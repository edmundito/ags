--- conflicted
+++ resolved
@@ -49,15 +49,9 @@
 This runtime engine port is not compatible with all AGS games. There are the
 following restrictions:
 
-<<<<<<< HEAD
 -   Supported AGS versions right now are all starting from 2.50; games between 2.5 and
     3.2 are supported in theory, but may have yet unknown compatibility issues.
-    You can check the version of AGS a game was made with by examining the properties 
-=======
--   Supported AGS versions right now are all starting from 2.50 even though
-    running games below version 3.2x is experimental.
     You can check the version of AGS a game was made with by examining the properties
->>>>>>> 40b86d80
     of the game executable.
     If you try to run a game made with a newer or older version of AGS, you will
     receive an error when trying to launch the game.
