--- conflicted
+++ resolved
@@ -16,7 +16,6 @@
     AGS_SDL_LIB: C:\Lib\SDL2\lib\x86
     AGS_SDL_SOUND_LIB: C:\Lib\SDL_sound\lib\x86
   build_debug_script: >
-<<<<<<< HEAD
     "C:\Program Files (x86)\Microsoft Visual Studio 14.0\VC\vcvarsall.bat" x86 &&
     cd Solutions &&
     msbuild Engine.sln /m /property:MultiProcessorCompilation=true /p:PlatformToolset=v140 /p:Configuration=Debug /p:Platform=Win32 /maxcpucount /nologo
@@ -31,22 +30,6 @@
   build_tools_release_script: >
     "C:\Program Files (x86)\Microsoft Visual Studio 14.0\VC\vcvarsall.bat" x86 &&
     cd Solutions &&
-=======
-    "C:\Program Files (x86)\Microsoft Visual Studio 14.0\VC\vcvarsall.bat" x86 &&
-    cd Solutions &&
-    msbuild Engine.sln /m /property:MultiProcessorCompilation=true /p:PlatformToolset=v140 /p:Configuration=Debug /p:Platform=Win32 /maxcpucount /nologo
-  build_tools_debug_script: >
-    "C:\Program Files (x86)\Microsoft Visual Studio 14.0\VC\vcvarsall.bat" x86 &&
-    cd Solutions &&
-    msbuild Tools.sln /m /property:MultiProcessorCompilation=true /p:PlatformToolset=v140 /p:Configuration=Debug /p:Platform=x86 /maxcpucount /nologo
-  build_release_script: >
-    "C:\Program Files (x86)\Microsoft Visual Studio 14.0\VC\vcvarsall.bat" x86 &&
-    cd Solutions &&
-    msbuild Engine.sln /m /property:MultiProcessorCompilation=true /p:PlatformToolset=v140 /p:Configuration=Release /p:Platform=Win32 /maxcpucount /nologo
-  build_tools_release_script: >
-    "C:\Program Files (x86)\Microsoft Visual Studio 14.0\VC\vcvarsall.bat" x86 &&
-    cd Solutions &&
->>>>>>> f707f11c
     msbuild Tools.sln /m /property:MultiProcessorCompilation=true /p:PlatformToolset=v140 /p:Configuration=Release /p:Platform=x86 /maxcpucount /nologo
   engine_pdb_artifacts:
     path: Solutions/.build/*/acwin.pdb
@@ -72,7 +55,6 @@
     mkdir destdir_release
     ln -s destdir_release/bin bin_release_$arch
   build_debug_script: |
-<<<<<<< HEAD
     arch=$(dpkg --print-architecture)
     mkdir build_debug_$arch && cd build_debug_$arch
     cmake .. \
@@ -100,35 +82,6 @@
     make -j2 install
   test_linux_release_script: |
     arch=$(dpkg --print-architecture)
-=======
-    arch=$(dpkg --print-architecture)
-    mkdir build_debug_$arch && cd build_debug_$arch
-    cmake .. \
-      -DAGS_USE_LOCAL_ALL_LIBRARIES=1 \
-      -DAGS_USE_LOCAL_SDL2_SOUND=0 \
-      -DCMAKE_BUILD_TYPE=Debug \
-      -DAGS_BUILD_TOOLS=1 \
-      -DAGS_TESTS=1 \
-      -DCMAKE_INSTALL_PREFIX="$(cd ../destdir_debug && pwd)"
-    make -j2 install
-  test_linux_debug_script: |
-    arch=$(dpkg --print-architecture)
-    cd build_debug_$arch
-    ctest --output-on-failure
-  build_release_script: |
-    arch=$(dpkg --print-architecture)
-    mkdir build_release_$arch && cd build_release_$arch
-    cmake .. \
-      -DAGS_USE_LOCAL_ALL_LIBRARIES=1 \
-      -DAGS_USE_LOCAL_SDL2_SOUND=0 \
-      -DCMAKE_BUILD_TYPE=Release \
-      -DAGS_BUILD_TOOLS=1 \
-      -DAGS_TESTS=1 \
-      -DCMAKE_INSTALL_PREFIX="$(cd ../destdir_release && pwd)"
-    make -j2 install
-  test_linux_release_script: |
-    arch=$(dpkg --print-architecture)
->>>>>>> f707f11c
     cd build_release_$arch
     ctest --output-on-failure
   binaries_artifacts:
@@ -330,24 +283,12 @@
       - type Editor\AGS.Editor.Tests\packages.config
     populate_script: nuget restore Solutions\AGS.Editor.Full.sln
   build_debug_script: >
-<<<<<<< HEAD
-=======
     "C:\Program Files (x86)\Microsoft Visual Studio 14.0\VC\vcvarsall.bat" x86 &&
     set "UseEnv=true" &&
     copy C:\Lib\irrKlang\x86\*.dll Editor\References\ &&
     cd Solutions &&
     cmd /v:on /c "set "LIB=C:\Program Files (x86)\Windows Kits\NETFXSDK\4.6\Lib\um\x86;!LIB!" &&
     set "PATH=C:\Program Files (x86)\Windows Kits\8.1\bin\x86;!PATH!" &&
-    msbuild AGS.Editor.Full.sln /p:PlatformToolset=v140 /p:Configuration=Debug /p:Platform="Mixed Platforms" /maxcpucount /nologo"
-  build_release_script: >
->>>>>>> f707f11c
-    "C:\Program Files (x86)\Microsoft Visual Studio 14.0\VC\vcvarsall.bat" x86 &&
-    set "UseEnv=true" &&
-    copy C:\Lib\irrKlang\x86\*.dll Editor\References\ &&
-    cd Solutions &&
-    cmd /v:on /c "set "LIB=C:\Program Files (x86)\Windows Kits\NETFXSDK\4.6\Lib\um\x86;!LIB!" &&
-    set "PATH=C:\Program Files (x86)\Windows Kits\8.1\bin\x86;!PATH!" &&
-<<<<<<< HEAD
     msbuild AGS.Editor.Full.sln /p:PlatformToolset=v140 /p:Configuration=Debug /p:Platform="Mixed Platforms" /maxcpucount /nologo"
   test_debug_script: |
     curl -fLOJ https://github.com/nunit/nunit-transforms/raw/master/nunit3-junit/nunit3-junit.xslt
@@ -357,6 +298,12 @@
     cmd /v:on /c "!RUNNER! Editor\AGS.Editor.Tests\bin\Debug\AGS.Editor.Tests.dll --result=TestResult-junit.xml;transform=nunit3-junit.xslt"
   build_release_script: >
     "C:\Program Files (x86)\Microsoft Visual Studio 14.0\VC\vcvarsall.bat" x86 &&
+    set "UseEnv=true" &&
+    copy C:\Lib\irrKlang\x86\*.dll Editor\References\ &&
+    cd Solutions &&
+    cmd /v:on /c "set "LIB=C:\Program Files (x86)\Windows Kits\NETFXSDK\4.6\Lib\um\x86;!LIB!" &&
+    set "PATH=C:\Program Files (x86)\Windows Kits\8.1\bin\x86;!PATH!" &&
+    msbuild AGS.Editor.Full.sln /p:PlatformToolset=v140 /p:Configuration=Release /p:Platform="Mixed Platforms" /maxcpucount /nologo"
     set "UseEnv=true" &&
     copy C:\Lib\irrKlang\*.dll Editor\References\ &&
     cd Solutions &&
@@ -374,9 +321,6 @@
       path: TestResult-junit.xml
       type: text/xml
       format: junit
-=======
-    msbuild AGS.Editor.Full.sln /p:PlatformToolset=v140 /p:Configuration=Release /p:Platform="Mixed Platforms" /maxcpucount /nologo"
->>>>>>> f707f11c
   ags_editor_pdb_artifacts:
     path: Solutions/.build/*/*.pdb
   ags_native_pdb_artifacts:
@@ -519,18 +463,13 @@
   build_legacy_compiler_test_runner_script: >
     "C:\Program Files (x86)\Microsoft Visual Studio 14.0\VC\vcvarsall.bat" x86 &&
     cd Solutions &&
-    msbuild Compiler.Lib.sln /p:PlatformToolset=v140 /p:Configuration=Release /p:Platform=Win32 /maxcpucount /nologo
+    msbuild Compiler.Lib.sln /m /property:MultiProcessorCompilation=true /p:PlatformToolset=v140 /p:Configuration=Release /p:Platform=Win32 /maxcpucount /nologo
   run_legacy_compiler_tests_script: Solutions\.test\Release\Compiler.Lib.Test.exe
   build_new_compiler_test_runner_script: >
     "C:\Program Files (x86)\Microsoft Visual Studio 14.0\VC\vcvarsall.bat" x86 &&
     cd Solutions &&
-<<<<<<< HEAD
     msbuild Compiler2.Lib.sln /p:PlatformToolset=v140 /p:Configuration=Release /p:Platform=Win32 /maxcpucount /nologo
   run_new_compiler_tests_script: Solutions\.test\Release\Compiler2.Lib.Test.exe
-=======
-    msbuild Compiler.Lib.sln /m /property:MultiProcessorCompilation=true /p:PlatformToolset=v140 /p:Configuration=Release /p:Platform=Win32 /maxcpucount /nologo
-  run_compiler_tests_script: Solutions\.test\Release\Compiler.Lib.Test.exe
->>>>>>> f707f11c
   build_ags_test_runner_script: >
     "C:\Program Files (x86)\Microsoft Visual Studio 14.0\VC\vcvarsall.bat" x86 &&
     cd Solutions &&
