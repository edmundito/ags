//
// Implementation from acgui.h and acgui.cpp specific to AGS.Native library
//

#pragma unmanaged

#include "font/fonts.h"
#include "gui/guibutton.h"
#include "gui/guilabel.h"
#include "gui/guilistbox.h"
#include "gui/guitextbox.h"
#include "util/string_utils.h"

//=============================================================================
// AGS.Native-specific implementation split out of acgui.h
//=============================================================================

int GUIObject::IsClickable()
{
  // make sure the button can be selected in the editor
  return 1;
}

<<<<<<< HEAD
void wouttext_outline(Common::Graphics *g, int xxp, int yyp, int usingfont, char *texx)
{
  wouttextxy(g, xxp, yyp, usingfont, texx);
=======
void wouttext_outline(Common::Bitmap *ds, int xxp, int yyp, int usingfont, color_t text_color, char *texx)
{
  wouttextxy(ds, xxp, yyp, usingfont, text_color, texx);
>>>>>>> fc069ea8
}

//=============================================================================
// AGS.Native-specific implementation split out of acgui.cpp
//=============================================================================

int final_col_dep = 32;

bool is_sprite_alpha(int spr)
{
  return false;
}

void set_eip_guiobj(int eip)
{
  // do nothing
}

int get_eip_guiobj()
{
  return 0;
}

int wgettextwidth_compensate(const char *tex, int font)
{
  return wgettextwidth(tex, font);
}

void GUILabel::Draw_replace_macro_tokens(char *oritext, char *text)
{
  strcpy(oritext, text);
}

//-----------------------------------------------------------------------------

void GUILabel::Draw_split_lines(char *teptr, int wid, int font, int &numlines)
{
  numlines=0;
  split_lines_leftright(teptr, wid, font);
}

<<<<<<< HEAD
void GUITextBox::Draw_text_box_contents(Common::Graphics *g)
{
  // print something fake so we can see what it looks like
  wouttext_outline(g, x + 2, y + 2, font, "Text Box Contents");
=======
void GUITextBox::Draw_text_box_contents(Common::Bitmap *ds, color_t text_color)
{
  // print something fake so we can see what it looks like
  wouttext_outline(ds, x + 2, y + 2, font, text_color, "Text Box Contents");
>>>>>>> fc069ea8
}

void GUIListBox::Draw_items_fix()
{
  numItemsTemp = numItems;
  numItems = 2;
  items[0] = "Sample selected";
  items[1] = "Sample item";
}

void GUIListBox::Draw_items_unfix()
{
  numItems = numItemsTemp;
}

void GUIListBox::Draw_set_oritext(char *oritext, const char *text)
{
  strcpy(oritext, text);
}

void GUIButton::Draw_set_oritext(char *oritext, const char *text)
{
  strcpy(oritext, text);

  // original code was:
  //      oritext = text; 
  // it seems though the 'text' variable is assumed to be a null-terminated string
  // oritext is assumed to be made long enough by caller function
}<|MERGE_RESOLUTION|>--- conflicted
+++ resolved
@@ -21,15 +21,9 @@
   return 1;
 }
 
-<<<<<<< HEAD
-void wouttext_outline(Common::Graphics *g, int xxp, int yyp, int usingfont, char *texx)
-{
-  wouttextxy(g, xxp, yyp, usingfont, texx);
-=======
 void wouttext_outline(Common::Bitmap *ds, int xxp, int yyp, int usingfont, color_t text_color, char *texx)
 {
   wouttextxy(ds, xxp, yyp, usingfont, text_color, texx);
->>>>>>> fc069ea8
 }
 
 //=============================================================================
@@ -71,17 +65,10 @@
   split_lines_leftright(teptr, wid, font);
 }
 
-<<<<<<< HEAD
-void GUITextBox::Draw_text_box_contents(Common::Graphics *g)
-{
-  // print something fake so we can see what it looks like
-  wouttext_outline(g, x + 2, y + 2, font, "Text Box Contents");
-=======
 void GUITextBox::Draw_text_box_contents(Common::Bitmap *ds, color_t text_color)
 {
   // print something fake so we can see what it looks like
   wouttext_outline(ds, x + 2, y + 2, font, text_color, "Text Box Contents");
->>>>>>> fc069ea8
 }
 
 void GUIListBox::Draw_items_fix()
