--- conflicted
+++ resolved
@@ -1,3232 +1,3228 @@
-//=============================================================================
-//
-// Adventure Game Studio (AGS)
-//
-// Copyright (C) 1999-2011 Chris Jones and 2011-2025 various contributors
-// The full list of copyright holders can be found in the Copyright.txt
-// file, which is part of this source code distribution.
-//
-// The AGS source code is provided under the Artistic License 2.0.
-// A copy of this license can be found in the file License.txt and at
-// https://opensource.org/license/artistic-2-0/
-//
-//=============================================================================
-#include <stdio.h>
-void ThrowManagedException(const char *message);
-#pragma unmanaged
-#pragma warning (disable: 4996 4312)  // disable deprecation warnings
-extern "C" bool Scintilla_RegisterClasses(void *hInstance);
-
-#define NOMINMAX
-#include "agsnative.h"
-#include <allegro.h>
-#include <winalleg.h>
-#undef CreateFile
-#undef DeleteFile
-#include <algorithm>
-#include "util/wgt2allg.h"
-#include "ac/common.h" // quit
-#include "ac/dialogtopic.h"
-#include "ac/gamesetupstruct.h"
-#include "ac/spritecache.h"
-#include "ac/view.h"
-#include "font/agsfontrenderer.h"
-#include "font/fonts.h"
-#include "game/main_game_file.h"
-#include "game/plugininfo.h"
-#include "game/room_file.h"
-#include "game/roomstruct.h"
-#include "gui/guimain.h"
-#include "gui/guiinv.h"
-#include "gui/guibutton.h"
-#include "gui/guilabel.h"
-#include "gui/guitextbox.h"
-#include "gui/guilistbox.h"
-#include "gui/guislider.h"
-#include "util/compress.h"
-#include "util/string_types.h"
-#include "util/string_utils.h"    // fputstring, etc
-#include "util/directory.h"
-#include "util/filestream.h"
-#include "util/path.h"
-#include "gfx/bitmap.h"
-#include "core/assetmanager.h"
-#include "NativeUtils.h"
-
-using AGS::Types::AGSEditorException;
-
-using AGS::Common::Stream;
-using AGS::Common::AssetLibInfo;
-using AGS::Common::AssetManager;
-namespace AGSProps = AGS::Common::Properties;
-namespace BitmapHelper = AGS::Common::BitmapHelper;
-using AGS::Common::GUIMain;
-using AGS::Common::GUIButton;
-using AGS::Common::GUIInvWindow;
-using AGS::Common::GUILabel;
-using AGS::Common::GUIListBox;
-using AGS::Common::GUISlider;
-using AGS::Common::GUITextBox;
-using AGS::Common::RoomStruct;
-using AGS::Common::InteractionEvents;
-typedef AGS::Common::String AGSString;
-namespace AGSDirectory = AGS::Common::Directory;
-namespace AGSFile = AGS::Common::File;
-namespace AGSPath = AGS::Common::Path;
-
-typedef System::Drawing::Bitmap SysBitmap;
-typedef AGS::Common::Bitmap AGSBitmap;
-typedef AGS::Common::PBitmap PBitmap;
-
-typedef AGS::Common::Error AGSError;
-typedef AGS::Common::HError HAGSError;
-
-void save_room_file(RoomStruct &rs, const AGSString &path);
-
-AGSBitmap *initialize_sprite(AGS::Common::sprkey_t, AGSBitmap*, uint32_t &sprite_flags);
-
-
-std::unique_ptr<AssetManager> AssetMgr;
-int mousex = 0, mousey = 0;
-int antiAliasFonts = 0;
-RGB*palette = NULL;
-GameSetupStruct thisgame;
-AGS::Common::SpriteCache::Callbacks spritecallbacks = {
-    nullptr,
-    initialize_sprite,
-    nullptr,
-    nullptr
-};
-AGS::Common::SpriteCache spriteset(thisgame.SpriteInfos, spritecallbacks);
-GUIMain tempgui; // for drawing a GUI preview
-const char *sprsetname = "acsprset.spr";
-const char *sprindexname = "sprindex.dat";
-const char *old_editor_data_file = "editor.dat";
-const char *new_editor_data_file = "game.agf";
-const char *old_editor_main_game_file = "ac2game.dta";
-const char *TEMPLATE_LOCK_FILE = "template.dta";
-const char *TEMPLATE_ICON_FILE = "template.ico";
-const char *GAME_ICON_FILE = "user.ico";
-const char *TEMPLATE_DESC_FILE = "template.txt";
-const char *ROOM_TEMPLATE_ID_FILE = "rtemplate.dat";
-const int ROOM_TEMPLATE_ID_FILE_SIGNATURE = 0x74673812;
-bool spritesModified = false;
-
-GameDataVersion loaded_game_file_version = kGameVersion_Current;
-AGS::Common::Version game_compiled_version;
-
-// stuff for importing old games
-std::vector<DialogTopic> dialog;
-std::vector<GUIMain> guis;
-std::vector<GUIButton> guibuts;
-std::vector<GUIInvWindow> guiinv;
-std::vector<GUILabel> guilabels;
-std::vector<GUIListBox> guilist;
-std::vector<GUISlider> guislider;
-std::vector<GUITextBox> guitext;
-std::vector<ViewStruct> newViews;
-
-// A reference color depth, for correct color selection;
-// originally was defined by 'abuf' bitmap.
-int BaseColorDepth = 0;
-
-
-struct NativeDrawState
-{
-    std::unique_ptr<AGSBitmap> guiSurf32;
-    std::unique_ptr<AGSBitmap> guiCtrl32;
-    std::unique_ptr<AGSBitmap> guiMainBmp;
-    std::unique_ptr<AGSBitmap> guiCtrlBmp;
-};
-std::unique_ptr<NativeDrawState> NDrawState;
-
-HAGSError reset_sprite_file();
-HAGSError reset_sprite_file(const AGSString &spritefile, const AGSString &indexfile);
-bool reload_font(int curFont);
-void drawBlockScaledAt(HDC hdc, Common::Bitmap *todraw ,int x, int y, float scaleFactor);
-// this is to shut up the linker, it's used by CSRUN.CPP
-void write_log(const char *) { }
-SysBitmap^ ConvertBlockToBitmap(Common::Bitmap *todraw);
-
-AGSBitmap *initialize_sprite(AGS::Common::sprkey_t /*index*/, AGSBitmap *image, uint32_t &/*sprite_flags*/)
-{
-    return image;
-}
-
-// Safely gets a sprite, if the sprite does not exist then returns a placeholder (sprite 0)
-Common::Bitmap *get_sprite (int spnr) {
-  if ((spnr < 0) || !spriteset[spnr])
-    return spriteset[0]; // return a placeholder
-  return spriteset[spnr];
-}
-
-void SetNewSprite(int slot, AGSBitmap *sprit, int flags) {
-  // safety check
-  if (sprit)
-    spriteset.SetSprite(slot, std::unique_ptr<AGSBitmap>(sprit), flags);
-  else
-    spriteset.SetEmptySprite(slot, true);
-  spritesModified = true;
-}
-
-void deleteSprite (int sprslot) {
-  spriteset.DeleteSprite(sprslot);
-  spritesModified = true;
-}
-
-bool DoesSpriteExist(int slot) {
-    return spriteset.DoesSpriteExist(slot);
-}
-
-int GetMaxSprites() {
-	return MAX_STATIC_SPRITES;
-}
-
-int GetSpriteWidth(int slot) {
-    assert((slot >= 0) && ((size_t)slot < thisgame.SpriteInfos.size()));
-    if (slot < 0 || (size_t)slot >= thisgame.SpriteInfos.size())
-        return 0;
-    return thisgame.SpriteInfos[slot].Width;
-}
-
-int GetSpriteHeight(int slot) {
-    assert((slot >= 0) && ((size_t)slot < thisgame.SpriteInfos.size()));
-    if (slot < 0 || (size_t)slot >= thisgame.SpriteInfos.size())
-        return 0;
-    return thisgame.SpriteInfos[slot].Height;
-}
-
-void GetSpriteInfo(int slot, ::SpriteInfo &info) {
-    assert((slot >= 0) && ((size_t)slot < thisgame.SpriteInfos.size()));
-    if (slot < 0 || (size_t)slot >= thisgame.SpriteInfos.size())
-        return;
-    info.Width = thisgame.SpriteInfos[slot].Width;
-    info.Height = thisgame.SpriteInfos[slot].Height;
-    info.Flags = thisgame.SpriteInfos[slot].Flags;
-}
-
-int GetSpriteColorDepth(int slot) {
-  return get_sprite(slot)->GetColorDepth();
-}
-
-int GetPaletteAsHPalette() {
-  return (int)convert_palette_to_hpalette(palette);
-}
-
-int find_free_sprite_slot() {
-  return spriteset.GetFreeIndex();
-}
-
-void change_sprite_number(int oldNumber, int newNumber) {
-
-  if (!spriteset.DoesSpriteExist(oldNumber))
-    return;
-
-  std::unique_ptr<AGSBitmap> bitmap(spriteset.RemoveSprite(oldNumber));
-  spriteset.SetSprite(newNumber, std::move(bitmap), thisgame.SpriteInfos[oldNumber].Flags);
-  spritesModified = true;
-}
-
-int crop_sprite_edges(const std::vector<int> &sprites, bool symmetric, Rect *crop_rect) {
-  // this function has passed in a list of sprites, all the
-  // same size, to crop to the size of the smallest
-  int xx, yy;
-  int width = spriteset[sprites[0]]->GetWidth();
-  int height = spriteset[sprites[0]]->GetHeight();
-  int left = width, right = 0;
-  int top = height, bottom = 0;
-
-  for (const int sprnum : sprites) {
-    AGSBitmap *sprit = get_sprite(sprnum);
-    int maskcol = sprit->GetMaskColor();
-
-    // find the left hand side
-    for (xx = 0; xx < width; xx++) {
-      for (yy = 0; yy < height; yy++) {
-        if (sprit->GetPixel(xx, yy) != maskcol) {
-          if (xx < left)
-            left = xx;
-          xx = width + 10;
-          break;
-        }
-      }
-    }
-    // find the right hand side
-    for (xx = width - 1; xx >= 0; xx--) {
-      for (yy = 0; yy < height; yy++) {
-        if (sprit->GetPixel(xx, yy) != maskcol) {
-          if (xx > right)
-            right = xx;
-          xx = -10;
-          break;
-        }
-      }
-    }
-    // find the top side
-    for (yy = 0; yy < height; yy++) {
-      for (xx = 0; xx < width; xx++) {
-        if (sprit->GetPixel(xx, yy) != maskcol) {
-          if (yy < top)
-            top = yy;
-          yy = height + 10;
-          break;
-        }
-      }
-    }
-    // find the bottom side
-    for (yy = height - 1; yy >= 0; yy--) {
-      for (xx = 0; xx < width; xx++) {
-        if (sprit->GetPixel(xx, yy) != maskcol) {
-          if (yy > bottom)
-            bottom = yy;
-          yy = -10;
-          break;
-        }
-      }
-    }
-  }
-
-  // Now, we have been through all the sprites and found the outer
-  // edges that we need to keep. So, now crop everything down
-  // to the smaller sizes
-  if (symmetric) {
-    // symmetric -- make sure that the left and right edge chopping
-    // are equal
-    int rightDist = (width - right) - 1;
-    if (rightDist < left)
-      left = rightDist;
-    if (left < rightDist)
-      right = (width - left) - 1;
-  }
-  int newWidth = (right - left) + 1;
-  int newHeight = (bottom - top) + 1;
-  if (crop_rect)
-    *crop_rect = Rect(left, top, right, bottom);
-
-  if ((newWidth == width) && (newHeight == height))
-  {
-    // no change in size
-    return 0;
-  }
-
-  if ((newWidth < 1) || (newHeight < 1))
-  {
-	  // completely transparent sprite, don't attempt to crop
-	  return 0;
-  }
-
-  for (const int sprnum : sprites) {
-    AGSBitmap *sprit = get_sprite(sprnum);
-    // create a new, smaller sprite and copy across
-	std::unique_ptr<AGSBitmap> newsprit(new AGSBitmap(newWidth, newHeight, sprit->GetColorDepth()));
-    newsprit->Blit(sprit, left, top, 0, 0, newWidth, newHeight);
-    // set new image and keep old flags
-    spriteset.SetSprite(sprnum, std::move(newsprit), thisgame.SpriteInfos[sprnum].Flags);
-  }
-
-  spritesModified = true;
-
-  return 1;
-}
-
-HAGSError extract_template_files_impl(const AGSString &templateFileName, const std::vector<AGSString> &check_list,
-    const AGSString &check_list_error,
-    const std::vector<AGSString> &exclude_list, const AGSString &asset_output_format,
-    std::vector<AGSString> *out_files)
-{
-    if (out_files)
-        out_files->clear();
-
-    const AssetLibInfo *lib = nullptr;
-    std::unique_ptr<AssetManager> templateMgr(new AssetManager());
-    auto err = templateMgr->AddLibrary(templateFileName, &lib);
-    if (err != Common::kAssetNoError) 
-        return new AGSError("Failed to read the template file.", Common::GetAssetErrorText(err));
-
-    // If check_list is provided, then the package must include at least one of the files
-    if (!check_list.empty())
-    {
-        bool at_least_one_check = false;
-        for (auto check = check_list.begin();
-            !at_least_one_check && (check < check_list.end()); ++check)
-        {
-            at_least_one_check |= templateMgr->DoesAssetExist(*check);
-        }
-        if (!at_least_one_check)
-            return new AGSError(check_list_error);
-    }
-
-    for (const auto &asset : lib->AssetInfos)
-    {
-        const AGSString thisFile = asset.FileName;
-        if (thisFile.IsEmpty())
-            continue; // should not normally happen
-
-        // Don't extract excluded files
-        if (std::find_if(exclude_list.begin(), exclude_list.end(), AGS::Common::StrEqNoCasePred(thisFile))
-                != exclude_list.end())
-            continue;
-
-        std::unique_ptr<Stream> readin(templateMgr->OpenAsset(thisFile));
-        if (!readin)
-            return new AGSError(AGSString::FromFormat("Failed to open template asset '%s' for reading.", thisFile.GetCStr()));
-
-        AGSString outputName = thisFile;
-        // If format pattern is provided, then rename the output file
-        if (!asset_output_format.IsEmpty())
-        {
-            AGSString ext = AGSPath::GetFileExtension(thisFile);
-            outputName = AGSString::FromFormat(asset_output_format.GetCStr(), ext.GetCStr());
-        }
-
-        // Make sure to create necessary subfolders
-        AGSDirectory::CreateAllDirectories(".", AGSPath::GetDirectoryPath(outputName));
-        std::unique_ptr<Stream> wrout(AGSFile::CreateFile(outputName));
-        if (!wrout)
-            return new AGSError(AGSString::FromFormat("Failed to open file '%s' for writing.", outputName));
-
-        const soff_t src_len = readin->GetLength();
-        soff_t result = AGS::Common::CopyStream(readin.get(), wrout.get(), src_len);
-        if (result < src_len)
-            return new AGSError(AGSString::FromFormat("Failed to extract file '%s'.", thisFile.GetCStr()));
-        if (out_files)
-            out_files->push_back(outputName);
-    }
-
-    return HAGSError::None();
-}
-
-HAGSError extract_room_template_files(const AGSString &templateFileName, int newRoomNumber, std::vector<AGSString> *out_files)
-{
-  std::vector<AGSString> check_list = { ROOM_TEMPLATE_ID_FILE };
-  return extract_template_files_impl(templateFileName, check_list,
-      "Template file does not contain necessary metadata.",
-      check_list, AGSString::FromFormat("room%d.%%s", newRoomNumber), out_files);
-}
-
-HAGSError extract_template_files(const AGSString &templateFileName, std::vector<AGSString> *out_files)
-{
-  std::vector<AGSString> check_list = { old_editor_data_file, new_editor_data_file };
-  std::vector<AGSString> exclude_list = { TEMPLATE_LOCK_FILE };
-  return extract_template_files_impl(templateFileName, check_list,
-      "Template file does not contain main project data.",
-      exclude_list, {}, out_files);
-}
-
-static bool load_asset_data(AssetManager *mgr, const char *asset_name, std::vector<char> &data, const size_t data_limit = SIZE_MAX)
-{
-    std::unique_ptr<Stream> in(mgr->OpenAsset(asset_name));
-    if (!in)
-        return false;
-    const size_t data_sz = std::min(static_cast<size_t>(in->GetLength()), data_limit);
-    if (data_sz >= 0)
-    {
-        data.resize(data_sz);
-        in->Read(&data.front(), data_sz);
-    }
-    return true;
-}
-
-bool load_template_file(const AGSString &fileName, AGSString &description,
-    std::vector<char> &iconDataBuffer, bool isRoomTemplate)
-{
-  const AssetLibInfo *lib = nullptr;
-  std::unique_ptr<AssetManager> templateMgr(new AssetManager());
-  templateMgr->SetSearchPriority(Common::kAssetPriorityLib);
-  if (templateMgr->AddLibrary(fileName, &lib) == Common::kAssetNoError)
-  {
-    if (isRoomTemplate)
-    {
-      if (templateMgr->DoesAssetExist(ROOM_TEMPLATE_ID_FILE))
-      {
-        auto in = templateMgr->OpenAsset(ROOM_TEMPLATE_ID_FILE);
-        if (!in)
-            return false;
-        if (in->ReadInt32() != ROOM_TEMPLATE_ID_FILE_SIGNATURE)
-            return false;
-        int roomNumber = in->ReadInt32();
-        in.reset();
-
-        char iconName[MAX_PATH];
-        sprintf(iconName, "room%d.ico", roomNumber);
-        if (templateMgr->DoesAssetExist(iconName))
-        {
-          load_asset_data(templateMgr.get(), iconName, iconDataBuffer);
-        }
-        return true;
-      }
-      return false;
-    }
-	  else if ((templateMgr->DoesAssetExist(old_editor_data_file)) || (templateMgr->DoesAssetExist(new_editor_data_file)))
-	  {
-      Common::String oriname = lib->BaseFileName;
-      if ((oriname.FindString(".exe") != -1) ||
-          (oriname.FindString(".dat") != -1) ||
-          (oriname.FindString(".ags") != -1))
-      {
-        // wasn't originally meant as a template
-	      return false;
-      }
-
-	    auto in = templateMgr->OpenAsset(old_editor_main_game_file);
-	    if (in) 
-	    {
-		    in->Seek(30);
-		    int gameVersion = in->ReadInt32();
-			
-            // TODO: check this out, in theory we still support pre-2.72 game import
-		    if (gameVersion != 32) // CHECKME: why we use `!=` and not `>=` ? also what's 32?
-		    {
-			    // older than 2.72 template
-			    return false;
-		    }
-		    in = nullptr;
-	    }
-
-        if (templateMgr->DoesAssetExist(TEMPLATE_DESC_FILE))
-        {
-            std::vector<char> desc_data;
-            load_asset_data(templateMgr.get(), TEMPLATE_DESC_FILE, desc_data);
-            description.SetString(&desc_data.front(), desc_data.size());
-            load_asset_data(templateMgr.get(), TEMPLATE_DESC_FILE, desc_data);
-            description.SetString(&desc_data.front(), desc_data.size());
-        }
-
-      int useIcon = 0;
-      const char *iconName = TEMPLATE_ICON_FILE;
-      if (!templateMgr->DoesAssetExist(iconName))
-        iconName = GAME_ICON_FILE;
-      if (templateMgr->DoesAssetExist(iconName))
-      {
-        load_asset_data(templateMgr.get(), iconName, iconDataBuffer);
-      }
-      return true;
-    }
-  }
-  return false;
-}
-
-void drawBlockDoubleAt (HDC hdc, Common::Bitmap *todraw ,int x, int y) {
-  drawBlockScaledAt (hdc, todraw, x, y, 2);
-}
-
-void wputblock_stretch(Common::Bitmap *g, int xpt,int ypt,Common::Bitmap *tblock,int nsx,int nsy) {
-  if (tblock->GetBPP() != thisgame.color_depth) {
-    Common::Bitmap *tempst=Common::BitmapHelper::CreateBitmapCopy(tblock, thisgame.color_depth*8);
-    int ww,vv;
-    for (ww=0;ww<tblock->GetWidth();ww++) {
-      for (vv=0;vv<tblock->GetHeight();vv++) {
-        if (tblock->GetPixel(ww,vv)==tblock->GetMaskColor())
-          tempst->PutPixel(ww,vv,tempst->GetMaskColor());
-      }
-    }
-    g->StretchBlt(tempst,RectWH(xpt,ypt,nsx,nsy), Common::kBitmap_Transparency);
-    delete tempst;
-  }
-  else g->StretchBlt(tblock,RectWH(xpt,ypt,nsx,nsy), Common::kBitmap_Transparency);
-}
-
-// draw_gui_sprite is supported formally, without actual blending and other effects
-// This is one ugly function... a "simplified" alternative of the engine's one;
-// but with extra hacks, due to how sprites are stored while working in editor.
-void draw_gui_sprite_impl(Common::Bitmap *g, int sprnum, Common::Bitmap *blptr, int atxp, int atyp)
-{
-  Common::Bitmap *towrite=blptr;
-  int needtofree=0, main_color_depth = thisgame.color_depth * 8;
-
-  if ((blptr->GetBPP() > 1) & (main_color_depth==8)) {
-
-    towrite=Common::BitmapHelper::CreateBitmap(blptr->GetWidth(),blptr->GetHeight(), 8);
-    needtofree=1;
-    towrite->Clear(towrite->GetMaskColor());
-    int xxp,yyp,tmv;
-    for (xxp=0;xxp<blptr->GetWidth();xxp++) {
-      for (yyp=0;yyp<blptr->GetHeight();yyp++) {
-        tmv=blptr->GetPixel(xxp,yyp);
-        if (tmv != blptr->GetMaskColor())
-          towrite->PutPixel(xxp,yyp,makecol8(getr16(tmv),getg16(tmv),getb16(tmv)));
-        }
-      }
-
-    }
-
-  int nwid=towrite->GetWidth(),nhit=towrite->GetHeight();
-  wputblock_stretch(g, atxp,atyp,towrite,nwid,nhit);
-  if (needtofree) delete towrite;
-}
-
-void draw_gui_sprite(Common::Bitmap *g, int sprnum, int atxp, int atyp, Common::BlendMode blend_mode)
-{
-    draw_gui_sprite_impl(g, sprnum, get_sprite(sprnum), atxp, atyp);
-}
-
-void draw_gui_sprite(Common::Bitmap *g, int atxp, int atyp,
-    Common::Bitmap *blptr, Common::BlendMode blend_mode, int alpha)
-{
-    draw_gui_sprite_impl(g, -1, blptr, atxp, atyp);
-}
-
-void draw_gui_sprite_flipped(Common::Bitmap *ds, int pic, int x, int y, Common::BlendMode blend_mode, Common::GraphicFlip flip)
-{
-    draw_gui_sprite_impl(ds, pic, get_sprite(pic), x, y);
-}
-void draw_gui_sprite_flipped(Common::Bitmap *ds, int x, int y,
-    Common::Bitmap *image, Common::BlendMode blend_mode, int alpha, Common::GraphicFlip flip)
-{
-    draw_gui_sprite_impl(ds, -1, image, x, y);
-}
-
-void drawBlock (HDC hdc, Common::Bitmap *todraw, int x, int y) {
-  set_palette_to_hdc (hdc, palette);
-  // FIXME later
-  blit_to_hdc (todraw->GetAllegroBitmap(), hdc, 0,0,x,y,todraw->GetWidth(),todraw->GetHeight());
-}
-
-// CLNUP scaling stuff, need to check
-  // TODO maybe turn OPT_NOSCALEFNT into the multiplier value, see also drawFontAt
-HAGSError import_sci_font(const AGSString &filename, int fslot)
-{
-    // Read SCI font into memory
-    std::unique_ptr<Stream> in(AGSFile::OpenFileRead(filename));
-    if (!in)
-        return new AGSError("File not found");
-    if (in->ReadByte() != 0x87) // format check
-        return new AGSError("Not a valid SCI font file");
-    in->Seek(3);
-    const size_t char_count = in->ReadInt16(); // number of characters
-    in->ReadInt16(); // line height (?)
-    std::vector<int16_t> sci_offs(char_count); // table of contents
-    in->ReadArrayOfInt16(&sci_offs.front(), char_count);
-    const soff_t char_data_at = in->GetPosition();
-    std::vector<uint8_t> widths(char_count); // char widths
-    std::vector<uint8_t> heights(char_count); // char heights
-    std::vector<uint8_t> pxbuf; // pixel data (stored in one line)
-    for (size_t i = 0; i < char_count; ++i)
-    {
-        // TODO: find the SCI specs, why offsets have to be shifted by 2 bytes?
-        soff_t off = sci_offs[i] + 2;
-        if (off < char_data_at)
-            return new AGSError("Invalid character offset found in SCI file");
-        in->Seek(off, Common::kSeekBegin);
-        int w = in->ReadInt8() - 1; // CHECKME: why has +1 in file?
-        int h = in->ReadInt8();
-        widths[i] = w;
-        heights[i] = h;
-        if ((w < 1) || (h < 1))
-            continue; // character has zero size
-        size_t row_size = (w / 8) + 1;
-        size_t px_size = row_size * h;
-        pxbuf.resize(pxbuf.size() + px_size);
-        in->Read(&pxbuf[0] + (pxbuf.size() - px_size), px_size);
-    }
-    in.reset();
-
-    // Write as WFN format on disk
-    // TODO: merge this code with WFNFont class
-    AGSString dst_fn = AGSString::FromFormat("agsfnt%d.wfn", fslot);
-    std::unique_ptr<Stream> out(AGSFile::CreateFile(dst_fn));
-    out->Write("WGT Font File  ", 15);
-    out->WriteInt16(0);  // will be table address
-    std::vector<uint16_t> wfn_offs(char_count);
-    for (size_t i = 0, buf_off = 0; i < char_count; ++i)
-    {
-        wfn_offs[i] = out->GetPosition();
-        int w = widths[i];
-        int h = heights[i];
-        out->WriteInt16(w + 1); // CHECKME: why has +1 in file?
-        out->WriteInt16(h);
-        if ((w < 1) || (h < 1))
-            continue; // character has zero size
-        size_t row_size = (w / 8) + 1;
-        size_t px_size = row_size * h;
-        out->Write(&pxbuf[0] + buf_off, px_size);
-        buf_off += px_size;
-    }
-    // Seek back to the header, and write table position
-    uint16_t tableat = static_cast<uint16_t>(out->GetPosition());
-    out->WriteArrayOfInt16(reinterpret_cast<int16_t*>(&wfn_offs.front()), char_count);
-    out->Seek(15, Common::kSeekBegin);
-    out->WriteInt16(tableat);
-    out.reset();
-
-    // Load and register WFN font
-    FontInfo fi;
-    if (!load_font_size(fslot, fi))
-        return new AGSError("Unable to load converted WFN file");
-    return HAGSError::None();
-}
-
-<<<<<<< HEAD
-// CLNUP temporarily forced doubleSize to 2, it will get scaled up in the font preview, but not in the GUIs
-=======
-
->>>>>>> 88457977
-int drawFontAt(HDC hdc, int fontnum, int draw_atx, int draw_aty, int width, int height, int scroll_y)
-{
-  assert(fontnum < thisgame.numfonts);
-  if (fontnum >= thisgame.numfonts)
-  {
-    return 0;
-  }
-
-  assert(width > 0);
-  if (width <= 0)
-    return 0;
-
-  if (!is_font_loaded(fontnum))
-    reload_font(fontnum);
-
-  // TODO: rewrite this, use actual font size (maybe related to window size) and not game's resolution type
-  int doubleSize = 2;
-  int blockSize = 1;
-  antiAliasFonts = thisgame.options[OPT_ANTIALIASFONTS];
-
-  int char_height = get_font_height(fontnum) * thisgame.fonts[fontnum].SizeMultiplier;
-  int grid_size   = std::max(10, char_height);
-  int grid_margin = std::max(4, grid_size / 4);
-  grid_size += grid_margin * 2;
-  grid_size *= blockSize;
-  int first_char = 0;
-  int num_chars  = 256;
-  int padding = 5;
-
-  if (doubleSize > 1)
-      width /= 2;
-  int chars_per_row = std::max(1, (width - (padding * 2)) / grid_size);
-  int full_height = (num_chars / chars_per_row + 1) * grid_size + padding * 2;
-
-  if (!hdc)
-    return full_height * doubleSize;
-
-  int skip_rows = (scroll_y - padding - grid_margin) / grid_size;
-  first_char = skip_rows * chars_per_row;
-
-  Common::Bitmap *tempblock = Common::BitmapHelper::CreateBitmap(width, height, 8);
-  tempblock->Fill(0);
-  color_t text_color = tempblock->GetCompatibleColor(15); // fixed white color
-  int old_uformat = get_uformat();
-  set_uformat(U_ASCII); // we won't be able to print 128-255 chars otherwise!
-  for (int c = first_char; c < num_chars; ++c)
-  {
-    woutprintf(tempblock,
-                padding + (c % chars_per_row) * grid_size + grid_margin,
-                padding + (c / chars_per_row) * grid_size + grid_margin - scroll_y,
-                fontnum, text_color, "%c", c);
-  }
-  set_uformat(old_uformat);
-
-  if (doubleSize > 1) 
-    drawBlockDoubleAt(hdc, tempblock, draw_atx, draw_aty);
-  else
-    drawBlock(hdc, tempblock, draw_atx, draw_aty);
-   
-  delete tempblock;
-  return height * doubleSize;
-}
-
-void proportionalDraw (int newwid, int sprnum, int*newx, int*newy) {
-  int newhit = newwid;
-
-  int newsizx=newwid,newsizy=newhit;
-  int twid=get_sprite(sprnum)->GetWidth(),thit = get_sprite(sprnum)->GetHeight();
-
-  double ratioX = ((double) newwid) / ((double) twid);
-  double ratioY = ((double) newhit )/ ((double) thit);
-  double ratio = MIN(ratioX, ratioY);
-
-  newsizx = (int)(twid * ratio);
-  newsizy = (int)(thit * ratio);
-
-  newx[0] = newsizx;
-  newy[0] = newsizy;
-}
-
-static void doDrawViewLoop(HDC hdc, const std::vector<::ViewFrame> &frames,
-    int x, int y, int size, const std::vector<int> &cursel)
-{
-    int wtoDraw = size * frames.size();
-    if ((frames.size() > 0) && (frames.back().pic == -1))
-        wtoDraw -= size;
-
-    std::unique_ptr<AGSBitmap> todraw(Common::BitmapHelper::CreateTransparentBitmap(wtoDraw, size, thisgame.GetColorDepth()));
-    std::unique_ptr<AGSBitmap> bmpbuf;
-
-    int linecol = makecol_depth(thisgame.GetColorDepth(), 0, 64, 200);
-    if (thisgame.GetColorDepth() == 8)
-        linecol = 12;
-  
-    for (size_t i = 0; i < frames.size(); ++i)
-    {
-        // don't draw the Go-To-Next-Frame jibble
-        if (frames[i].pic == -1)
-            break;
-        // work out the dimensions to stretch to
-        int neww, newh;
-        proportionalDraw (size, frames[i].pic, &neww, &newh);
-        AGSBitmap *toblt = get_sprite(frames[i].pic);
-        if (toblt->GetColorDepth () != todraw->GetColorDepth ())
-        {
-            // Different color depth? make a copy
-            bmpbuf.reset(Common::BitmapHelper::CreateBitmap(toblt->GetWidth(), toblt->GetHeight(), todraw->GetColorDepth()));
-            bmpbuf->Blit (toblt, 0, 0, 0, 0, toblt->GetWidth(), toblt->GetHeight());
-            toblt = bmpbuf.get();
-        }
-        if (Common::GfxDef::FlagsHaveFlip(frames[i].flags))
-        {
-            // Flipped bitmap? mirror the sprite
-            AGSBitmap *flipped = Common::BitmapHelper::CreateBitmap (toblt->GetWidth(), toblt->GetHeight(), todraw->GetColorDepth ());
-            flipped->Clear (flipped->GetMaskColor ());
-            flipped->FlipBlt(toblt, 0, 0, Common::GfxDef::GetFlipFromFlags(frames[i].flags));
-            bmpbuf.reset(flipped);
-            toblt = flipped;
-        }
-        todraw->StretchBlt(toblt, RectWH(size*i, 0, neww, newh), Common::kBitmap_Transparency);
-        bmpbuf.reset();
-        if (i < frames.size() - 1)
-        {
-            // Draw dividing line
-	        todraw->DrawLine (Line(size*(i+1) - 1, 0, size*(i+1) - 1, size-1), linecol);
-        }
-    }
-
-    // Paint selection boxes over selected items
-    linecol = makecol_depth(thisgame.GetColorDepth(), 255, 255,255);
-    if (thisgame.GetColorDepth() == 8)
-        linecol = 14;
-    for (int sel : cursel)
-    {
-        todraw->DrawRect(Rect(size * sel, 0, size * (sel+1) - 1, size-1), linecol);
-    }
-
-    // Paint result on the final GDI surface
-    drawBlock(hdc, todraw.get(), x, y);
-}
-
-// CLNUP probably to remove, need to check how the flag is involved
-int get_adjusted_spritewidth(int spr) {
-  Common::Bitmap *tsp = get_sprite(spr);
-  if (tsp == NULL)
-      return 0;
-  int retval = tsp->GetWidth();
-  return retval;
-}
-
-// CLNUP probably to remove
-int get_adjusted_spriteheight(int spr) {
-  Common::Bitmap *tsp = get_sprite(spr);
-  if (tsp == NULL)
-      return 0;
-  int retval = tsp->GetHeight();
-  return retval;
-}
-
-void setup_color_conversions()
-{
-    // RGB shifts for Allegro's pixel data
-    _rgb_a_shift_32 = 24;
-    _rgb_r_shift_32 = 16;
-    _rgb_g_shift_32 = 8;
-    _rgb_b_shift_32 = 0;
-    _rgb_r_shift_24 = 16;
-    _rgb_g_shift_24 = 8;
-    _rgb_b_shift_24 = 0;
-    _rgb_r_shift_16 = 11;
-    _rgb_g_shift_16 = 5;
-    _rgb_b_shift_16 = 0;
-    _rgb_r_shift_15 = 10;
-    _rgb_g_shift_15 = 5;
-    _rgb_b_shift_15 = 0;
-}
-
-bool initialize_native()
-{
-    // Set text encoding and init allegro
-    set_uformat(U_UTF8);
-    set_filename_encoding(U_UNICODE);
-    install_allegro(SYSTEM_NONE, &errno, atexit);
-    setup_color_conversions();
-
-    AssetMgr.reset(new AssetManager());
-    AssetMgr->AddLibrary("."); // TODO: this is for search in editor program folder, but maybe don't use implicit cwd?
-
-	palette = &thisgame.defpal[0];
-	thisgame.color_depth = 2;
-    BaseColorDepth = 32;
-	thisgame.numfonts = 0;
-
-    HAGSError err = reset_sprite_file();
-	if (!err)
-	  return false;
-
-	if (!Scintilla_RegisterClasses (GetModuleHandle(NULL)))
-      return false;
-
-	init_font_renderer(AssetMgr.get());
-    NDrawState.reset(new NativeDrawState());
-	return true;
-}
-
-void shutdown_native()
-{
-    NDrawState.reset();
-    // We must dispose all native bitmaps before shutting down the library
-    shutdown_font_renderer();
-    spriteset.Reset();
-    allegro_exit();
-    AssetMgr.reset();
-}
-
-void drawBlockScaledAt (HDC hdc, Common::Bitmap *todraw ,int x, int y, float scaleFactor) {
-  if (todraw->GetColorDepth () == 8)
-    set_palette_to_hdc (hdc, palette);
-
-  stretch_blit_to_hdc (todraw->GetAllegroBitmap(), hdc, 0,0,todraw->GetWidth(),todraw->GetHeight(),
-    x,y,todraw->GetWidth() * scaleFactor, todraw->GetHeight() * scaleFactor);
-}
-
-void drawSprite(HDC hdc, int x, int y, int spriteNum, bool flipImage) {
-
-	Common::Bitmap *theSprite = get_sprite(spriteNum);
-
-  if (theSprite == NULL)
-    return;
-
-	if (flipImage) {
-		Common::Bitmap *flipped = Common::BitmapHelper::CreateBitmap (theSprite->GetWidth(), theSprite->GetHeight(), theSprite->GetColorDepth());
-		flipped->FillTransparent();
-		flipped->FlipBlt(theSprite, 0, 0, Common::kFlip_Horizontal);
-		drawBlockScaledAt(hdc, flipped, x, y, 1);
-		delete flipped;
-	}
-	else 
-	{
-		drawBlockScaledAt(hdc, theSprite, x, y, 1);
-	}
-}
-
-void drawSpriteStretch(HDC hdc, int x, int y, int width, int height, int spriteNum, bool flipImage) {
-  Common::Bitmap *todraw = get_sprite(spriteNum);
-  Common::Bitmap *tempBlock = NULL;
-	
-  if (todraw->GetColorDepth () == 8)
-    set_palette_to_hdc (hdc, palette);
-
-  int hdcBpp = GetDeviceCaps(hdc, BITSPIXEL);
-  if (hdcBpp != todraw->GetColorDepth())
-  {
-	  tempBlock = Common::BitmapHelper::CreateBitmapCopy(todraw, hdcBpp);
-	  todraw = tempBlock;
-  }
-
-  if (flipImage) {
-    Common::Bitmap* flipped = Common::BitmapHelper::CreateBitmap(todraw->GetWidth(), todraw->GetHeight(), todraw->GetColorDepth());
-    flipped->FillTransparent();
-    flipped->FlipBlt(todraw, 0, 0, Common::kFlip_Horizontal);
-    stretch_blit_to_hdc(flipped->GetAllegroBitmap(), hdc, 0, 0, flipped->GetWidth(), flipped->GetHeight(), x, y, width, height);
-    delete flipped;
-  } else {
-    stretch_blit_to_hdc(todraw->GetAllegroBitmap(), hdc, 0, 0, todraw->GetWidth(), todraw->GetHeight(), x, y, width, height);
-  }
-
-  delete tempBlock;
-}
-
-void drawGUIAt(HDC hdc, int x, int y, int x1, int y1, int x2, int y2, int resolutionFactor, float scale, int ctrl_trans)
-{
-    if ((tempgui.Width < 1) || (tempgui.Height < 1))
-        return;
-
-    // Prepare bitmaps
-    const ::Size gui_size = ::Size(tempgui.Width, tempgui.Height);
-    if (NDrawState->guiSurf32 == nullptr || (NDrawState->guiSurf32->GetSize() != gui_size))
-    {
-        NDrawState->guiSurf32.reset(new AGSBitmap(gui_size.Width, gui_size.Height, 32));
-        NDrawState->guiCtrl32.reset(new AGSBitmap(gui_size.Width, gui_size.Height, 32));
-    }
-    if (thisgame.color_depth != 4 && ((NDrawState->guiMainBmp == nullptr) || (NDrawState->guiMainBmp->GetSize() != gui_size)))
-    {
-        NDrawState->guiMainBmp.reset(new AGSBitmap(gui_size.Width, gui_size.Height, thisgame.color_depth * 8));
-        NDrawState->guiCtrlBmp.reset(new AGSBitmap(gui_size.Width, gui_size.Height, thisgame.color_depth * 8));
-    }
-    if (thisgame.color_depth == 1)
-        set_palette(palette);
-
-    // Draw parent GUI
-    AGSBitmap *guimain_bmp = (thisgame.color_depth == 4) ? NDrawState->guiSurf32.get() : NDrawState->guiMainBmp.get();
-    guimain_bmp->ResetClip();
-    guimain_bmp->Clear(guimain_bmp->GetMaskColor());
-    tempgui.DrawSelf(guimain_bmp);
-    // Draw controls
-    AGSBitmap *guictrl_bmp = (thisgame.color_depth == 4) ? NDrawState->guiCtrl32.get() : NDrawState->guiCtrlBmp.get();
-    guictrl_bmp->ResetClip();
-    guictrl_bmp->Clear(guictrl_bmp->GetMaskColor());
-    tempgui.DrawControls(guictrl_bmp);
-
-    // Merge drawn parts
-    AGSBitmap *final_gui = NDrawState->guiSurf32.get();
-    AGSBitmap *final_ctrl = NDrawState->guiCtrl32.get();
-    if (thisgame.color_depth != 4)
-    {
-        const int old_conv = get_color_conversion();
-        set_color_conversion(old_conv | COLORCONV_KEEP_TRANS);
-        final_gui->Blit(NDrawState->guiMainBmp.get());
-        final_ctrl->Blit(NDrawState->guiCtrlBmp.get());
-        set_color_conversion(old_conv);
-    }
-    if (ctrl_trans == 0)
-    {
-        final_gui->MaskedBlit(final_ctrl);
-    }
-    else if (ctrl_trans < 100)
-    {
-        set_trans_blender(0, 0, 0, AGS::Common::GfxDef::Trans100ToAlpha255(ctrl_trans));
-        final_gui->TransBlendBlt(final_ctrl);
-    }
-
-    if (x1 >= 0)
-    {
-        final_gui->DrawRect(Rect (x1, y1, x2, y2), 14);
-    }
-
-    drawBlockScaledAt(hdc, final_gui, x, y, scale);
-}
-
-#define SIMP_INDEX0  0
-#define SIMP_TOPLEFT 1
-#define SIMP_BOTLEFT 2
-#define SIMP_TOPRIGHT 3
-#define SIMP_BOTRIGHT 4
-#define SIMP_LEAVEALONE 5
-#define SIMP_NONE     6
-
-// Adjusts sprite's transparency using the chosen method
-void sort_out_transparency(Common::Bitmap *toimp, int sprite_import_method, RGB*itspal, int importedColourDepth,
-    int &transcol)
-{
-  if (sprite_import_method == SIMP_LEAVEALONE)
-  {
-    transcol = 0;
-    return;
-  }
-
-  set_palette_range(palette, 0, 255, 0);
-  transcol=toimp->GetMaskColor();
-  // NOTE: This takes the pixel from the corner of the overall import
-  // graphic, NOT just the image to be imported
-  if (sprite_import_method == SIMP_TOPLEFT)
-    transcol=toimp->GetPixel(0,0);
-  else if (sprite_import_method==SIMP_BOTLEFT)
-    transcol=toimp->GetPixel(0,(toimp->GetHeight())-1);
-  else if (sprite_import_method == SIMP_TOPRIGHT)
-    transcol = toimp->GetPixel((toimp->GetWidth())-1, 0);
-  else if (sprite_import_method == SIMP_BOTRIGHT)
-    transcol = toimp->GetPixel((toimp->GetWidth())-1, (toimp->GetHeight())-1);
-
-  if (sprite_import_method == SIMP_NONE)
-  {
-    // remove all transparency pixels (change them to
-    // a close non-trnasparent colour)
-    int changeTransparencyTo;
-    if (transcol == 0)
-      changeTransparencyTo = 16;
-    else
-      changeTransparencyTo = transcol - 1;
-
-    for (int tt=0;tt<toimp->GetWidth();tt++) {
-      for (int uu=0;uu<toimp->GetHeight();uu++) {
-        if (toimp->GetPixel(tt,uu) == transcol)
-          toimp->PutPixel(tt,uu, changeTransparencyTo);
-      }
-    }
-  }
-  else
-  {
-	  int bitmapMaskColor = toimp->GetMaskColor();
-    int replaceWithCol = 16;
-	  if (toimp->GetColorDepth() > 8)
-	  {
-      if (importedColourDepth == 8)
-        replaceWithCol = makecol_depth(toimp->GetColorDepth(), itspal[0].r, itspal[0].g, itspal[0].b);
-      else
-		    replaceWithCol = 0;
-	  }
-    // swap all transparent pixels with index 0 pixels
-    for (int tt=0;tt<toimp->GetWidth();tt++) {
-      for (int uu=0;uu<toimp->GetHeight();uu++) {
-        if (toimp->GetPixel(tt,uu)==transcol)
-          toimp->PutPixel(tt,uu, bitmapMaskColor);
-        else if (toimp->GetPixel(tt,uu) == bitmapMaskColor)
-          toimp->PutPixel(tt,uu, replaceWithCol);
-      }
-    }
-  }
-}
-
-// Adjusts 8-bit sprite's palette
-void sort_out_palette(Common::Bitmap *toimp, RGB*itspal, bool useBgSlots, int transcol)
-{
-  set_palette_range(palette, 0, 255, 0);
-  if ((thisgame.color_depth == 1) && (itspal != NULL)) { 
-    // 256-colour mode only
-    if (transcol!=0)
-      itspal[transcol] = itspal[0];
-    wsetrgb(0,0,0,0,itspal); // set index 0 to black
-    RGB oldpale[256];
-    for (int uu=0;uu<255;uu++) {
-      if (useBgSlots)  //  use background scene palette
-        oldpale[uu]=palette[uu];
-      else if (thisgame.paluses[uu]==PAL_BACKGROUND)
-        wsetrgb(uu,0,0,0,oldpale);
-      else 
-        oldpale[uu]=palette[uu];
-    }
-    wremap(itspal,toimp,oldpale); 
-    set_palette_range(palette, 0, 255, 0);
-  }
-  else if (toimp->GetColorDepth() == 8) {  // hi-colour game
-    set_palette(itspal);
-  }
-}
-
-void update_abuf_coldepth() {
-    BaseColorDepth = thisgame.color_depth * 8;
-}
-
-bool reload_font(int curFont)
-{
-    return load_font_size(curFont, thisgame.fonts[curFont]);
-}
-
-bool measure_font_height(const AGSString &filename, int pixel_height, int &formal_height)
-{
-    FontMetrics metrics;
-    if (!load_font_metrics(filename, pixel_height, metrics))
-        return false;
-    formal_height = metrics.NominalHeight;
-    return true;
-}
-
-HAGSError reset_sprite_file()
-{
-    return reset_sprite_file(AGS::Common::SpriteFile::DefaultSpriteFileName,
-        AGS::Common::SpriteFile::DefaultSpriteIndexName);
-}
-
-HAGSError reset_sprite_file(const AGSString &spritefile, const AGSString &indexfile)
-{
-    auto sprite_file = AssetMgr->OpenAsset(spritefile);
-    if (!sprite_file)
-        return new AGSError(AGSString::FromFormat("Failed to open spriteset file '%s'.",
-            spritefile.GetCStr()));
-    auto index_file = AssetMgr->OpenAsset(indexfile);
-	HAGSError err = spriteset.InitFile(std::move(sprite_file), std::move(index_file));
-    if (!err)
-        return err;
-    // 100 mb cache // TODO: set this up in preferences?
-	spriteset.SetMaxCacheSize(100 * 1024 * 1024);
-    return HAGSError::None();
-}
-
-std::vector<Common::PluginInfo> thisgamePlugins;
-
-HAGSError init_game_after_import(const AGS::Common::LoadedGameEntities &ents, GameDataVersion data_ver)
-{
-    newViews = std::move(ents.Views);
-    dialog = std::move(ents.Dialogs);
-
-    thisgamePlugins = ents.PluginInfos;
-    for (size_t i = 0; i < thisgamePlugins.size(); ++i)
-    {
-        // we don't care if it's an editor-only plugin or not
-        if (thisgamePlugins[i].Name.GetLast() == '!')
-            thisgamePlugins[i].Name.ClipRight(1);
-    }
-
-    AGS::Common::GUIRefCollection guictrl_refs(guibuts, guiinv, guilabels, guilist, guislider, guitext);
-    for (int i = 0; i < thisgame.numgui; ++i)
-    {
-        HAGSError err = guis[i].RebuildArray(guictrl_refs);
-        if (!err)
-            return err;
-    }
-
-    // reset colour 0, it's possible for it to get corrupted
-    palette[0].r = 0;
-    palette[0].g = 0;
-    palette[0].b = 0;
-    set_palette_range(palette, 0, 255, 0);
-
-    HAGSError err = reset_sprite_file();
-    if (!err)
-        return err;
-
-    free_all_fonts();
-    for (int i = 0; i < thisgame.numfonts; ++i)
-        reload_font(i);
-
-    update_abuf_coldepth();
-    spritesModified = false;
-    thisgame.filever = data_ver;
-    return HAGSError::None();
-}
-
-HAGSError load_dta_file_into_thisgame(const AGSString &filename)
-{
-    AGS::Common::MainGameSource src;
-    AGS::Common::LoadedGameEntities ents(thisgame);
-    HGameFileError load_err = AGS::Common::OpenMainGameFile(filename, src);
-    if (load_err)
-    {
-        load_err = AGS::Common::ReadGameData(ents, std::move(src.InputStream), src.DataVersion);
-        if (load_err)
-            load_err = AGS::Common::UpdateGameData(ents, src.DataVersion);
-    }
-    if (!load_err)
-        return HAGSError(load_err);
-    return init_game_after_import(ents, src.DataVersion);
-}
-
-void free_old_game_data()
-{
-  newViews.clear();
-  guis.clear();
-  dialog.clear();
-
-  // free game struct last because it contains object counts
-  thisgame = {};
-}
-
-void validate_mask(Common::Bitmap *toValidate, const char *name, int maxColour) {
-  if ((toValidate == NULL) || (toValidate->GetColorDepth() != 8)) {
-    quit("Invalid mask passed to validate_mask");
-    return;
-  }
-
-  bool errFound = false;
-  int xx, yy;
-  for (yy = 0; yy < toValidate->GetHeight(); yy++) {
-    for (xx = 0; xx < toValidate->GetWidth(); xx++) {
-      if (toValidate->GetScanLine(yy)[xx] >= maxColour) {
-        errFound = true;
-        toValidate->GetScanLineForWriting(yy)[xx] = 0;
-      }
-    }
-  }
-
-  if (errFound) {
-	AGSString err = AGSString::FromFormat(
-       "Invalid colours were found in the %s mask. They have now been removed."
-       "\n\nWhen drawing a mask in an external image editor, you need to make "
-       "sure that the image is set as 256-colour (Indexed Palette), and that "
-       "you use the first %d colours in the palette for drawing %s. Palette "
-       "entry 0 corresponds to No Area, palette index 1 corresponds to area 1, and "
-       "so forth.", name, maxColour, name);
-	MessageBox(NULL, err.GetCStr(), "Mask Error", MB_OK | MB_ICONWARNING);
-  }
-}
-
-void copy_room_palette_to_global_palette(const RoomStruct &rs)
-{
-  for (int ww = 0; ww < 256; ww++) 
-  {
-    if (thisgame.paluses[ww] == PAL_BACKGROUND)
-    {
-      palette[ww] = rs.Palette[ww];
-    }
-  }
-}
-
-void copy_global_palette_to_room_palette(RoomStruct &rs)
-{
-  for (int ww = 0; ww < 256; ww++) 
-  {
-    if (thisgame.paluses[ww] != PAL_BACKGROUND)
-    {
-      rs.Palette[ww] = palette[ww];
-      rs.BgFrames[0].Palette[ww] = palette[ww];
-    }
-  }
-}
-
-const char *get_mask_name(RoomAreaMask mask)
-{
-    switch (mask)
-    {
-    case kRoomAreaHotspot: return "Hotspots";
-    case kRoomAreaWalkBehind: return "Walk-behinds";
-    case kRoomAreaWalkable: return "Walkable areas";
-    case kRoomAreaRegion: return "Regions";
-    default: return "unknown";
-    }
-}
-
-AGSString load_room_file(RoomStruct &rs, const AGSString &filename) {
-  HAGSError err = LoadRoom(filename, &rs, AssetMgr.get(), thisgame.SpriteInfos);
-  if (!err)
-      return err->FullMessage();
-
-  // Update room palette with gamewide colours
-  copy_global_palette_to_room_palette(rs);
-  // Update current global palette with room background colours
-  copy_room_palette_to_global_palette(rs);
-  for (size_t i = 0; i < rs.Objects.size(); ++i) {
-    // change invalid objects to blue cup
-    // TODO: should this be done in the common native lib?
-    if (spriteset[rs.Objects[i].Sprite] == NULL)
-      rs.Objects[i].Sprite = 0;
-  }
-
-  set_palette_range(palette, 0, 255, 0);
-  
-  if ((rs.BgFrames[0].Graphic->GetColorDepth() > 8) &&
-      (thisgame.color_depth == 1))
-  {
-      MessageBox(NULL, "WARNING: This room is hi-color, but your game is currently 256-colour. You will not be able to use this room in this game. Also, the room background will not look right in the editor.", "Colour depth warning", MB_OK);
-  }
-
-  validate_mask(rs.HotspotMask.get(), get_mask_name(kRoomAreaHotspot), MAX_ROOM_HOTSPOTS);
-  validate_mask(rs.WalkBehindMask.get(), get_mask_name(kRoomAreaWalkBehind), MAX_WALK_AREAS);
-  validate_mask(rs.WalkAreaMask.get(), get_mask_name(kRoomAreaWalkable), MAX_WALK_AREAS);
-  validate_mask(rs.RegionMask.get(), get_mask_name(kRoomAreaRegion), MAX_ROOM_REGIONS);
-  return AGSString();
-}
-
-void calculate_walkable_areas (RoomStruct &rs) {
-  int ww, thispix;
-
-  for (ww = 0; ww < MAX_WALK_AREAS; ww++) {
-    rs.WalkAreas[ww].Top = rs.Height;
-    rs.WalkAreas[ww].Bottom = 0;
-  }
-  for (ww = 0; ww < rs.WalkAreaMask->GetWidth(); ww++) {
-    for (int qq = 0; qq < rs.WalkAreaMask->GetHeight(); qq++) {
-      thispix = rs.WalkAreaMask->GetPixel (ww, qq);
-      if (thispix >= MAX_WALK_AREAS)
-        continue;
-      if (rs.WalkAreas[thispix].Top > qq)
-        rs.WalkAreas[thispix].Top = qq;
-      if (rs.WalkAreas[thispix].Bottom < qq)
-        rs.WalkAreas[thispix].Bottom= qq;
-    }
-  }
-
-}
-
-// **** MANAGED CODE ****
-
-#pragma managed
-using namespace AGS::Types;
-using namespace System;
-using namespace System::Collections::Generic;
-using namespace System::Drawing;
-using namespace System::Drawing::Imaging;
-using namespace System::Runtime::InteropServices;
-#include "CompiledScript.h"
-
-void ThrowManagedException(const char *message) 
-{
-	throw gcnew AGS::Types::AGSEditorException(gcnew String(message));
-}
-
-void UpdateNativeSprites(SpriteFolder ^folder, std::vector<int> &missing)
-{
-	for each (Sprite ^sprite in folder->Sprites)
-	{
-        if (!spriteset.DoesSpriteExist(sprite->Number))
-        {
-            missing.push_back(sprite->Number);
-            spriteset.SetEmptySprite(sprite->Number, true); // mark as an asset to prevent disposal on reload
-        }
-        // Reset/update flags
-        thisgame.SpriteInfos[sprite->Number].Flags = 0;
-	}
-
-	for each (SpriteFolder^ subFolder in folder->SubFolders) 
-	{
-        UpdateNativeSprites(subFolder, missing);
-	}
-}
-
-int RemoveLeftoverSprites(SpriteFolder ^folder)
-{
-    int removed = 0;
-    // NOTE: we do not ever remove sprite 0, because it's used as a placeholder too
-    for (AGS::Common::sprkey_t i = 1; (size_t)i < spriteset.GetSpriteSlotCount(); ++i)
-    {
-        if (!spriteset.DoesSpriteExist(i)) continue;
-        if (folder->FindSpriteByID(i, true) == nullptr)
-        {
-            spriteset.DeleteSprite(i);
-            removed++;
-        }
-    }
-    return removed;
-}
-
-void UpdateNativeSpritesToGame(Game ^game, CompileMessages ^errors)
-{
-    // Test for missing sprites: when the game has a sprite ref,
-    // but the sprite file does not have respective data
-    std::vector<int> missing;
-    UpdateNativeSprites(game->RootSpriteFolder, missing);
-    if (missing.size() > 0)
-    {
-        const size_t max_nums = 40;
-        auto sprnum = gcnew System::Text::StringBuilder();
-        sprnum->Append(missing[0]);
-        for (size_t i = 1; i < missing.size() && i < max_nums; i++)
-        {
-            sprnum->Append(", ");
-            sprnum->Append(missing[i]);
-        }
-        if (missing.size() > max_nums)
-            sprnum->AppendFormat(", and {0} more.", missing.size() - max_nums);
-
-        spritesModified = true;
-        errors->Add(gcnew CompileWarning(String::Format(
-            "Sprite file (acsprset.spr) contained less sprites than the game project referenced ({0} sprites were missing). "
-            "This could happen if it was not saved properly last time, or the files in your project folder got corrupted for some reason. "
-            "Some sprites could be missing actual images.{1}{2}"
-            "You may try restoring them by:{3}"
-            "    a) reimporting individual sprites from the source files,{4}"
-            "    b) File -> Restore all sprites from sources,{5}"
-            "    c) using sprite backup file \"backup_acsprset.spr\".{6}{7}"
-            "Affected sprites:{8}{9}",
-            missing.size(), Environment::NewLine, Environment::NewLine, Environment::NewLine,
-            Environment::NewLine, Environment::NewLine, Environment::NewLine, Environment::NewLine,
-            Environment::NewLine, sprnum->ToString())));
-    }
-
-    // Test for leftovers: when the game does NOT have a sprite ref,
-    // but the sprite file has the data in the slot.
-    if (RemoveLeftoverSprites(game->RootSpriteFolder) > 0)
-    {
-        spritesModified = true;
-        errors->Add(gcnew CompileWarning(String::Format(
-            "Sprite file (acsprset.spr) contained extra data that is not referenced by the game project. "
-            "This could happen if it was not saved properly last time. This leftover data will be removed completely "
-            "next time you save your project. This should not affect your game.")));
-    }
-}
-
-// Attempts to save the current spriteset contents into the temporary file
-// provided by the system API. On success assigns saved_filename.
-void SaveTempSpritefile(int store_flags, AGS::Common::SpriteCompression compressSprites,
-    AGSString &saved_spritefile, AGSString &saved_indexfile)
-{
-    // First save new sprite set into the temporary file
-    String ^temp_spritefile = nullptr;
-    String ^temp_indexfile = nullptr;
-    try
-    {
-        temp_spritefile = IO::Path::GetTempFileName();
-        temp_indexfile = IO::Path::GetTempFileName();
-    }
-    catch (Exception ^e)
-    {
-        throw gcnew AGSEditorException("Unable to create a temporary file to save sprites to.", e);
-    }
-
-    AGSString n_temp_spritefile = TextHelper::ConvertUTF8(temp_spritefile);
-    AGSString n_temp_indexfile = TextHelper::ConvertUTF8(temp_indexfile);
-    AGS::Common::SpriteFileIndex index;
-    if (spriteset.SaveToFile(n_temp_spritefile, store_flags, compressSprites, index) != 0)
-        throw gcnew AGSEditorException(String::Format("Unable to save the sprites. An error occurred whilst writing the sprite file.{0}Temp path: {1}",
-            Environment::NewLine, temp_spritefile));
-    saved_spritefile = n_temp_spritefile;
-    if (AGS::Common::SaveSpriteIndex(n_temp_indexfile, index) == 0)
-        saved_indexfile = n_temp_indexfile;
-}
-
-// Updates the backup and spritefile, moving it from the temp location.
-void PutNewSpritefileIntoProject(const AGSString &temp_spritefile, const AGSString &temp_indexfile)
-{
-    spriteset.DetachFile();
-    // Now when sprites are safe, move last sprite file to backup file
-    String ^sprfilename = gcnew String(sprsetname);
-    String ^backupname = String::Format("backup_{0}", sprfilename);
-    try
-    {
-        if (IO::File::Exists(backupname))
-            IO::File::Delete(backupname);
-        if (IO::File::Exists(sprfilename))
-            IO::File::Move(sprfilename, backupname);
-    }
-    catch (Exception^)
-    {// TODO: ignore for now, but proper warning output system in needed here
-    }
-
-    // And then temp file to its final location
-    String ^sprindexfilename = gcnew String(sprindexname);
-    try
-    {
-        if (IO::File::Exists(sprfilename))
-            IO::File::Delete(sprfilename);
-        String^ path = TextHelper::ConvertUTF8(temp_spritefile);
-        IO::File::Move(path, sprfilename);
-    }
-    catch (Exception ^e)
-    {
-        throw gcnew AGSEditorException("Unable to replace the previous sprite file in your project folder.", e);
-    }
-
-    // Sprite index is wanted but optional, so react to exceptions separately
-    try
-    {
-        if (IO::File::Exists(sprindexfilename))
-            IO::File::Delete(sprindexfilename);
-        if (!temp_indexfile.IsEmpty())
-            IO::File::Move(TextHelper::ConvertUTF8(temp_indexfile), sprindexfilename);
-    }
-    catch (Exception^)
-    {// TODO: ignore for now, but proper warning output system in needed here
-    }
-}
-
-void ReplaceSpriteFile(const AGSString &new_spritefile, const AGSString &new_indexfile, bool fallback_tempfiles)
-{
-    AGSString use_spritefile = sprsetname;
-    AGSString use_indexfile = sprindexname;
-
-    Exception ^main_exception;
-    try
-    {
-        PutNewSpritefileIntoProject(new_spritefile, new_indexfile);
-    }
-    catch (Exception ^e)
-    {
-        main_exception = e;
-        if (fallback_tempfiles)
-        {
-            use_spritefile = new_spritefile;
-            use_indexfile = new_indexfile;
-        }
-    }
-    finally
-    {
-        // Reset the sprite cache to whichever file was successfully saved
-        HAGSError err = reset_sprite_file(use_spritefile, use_indexfile);
-        if (!err)
-        {
-            throw gcnew AGSEditorException(
-                String::Format("Unable to re-initialize sprite file after save.{0}{1}",
-                    Environment::NewLine, gcnew String(err->FullMessage().GetCStr())), main_exception);
-        }
-        else if (main_exception != nullptr)
-        {
-            if (fallback_tempfiles)
-                throw gcnew AGSEditorException(
-                    String::Format("Unable to save sprites in your project folder. The sprites were saved to a temporary location:{0}{1}",
-                        Environment::NewLine, TextHelper::ConvertUTF8(use_spritefile)), main_exception);
-            else
-                throw gcnew AGSEditorException(
-                    String::Format("Unable to save sprites in your project folder."), main_exception);
-        }
-    }
-    spritesModified = false;
-}
-
-void SaveNativeSprites(Settings^ gameSettings)
-{
-    int storeFlags = 0;
-    if (gameSettings->OptimizeSpriteStorage)
-        storeFlags |= AGS::Common::kSprStore_OptimizeForSize;
-    AGS::Common::SpriteCompression compressSprites =
-        (AGS::Common::SpriteCompression)gameSettings->CompressSpritesType;
-    if (!spritesModified && (compressSprites == spriteset.GetSpriteCompression()) &&
-        storeFlags == spriteset.GetStoreFlags())
-        return;
-
-    AGSString saved_spritefile;
-    AGSString saved_indexfile;
-    SaveTempSpritefile(storeFlags, compressSprites, saved_spritefile, saved_indexfile);
-
-    ReplaceSpriteFile(saved_spritefile, saved_indexfile, true);
-}
-
-void SetGameResolution(Game ^game)
-{
-    thisgame.SetGameResolution(::Size(game->Settings->CustomResolution.Width, game->Settings->CustomResolution.Height));
-}
-
-void GameDirChanged(String ^workingDir)
-{
-    AssetMgr->RemoveAllLibraries();
-    AGSString work_dir = TextHelper::ConvertUTF8(workingDir);
-    AssetMgr->AddLibrary(work_dir);
-    AssetMgr->AddLibrary(AGSPath::ConcatPaths(work_dir, "Fonts")); // fonts directory
-}
-
-void GameFontUpdated(Game ^game, int fontNumber, bool forceUpdate);
-
-void GameUpdated(Game ^game, bool forceUpdate)
-{
-  set_uformat(game->UnicodeMode ? U_UTF8 : U_ASCII);
-  // TODO: this function may get called when only one item is added/removed or edited;
-  // probably it would be best to split it up into several callbacks at some point.
-  thisgame.color_depth = (int)game->Settings->ColorDepth;
-  SetGameResolution(game);
-
-  thisgame.options[OPT_ANTIALIASFONTS] = game->Settings->AntiAliasFonts;
-  thisgame.options[OPT_CLIPGUICONTROLS] = game->Settings->ClipGUIControls;
-  thisgame.options[OPT_GAMETEXTENCODING] = game->TextEncoding->CodePage;
-  antiAliasFonts = thisgame.options[OPT_ANTIALIASFONTS];
-
-  AGS::Common::GUI::Options.ClipControls = thisgame.options[OPT_CLIPGUICONTROLS] != 0;
-
-  BaseColorDepth = thisgame.color_depth * 8;
-
-  // ensure that the sprite import knows about pal slots 
-  for (int i = 0; i < 256; i++) {
-	if (game->Palette[i]->ColourType == PaletteColourType::Background)
-	{
-	  thisgame.paluses[i] = PAL_BACKGROUND;
-	}
-	else 
-	{
-  	  thisgame.paluses[i] = PAL_GAMEWIDE;
-    }
-  }
-
-  // Reload native fonts and update font information in the managed component
-  thisgame.numfonts = game->Fonts->Count;
-  thisgame.fonts.resize(thisgame.numfonts);
-  for (int i = 0; i < thisgame.numfonts; i++) 
-  {
-      GameFontUpdated(game, i, forceUpdate);
-  }
-}
-
-void GameFontAdded(Game ^game, int fontNumber)
-{
-    thisgame.numfonts = game->Fonts->Count;
-    thisgame.fonts.resize(thisgame.numfonts);
-    for (int i = fontNumber; i < thisgame.numfonts; i++) 
-    {
-        GameFontUpdated(game, i, true);
-    }
-}
-
-void GameFontDeleted(Game ^game, int fontNumber)
-{
-    thisgame.numfonts = game->Fonts->Count;
-    thisgame.fonts.resize(thisgame.numfonts);
-    freefont(fontNumber);
-    for (int i = fontNumber; i < thisgame.numfonts; i++) 
-    {
-        GameFontUpdated(game, i, true);
-    }
-}
-
-void GameFontUpdated(Game ^game, int fontNumber, bool forceUpdate)
-{
-    assert(fontNumber >= 0 && fontNumber < thisgame.numfonts);
-    if (fontNumber < 0 || fontNumber >= thisgame.numfonts)
-        return;
-
-    FontInfo &font_info = thisgame.fonts[fontNumber];
-    AGS::Types::Font ^font = game->Fonts[fontNumber];
-
-    AGSString old_filename = font_info.Filename;
-    int old_size = font_info.Size;
-    int old_scaling = font_info.SizeMultiplier;
-    int old_flags = font_info.Flags;
-
-    font_info.Filename = TextHelper::ConvertUTF8(font->FontFileName);
-    font_info.Size = font->PointSize;
-    font_info.SizeMultiplier = font->SizeMultiplier;
-    font_info.YOffset = font->VerticalOffset;
-    font_info.LineSpacing = font->LineSpacing;
-    if (game->Settings->TTFHeightDefinedBy == FontHeightDefinition::PixelHeight)
-        font_info.Flags &= ~FFLG_REPORTNOMINALHEIGHT;
-    else
-        font_info.Flags |= FFLG_REPORTNOMINALHEIGHT;
-    if (font->TTFMetricsFixup == FontMetricsFixup::None)
-        font_info.Flags &= ~FFLG_ASCENDERFIXUP;
-    else
-        font_info.Flags |= FFLG_ASCENDERFIXUP;
-
-    forceUpdate |=
-        font_info.Filename != old_filename ||
-        font_info.Size != old_size ||
-        font_info.SizeMultiplier != old_scaling ||
-        font_info.Flags != old_flags;
-
-    if (forceUpdate)
-    {
-        reload_font(fontNumber);
-    }
-    else
-    {
-        set_fontinfo(fontNumber, font_info);
-    }
-
-    font->FamilyName = gcnew String(get_font_name(fontNumber));
-    font->Height = get_font_surface_height(fontNumber);
-}
-
-void drawViewLoop (HDC hdc, ViewLoop^ loopToDraw, int x, int y, int size, List<int>^ cursel)
-{
-    std::vector<::ViewFrame> frames(loopToDraw->Frames->Count);
-    for (int i = 0; i < loopToDraw->Frames->Count; ++i) 
-    {
-	    frames[i].pic = loopToDraw->Frames[i]->Image;
-	    frames[i].flags = Common::GfxDef::GetFlagsFromFlip((Common::GraphicFlip)loopToDraw->Frames[i]->Flip);
-    }
-    std::vector<int> selected(cursel->Count);
-    for (int i = 0; i < cursel->Count; ++i)
-        selected[i] = cursel[i];
-    doDrawViewLoop(hdc, frames, x, y, size, selected);
-}
-
-// Forces transparency color to the palette index 0
-// This must be done, because AGS (or rather Allegro 4) hardcodes transparent color index as 0.
-static void NormalizePaletteTransparency(AGSBitmap *dst, cli::array<System::Drawing::Color> ^bmpPalette)
-{
-    // Determine actual transparency index in the palette
-    int transparency_index = -1;
-    for (int i = 0; i < bmpPalette->Length; ++i)
-    {
-        if (bmpPalette[i].A == 0)
-        {
-            transparency_index = i;
-            break; // to avoid blank palette entries
-        }
-    }
-
-    // Find out if the transparency index is actually used in the image:
-    // some BMPs seem to fill unused palette entries with zeroed ARGB.
-    if (transparency_index > 0)
-    {
-        const uint8_t *px_ptr = dst->GetDataForWriting();
-        const uint8_t *px_end = px_ptr + dst->GetDataSize();
-        bool found_transparency_index = false;
-        for (; px_ptr != px_end; ++px_ptr)
-        {
-            if (*px_ptr == static_cast<uint8_t>(transparency_index))
-            {
-                found_transparency_index = true;
-                break;
-            }
-        }
-        if (!found_transparency_index)
-            transparency_index = -1; // reset and ignore
-    }
-    
-    // Swap found transparent color index with index 0
-    if (transparency_index > 0)
-    {
-        System::Drawing::Color toswap = bmpPalette[0];
-        bmpPalette[0] = bmpPalette[transparency_index];
-        bmpPalette[transparency_index] = toswap;
-
-        uint8_t *px_ptr = dst->GetDataForWriting();
-        uint8_t *px_end = px_ptr + dst->GetDataSize();
-        for (; px_ptr != px_end; ++px_ptr)
-        {
-            if (*px_ptr == 0)
-                *px_ptr = static_cast<uint8_t>(transparency_index);
-            else if (*px_ptr == static_cast<uint8_t>(transparency_index))
-                *px_ptr = 0;
-        }
-    }
-}
-
-// Converts imported image's palette to the native AGS format
-static void ConvertPaletteToNativeFormat(AGSBitmap *dst, RGB *imgpal, cli::array<System::Drawing::Color> ^bmpPalette,
-    bool normalizeTrans)
-{
-    if (normalizeTrans)
-    {
-        NormalizePaletteTransparency(dst, bmpPalette);
-    }
-    
-    // Copy palette, fixing colors if necessary
-    for (int i = 0; i < 256; i++)
-    {
-        if (i >= bmpPalette->Length)
-        {
-            // BMP files can have an arbitrary palette size, fill any
-            // missing colours with black
-            imgpal[i].r = 0;
-            imgpal[i].g = 0;
-            imgpal[i].b = 0;
-            imgpal[i].a = 0;
-        }
-        else
-        {
-            imgpal[i].r = bmpPalette[i].R;
-            imgpal[i].g = bmpPalette[i].G;
-            imgpal[i].b = bmpPalette[i].B;
-            imgpal[i].a = bmpPalette[i].A;
-        }
-    }
-}
-
-void Convert8BitToHiColor(const AGSBitmap *src, const RGB *imgpal, AGSBitmap *dst, bool keep_transparency);
-void Convert8BitARGBTo32(const AGSBitmap *src, const RGB *imgpal, AGSBitmap *dst);
-
-AGSBitmap *CreateBlockFromBitmap(System::Drawing::Bitmap ^bmp, RGB *imgpal, int *srcPalLen,
-    bool fixColourDepth, int destColorDepth, bool importAlpha, bool keepTransparency, int *originalColDepth)
-{
-    // We do the bitmap creation in two steps:
-    // First we unpack the pixels from the src bitmap to a buffer,
-    // which pixel format is compatible with Allegro BITMAP.
-    int src_depth, res_depth;
-    switch (bmp->PixelFormat)
-    {
-    case PixelFormat::Format1bppIndexed:
-        src_depth = 1; res_depth = 8; // convert 1-bit to 8-bit
-        break;
-    case PixelFormat::Format4bppIndexed:
-        src_depth = 4; res_depth = 8; // convert 4-bit to 8-bit
-        break;
-    case PixelFormat::Format8bppIndexed:
-        src_depth = res_depth = 8;
-        break;
-    case PixelFormat::Format16bppRgb555:
-        src_depth = res_depth = 15; // FIXME: convert to 16-bit instead?
-        break;
-    case PixelFormat::Format16bppRgb565:
-        src_depth = res_depth = 16;
-        break;
-    case PixelFormat::Format24bppRgb:
-        src_depth = res_depth = 24; // FIXME: convert to 32-bit instead?
-        break;
-    case PixelFormat::Format32bppRgb:
-    case PixelFormat::Format32bppArgb:
-        src_depth = res_depth = 32;
-        break;
-    case PixelFormat::Format48bppRgb:
-    case PixelFormat::Format64bppArgb:
-    case PixelFormat::Format64bppPArgb:
-        throw gcnew AGSEditorException("The source image is 48-bit or 64-bit colour. AGS does not support images with a colour depth higher than 32-bit. Make sure that your paint program is set to produce 32-bit images (8-bit per channel), not 48-bit images (16-bit per channel).");
-    default:
-        throw gcnew AGSEditorException(System::String::Format("Unsupported pixel format: \"{0}\"", bmp->PixelFormat.ToString()));
-    }
-
-    if ((thisgame.color_depth == 1) && (src_depth > 8))
-    {
-        throw gcnew AGSEditorException("You cannot import a hi-colour or true-colour image into a 256-colour game.");
-    }
-
-    if (srcPalLen)
-        *srcPalLen = bmp->Palette ? bmp->Palette->Entries->Length : 0;
-    if (originalColDepth)
-        *originalColDepth = src_depth;
-
-    System::Drawing::Rectangle rect(0, 0, bmp->Width, bmp->Height);
-    BitmapData ^bmpData = bmp->LockBits(rect, ImageLockMode::ReadOnly, bmp->PixelFormat);
-    const uint8_t *address = static_cast<const uint8_t*>(bmpData->Scan0.ToPointer());
-    std::unique_ptr<AGSBitmap> tempsprite(BitmapHelper::CreateBitmapFromPixels(bmp->Width, bmp->Height, res_depth,
-        address, src_depth, bmpData->Stride));
-    bmp->UnlockBits(bmpData);
-
-    if (!tempsprite)
-    {
-        throw gcnew AGSEditorException("Failed to create bitmap of compatible color depth. Could be unsupported image format.");
-    }
-
-    if (src_depth <= 8)
-    {
-        ConvertPaletteToNativeFormat(tempsprite.get(), imgpal, bmp->Palette->Entries, true);
-    }
-
-    // Second step is to upgrade bitmap to the game's color depth, if necessary.
-    const int final_depth = destColorDepth > 0 ? destColorDepth : thisgame.GetColorDepth();
-    const bool needToFixColourDepth = (res_depth != final_depth) && (fixColourDepth);
-
-    if (needToFixColourDepth)
-    {
-        std::unique_ptr<AGSBitmap> spriteAtRightDepth(
-            Common::BitmapHelper::CreateBitmap(tempsprite->GetWidth(), tempsprite->GetHeight(), final_depth));
-        if (!spriteAtRightDepth)
-        {
-            return nullptr; // out of mem?
-        }
-
-        if (res_depth == 8)
-        {
-           select_palette(imgpal);
-        }
-
-        int oldColorConv = get_color_conversion();
-        if (keepTransparency)
-        {
-           set_color_conversion(oldColorConv | COLORCONV_KEEP_TRANS);
-        }
-        else
-        {
-           set_color_conversion(oldColorConv & ~COLORCONV_KEEP_TRANS);
-        }
-
-        if (res_depth == 8 && final_depth > 8)
-        {
-            if (importAlpha && (final_depth == 32))
-                Convert8BitARGBTo32(tempsprite.get(), imgpal, spriteAtRightDepth.get());
-            else
-                Convert8BitToHiColor(tempsprite.get(), imgpal, spriteAtRightDepth.get(), keepTransparency);
-        }
-        else // let allegro do its own conversions
-        {
-          spriteAtRightDepth->Blit(tempsprite.get(), 0, 0, 0, 0, tempsprite->GetWidth(), tempsprite->GetHeight());
-        }
-        set_color_conversion(oldColorConv);
-
-        if (res_depth == 8)
-        {
-            unselect_palette();
-        }
-        tempsprite = std::move(spriteAtRightDepth);
-    }
-
-    return tempsprite.release();
-}
-
-static void Convert8BitToHiColor(const AGSBitmap *src, const RGB *imgpal, AGSBitmap *dst, bool keep_transparency)
-{
-    const int dst_depth = dst->GetColorDepth();
-    // manually compose to use the full palette instead of allegro 0-63 restricted one
-    const int maskcolor = dst->GetMaskColor();
-    // define a safe magenta color to use to preserve opacity in colors that match maskcolor
-    const int safe_magenta = (dst_depth == 16)
-        ? makecol_depth(dst_depth, 255, 4, 255) // 16bit
-        : makecol_depth(dst_depth, 255, 1, 255); // 24-32 bit
-
-    for (int x = 0; x < src->GetWidth(); ++x)
-    {
-        for (int y = 0; y < src->GetHeight(); ++y)
-        {
-            const int px = src->GetPixel(x, y);
-            const RGB pal_color = imgpal[px];
-            const int color = makecol_depth(dst_depth, pal_color.r, pal_color.g, pal_color.b);
-            if (keep_transparency && px == 0)
-                dst->PutPixel(x, y, dst->GetMaskColor());
-            else if (keep_transparency && color == maskcolor) // replace magenta with close match
-                dst->PutPixel(x, y, safe_magenta);
-            else
-                dst->PutPixel(x, y, color);
-        }
-    }
-}
-
-static void Convert8BitARGBTo32(const AGSBitmap *src, const RGB *imgpal, AGSBitmap *dst)
-{
-    const int dst_depth = dst->GetColorDepth();
-    for (int x = 0; x < src->GetWidth(); ++x)
-    {
-        for (int y = 0; y < src->GetHeight(); ++y)
-        {
-            const int px = src->GetPixel(x, y);
-            const RGB pal_color = imgpal[px];
-            const int color = makeacol32(pal_color.r, pal_color.g, pal_color.b, pal_color.a);
-            dst->PutPixel(x, y, color);
-        }
-    }
-}
-
-Common::Bitmap *CreateBlockFromBitmap(System::Drawing::Bitmap ^bmp, RGB *imgpal, int *srcPalLen,
-    bool fixColourDepth, bool importAlpha, bool keepTransparency, int *originalColDepth)
-{
-    return CreateBlockFromBitmap(bmp, imgpal, srcPalLen, fixColourDepth, 0, importAlpha, keepTransparency, originalColDepth);
-}
-
-Common::Bitmap *CreateOpaqueNativeBitmap(System::Drawing::Bitmap^ bmp,
-    RGB *imgpal, bool fixColourDepth, bool keepTransparency, int *originalColDepth)
-{
-    Common::Bitmap *newbmp = CreateBlockFromBitmap(bmp, imgpal, nullptr, fixColourDepth, false /* don't import alpha */,
-        keepTransparency, originalColDepth);
-    BitmapHelper::MakeOpaque(newbmp);
-    return newbmp;
-}
-
-void SetNativeRoomBackground(RoomStruct &room, int backgroundNumber, SysBitmap ^bmp)
-{
-    if (backgroundNumber < 0 || backgroundNumber > MAX_ROOM_BGFRAMES)
-    {
-        throw gcnew AGSEditorException(String::Format("SetNativeRoomBackground: invalid background number {0}", backgroundNumber));
-    }
-
-    RGB bgpal[256];
-    Common::Bitmap *newbg = CreateOpaqueNativeBitmap(bmp, bgpal, true, false, NULL);
-    if (newbg->GetColorDepth() == 8)
-    {
-        room.BgFrames[backgroundNumber].IsPaletteShared = 0;
-        memcpy(room.BgFrames[backgroundNumber].Palette, bgpal, sizeof(bgpal));
-    }
-
-    room.BgFrameCount = std::max(room.BgFrameCount, (size_t)backgroundNumber + 1);
-    room.BgFrames[backgroundNumber].Graphic.reset(newbg);
-}
-
-static bool DoesPaletteHaveAlpha(System::Drawing::Bitmap ^bm)
-{
-    if (bm->Palette == nullptr)
-        return false;
-    if ((bm->Palette->Flags & (0x1 | 0x4)) == 0)
-        return false;
-    for (int i = 0; i < bm->Palette->Entries->Length; ++i)
-        if ((bm->Palette->Entries[i].A != 0) && (bm->Palette->Entries[i].A != 255))
-            return true;
-    return false;
-}
-
-static bool DoesBitmapHaveAlpha(System::Drawing::Bitmap ^bm)
-{
-    if (System::Drawing::Bitmap::IsAlphaPixelFormat(bm->PixelFormat))
-        return true;
-
-    if (((int)bm->PixelFormat & (int)System::Drawing::Imaging::PixelFormat::Indexed) != 0)
-    {
-        return DoesPaletteHaveAlpha(bm);
-    }
-
-    return false;
-}
-
-Common::Bitmap *CreateNativeBitmap(System::Drawing::Bitmap^ bmp, int destColorDepth, int spriteImportMethod, bool remapColours,
-    bool useRoomBackgroundColours, bool alphaChannel, int *out_flags)
-{
-    // Safety check: if requested alpha channel, test if bitmap contains one
-    alphaChannel = alphaChannel && (thisgame.color_depth == 4) && DoesBitmapHaveAlpha(bmp);
-
-    RGB imgPalBuf[256];
-    int importedColourDepth;
-    Common::Bitmap *tempsprite = CreateBlockFromBitmap(bmp, imgPalBuf, nullptr, true /* fix color depth */, destColorDepth,
-        alphaChannel, (spriteImportMethod != SIMP_NONE), &importedColourDepth);
-
-    if (!tempsprite)
-        return nullptr;
-
-    int transcol;
-    sort_out_transparency(tempsprite, spriteImportMethod, imgPalBuf, importedColourDepth, transcol);
-    if (tempsprite->GetColorDepth() == 8)
-    {
-        if (remapColours)
-            sort_out_palette(tempsprite, imgPalBuf, useRoomBackgroundColours, transcol);
-    }
-
-    int flags = 0;// assign sprite flags as necessary
-
-    if (alphaChannel)
-    {
-        // For compatibility with the internal AGS bitmap format:
-        // change pixels with alpha 0 to MASK_COLOR_X
-        if (tempsprite->GetColorDepth() == 32)
-        {
-            BitmapHelper::ReplaceZeroAlphaWithRGBMask(tempsprite);
-        }
-    }
-    else
-    {
-        // Ensure that every pixel has full alpha (0xFF)
-        if (tempsprite->GetColorDepth() == 32)
-        {
-            BitmapHelper::MakeOpaqueSkipMask(tempsprite);
-        }
-    }
-
-    if (out_flags)
-        *out_flags = flags;
-    return tempsprite;
-}
-
-Common::Bitmap *CreateNativeBitmap(System::Drawing::Bitmap^ bmp, int spriteImportMethod, bool remapColours,
-    bool useRoomBackgroundColours, bool alphaChannel, int *out_flags)
-{
-    return CreateNativeBitmap(bmp, 0, spriteImportMethod, remapColours, useRoomBackgroundColours, alphaChannel, out_flags);
-}
-
-AGS::Types::SpriteImportResolution SetNewSpriteFromBitmap(int slot, System::Drawing::Bitmap^ bmp,
-    int destColorDepth, int spriteImportMethod,
-    bool remapColours, bool useRoomBackgroundColours, bool alphaChannel)
-{
-    int flags;
-    Common::Bitmap *tempsprite = CreateNativeBitmap(bmp, destColorDepth, spriteImportMethod, remapColours,
-        useRoomBackgroundColours, alphaChannel, &flags);
-
-	SetNewSprite(slot, tempsprite, flags);
-
-	return AGS::Types::SpriteImportResolution::Real;
-}
-
-void SetBitmapPaletteFromGlobalPalette(System::Drawing::Bitmap ^bmp)
-{
-	ColorPalette ^colorPal = bmp->Palette;
-	cli::array<System::Drawing::Color> ^bmpPalette = colorPal->Entries;
-	for (int i = 0; i < 256; i++) 
-	{
-		bmpPalette[i] = Color::FromArgb((i == 0) ? i : 255, palette[i].r, palette[i].g, palette[i].b);
-	}
-
-	// Need to set this back to make it pick up the changes
-	bmp->Palette = colorPal;
-	//bmp->MakeTransparent(bmpPalette[0]);
-}
-
-System::Drawing::Bitmap^ ConvertBlockToBitmap(Common::Bitmap *todraw) 
-{
-  PixelFormat pixFormat = PixelFormat::Format32bppRgb;
-  switch (todraw->GetColorDepth())
-  {
-  case 8: pixFormat = PixelFormat::Format8bppIndexed; break;
-  case 15: pixFormat = PixelFormat::Format16bppRgb555; break;
-  case 16: pixFormat = PixelFormat::Format16bppRgb565; break;
-  case 24: pixFormat = PixelFormat::Format24bppRgb; break;
-  case 32:
-  default:
-      pixFormat = PixelFormat::Format32bppArgb; break;
-  }
-
-  int bytesPerPixel = (todraw->GetColorDepth() + 1) / 8;
-
-  System::Drawing::Bitmap ^bmp = gcnew System::Drawing::Bitmap(todraw->GetWidth(), todraw->GetHeight(), pixFormat);
-  System::Drawing::Rectangle rect(0, 0, bmp->Width, bmp->Height);
-  BitmapData ^bmpData = bmp->LockBits(rect, ImageLockMode::WriteOnly, bmp->PixelFormat);
-  unsigned char *address = (unsigned char*)bmpData->Scan0.ToPointer();
-  for (int y = 0; y < todraw->GetHeight(); y++) {
-    memcpy(address, &todraw->GetScanLine(y)[0], bmp->Width * bytesPerPixel);
-    address += bmpData->Stride;
-  }
-  bmp->UnlockBits(bmpData);
-
-  if (pixFormat == PixelFormat::Format8bppIndexed)
-    SetBitmapPaletteFromGlobalPalette(bmp);
-
-  return bmp;
-}
-
-System::Drawing::Bitmap^ ConvertBlockToBitmap32(Common::Bitmap *todraw, int width, int height, bool opaque) 
-{
-  Common::Bitmap *tempBlock = Common::BitmapHelper::CreateBitmap(todraw->GetWidth(), todraw->GetHeight(), 32);
-  if (!tempBlock)
-    return nullptr; // out of mem?
-
-  if (todraw->GetColorDepth() == 8)
-    select_palette(palette);
-
-  tempBlock->Blit(todraw, 0, 0, 0, 0, todraw->GetWidth(), todraw->GetHeight());
-
-  if (todraw->GetColorDepth() == 8)
-	unselect_palette();
-
-  if ((width != todraw->GetWidth()) || (height != todraw->GetHeight())) 
-  {
-	  Common::Bitmap *newBlock = Common::BitmapHelper::CreateBitmap(width, height, 32);
-      if (!newBlock)
-      {
-          delete tempBlock;
-          return nullptr; // out of mem?
-      }
-      newBlock->StretchBlt(tempBlock,
-          RectWH(0, 0, todraw->GetWidth(), todraw->GetHeight()),
-          RectWH(0, 0, width, height));
-	  delete tempBlock;
-	  tempBlock = newBlock;
-  }
-
-  if (opaque)
-      BitmapHelper::MakeOpaque(tempBlock);
-  PixelFormat pixFormat = PixelFormat::Format32bppRgb;
-  if (todraw->GetColorDepth() == 32)
-	  pixFormat = PixelFormat::Format32bppArgb;
-
-  System::Drawing::Bitmap ^bmp = gcnew System::Drawing::Bitmap(width, height, pixFormat);
-  if (!bmp)
-  {
-      delete tempBlock;
-      return nullptr; // out of mem?
-  }
-  System::Drawing::Rectangle rect(0, 0, bmp->Width, bmp->Height);
-  BitmapData ^bmpData = bmp->LockBits(rect, ImageLockMode::WriteOnly, bmp->PixelFormat);
-  unsigned char *address = (unsigned char*)bmpData->Scan0.ToPointer();
-  for (int y = 0; y < tempBlock->GetHeight(); y++) {
-    memcpy(address, &tempBlock->GetScanLine(y)[0], bmp->Width * 4);
-    address += bmpData->Stride;
-  }
-  bmp->UnlockBits(bmpData);
-  delete tempBlock;
-  return bmp;
-}
-
-System::Drawing::Bitmap^ ConvertAreaMaskToBitmap(Common::Bitmap *mask) 
-{
-	System::Drawing::Bitmap ^bmp = gcnew System::Drawing::Bitmap(mask->GetWidth(), mask->GetHeight(), PixelFormat::Format8bppIndexed);
-	System::Drawing::Rectangle rect(0, 0, bmp->Width, bmp->Height);
-	BitmapData ^bmpData = bmp->LockBits(rect, ImageLockMode::WriteOnly, bmp->PixelFormat);
-	unsigned char *address = (unsigned char*)bmpData->Scan0.ToPointer();
-	for (int y = 0; y < mask->GetHeight(); y++) 
-	{
-		memcpy(address, &mask->GetScanLine(y)[0], bmp->Width);
-		address += bmpData->Stride;
-	}
-	bmp->UnlockBits(bmpData);
-
-  SetBitmapPaletteFromGlobalPalette(bmp);
-
-	return bmp;
-}
-
-System::Drawing::Bitmap^ getSpriteAsBitmap(int spriteNum) {
-  Common::Bitmap *todraw = get_sprite(spriteNum);
-  if (todraw == NULL)
-  {
-	  throw gcnew AGSEditorException(String::Format("getSpriteAsBitmap: Unable to find sprite {0}", spriteNum));
-  }
-  return ConvertBlockToBitmap(todraw);
-}
-
-System::Drawing::Bitmap^ getSpriteAsBitmap32bit(int spriteNum, int width, int height) {
-  Common::Bitmap *todraw = get_sprite(spriteNum);
-  if (todraw == NULL)
-  {
-	  throw gcnew AGSEditorException(String::Format("getSpriteAsBitmap32bit: Unable to find sprite {0}", spriteNum));
-  }
-  return ConvertBlockToBitmap32(todraw, width, height, false /* keep alpha */);
-}
-
-void ApplyPalette(cli::array<PaletteEntry^>^ newPalette) 
-{  
-	for each (PaletteEntry ^colour in newPalette) 
-	{
-		palette[colour->Index].r = colour->Colour.R;
-		palette[colour->Index].g = colour->Colour.G;
-		palette[colour->Index].b = colour->Colour.B;
-	}
-	set_palette(palette);
-}
-
-void ConvertGUIToBinaryFormat(GUI ^guiObj, GUIMain *gui) 
-{
-  TextConverter^ tcv = TextHelper::GetGameTextConverter();
-
-  NormalGUI^ normalGui = dynamic_cast<NormalGUI^>(guiObj);
-  if (normalGui)
-  {
-	gui->OnClickHandler = TextHelper::ConvertASCII(normalGui->OnClick);
-	gui->X = normalGui->Left;
-	gui->Y = normalGui->Top;
-	gui->Width = normalGui->Width;
-	gui->Height = normalGui->Height;
-    gui->SetClickable(normalGui->Clickable);
-    gui->SetVisible(normalGui->Visible);
-    gui->PopupAtMouseY = normalGui->PopupYPos;
-    gui->PopupStyle = (Common::GUIPopupStyle)normalGui->PopupStyle;
-    gui->ZOrder = normalGui->ZOrder;
-    gui->FgColor = normalGui->BorderColor;
-    gui->SetTransparencyAsPercentage(normalGui->Transparency);
-  }
-  else
-  {
-    TextWindowGUI^ twGui = dynamic_cast<TextWindowGUI^>(guiObj);
-	gui->Width = twGui->EditorWidth;
-	gui->Height = twGui->EditorHeight;
-    gui->SetTextWindow(true);
-    gui->PopupStyle = Common::kGUIPopupModal;
-	gui->Padding = twGui->Padding;
-    gui->FgColor = twGui->TextColor;
-  }
-  gui->BgColor = guiObj->BackgroundColor;
-  gui->BgImage = guiObj->BackgroundImage;
-  
-  gui->Name = TextHelper::ConvertASCII(guiObj->Name);
-
-  gui->RemoveAllControls();
-
-  for each (GUIControl^ control in guiObj->Controls)
-  {
-	  AGS::Types::GUIButton^ button = dynamic_cast<AGS::Types::GUIButton^>(control);
-	  AGS::Types::GUILabel^ label = dynamic_cast<AGS::Types::GUILabel^>(control);
-	  AGS::Types::GUITextBox^ textbox = dynamic_cast<AGS::Types::GUITextBox^>(control);
-	  AGS::Types::GUIListBox^ listbox = dynamic_cast<AGS::Types::GUIListBox^>(control);
-	  AGS::Types::GUISlider^ slider = dynamic_cast<AGS::Types::GUISlider^>(control);
-	  AGS::Types::GUIInventory^ invwindow = dynamic_cast<AGS::Types::GUIInventory^>(control);
-	  AGS::Types::GUITextWindowEdge^ textwindowedge = dynamic_cast<AGS::Types::GUITextWindowEdge^>(control);
-	  if (button)
-	  {
-          Common::GUIButton nbut;
-          nbut.TextColor = button->TextColor;
-          nbut.Font = button->Font;
-          nbut.SetNormalImage(button->Image);
-          nbut.SetCurrentImage(button->Image);
-          nbut.SetMouseOverImage(button->MouseoverImage);
-          nbut.SetPushedImage(button->PushedImage);
-          nbut.TextAlignment = (::FrameAlignment)button->TextAlignment;
-          nbut.TextPaddingHor = button->TextPaddingHorizontal;
-          nbut.TextPaddingVer = button->TextPaddingVertical;
-          nbut.SetWrapText(button->WrapText);
-          nbut.ClickAction[Common::kGUIClickLeft] = (Common::GUIClickAction)button->ClickAction;
-          nbut.ClickData[Common::kGUIClickLeft] = button->NewModeNumber;
-          nbut.SetClipImage(button->ClipImage);
-          nbut.SetText(tcv->ConvertTextProperty(button->Text));
-          nbut.EventHandlers[0] = TextHelper::ConvertASCII(button->OnClick);
-          guibuts.push_back(nbut);
-		  
-          gui->AddControl(Common::kGUIButton, guibuts.size() - 1, &guibuts.back());
-	  }
-	  else if (label)
-	  {
-          Common::GUILabel nlabel;
-          nlabel.TextColor = label->TextColor;
-          nlabel.Font = label->Font;
-          nlabel.TextAlignment = (::FrameAlignment)label->TextAlignment;
-          Common::String text = tcv->ConvertTextProperty(label->Text);
-          nlabel.SetText(text);
-          guilabels.push_back(nlabel);
-
-          gui->AddControl(Common::kGUILabel, guilabels.size() - 1, &guilabels.back());
-	  }
-	  else if (textbox)
-	  {
-          Common::GUITextBox ntext;
-          ntext.TextColor = textbox->TextColor;
-          ntext.Font = textbox->Font;
-          ntext.SetShowBorder(textbox->ShowBorder);
-          ntext.EventHandlers[0] = TextHelper::ConvertASCII(textbox->OnActivate);
-          guitext.push_back(ntext);
-
-          gui->AddControl(Common::kGUITextBox, guitext.size() - 1, &guitext.back());
-	  }
-	  else if (listbox)
-	  {
-          Common::GUIListBox nlist;
-          nlist.TextColor = listbox->TextColor;
-          nlist.Font = listbox->Font;
-          nlist.SelectedTextColor = listbox->SelectedTextColor;
-          nlist.SelectedBgColor = listbox->SelectedBackgroundColor;
-          nlist.TextAlignment = (::HorAlignment)listbox->TextAlignment;
-          nlist.SetTranslated(listbox->Translated);
-          nlist.SetShowBorder(listbox->ShowBorder);
-          nlist.SetShowArrows(listbox->ShowScrollArrows);
-          nlist.EventHandlers[0] = TextHelper::ConvertASCII(listbox->OnSelectionChanged);
-          guilist.push_back(nlist);
-
-          gui->AddControl(Common::kGUIListBox, guilist.size() - 1, &guilist.back());
-	  }
-	  else if (slider)
-	  {
-          Common::GUISlider nslider;
-		  nslider.MinValue = slider->MinValue;
-		  nslider.MaxValue = slider->MaxValue;
-		  nslider.Value = slider->Value;
-		  nslider.HandleImage = slider->HandleImage;
-		  nslider.HandleOffset = slider->HandleOffset;
-		  nslider.BgImage = slider->BackgroundImage;
-          nslider.EventHandlers[0] = TextHelper::ConvertASCII(slider->OnChange);
-          guislider.push_back(nslider);
-
-          gui->AddControl(Common::kGUISlider, guislider.size() - 1, &guislider.back());
-	  }
-	  else if (invwindow)
-	  {
-          Common::GUIInvWindow ninv;
-          ninv.CharId = invwindow->CharacterID;
-          ninv.ItemWidth = invwindow->ItemWidth;
-          ninv.ItemHeight = invwindow->ItemHeight;
-          guiinv.push_back(ninv);
-
-          gui->AddControl(Common::kGUIInvWindow, guiinv.size() - 1, &guiinv.back());
-	  }
-	  else if (textwindowedge)
-	  {
-          Common::GUIButton nbut;
-          nbut.SetNormalImage(textwindowedge->Image);
-          nbut.SetCurrentImage(textwindowedge->Image);
-          guibuts.push_back(nbut);
-		  
-          gui->AddControl(Common::kGUIButton, guibuts.size() - 1, &guibuts.back());
-	  }
-
-      Common::GUIObject *newObj = gui->GetControl(gui->GetControlCount() - 1);
-	  newObj->X = control->Left;
-	  newObj->Y = control->Top;
-	  newObj->SetSize(control->Width, control->Height);
-	  newObj->Id = control->ID;
-	  newObj->ZOrder = control->ZOrder;
-      newObj->Name = TextHelper::ConvertASCII(control->Name);
-  }
-
-  AGS::Common::GUIRefCollection guictrl_refs(guibuts, guiinv, guilabels, guilist, guislider, guitext);
-  gui->RebuildArray(guictrl_refs);
-}
-
-void drawGUI(HDC hdc, int x, int y, GUI^ guiObj, int resolutionFactor, float scale, int ctrl_trans, int selectedControl) {
-  guibuts.clear();
-  guilabels.clear();
-  guitext.clear();
-  guilist.clear();
-  guislider.clear();
-  guiinv.clear();
-
-  // Setup GuiContext
-  AGS::Common::GUI::Context.GameColorDepth = thisgame.GetColorDepth();
-  AGS::Common::GUI::Context.Spriteset = &spriteset;
-
-  ConvertGUIToBinaryFormat(guiObj, &tempgui);
-  // Add dummy items to all listboxes, let user preview the fonts
-  for (auto &lb : guilist)
-  {
-      lb.AddItem("Sample selected");
-      lb.AddItem("Sample item");
-  }
-
-  tempgui.HighlightCtrl = selectedControl;
-
-  drawGUIAt(hdc, x, y, -1, -1, -1, -1, resolutionFactor, scale, ctrl_trans);
-}
-
-// [CLNUP] remove old game import
-Dictionary<int, Sprite^>^ load_sprite_dimensions()
-{
-	Dictionary<int, Sprite^>^ sprites = gcnew Dictionary<int, Sprite^>();
-
-	for (size_t i = 0; i < spriteset.GetSpriteSlotCount(); i++)
-	{
-		Common::Bitmap *spr = spriteset[i];
-		if (spr != NULL)
-		{
-			sprites->Add(i, gcnew Sprite(i, spr->GetWidth(), spr->GetHeight(), spr->GetColorDepth(), false));
-		}
-	}
-
-	return sprites;
-}
-
-void ConvertCustomProperties(AGS::Types::CustomProperties ^insertInto, const AGS::Common::StringIMap *propToConvert)
-{
-    TextConverter^ tcv = TextHelper::GetGameTextConverter();
-    for (AGS::Common::StringIMap::const_iterator it = propToConvert->begin();
-         it != propToConvert->end(); ++it)
-	{
-		CustomProperty ^newProp = gcnew CustomProperty();
-		newProp->Name = TextHelper::ConvertASCII(it->first); // property name is always ASCII
-		newProp->Value = tcv->Convert(it->second);
-		insertInto->PropertyValues->Add(newProp->Name, newProp);
-	}
-}
-
-void CompileCustomProperties(AGS::Types::CustomProperties ^convertFrom, AGS::Common::StringIMap *compileInto)
-{
-    TextConverter^ tcv = TextHelper::GetGameTextConverter();
-	compileInto->clear();
-	for each (String ^key in convertFrom->PropertyValues->Keys)
-	{
-        AGS::Common::String name, value;
-		name = TextHelper::ConvertASCII(convertFrom->PropertyValues[key]->Name); // property name is ASCII
-		value = tcv->ConvertTextProperty(convertFrom->PropertyValues[key]->Value);
-		(*compileInto)[name] = value;
-	}
-}
-
-char charScriptNameBuf[100];
-const char *GetCharacterScriptName(int charid, AGS::Types::Game ^game) 
-{
-	if ((charid >= 0) && (game != nullptr) &&
-    (charid < game->Characters->Count) &&
-		(game->Characters[charid]->ScriptName->Length > 0))
-	{
-		TextHelper::ConvertASCIIToArray(game->Characters[charid]->ScriptName, charScriptNameBuf, 100); 
-	}
-	else
-	{
-		sprintf(charScriptNameBuf, "character[%d]", charid);
-	}
-	return charScriptNameBuf;
-}
-
-void CopyInteractions(AGS::Types::Interactions ^destination, const AGS::Common::InteractionEvents *source)
-{
-    destination->ScriptModule = TextHelper::ConvertASCII(source->ScriptModule);
-    size_t evt_count = std::min(source->Events.size(), (size_t)destination->ScriptFunctionNames->Length);
-    // TODO: add a warning? if warning list would be passed in here
-	for (size_t i = 0; i < evt_count; i++)
-	{
-		destination->ScriptFunctionNames[i] = TextHelper::ConvertASCII(source->Events[i].FunctionName);
-	}
-}
-
-// Load compiled game's main data file and use it to create AGS::Types::Game.
-// TODO: originally this function was meant import strictly 2.72 games;
-// although technically it can now load game files of any version, more work is
-// required to properly fill in editor's Game object's fields depending on
-// which version is being loaded.
-Game^ import_compiled_game_dta(const AGSString &filename)
-{
-	HAGSError err = load_dta_file_into_thisgame(filename);
-    loaded_game_file_version = kGameVersion_Current;
-	if (!err)
-	{
-		throw gcnew AGS::Types::AGSEditorException(TextHelper::ConvertUTF8(err->FullMessage()));
-	}
-
-	Game^ game = gcnew Game();
-    game->Settings->GameTextEncoding = thisgame.options[OPT_GAMETEXTENCODING] == 65001 ? "UTF-8" : "ANSI";
-    game->Settings->AlwaysDisplayTextAsSpeech = (thisgame.options[OPT_ALWAYSSPCH] != 0);
-	game->Settings->AntiAliasFonts = (thisgame.options[OPT_ANTIALIASFONTS] != 0);
-	game->Settings->AntiGlideMode = (thisgame.options[OPT_ANTIGLIDE] != 0);
-	game->Settings->AutoMoveInWalkMode = !thisgame.options[OPT_NOWALKMODE];
-	game->Settings->BackwardsText = (thisgame.options[OPT_RIGHTLEFTWRITE] != 0);
-	game->Settings->ColorDepth = (GameColorDepth)thisgame.color_depth;
-	game->Settings->CompressSpritesType = (SpriteCompression)thisgame.options[OPT_COMPRESSSPRITES];
-	game->Settings->DebugMode = (thisgame.options[OPT_DEBUGMODE] != 0);
-	game->Settings->DialogOptionsBackwards = (thisgame.options[OPT_DIALOGUPWARDS] != 0);
-	game->Settings->DialogOptionsGap = thisgame.options[OPT_DIALOGGAP];
-	game->Settings->DialogOptionsGUI = thisgame.options[OPT_DIALOGIFACE];
-	game->Settings->DialogOptionsBullet = thisgame.dialog_bullet;
-	game->Settings->DisplayMultipleInventory = (thisgame.options[OPT_DUPLICATEINV] != 0);
-	game->Settings->GameName = gcnew String(thisgame.gamename.GetCStr());
-	game->Settings->UseGlobalSpeechAnimationDelay = true; // this was always on in pre-3.0 games
-	game->Settings->HandleInvClicksInScript = (thisgame.options[OPT_HANDLEINVCLICKS] != 0);
-	game->Settings->InventoryCursors = !thisgame.options[OPT_FIXEDINVCURSOR];
-    game->Settings->NumberDialogOptions = (thisgame.options[OPT_DIALOGNUMBERED] != 0) ? DialogOptionsNumbering::Normal : DialogOptionsNumbering::KeyShortcutsOnly;
-	game->Settings->PixelPerfect = (thisgame.options[OPT_PIXPERFECT] != 0);
-	game->Settings->RoomTransition = (RoomTransitionStyle)thisgame.options[OPT_FADETYPE];
-	game->Settings->SaveScreenshots = (thisgame.options[OPT_SAVESCREENSHOT] != 0);
-	game->Settings->SkipSpeech = (SkipSpeechStyle)thisgame.options[OPT_NOSKIPTEXT];
-	game->Settings->SpeechPortraitSide = (SpeechPortraitSide)thisgame.options[OPT_PORTRAITSIDE];
-	game->Settings->SpeechStyle = (AGS::Types::SpeechStyle)thisgame.options[OPT_SPEECHTYPE];
-	game->Settings->SplitResources = thisgame.options[OPT_SPLITRESOURCES];
-	game->Settings->TextWindowGUI = thisgame.options[OPT_TWCUSTOM];
-	game->Settings->ThoughtGUI = thisgame.options[OPT_THOUGHTGUI];
-	game->Settings->TurnBeforeFacing = (thisgame.options[OPT_CHARTURNWHENFACE] != 0);
-	game->Settings->TurnBeforeWalking = (thisgame.options[OPT_CHARTURNWHENWALK] != 0);
-	game->Settings->WalkInLookMode = (thisgame.options[OPT_WALKONLOOK] != 0);
-	game->Settings->WhenInterfaceDisabled = (InterfaceDisabledAction)thisgame.options[OPT_DISABLEOFF];
-	game->Settings->UniqueID = thisgame.uniqueid;
-    game->Settings->SaveGameFolderName = gcnew String(thisgame.gamename.GetCStr());
-    game->Settings->RenderAtScreenResolution = (RenderAtScreenResolution)thisgame.options[OPT_RENDERATSCREENRES];
-    game->Settings->UseOldKeyboardHandling = (thisgame.options[OPT_KEYHANDLEAPI] == 0); // inverted, 0 for old
-    game->Settings->ScaleCharacterSpriteOffsets = (thisgame.options[OPT_SCALECHAROFFSETS] != 0);
-    game->Settings->UseOldVoiceClipNaming = (thisgame.options[OPT_VOICECLIPNAMERULE] == 0); // inverted, 0 for old
-    game->Settings->GameFPS = (thisgame.options[OPT_GAMEFPS] > 0) ? thisgame.options[OPT_GAMEFPS] : 40;
-    game->Settings->GUIHandleOnlyLeftMouseButton = thisgame.options[OPT_GUICONTROLMOUSEBUT] > 0;
-
-    TextConverter^ tcv = gcnew TextConverter(game->TextEncoding);
-
-	game->Settings->InventoryHotspotMarker->DotColor = thisgame.hotdot;
-	game->Settings->InventoryHotspotMarker->CrosshairColor = thisgame.hotdotouter;
-	game->Settings->InventoryHotspotMarker->Image = thisgame.invhotdotsprite;
-	if (thisgame.invhotdotsprite) 
-	{
-		game->Settings->InventoryHotspotMarker->Style = InventoryHotspotMarkerStyle::Sprite;
-	}
-	else if (thisgame.hotdot) 
-	{
-		game->Settings->InventoryHotspotMarker->Style = InventoryHotspotMarkerStyle::Crosshair;
-	}
-	else 
-	{
-		game->Settings->InventoryHotspotMarker->Style = InventoryHotspotMarkerStyle::None;
-	}
-	
-	for (int i = 0; i < 256; i++) 
-	{
-		if (thisgame.paluses[i] == PAL_BACKGROUND) 
-		{
-			game->Palette[i]->ColourType = PaletteColourType::Background;
-		}
-		else 
-		{
-			game->Palette[i]->ColourType = PaletteColourType::Gamewide; 
-		}
-		game->Palette[i]->Colour = Color::FromArgb(palette[i].r, palette[i].g, palette[i].b);
-	}
-
-	for (size_t i = 0; i < thisgamePlugins.size(); ++i) 
-	{
-		cli::array<System::Byte> ^pluginData = gcnew cli::array<System::Byte>(thisgamePlugins[i].Data.size());
-		for (size_t j = 0; j < thisgamePlugins[i].Data.size(); j++) 
-		{
-			pluginData[j] = thisgamePlugins[i].Data[j];
-		}
-		
-		AGS::Types::Plugin ^plugin = gcnew AGS::Types::Plugin(TextHelper::ConvertASCII(thisgamePlugins[i].Name), pluginData);
-		game->Plugins->Add(plugin);
-	}
-	
-    AGS::Types::IViewFolder ^viewFolder = AGS::Types::FolderHelper::CreateDefaultViewFolder();
-	for (int i = 0; i < thisgame.numviews; i++) 
-	{
-		AGS::Types::View ^view = gcnew AGS::Types::View();
-		view->Name = TextHelper::ConvertASCII(thisgame.viewNames[i]);
-		view->ID = i + 1;
-
-		for (int j = 0; j < newViews[i].numLoops; j++) 
-		{
-			ViewLoop^ newLoop = gcnew ViewLoop();
-			newLoop->ID = j;
-			newLoop->RunNextLoop = newViews[i].loops[j].flags & LOOPFLAG_RUNNEXTLOOP;
-
-			for (int k = 0; k < newViews[i].loops[j].numFrames; k++) 
-			{
-				AGS::Types::ViewFrame^ newFrame = gcnew AGS::Types::ViewFrame();
-				newFrame->ID = k;
-				newFrame->Flip  = (SpriteFlipStyle)Common::GfxDef::GetFlipFromFlags(newViews[i].loops[j].frames[k].flags);
-				newFrame->Image = newViews[i].loops[j].frames[k].pic;
-				newFrame->Sound = newViews[i].loops[j].frames[k].sound;
-				newFrame->Delay = newViews[i].loops[j].frames[k].speed;
-				newLoop->Frames->Add(newFrame);
-			}
-			
-			view->Loops->Add(newLoop);
-		}
-
-		viewFolder->Views->Add(view);
-	}
-    AGS::Types::FolderHelper::SetRootViewFolder(game, viewFolder);
-
-	for (int i = 0; i < thisgame.numcharacters; i++) 
-	{
-		AGS::Types::Character ^character = gcnew AGS::Types::Character();
-		character->AdjustSpeedWithScaling = ((thisgame.chars[i].flags & CHF_SCALEMOVESPEED) != 0);
-		character->AdjustVolumeWithScaling = ((thisgame.chars[i].flags & CHF_SCALEVOLUME) != 0);
-		character->AnimationDelay = thisgame.chars[i].animspeed;
-		character->BlinkingView = (thisgame.chars[i].blinkview < 1) ? 0 : (thisgame.chars[i].blinkview + 1);
-		character->Clickable = !(thisgame.chars[i].flags & CHF_NOINTERACT);
-		character->DiagonalLoops = !(thisgame.chars[i].flags & CHF_NODIAGONAL);
-		character->ID = i;
-		character->IdleView = (thisgame.chars[i].idleview < 1) ? 0 : (thisgame.chars[i].idleview + 1);
-		character->MovementSpeed = thisgame.chars[i].walkspeed;
-		character->MovementSpeedX = thisgame.chars[i].walkspeed;
-		character->MovementSpeedY = thisgame.chars[i].walkspeed_y;
-		character->NormalView = thisgame.chars[i].defview + 1;
-		character->RealName = gcnew String(thisgame.chars[i].name.GetCStr());
-		character->ScriptName = gcnew String(thisgame.chars[i].scrname.GetCStr());
-		character->Solid = !(thisgame.chars[i].flags & CHF_NOBLOCKING);
-		character->SpeechColor = thisgame.chars[i].talkcolor;
-		character->SpeechView = (thisgame.chars[i].talkview < 1) ? 0 : (thisgame.chars[i].talkview + 1);
-		character->StartingRoom = thisgame.chars[i].room;
-		character->StartX = thisgame.chars[i].x;
-		character->StartY = thisgame.chars[i].y;
-    character->ThinkingView = (thisgame.chars[i].thinkview < 1) ? 0 : (thisgame.chars[i].thinkview + 1);
-		character->TurnBeforeWalking = !(thisgame.chars[i].flags & CHF_NOTURNWHENWALK);
-        character->TurnWhenFacing = (thisgame.chars[i].flags & CHF_TURNWHENFACE) != 0;
-		character->UniformMovementSpeed = (thisgame.chars[i].walkspeed_y == UNIFORM_WALK_SPEED);
-		character->UseRoomAreaLighting = !(thisgame.chars[i].flags & CHF_NOLIGHTING);
-		character->UseRoomAreaScaling = !(thisgame.chars[i].flags & CHF_MANUALSCALING);
-
-		game->Characters->Add(character);
-
-        // Custom properties are only for 2.6.0 and higher
-        ConvertCustomProperties(character->Properties, &thisgame.charProps[i]);
-	}
-	game->PlayerCharacter = game->Characters[thisgame.playercharacter];
-
-	game->TextParser->Words->Clear();
-	for (int i = 0; i < thisgame.dict->num_words; i++) 
-	{
-		AGS::Types::TextParserWord ^newWord = gcnew AGS::Types::TextParserWord();
-		newWord->WordGroup = thisgame.dict->wordnum[i];
-		newWord->Word = gcnew String(thisgame.dict->word[i]);
-		newWord->SetWordTypeFromGroup();
-
-		game->TextParser->Words->Add(newWord);
-	}
-
-	game->LipSync->Type = (thisgame.options[OPT_LIPSYNCTEXT] != 0) ? LipSyncType::Text : LipSyncType::None;
-	game->LipSync->DefaultFrame = thisgame.default_lipsync_frame;
-	for (int i = 0; i < MAXLIPSYNCFRAMES; i++) 
-	{
-		game->LipSync->CharactersPerFrame[i] = gcnew String(thisgame.lipSyncFrameLetters[i]);
-	}
-
-	for (int i = 0; i < thisgame.numdialog; i++) 
-	{
-		AGS::Types::Dialog ^newDialog = gcnew AGS::Types::Dialog();
-		newDialog->ID = i;
-		for (int j = 0; j < dialog[i].numoptions; j++) 
-		{
-			AGS::Types::DialogOption ^newOption = gcnew AGS::Types::DialogOption();
-			newOption->ID = j + 1;
-			newOption->Text = gcnew String(dialog[i].optionnames[j]);
-			newOption->Say = !(dialog[i].optionflags[j] & DFLG_NOREPEAT);
-			newOption->Show = (dialog[i].optionflags[j] & DFLG_ON);
-
-			newDialog->Options->Add(newOption);
-		}
-
-		newDialog->Name = TextHelper::ConvertASCII(thisgame.dialogScriptNames[i]);
-		newDialog->ShowTextParser = (dialog[i].topicFlags & DTFLG_SHOWPARSER);
-
-		game->Dialogs->Add(newDialog);
-	}
-
-	for (int i = 0; i < thisgame.numcursors; i++)
-	{
-		AGS::Types::MouseCursor ^cursor = gcnew AGS::Types::MouseCursor();
-		cursor->Animate = (thisgame.mcurs[i].view >= 0);
-		cursor->AnimateOnlyOnHotspots = ((thisgame.mcurs[i].flags & MCF_HOTSPOT) != 0);
-		cursor->AnimateOnlyWhenMoving = ((thisgame.mcurs[i].flags & MCF_ANIMMOVE) != 0);
-		cursor->Image = thisgame.mcurs[i].pic;
-		cursor->HotspotX = thisgame.mcurs[i].hotx;
-		cursor->HotspotY = thisgame.mcurs[i].hoty;
-		cursor->ID = i;
-		cursor->Name = gcnew String(thisgame.mcurs[i].name.GetCStr());
-		cursor->StandardMode = ((thisgame.mcurs[i].flags & MCF_STANDARD) != 0);
-		cursor->View = thisgame.mcurs[i].view + 1;
-		if (cursor->View < 1) cursor->View = 0;
-
-		game->Cursors->Add(cursor);
-	}
-
-	for (int i = 0; i < thisgame.numfonts; i++) 
-	{
-		AGS::Types::Font ^font = gcnew AGS::Types::Font();
-		font->ID = i;
-		font->OutlineFont = (thisgame.fonts[i].Outline >= 0) ? thisgame.fonts[i].Outline : 0;
-		if (thisgame.fonts[i].Outline == -1)
-		{
-			font->OutlineStyle = FontOutlineStyle::None;
-		}
-		else if (thisgame.fonts[i].Outline == FONT_OUTLINE_AUTO)
-		{
-			font->OutlineStyle = FontOutlineStyle::Automatic;
-		}
-		else 
-		{
-			font->OutlineStyle = FontOutlineStyle::UseOutlineFont;
-		}
-		font->PointSize = thisgame.fonts[i].Size;
-		font->Name = gcnew String(String::Format("Font {0}", i));
-
-		game->Fonts->Add(font);
-	}
-
-	for (int i = 1; i < thisgame.numinvitems; i++)
-	{
-		InventoryItem^ invItem = gcnew InventoryItem();
-    invItem->CursorImage = thisgame.invinfo[i].pic;
-		invItem->Description = gcnew String(thisgame.invinfo[i].name.GetCStr());
-		invItem->Image = thisgame.invinfo[i].pic;
-		invItem->HotspotX = thisgame.invinfo[i].hotx;
-		invItem->HotspotY = thisgame.invinfo[i].hoty;
-		invItem->ID = i;
-		invItem->Name = TextHelper::ConvertASCII(thisgame.invScriptNames[i]);
-		invItem->PlayerStartsWithItem = (thisgame.invinfo[i].flags & IFLG_STARTWITH);
-
-		ConvertCustomProperties(invItem->Properties, &thisgame.invProps[i]);
-
-		game->InventoryItems->Add(invItem);
-	}
-
-    for (AGS::Common::PropertySchema::const_iterator it = thisgame.propSchema.begin();
-         it != thisgame.propSchema.end(); ++it)
-	{
-		CustomPropertySchemaItem ^schemaItem = gcnew CustomPropertySchemaItem();
-		schemaItem->Name = TextHelper::ConvertASCII(it->second.Name); // property name is always ASCII
-		schemaItem->Description = tcv->Convert(it->second.Description);
-		schemaItem->DefaultValue = tcv->Convert(it->second.DefaultValue);
-		schemaItem->Type = (AGS::Types::CustomPropertyType)it->second.Type;
-
-		game->PropertySchema->PropertyDefinitions->Add(schemaItem);
-	}
-
-    AGS::Common::GUIRefCollection guictrl_refs(guibuts, guiinv, guilabels, guilist, guislider, guitext);
-	for (int i = 0; i < thisgame.numgui; i++)
-	{
-		guis[i].RebuildArray(guictrl_refs);
-
-		GUI^ newGui;
-		if (guis[i].IsTextWindow()) 
-		{
-			newGui = gcnew TextWindowGUI();
-			newGui->Controls->Clear();  // we'll add our own edges
-      ((TextWindowGUI^)newGui)->TextColor = guis[i].FgColor;
-		}
-		else 
-		{
-			newGui = gcnew NormalGUI(1, 1);
-            ((NormalGUI^)newGui)->Clickable = guis[i].IsClickable();
-            ((NormalGUI^)newGui)->Visible = guis[i].IsVisible();
-			((NormalGUI^)newGui)->Top = guis[i].Y;
-			((NormalGUI^)newGui)->Left = guis[i].X;
-			((NormalGUI^)newGui)->Width = (guis[i].Width > 0) ? guis[i].Width : 1;
-			((NormalGUI^)newGui)->Height = (guis[i].Height > 0) ? guis[i].Height : 1;
-			((NormalGUI^)newGui)->PopupYPos = guis[i].PopupAtMouseY;
-			((NormalGUI^)newGui)->PopupStyle = (GUIPopupStyle)guis[i].PopupStyle;
-			((NormalGUI^)newGui)->ZOrder = guis[i].ZOrder;
-			((NormalGUI^)newGui)->OnClick = TextHelper::ConvertASCII(guis[i].OnClickHandler);
-      ((NormalGUI^)newGui)->BorderColor = guis[i].FgColor;
-		}
-		newGui->BackgroundColor = guis[i].BgColor;
-		newGui->BackgroundImage = guis[i].BgImage;
-		newGui->ID = i;
-		newGui->Name = TextHelper::ConvertASCII(guis[i].Name);
-
-		for (int j = 0; j < guis[i].GetControlCount(); j++)
-		{
-            Common::GUIObject* curObj = guis[i].GetControl(j);
-			GUIControl ^newControl = nullptr;
-            Common::GUIControlType ctrl_type = guis[i].GetControlType(j);
-			switch (ctrl_type)
-			{
-			case Common::kGUIButton:
-				{
-				if (guis[i].IsTextWindow())
-				{
-					AGS::Types::GUITextWindowEdge^ edge = gcnew AGS::Types::GUITextWindowEdge();
-					Common::GUIButton *copyFrom = (Common::GUIButton*)curObj;
-					newControl = edge;
-					edge->Image = copyFrom->GetNormalImage();
-				}
-				else
-				{
-					AGS::Types::GUIButton^ newButton = gcnew AGS::Types::GUIButton();
-					Common::GUIButton *copyFrom = (Common::GUIButton*)curObj;
-					newControl = newButton;
-					newButton->TextColor = copyFrom->TextColor;
-					newButton->Font = copyFrom->Font;
-					newButton->Image = copyFrom->GetNormalImage();
-					newButton->MouseoverImage = copyFrom->GetMouseOverImage();
-					newButton->PushedImage = copyFrom->GetPushedImage();
-					newButton->TextAlignment = (AGS::Types::FrameAlignment)copyFrom->TextAlignment;
-                    newButton->TextPaddingHorizontal = copyFrom->TextPaddingHor;
-                    newButton->TextPaddingVertical = copyFrom->TextPaddingVer;
-                    newButton->WrapText = copyFrom->IsWrapText();
-                    newButton->ClickAction = (GUIClickAction)copyFrom->ClickAction[Common::kGUIClickLeft];
-					newButton->NewModeNumber = copyFrom->ClickData[Common::kGUIClickLeft];
-                    newButton->ClipImage = copyFrom->IsClippingImage();
-					newButton->Text = tcv->Convert(copyFrom->GetText());
-					newButton->OnClick = TextHelper::ConvertASCII(copyFrom->EventHandlers[0]);
-				}
-				break;
-				}
-			case Common::kGUILabel:
-				{
-				AGS::Types::GUILabel^ newLabel = gcnew AGS::Types::GUILabel();
-				Common::GUILabel *copyFrom = (Common::GUILabel*)curObj;
-				newControl = newLabel;
-				newLabel->TextColor = copyFrom->TextColor;
-				newLabel->Font = copyFrom->Font;
-				newLabel->TextAlignment = (AGS::Types::FrameAlignment)copyFrom->TextAlignment;
-				newLabel->Text = tcv->Convert(copyFrom->GetText());
-				break;
-				}
-			case Common::kGUITextBox:
-				{
-				  AGS::Types::GUITextBox^ newTextbox = gcnew AGS::Types::GUITextBox();
-				  Common::GUITextBox *copyFrom = (Common::GUITextBox*)curObj;
-				  newControl = newTextbox;
-				  newTextbox->TextColor = copyFrom->TextColor;
-				  newTextbox->Font = copyFrom->Font;
-                  newTextbox->ShowBorder = copyFrom->IsBorderShown();
-				  newTextbox->Text = tcv->Convert(copyFrom->Text);
-				  newTextbox->OnActivate = TextHelper::ConvertASCII(copyFrom->EventHandlers[0]);
-				  break;
-				}
-			case Common::kGUIListBox:
-				{
-				  AGS::Types::GUIListBox^ newListbox = gcnew AGS::Types::GUIListBox();
-				  Common::GUIListBox *copyFrom = (Common::GUIListBox*)curObj;
-				  newControl = newListbox;
-				  newListbox->TextColor = copyFrom->TextColor;
-				  newListbox->Font = copyFrom->Font; 
-				  newListbox->SelectedTextColor = copyFrom->SelectedTextColor;
-				  newListbox->SelectedBackgroundColor = copyFrom->SelectedBgColor;
-				  newListbox->TextAlignment = (AGS::Types::HorizontalAlignment)copyFrom->TextAlignment;
-				  newListbox->ShowBorder = copyFrom->IsBorderShown();
-				  newListbox->ShowScrollArrows = copyFrom->AreArrowsShown();
-                  newListbox->Translated = copyFrom->IsTranslated();
-				  newListbox->OnSelectionChanged = TextHelper::ConvertASCII(copyFrom->EventHandlers[0]);
-				  break;
-				}
-			case Common::kGUISlider:
-				{
-				  AGS::Types::GUISlider^ newSlider = gcnew AGS::Types::GUISlider();
-				  Common::GUISlider *copyFrom = (Common::GUISlider*)curObj;
-				  newControl = newSlider;
-				  newSlider->MinValue = copyFrom->MinValue;
-				  newSlider->MaxValue = copyFrom->MaxValue;
-				  newSlider->Value = copyFrom->Value;
-				  newSlider->HandleImage = copyFrom->HandleImage;
-			  	  newSlider->HandleOffset = copyFrom->HandleOffset;
-				  newSlider->BackgroundImage = copyFrom->BgImage;
-				  newSlider->OnChange = TextHelper::ConvertASCII(copyFrom->EventHandlers[0]);
-				  break;
-				}
-			case Common::kGUIInvWindow:
-				{
-					AGS::Types::GUIInventory^ invwindow = gcnew AGS::Types::GUIInventory();
-				    Common::GUIInvWindow *copyFrom = (Common::GUIInvWindow*)curObj;
-				    newControl = invwindow;
-					invwindow->CharacterID = copyFrom->CharId;
-					invwindow->ItemWidth = copyFrom->ItemWidth;
-					invwindow->ItemHeight = copyFrom->ItemHeight;
-					break;
-				}
-			default:
-				throw gcnew AGSEditorException("Unknown control type found: " + ((int)ctrl_type).ToString());
-			}
-            ::Size size = curObj->GetSize();
-			newControl->Width = (size.Width > 0) ? size.Width : 1;
-			newControl->Height = (size.Height > 0) ? size.Height : 1;
-			newControl->Left = curObj->X;
-			newControl->Top = curObj->Y;
-			newControl->ZOrder = curObj->ZOrder;
-            newControl->Clickable = curObj->IsClickable();
-            newControl->Enabled = curObj->IsEnabled();
-            newControl->Visible = curObj->IsVisible();
-            newControl->Parent = newGui;
-			newControl->ID = j;
-			newControl->Name = TextHelper::ConvertASCII(curObj->Name);
-			newGui->Controls->Add(newControl);
-		}
-		
-		game->GUIs->Add(newGui);
-	}
-
-	free_old_game_data();
-
-	return game;
-}
-
-System::String ^load_room_script(System::String ^fileName)
-{
-    AGSString roomFileName = TextHelper::ConvertUTF8(fileName);
-
-    AGSString scriptText;
-    AGS::Common::RoomDataSource src;
-    AGS::Common::HRoomFileError err = OpenRoomFile(roomFileName, src);
-    if (err)
-    {
-        err = AGS::Common::ExtractScriptText(scriptText, std::move(src.InputStream), src.DataVersion);
-        if (err.HasError() && err->Code() == AGS::Common::kRoomFileErr_BlockNotFound)
-            return nullptr; // simply did not find the script text
-    }
-    if (!err)
-        quit(AGSString::FromFormat("Unable to load room script source from '%s', error was:\r\n%s", roomFileName.GetCStr(), err->FullMessage()));
-
-	return gcnew String(scriptText.GetCStr(), 0, scriptText.GetLength(), System::Text::Encoding::Default);;
-}
-
-void convert_room_from_native(const RoomStruct &rs, Room ^room, System::Text::Encoding ^defEncoding)
-{
-    // Use local converter to account for room encoding (could be imported from another game)
-    TextConverter^ tcv = defEncoding ? gcnew TextConverter(defEncoding) : TextHelper::GetGameTextConverter();
-    try
-    {
-        auto enc_opt = rs.StrOptions.at("textencoding");
-        tcv = gcnew TextConverter(System::Text::Encoding::GetEncoding(enc_opt.ToInt()));
-    }
-    catch (...) {}
-
-    String ^roomScriptName = String::Format("room{0}.asc", room->Number);
-
-    room->GameID = rs.GameID;
-    room->BottomEdgeY = rs.Edges.Bottom;
-    room->LeftEdgeX = rs.Edges.Left;
-    room->PlayerCharacterView = rs.Options.PlayerView;
-    room->RightEdgeX = rs.Edges.Right;
-    room->ShowPlayerCharacter = (rs.Options.PlayerCharOff == 0);
-    room->TopEdgeY = rs.Edges.Top;
-    room->Width = rs.Width;
-    room->Height = rs.Height;
-    room->ColorDepth = rs.BgFrames[0].Graphic->GetColorDepth();
-    room->BackgroundAnimationDelay = rs.BgAnimSpeed;
-    room->BackgroundAnimationEnabled = (rs.Options.Flags & kRoomFlag_BkgFrameLocked) == 0;
-    room->BackgroundCount = rs.BgFrameCount;
-    room->MaskResolution = rs.MaskResolution;
-
-	for (size_t i = 0; i < rs.Objects.size(); ++i) 
-	{
-		RoomObject ^obj = gcnew RoomObject(room);
-		obj->ID = i;
-		obj->Image = rs.Objects[i].Sprite;
-        obj->BlendMode = (BlendMode)rs.Objects[i].BlendMode;
-		obj->StartX = rs.Objects[i].X;
-		obj->StartY = rs.Objects[i].Y;
-        obj->Enabled = (rs.Objects[i].Flags & OBJF_ENABLED) != 0;
-		obj->Visible = (rs.Objects[i].Flags & OBJF_VISIBLE) != 0;
-		obj->Clickable = ((rs.Objects[i].Flags & OBJF_NOINTERACT) == 0);
-		obj->Baseline = rs.Objects[i].Baseline;
-		obj->Name = TextHelper::ConvertASCII(rs.Objects[i].ScriptName);
-		obj->Description = tcv->Convert(rs.Objects[i].Name);
-		obj->UseRoomAreaScaling = ((rs.Objects[i].Flags & OBJF_USEROOMSCALING) != 0);
-		obj->UseRoomAreaLighting = ((rs.Objects[i].Flags & OBJF_USEREGIONTINTS) != 0);
-		ConvertCustomProperties(obj->Properties, &rs.Objects[i].Properties);
-        CopyInteractions(obj->Interactions, rs.Objects[i].EventHandlers.get());
-        obj->Interactions->ScriptModule = roomScriptName;
-
-		room->Objects->Add(obj);
-	}
-
-	for (size_t i = 0; i < rs.HotspotCount; ++i) 
-	{
-		RoomHotspot ^hotspot = room->Hotspots[i];
-		hotspot->ID = i;
-		hotspot->Description = tcv->Convert(rs.Hotspots[i].Name);
-		hotspot->Name = TextHelper::ConvertASCII(rs.Hotspots[i].ScriptName);
-        hotspot->WalkToPoint = System::Drawing::Point(rs.Hotspots[i].WalkTo.X, rs.Hotspots[i].WalkTo.Y);
-		CopyInteractions(hotspot->Interactions, rs.Hotspots[i].EventHandlers.get());
-        ConvertCustomProperties(hotspot->Properties, &rs.Hotspots[i].Properties);
-        hotspot->Interactions->ScriptModule = roomScriptName;
-	}
-
-	for (size_t i = 0; i < MAX_WALK_AREAS; ++i) 
-	{
-		RoomWalkableArea ^area = room->WalkableAreas[i];
-		area->ID = i;
-		area->AreaSpecificView = rs.WalkAreas[i].PlayerView;
-        area->FaceDirectionRatio = rs.WalkAreas[i].FaceDirectionRatio;
-		area->UseContinuousScaling = !(rs.WalkAreas[i].ScalingNear == NOT_VECTOR_SCALED);
-		area->ScalingLevel = rs.WalkAreas[i].ScalingFar + 100;
-		area->MinScalingLevel = rs.WalkAreas[i].ScalingFar + 100;
-		if (area->UseContinuousScaling) 
-		{
-			area->MaxScalingLevel = rs.WalkAreas[i].ScalingNear + 100;
-		}
-		else
-		{
-			area->MaxScalingLevel = area->MinScalingLevel;
-		}
-        ConvertCustomProperties(area->Properties, &rs.WalkAreas[i].Properties);
-	}
-
-	for (size_t i = 0; i < MAX_WALK_BEHINDS; ++i) 
-	{
-		RoomWalkBehind ^area = room->WalkBehinds[i];
-		area->ID = i;
-		area->Baseline = rs.WalkBehinds[i].Baseline;
-	}
-
-	for (size_t i = 0; i < MAX_ROOM_REGIONS; ++i)
-	{
-		RoomRegion ^area = room->Regions[i];
-		area->ID = i;
-		// NOTE: Region's light level value exposed in editor is always 100 units higher,
-		// for compatibility with older versions of the editor.
-		// TODO: probably we could remove this behavior? Need to consider possible compat mode
-		area->LightLevel = rs.GetRegionLightLevel(i) + 100;
-		area->UseColourTint = rs.HasRegionTint(i);
-		area->BlueTint = (rs.Regions[i].Tint >> 16) & 0x00ff;
-		area->GreenTint = (rs.Regions[i].Tint >> 8) & 0x00ff;
-		area->RedTint = rs.Regions[i].Tint & 0x00ff;
-		// Set saturation's and luminance's default values in the editor if it is disabled in room data
-		int saturation = (rs.Regions[i].Tint >> 24) & 0xFF;
-		area->TintSaturation = (saturation > 0 && area->UseColourTint) ? saturation :
-			Utilities::GetDefaultValue(area->GetType(), "TintSaturation", 0);
-		int luminance = rs.GetRegionTintLuminance(i);
-		area->TintLuminance = area->UseColourTint ? luminance :
-			Utilities::GetDefaultValue(area->GetType(), "TintLuminance", 0);
-
-        ConvertCustomProperties(area->Properties, &rs.Regions[i].Properties);
-        CopyInteractions(area->Interactions, rs.Regions[i].EventHandlers.get());
-        area->Interactions->ScriptModule = roomScriptName;
-	}
-
-	ConvertCustomProperties(room->Properties, &rs.Properties);
-	CopyInteractions(room->Interactions, rs.EventHandlers.get());
-    room->Interactions->ScriptModule = roomScriptName;
-}
-
-void convert_room_interactions_to_native(Room ^room, RoomStruct &rs);
-
-void convert_room_to_native(Room ^room, RoomStruct &rs)
-{
-    //
-    // Convert managed Room object into the native roomstruct that is going
-    // to be saved using native procedure.
-    //
-    TextConverter^ tcv = TextHelper::GetGameTextConverter();
-
-    rs.Name = tcv->ConvertTextProperty(room->Description);
-    rs.ScriptName = ""; // reserved
-    rs.MaskResolution = room->MaskResolution;
-	rs.GameID = room->GameID;
-	rs.Edges.Bottom = room->BottomEdgeY;
-	rs.Edges.Left = room->LeftEdgeX;
-	rs.Options.PlayerView = room->PlayerCharacterView;
-	rs.Edges.Right = room->RightEdgeX;
-	rs.Options.PlayerCharOff = room->ShowPlayerCharacter ? 0 : 1;
-	rs.Edges.Top = room->TopEdgeY;
-	rs.Width = room->Width;
-	rs.Height = room->Height;
-	rs.BgAnimSpeed = room->BackgroundAnimationDelay;
-	rs.BgFrameCount = room->BackgroundCount;
-    rs.Options.Flags = 0;
-    if (!room->BackgroundAnimationEnabled)
-        rs.Options.Flags |= kRoomFlag_BkgFrameLocked;
-
-	rs.Objects.resize(room->Objects->Count);
-	for (size_t i = 0; i < rs.Objects.size(); ++i)
-	{
-		RoomObject ^obj = room->Objects[i];
-		rs.Objects[i].ScriptName = TextHelper::ConvertASCII(obj->Name);
-
-		rs.Objects[i].Sprite = obj->Image;
-        rs.Objects[i].BlendMode = (AGS::Common::BlendMode)obj->BlendMode;
-		rs.Objects[i].X = obj->StartX;
-		rs.Objects[i].Y = obj->StartY;
-		rs.Objects[i].Baseline = obj->Baseline;
-		rs.Objects[i].Name = tcv->ConvertTextProperty(obj->Description);
-        rs.Objects[i].Flags =
-            (OBJF_ENABLED * obj->Enabled) |
-            (OBJF_VISIBLE * obj->Visible);
-		if (obj->UseRoomAreaScaling) rs.Objects[i].Flags |= OBJF_USEROOMSCALING;
-		if (obj->UseRoomAreaLighting) rs.Objects[i].Flags |= OBJF_USEREGIONTINTS;
-		if (!obj->Clickable) rs.Objects[i].Flags |= OBJF_NOINTERACT;
-		CompileCustomProperties(obj->Properties, &rs.Objects[i].Properties);
-	}
-
-	rs.HotspotCount = room->Hotspots->Count;
-	for (size_t i = 0; i < rs.HotspotCount; ++i)
-	{
-		RoomHotspot ^hotspot = room->Hotspots[i];
-		rs.Hotspots[i].Name = tcv->ConvertTextProperty(hotspot->Description);
-		rs.Hotspots[i].ScriptName = TextHelper::ConvertASCII(hotspot->Name);
-		rs.Hotspots[i].WalkTo.X = hotspot->WalkToPoint.X;
-		rs.Hotspots[i].WalkTo.Y = hotspot->WalkToPoint.Y;
-		CompileCustomProperties(hotspot->Properties, &rs.Hotspots[i].Properties);
-	}
-
-	rs.WalkAreaCount = room->WalkableAreas->Count;
-	for (size_t i = 0; i < rs.WalkAreaCount; ++i)
-	{
-		RoomWalkableArea ^area = room->WalkableAreas[i];
-		rs.WalkAreas[i].PlayerView = area->AreaSpecificView;
-        rs.WalkAreas[i].FaceDirectionRatio = area->FaceDirectionRatio;
-
-		if (area->UseContinuousScaling) 
-		{
-			rs.WalkAreas[i].ScalingFar = area->MinScalingLevel - 100;
-			rs.WalkAreas[i].ScalingNear = area->MaxScalingLevel - 100;
-		}
-		else
-		{
-			rs.WalkAreas[i].ScalingFar = area->ScalingLevel - 100;
-			rs.WalkAreas[i].ScalingNear = NOT_VECTOR_SCALED;
-		}
-
-        CompileCustomProperties(area->Properties, &rs.WalkAreas[i].Properties);
-	}
-
-	rs.WalkBehindCount = room->WalkBehinds->Count;
-	for (size_t i = 0; i < rs.WalkBehindCount; ++i)
-	{
-		RoomWalkBehind ^area = room->WalkBehinds[i];
-		rs.WalkBehinds[i].Baseline = area->Baseline;
-	}
-
-	rs.RegionCount = room->Regions->Count;
-	for (size_t i = 0; i < rs.RegionCount; ++i)
-	{
-		RoomRegion ^area = room->Regions[i];
-		rs.Regions[i].Tint = 0;
-		if (area->UseColourTint) 
-		{
-            rs.Regions[i].Tint  = area->RedTint | (area->GreenTint << 8) | (area->BlueTint << 16) | (area->TintSaturation << 24);
-            rs.Regions[i].Light = (area->TintLuminance * 25) / 10;
-		}
-		else 
-		{
-            rs.Regions[i].Tint = 0;
-			// NOTE: Region's light level value exposed in editor is always 100 units higher,
-			// for compatibility with older versions of the editor.
-			rs.Regions[i].Light = area->LightLevel - 100;
-		}
-
-        CompileCustomProperties(area->Properties, &rs.Regions[i].Properties);
-	}
-
-	CompileCustomProperties(room->Properties, &rs.Properties);
-
-    // Prepare script links
-    convert_room_interactions_to_native(room, rs);
-    if (room->Script && room->Script->CompiledData)
-	    rs.CompiledScript = std::move(((AGS::Native::CompiledScript^)room->Script->CompiledData)->Data);
-
-    // Encoding hint
-    rs.StrOptions["textencoding"].Format("%d", tcv->GetEncoding()->CodePage);
-}
-
-void save_default_crm_file(Room ^room)
-{
-    RoomStruct rs;
-    convert_room_to_native(room, rs);
-    // Insert default backgrounds and masks
-    for (size_t i = 0; i < rs.BgFrameCount; ++i) // FIXME use of thisgame.color_depth
-        rs.BgFrames[i].Graphic.reset(BitmapHelper::CreateClearBitmap(rs.Width, rs.Height, thisgame.color_depth * 8, makeacol32(0, 0, 0, 255)));
-    rs.WalkAreaMask.reset(BitmapHelper::CreateClearBitmap(rs.Width / rs.MaskResolution, rs.Height / rs.MaskResolution, 8));
-    rs.HotspotMask.reset(BitmapHelper::CreateClearBitmap(rs.Width / rs.MaskResolution, rs.Height / rs.MaskResolution, 8));
-    rs.RegionMask.reset(BitmapHelper::CreateClearBitmap(rs.Width / rs.MaskResolution, rs.Height / rs.MaskResolution, 8));
-    rs.WalkBehindMask.reset(BitmapHelper::CreateClearBitmap(rs.Width, rs.Height, 8));
-    // Now save the resulting CRM
-    AGSString roomFileName = TextHelper::ConvertUTF8(room->FileName);
-    save_room_file(rs, roomFileName);
-}
-
-std::unique_ptr<InteractionEvents> convert_interaction_scripts(Interactions ^interactions)
-{
-    std::unique_ptr<InteractionEvents> native_inter(new InteractionEvents());
-    native_inter->ScriptModule = TextHelper::ConvertASCII(interactions->ScriptModule);
-	for each (String^ funcName in interactions->ScriptFunctionNames)
-	{
-        native_inter->Events.push_back(TextHelper::ConvertASCII(funcName));
-	}
-    return native_inter;
-}
-
-void convert_room_interactions_to_native(Room ^room, RoomStruct &rs)
-{
-    rs.EventHandlers = convert_interaction_scripts(room->Interactions);
-	for (int i = 0; i < room->Hotspots->Count; ++i)
-	{
-        rs.Hotspots[i].EventHandlers = convert_interaction_scripts(room->Hotspots[i]->Interactions);
-	}
-    for (int i = 0; i < room->Objects->Count; ++i)
-	{
-        rs.Objects[i].EventHandlers = convert_interaction_scripts(room->Objects[i]->Interactions);
-	}
-    for (int i = 0; i < room->Regions->Count; ++i)
-	{
-        rs.Regions[i].EventHandlers = convert_interaction_scripts(room->Regions[i]->Interactions);
-	}
-}
-
-
-
-#pragma unmanaged
-
-// Fixups and saves the native room struct into the file
-void save_room_file(RoomStruct &rs, const AGSString &path)
-{
-    rs.DataVersion = kRoomVersion_Current;
-    calculate_walkable_areas(rs);
-
-    rs.BackgroundBPP = rs.BgFrames[0].Graphic->GetBPP();
-    for (int i = 0; i < 256; ++i)
-        rs.Palette[i] = rs.BgFrames[0].Palette[i];
-
-    std::unique_ptr<Stream> out(AGSFile::CreateFile(path));
-    if (out == NULL)
-        quit("save_room: unable to open room file for writing.");
-
-    AGS::Common::HRoomFileError err = AGS::Common::WriteRoomData(&rs, out.get(), kRoomVersion_Current);
-    if (!err)
-        quit(AGSString::FromFormat("save_room: unable to write room data, error was:\r\n%s", err->FullMessage()));
-}
-
-
-// Reimplementation of project-dependent functions from Common
-#include "script/cc_common.h"
-
-AGSString cc_format_error(const AGSString &message)
-{
-    if (currentline > 0)
-        return AGSString::FromFormat("Error (line %d): %s", currentline, message.GetCStr());
-    else
-        return AGSString::FromFormat("Error (line unknown): %s", message.GetCStr());
-}
-
-AGSString cc_get_callstack(int max_lines)
-{
-    return "";
-}
-
-void quit(const char * message) 
-{
-	ThrowManagedException((const char*)message);
-}
-
-
-
+//=============================================================================
+//
+// Adventure Game Studio (AGS)
+//
+// Copyright (C) 1999-2011 Chris Jones and 2011-2025 various contributors
+// The full list of copyright holders can be found in the Copyright.txt
+// file, which is part of this source code distribution.
+//
+// The AGS source code is provided under the Artistic License 2.0.
+// A copy of this license can be found in the file License.txt and at
+// https://opensource.org/license/artistic-2-0/
+//
+//=============================================================================
+#include <stdio.h>
+void ThrowManagedException(const char *message);
+#pragma unmanaged
+#pragma warning (disable: 4996 4312)  // disable deprecation warnings
+extern "C" bool Scintilla_RegisterClasses(void *hInstance);
+
+#define NOMINMAX
+#include "agsnative.h"
+#include <allegro.h>
+#include <winalleg.h>
+#undef CreateFile
+#undef DeleteFile
+#include <algorithm>
+#include "util/wgt2allg.h"
+#include "ac/common.h" // quit
+#include "ac/dialogtopic.h"
+#include "ac/gamesetupstruct.h"
+#include "ac/spritecache.h"
+#include "ac/view.h"
+#include "font/agsfontrenderer.h"
+#include "font/fonts.h"
+#include "game/main_game_file.h"
+#include "game/plugininfo.h"
+#include "game/room_file.h"
+#include "game/roomstruct.h"
+#include "gui/guimain.h"
+#include "gui/guiinv.h"
+#include "gui/guibutton.h"
+#include "gui/guilabel.h"
+#include "gui/guitextbox.h"
+#include "gui/guilistbox.h"
+#include "gui/guislider.h"
+#include "util/compress.h"
+#include "util/string_types.h"
+#include "util/string_utils.h"    // fputstring, etc
+#include "util/directory.h"
+#include "util/filestream.h"
+#include "util/path.h"
+#include "gfx/bitmap.h"
+#include "core/assetmanager.h"
+#include "NativeUtils.h"
+
+using AGS::Types::AGSEditorException;
+
+using AGS::Common::Stream;
+using AGS::Common::AssetLibInfo;
+using AGS::Common::AssetManager;
+namespace AGSProps = AGS::Common::Properties;
+namespace BitmapHelper = AGS::Common::BitmapHelper;
+using AGS::Common::GUIMain;
+using AGS::Common::GUIButton;
+using AGS::Common::GUIInvWindow;
+using AGS::Common::GUILabel;
+using AGS::Common::GUIListBox;
+using AGS::Common::GUISlider;
+using AGS::Common::GUITextBox;
+using AGS::Common::RoomStruct;
+using AGS::Common::InteractionEvents;
+typedef AGS::Common::String AGSString;
+namespace AGSDirectory = AGS::Common::Directory;
+namespace AGSFile = AGS::Common::File;
+namespace AGSPath = AGS::Common::Path;
+
+typedef System::Drawing::Bitmap SysBitmap;
+typedef AGS::Common::Bitmap AGSBitmap;
+typedef AGS::Common::PBitmap PBitmap;
+
+typedef AGS::Common::Error AGSError;
+typedef AGS::Common::HError HAGSError;
+
+void save_room_file(RoomStruct &rs, const AGSString &path);
+
+AGSBitmap *initialize_sprite(AGS::Common::sprkey_t, AGSBitmap*, uint32_t &sprite_flags);
+
+
+std::unique_ptr<AssetManager> AssetMgr;
+int mousex = 0, mousey = 0;
+int antiAliasFonts = 0;
+RGB*palette = NULL;
+GameSetupStruct thisgame;
+AGS::Common::SpriteCache::Callbacks spritecallbacks = {
+    nullptr,
+    initialize_sprite,
+    nullptr,
+    nullptr
+};
+AGS::Common::SpriteCache spriteset(thisgame.SpriteInfos, spritecallbacks);
+GUIMain tempgui; // for drawing a GUI preview
+const char *sprsetname = "acsprset.spr";
+const char *sprindexname = "sprindex.dat";
+const char *old_editor_data_file = "editor.dat";
+const char *new_editor_data_file = "game.agf";
+const char *old_editor_main_game_file = "ac2game.dta";
+const char *TEMPLATE_LOCK_FILE = "template.dta";
+const char *TEMPLATE_ICON_FILE = "template.ico";
+const char *GAME_ICON_FILE = "user.ico";
+const char *TEMPLATE_DESC_FILE = "template.txt";
+const char *ROOM_TEMPLATE_ID_FILE = "rtemplate.dat";
+const int ROOM_TEMPLATE_ID_FILE_SIGNATURE = 0x74673812;
+bool spritesModified = false;
+
+GameDataVersion loaded_game_file_version = kGameVersion_Current;
+AGS::Common::Version game_compiled_version;
+
+// stuff for importing old games
+std::vector<DialogTopic> dialog;
+std::vector<GUIMain> guis;
+std::vector<GUIButton> guibuts;
+std::vector<GUIInvWindow> guiinv;
+std::vector<GUILabel> guilabels;
+std::vector<GUIListBox> guilist;
+std::vector<GUISlider> guislider;
+std::vector<GUITextBox> guitext;
+std::vector<ViewStruct> newViews;
+
+// A reference color depth, for correct color selection;
+// originally was defined by 'abuf' bitmap.
+int BaseColorDepth = 0;
+
+
+struct NativeDrawState
+{
+    std::unique_ptr<AGSBitmap> guiSurf32;
+    std::unique_ptr<AGSBitmap> guiCtrl32;
+    std::unique_ptr<AGSBitmap> guiMainBmp;
+    std::unique_ptr<AGSBitmap> guiCtrlBmp;
+};
+std::unique_ptr<NativeDrawState> NDrawState;
+
+HAGSError reset_sprite_file();
+HAGSError reset_sprite_file(const AGSString &spritefile, const AGSString &indexfile);
+bool reload_font(int curFont);
+void drawBlockScaledAt(HDC hdc, Common::Bitmap *todraw ,int x, int y, float scaleFactor);
+// this is to shut up the linker, it's used by CSRUN.CPP
+void write_log(const char *) { }
+SysBitmap^ ConvertBlockToBitmap(Common::Bitmap *todraw);
+
+AGSBitmap *initialize_sprite(AGS::Common::sprkey_t /*index*/, AGSBitmap *image, uint32_t &/*sprite_flags*/)
+{
+    return image;
+}
+
+// Safely gets a sprite, if the sprite does not exist then returns a placeholder (sprite 0)
+Common::Bitmap *get_sprite (int spnr) {
+  if ((spnr < 0) || !spriteset[spnr])
+    return spriteset[0]; // return a placeholder
+  return spriteset[spnr];
+}
+
+void SetNewSprite(int slot, AGSBitmap *sprit, int flags) {
+  // safety check
+  if (sprit)
+    spriteset.SetSprite(slot, std::unique_ptr<AGSBitmap>(sprit), flags);
+  else
+    spriteset.SetEmptySprite(slot, true);
+  spritesModified = true;
+}
+
+void deleteSprite (int sprslot) {
+  spriteset.DeleteSprite(sprslot);
+  spritesModified = true;
+}
+
+bool DoesSpriteExist(int slot) {
+    return spriteset.DoesSpriteExist(slot);
+}
+
+int GetMaxSprites() {
+	return MAX_STATIC_SPRITES;
+}
+
+int GetSpriteWidth(int slot) {
+    assert((slot >= 0) && ((size_t)slot < thisgame.SpriteInfos.size()));
+    if (slot < 0 || (size_t)slot >= thisgame.SpriteInfos.size())
+        return 0;
+    return thisgame.SpriteInfos[slot].Width;
+}
+
+int GetSpriteHeight(int slot) {
+    assert((slot >= 0) && ((size_t)slot < thisgame.SpriteInfos.size()));
+    if (slot < 0 || (size_t)slot >= thisgame.SpriteInfos.size())
+        return 0;
+    return thisgame.SpriteInfos[slot].Height;
+}
+
+void GetSpriteInfo(int slot, ::SpriteInfo &info) {
+    assert((slot >= 0) && ((size_t)slot < thisgame.SpriteInfos.size()));
+    if (slot < 0 || (size_t)slot >= thisgame.SpriteInfos.size())
+        return;
+    info.Width = thisgame.SpriteInfos[slot].Width;
+    info.Height = thisgame.SpriteInfos[slot].Height;
+    info.Flags = thisgame.SpriteInfos[slot].Flags;
+}
+
+int GetSpriteColorDepth(int slot) {
+  return get_sprite(slot)->GetColorDepth();
+}
+
+int GetPaletteAsHPalette() {
+  return (int)convert_palette_to_hpalette(palette);
+}
+
+int find_free_sprite_slot() {
+  return spriteset.GetFreeIndex();
+}
+
+void change_sprite_number(int oldNumber, int newNumber) {
+
+  if (!spriteset.DoesSpriteExist(oldNumber))
+    return;
+
+  std::unique_ptr<AGSBitmap> bitmap(spriteset.RemoveSprite(oldNumber));
+  spriteset.SetSprite(newNumber, std::move(bitmap), thisgame.SpriteInfos[oldNumber].Flags);
+  spritesModified = true;
+}
+
+int crop_sprite_edges(const std::vector<int> &sprites, bool symmetric, Rect *crop_rect) {
+  // this function has passed in a list of sprites, all the
+  // same size, to crop to the size of the smallest
+  int xx, yy;
+  int width = spriteset[sprites[0]]->GetWidth();
+  int height = spriteset[sprites[0]]->GetHeight();
+  int left = width, right = 0;
+  int top = height, bottom = 0;
+
+  for (const int sprnum : sprites) {
+    AGSBitmap *sprit = get_sprite(sprnum);
+    int maskcol = sprit->GetMaskColor();
+
+    // find the left hand side
+    for (xx = 0; xx < width; xx++) {
+      for (yy = 0; yy < height; yy++) {
+        if (sprit->GetPixel(xx, yy) != maskcol) {
+          if (xx < left)
+            left = xx;
+          xx = width + 10;
+          break;
+        }
+      }
+    }
+    // find the right hand side
+    for (xx = width - 1; xx >= 0; xx--) {
+      for (yy = 0; yy < height; yy++) {
+        if (sprit->GetPixel(xx, yy) != maskcol) {
+          if (xx > right)
+            right = xx;
+          xx = -10;
+          break;
+        }
+      }
+    }
+    // find the top side
+    for (yy = 0; yy < height; yy++) {
+      for (xx = 0; xx < width; xx++) {
+        if (sprit->GetPixel(xx, yy) != maskcol) {
+          if (yy < top)
+            top = yy;
+          yy = height + 10;
+          break;
+        }
+      }
+    }
+    // find the bottom side
+    for (yy = height - 1; yy >= 0; yy--) {
+      for (xx = 0; xx < width; xx++) {
+        if (sprit->GetPixel(xx, yy) != maskcol) {
+          if (yy > bottom)
+            bottom = yy;
+          yy = -10;
+          break;
+        }
+      }
+    }
+  }
+
+  // Now, we have been through all the sprites and found the outer
+  // edges that we need to keep. So, now crop everything down
+  // to the smaller sizes
+  if (symmetric) {
+    // symmetric -- make sure that the left and right edge chopping
+    // are equal
+    int rightDist = (width - right) - 1;
+    if (rightDist < left)
+      left = rightDist;
+    if (left < rightDist)
+      right = (width - left) - 1;
+  }
+  int newWidth = (right - left) + 1;
+  int newHeight = (bottom - top) + 1;
+  if (crop_rect)
+    *crop_rect = Rect(left, top, right, bottom);
+
+  if ((newWidth == width) && (newHeight == height))
+  {
+    // no change in size
+    return 0;
+  }
+
+  if ((newWidth < 1) || (newHeight < 1))
+  {
+	  // completely transparent sprite, don't attempt to crop
+	  return 0;
+  }
+
+  for (const int sprnum : sprites) {
+    AGSBitmap *sprit = get_sprite(sprnum);
+    // create a new, smaller sprite and copy across
+	std::unique_ptr<AGSBitmap> newsprit(new AGSBitmap(newWidth, newHeight, sprit->GetColorDepth()));
+    newsprit->Blit(sprit, left, top, 0, 0, newWidth, newHeight);
+    // set new image and keep old flags
+    spriteset.SetSprite(sprnum, std::move(newsprit), thisgame.SpriteInfos[sprnum].Flags);
+  }
+
+  spritesModified = true;
+
+  return 1;
+}
+
+HAGSError extract_template_files_impl(const AGSString &templateFileName, const std::vector<AGSString> &check_list,
+    const AGSString &check_list_error,
+    const std::vector<AGSString> &exclude_list, const AGSString &asset_output_format,
+    std::vector<AGSString> *out_files)
+{
+    if (out_files)
+        out_files->clear();
+
+    const AssetLibInfo *lib = nullptr;
+    std::unique_ptr<AssetManager> templateMgr(new AssetManager());
+    auto err = templateMgr->AddLibrary(templateFileName, &lib);
+    if (err != Common::kAssetNoError) 
+        return new AGSError("Failed to read the template file.", Common::GetAssetErrorText(err));
+
+    // If check_list is provided, then the package must include at least one of the files
+    if (!check_list.empty())
+    {
+        bool at_least_one_check = false;
+        for (auto check = check_list.begin();
+            !at_least_one_check && (check < check_list.end()); ++check)
+        {
+            at_least_one_check |= templateMgr->DoesAssetExist(*check);
+        }
+        if (!at_least_one_check)
+            return new AGSError(check_list_error);
+    }
+
+    for (const auto &asset : lib->AssetInfos)
+    {
+        const AGSString thisFile = asset.FileName;
+        if (thisFile.IsEmpty())
+            continue; // should not normally happen
+
+        // Don't extract excluded files
+        if (std::find_if(exclude_list.begin(), exclude_list.end(), AGS::Common::StrEqNoCasePred(thisFile))
+                != exclude_list.end())
+            continue;
+
+        std::unique_ptr<Stream> readin(templateMgr->OpenAsset(thisFile));
+        if (!readin)
+            return new AGSError(AGSString::FromFormat("Failed to open template asset '%s' for reading.", thisFile.GetCStr()));
+
+        AGSString outputName = thisFile;
+        // If format pattern is provided, then rename the output file
+        if (!asset_output_format.IsEmpty())
+        {
+            AGSString ext = AGSPath::GetFileExtension(thisFile);
+            outputName = AGSString::FromFormat(asset_output_format.GetCStr(), ext.GetCStr());
+        }
+
+        // Make sure to create necessary subfolders
+        AGSDirectory::CreateAllDirectories(".", AGSPath::GetDirectoryPath(outputName));
+        std::unique_ptr<Stream> wrout(AGSFile::CreateFile(outputName));
+        if (!wrout)
+            return new AGSError(AGSString::FromFormat("Failed to open file '%s' for writing.", outputName));
+
+        const soff_t src_len = readin->GetLength();
+        soff_t result = AGS::Common::CopyStream(readin.get(), wrout.get(), src_len);
+        if (result < src_len)
+            return new AGSError(AGSString::FromFormat("Failed to extract file '%s'.", thisFile.GetCStr()));
+        if (out_files)
+            out_files->push_back(outputName);
+    }
+
+    return HAGSError::None();
+}
+
+HAGSError extract_room_template_files(const AGSString &templateFileName, int newRoomNumber, std::vector<AGSString> *out_files)
+{
+  std::vector<AGSString> check_list = { ROOM_TEMPLATE_ID_FILE };
+  return extract_template_files_impl(templateFileName, check_list,
+      "Template file does not contain necessary metadata.",
+      check_list, AGSString::FromFormat("room%d.%%s", newRoomNumber), out_files);
+}
+
+HAGSError extract_template_files(const AGSString &templateFileName, std::vector<AGSString> *out_files)
+{
+  std::vector<AGSString> check_list = { old_editor_data_file, new_editor_data_file };
+  std::vector<AGSString> exclude_list = { TEMPLATE_LOCK_FILE };
+  return extract_template_files_impl(templateFileName, check_list,
+      "Template file does not contain main project data.",
+      exclude_list, {}, out_files);
+}
+
+static bool load_asset_data(AssetManager *mgr, const char *asset_name, std::vector<char> &data, const size_t data_limit = SIZE_MAX)
+{
+    std::unique_ptr<Stream> in(mgr->OpenAsset(asset_name));
+    if (!in)
+        return false;
+    const size_t data_sz = std::min(static_cast<size_t>(in->GetLength()), data_limit);
+    if (data_sz >= 0)
+    {
+        data.resize(data_sz);
+        in->Read(&data.front(), data_sz);
+    }
+    return true;
+}
+
+bool load_template_file(const AGSString &fileName, AGSString &description,
+    std::vector<char> &iconDataBuffer, bool isRoomTemplate)
+{
+  const AssetLibInfo *lib = nullptr;
+  std::unique_ptr<AssetManager> templateMgr(new AssetManager());
+  templateMgr->SetSearchPriority(Common::kAssetPriorityLib);
+  if (templateMgr->AddLibrary(fileName, &lib) == Common::kAssetNoError)
+  {
+    if (isRoomTemplate)
+    {
+      if (templateMgr->DoesAssetExist(ROOM_TEMPLATE_ID_FILE))
+      {
+        auto in = templateMgr->OpenAsset(ROOM_TEMPLATE_ID_FILE);
+        if (!in)
+            return false;
+        if (in->ReadInt32() != ROOM_TEMPLATE_ID_FILE_SIGNATURE)
+            return false;
+        int roomNumber = in->ReadInt32();
+        in.reset();
+
+        char iconName[MAX_PATH];
+        sprintf(iconName, "room%d.ico", roomNumber);
+        if (templateMgr->DoesAssetExist(iconName))
+        {
+          load_asset_data(templateMgr.get(), iconName, iconDataBuffer);
+        }
+        return true;
+      }
+      return false;
+    }
+	  else if ((templateMgr->DoesAssetExist(old_editor_data_file)) || (templateMgr->DoesAssetExist(new_editor_data_file)))
+	  {
+      Common::String oriname = lib->BaseFileName;
+      if ((oriname.FindString(".exe") != -1) ||
+          (oriname.FindString(".dat") != -1) ||
+          (oriname.FindString(".ags") != -1))
+      {
+        // wasn't originally meant as a template
+	      return false;
+      }
+
+	    auto in = templateMgr->OpenAsset(old_editor_main_game_file);
+	    if (in) 
+	    {
+		    in->Seek(30);
+		    int gameVersion = in->ReadInt32();
+			
+            // TODO: check this out, in theory we still support pre-2.72 game import
+		    if (gameVersion != 32) // CHECKME: why we use `!=` and not `>=` ? also what's 32?
+		    {
+			    // older than 2.72 template
+			    return false;
+		    }
+		    in = nullptr;
+	    }
+
+        if (templateMgr->DoesAssetExist(TEMPLATE_DESC_FILE))
+        {
+            std::vector<char> desc_data;
+            load_asset_data(templateMgr.get(), TEMPLATE_DESC_FILE, desc_data);
+            description.SetString(&desc_data.front(), desc_data.size());
+            load_asset_data(templateMgr.get(), TEMPLATE_DESC_FILE, desc_data);
+            description.SetString(&desc_data.front(), desc_data.size());
+        }
+
+      int useIcon = 0;
+      const char *iconName = TEMPLATE_ICON_FILE;
+      if (!templateMgr->DoesAssetExist(iconName))
+        iconName = GAME_ICON_FILE;
+      if (templateMgr->DoesAssetExist(iconName))
+      {
+        load_asset_data(templateMgr.get(), iconName, iconDataBuffer);
+      }
+      return true;
+    }
+  }
+  return false;
+}
+
+void drawBlockDoubleAt (HDC hdc, Common::Bitmap *todraw ,int x, int y) {
+  drawBlockScaledAt (hdc, todraw, x, y, 2);
+}
+
+void wputblock_stretch(Common::Bitmap *g, int xpt,int ypt,Common::Bitmap *tblock,int nsx,int nsy) {
+  if (tblock->GetBPP() != thisgame.color_depth) {
+    Common::Bitmap *tempst=Common::BitmapHelper::CreateBitmapCopy(tblock, thisgame.color_depth*8);
+    int ww,vv;
+    for (ww=0;ww<tblock->GetWidth();ww++) {
+      for (vv=0;vv<tblock->GetHeight();vv++) {
+        if (tblock->GetPixel(ww,vv)==tblock->GetMaskColor())
+          tempst->PutPixel(ww,vv,tempst->GetMaskColor());
+      }
+    }
+    g->StretchBlt(tempst,RectWH(xpt,ypt,nsx,nsy), Common::kBitmap_Transparency);
+    delete tempst;
+  }
+  else g->StretchBlt(tblock,RectWH(xpt,ypt,nsx,nsy), Common::kBitmap_Transparency);
+}
+
+// draw_gui_sprite is supported formally, without actual blending and other effects
+// This is one ugly function... a "simplified" alternative of the engine's one;
+// but with extra hacks, due to how sprites are stored while working in editor.
+void draw_gui_sprite_impl(Common::Bitmap *g, int sprnum, Common::Bitmap *blptr, int atxp, int atyp)
+{
+  Common::Bitmap *towrite=blptr;
+  int needtofree=0, main_color_depth = thisgame.color_depth * 8;
+
+  if ((blptr->GetBPP() > 1) & (main_color_depth==8)) {
+
+    towrite=Common::BitmapHelper::CreateBitmap(blptr->GetWidth(),blptr->GetHeight(), 8);
+    needtofree=1;
+    towrite->Clear(towrite->GetMaskColor());
+    int xxp,yyp,tmv;
+    for (xxp=0;xxp<blptr->GetWidth();xxp++) {
+      for (yyp=0;yyp<blptr->GetHeight();yyp++) {
+        tmv=blptr->GetPixel(xxp,yyp);
+        if (tmv != blptr->GetMaskColor())
+          towrite->PutPixel(xxp,yyp,makecol8(getr16(tmv),getg16(tmv),getb16(tmv)));
+        }
+      }
+
+    }
+
+  int nwid=towrite->GetWidth(),nhit=towrite->GetHeight();
+  wputblock_stretch(g, atxp,atyp,towrite,nwid,nhit);
+  if (needtofree) delete towrite;
+}
+
+void draw_gui_sprite(Common::Bitmap *g, int sprnum, int atxp, int atyp, Common::BlendMode blend_mode)
+{
+    draw_gui_sprite_impl(g, sprnum, get_sprite(sprnum), atxp, atyp);
+}
+
+void draw_gui_sprite(Common::Bitmap *g, int atxp, int atyp,
+    Common::Bitmap *blptr, Common::BlendMode blend_mode, int alpha)
+{
+    draw_gui_sprite_impl(g, -1, blptr, atxp, atyp);
+}
+
+void draw_gui_sprite_flipped(Common::Bitmap *ds, int pic, int x, int y, Common::BlendMode blend_mode, Common::GraphicFlip flip)
+{
+    draw_gui_sprite_impl(ds, pic, get_sprite(pic), x, y);
+}
+void draw_gui_sprite_flipped(Common::Bitmap *ds, int x, int y,
+    Common::Bitmap *image, Common::BlendMode blend_mode, int alpha, Common::GraphicFlip flip)
+{
+    draw_gui_sprite_impl(ds, -1, image, x, y);
+}
+
+void drawBlock (HDC hdc, Common::Bitmap *todraw, int x, int y) {
+  set_palette_to_hdc (hdc, palette);
+  // FIXME later
+  blit_to_hdc (todraw->GetAllegroBitmap(), hdc, 0,0,x,y,todraw->GetWidth(),todraw->GetHeight());
+}
+
+// CLNUP scaling stuff, need to check
+  // TODO maybe turn OPT_NOSCALEFNT into the multiplier value, see also drawFontAt
+HAGSError import_sci_font(const AGSString &filename, int fslot)
+{
+    // Read SCI font into memory
+    std::unique_ptr<Stream> in(AGSFile::OpenFileRead(filename));
+    if (!in)
+        return new AGSError("File not found");
+    if (in->ReadByte() != 0x87) // format check
+        return new AGSError("Not a valid SCI font file");
+    in->Seek(3);
+    const size_t char_count = in->ReadInt16(); // number of characters
+    in->ReadInt16(); // line height (?)
+    std::vector<int16_t> sci_offs(char_count); // table of contents
+    in->ReadArrayOfInt16(&sci_offs.front(), char_count);
+    const soff_t char_data_at = in->GetPosition();
+    std::vector<uint8_t> widths(char_count); // char widths
+    std::vector<uint8_t> heights(char_count); // char heights
+    std::vector<uint8_t> pxbuf; // pixel data (stored in one line)
+    for (size_t i = 0; i < char_count; ++i)
+    {
+        // TODO: find the SCI specs, why offsets have to be shifted by 2 bytes?
+        soff_t off = sci_offs[i] + 2;
+        if (off < char_data_at)
+            return new AGSError("Invalid character offset found in SCI file");
+        in->Seek(off, Common::kSeekBegin);
+        int w = in->ReadInt8() - 1; // CHECKME: why has +1 in file?
+        int h = in->ReadInt8();
+        widths[i] = w;
+        heights[i] = h;
+        if ((w < 1) || (h < 1))
+            continue; // character has zero size
+        size_t row_size = (w / 8) + 1;
+        size_t px_size = row_size * h;
+        pxbuf.resize(pxbuf.size() + px_size);
+        in->Read(&pxbuf[0] + (pxbuf.size() - px_size), px_size);
+    }
+    in.reset();
+
+    // Write as WFN format on disk
+    // TODO: merge this code with WFNFont class
+    AGSString dst_fn = AGSString::FromFormat("agsfnt%d.wfn", fslot);
+    std::unique_ptr<Stream> out(AGSFile::CreateFile(dst_fn));
+    out->Write("WGT Font File  ", 15);
+    out->WriteInt16(0);  // will be table address
+    std::vector<uint16_t> wfn_offs(char_count);
+    for (size_t i = 0, buf_off = 0; i < char_count; ++i)
+    {
+        wfn_offs[i] = out->GetPosition();
+        int w = widths[i];
+        int h = heights[i];
+        out->WriteInt16(w + 1); // CHECKME: why has +1 in file?
+        out->WriteInt16(h);
+        if ((w < 1) || (h < 1))
+            continue; // character has zero size
+        size_t row_size = (w / 8) + 1;
+        size_t px_size = row_size * h;
+        out->Write(&pxbuf[0] + buf_off, px_size);
+        buf_off += px_size;
+    }
+    // Seek back to the header, and write table position
+    uint16_t tableat = static_cast<uint16_t>(out->GetPosition());
+    out->WriteArrayOfInt16(reinterpret_cast<int16_t*>(&wfn_offs.front()), char_count);
+    out->Seek(15, Common::kSeekBegin);
+    out->WriteInt16(tableat);
+    out.reset();
+
+    // Load and register WFN font
+    FontInfo fi;
+    if (!load_font_size(fslot, fi))
+        return new AGSError("Unable to load converted WFN file");
+    return HAGSError::None();
+}
+
+// CLNUP temporarily forced doubleSize to 2, it will get scaled up in the font preview, but not in the GUIs
+int drawFontAt(HDC hdc, int fontnum, int draw_atx, int draw_aty, int width, int height, int scroll_y)
+{
+  assert(fontnum < thisgame.numfonts);
+  if (fontnum >= thisgame.numfonts)
+  {
+    return 0;
+  }
+
+  assert(width > 0);
+  if (width <= 0)
+    return 0;
+
+  if (!is_font_loaded(fontnum))
+    reload_font(fontnum);
+
+  // TODO: rewrite this, use actual font size (maybe related to window size) and not game's resolution type
+  int doubleSize = 2;
+  int blockSize = 1;
+  antiAliasFonts = thisgame.options[OPT_ANTIALIASFONTS];
+
+  int char_height = get_font_height(fontnum) * thisgame.fonts[fontnum].SizeMultiplier;
+  int grid_size   = std::max(10, char_height);
+  int grid_margin = std::max(4, grid_size / 4);
+  grid_size += grid_margin * 2;
+  grid_size *= blockSize;
+  int first_char = 0;
+  int num_chars  = 256;
+  int padding = 5;
+
+  if (doubleSize > 1)
+      width /= 2;
+  int chars_per_row = std::max(1, (width - (padding * 2)) / grid_size);
+  int full_height = (num_chars / chars_per_row + 1) * grid_size + padding * 2;
+
+  if (!hdc)
+    return full_height * doubleSize;
+
+  int skip_rows = (scroll_y - padding - grid_margin) / grid_size;
+  first_char = skip_rows * chars_per_row;
+
+  Common::Bitmap *tempblock = Common::BitmapHelper::CreateBitmap(width, height, 8);
+  tempblock->Fill(0);
+  color_t text_color = tempblock->GetCompatibleColor(15); // fixed white color
+  int old_uformat = get_uformat();
+  set_uformat(U_ASCII); // we won't be able to print 128-255 chars otherwise!
+  for (int c = first_char; c < num_chars; ++c)
+  {
+    woutprintf(tempblock,
+                padding + (c % chars_per_row) * grid_size + grid_margin,
+                padding + (c / chars_per_row) * grid_size + grid_margin - scroll_y,
+                fontnum, text_color, "%c", c);
+  }
+  set_uformat(old_uformat);
+
+  if (doubleSize > 1) 
+    drawBlockDoubleAt(hdc, tempblock, draw_atx, draw_aty);
+  else
+    drawBlock(hdc, tempblock, draw_atx, draw_aty);
+   
+  delete tempblock;
+  return height * doubleSize;
+}
+
+void proportionalDraw (int newwid, int sprnum, int*newx, int*newy) {
+  int newhit = newwid;
+
+  int newsizx=newwid,newsizy=newhit;
+  int twid=get_sprite(sprnum)->GetWidth(),thit = get_sprite(sprnum)->GetHeight();
+
+  double ratioX = ((double) newwid) / ((double) twid);
+  double ratioY = ((double) newhit )/ ((double) thit);
+  double ratio = MIN(ratioX, ratioY);
+
+  newsizx = (int)(twid * ratio);
+  newsizy = (int)(thit * ratio);
+
+  newx[0] = newsizx;
+  newy[0] = newsizy;
+}
+
+static void doDrawViewLoop(HDC hdc, const std::vector<::ViewFrame> &frames,
+    int x, int y, int size, const std::vector<int> &cursel)
+{
+    int wtoDraw = size * frames.size();
+    if ((frames.size() > 0) && (frames.back().pic == -1))
+        wtoDraw -= size;
+
+    std::unique_ptr<AGSBitmap> todraw(Common::BitmapHelper::CreateTransparentBitmap(wtoDraw, size, thisgame.GetColorDepth()));
+    std::unique_ptr<AGSBitmap> bmpbuf;
+
+    int linecol = makecol_depth(thisgame.GetColorDepth(), 0, 64, 200);
+    if (thisgame.GetColorDepth() == 8)
+        linecol = 12;
+  
+    for (size_t i = 0; i < frames.size(); ++i)
+    {
+        // don't draw the Go-To-Next-Frame jibble
+        if (frames[i].pic == -1)
+            break;
+        // work out the dimensions to stretch to
+        int neww, newh;
+        proportionalDraw (size, frames[i].pic, &neww, &newh);
+        AGSBitmap *toblt = get_sprite(frames[i].pic);
+        if (toblt->GetColorDepth () != todraw->GetColorDepth ())
+        {
+            // Different color depth? make a copy
+            bmpbuf.reset(Common::BitmapHelper::CreateBitmap(toblt->GetWidth(), toblt->GetHeight(), todraw->GetColorDepth()));
+            bmpbuf->Blit (toblt, 0, 0, 0, 0, toblt->GetWidth(), toblt->GetHeight());
+            toblt = bmpbuf.get();
+        }
+        if (Common::GfxDef::FlagsHaveFlip(frames[i].flags))
+        {
+            // Flipped bitmap? mirror the sprite
+            AGSBitmap *flipped = Common::BitmapHelper::CreateBitmap (toblt->GetWidth(), toblt->GetHeight(), todraw->GetColorDepth ());
+            flipped->Clear (flipped->GetMaskColor ());
+            flipped->FlipBlt(toblt, 0, 0, Common::GfxDef::GetFlipFromFlags(frames[i].flags));
+            bmpbuf.reset(flipped);
+            toblt = flipped;
+        }
+        todraw->StretchBlt(toblt, RectWH(size*i, 0, neww, newh), Common::kBitmap_Transparency);
+        bmpbuf.reset();
+        if (i < frames.size() - 1)
+        {
+            // Draw dividing line
+	        todraw->DrawLine (Line(size*(i+1) - 1, 0, size*(i+1) - 1, size-1), linecol);
+        }
+    }
+
+    // Paint selection boxes over selected items
+    linecol = makecol_depth(thisgame.GetColorDepth(), 255, 255,255);
+    if (thisgame.GetColorDepth() == 8)
+        linecol = 14;
+    for (int sel : cursel)
+    {
+        todraw->DrawRect(Rect(size * sel, 0, size * (sel+1) - 1, size-1), linecol);
+    }
+
+    // Paint result on the final GDI surface
+    drawBlock(hdc, todraw.get(), x, y);
+}
+
+// CLNUP probably to remove, need to check how the flag is involved
+int get_adjusted_spritewidth(int spr) {
+  Common::Bitmap *tsp = get_sprite(spr);
+  if (tsp == NULL)
+      return 0;
+  int retval = tsp->GetWidth();
+  return retval;
+}
+
+// CLNUP probably to remove
+int get_adjusted_spriteheight(int spr) {
+  Common::Bitmap *tsp = get_sprite(spr);
+  if (tsp == NULL)
+      return 0;
+  int retval = tsp->GetHeight();
+  return retval;
+}
+
+void setup_color_conversions()
+{
+    // RGB shifts for Allegro's pixel data
+    _rgb_a_shift_32 = 24;
+    _rgb_r_shift_32 = 16;
+    _rgb_g_shift_32 = 8;
+    _rgb_b_shift_32 = 0;
+    _rgb_r_shift_24 = 16;
+    _rgb_g_shift_24 = 8;
+    _rgb_b_shift_24 = 0;
+    _rgb_r_shift_16 = 11;
+    _rgb_g_shift_16 = 5;
+    _rgb_b_shift_16 = 0;
+    _rgb_r_shift_15 = 10;
+    _rgb_g_shift_15 = 5;
+    _rgb_b_shift_15 = 0;
+}
+
+bool initialize_native()
+{
+    // Set text encoding and init allegro
+    set_uformat(U_UTF8);
+    set_filename_encoding(U_UNICODE);
+    install_allegro(SYSTEM_NONE, &errno, atexit);
+    setup_color_conversions();
+
+    AssetMgr.reset(new AssetManager());
+    AssetMgr->AddLibrary("."); // TODO: this is for search in editor program folder, but maybe don't use implicit cwd?
+
+	palette = &thisgame.defpal[0];
+	thisgame.color_depth = 2;
+    BaseColorDepth = 32;
+	thisgame.numfonts = 0;
+
+    HAGSError err = reset_sprite_file();
+	if (!err)
+	  return false;
+
+	if (!Scintilla_RegisterClasses (GetModuleHandle(NULL)))
+      return false;
+
+	init_font_renderer(AssetMgr.get());
+    NDrawState.reset(new NativeDrawState());
+	return true;
+}
+
+void shutdown_native()
+{
+    NDrawState.reset();
+    // We must dispose all native bitmaps before shutting down the library
+    shutdown_font_renderer();
+    spriteset.Reset();
+    allegro_exit();
+    AssetMgr.reset();
+}
+
+void drawBlockScaledAt (HDC hdc, Common::Bitmap *todraw ,int x, int y, float scaleFactor) {
+  if (todraw->GetColorDepth () == 8)
+    set_palette_to_hdc (hdc, palette);
+
+  stretch_blit_to_hdc (todraw->GetAllegroBitmap(), hdc, 0,0,todraw->GetWidth(),todraw->GetHeight(),
+    x,y,todraw->GetWidth() * scaleFactor, todraw->GetHeight() * scaleFactor);
+}
+
+void drawSprite(HDC hdc, int x, int y, int spriteNum, bool flipImage) {
+
+	Common::Bitmap *theSprite = get_sprite(spriteNum);
+
+  if (theSprite == NULL)
+    return;
+
+	if (flipImage) {
+		Common::Bitmap *flipped = Common::BitmapHelper::CreateBitmap (theSprite->GetWidth(), theSprite->GetHeight(), theSprite->GetColorDepth());
+		flipped->FillTransparent();
+		flipped->FlipBlt(theSprite, 0, 0, Common::kFlip_Horizontal);
+		drawBlockScaledAt(hdc, flipped, x, y, 1);
+		delete flipped;
+	}
+	else 
+	{
+		drawBlockScaledAt(hdc, theSprite, x, y, 1);
+	}
+}
+
+void drawSpriteStretch(HDC hdc, int x, int y, int width, int height, int spriteNum, bool flipImage) {
+  Common::Bitmap *todraw = get_sprite(spriteNum);
+  Common::Bitmap *tempBlock = NULL;
+	
+  if (todraw->GetColorDepth () == 8)
+    set_palette_to_hdc (hdc, palette);
+
+  int hdcBpp = GetDeviceCaps(hdc, BITSPIXEL);
+  if (hdcBpp != todraw->GetColorDepth())
+  {
+	  tempBlock = Common::BitmapHelper::CreateBitmapCopy(todraw, hdcBpp);
+	  todraw = tempBlock;
+  }
+
+  if (flipImage) {
+    Common::Bitmap* flipped = Common::BitmapHelper::CreateBitmap(todraw->GetWidth(), todraw->GetHeight(), todraw->GetColorDepth());
+    flipped->FillTransparent();
+    flipped->FlipBlt(todraw, 0, 0, Common::kFlip_Horizontal);
+    stretch_blit_to_hdc(flipped->GetAllegroBitmap(), hdc, 0, 0, flipped->GetWidth(), flipped->GetHeight(), x, y, width, height);
+    delete flipped;
+  } else {
+    stretch_blit_to_hdc(todraw->GetAllegroBitmap(), hdc, 0, 0, todraw->GetWidth(), todraw->GetHeight(), x, y, width, height);
+  }
+
+  delete tempBlock;
+}
+
+void drawGUIAt(HDC hdc, int x, int y, int x1, int y1, int x2, int y2, int resolutionFactor, float scale, int ctrl_trans)
+{
+    if ((tempgui.Width < 1) || (tempgui.Height < 1))
+        return;
+
+    // Prepare bitmaps
+    const ::Size gui_size = ::Size(tempgui.Width, tempgui.Height);
+    if (NDrawState->guiSurf32 == nullptr || (NDrawState->guiSurf32->GetSize() != gui_size))
+    {
+        NDrawState->guiSurf32.reset(new AGSBitmap(gui_size.Width, gui_size.Height, 32));
+        NDrawState->guiCtrl32.reset(new AGSBitmap(gui_size.Width, gui_size.Height, 32));
+    }
+    if (thisgame.color_depth != 4 && ((NDrawState->guiMainBmp == nullptr) || (NDrawState->guiMainBmp->GetSize() != gui_size)))
+    {
+        NDrawState->guiMainBmp.reset(new AGSBitmap(gui_size.Width, gui_size.Height, thisgame.color_depth * 8));
+        NDrawState->guiCtrlBmp.reset(new AGSBitmap(gui_size.Width, gui_size.Height, thisgame.color_depth * 8));
+    }
+    if (thisgame.color_depth == 1)
+        set_palette(palette);
+
+    // Draw parent GUI
+    AGSBitmap *guimain_bmp = (thisgame.color_depth == 4) ? NDrawState->guiSurf32.get() : NDrawState->guiMainBmp.get();
+    guimain_bmp->ResetClip();
+    guimain_bmp->Clear(guimain_bmp->GetMaskColor());
+    tempgui.DrawSelf(guimain_bmp);
+    // Draw controls
+    AGSBitmap *guictrl_bmp = (thisgame.color_depth == 4) ? NDrawState->guiCtrl32.get() : NDrawState->guiCtrlBmp.get();
+    guictrl_bmp->ResetClip();
+    guictrl_bmp->Clear(guictrl_bmp->GetMaskColor());
+    tempgui.DrawControls(guictrl_bmp);
+
+    // Merge drawn parts
+    AGSBitmap *final_gui = NDrawState->guiSurf32.get();
+    AGSBitmap *final_ctrl = NDrawState->guiCtrl32.get();
+    if (thisgame.color_depth != 4)
+    {
+        const int old_conv = get_color_conversion();
+        set_color_conversion(old_conv | COLORCONV_KEEP_TRANS);
+        final_gui->Blit(NDrawState->guiMainBmp.get());
+        final_ctrl->Blit(NDrawState->guiCtrlBmp.get());
+        set_color_conversion(old_conv);
+    }
+    if (ctrl_trans == 0)
+    {
+        final_gui->MaskedBlit(final_ctrl);
+    }
+    else if (ctrl_trans < 100)
+    {
+        set_trans_blender(0, 0, 0, AGS::Common::GfxDef::Trans100ToAlpha255(ctrl_trans));
+        final_gui->TransBlendBlt(final_ctrl);
+    }
+
+    if (x1 >= 0)
+    {
+        final_gui->DrawRect(Rect (x1, y1, x2, y2), 14);
+    }
+
+    drawBlockScaledAt(hdc, final_gui, x, y, scale);
+}
+
+#define SIMP_INDEX0  0
+#define SIMP_TOPLEFT 1
+#define SIMP_BOTLEFT 2
+#define SIMP_TOPRIGHT 3
+#define SIMP_BOTRIGHT 4
+#define SIMP_LEAVEALONE 5
+#define SIMP_NONE     6
+
+// Adjusts sprite's transparency using the chosen method
+void sort_out_transparency(Common::Bitmap *toimp, int sprite_import_method, RGB*itspal, int importedColourDepth,
+    int &transcol)
+{
+  if (sprite_import_method == SIMP_LEAVEALONE)
+  {
+    transcol = 0;
+    return;
+  }
+
+  set_palette_range(palette, 0, 255, 0);
+  transcol=toimp->GetMaskColor();
+  // NOTE: This takes the pixel from the corner of the overall import
+  // graphic, NOT just the image to be imported
+  if (sprite_import_method == SIMP_TOPLEFT)
+    transcol=toimp->GetPixel(0,0);
+  else if (sprite_import_method==SIMP_BOTLEFT)
+    transcol=toimp->GetPixel(0,(toimp->GetHeight())-1);
+  else if (sprite_import_method == SIMP_TOPRIGHT)
+    transcol = toimp->GetPixel((toimp->GetWidth())-1, 0);
+  else if (sprite_import_method == SIMP_BOTRIGHT)
+    transcol = toimp->GetPixel((toimp->GetWidth())-1, (toimp->GetHeight())-1);
+
+  if (sprite_import_method == SIMP_NONE)
+  {
+    // remove all transparency pixels (change them to
+    // a close non-trnasparent colour)
+    int changeTransparencyTo;
+    if (transcol == 0)
+      changeTransparencyTo = 16;
+    else
+      changeTransparencyTo = transcol - 1;
+
+    for (int tt=0;tt<toimp->GetWidth();tt++) {
+      for (int uu=0;uu<toimp->GetHeight();uu++) {
+        if (toimp->GetPixel(tt,uu) == transcol)
+          toimp->PutPixel(tt,uu, changeTransparencyTo);
+      }
+    }
+  }
+  else
+  {
+	  int bitmapMaskColor = toimp->GetMaskColor();
+    int replaceWithCol = 16;
+	  if (toimp->GetColorDepth() > 8)
+	  {
+      if (importedColourDepth == 8)
+        replaceWithCol = makecol_depth(toimp->GetColorDepth(), itspal[0].r, itspal[0].g, itspal[0].b);
+      else
+		    replaceWithCol = 0;
+	  }
+    // swap all transparent pixels with index 0 pixels
+    for (int tt=0;tt<toimp->GetWidth();tt++) {
+      for (int uu=0;uu<toimp->GetHeight();uu++) {
+        if (toimp->GetPixel(tt,uu)==transcol)
+          toimp->PutPixel(tt,uu, bitmapMaskColor);
+        else if (toimp->GetPixel(tt,uu) == bitmapMaskColor)
+          toimp->PutPixel(tt,uu, replaceWithCol);
+      }
+    }
+  }
+}
+
+// Adjusts 8-bit sprite's palette
+void sort_out_palette(Common::Bitmap *toimp, RGB*itspal, bool useBgSlots, int transcol)
+{
+  set_palette_range(palette, 0, 255, 0);
+  if ((thisgame.color_depth == 1) && (itspal != NULL)) { 
+    // 256-colour mode only
+    if (transcol!=0)
+      itspal[transcol] = itspal[0];
+    wsetrgb(0,0,0,0,itspal); // set index 0 to black
+    RGB oldpale[256];
+    for (int uu=0;uu<255;uu++) {
+      if (useBgSlots)  //  use background scene palette
+        oldpale[uu]=palette[uu];
+      else if (thisgame.paluses[uu]==PAL_BACKGROUND)
+        wsetrgb(uu,0,0,0,oldpale);
+      else 
+        oldpale[uu]=palette[uu];
+    }
+    wremap(itspal,toimp,oldpale); 
+    set_palette_range(palette, 0, 255, 0);
+  }
+  else if (toimp->GetColorDepth() == 8) {  // hi-colour game
+    set_palette(itspal);
+  }
+}
+
+void update_abuf_coldepth() {
+    BaseColorDepth = thisgame.color_depth * 8;
+}
+
+bool reload_font(int curFont)
+{
+    return load_font_size(curFont, thisgame.fonts[curFont]);
+}
+
+bool measure_font_height(const AGSString &filename, int pixel_height, int &formal_height)
+{
+    FontMetrics metrics;
+    if (!load_font_metrics(filename, pixel_height, metrics))
+        return false;
+    formal_height = metrics.NominalHeight;
+    return true;
+}
+
+HAGSError reset_sprite_file()
+{
+    return reset_sprite_file(AGS::Common::SpriteFile::DefaultSpriteFileName,
+        AGS::Common::SpriteFile::DefaultSpriteIndexName);
+}
+
+HAGSError reset_sprite_file(const AGSString &spritefile, const AGSString &indexfile)
+{
+    auto sprite_file = AssetMgr->OpenAsset(spritefile);
+    if (!sprite_file)
+        return new AGSError(AGSString::FromFormat("Failed to open spriteset file '%s'.",
+            spritefile.GetCStr()));
+    auto index_file = AssetMgr->OpenAsset(indexfile);
+	HAGSError err = spriteset.InitFile(std::move(sprite_file), std::move(index_file));
+    if (!err)
+        return err;
+    // 100 mb cache // TODO: set this up in preferences?
+	spriteset.SetMaxCacheSize(100 * 1024 * 1024);
+    return HAGSError::None();
+}
+
+std::vector<Common::PluginInfo> thisgamePlugins;
+
+HAGSError init_game_after_import(const AGS::Common::LoadedGameEntities &ents, GameDataVersion data_ver)
+{
+    newViews = std::move(ents.Views);
+    dialog = std::move(ents.Dialogs);
+
+    thisgamePlugins = ents.PluginInfos;
+    for (size_t i = 0; i < thisgamePlugins.size(); ++i)
+    {
+        // we don't care if it's an editor-only plugin or not
+        if (thisgamePlugins[i].Name.GetLast() == '!')
+            thisgamePlugins[i].Name.ClipRight(1);
+    }
+
+    AGS::Common::GUIRefCollection guictrl_refs(guibuts, guiinv, guilabels, guilist, guislider, guitext);
+    for (int i = 0; i < thisgame.numgui; ++i)
+    {
+        HAGSError err = guis[i].RebuildArray(guictrl_refs);
+        if (!err)
+            return err;
+    }
+
+    // reset colour 0, it's possible for it to get corrupted
+    palette[0].r = 0;
+    palette[0].g = 0;
+    palette[0].b = 0;
+    set_palette_range(palette, 0, 255, 0);
+
+    HAGSError err = reset_sprite_file();
+    if (!err)
+        return err;
+
+    free_all_fonts();
+    for (int i = 0; i < thisgame.numfonts; ++i)
+        reload_font(i);
+
+    update_abuf_coldepth();
+    spritesModified = false;
+    thisgame.filever = data_ver;
+    return HAGSError::None();
+}
+
+HAGSError load_dta_file_into_thisgame(const AGSString &filename)
+{
+    AGS::Common::MainGameSource src;
+    AGS::Common::LoadedGameEntities ents(thisgame);
+    HGameFileError load_err = AGS::Common::OpenMainGameFile(filename, src);
+    if (load_err)
+    {
+        load_err = AGS::Common::ReadGameData(ents, std::move(src.InputStream), src.DataVersion);
+        if (load_err)
+            load_err = AGS::Common::UpdateGameData(ents, src.DataVersion);
+    }
+    if (!load_err)
+        return HAGSError(load_err);
+    return init_game_after_import(ents, src.DataVersion);
+}
+
+void free_old_game_data()
+{
+  newViews.clear();
+  guis.clear();
+  dialog.clear();
+
+  // free game struct last because it contains object counts
+  thisgame = {};
+}
+
+void validate_mask(Common::Bitmap *toValidate, const char *name, int maxColour) {
+  if ((toValidate == NULL) || (toValidate->GetColorDepth() != 8)) {
+    quit("Invalid mask passed to validate_mask");
+    return;
+  }
+
+  bool errFound = false;
+  int xx, yy;
+  for (yy = 0; yy < toValidate->GetHeight(); yy++) {
+    for (xx = 0; xx < toValidate->GetWidth(); xx++) {
+      if (toValidate->GetScanLine(yy)[xx] >= maxColour) {
+        errFound = true;
+        toValidate->GetScanLineForWriting(yy)[xx] = 0;
+      }
+    }
+  }
+
+  if (errFound) {
+	AGSString err = AGSString::FromFormat(
+       "Invalid colours were found in the %s mask. They have now been removed."
+       "\n\nWhen drawing a mask in an external image editor, you need to make "
+       "sure that the image is set as 256-colour (Indexed Palette), and that "
+       "you use the first %d colours in the palette for drawing %s. Palette "
+       "entry 0 corresponds to No Area, palette index 1 corresponds to area 1, and "
+       "so forth.", name, maxColour, name);
+	MessageBox(NULL, err.GetCStr(), "Mask Error", MB_OK | MB_ICONWARNING);
+  }
+}
+
+void copy_room_palette_to_global_palette(const RoomStruct &rs)
+{
+  for (int ww = 0; ww < 256; ww++) 
+  {
+    if (thisgame.paluses[ww] == PAL_BACKGROUND)
+    {
+      palette[ww] = rs.Palette[ww];
+    }
+  }
+}
+
+void copy_global_palette_to_room_palette(RoomStruct &rs)
+{
+  for (int ww = 0; ww < 256; ww++) 
+  {
+    if (thisgame.paluses[ww] != PAL_BACKGROUND)
+    {
+      rs.Palette[ww] = palette[ww];
+      rs.BgFrames[0].Palette[ww] = palette[ww];
+    }
+  }
+}
+
+const char *get_mask_name(RoomAreaMask mask)
+{
+    switch (mask)
+    {
+    case kRoomAreaHotspot: return "Hotspots";
+    case kRoomAreaWalkBehind: return "Walk-behinds";
+    case kRoomAreaWalkable: return "Walkable areas";
+    case kRoomAreaRegion: return "Regions";
+    default: return "unknown";
+    }
+}
+
+AGSString load_room_file(RoomStruct &rs, const AGSString &filename) {
+  HAGSError err = LoadRoom(filename, &rs, AssetMgr.get(), thisgame.SpriteInfos);
+  if (!err)
+      return err->FullMessage();
+
+  // Update room palette with gamewide colours
+  copy_global_palette_to_room_palette(rs);
+  // Update current global palette with room background colours
+  copy_room_palette_to_global_palette(rs);
+  for (size_t i = 0; i < rs.Objects.size(); ++i) {
+    // change invalid objects to blue cup
+    // TODO: should this be done in the common native lib?
+    if (spriteset[rs.Objects[i].Sprite] == NULL)
+      rs.Objects[i].Sprite = 0;
+  }
+
+  set_palette_range(palette, 0, 255, 0);
+  
+  if ((rs.BgFrames[0].Graphic->GetColorDepth() > 8) &&
+      (thisgame.color_depth == 1))
+  {
+      MessageBox(NULL, "WARNING: This room is hi-color, but your game is currently 256-colour. You will not be able to use this room in this game. Also, the room background will not look right in the editor.", "Colour depth warning", MB_OK);
+  }
+
+  validate_mask(rs.HotspotMask.get(), get_mask_name(kRoomAreaHotspot), MAX_ROOM_HOTSPOTS);
+  validate_mask(rs.WalkBehindMask.get(), get_mask_name(kRoomAreaWalkBehind), MAX_WALK_AREAS);
+  validate_mask(rs.WalkAreaMask.get(), get_mask_name(kRoomAreaWalkable), MAX_WALK_AREAS);
+  validate_mask(rs.RegionMask.get(), get_mask_name(kRoomAreaRegion), MAX_ROOM_REGIONS);
+  return AGSString();
+}
+
+void calculate_walkable_areas (RoomStruct &rs) {
+  int ww, thispix;
+
+  for (ww = 0; ww < MAX_WALK_AREAS; ww++) {
+    rs.WalkAreas[ww].Top = rs.Height;
+    rs.WalkAreas[ww].Bottom = 0;
+  }
+  for (ww = 0; ww < rs.WalkAreaMask->GetWidth(); ww++) {
+    for (int qq = 0; qq < rs.WalkAreaMask->GetHeight(); qq++) {
+      thispix = rs.WalkAreaMask->GetPixel (ww, qq);
+      if (thispix >= MAX_WALK_AREAS)
+        continue;
+      if (rs.WalkAreas[thispix].Top > qq)
+        rs.WalkAreas[thispix].Top = qq;
+      if (rs.WalkAreas[thispix].Bottom < qq)
+        rs.WalkAreas[thispix].Bottom= qq;
+    }
+  }
+
+}
+
+// **** MANAGED CODE ****
+
+#pragma managed
+using namespace AGS::Types;
+using namespace System;
+using namespace System::Collections::Generic;
+using namespace System::Drawing;
+using namespace System::Drawing::Imaging;
+using namespace System::Runtime::InteropServices;
+#include "CompiledScript.h"
+
+void ThrowManagedException(const char *message) 
+{
+	throw gcnew AGS::Types::AGSEditorException(gcnew String(message));
+}
+
+void UpdateNativeSprites(SpriteFolder ^folder, std::vector<int> &missing)
+{
+	for each (Sprite ^sprite in folder->Sprites)
+	{
+        if (!spriteset.DoesSpriteExist(sprite->Number))
+        {
+            missing.push_back(sprite->Number);
+            spriteset.SetEmptySprite(sprite->Number, true); // mark as an asset to prevent disposal on reload
+        }
+        // Reset/update flags
+        thisgame.SpriteInfos[sprite->Number].Flags = 0;
+	}
+
+	for each (SpriteFolder^ subFolder in folder->SubFolders) 
+	{
+        UpdateNativeSprites(subFolder, missing);
+	}
+}
+
+int RemoveLeftoverSprites(SpriteFolder ^folder)
+{
+    int removed = 0;
+    // NOTE: we do not ever remove sprite 0, because it's used as a placeholder too
+    for (AGS::Common::sprkey_t i = 1; (size_t)i < spriteset.GetSpriteSlotCount(); ++i)
+    {
+        if (!spriteset.DoesSpriteExist(i)) continue;
+        if (folder->FindSpriteByID(i, true) == nullptr)
+        {
+            spriteset.DeleteSprite(i);
+            removed++;
+        }
+    }
+    return removed;
+}
+
+void UpdateNativeSpritesToGame(Game ^game, CompileMessages ^errors)
+{
+    // Test for missing sprites: when the game has a sprite ref,
+    // but the sprite file does not have respective data
+    std::vector<int> missing;
+    UpdateNativeSprites(game->RootSpriteFolder, missing);
+    if (missing.size() > 0)
+    {
+        const size_t max_nums = 40;
+        auto sprnum = gcnew System::Text::StringBuilder();
+        sprnum->Append(missing[0]);
+        for (size_t i = 1; i < missing.size() && i < max_nums; i++)
+        {
+            sprnum->Append(", ");
+            sprnum->Append(missing[i]);
+        }
+        if (missing.size() > max_nums)
+            sprnum->AppendFormat(", and {0} more.", missing.size() - max_nums);
+
+        spritesModified = true;
+        errors->Add(gcnew CompileWarning(String::Format(
+            "Sprite file (acsprset.spr) contained less sprites than the game project referenced ({0} sprites were missing). "
+            "This could happen if it was not saved properly last time, or the files in your project folder got corrupted for some reason. "
+            "Some sprites could be missing actual images.{1}{2}"
+            "You may try restoring them by:{3}"
+            "    a) reimporting individual sprites from the source files,{4}"
+            "    b) File -> Restore all sprites from sources,{5}"
+            "    c) using sprite backup file \"backup_acsprset.spr\".{6}{7}"
+            "Affected sprites:{8}{9}",
+            missing.size(), Environment::NewLine, Environment::NewLine, Environment::NewLine,
+            Environment::NewLine, Environment::NewLine, Environment::NewLine, Environment::NewLine,
+            Environment::NewLine, sprnum->ToString())));
+    }
+
+    // Test for leftovers: when the game does NOT have a sprite ref,
+    // but the sprite file has the data in the slot.
+    if (RemoveLeftoverSprites(game->RootSpriteFolder) > 0)
+    {
+        spritesModified = true;
+        errors->Add(gcnew CompileWarning(String::Format(
+            "Sprite file (acsprset.spr) contained extra data that is not referenced by the game project. "
+            "This could happen if it was not saved properly last time. This leftover data will be removed completely "
+            "next time you save your project. This should not affect your game.")));
+    }
+}
+
+// Attempts to save the current spriteset contents into the temporary file
+// provided by the system API. On success assigns saved_filename.
+void SaveTempSpritefile(int store_flags, AGS::Common::SpriteCompression compressSprites,
+    AGSString &saved_spritefile, AGSString &saved_indexfile)
+{
+    // First save new sprite set into the temporary file
+    String ^temp_spritefile = nullptr;
+    String ^temp_indexfile = nullptr;
+    try
+    {
+        temp_spritefile = IO::Path::GetTempFileName();
+        temp_indexfile = IO::Path::GetTempFileName();
+    }
+    catch (Exception ^e)
+    {
+        throw gcnew AGSEditorException("Unable to create a temporary file to save sprites to.", e);
+    }
+
+    AGSString n_temp_spritefile = TextHelper::ConvertUTF8(temp_spritefile);
+    AGSString n_temp_indexfile = TextHelper::ConvertUTF8(temp_indexfile);
+    AGS::Common::SpriteFileIndex index;
+    if (spriteset.SaveToFile(n_temp_spritefile, store_flags, compressSprites, index) != 0)
+        throw gcnew AGSEditorException(String::Format("Unable to save the sprites. An error occurred whilst writing the sprite file.{0}Temp path: {1}",
+            Environment::NewLine, temp_spritefile));
+    saved_spritefile = n_temp_spritefile;
+    if (AGS::Common::SaveSpriteIndex(n_temp_indexfile, index) == 0)
+        saved_indexfile = n_temp_indexfile;
+}
+
+// Updates the backup and spritefile, moving it from the temp location.
+void PutNewSpritefileIntoProject(const AGSString &temp_spritefile, const AGSString &temp_indexfile)
+{
+    spriteset.DetachFile();
+    // Now when sprites are safe, move last sprite file to backup file
+    String ^sprfilename = gcnew String(sprsetname);
+    String ^backupname = String::Format("backup_{0}", sprfilename);
+    try
+    {
+        if (IO::File::Exists(backupname))
+            IO::File::Delete(backupname);
+        if (IO::File::Exists(sprfilename))
+            IO::File::Move(sprfilename, backupname);
+    }
+    catch (Exception^)
+    {// TODO: ignore for now, but proper warning output system in needed here
+    }
+
+    // And then temp file to its final location
+    String ^sprindexfilename = gcnew String(sprindexname);
+    try
+    {
+        if (IO::File::Exists(sprfilename))
+            IO::File::Delete(sprfilename);
+        String^ path = TextHelper::ConvertUTF8(temp_spritefile);
+        IO::File::Move(path, sprfilename);
+    }
+    catch (Exception ^e)
+    {
+        throw gcnew AGSEditorException("Unable to replace the previous sprite file in your project folder.", e);
+    }
+
+    // Sprite index is wanted but optional, so react to exceptions separately
+    try
+    {
+        if (IO::File::Exists(sprindexfilename))
+            IO::File::Delete(sprindexfilename);
+        if (!temp_indexfile.IsEmpty())
+            IO::File::Move(TextHelper::ConvertUTF8(temp_indexfile), sprindexfilename);
+    }
+    catch (Exception^)
+    {// TODO: ignore for now, but proper warning output system in needed here
+    }
+}
+
+void ReplaceSpriteFile(const AGSString &new_spritefile, const AGSString &new_indexfile, bool fallback_tempfiles)
+{
+    AGSString use_spritefile = sprsetname;
+    AGSString use_indexfile = sprindexname;
+
+    Exception ^main_exception;
+    try
+    {
+        PutNewSpritefileIntoProject(new_spritefile, new_indexfile);
+    }
+    catch (Exception ^e)
+    {
+        main_exception = e;
+        if (fallback_tempfiles)
+        {
+            use_spritefile = new_spritefile;
+            use_indexfile = new_indexfile;
+        }
+    }
+    finally
+    {
+        // Reset the sprite cache to whichever file was successfully saved
+        HAGSError err = reset_sprite_file(use_spritefile, use_indexfile);
+        if (!err)
+        {
+            throw gcnew AGSEditorException(
+                String::Format("Unable to re-initialize sprite file after save.{0}{1}",
+                    Environment::NewLine, gcnew String(err->FullMessage().GetCStr())), main_exception);
+        }
+        else if (main_exception != nullptr)
+        {
+            if (fallback_tempfiles)
+                throw gcnew AGSEditorException(
+                    String::Format("Unable to save sprites in your project folder. The sprites were saved to a temporary location:{0}{1}",
+                        Environment::NewLine, TextHelper::ConvertUTF8(use_spritefile)), main_exception);
+            else
+                throw gcnew AGSEditorException(
+                    String::Format("Unable to save sprites in your project folder."), main_exception);
+        }
+    }
+    spritesModified = false;
+}
+
+void SaveNativeSprites(Settings^ gameSettings)
+{
+    int storeFlags = 0;
+    if (gameSettings->OptimizeSpriteStorage)
+        storeFlags |= AGS::Common::kSprStore_OptimizeForSize;
+    AGS::Common::SpriteCompression compressSprites =
+        (AGS::Common::SpriteCompression)gameSettings->CompressSpritesType;
+    if (!spritesModified && (compressSprites == spriteset.GetSpriteCompression()) &&
+        storeFlags == spriteset.GetStoreFlags())
+        return;
+
+    AGSString saved_spritefile;
+    AGSString saved_indexfile;
+    SaveTempSpritefile(storeFlags, compressSprites, saved_spritefile, saved_indexfile);
+
+    ReplaceSpriteFile(saved_spritefile, saved_indexfile, true);
+}
+
+void SetGameResolution(Game ^game)
+{
+    thisgame.SetGameResolution(::Size(game->Settings->CustomResolution.Width, game->Settings->CustomResolution.Height));
+}
+
+void GameDirChanged(String ^workingDir)
+{
+    AssetMgr->RemoveAllLibraries();
+    AGSString work_dir = TextHelper::ConvertUTF8(workingDir);
+    AssetMgr->AddLibrary(work_dir);
+    AssetMgr->AddLibrary(AGSPath::ConcatPaths(work_dir, "Fonts")); // fonts directory
+}
+
+void GameFontUpdated(Game ^game, int fontNumber, bool forceUpdate);
+
+void GameUpdated(Game ^game, bool forceUpdate)
+{
+  set_uformat(game->UnicodeMode ? U_UTF8 : U_ASCII);
+  // TODO: this function may get called when only one item is added/removed or edited;
+  // probably it would be best to split it up into several callbacks at some point.
+  thisgame.color_depth = (int)game->Settings->ColorDepth;
+  SetGameResolution(game);
+
+  thisgame.options[OPT_ANTIALIASFONTS] = game->Settings->AntiAliasFonts;
+  thisgame.options[OPT_CLIPGUICONTROLS] = game->Settings->ClipGUIControls;
+  thisgame.options[OPT_GAMETEXTENCODING] = game->TextEncoding->CodePage;
+  antiAliasFonts = thisgame.options[OPT_ANTIALIASFONTS];
+
+  AGS::Common::GUI::Options.ClipControls = thisgame.options[OPT_CLIPGUICONTROLS] != 0;
+
+  BaseColorDepth = thisgame.color_depth * 8;
+
+  // ensure that the sprite import knows about pal slots 
+  for (int i = 0; i < 256; i++) {
+	if (game->Palette[i]->ColourType == PaletteColourType::Background)
+	{
+	  thisgame.paluses[i] = PAL_BACKGROUND;
+	}
+	else 
+	{
+  	  thisgame.paluses[i] = PAL_GAMEWIDE;
+    }
+  }
+
+  // Reload native fonts and update font information in the managed component
+  thisgame.numfonts = game->Fonts->Count;
+  thisgame.fonts.resize(thisgame.numfonts);
+  for (int i = 0; i < thisgame.numfonts; i++) 
+  {
+      GameFontUpdated(game, i, forceUpdate);
+  }
+}
+
+void GameFontAdded(Game ^game, int fontNumber)
+{
+    thisgame.numfonts = game->Fonts->Count;
+    thisgame.fonts.resize(thisgame.numfonts);
+    for (int i = fontNumber; i < thisgame.numfonts; i++) 
+    {
+        GameFontUpdated(game, i, true);
+    }
+}
+
+void GameFontDeleted(Game ^game, int fontNumber)
+{
+    thisgame.numfonts = game->Fonts->Count;
+    thisgame.fonts.resize(thisgame.numfonts);
+    freefont(fontNumber);
+    for (int i = fontNumber; i < thisgame.numfonts; i++) 
+    {
+        GameFontUpdated(game, i, true);
+    }
+}
+
+void GameFontUpdated(Game ^game, int fontNumber, bool forceUpdate)
+{
+    assert(fontNumber >= 0 && fontNumber < thisgame.numfonts);
+    if (fontNumber < 0 || fontNumber >= thisgame.numfonts)
+        return;
+
+    FontInfo &font_info = thisgame.fonts[fontNumber];
+    AGS::Types::Font ^font = game->Fonts[fontNumber];
+
+    AGSString old_filename = font_info.Filename;
+    int old_size = font_info.Size;
+    int old_scaling = font_info.SizeMultiplier;
+    int old_flags = font_info.Flags;
+
+    font_info.Filename = TextHelper::ConvertUTF8(font->FontFileName);
+    font_info.Size = font->PointSize;
+    font_info.SizeMultiplier = font->SizeMultiplier;
+    font_info.YOffset = font->VerticalOffset;
+    font_info.LineSpacing = font->LineSpacing;
+    if (game->Settings->TTFHeightDefinedBy == FontHeightDefinition::PixelHeight)
+        font_info.Flags &= ~FFLG_REPORTNOMINALHEIGHT;
+    else
+        font_info.Flags |= FFLG_REPORTNOMINALHEIGHT;
+    if (font->TTFMetricsFixup == FontMetricsFixup::None)
+        font_info.Flags &= ~FFLG_ASCENDERFIXUP;
+    else
+        font_info.Flags |= FFLG_ASCENDERFIXUP;
+
+    forceUpdate |=
+        font_info.Filename != old_filename ||
+        font_info.Size != old_size ||
+        font_info.SizeMultiplier != old_scaling ||
+        font_info.Flags != old_flags;
+
+    if (forceUpdate)
+    {
+        reload_font(fontNumber);
+    }
+    else
+    {
+        set_fontinfo(fontNumber, font_info);
+    }
+
+    font->FamilyName = gcnew String(get_font_name(fontNumber));
+    font->Height = get_font_surface_height(fontNumber);
+}
+
+void drawViewLoop (HDC hdc, ViewLoop^ loopToDraw, int x, int y, int size, List<int>^ cursel)
+{
+    std::vector<::ViewFrame> frames(loopToDraw->Frames->Count);
+    for (int i = 0; i < loopToDraw->Frames->Count; ++i) 
+    {
+	    frames[i].pic = loopToDraw->Frames[i]->Image;
+	    frames[i].flags = Common::GfxDef::GetFlagsFromFlip((Common::GraphicFlip)loopToDraw->Frames[i]->Flip);
+    }
+    std::vector<int> selected(cursel->Count);
+    for (int i = 0; i < cursel->Count; ++i)
+        selected[i] = cursel[i];
+    doDrawViewLoop(hdc, frames, x, y, size, selected);
+}
+
+// Forces transparency color to the palette index 0
+// This must be done, because AGS (or rather Allegro 4) hardcodes transparent color index as 0.
+static void NormalizePaletteTransparency(AGSBitmap *dst, cli::array<System::Drawing::Color> ^bmpPalette)
+{
+    // Determine actual transparency index in the palette
+    int transparency_index = -1;
+    for (int i = 0; i < bmpPalette->Length; ++i)
+    {
+        if (bmpPalette[i].A == 0)
+        {
+            transparency_index = i;
+            break; // to avoid blank palette entries
+        }
+    }
+
+    // Find out if the transparency index is actually used in the image:
+    // some BMPs seem to fill unused palette entries with zeroed ARGB.
+    if (transparency_index > 0)
+    {
+        const uint8_t *px_ptr = dst->GetDataForWriting();
+        const uint8_t *px_end = px_ptr + dst->GetDataSize();
+        bool found_transparency_index = false;
+        for (; px_ptr != px_end; ++px_ptr)
+        {
+            if (*px_ptr == static_cast<uint8_t>(transparency_index))
+            {
+                found_transparency_index = true;
+                break;
+            }
+        }
+        if (!found_transparency_index)
+            transparency_index = -1; // reset and ignore
+    }
+    
+    // Swap found transparent color index with index 0
+    if (transparency_index > 0)
+    {
+        System::Drawing::Color toswap = bmpPalette[0];
+        bmpPalette[0] = bmpPalette[transparency_index];
+        bmpPalette[transparency_index] = toswap;
+
+        uint8_t *px_ptr = dst->GetDataForWriting();
+        uint8_t *px_end = px_ptr + dst->GetDataSize();
+        for (; px_ptr != px_end; ++px_ptr)
+        {
+            if (*px_ptr == 0)
+                *px_ptr = static_cast<uint8_t>(transparency_index);
+            else if (*px_ptr == static_cast<uint8_t>(transparency_index))
+                *px_ptr = 0;
+        }
+    }
+}
+
+// Converts imported image's palette to the native AGS format
+static void ConvertPaletteToNativeFormat(AGSBitmap *dst, RGB *imgpal, cli::array<System::Drawing::Color> ^bmpPalette,
+    bool normalizeTrans)
+{
+    if (normalizeTrans)
+    {
+        NormalizePaletteTransparency(dst, bmpPalette);
+    }
+    
+    // Copy palette, fixing colors if necessary
+    for (int i = 0; i < 256; i++)
+    {
+        if (i >= bmpPalette->Length)
+        {
+            // BMP files can have an arbitrary palette size, fill any
+            // missing colours with black
+            imgpal[i].r = 0;
+            imgpal[i].g = 0;
+            imgpal[i].b = 0;
+            imgpal[i].a = 0;
+        }
+        else
+        {
+            imgpal[i].r = bmpPalette[i].R;
+            imgpal[i].g = bmpPalette[i].G;
+            imgpal[i].b = bmpPalette[i].B;
+            imgpal[i].a = bmpPalette[i].A;
+        }
+    }
+}
+
+void Convert8BitToHiColor(const AGSBitmap *src, const RGB *imgpal, AGSBitmap *dst, bool keep_transparency);
+void Convert8BitARGBTo32(const AGSBitmap *src, const RGB *imgpal, AGSBitmap *dst);
+
+AGSBitmap *CreateBlockFromBitmap(System::Drawing::Bitmap ^bmp, RGB *imgpal, int *srcPalLen,
+    bool fixColourDepth, int destColorDepth, bool importAlpha, bool keepTransparency, int *originalColDepth)
+{
+    // We do the bitmap creation in two steps:
+    // First we unpack the pixels from the src bitmap to a buffer,
+    // which pixel format is compatible with Allegro BITMAP.
+    int src_depth, res_depth;
+    switch (bmp->PixelFormat)
+    {
+    case PixelFormat::Format1bppIndexed:
+        src_depth = 1; res_depth = 8; // convert 1-bit to 8-bit
+        break;
+    case PixelFormat::Format4bppIndexed:
+        src_depth = 4; res_depth = 8; // convert 4-bit to 8-bit
+        break;
+    case PixelFormat::Format8bppIndexed:
+        src_depth = res_depth = 8;
+        break;
+    case PixelFormat::Format16bppRgb555:
+        src_depth = res_depth = 15; // FIXME: convert to 16-bit instead?
+        break;
+    case PixelFormat::Format16bppRgb565:
+        src_depth = res_depth = 16;
+        break;
+    case PixelFormat::Format24bppRgb:
+        src_depth = res_depth = 24; // FIXME: convert to 32-bit instead?
+        break;
+    case PixelFormat::Format32bppRgb:
+    case PixelFormat::Format32bppArgb:
+        src_depth = res_depth = 32;
+        break;
+    case PixelFormat::Format48bppRgb:
+    case PixelFormat::Format64bppArgb:
+    case PixelFormat::Format64bppPArgb:
+        throw gcnew AGSEditorException("The source image is 48-bit or 64-bit colour. AGS does not support images with a colour depth higher than 32-bit. Make sure that your paint program is set to produce 32-bit images (8-bit per channel), not 48-bit images (16-bit per channel).");
+    default:
+        throw gcnew AGSEditorException(System::String::Format("Unsupported pixel format: \"{0}\"", bmp->PixelFormat.ToString()));
+    }
+
+    if ((thisgame.color_depth == 1) && (src_depth > 8))
+    {
+        throw gcnew AGSEditorException("You cannot import a hi-colour or true-colour image into a 256-colour game.");
+    }
+
+    if (srcPalLen)
+        *srcPalLen = bmp->Palette ? bmp->Palette->Entries->Length : 0;
+    if (originalColDepth)
+        *originalColDepth = src_depth;
+
+    System::Drawing::Rectangle rect(0, 0, bmp->Width, bmp->Height);
+    BitmapData ^bmpData = bmp->LockBits(rect, ImageLockMode::ReadOnly, bmp->PixelFormat);
+    const uint8_t *address = static_cast<const uint8_t*>(bmpData->Scan0.ToPointer());
+    std::unique_ptr<AGSBitmap> tempsprite(BitmapHelper::CreateBitmapFromPixels(bmp->Width, bmp->Height, res_depth,
+        address, src_depth, bmpData->Stride));
+    bmp->UnlockBits(bmpData);
+
+    if (!tempsprite)
+    {
+        throw gcnew AGSEditorException("Failed to create bitmap of compatible color depth. Could be unsupported image format.");
+    }
+
+    if (src_depth <= 8)
+    {
+        ConvertPaletteToNativeFormat(tempsprite.get(), imgpal, bmp->Palette->Entries, true);
+    }
+
+    // Second step is to upgrade bitmap to the game's color depth, if necessary.
+    const int final_depth = destColorDepth > 0 ? destColorDepth : thisgame.GetColorDepth();
+    const bool needToFixColourDepth = (res_depth != final_depth) && (fixColourDepth);
+
+    if (needToFixColourDepth)
+    {
+        std::unique_ptr<AGSBitmap> spriteAtRightDepth(
+            Common::BitmapHelper::CreateBitmap(tempsprite->GetWidth(), tempsprite->GetHeight(), final_depth));
+        if (!spriteAtRightDepth)
+        {
+            return nullptr; // out of mem?
+        }
+
+        if (res_depth == 8)
+        {
+           select_palette(imgpal);
+        }
+
+        int oldColorConv = get_color_conversion();
+        if (keepTransparency)
+        {
+           set_color_conversion(oldColorConv | COLORCONV_KEEP_TRANS);
+        }
+        else
+        {
+           set_color_conversion(oldColorConv & ~COLORCONV_KEEP_TRANS);
+        }
+
+        if (res_depth == 8 && final_depth > 8)
+        {
+            if (importAlpha && (final_depth == 32))
+                Convert8BitARGBTo32(tempsprite.get(), imgpal, spriteAtRightDepth.get());
+            else
+                Convert8BitToHiColor(tempsprite.get(), imgpal, spriteAtRightDepth.get(), keepTransparency);
+        }
+        else // let allegro do its own conversions
+        {
+          spriteAtRightDepth->Blit(tempsprite.get(), 0, 0, 0, 0, tempsprite->GetWidth(), tempsprite->GetHeight());
+        }
+        set_color_conversion(oldColorConv);
+
+        if (res_depth == 8)
+        {
+            unselect_palette();
+        }
+        tempsprite = std::move(spriteAtRightDepth);
+    }
+
+    return tempsprite.release();
+}
+
+static void Convert8BitToHiColor(const AGSBitmap *src, const RGB *imgpal, AGSBitmap *dst, bool keep_transparency)
+{
+    const int dst_depth = dst->GetColorDepth();
+    // manually compose to use the full palette instead of allegro 0-63 restricted one
+    const int maskcolor = dst->GetMaskColor();
+    // define a safe magenta color to use to preserve opacity in colors that match maskcolor
+    const int safe_magenta = (dst_depth == 16)
+        ? makecol_depth(dst_depth, 255, 4, 255) // 16bit
+        : makecol_depth(dst_depth, 255, 1, 255); // 24-32 bit
+
+    for (int x = 0; x < src->GetWidth(); ++x)
+    {
+        for (int y = 0; y < src->GetHeight(); ++y)
+        {
+            const int px = src->GetPixel(x, y);
+            const RGB pal_color = imgpal[px];
+            const int color = makecol_depth(dst_depth, pal_color.r, pal_color.g, pal_color.b);
+            if (keep_transparency && px == 0)
+                dst->PutPixel(x, y, dst->GetMaskColor());
+            else if (keep_transparency && color == maskcolor) // replace magenta with close match
+                dst->PutPixel(x, y, safe_magenta);
+            else
+                dst->PutPixel(x, y, color);
+        }
+    }
+}
+
+static void Convert8BitARGBTo32(const AGSBitmap *src, const RGB *imgpal, AGSBitmap *dst)
+{
+    const int dst_depth = dst->GetColorDepth();
+    for (int x = 0; x < src->GetWidth(); ++x)
+    {
+        for (int y = 0; y < src->GetHeight(); ++y)
+        {
+            const int px = src->GetPixel(x, y);
+            const RGB pal_color = imgpal[px];
+            const int color = makeacol32(pal_color.r, pal_color.g, pal_color.b, pal_color.a);
+            dst->PutPixel(x, y, color);
+        }
+    }
+}
+
+Common::Bitmap *CreateBlockFromBitmap(System::Drawing::Bitmap ^bmp, RGB *imgpal, int *srcPalLen,
+    bool fixColourDepth, bool importAlpha, bool keepTransparency, int *originalColDepth)
+{
+    return CreateBlockFromBitmap(bmp, imgpal, srcPalLen, fixColourDepth, 0, importAlpha, keepTransparency, originalColDepth);
+}
+
+Common::Bitmap *CreateOpaqueNativeBitmap(System::Drawing::Bitmap^ bmp,
+    RGB *imgpal, bool fixColourDepth, bool keepTransparency, int *originalColDepth)
+{
+    Common::Bitmap *newbmp = CreateBlockFromBitmap(bmp, imgpal, nullptr, fixColourDepth, false /* don't import alpha */,
+        keepTransparency, originalColDepth);
+    BitmapHelper::MakeOpaque(newbmp);
+    return newbmp;
+}
+
+void SetNativeRoomBackground(RoomStruct &room, int backgroundNumber, SysBitmap ^bmp)
+{
+    if (backgroundNumber < 0 || backgroundNumber > MAX_ROOM_BGFRAMES)
+    {
+        throw gcnew AGSEditorException(String::Format("SetNativeRoomBackground: invalid background number {0}", backgroundNumber));
+    }
+
+    RGB bgpal[256];
+    Common::Bitmap *newbg = CreateOpaqueNativeBitmap(bmp, bgpal, true, false, NULL);
+    if (newbg->GetColorDepth() == 8)
+    {
+        room.BgFrames[backgroundNumber].IsPaletteShared = 0;
+        memcpy(room.BgFrames[backgroundNumber].Palette, bgpal, sizeof(bgpal));
+    }
+
+    room.BgFrameCount = std::max(room.BgFrameCount, (size_t)backgroundNumber + 1);
+    room.BgFrames[backgroundNumber].Graphic.reset(newbg);
+}
+
+static bool DoesPaletteHaveAlpha(System::Drawing::Bitmap ^bm)
+{
+    if (bm->Palette == nullptr)
+        return false;
+    if ((bm->Palette->Flags & (0x1 | 0x4)) == 0)
+        return false;
+    for (int i = 0; i < bm->Palette->Entries->Length; ++i)
+        if ((bm->Palette->Entries[i].A != 0) && (bm->Palette->Entries[i].A != 255))
+            return true;
+    return false;
+}
+
+static bool DoesBitmapHaveAlpha(System::Drawing::Bitmap ^bm)
+{
+    if (System::Drawing::Bitmap::IsAlphaPixelFormat(bm->PixelFormat))
+        return true;
+
+    if (((int)bm->PixelFormat & (int)System::Drawing::Imaging::PixelFormat::Indexed) != 0)
+    {
+        return DoesPaletteHaveAlpha(bm);
+    }
+
+    return false;
+}
+
+Common::Bitmap *CreateNativeBitmap(System::Drawing::Bitmap^ bmp, int destColorDepth, int spriteImportMethod, bool remapColours,
+    bool useRoomBackgroundColours, bool alphaChannel, int *out_flags)
+{
+    // Safety check: if requested alpha channel, test if bitmap contains one
+    alphaChannel = alphaChannel && (thisgame.color_depth == 4) && DoesBitmapHaveAlpha(bmp);
+
+    RGB imgPalBuf[256];
+    int importedColourDepth;
+    Common::Bitmap *tempsprite = CreateBlockFromBitmap(bmp, imgPalBuf, nullptr, true /* fix color depth */, destColorDepth,
+        alphaChannel, (spriteImportMethod != SIMP_NONE), &importedColourDepth);
+
+    if (!tempsprite)
+        return nullptr;
+
+    int transcol;
+    sort_out_transparency(tempsprite, spriteImportMethod, imgPalBuf, importedColourDepth, transcol);
+    if (tempsprite->GetColorDepth() == 8)
+    {
+        if (remapColours)
+            sort_out_palette(tempsprite, imgPalBuf, useRoomBackgroundColours, transcol);
+    }
+
+    int flags = 0;// assign sprite flags as necessary
+
+    if (alphaChannel)
+    {
+        // For compatibility with the internal AGS bitmap format:
+        // change pixels with alpha 0 to MASK_COLOR_X
+        if (tempsprite->GetColorDepth() == 32)
+        {
+            BitmapHelper::ReplaceZeroAlphaWithRGBMask(tempsprite);
+        }
+    }
+    else
+    {
+        // Ensure that every pixel has full alpha (0xFF)
+        if (tempsprite->GetColorDepth() == 32)
+        {
+            BitmapHelper::MakeOpaqueSkipMask(tempsprite);
+        }
+    }
+
+    if (out_flags)
+        *out_flags = flags;
+    return tempsprite;
+}
+
+Common::Bitmap *CreateNativeBitmap(System::Drawing::Bitmap^ bmp, int spriteImportMethod, bool remapColours,
+    bool useRoomBackgroundColours, bool alphaChannel, int *out_flags)
+{
+    return CreateNativeBitmap(bmp, 0, spriteImportMethod, remapColours, useRoomBackgroundColours, alphaChannel, out_flags);
+}
+
+AGS::Types::SpriteImportResolution SetNewSpriteFromBitmap(int slot, System::Drawing::Bitmap^ bmp,
+    int destColorDepth, int spriteImportMethod,
+    bool remapColours, bool useRoomBackgroundColours, bool alphaChannel)
+{
+    int flags;
+    Common::Bitmap *tempsprite = CreateNativeBitmap(bmp, destColorDepth, spriteImportMethod, remapColours,
+        useRoomBackgroundColours, alphaChannel, &flags);
+
+	SetNewSprite(slot, tempsprite, flags);
+
+	return AGS::Types::SpriteImportResolution::Real;
+}
+
+void SetBitmapPaletteFromGlobalPalette(System::Drawing::Bitmap ^bmp)
+{
+	ColorPalette ^colorPal = bmp->Palette;
+	cli::array<System::Drawing::Color> ^bmpPalette = colorPal->Entries;
+	for (int i = 0; i < 256; i++) 
+	{
+		bmpPalette[i] = Color::FromArgb((i == 0) ? i : 255, palette[i].r, palette[i].g, palette[i].b);
+	}
+
+	// Need to set this back to make it pick up the changes
+	bmp->Palette = colorPal;
+	//bmp->MakeTransparent(bmpPalette[0]);
+}
+
+System::Drawing::Bitmap^ ConvertBlockToBitmap(Common::Bitmap *todraw) 
+{
+  PixelFormat pixFormat = PixelFormat::Format32bppRgb;
+  switch (todraw->GetColorDepth())
+  {
+  case 8: pixFormat = PixelFormat::Format8bppIndexed; break;
+  case 15: pixFormat = PixelFormat::Format16bppRgb555; break;
+  case 16: pixFormat = PixelFormat::Format16bppRgb565; break;
+  case 24: pixFormat = PixelFormat::Format24bppRgb; break;
+  case 32:
+  default:
+      pixFormat = PixelFormat::Format32bppArgb; break;
+  }
+
+  int bytesPerPixel = (todraw->GetColorDepth() + 1) / 8;
+
+  System::Drawing::Bitmap ^bmp = gcnew System::Drawing::Bitmap(todraw->GetWidth(), todraw->GetHeight(), pixFormat);
+  System::Drawing::Rectangle rect(0, 0, bmp->Width, bmp->Height);
+  BitmapData ^bmpData = bmp->LockBits(rect, ImageLockMode::WriteOnly, bmp->PixelFormat);
+  unsigned char *address = (unsigned char*)bmpData->Scan0.ToPointer();
+  for (int y = 0; y < todraw->GetHeight(); y++) {
+    memcpy(address, &todraw->GetScanLine(y)[0], bmp->Width * bytesPerPixel);
+    address += bmpData->Stride;
+  }
+  bmp->UnlockBits(bmpData);
+
+  if (pixFormat == PixelFormat::Format8bppIndexed)
+    SetBitmapPaletteFromGlobalPalette(bmp);
+
+  return bmp;
+}
+
+System::Drawing::Bitmap^ ConvertBlockToBitmap32(Common::Bitmap *todraw, int width, int height, bool opaque) 
+{
+  Common::Bitmap *tempBlock = Common::BitmapHelper::CreateBitmap(todraw->GetWidth(), todraw->GetHeight(), 32);
+  if (!tempBlock)
+    return nullptr; // out of mem?
+
+  if (todraw->GetColorDepth() == 8)
+    select_palette(palette);
+
+  tempBlock->Blit(todraw, 0, 0, 0, 0, todraw->GetWidth(), todraw->GetHeight());
+
+  if (todraw->GetColorDepth() == 8)
+	unselect_palette();
+
+  if ((width != todraw->GetWidth()) || (height != todraw->GetHeight())) 
+  {
+	  Common::Bitmap *newBlock = Common::BitmapHelper::CreateBitmap(width, height, 32);
+      if (!newBlock)
+      {
+          delete tempBlock;
+          return nullptr; // out of mem?
+      }
+      newBlock->StretchBlt(tempBlock,
+          RectWH(0, 0, todraw->GetWidth(), todraw->GetHeight()),
+          RectWH(0, 0, width, height));
+	  delete tempBlock;
+	  tempBlock = newBlock;
+  }
+
+  if (opaque)
+      BitmapHelper::MakeOpaque(tempBlock);
+  PixelFormat pixFormat = PixelFormat::Format32bppRgb;
+  if (todraw->GetColorDepth() == 32)
+	  pixFormat = PixelFormat::Format32bppArgb;
+
+  System::Drawing::Bitmap ^bmp = gcnew System::Drawing::Bitmap(width, height, pixFormat);
+  if (!bmp)
+  {
+      delete tempBlock;
+      return nullptr; // out of mem?
+  }
+  System::Drawing::Rectangle rect(0, 0, bmp->Width, bmp->Height);
+  BitmapData ^bmpData = bmp->LockBits(rect, ImageLockMode::WriteOnly, bmp->PixelFormat);
+  unsigned char *address = (unsigned char*)bmpData->Scan0.ToPointer();
+  for (int y = 0; y < tempBlock->GetHeight(); y++) {
+    memcpy(address, &tempBlock->GetScanLine(y)[0], bmp->Width * 4);
+    address += bmpData->Stride;
+  }
+  bmp->UnlockBits(bmpData);
+  delete tempBlock;
+  return bmp;
+}
+
+System::Drawing::Bitmap^ ConvertAreaMaskToBitmap(Common::Bitmap *mask) 
+{
+	System::Drawing::Bitmap ^bmp = gcnew System::Drawing::Bitmap(mask->GetWidth(), mask->GetHeight(), PixelFormat::Format8bppIndexed);
+	System::Drawing::Rectangle rect(0, 0, bmp->Width, bmp->Height);
+	BitmapData ^bmpData = bmp->LockBits(rect, ImageLockMode::WriteOnly, bmp->PixelFormat);
+	unsigned char *address = (unsigned char*)bmpData->Scan0.ToPointer();
+	for (int y = 0; y < mask->GetHeight(); y++) 
+	{
+		memcpy(address, &mask->GetScanLine(y)[0], bmp->Width);
+		address += bmpData->Stride;
+	}
+	bmp->UnlockBits(bmpData);
+
+  SetBitmapPaletteFromGlobalPalette(bmp);
+
+	return bmp;
+}
+
+System::Drawing::Bitmap^ getSpriteAsBitmap(int spriteNum) {
+  Common::Bitmap *todraw = get_sprite(spriteNum);
+  if (todraw == NULL)
+  {
+	  throw gcnew AGSEditorException(String::Format("getSpriteAsBitmap: Unable to find sprite {0}", spriteNum));
+  }
+  return ConvertBlockToBitmap(todraw);
+}
+
+System::Drawing::Bitmap^ getSpriteAsBitmap32bit(int spriteNum, int width, int height) {
+  Common::Bitmap *todraw = get_sprite(spriteNum);
+  if (todraw == NULL)
+  {
+	  throw gcnew AGSEditorException(String::Format("getSpriteAsBitmap32bit: Unable to find sprite {0}", spriteNum));
+  }
+  return ConvertBlockToBitmap32(todraw, width, height, false /* keep alpha */);
+}
+
+void ApplyPalette(cli::array<PaletteEntry^>^ newPalette) 
+{  
+	for each (PaletteEntry ^colour in newPalette) 
+	{
+		palette[colour->Index].r = colour->Colour.R;
+		palette[colour->Index].g = colour->Colour.G;
+		palette[colour->Index].b = colour->Colour.B;
+	}
+	set_palette(palette);
+}
+
+void ConvertGUIToBinaryFormat(GUI ^guiObj, GUIMain *gui) 
+{
+  TextConverter^ tcv = TextHelper::GetGameTextConverter();
+
+  NormalGUI^ normalGui = dynamic_cast<NormalGUI^>(guiObj);
+  if (normalGui)
+  {
+	gui->OnClickHandler = TextHelper::ConvertASCII(normalGui->OnClick);
+	gui->X = normalGui->Left;
+	gui->Y = normalGui->Top;
+	gui->Width = normalGui->Width;
+	gui->Height = normalGui->Height;
+    gui->SetClickable(normalGui->Clickable);
+    gui->SetVisible(normalGui->Visible);
+    gui->PopupAtMouseY = normalGui->PopupYPos;
+    gui->PopupStyle = (Common::GUIPopupStyle)normalGui->PopupStyle;
+    gui->ZOrder = normalGui->ZOrder;
+    gui->FgColor = normalGui->BorderColor;
+    gui->SetTransparencyAsPercentage(normalGui->Transparency);
+  }
+  else
+  {
+    TextWindowGUI^ twGui = dynamic_cast<TextWindowGUI^>(guiObj);
+	gui->Width = twGui->EditorWidth;
+	gui->Height = twGui->EditorHeight;
+    gui->SetTextWindow(true);
+    gui->PopupStyle = Common::kGUIPopupModal;
+	gui->Padding = twGui->Padding;
+    gui->FgColor = twGui->TextColor;
+  }
+  gui->BgColor = guiObj->BackgroundColor;
+  gui->BgImage = guiObj->BackgroundImage;
+  
+  gui->Name = TextHelper::ConvertASCII(guiObj->Name);
+
+  gui->RemoveAllControls();
+
+  for each (GUIControl^ control in guiObj->Controls)
+  {
+	  AGS::Types::GUIButton^ button = dynamic_cast<AGS::Types::GUIButton^>(control);
+	  AGS::Types::GUILabel^ label = dynamic_cast<AGS::Types::GUILabel^>(control);
+	  AGS::Types::GUITextBox^ textbox = dynamic_cast<AGS::Types::GUITextBox^>(control);
+	  AGS::Types::GUIListBox^ listbox = dynamic_cast<AGS::Types::GUIListBox^>(control);
+	  AGS::Types::GUISlider^ slider = dynamic_cast<AGS::Types::GUISlider^>(control);
+	  AGS::Types::GUIInventory^ invwindow = dynamic_cast<AGS::Types::GUIInventory^>(control);
+	  AGS::Types::GUITextWindowEdge^ textwindowedge = dynamic_cast<AGS::Types::GUITextWindowEdge^>(control);
+	  if (button)
+	  {
+          Common::GUIButton nbut;
+          nbut.TextColor = button->TextColor;
+          nbut.Font = button->Font;
+          nbut.SetNormalImage(button->Image);
+          nbut.SetCurrentImage(button->Image);
+          nbut.SetMouseOverImage(button->MouseoverImage);
+          nbut.SetPushedImage(button->PushedImage);
+          nbut.TextAlignment = (::FrameAlignment)button->TextAlignment;
+          nbut.TextPaddingHor = button->TextPaddingHorizontal;
+          nbut.TextPaddingVer = button->TextPaddingVertical;
+          nbut.SetWrapText(button->WrapText);
+          nbut.ClickAction[Common::kGUIClickLeft] = (Common::GUIClickAction)button->ClickAction;
+          nbut.ClickData[Common::kGUIClickLeft] = button->NewModeNumber;
+          nbut.SetClipImage(button->ClipImage);
+          nbut.SetText(tcv->ConvertTextProperty(button->Text));
+          nbut.EventHandlers[0] = TextHelper::ConvertASCII(button->OnClick);
+          guibuts.push_back(nbut);
+		  
+          gui->AddControl(Common::kGUIButton, guibuts.size() - 1, &guibuts.back());
+	  }
+	  else if (label)
+	  {
+          Common::GUILabel nlabel;
+          nlabel.TextColor = label->TextColor;
+          nlabel.Font = label->Font;
+          nlabel.TextAlignment = (::FrameAlignment)label->TextAlignment;
+          Common::String text = tcv->ConvertTextProperty(label->Text);
+          nlabel.SetText(text);
+          guilabels.push_back(nlabel);
+
+          gui->AddControl(Common::kGUILabel, guilabels.size() - 1, &guilabels.back());
+	  }
+	  else if (textbox)
+	  {
+          Common::GUITextBox ntext;
+          ntext.TextColor = textbox->TextColor;
+          ntext.Font = textbox->Font;
+          ntext.SetShowBorder(textbox->ShowBorder);
+          ntext.EventHandlers[0] = TextHelper::ConvertASCII(textbox->OnActivate);
+          guitext.push_back(ntext);
+
+          gui->AddControl(Common::kGUITextBox, guitext.size() - 1, &guitext.back());
+	  }
+	  else if (listbox)
+	  {
+          Common::GUIListBox nlist;
+          nlist.TextColor = listbox->TextColor;
+          nlist.Font = listbox->Font;
+          nlist.SelectedTextColor = listbox->SelectedTextColor;
+          nlist.SelectedBgColor = listbox->SelectedBackgroundColor;
+          nlist.TextAlignment = (::HorAlignment)listbox->TextAlignment;
+          nlist.SetTranslated(listbox->Translated);
+          nlist.SetShowBorder(listbox->ShowBorder);
+          nlist.SetShowArrows(listbox->ShowScrollArrows);
+          nlist.EventHandlers[0] = TextHelper::ConvertASCII(listbox->OnSelectionChanged);
+          guilist.push_back(nlist);
+
+          gui->AddControl(Common::kGUIListBox, guilist.size() - 1, &guilist.back());
+	  }
+	  else if (slider)
+	  {
+          Common::GUISlider nslider;
+		  nslider.MinValue = slider->MinValue;
+		  nslider.MaxValue = slider->MaxValue;
+		  nslider.Value = slider->Value;
+		  nslider.HandleImage = slider->HandleImage;
+		  nslider.HandleOffset = slider->HandleOffset;
+		  nslider.BgImage = slider->BackgroundImage;
+          nslider.EventHandlers[0] = TextHelper::ConvertASCII(slider->OnChange);
+          guislider.push_back(nslider);
+
+          gui->AddControl(Common::kGUISlider, guislider.size() - 1, &guislider.back());
+	  }
+	  else if (invwindow)
+	  {
+          Common::GUIInvWindow ninv;
+          ninv.CharId = invwindow->CharacterID;
+          ninv.ItemWidth = invwindow->ItemWidth;
+          ninv.ItemHeight = invwindow->ItemHeight;
+          guiinv.push_back(ninv);
+
+          gui->AddControl(Common::kGUIInvWindow, guiinv.size() - 1, &guiinv.back());
+	  }
+	  else if (textwindowedge)
+	  {
+          Common::GUIButton nbut;
+          nbut.SetNormalImage(textwindowedge->Image);
+          nbut.SetCurrentImage(textwindowedge->Image);
+          guibuts.push_back(nbut);
+		  
+          gui->AddControl(Common::kGUIButton, guibuts.size() - 1, &guibuts.back());
+	  }
+
+      Common::GUIObject *newObj = gui->GetControl(gui->GetControlCount() - 1);
+	  newObj->X = control->Left;
+	  newObj->Y = control->Top;
+	  newObj->SetSize(control->Width, control->Height);
+	  newObj->Id = control->ID;
+	  newObj->ZOrder = control->ZOrder;
+      newObj->Name = TextHelper::ConvertASCII(control->Name);
+  }
+
+  AGS::Common::GUIRefCollection guictrl_refs(guibuts, guiinv, guilabels, guilist, guislider, guitext);
+  gui->RebuildArray(guictrl_refs);
+}
+
+void drawGUI(HDC hdc, int x, int y, GUI^ guiObj, int resolutionFactor, float scale, int ctrl_trans, int selectedControl) {
+  guibuts.clear();
+  guilabels.clear();
+  guitext.clear();
+  guilist.clear();
+  guislider.clear();
+  guiinv.clear();
+
+  // Setup GuiContext
+  AGS::Common::GUI::Context.GameColorDepth = thisgame.GetColorDepth();
+  AGS::Common::GUI::Context.Spriteset = &spriteset;
+
+  ConvertGUIToBinaryFormat(guiObj, &tempgui);
+  // Add dummy items to all listboxes, let user preview the fonts
+  for (auto &lb : guilist)
+  {
+      lb.AddItem("Sample selected");
+      lb.AddItem("Sample item");
+  }
+
+  tempgui.HighlightCtrl = selectedControl;
+
+  drawGUIAt(hdc, x, y, -1, -1, -1, -1, resolutionFactor, scale, ctrl_trans);
+}
+
+// [CLNUP] remove old game import
+Dictionary<int, Sprite^>^ load_sprite_dimensions()
+{
+	Dictionary<int, Sprite^>^ sprites = gcnew Dictionary<int, Sprite^>();
+
+	for (size_t i = 0; i < spriteset.GetSpriteSlotCount(); i++)
+	{
+		Common::Bitmap *spr = spriteset[i];
+		if (spr != NULL)
+		{
+			sprites->Add(i, gcnew Sprite(i, spr->GetWidth(), spr->GetHeight(), spr->GetColorDepth(), false));
+		}
+	}
+
+	return sprites;
+}
+
+void ConvertCustomProperties(AGS::Types::CustomProperties ^insertInto, const AGS::Common::StringIMap *propToConvert)
+{
+    TextConverter^ tcv = TextHelper::GetGameTextConverter();
+    for (AGS::Common::StringIMap::const_iterator it = propToConvert->begin();
+         it != propToConvert->end(); ++it)
+	{
+		CustomProperty ^newProp = gcnew CustomProperty();
+		newProp->Name = TextHelper::ConvertASCII(it->first); // property name is always ASCII
+		newProp->Value = tcv->Convert(it->second);
+		insertInto->PropertyValues->Add(newProp->Name, newProp);
+	}
+}
+
+void CompileCustomProperties(AGS::Types::CustomProperties ^convertFrom, AGS::Common::StringIMap *compileInto)
+{
+    TextConverter^ tcv = TextHelper::GetGameTextConverter();
+	compileInto->clear();
+	for each (String ^key in convertFrom->PropertyValues->Keys)
+	{
+        AGS::Common::String name, value;
+		name = TextHelper::ConvertASCII(convertFrom->PropertyValues[key]->Name); // property name is ASCII
+		value = tcv->ConvertTextProperty(convertFrom->PropertyValues[key]->Value);
+		(*compileInto)[name] = value;
+	}
+}
+
+char charScriptNameBuf[100];
+const char *GetCharacterScriptName(int charid, AGS::Types::Game ^game) 
+{
+	if ((charid >= 0) && (game != nullptr) &&
+    (charid < game->Characters->Count) &&
+		(game->Characters[charid]->ScriptName->Length > 0))
+	{
+		TextHelper::ConvertASCIIToArray(game->Characters[charid]->ScriptName, charScriptNameBuf, 100); 
+	}
+	else
+	{
+		sprintf(charScriptNameBuf, "character[%d]", charid);
+	}
+	return charScriptNameBuf;
+}
+
+void CopyInteractions(AGS::Types::Interactions ^destination, const AGS::Common::InteractionEvents *source)
+{
+    destination->ScriptModule = TextHelper::ConvertASCII(source->ScriptModule);
+    size_t evt_count = std::min(source->Events.size(), (size_t)destination->ScriptFunctionNames->Length);
+    // TODO: add a warning? if warning list would be passed in here
+	for (size_t i = 0; i < evt_count; i++)
+	{
+		destination->ScriptFunctionNames[i] = TextHelper::ConvertASCII(source->Events[i].FunctionName);
+	}
+}
+
+// Load compiled game's main data file and use it to create AGS::Types::Game.
+// TODO: originally this function was meant import strictly 2.72 games;
+// although technically it can now load game files of any version, more work is
+// required to properly fill in editor's Game object's fields depending on
+// which version is being loaded.
+Game^ import_compiled_game_dta(const AGSString &filename)
+{
+	HAGSError err = load_dta_file_into_thisgame(filename);
+    loaded_game_file_version = kGameVersion_Current;
+	if (!err)
+	{
+		throw gcnew AGS::Types::AGSEditorException(TextHelper::ConvertUTF8(err->FullMessage()));
+	}
+
+	Game^ game = gcnew Game();
+    game->Settings->GameTextEncoding = thisgame.options[OPT_GAMETEXTENCODING] == 65001 ? "UTF-8" : "ANSI";
+    game->Settings->AlwaysDisplayTextAsSpeech = (thisgame.options[OPT_ALWAYSSPCH] != 0);
+	game->Settings->AntiAliasFonts = (thisgame.options[OPT_ANTIALIASFONTS] != 0);
+	game->Settings->AntiGlideMode = (thisgame.options[OPT_ANTIGLIDE] != 0);
+	game->Settings->AutoMoveInWalkMode = !thisgame.options[OPT_NOWALKMODE];
+	game->Settings->BackwardsText = (thisgame.options[OPT_RIGHTLEFTWRITE] != 0);
+	game->Settings->ColorDepth = (GameColorDepth)thisgame.color_depth;
+	game->Settings->CompressSpritesType = (SpriteCompression)thisgame.options[OPT_COMPRESSSPRITES];
+	game->Settings->DebugMode = (thisgame.options[OPT_DEBUGMODE] != 0);
+	game->Settings->DialogOptionsBackwards = (thisgame.options[OPT_DIALOGUPWARDS] != 0);
+	game->Settings->DialogOptionsGap = thisgame.options[OPT_DIALOGGAP];
+	game->Settings->DialogOptionsGUI = thisgame.options[OPT_DIALOGIFACE];
+	game->Settings->DialogOptionsBullet = thisgame.dialog_bullet;
+	game->Settings->DisplayMultipleInventory = (thisgame.options[OPT_DUPLICATEINV] != 0);
+	game->Settings->GameName = gcnew String(thisgame.gamename.GetCStr());
+	game->Settings->UseGlobalSpeechAnimationDelay = true; // this was always on in pre-3.0 games
+	game->Settings->HandleInvClicksInScript = (thisgame.options[OPT_HANDLEINVCLICKS] != 0);
+	game->Settings->InventoryCursors = !thisgame.options[OPT_FIXEDINVCURSOR];
+    game->Settings->NumberDialogOptions = (thisgame.options[OPT_DIALOGNUMBERED] != 0) ? DialogOptionsNumbering::Normal : DialogOptionsNumbering::KeyShortcutsOnly;
+	game->Settings->PixelPerfect = (thisgame.options[OPT_PIXPERFECT] != 0);
+	game->Settings->RoomTransition = (RoomTransitionStyle)thisgame.options[OPT_FADETYPE];
+	game->Settings->SaveScreenshots = (thisgame.options[OPT_SAVESCREENSHOT] != 0);
+	game->Settings->SkipSpeech = (SkipSpeechStyle)thisgame.options[OPT_NOSKIPTEXT];
+	game->Settings->SpeechPortraitSide = (SpeechPortraitSide)thisgame.options[OPT_PORTRAITSIDE];
+	game->Settings->SpeechStyle = (AGS::Types::SpeechStyle)thisgame.options[OPT_SPEECHTYPE];
+	game->Settings->SplitResources = thisgame.options[OPT_SPLITRESOURCES];
+	game->Settings->TextWindowGUI = thisgame.options[OPT_TWCUSTOM];
+	game->Settings->ThoughtGUI = thisgame.options[OPT_THOUGHTGUI];
+	game->Settings->TurnBeforeFacing = (thisgame.options[OPT_CHARTURNWHENFACE] != 0);
+	game->Settings->TurnBeforeWalking = (thisgame.options[OPT_CHARTURNWHENWALK] != 0);
+	game->Settings->WalkInLookMode = (thisgame.options[OPT_WALKONLOOK] != 0);
+	game->Settings->WhenInterfaceDisabled = (InterfaceDisabledAction)thisgame.options[OPT_DISABLEOFF];
+	game->Settings->UniqueID = thisgame.uniqueid;
+    game->Settings->SaveGameFolderName = gcnew String(thisgame.gamename.GetCStr());
+    game->Settings->RenderAtScreenResolution = (RenderAtScreenResolution)thisgame.options[OPT_RENDERATSCREENRES];
+    game->Settings->UseOldKeyboardHandling = (thisgame.options[OPT_KEYHANDLEAPI] == 0); // inverted, 0 for old
+    game->Settings->ScaleCharacterSpriteOffsets = (thisgame.options[OPT_SCALECHAROFFSETS] != 0);
+    game->Settings->UseOldVoiceClipNaming = (thisgame.options[OPT_VOICECLIPNAMERULE] == 0); // inverted, 0 for old
+    game->Settings->GameFPS = (thisgame.options[OPT_GAMEFPS] > 0) ? thisgame.options[OPT_GAMEFPS] : 40;
+    game->Settings->GUIHandleOnlyLeftMouseButton = thisgame.options[OPT_GUICONTROLMOUSEBUT] > 0;
+
+    TextConverter^ tcv = gcnew TextConverter(game->TextEncoding);
+
+	game->Settings->InventoryHotspotMarker->DotColor = thisgame.hotdot;
+	game->Settings->InventoryHotspotMarker->CrosshairColor = thisgame.hotdotouter;
+	game->Settings->InventoryHotspotMarker->Image = thisgame.invhotdotsprite;
+	if (thisgame.invhotdotsprite) 
+	{
+		game->Settings->InventoryHotspotMarker->Style = InventoryHotspotMarkerStyle::Sprite;
+	}
+	else if (thisgame.hotdot) 
+	{
+		game->Settings->InventoryHotspotMarker->Style = InventoryHotspotMarkerStyle::Crosshair;
+	}
+	else 
+	{
+		game->Settings->InventoryHotspotMarker->Style = InventoryHotspotMarkerStyle::None;
+	}
+	
+	for (int i = 0; i < 256; i++) 
+	{
+		if (thisgame.paluses[i] == PAL_BACKGROUND) 
+		{
+			game->Palette[i]->ColourType = PaletteColourType::Background;
+		}
+		else 
+		{
+			game->Palette[i]->ColourType = PaletteColourType::Gamewide; 
+		}
+		game->Palette[i]->Colour = Color::FromArgb(palette[i].r, palette[i].g, palette[i].b);
+	}
+
+	for (size_t i = 0; i < thisgamePlugins.size(); ++i) 
+	{
+		cli::array<System::Byte> ^pluginData = gcnew cli::array<System::Byte>(thisgamePlugins[i].Data.size());
+		for (size_t j = 0; j < thisgamePlugins[i].Data.size(); j++) 
+		{
+			pluginData[j] = thisgamePlugins[i].Data[j];
+		}
+		
+		AGS::Types::Plugin ^plugin = gcnew AGS::Types::Plugin(TextHelper::ConvertASCII(thisgamePlugins[i].Name), pluginData);
+		game->Plugins->Add(plugin);
+	}
+	
+    AGS::Types::IViewFolder ^viewFolder = AGS::Types::FolderHelper::CreateDefaultViewFolder();
+	for (int i = 0; i < thisgame.numviews; i++) 
+	{
+		AGS::Types::View ^view = gcnew AGS::Types::View();
+		view->Name = TextHelper::ConvertASCII(thisgame.viewNames[i]);
+		view->ID = i + 1;
+
+		for (int j = 0; j < newViews[i].numLoops; j++) 
+		{
+			ViewLoop^ newLoop = gcnew ViewLoop();
+			newLoop->ID = j;
+			newLoop->RunNextLoop = newViews[i].loops[j].flags & LOOPFLAG_RUNNEXTLOOP;
+
+			for (int k = 0; k < newViews[i].loops[j].numFrames; k++) 
+			{
+				AGS::Types::ViewFrame^ newFrame = gcnew AGS::Types::ViewFrame();
+				newFrame->ID = k;
+				newFrame->Flip  = (SpriteFlipStyle)Common::GfxDef::GetFlipFromFlags(newViews[i].loops[j].frames[k].flags);
+				newFrame->Image = newViews[i].loops[j].frames[k].pic;
+				newFrame->Sound = newViews[i].loops[j].frames[k].sound;
+				newFrame->Delay = newViews[i].loops[j].frames[k].speed;
+				newLoop->Frames->Add(newFrame);
+			}
+			
+			view->Loops->Add(newLoop);
+		}
+
+		viewFolder->Views->Add(view);
+	}
+    AGS::Types::FolderHelper::SetRootViewFolder(game, viewFolder);
+
+	for (int i = 0; i < thisgame.numcharacters; i++) 
+	{
+		AGS::Types::Character ^character = gcnew AGS::Types::Character();
+		character->AdjustSpeedWithScaling = ((thisgame.chars[i].flags & CHF_SCALEMOVESPEED) != 0);
+		character->AdjustVolumeWithScaling = ((thisgame.chars[i].flags & CHF_SCALEVOLUME) != 0);
+		character->AnimationDelay = thisgame.chars[i].animspeed;
+		character->BlinkingView = (thisgame.chars[i].blinkview < 1) ? 0 : (thisgame.chars[i].blinkview + 1);
+		character->Clickable = !(thisgame.chars[i].flags & CHF_NOINTERACT);
+		character->DiagonalLoops = !(thisgame.chars[i].flags & CHF_NODIAGONAL);
+		character->ID = i;
+		character->IdleView = (thisgame.chars[i].idleview < 1) ? 0 : (thisgame.chars[i].idleview + 1);
+		character->MovementSpeed = thisgame.chars[i].walkspeed;
+		character->MovementSpeedX = thisgame.chars[i].walkspeed;
+		character->MovementSpeedY = thisgame.chars[i].walkspeed_y;
+		character->NormalView = thisgame.chars[i].defview + 1;
+		character->RealName = gcnew String(thisgame.chars[i].name.GetCStr());
+		character->ScriptName = gcnew String(thisgame.chars[i].scrname.GetCStr());
+		character->Solid = !(thisgame.chars[i].flags & CHF_NOBLOCKING);
+		character->SpeechColor = thisgame.chars[i].talkcolor;
+		character->SpeechView = (thisgame.chars[i].talkview < 1) ? 0 : (thisgame.chars[i].talkview + 1);
+		character->StartingRoom = thisgame.chars[i].room;
+		character->StartX = thisgame.chars[i].x;
+		character->StartY = thisgame.chars[i].y;
+    character->ThinkingView = (thisgame.chars[i].thinkview < 1) ? 0 : (thisgame.chars[i].thinkview + 1);
+		character->TurnBeforeWalking = !(thisgame.chars[i].flags & CHF_NOTURNWHENWALK);
+        character->TurnWhenFacing = (thisgame.chars[i].flags & CHF_TURNWHENFACE) != 0;
+		character->UniformMovementSpeed = (thisgame.chars[i].walkspeed_y == UNIFORM_WALK_SPEED);
+		character->UseRoomAreaLighting = !(thisgame.chars[i].flags & CHF_NOLIGHTING);
+		character->UseRoomAreaScaling = !(thisgame.chars[i].flags & CHF_MANUALSCALING);
+
+		game->Characters->Add(character);
+
+        // Custom properties are only for 2.6.0 and higher
+        ConvertCustomProperties(character->Properties, &thisgame.charProps[i]);
+	}
+	game->PlayerCharacter = game->Characters[thisgame.playercharacter];
+
+	game->TextParser->Words->Clear();
+	for (int i = 0; i < thisgame.dict->num_words; i++) 
+	{
+		AGS::Types::TextParserWord ^newWord = gcnew AGS::Types::TextParserWord();
+		newWord->WordGroup = thisgame.dict->wordnum[i];
+		newWord->Word = gcnew String(thisgame.dict->word[i]);
+		newWord->SetWordTypeFromGroup();
+
+		game->TextParser->Words->Add(newWord);
+	}
+
+	game->LipSync->Type = (thisgame.options[OPT_LIPSYNCTEXT] != 0) ? LipSyncType::Text : LipSyncType::None;
+	game->LipSync->DefaultFrame = thisgame.default_lipsync_frame;
+	for (int i = 0; i < MAXLIPSYNCFRAMES; i++) 
+	{
+		game->LipSync->CharactersPerFrame[i] = gcnew String(thisgame.lipSyncFrameLetters[i]);
+	}
+
+	for (int i = 0; i < thisgame.numdialog; i++) 
+	{
+		AGS::Types::Dialog ^newDialog = gcnew AGS::Types::Dialog();
+		newDialog->ID = i;
+		for (int j = 0; j < dialog[i].numoptions; j++) 
+		{
+			AGS::Types::DialogOption ^newOption = gcnew AGS::Types::DialogOption();
+			newOption->ID = j + 1;
+			newOption->Text = gcnew String(dialog[i].optionnames[j]);
+			newOption->Say = !(dialog[i].optionflags[j] & DFLG_NOREPEAT);
+			newOption->Show = (dialog[i].optionflags[j] & DFLG_ON);
+
+			newDialog->Options->Add(newOption);
+		}
+
+		newDialog->Name = TextHelper::ConvertASCII(thisgame.dialogScriptNames[i]);
+		newDialog->ShowTextParser = (dialog[i].topicFlags & DTFLG_SHOWPARSER);
+
+		game->Dialogs->Add(newDialog);
+	}
+
+	for (int i = 0; i < thisgame.numcursors; i++)
+	{
+		AGS::Types::MouseCursor ^cursor = gcnew AGS::Types::MouseCursor();
+		cursor->Animate = (thisgame.mcurs[i].view >= 0);
+		cursor->AnimateOnlyOnHotspots = ((thisgame.mcurs[i].flags & MCF_HOTSPOT) != 0);
+		cursor->AnimateOnlyWhenMoving = ((thisgame.mcurs[i].flags & MCF_ANIMMOVE) != 0);
+		cursor->Image = thisgame.mcurs[i].pic;
+		cursor->HotspotX = thisgame.mcurs[i].hotx;
+		cursor->HotspotY = thisgame.mcurs[i].hoty;
+		cursor->ID = i;
+		cursor->Name = gcnew String(thisgame.mcurs[i].name.GetCStr());
+		cursor->StandardMode = ((thisgame.mcurs[i].flags & MCF_STANDARD) != 0);
+		cursor->View = thisgame.mcurs[i].view + 1;
+		if (cursor->View < 1) cursor->View = 0;
+
+		game->Cursors->Add(cursor);
+	}
+
+	for (int i = 0; i < thisgame.numfonts; i++) 
+	{
+		AGS::Types::Font ^font = gcnew AGS::Types::Font();
+		font->ID = i;
+		font->OutlineFont = (thisgame.fonts[i].Outline >= 0) ? thisgame.fonts[i].Outline : 0;
+		if (thisgame.fonts[i].Outline == -1)
+		{
+			font->OutlineStyle = FontOutlineStyle::None;
+		}
+		else if (thisgame.fonts[i].Outline == FONT_OUTLINE_AUTO)
+		{
+			font->OutlineStyle = FontOutlineStyle::Automatic;
+		}
+		else 
+		{
+			font->OutlineStyle = FontOutlineStyle::UseOutlineFont;
+		}
+		font->PointSize = thisgame.fonts[i].Size;
+		font->Name = gcnew String(String::Format("Font {0}", i));
+
+		game->Fonts->Add(font);
+	}
+
+	for (int i = 1; i < thisgame.numinvitems; i++)
+	{
+		InventoryItem^ invItem = gcnew InventoryItem();
+    invItem->CursorImage = thisgame.invinfo[i].pic;
+		invItem->Description = gcnew String(thisgame.invinfo[i].name.GetCStr());
+		invItem->Image = thisgame.invinfo[i].pic;
+		invItem->HotspotX = thisgame.invinfo[i].hotx;
+		invItem->HotspotY = thisgame.invinfo[i].hoty;
+		invItem->ID = i;
+		invItem->Name = TextHelper::ConvertASCII(thisgame.invScriptNames[i]);
+		invItem->PlayerStartsWithItem = (thisgame.invinfo[i].flags & IFLG_STARTWITH);
+
+		ConvertCustomProperties(invItem->Properties, &thisgame.invProps[i]);
+
+		game->InventoryItems->Add(invItem);
+	}
+
+    for (AGS::Common::PropertySchema::const_iterator it = thisgame.propSchema.begin();
+         it != thisgame.propSchema.end(); ++it)
+	{
+		CustomPropertySchemaItem ^schemaItem = gcnew CustomPropertySchemaItem();
+		schemaItem->Name = TextHelper::ConvertASCII(it->second.Name); // property name is always ASCII
+		schemaItem->Description = tcv->Convert(it->second.Description);
+		schemaItem->DefaultValue = tcv->Convert(it->second.DefaultValue);
+		schemaItem->Type = (AGS::Types::CustomPropertyType)it->second.Type;
+
+		game->PropertySchema->PropertyDefinitions->Add(schemaItem);
+	}
+
+    AGS::Common::GUIRefCollection guictrl_refs(guibuts, guiinv, guilabels, guilist, guislider, guitext);
+	for (int i = 0; i < thisgame.numgui; i++)
+	{
+		guis[i].RebuildArray(guictrl_refs);
+
+		GUI^ newGui;
+		if (guis[i].IsTextWindow()) 
+		{
+			newGui = gcnew TextWindowGUI();
+			newGui->Controls->Clear();  // we'll add our own edges
+      ((TextWindowGUI^)newGui)->TextColor = guis[i].FgColor;
+		}
+		else 
+		{
+			newGui = gcnew NormalGUI(1, 1);
+            ((NormalGUI^)newGui)->Clickable = guis[i].IsClickable();
+            ((NormalGUI^)newGui)->Visible = guis[i].IsVisible();
+			((NormalGUI^)newGui)->Top = guis[i].Y;
+			((NormalGUI^)newGui)->Left = guis[i].X;
+			((NormalGUI^)newGui)->Width = (guis[i].Width > 0) ? guis[i].Width : 1;
+			((NormalGUI^)newGui)->Height = (guis[i].Height > 0) ? guis[i].Height : 1;
+			((NormalGUI^)newGui)->PopupYPos = guis[i].PopupAtMouseY;
+			((NormalGUI^)newGui)->PopupStyle = (GUIPopupStyle)guis[i].PopupStyle;
+			((NormalGUI^)newGui)->ZOrder = guis[i].ZOrder;
+			((NormalGUI^)newGui)->OnClick = TextHelper::ConvertASCII(guis[i].OnClickHandler);
+      ((NormalGUI^)newGui)->BorderColor = guis[i].FgColor;
+		}
+		newGui->BackgroundColor = guis[i].BgColor;
+		newGui->BackgroundImage = guis[i].BgImage;
+		newGui->ID = i;
+		newGui->Name = TextHelper::ConvertASCII(guis[i].Name);
+
+		for (int j = 0; j < guis[i].GetControlCount(); j++)
+		{
+            Common::GUIObject* curObj = guis[i].GetControl(j);
+			GUIControl ^newControl = nullptr;
+            Common::GUIControlType ctrl_type = guis[i].GetControlType(j);
+			switch (ctrl_type)
+			{
+			case Common::kGUIButton:
+				{
+				if (guis[i].IsTextWindow())
+				{
+					AGS::Types::GUITextWindowEdge^ edge = gcnew AGS::Types::GUITextWindowEdge();
+					Common::GUIButton *copyFrom = (Common::GUIButton*)curObj;
+					newControl = edge;
+					edge->Image = copyFrom->GetNormalImage();
+				}
+				else
+				{
+					AGS::Types::GUIButton^ newButton = gcnew AGS::Types::GUIButton();
+					Common::GUIButton *copyFrom = (Common::GUIButton*)curObj;
+					newControl = newButton;
+					newButton->TextColor = copyFrom->TextColor;
+					newButton->Font = copyFrom->Font;
+					newButton->Image = copyFrom->GetNormalImage();
+					newButton->MouseoverImage = copyFrom->GetMouseOverImage();
+					newButton->PushedImage = copyFrom->GetPushedImage();
+					newButton->TextAlignment = (AGS::Types::FrameAlignment)copyFrom->TextAlignment;
+                    newButton->TextPaddingHorizontal = copyFrom->TextPaddingHor;
+                    newButton->TextPaddingVertical = copyFrom->TextPaddingVer;
+                    newButton->WrapText = copyFrom->IsWrapText();
+                    newButton->ClickAction = (GUIClickAction)copyFrom->ClickAction[Common::kGUIClickLeft];
+					newButton->NewModeNumber = copyFrom->ClickData[Common::kGUIClickLeft];
+                    newButton->ClipImage = copyFrom->IsClippingImage();
+					newButton->Text = tcv->Convert(copyFrom->GetText());
+					newButton->OnClick = TextHelper::ConvertASCII(copyFrom->EventHandlers[0]);
+				}
+				break;
+				}
+			case Common::kGUILabel:
+				{
+				AGS::Types::GUILabel^ newLabel = gcnew AGS::Types::GUILabel();
+				Common::GUILabel *copyFrom = (Common::GUILabel*)curObj;
+				newControl = newLabel;
+				newLabel->TextColor = copyFrom->TextColor;
+				newLabel->Font = copyFrom->Font;
+				newLabel->TextAlignment = (AGS::Types::FrameAlignment)copyFrom->TextAlignment;
+				newLabel->Text = tcv->Convert(copyFrom->GetText());
+				break;
+				}
+			case Common::kGUITextBox:
+				{
+				  AGS::Types::GUITextBox^ newTextbox = gcnew AGS::Types::GUITextBox();
+				  Common::GUITextBox *copyFrom = (Common::GUITextBox*)curObj;
+				  newControl = newTextbox;
+				  newTextbox->TextColor = copyFrom->TextColor;
+				  newTextbox->Font = copyFrom->Font;
+                  newTextbox->ShowBorder = copyFrom->IsBorderShown();
+				  newTextbox->Text = tcv->Convert(copyFrom->Text);
+				  newTextbox->OnActivate = TextHelper::ConvertASCII(copyFrom->EventHandlers[0]);
+				  break;
+				}
+			case Common::kGUIListBox:
+				{
+				  AGS::Types::GUIListBox^ newListbox = gcnew AGS::Types::GUIListBox();
+				  Common::GUIListBox *copyFrom = (Common::GUIListBox*)curObj;
+				  newControl = newListbox;
+				  newListbox->TextColor = copyFrom->TextColor;
+				  newListbox->Font = copyFrom->Font; 
+				  newListbox->SelectedTextColor = copyFrom->SelectedTextColor;
+				  newListbox->SelectedBackgroundColor = copyFrom->SelectedBgColor;
+				  newListbox->TextAlignment = (AGS::Types::HorizontalAlignment)copyFrom->TextAlignment;
+				  newListbox->ShowBorder = copyFrom->IsBorderShown();
+				  newListbox->ShowScrollArrows = copyFrom->AreArrowsShown();
+                  newListbox->Translated = copyFrom->IsTranslated();
+				  newListbox->OnSelectionChanged = TextHelper::ConvertASCII(copyFrom->EventHandlers[0]);
+				  break;
+				}
+			case Common::kGUISlider:
+				{
+				  AGS::Types::GUISlider^ newSlider = gcnew AGS::Types::GUISlider();
+				  Common::GUISlider *copyFrom = (Common::GUISlider*)curObj;
+				  newControl = newSlider;
+				  newSlider->MinValue = copyFrom->MinValue;
+				  newSlider->MaxValue = copyFrom->MaxValue;
+				  newSlider->Value = copyFrom->Value;
+				  newSlider->HandleImage = copyFrom->HandleImage;
+			  	  newSlider->HandleOffset = copyFrom->HandleOffset;
+				  newSlider->BackgroundImage = copyFrom->BgImage;
+				  newSlider->OnChange = TextHelper::ConvertASCII(copyFrom->EventHandlers[0]);
+				  break;
+				}
+			case Common::kGUIInvWindow:
+				{
+					AGS::Types::GUIInventory^ invwindow = gcnew AGS::Types::GUIInventory();
+				    Common::GUIInvWindow *copyFrom = (Common::GUIInvWindow*)curObj;
+				    newControl = invwindow;
+					invwindow->CharacterID = copyFrom->CharId;
+					invwindow->ItemWidth = copyFrom->ItemWidth;
+					invwindow->ItemHeight = copyFrom->ItemHeight;
+					break;
+				}
+			default:
+				throw gcnew AGSEditorException("Unknown control type found: " + ((int)ctrl_type).ToString());
+			}
+            ::Size size = curObj->GetSize();
+			newControl->Width = (size.Width > 0) ? size.Width : 1;
+			newControl->Height = (size.Height > 0) ? size.Height : 1;
+			newControl->Left = curObj->X;
+			newControl->Top = curObj->Y;
+			newControl->ZOrder = curObj->ZOrder;
+            newControl->Clickable = curObj->IsClickable();
+            newControl->Enabled = curObj->IsEnabled();
+            newControl->Visible = curObj->IsVisible();
+            newControl->Parent = newGui;
+			newControl->ID = j;
+			newControl->Name = TextHelper::ConvertASCII(curObj->Name);
+			newGui->Controls->Add(newControl);
+		}
+		
+		game->GUIs->Add(newGui);
+	}
+
+	free_old_game_data();
+
+	return game;
+}
+
+System::String ^load_room_script(System::String ^fileName)
+{
+    AGSString roomFileName = TextHelper::ConvertUTF8(fileName);
+
+    AGSString scriptText;
+    AGS::Common::RoomDataSource src;
+    AGS::Common::HRoomFileError err = OpenRoomFile(roomFileName, src);
+    if (err)
+    {
+        err = AGS::Common::ExtractScriptText(scriptText, std::move(src.InputStream), src.DataVersion);
+        if (err.HasError() && err->Code() == AGS::Common::kRoomFileErr_BlockNotFound)
+            return nullptr; // simply did not find the script text
+    }
+    if (!err)
+        quit(AGSString::FromFormat("Unable to load room script source from '%s', error was:\r\n%s", roomFileName.GetCStr(), err->FullMessage()));
+
+	return gcnew String(scriptText.GetCStr(), 0, scriptText.GetLength(), System::Text::Encoding::Default);;
+}
+
+void convert_room_from_native(const RoomStruct &rs, Room ^room, System::Text::Encoding ^defEncoding)
+{
+    // Use local converter to account for room encoding (could be imported from another game)
+    TextConverter^ tcv = defEncoding ? gcnew TextConverter(defEncoding) : TextHelper::GetGameTextConverter();
+    try
+    {
+        auto enc_opt = rs.StrOptions.at("textencoding");
+        tcv = gcnew TextConverter(System::Text::Encoding::GetEncoding(enc_opt.ToInt()));
+    }
+    catch (...) {}
+
+    String ^roomScriptName = String::Format("room{0}.asc", room->Number);
+
+    room->GameID = rs.GameID;
+    room->BottomEdgeY = rs.Edges.Bottom;
+    room->LeftEdgeX = rs.Edges.Left;
+    room->PlayerCharacterView = rs.Options.PlayerView;
+    room->RightEdgeX = rs.Edges.Right;
+    room->ShowPlayerCharacter = (rs.Options.PlayerCharOff == 0);
+    room->TopEdgeY = rs.Edges.Top;
+    room->Width = rs.Width;
+    room->Height = rs.Height;
+    room->ColorDepth = rs.BgFrames[0].Graphic->GetColorDepth();
+    room->BackgroundAnimationDelay = rs.BgAnimSpeed;
+    room->BackgroundAnimationEnabled = (rs.Options.Flags & kRoomFlag_BkgFrameLocked) == 0;
+    room->BackgroundCount = rs.BgFrameCount;
+    room->MaskResolution = rs.MaskResolution;
+
+	for (size_t i = 0; i < rs.Objects.size(); ++i) 
+	{
+		RoomObject ^obj = gcnew RoomObject(room);
+		obj->ID = i;
+		obj->Image = rs.Objects[i].Sprite;
+        obj->BlendMode = (BlendMode)rs.Objects[i].BlendMode;
+		obj->StartX = rs.Objects[i].X;
+		obj->StartY = rs.Objects[i].Y;
+        obj->Enabled = (rs.Objects[i].Flags & OBJF_ENABLED) != 0;
+		obj->Visible = (rs.Objects[i].Flags & OBJF_VISIBLE) != 0;
+		obj->Clickable = ((rs.Objects[i].Flags & OBJF_NOINTERACT) == 0);
+		obj->Baseline = rs.Objects[i].Baseline;
+		obj->Name = TextHelper::ConvertASCII(rs.Objects[i].ScriptName);
+		obj->Description = tcv->Convert(rs.Objects[i].Name);
+		obj->UseRoomAreaScaling = ((rs.Objects[i].Flags & OBJF_USEROOMSCALING) != 0);
+		obj->UseRoomAreaLighting = ((rs.Objects[i].Flags & OBJF_USEREGIONTINTS) != 0);
+		ConvertCustomProperties(obj->Properties, &rs.Objects[i].Properties);
+        CopyInteractions(obj->Interactions, rs.Objects[i].EventHandlers.get());
+        obj->Interactions->ScriptModule = roomScriptName;
+
+		room->Objects->Add(obj);
+	}
+
+	for (size_t i = 0; i < rs.HotspotCount; ++i) 
+	{
+		RoomHotspot ^hotspot = room->Hotspots[i];
+		hotspot->ID = i;
+		hotspot->Description = tcv->Convert(rs.Hotspots[i].Name);
+		hotspot->Name = TextHelper::ConvertASCII(rs.Hotspots[i].ScriptName);
+        hotspot->WalkToPoint = System::Drawing::Point(rs.Hotspots[i].WalkTo.X, rs.Hotspots[i].WalkTo.Y);
+		CopyInteractions(hotspot->Interactions, rs.Hotspots[i].EventHandlers.get());
+        ConvertCustomProperties(hotspot->Properties, &rs.Hotspots[i].Properties);
+        hotspot->Interactions->ScriptModule = roomScriptName;
+	}
+
+	for (size_t i = 0; i < MAX_WALK_AREAS; ++i) 
+	{
+		RoomWalkableArea ^area = room->WalkableAreas[i];
+		area->ID = i;
+		area->AreaSpecificView = rs.WalkAreas[i].PlayerView;
+        area->FaceDirectionRatio = rs.WalkAreas[i].FaceDirectionRatio;
+		area->UseContinuousScaling = !(rs.WalkAreas[i].ScalingNear == NOT_VECTOR_SCALED);
+		area->ScalingLevel = rs.WalkAreas[i].ScalingFar + 100;
+		area->MinScalingLevel = rs.WalkAreas[i].ScalingFar + 100;
+		if (area->UseContinuousScaling) 
+		{
+			area->MaxScalingLevel = rs.WalkAreas[i].ScalingNear + 100;
+		}
+		else
+		{
+			area->MaxScalingLevel = area->MinScalingLevel;
+		}
+        ConvertCustomProperties(area->Properties, &rs.WalkAreas[i].Properties);
+	}
+
+	for (size_t i = 0; i < MAX_WALK_BEHINDS; ++i) 
+	{
+		RoomWalkBehind ^area = room->WalkBehinds[i];
+		area->ID = i;
+		area->Baseline = rs.WalkBehinds[i].Baseline;
+	}
+
+	for (size_t i = 0; i < MAX_ROOM_REGIONS; ++i)
+	{
+		RoomRegion ^area = room->Regions[i];
+		area->ID = i;
+		// NOTE: Region's light level value exposed in editor is always 100 units higher,
+		// for compatibility with older versions of the editor.
+		// TODO: probably we could remove this behavior? Need to consider possible compat mode
+		area->LightLevel = rs.GetRegionLightLevel(i) + 100;
+		area->UseColourTint = rs.HasRegionTint(i);
+		area->BlueTint = (rs.Regions[i].Tint >> 16) & 0x00ff;
+		area->GreenTint = (rs.Regions[i].Tint >> 8) & 0x00ff;
+		area->RedTint = rs.Regions[i].Tint & 0x00ff;
+		// Set saturation's and luminance's default values in the editor if it is disabled in room data
+		int saturation = (rs.Regions[i].Tint >> 24) & 0xFF;
+		area->TintSaturation = (saturation > 0 && area->UseColourTint) ? saturation :
+			Utilities::GetDefaultValue(area->GetType(), "TintSaturation", 0);
+		int luminance = rs.GetRegionTintLuminance(i);
+		area->TintLuminance = area->UseColourTint ? luminance :
+			Utilities::GetDefaultValue(area->GetType(), "TintLuminance", 0);
+
+        ConvertCustomProperties(area->Properties, &rs.Regions[i].Properties);
+        CopyInteractions(area->Interactions, rs.Regions[i].EventHandlers.get());
+        area->Interactions->ScriptModule = roomScriptName;
+	}
+
+	ConvertCustomProperties(room->Properties, &rs.Properties);
+	CopyInteractions(room->Interactions, rs.EventHandlers.get());
+    room->Interactions->ScriptModule = roomScriptName;
+}
+
+void convert_room_interactions_to_native(Room ^room, RoomStruct &rs);
+
+void convert_room_to_native(Room ^room, RoomStruct &rs)
+{
+    //
+    // Convert managed Room object into the native roomstruct that is going
+    // to be saved using native procedure.
+    //
+    TextConverter^ tcv = TextHelper::GetGameTextConverter();
+
+    rs.Name = tcv->ConvertTextProperty(room->Description);
+    rs.ScriptName = ""; // reserved
+    rs.MaskResolution = room->MaskResolution;
+	rs.GameID = room->GameID;
+	rs.Edges.Bottom = room->BottomEdgeY;
+	rs.Edges.Left = room->LeftEdgeX;
+	rs.Options.PlayerView = room->PlayerCharacterView;
+	rs.Edges.Right = room->RightEdgeX;
+	rs.Options.PlayerCharOff = room->ShowPlayerCharacter ? 0 : 1;
+	rs.Edges.Top = room->TopEdgeY;
+	rs.Width = room->Width;
+	rs.Height = room->Height;
+	rs.BgAnimSpeed = room->BackgroundAnimationDelay;
+	rs.BgFrameCount = room->BackgroundCount;
+    rs.Options.Flags = 0;
+    if (!room->BackgroundAnimationEnabled)
+        rs.Options.Flags |= kRoomFlag_BkgFrameLocked;
+
+	rs.Objects.resize(room->Objects->Count);
+	for (size_t i = 0; i < rs.Objects.size(); ++i)
+	{
+		RoomObject ^obj = room->Objects[i];
+		rs.Objects[i].ScriptName = TextHelper::ConvertASCII(obj->Name);
+
+		rs.Objects[i].Sprite = obj->Image;
+        rs.Objects[i].BlendMode = (AGS::Common::BlendMode)obj->BlendMode;
+		rs.Objects[i].X = obj->StartX;
+		rs.Objects[i].Y = obj->StartY;
+		rs.Objects[i].Baseline = obj->Baseline;
+		rs.Objects[i].Name = tcv->ConvertTextProperty(obj->Description);
+        rs.Objects[i].Flags =
+            (OBJF_ENABLED * obj->Enabled) |
+            (OBJF_VISIBLE * obj->Visible);
+		if (obj->UseRoomAreaScaling) rs.Objects[i].Flags |= OBJF_USEROOMSCALING;
+		if (obj->UseRoomAreaLighting) rs.Objects[i].Flags |= OBJF_USEREGIONTINTS;
+		if (!obj->Clickable) rs.Objects[i].Flags |= OBJF_NOINTERACT;
+		CompileCustomProperties(obj->Properties, &rs.Objects[i].Properties);
+	}
+
+	rs.HotspotCount = room->Hotspots->Count;
+	for (size_t i = 0; i < rs.HotspotCount; ++i)
+	{
+		RoomHotspot ^hotspot = room->Hotspots[i];
+		rs.Hotspots[i].Name = tcv->ConvertTextProperty(hotspot->Description);
+		rs.Hotspots[i].ScriptName = TextHelper::ConvertASCII(hotspot->Name);
+		rs.Hotspots[i].WalkTo.X = hotspot->WalkToPoint.X;
+		rs.Hotspots[i].WalkTo.Y = hotspot->WalkToPoint.Y;
+		CompileCustomProperties(hotspot->Properties, &rs.Hotspots[i].Properties);
+	}
+
+	rs.WalkAreaCount = room->WalkableAreas->Count;
+	for (size_t i = 0; i < rs.WalkAreaCount; ++i)
+	{
+		RoomWalkableArea ^area = room->WalkableAreas[i];
+		rs.WalkAreas[i].PlayerView = area->AreaSpecificView;
+        rs.WalkAreas[i].FaceDirectionRatio = area->FaceDirectionRatio;
+
+		if (area->UseContinuousScaling) 
+		{
+			rs.WalkAreas[i].ScalingFar = area->MinScalingLevel - 100;
+			rs.WalkAreas[i].ScalingNear = area->MaxScalingLevel - 100;
+		}
+		else
+		{
+			rs.WalkAreas[i].ScalingFar = area->ScalingLevel - 100;
+			rs.WalkAreas[i].ScalingNear = NOT_VECTOR_SCALED;
+		}
+
+        CompileCustomProperties(area->Properties, &rs.WalkAreas[i].Properties);
+	}
+
+	rs.WalkBehindCount = room->WalkBehinds->Count;
+	for (size_t i = 0; i < rs.WalkBehindCount; ++i)
+	{
+		RoomWalkBehind ^area = room->WalkBehinds[i];
+		rs.WalkBehinds[i].Baseline = area->Baseline;
+	}
+
+	rs.RegionCount = room->Regions->Count;
+	for (size_t i = 0; i < rs.RegionCount; ++i)
+	{
+		RoomRegion ^area = room->Regions[i];
+		rs.Regions[i].Tint = 0;
+		if (area->UseColourTint) 
+		{
+            rs.Regions[i].Tint  = area->RedTint | (area->GreenTint << 8) | (area->BlueTint << 16) | (area->TintSaturation << 24);
+            rs.Regions[i].Light = (area->TintLuminance * 25) / 10;
+		}
+		else 
+		{
+            rs.Regions[i].Tint = 0;
+			// NOTE: Region's light level value exposed in editor is always 100 units higher,
+			// for compatibility with older versions of the editor.
+			rs.Regions[i].Light = area->LightLevel - 100;
+		}
+
+        CompileCustomProperties(area->Properties, &rs.Regions[i].Properties);
+	}
+
+	CompileCustomProperties(room->Properties, &rs.Properties);
+
+    // Prepare script links
+    convert_room_interactions_to_native(room, rs);
+    if (room->Script && room->Script->CompiledData)
+	    rs.CompiledScript = std::move(((AGS::Native::CompiledScript^)room->Script->CompiledData)->Data);
+
+    // Encoding hint
+    rs.StrOptions["textencoding"].Format("%d", tcv->GetEncoding()->CodePage);
+}
+
+void save_default_crm_file(Room ^room)
+{
+    RoomStruct rs;
+    convert_room_to_native(room, rs);
+    // Insert default backgrounds and masks
+    for (size_t i = 0; i < rs.BgFrameCount; ++i) // FIXME use of thisgame.color_depth
+        rs.BgFrames[i].Graphic.reset(BitmapHelper::CreateClearBitmap(rs.Width, rs.Height, thisgame.color_depth * 8, makeacol32(0, 0, 0, 255)));
+    rs.WalkAreaMask.reset(BitmapHelper::CreateClearBitmap(rs.Width / rs.MaskResolution, rs.Height / rs.MaskResolution, 8));
+    rs.HotspotMask.reset(BitmapHelper::CreateClearBitmap(rs.Width / rs.MaskResolution, rs.Height / rs.MaskResolution, 8));
+    rs.RegionMask.reset(BitmapHelper::CreateClearBitmap(rs.Width / rs.MaskResolution, rs.Height / rs.MaskResolution, 8));
+    rs.WalkBehindMask.reset(BitmapHelper::CreateClearBitmap(rs.Width, rs.Height, 8));
+    // Now save the resulting CRM
+    AGSString roomFileName = TextHelper::ConvertUTF8(room->FileName);
+    save_room_file(rs, roomFileName);
+}
+
+std::unique_ptr<InteractionEvents> convert_interaction_scripts(Interactions ^interactions)
+{
+    std::unique_ptr<InteractionEvents> native_inter(new InteractionEvents());
+    native_inter->ScriptModule = TextHelper::ConvertASCII(interactions->ScriptModule);
+	for each (String^ funcName in interactions->ScriptFunctionNames)
+	{
+        native_inter->Events.push_back(TextHelper::ConvertASCII(funcName));
+	}
+    return native_inter;
+}
+
+void convert_room_interactions_to_native(Room ^room, RoomStruct &rs)
+{
+    rs.EventHandlers = convert_interaction_scripts(room->Interactions);
+	for (int i = 0; i < room->Hotspots->Count; ++i)
+	{
+        rs.Hotspots[i].EventHandlers = convert_interaction_scripts(room->Hotspots[i]->Interactions);
+	}
+    for (int i = 0; i < room->Objects->Count; ++i)
+	{
+        rs.Objects[i].EventHandlers = convert_interaction_scripts(room->Objects[i]->Interactions);
+	}
+    for (int i = 0; i < room->Regions->Count; ++i)
+	{
+        rs.Regions[i].EventHandlers = convert_interaction_scripts(room->Regions[i]->Interactions);
+	}
+}
+
+
+
+#pragma unmanaged
+
+// Fixups and saves the native room struct into the file
+void save_room_file(RoomStruct &rs, const AGSString &path)
+{
+    rs.DataVersion = kRoomVersion_Current;
+    calculate_walkable_areas(rs);
+
+    rs.BackgroundBPP = rs.BgFrames[0].Graphic->GetBPP();
+    for (int i = 0; i < 256; ++i)
+        rs.Palette[i] = rs.BgFrames[0].Palette[i];
+
+    std::unique_ptr<Stream> out(AGSFile::CreateFile(path));
+    if (out == NULL)
+        quit("save_room: unable to open room file for writing.");
+
+    AGS::Common::HRoomFileError err = AGS::Common::WriteRoomData(&rs, out.get(), kRoomVersion_Current);
+    if (!err)
+        quit(AGSString::FromFormat("save_room: unable to write room data, error was:\r\n%s", err->FullMessage()));
+}
+
+
+// Reimplementation of project-dependent functions from Common
+#include "script/cc_common.h"
+
+AGSString cc_format_error(const AGSString &message)
+{
+    if (currentline > 0)
+        return AGSString::FromFormat("Error (line %d): %s", currentline, message.GetCStr());
+    else
+        return AGSString::FromFormat("Error (line unknown): %s", message.GetCStr());
+}
+
+AGSString cc_get_callstack(int max_lines)
+{
+    return "";
+}
+
+void quit(const char * message) 
+{
+	ThrowManagedException((const char*)message);
+}
+
+
+