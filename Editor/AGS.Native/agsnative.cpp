#define USE_CLIB
#include <stdio.h>
void ThrowManagedException(const char *message);
#pragma unmanaged
#pragma warning (disable: 4996 4312)  // disable deprecation warnings
extern bool Scintilla_RegisterClasses(void *hInstance);
extern int Scintilla_LinkLexers();

int antiAliasFonts = 0;
#define SAVEBUFFERSIZE 5120
bool ShouldAntiAliasText() { return (antiAliasFonts != 0); }

int mousex, mousey;
#include "util/wgt2allg.h"
#include "util/misc.h"
#include "ac/spritecache.h"
#include "ac/actiontype.h"
#include "ac/common.h"
#include "ac/scriptmodule.h"
#include "ac/view.h"
#include "ac/dialogtopic.h"
#include "ac/wordsdictionary.h"
#include "font/fonts.h"
#include "game/gameinfo.h"
#include "game/roominfo.h"
#include "gui/guimain.h"
#include "gui/guiinv.h"
#include "gui/guibutton.h"
#include "gui/guilabel.h"
#include "gui/guitextbox.h"
#include "gui/guilistbox.h"
#include "gui/guislider.h"
#include "util/compress.h"
#include "util/string_utils.h"    // fputstring, etc
#include "util/alignedstream.h"
#include "util/filestream.h"
#include "gfx/bitmap.h"
#include "core/assetmanager.h"

using AGS::Common::Stream;
namespace BitmapHelper = AGS::Common::BitmapHelper;

//-----------------------------------------------------------------------------
// [IKM] 2012-09-07
// TODO: need a way to make conversions between Common::Bitmap and Windows bitmap;
// Possible plan:
// - Common::Bitmap *ConvertToBitmapClass(int class_type) method in Common::Bitmap;
// - WindowsBitmap implementation of Common::Bitmap;
// - AllegroBitmap and WindowsBitmap know of each other and may convert to
// each other.
//
//-----------------------------------------------------------------------------

// TODO: do something with this later
// (those are from 'cstretch' unit)
extern void Cstretch_blit(BITMAP *src, BITMAP *dst, int sx, int sy, int sw, int sh, int dx, int dy, int dw, int dh);
extern void Cstretch_sprite(BITMAP *dst, BITMAP *src, int x, int y, int w, int h);

void serialize_room_interactions(Stream *);

inline void Cstretch_blit(Common::Bitmap *src, Common::Bitmap *dst, int sx, int sy, int sw, int sh, int dx, int dy, int dw, int dh)
{
	Cstretch_blit(src->GetAllegroBitmap(), dst->GetAllegroBitmap(), sx, sy, sw, sh, dx, dy, dw, dh);
}
inline void Cstretch_sprite(Common::Bitmap *dst, Common::Bitmap *src, int x, int y, int w, int h)
{
	Cstretch_sprite(dst->GetAllegroBitmap(), src->GetAllegroBitmap(), x, y, w, h);
}


int sxmult = 1, symult = 1;
int dsc_want_hires = 0;
bool enable_greyed_out_masks = true;
bool outlineGuiObjects;
color*palette;
AGS::Common::GameInfo thisgame;
SpriteCache spriteset(MAX_SPRITES + 2);
GUIMain tempgui;
const char*sprsetname = "acsprset.spr";
const char*clibendsig = "CLIB\x1\x2\x3\x4SIGE";
const char *old_editor_data_file = "editor.dat";
const char *new_editor_data_file = "game.agf";
const char *old_editor_main_game_file = "ac2game.dta";
const char *TEMPLATE_LOCK_FILE = "template.dta";
const char *ROOM_TEMPLATE_ID_FILE = "rtemplate.dat";
const int ROOM_TEMPLATE_ID_FILE_SIGNATURE = 0x74673812;
bool spritesModified = false;
AGS::Common::RoomInfo thisroom;
bool roomModified = false;
Common::Bitmap *drawBuffer = NULL;
Common::Bitmap *undoBuffer = NULL;
int loaded_room_number = -1;

// stuff for importing old games
int numScriptModules;
ScriptModule* scModules = NULL;
DialogTopic *dialog;
char*dlgscript[MAX_DIALOG];
GUIMain *guis;
ViewStruct272 *oldViews;
ViewStruct *newViews;
int numNewViews = 0;

// A reference color depth, for correct color selection;
// originally was defined by 'abuf' bitmap.
int BaseColorDepth;


bool reload_font(int curFont);
void drawBlockScaledAt(int hdc, Common::Bitmap *todraw ,int x, int y, int scaleFactor);
// this is to shut up the linker, it's used by CSRUN.CPP
void write_log(char *) { }

void GUIInv::Draw(Common::Graphics *g) {
  g->SetDrawColor(15);
  g->DrawRect(Rect(x,y,x+wid,y+hit));
}

int multiply_up_coordinate(int coord)
{
	return coord * sxmult;
}

int get_fixed_pixel_size(int coord)
{
	return coord * sxmult;
}

// jibbles the sprite around to fix hi-color problems, by swapping
// the red and blue elements
#define fix_sprite(num) fix_block(spriteset[num])
void fix_block (Common::Bitmap *todraw) {
  int a,b,pixval;
  if (todraw == NULL)
    return;
  // TODO: redo this using direct bitmap data access for the sake of speed
  if (todraw->GetColorDepth() == 16) {
    for (a = 0; a < todraw->GetWidth(); a++) {
      for (b = 0; b < todraw->GetHeight(); b++) {
        pixval = todraw->GetPixel (a, b);
        todraw->PutPixel (a, b, makecol16 (getb16(pixval),getg16(pixval),getr16(pixval)));
      }
    }
  }
  else if (todraw->GetColorDepth() == 32) {
    for (a = 0; a < todraw->GetWidth(); a++) {
      for (b = 0; b < todraw->GetHeight(); b++) {
        pixval = todraw->GetPixel (a, b);
        todraw->PutPixel (a, b, makeacol32 (getb32(pixval),getg32(pixval),getr32(pixval), geta32(pixval)));
      }
    }
  }
}

void initialize_sprite(int spnum) {
  fix_sprite(spnum);
}

void pre_save_sprite(int spnum) {
  fix_sprite(spnum);
}

Common::Bitmap *get_sprite (int spnr) {
  if (spnr < 0)
    return NULL;
  if (spriteset[spnr] == NULL) {
    spnr = 0;
  }
  return spriteset[spnr];
}

void SetNewSprite(int slot, Common::Bitmap *sprit) {
  delete spriteset[slot];

  spriteset.setNonDiscardable(slot, sprit);
  spritesModified = true;
}

void deleteSprite (int sprslot) {
  spriteset.removeSprite(sprslot, true);
  
  spritesModified = true;
}

void SetNewSpriteFromHBitmap(int slot, int hBmp) {
  // FIXME later
  Common::Bitmap *tempsprite = Common::BitmapHelper::CreateRawBitmapOwner(convert_hbitmap_to_bitmap((HBITMAP)hBmp));
  SetNewSprite(slot, tempsprite);
}

int GetSpriteAsHBitmap(int slot) {
  // FIXME later
  return (int)convert_bitmap_to_hbitmap(get_sprite(slot)->GetAllegroBitmap());
}

bool DoesSpriteExist(int slot) {
	return (spriteset[slot] != NULL);
}

int GetMaxSprites() {
	return MAX_SPRITES;
}

int GetSpriteWidth(int slot) {
	return get_sprite(slot)->GetWidth();
}

int GetSpriteHeight(int slot) {
	return get_sprite(slot)->GetHeight();
}

int GetRelativeSpriteWidth(int slot) {
	return GetSpriteWidth(slot) / ((thisgame.SpriteFlags[slot] & SPF_640x400) ? 2 : 1);
}

int GetRelativeSpriteHeight(int slot) {
	return GetSpriteHeight(slot) / ((thisgame.SpriteFlags[slot] & SPF_640x400) ? 2 : 1);
}

int GetSpriteResolutionMultiplier(int slot)
{
	return ((thisgame.SpriteFlags[slot] & SPF_640x400) ? 1 : 2);
}

unsigned char* GetRawSpriteData(int spriteSlot) {
  return &get_sprite(spriteSlot)->GetScanLineForWriting(0)[0];
}

int GetSpriteColorDepth(int slot) {
  return get_sprite(slot)->GetColorDepth();
}

int GetPaletteAsHPalette() {
  return (int)convert_palette_to_hpalette(palette);
}

void transform_string(char *text) {
	encrypt_text(text);
}

int find_free_sprite_slot() {
  int rr = spriteset.findFreeSlot();
  if (rr < 0) {
    return -1;
  }
  spriteset.images[rr] = NULL;
  spriteset.offsets[rr] = 0;
  spriteset.sizes[rr] = 0;
  return rr;
}

void update_sprite_resolution(int spriteNum, bool isHighRes)
{
	thisgame.SpriteFlags[spriteNum] &= ~SPF_640x400;
	if (isHighRes)
	{
		thisgame.SpriteFlags[spriteNum] |= SPF_640x400;
	}
}

void change_sprite_number(int oldNumber, int newNumber) {

  spriteset.setNonDiscardable(newNumber, spriteset[oldNumber]);
  spriteset.removeSprite(oldNumber, false);

  thisgame.SpriteFlags[newNumber] = thisgame.SpriteFlags[oldNumber];
  thisgame.SpriteFlags[oldNumber] = 0;

  spritesModified = true;
}

int crop_sprite_edges(int numSprites, int *sprites, bool symmetric) {
  // this function has passed in a list of sprites, all the
  // same size, to crop to the size of the smallest
  int aa, xx, yy;
  int width = spriteset[sprites[0]]->GetWidth();
  int height = spriteset[sprites[0]]->GetHeight();
  int left = width, right = 0;
  int top = height, bottom = 0;

  for (aa = 0; aa < numSprites; aa++) {
    Common::Bitmap *sprit = get_sprite(sprites[aa]);
    int maskcol = sprit->GetMaskColor();

    // find the left hand side
    for (xx = 0; xx < width; xx++) {
      for (yy = 0; yy < height; yy++) {
        if (sprit->GetPixel(xx, yy) != maskcol) {
          if (xx < left)
            left = xx;
          xx = width + 10;
          break;
        }
      }
    }
    // find the right hand side
    for (xx = width - 1; xx >= 0; xx--) {
      for (yy = 0; yy < height; yy++) {
        if (sprit->GetPixel(xx, yy) != maskcol) {
          if (xx > right)
            right = xx;
          xx = -10;
          break;
        }
      }
    }
    // find the top side
    for (yy = 0; yy < height; yy++) {
      for (xx = 0; xx < width; xx++) {
        if (sprit->GetPixel(xx, yy) != maskcol) {
          if (yy < top)
            top = yy;
          yy = height + 10;
          break;
        }
      }
    }
    // find the bottom side
    for (yy = height - 1; yy >= 0; yy--) {
      for (xx = 0; xx < width; xx++) {
        if (sprit->GetPixel(xx, yy) != maskcol) {
          if (yy > bottom)
            bottom = yy;
          yy = -10;
          break;
        }
      }
    }
  }

  // Now, we have been through all the sprites and found the outer
  // edges that we need to keep. So, now crop everything down
  // to the smaller sizes
  if (symmetric) {
    // symmetric -- make sure that the left and right edge chopping
    // are equal
    int rightDist = (width - right) - 1;
    if (rightDist < left)
      left = rightDist;
    if (left < rightDist)
      right = (width - left) - 1;
  }
  int newWidth = (right - left) + 1;
  int newHeight = (bottom - top) + 1;

  if ((newWidth == width) && (newHeight == height)) {
    // no change in size
    return 0;
  }

  if ((newWidth < 1) || (newHeight < 1))
  {
	  // completely transparent sprite, don't attempt to crop
	  return 0;
  }

  for (aa = 0; aa < numSprites; aa++) {
    Common::Bitmap *sprit = get_sprite(sprites[aa]);
    // create a new, smaller sprite and copy across
	Common::Bitmap *newsprit = Common::BitmapHelper::CreateBitmap(newWidth, newHeight, sprit->GetColorDepth());
    Common::Graphics g(newsprit);
    g.Blit(sprit, left, top, 0, 0, newWidth, newHeight);
    delete sprit;

    spriteset.setNonDiscardable(sprites[aa], newsprit);
  }

  spritesModified = true;

  return 1;
}

int extract_room_template_files(const char *templateFileName, int newRoomNumber) 
{
    if (Common::AssetManager::SetDataFile(templateFileName) != Common::kAssetNoError) 
  {
    return 0;
  }
  if (Common::AssetManager::GetAssetOffset(ROOM_TEMPLATE_ID_FILE) < 1)
  {
    Common::AssetManager::SetDataFile(NULL);
    return 0;
  }

  int numFile = Common::AssetManager::GetAssetCount();

  for (int a = 0; a < numFile; a++) {
      const char *thisFile = Common::AssetManager::GetAssetFileByIndex(a);
    if (thisFile == NULL) {
      Common::AssetManager::SetDataFile(NULL);
      return 0;
    }

    // don't extract the template metadata file
    if (stricmp(thisFile, ROOM_TEMPLATE_ID_FILE) == 0)
      continue;

    Stream *readin = Common::AssetManager::OpenAsset ((char*)thisFile);
    char outputName[MAX_PATH];
    const char *extension = strchr(thisFile, '.');
    sprintf(outputName, "room%d%s", newRoomNumber, extension);
    Stream *wrout = Common::File::CreateFile(outputName);
    if ((readin == NULL) || (wrout == NULL)) 
    {
      delete wrout;
      delete readin;
      Common::AssetManager::SetDataFile(NULL);
      return 0;
    }
    long size = Common::AssetManager::GetAssetSize((char*)thisFile);
    char *membuff = (char*)malloc (size);
    readin->Read(membuff, size);
    wrout->Write (membuff, size );
    delete readin;
    delete wrout;
    free (membuff);
  }

  Common::AssetManager::SetDataFile(NULL);
  return 1;
}

int extract_template_files(const char *templateFileName) 
{
  if (Common::AssetManager::SetDataFile(templateFileName) != Common::kAssetNoError) 
  {
    return 0;
  }
  
  if ((Common::AssetManager::GetAssetOffset((char*)old_editor_data_file) < 1) && (Common::AssetManager::GetAssetOffset((char*)new_editor_data_file) < 1))
  {
    Common::AssetManager::SetDataFile(NULL);
    return 0;
  }

  int numFile = Common::AssetManager::GetAssetCount();

  for (int a = 0; a < numFile; a++) {
    const char *thisFile = Common::AssetManager::GetAssetFileByIndex (a);
    if (thisFile == NULL) {
      Common::AssetManager::SetDataFile(NULL);
      return 0;
    }

    // don't extract the dummy template lock file
    if (stricmp(thisFile, TEMPLATE_LOCK_FILE) == 0)
      continue;

    Stream *readin = Common::AssetManager::OpenAsset ((char*)thisFile);
    Stream *wrout = Common::File::CreateFile (thisFile);
    if ((wrout == NULL) && (strchr(thisFile, '\\') != NULL))
    {
      // an old template with Music/Sound folder, create the folder
      char folderName[MAX_PATH];
      strcpy(folderName, thisFile);
      *strchr(folderName, '\\') = 0;
      mkdir(folderName);
      wrout = Common::File::CreateFile(thisFile);
    }
    if ((readin == NULL) || (wrout == NULL)) 
    {
      Common::AssetManager::SetDataFile(NULL);
      return 0;
    }
    long size = Common::AssetManager::GetAssetSize((char*)thisFile);
    char *membuff = (char*)malloc (size);
    readin->Read (membuff, size);
    wrout->Write (membuff, size);
    delete readin;
    delete wrout;
    free (membuff);
  }

  Common::AssetManager::SetDataFile(NULL);
  return 1;
}

void extract_icon_from_template(char *iconName, char **iconDataBuffer, long *bufferSize)
{
  // make sure we get the icon from the file
  Common::AssetManager::SetSearchPriority(Common::kAssetPriorityLib);
  long sizey = Common::AssetManager::GetAssetSize(iconName);
  Stream* inpu = Common::AssetManager::OpenAsset (iconName);
  if ((inpu != NULL) && (sizey > 0))
  {
    char *iconbuffer = (char*)malloc(sizey);
    inpu->Read (iconbuffer, sizey);
    delete inpu;
    *iconDataBuffer = iconbuffer;
    *bufferSize = sizey;
  }
  else
  {
    *iconDataBuffer = NULL;
    *bufferSize = 0;
  }
  // restore to normal setting after NewGameChooser changes it
  Common::AssetManager::SetSearchPriority(Common::kAssetPriorityDir);
}

int load_template_file(const char *fileName, char **iconDataBuffer, long *iconDataSize, bool isRoomTemplate)
{
  if (Common::AssetManager::SetDataFile(fileName) == Common::kAssetNoError)
  {
    if (isRoomTemplate)
    {
      if (Common::AssetManager::GetAssetOffset((char*)ROOM_TEMPLATE_ID_FILE) > 0)
      {
        Stream *inpu = Common::AssetManager::OpenAsset((char*)ROOM_TEMPLATE_ID_FILE);
        if (inpu->ReadInt32() != ROOM_TEMPLATE_ID_FILE_SIGNATURE)
        {
          delete inpu;
		  Common::AssetManager::SetDataFile(NULL);
          return 0;
        }
        int roomNumber = inpu->ReadInt32();
        delete inpu;
        char iconName[MAX_PATH];
        sprintf(iconName, "room%d.ico", roomNumber);
        if (Common::AssetManager::GetAssetOffset(iconName) > 0) 
        {
          extract_icon_from_template(iconName, iconDataBuffer, iconDataSize);
        }
		    Common::AssetManager::SetDataFile(NULL);
        return 1;
      }
	  Common::AssetManager::SetDataFile(NULL);
      return 0;
    }
	  else if ((Common::AssetManager::GetAssetOffset((char*)old_editor_data_file) > 0) || (Common::AssetManager::GetAssetOffset((char*)new_editor_data_file) > 0))
	  {
      Common::String oriname = Common::AssetManager::GetLibraryBaseFile();
      if ((strstr(oriname, ".exe") != NULL) ||
          (strstr(oriname, ".dat") != NULL) ||
          (strstr(oriname, ".ags") != NULL)) 
      {
        // wasn't originally meant as a template
		  Common::AssetManager::SetDataFile(NULL);
	      return 0;
      }

	    Stream *inpu = Common::AssetManager::OpenAsset((char*)old_editor_main_game_file);
	    if (inpu != NULL) 
	    {
		    inpu->Seek(Common::kSeekCurrent, 30);
		    int gameVersion = inpu->ReadInt32();
		    delete inpu;
		    if (gameVersion != 32)
		    {
			    // older than 2.72 template
				Common::AssetManager::SetDataFile(NULL);
			    return 0;
		    }
	    }

      int useIcon = 0;
      char *iconName = "template.ico";
      if (Common::AssetManager::GetAssetOffset (iconName) < 1)
        iconName = "user.ico";
      // the file is a CLIB file, so let's extract the icon to display
      if (Common::AssetManager::GetAssetOffset (iconName) > 0) 
      {
        extract_icon_from_template(iconName, iconDataBuffer, iconDataSize);
      }
	    Common::AssetManager::SetDataFile(NULL);
      return 1;
    }
  }
  return 0;
}

const char* save_sprites(bool compressSprites) 
{
  const char *errorMsg = NULL;
  char backupname[100];
  sprintf(backupname, "backup_%s", sprsetname);

  if ((spritesModified) || (compressSprites != spriteset.spritesAreCompressed))
  {
    spriteset.detachFile();
    if (exists(backupname) && (unlink(backupname) != 0)) {
      errorMsg = "Unable to overwrite the old backup file. Make sure the backup sprite file is not read-only";
    }
    else if (rename(sprsetname, backupname)) {
      errorMsg = "Unable to create the backup sprite file. Make sure the backup sprite file is not read-only";
    }
    else if (spriteset.attachFile(backupname)) {
      errorMsg = "An error occurred attaching to the backup sprite file. Check write permissions on your game folder";
    }
    else if (spriteset.saveToFile(sprsetname, MAX_SPRITES, compressSprites)) {
      errorMsg = "Unable to save the sprites. An error occurred writing the sprite file.";
    }

    // reset the sprite cache
    spriteset.reset();
    if (spriteset.initFile(sprsetname))
    {
      if (errorMsg == NULL)
        errorMsg = "Unable to re-initialize sprite file after save.";
    }

    if (errorMsg == NULL)
      spritesModified = false;
  }
  return errorMsg;
}

void drawBlockDoubleAt (int hdc, Common::Bitmap *todraw ,int x, int y) {
  drawBlockScaledAt (hdc, todraw, x, y, 2);
}

void wputblock_stretch(Common::Graphics *g, int xpt,int ypt,Common::Bitmap *tblock,int nsx,int nsy) {
  if (bmp_bpp(tblock) != thisgame.ColorDepth) {
    Common::Bitmap *tempst=Common::BitmapHelper::CreateBitmapCopy(tblock, thisgame.ColorDepth*8);
    int ww,vv;
    for (ww=0;ww<tblock->GetWidth();ww++) {
      for (vv=0;vv<tblock->GetHeight();vv++) {
        if (tblock->GetPixel(ww,vv)==tblock->GetMaskColor())
          tempst->PutPixel(ww,vv,tempst->GetMaskColor());
      }
    }
    g->StretchBlt(tempst,RectWH(xpt,ypt,nsx,nsy), Common::kBitmap_Transparency);
    delete tempst;
  }
  else g->StretchBlt(tblock,RectWH(xpt,ypt,nsx,nsy), Common::kBitmap_Transparency);
}

void draw_sprite_compensate(Common::Graphics *g, int sprnum, int atxp, int atyp, int seethru) {
  Common::Bitmap *blptr = get_sprite(sprnum);
  Common::Bitmap *towrite=blptr;
  int needtofree=0, main_color_depth = thisgame.ColorDepth * 8;

  if ((bmp_bpp(blptr) > 1) & (main_color_depth==8)) {

    towrite=Common::BitmapHelper::CreateBitmap(blptr->GetWidth(),blptr->GetHeight(), 8);
    needtofree=1;
    towrite->Clear(towrite->GetMaskColor());
    int xxp,yyp,tmv;
    for (xxp=0;xxp<blptr->GetWidth();xxp++) {
      for (yyp=0;yyp<blptr->GetHeight();yyp++) {
        tmv=blptr->GetPixel(xxp,yyp);
        if (tmv != blptr->GetMaskColor())
          towrite->PutPixel(xxp,yyp,makecol8(getr16(tmv),getg16(tmv),getb16(tmv)));
        }
      }

    }

  int nwid=towrite->GetWidth(),nhit=towrite->GetHeight();
  if (thisgame.SpriteFlags[sprnum] & SPF_640x400) {
    if (dsc_want_hires == 0) {
      nwid/=2;
      nhit/=2;
    }
  }
  else if (dsc_want_hires) {
    nwid *= 2;
    nhit *= 2;
  }
  wputblock_stretch(g, atxp,atyp,towrite,nwid,nhit);
  if (needtofree) delete towrite;
}

void drawBlock (HDC hdc, Common::Bitmap *todraw, int x, int y) {
  set_palette_to_hdc (hdc, palette);
  // FIXME later
  blit_to_hdc (todraw->GetAllegroBitmap(), hdc, 0,0,x,y,todraw->GetWidth(),todraw->GetHeight());
}


enum RoomAreaMask
{
    None,
    Hotspots,
    WalkBehinds,
    WalkableAreas,
    Regions
};

Common::Bitmap *get_bitmap_for_mask(Common::RoomInfo *roomptr, RoomAreaMask maskType) 
{
	if (maskType == RoomAreaMask::None) 
	{
		return NULL;
	}

	Common::Bitmap *source = NULL;
	switch (maskType) 
	{
	case RoomAreaMask::Hotspots:
		source = roomptr->HotspotMask;
		break;
	case RoomAreaMask::Regions:
		source = roomptr->RegionMask;
		break;
	case RoomAreaMask::WalkableAreas:
		source = roomptr->WalkAreaMask;
		break;
	case RoomAreaMask::WalkBehinds:
		source = roomptr->WalkBehindMask;
		break;
	}

	return source;
}

void copy_walkable_to_regions (void *roomptr) {
	Common::RoomInfo *theRoom = (Common::RoomInfo*)roomptr;
    Common::Graphics g(theRoom->RegionMask);
	g.Blit(theRoom->WalkAreaMask, 0, 0, 0, 0, theRoom->RegionMask->GetWidth(), theRoom->RegionMask->GetHeight());
}

int get_mask_pixel(void *roomptr, int maskType, int x, int y)
{
	Common::Bitmap *mask = get_bitmap_for_mask((Common::RoomInfo*)roomptr, (RoomAreaMask)maskType);
	return mask->GetPixel(x, y);
}

void draw_line_onto_mask(void *roomptr, int maskType, int x1, int y1, int x2, int y2, int color)
{
	Common::Bitmap *mask = get_bitmap_for_mask((Common::RoomInfo*)roomptr, (RoomAreaMask)maskType);
    Common::Graphics g(mask);
	g.DrawLine(Line(x1, y1, x2, y2), color);
}

void draw_filled_rect_onto_mask(void *roomptr, int maskType, int x1, int y1, int x2, int y2, int color)
{
	Common::Bitmap *mask = get_bitmap_for_mask((Common::RoomInfo*)roomptr, (RoomAreaMask)maskType);
    Common::Graphics g(mask);
    g.FillRect(Rect(x1, y1, x2, y2), color);
}

void draw_fill_onto_mask(void *roomptr, int maskType, int x1, int y1, int color)
{
	Common::Bitmap *mask = get_bitmap_for_mask((Common::RoomInfo*)roomptr, (RoomAreaMask)maskType);
    Common::Graphics g(mask);
    g.FloodFill(x1, y1, color);
}

void create_undo_buffer(void *roomptr, int maskType) 
{
	Common::Bitmap *mask = get_bitmap_for_mask((Common::RoomInfo*)roomptr, (RoomAreaMask)maskType);
  if (undoBuffer != NULL)
  {
    if ((undoBuffer->GetWidth() != mask->GetWidth()) || (undoBuffer->GetHeight() != mask->GetHeight())) 
    {
      delete undoBuffer;
      undoBuffer = NULL;
    }
  }
  if (undoBuffer == NULL)
  {
    undoBuffer = Common::BitmapHelper::CreateBitmap(mask->GetWidth(), mask->GetHeight(), mask->GetColorDepth());
  }
  Common::Graphics g(undoBuffer);
  g.Blit(mask, 0, 0, 0, 0, mask->GetWidth(), mask->GetHeight());
}

bool does_undo_buffer_exist()
{
  return (undoBuffer != NULL);
}

void clear_undo_buffer() 
{
  if (does_undo_buffer_exist()) 
  {
    delete undoBuffer;
    undoBuffer = NULL;
  }
}

void restore_from_undo_buffer(void *roomptr, int maskType)
{
  if (does_undo_buffer_exist())
  {
  	Common::Bitmap *mask = get_bitmap_for_mask((Common::RoomInfo*)roomptr, (RoomAreaMask)maskType);
    Common::Graphics g(mask);
    g.Blit(undoBuffer, 0, 0, 0, 0, mask->GetWidth(), mask->GetHeight());
  }
}

void setup_greyed_out_palette(int selCol) 
{
    color thisColourOnlyPal[256];

    // The code below makes it so that all the hotspot colours
    // except the selected one are greyed out. It doesn't work
    // in 256-colour games.

    // Blank out the temporary palette, and set a shade of grey
    // for all the hotspot colours
    for (int aa = 0; aa < 256; aa++) {
      int lumin = 0;
      if ((aa < MAX_HOTSPOTS) && (aa > 0))
        lumin = ((MAX_HOTSPOTS - aa) % 30) * 2;
      thisColourOnlyPal[aa].r = lumin;
      thisColourOnlyPal[aa].g = lumin;
      thisColourOnlyPal[aa].b = lumin;
    }
    // Highlight the currently selected area colour
    if (selCol > 0) {
      // if a bright colour, use it
      if ((selCol < 15) && (selCol != 7) && (selCol != 8))
        thisColourOnlyPal[selCol] = palette[selCol];
      else {
        // else, draw in red
        thisColourOnlyPal[selCol].r = 60;
        thisColourOnlyPal[selCol].g = 0;
        thisColourOnlyPal[selCol].b = 0;
      }
    }
    set_palette(thisColourOnlyPal);
}

Common::Bitmap *recycle_bitmap(Common::Bitmap* check, int colDepth, int w, int h)
{
  if ((check != NULL) && (check->GetWidth() == w) && (check->GetHeight() == h) &&
      (check->GetColorDepth() == colDepth))
  {
    return check;
  }
  delete check;

  return Common::BitmapHelper::CreateBitmap(w, h, colDepth);
}

Common::Bitmap *stretchedSprite = NULL, *srcAtRightColDep = NULL;

void draw_area_mask(Common::RoomInfo *roomptr, Common::Bitmap *destination, RoomAreaMask maskType, int selectedArea, int transparency) 
{
	Common::Bitmap *source = get_bitmap_for_mask(roomptr, maskType);

	if (source == NULL) return;
	
	if (source->GetColorDepth() != destination->GetColorDepth()) 
	{
    Common::Bitmap *sourceSprite = source;

    if ((source->GetWidth() != destination->GetWidth()) || (source->GetHeight() != destination->GetHeight()))
    {
		  stretchedSprite = recycle_bitmap(stretchedSprite, source->GetColorDepth(), destination->GetWidth(), destination->GetHeight());
          Common::Graphics g(stretchedSprite);
		  g.StretchBlt(source, RectWH(0, 0, source->GetWidth(), source->GetHeight()),
			  RectWH(0, 0, stretchedSprite->GetWidth(), stretchedSprite->GetHeight()));
      sourceSprite = stretchedSprite;
    }

    if (enable_greyed_out_masks)
    {
      setup_greyed_out_palette(selectedArea);
    }

    if (transparency > 0)
    {
      srcAtRightColDep = recycle_bitmap(srcAtRightColDep, destination->GetColorDepth(), destination->GetWidth(), destination->GetHeight());
      
      int oldColorConv = get_color_conversion();
      set_color_conversion(oldColorConv | COLORCONV_KEEP_TRANS);

      Common::Graphics g(srcAtRightColDep);
      g.Blit(sourceSprite, 0, 0, 0, 0, sourceSprite->GetWidth(), sourceSprite->GetHeight());
      set_trans_blender(0, 0, 0, (100 - transparency) + 155);
      g.SetBitmap(destination);
      g.TransBlendBlt(srcAtRightColDep, 0, 0);

      set_color_conversion(oldColorConv);
    }
    else
    {
        Common::Graphics g(destination);
		g.Blit(sourceSprite, 0, 0, Common::kBitmap_Transparency);
    }

    set_palette(palette);
	}
	else
	{
		Cstretch_sprite(destination, source, 0, 0, destination->GetWidth(), destination->GetHeight());
	}
}

void draw_room_background(void *roomvoidptr, int hdc, int x, int y, int bgnum, float scaleFactor, int maskType, int selectedArea, int maskTransparency) 
{
	Common::RoomInfo *roomptr = (Common::RoomInfo*)roomvoidptr;

  if (bgnum >= roomptr->BkgSceneCount)
    return;

  Common::Bitmap *srcBlock = roomptr->Backgrounds[bgnum].Graphic;
  if (srcBlock == NULL)
    return;

	if (drawBuffer != NULL) 
	{
		Common::Bitmap *depthConverted = Common::BitmapHelper::CreateBitmap(srcBlock->GetWidth(), srcBlock->GetHeight(), drawBuffer->GetColorDepth());
    if (srcBlock->GetColorDepth() == 8)
    {
      select_palette(roomptr->Backgrounds[bgnum].Palette);
    }

    Common::Graphics g(depthConverted);
    g.Blit(srcBlock, 0, 0, 0, 0, srcBlock->GetWidth(), srcBlock->GetHeight());

    if (srcBlock->GetColorDepth() == 8)
    {
      unselect_palette();
    }

		draw_area_mask(roomptr, depthConverted, (RoomAreaMask)maskType, selectedArea, maskTransparency);

    int srcX = 0, srcY = 0;
    int srcWidth = srcBlock->GetWidth();
    int srcHeight = srcBlock->GetHeight();

    if (x < 0)
    {
      srcX = -x / scaleFactor;
      x = 0;
      srcWidth = drawBuffer->GetWidth() / scaleFactor + 1;
      if (srcX + srcWidth > depthConverted->GetWidth())
      {
        srcWidth = depthConverted->GetWidth() - srcX;
      }
    }
    if (y < 0)
    {
      srcY = -y / scaleFactor;
      y = 0;
      srcHeight = drawBuffer->GetHeight() / scaleFactor + 1;
      if (srcY + srcHeight > depthConverted->GetHeight())
      {
        srcHeight = depthConverted->GetHeight() - srcY;
      }
    }

		Cstretch_blit(depthConverted, drawBuffer, srcX, srcY, srcWidth, srcHeight, x, y, srcWidth * scaleFactor, srcHeight * scaleFactor);
		delete depthConverted;
	}
	else {
		drawBlockScaledAt(hdc, srcBlock, x, y, scaleFactor);
	}
	
}

void update_font_sizes() {
  int multiplyWas = wtext_multiply;

  // scale up fonts if necessary
  wtext_multiply = 1;
  if ((thisgame.Options[OPT_NOSCALEFNT] == 0) &&
      (thisgame.DefaultResolution >= 3)) {
    wtext_multiply = 2;
  }

  if (multiplyWas != wtext_multiply) {
    // resolution or Scale Up Fonts has changed, reload at new size
    for (int bb=0;bb<thisgame.FontCount;bb++)
      reload_font (bb);
  }

  if (thisgame.DefaultResolution >= 3) {
    sxmult = 2;
    symult = 2;
  }
  else {
    sxmult = 1;
    symult = 1;
  }

}

const char* import_sci_font(const char*fnn,int fslot) {
  char wgtfontname[100];
  sprintf(wgtfontname,"agsfnt%d.wfn",fslot);
  Stream*iii=Common::File::OpenFileRead(fnn);
  if (iii==NULL) {
    return "File not found";
  }
  if (iii->ReadByte()!=0x87) {
    delete iii;
    return "Not a valid SCI font file";
  }
  iii->Seek(Common::kSeekCurrent,3);
  if (iii->ReadInt16()!=0x80) {
    delete iii; 
	  return "Invalid SCI font"; 
  }
  int lineHeight = iii->ReadInt16();
  short theiroffs[0x80];
  iii->ReadArrayOfInt16(theiroffs,0x80);
  Stream*ooo=Common::File::CreateFile(wgtfontname);
  ooo->Write("WGT Font File  ",15);
  ooo->WriteInt16(0);  // will be table address
  short coffsets[0x80];
  char buffer[1000];
  int aa;
  for (aa=0;aa<0x80;aa++) 
  {
    if (theiroffs[aa] < 100)
    {
      delete iii;
      delete ooo;
      unlink(wgtfontname);
      return "Invalid character found in file";
    }
    iii->Seek(Common::kSeekBegin,theiroffs[aa]+2);
    int wwi=iii->ReadByte()-1;
    int hhi=iii->ReadByte();
    coffsets[aa]=ooo->GetPosition();
    ooo->WriteInt16(wwi+1);
    ooo->WriteInt16(hhi);
    if ((wwi<1) | (hhi<1)) continue;
    memset(buffer,0,sizeof(buffer));
    int bytesPerRow = (wwi/8)+1;
    iii->ReadArray(buffer, bytesPerRow, hhi);
    for (int bb=0;bb<hhi;bb++) { 
      int thisoffs = bb * bytesPerRow;
      ooo->Write(&buffer[thisoffs], bytesPerRow);
    }
  }
  long tableat=ooo->GetPosition();
  ooo->WriteArrayOfInt16(&coffsets[0],0x80);
  delete ooo;
  ooo=Common::File::OpenFile(wgtfontname,Common::kFile_Open,Common::kFile_ReadWrite);
  ooo->Seek(Common::kSeekBegin,15);
  ooo->WriteInt16(tableat); 
  delete ooo;
  delete iii;
  wfreefont(fslot);
  if (!wloadfont_size(fslot, 0))
  {
    return "Unable to load converted WFN file";
  }
  return NULL;
}


#define FONTGRIDSIZE 18*blockSize
void drawFontAt (int hdc, int fontnum, int x,int y) {
  
  if (fontnum >= thisgame.FontCount) 
  {
	  return;
  }

  update_font_sizes();

  int doubleSize = (thisgame.DefaultResolution < 3) ? 2 : 1;
  int blockSize = (thisgame.DefaultResolution < 3) ? 1 : 2;
  antiAliasFonts = thisgame.Options[OPT_ANTIALIASFONTS];

  // we can't antialias font because changing col dep to 16 here causes
  // it to crash ... why?
  Common::Bitmap *tempblock = Common::BitmapHelper::CreateBitmap(FONTGRIDSIZE*10, FONTGRIDSIZE*10, 8);
  Common::Graphics graphics(tempblock);
  graphics.Fill(0);
  //Common::Bitmap *abufwas = abuf;
  //abuf = tempblock;
  graphics.SetTextColor(15);
  for (int aa=0;aa<96;aa++)
    wgtprintf(&graphics, 5+(aa%10)*FONTGRIDSIZE,5+(aa/10)*FONTGRIDSIZE, fontnum, "%c",aa+32);
  //abuf = abufwas;

  if (doubleSize > 1) 
    drawBlockDoubleAt(hdc, tempblock, x, y);
  else
    drawBlock((HDC)hdc, tempblock, x, y);
   
  delete tempblock;
}

void proportionalDraw (int newwid, int sprnum, int*newx, int*newy) {
  int newhit = newwid;

  int newsizx=newwid,newsizy=newhit;
  int twid=get_sprite(sprnum)->GetWidth(),thit = get_sprite(sprnum)->GetHeight();
  if ((twid < newwid/2) && (thit < newhit/2)) {
    newsizx = twid * 2;
    newsizy = thit * 2;
  }
  else {
    if (twid >= thit) newsizy=(int)((float)thit/((float)twid/(float)newwid));
    else if (twid < thit) newsizx=(int)((float)twid/((float)thit/(float)newhit));
  }
  newx[0] = newsizx;
  newy[0] = newsizy;
}

static void doDrawViewLoop (int hdc, int numFrames, ViewFrame *frames, int x, int y, int size, int cursel) {
  int wtoDraw = size * numFrames;
  
  if ((numFrames > 0) && (frames[numFrames-1].pic == -1))
    wtoDraw -= size;

  Common::Bitmap *todraw = Common::BitmapHelper::CreateBitmap (wtoDraw, size, thisgame.ColorDepth*8);
  todraw->Clear (todraw->GetMaskColor ());
  int neww, newh;
  for (int i = 0; i < numFrames; i++) {
    // don't draw the Go-To-Next-Frame jibble
    if (frames[i].pic == -1)
      break;
    // work out the dimensions to stretch to
    proportionalDraw (size, frames[i].pic, &neww, &newh);
    Common::Bitmap *toblt = get_sprite(frames[i].pic);
    bool freeBlock = false;
    if (toblt->GetColorDepth () != todraw->GetColorDepth ()) {
      // 256-col sprite in hi-col game, we need to copy first
      Common::Bitmap *oldBlt = toblt;
      toblt = Common::BitmapHelper::CreateBitmap (toblt->GetWidth(), toblt->GetHeight(), todraw->GetColorDepth ());
      Common::Graphics g(toblt);
      g.Blit (oldBlt, 0, 0, 0, 0, oldBlt->GetWidth(), oldBlt->GetHeight());
      freeBlock = true;
    }
    Common::Bitmap *flipped = NULL;
    if (frames[i].flags & VFLG_FLIPSPRITE) {
      // mirror the sprite
      flipped = Common::BitmapHelper::CreateBitmap (toblt->GetWidth(), toblt->GetHeight(), todraw->GetColorDepth ());
      flipped->Clear (flipped->GetMaskColor ());
      Common::Graphics g(flipped);
      g.FlipBlt(toblt, 0, 0, Common::kBitmap_HFlip);
      if (freeBlock)
        delete toblt;
      toblt = flipped;
      freeBlock = true;
    }
    //->StretchBlt(toblt, todraw, 0, 0, toblt->GetWidth(), toblt->GetHeight(), size*i, 0, neww, newh);
	Cstretch_sprite(todraw, toblt, size*i, 0, neww, newh);
    if (freeBlock)
      delete toblt;
    Common::Graphics g(todraw);
    if (i < numFrames-1) {
      int linecol = makecol_depth(thisgame.ColorDepth * 8, 0, 64, 200);
      if (thisgame.ColorDepth == 1)
        linecol = 12;

      // Draw dividing line
	  g.DrawLine (Line(size*(i+1) - 1, 0, size*(i+1) - 1, size-1), linecol);
    }
    if (i == cursel) {
      // Selected item
      int linecol = makecol_depth(thisgame.ColorDepth * 8, 255, 255,255);
      if (thisgame.ColorDepth == 1)
        linecol = 14;
      
      g.DrawRect(Rect (size * i, 0, size * (i+1) - 1, size-1), linecol);
    }
  }
  drawBlock ((HDC)hdc, todraw, x, y);
  delete todraw;
}

int get_adjusted_spritewidth(int spr) {
  Common::Bitmap *tsp = get_sprite(spr);
  if (tsp == NULL) return 0;

  int retval = tsp->GetWidth();

  if (thisgame.SpriteFlags[spr] & SPF_640x400) {
    if (sxmult == 1)
      retval /= 2;
  }
  else {
    if (sxmult == 2)
      retval *= 2;
  }
  return retval;
}

int get_adjusted_spriteheight(int spr) {
  Common::Bitmap *tsp = get_sprite(spr);
  if (tsp == NULL) return 0;

  int retval = tsp->GetHeight();

  if (thisgame.SpriteFlags[spr] & SPF_640x400) {
    if (symult == 1)
      retval /= 2;
  }
  else {
    if (symult == 2)
      retval *= 2;
  }
  return retval;
}

void drawBlockOfColour(int hdc, int x,int y, int width, int height, int colNum)
{
	__my_setcolor(&colNum, colNum, BaseColorDepth);
  /*if (thisgame.ColorDepth > 2) {
    // convert to 24-bit colour
    int red = ((colNum >> 11) & 0x1f) * 8;
    int grn = ((colNum >> 5) & 0x3f) * 4;
    int blu = (colNum & 0x1f) * 8;
    colNum = (red << _rgb_r_shift_32) | (grn << _rgb_g_shift_32) | (blu << _rgb_b_shift_32);
  }*/

  Common::Bitmap *palbmp = Common::BitmapHelper::CreateBitmap(width, height, thisgame.ColorDepth * 8);
  palbmp->Clear (colNum);
  drawBlockScaledAt(hdc, palbmp, x, y, 1);
  delete palbmp;
}

/* [IKM] 2012-07-08: use the Common implementation
void NewInteractionCommand::remove () 
{
}
*/

void new_font () {
  wloadfont_size(thisgame.FontCount, 0);
  thisgame.FontFlags.Append(0);
  thisgame.FontOutline.Append(-1);
  thisgame.FontCount++;
}

bool initialize_native()
{
    Common::AssetManager::CreateInstance();

  set_uformat(U_ASCII);  // required to stop ALFONT screwing up text
	install_allegro(SYSTEM_NONE, &errno, atexit);
	//set_gdi_color_format();
	palette = &thisgame.DefaultPalette[0];
	thisgame.ColorDepth = 2;
	//abuf = Common::BitmapHelper::CreateBitmap(10, 10, 32);
    BaseColorDepth = 32;
	thisgame.FontCount = 0;
	new_font();

	spriteset.reset();
	if (spriteset.initFile(sprsetname))
	  return false;
	spriteset.maxCacheSize = 100000000;  // 100 mb cache
    thisgame.SpriteFlags.New(MAX_SPRITES);

	if (!Scintilla_RegisterClasses (GetModuleHandle(NULL)))
      return false;

  init_font_renderer();

	return true;
}

void shutdown_native()
{
  shutdown_font_renderer();
  // This MUST be called before Allegro is deinitialized.
  thisroom.Free();
  allegro_exit();
  Common::AssetManager::DestroyInstance();
}

void drawBlockScaledAt (int hdc, Common::Bitmap *todraw ,int x, int y, int scaleFactor) {
  if (todraw->GetColorDepth () == 8)
    set_palette_to_hdc ((HDC)hdc, palette);

  // FIXME later
  stretch_blit_to_hdc (todraw->GetAllegroBitmap(), (HDC)hdc, 0,0,todraw->GetWidth(),todraw->GetHeight(),
    x,y,todraw->GetWidth() * scaleFactor, todraw->GetHeight() * scaleFactor);
}

void drawSprite(int hdc, int x, int y, int spriteNum, bool flipImage) {
	int scaleFactor = ((thisgame.SpriteFlags[spriteNum] & SPF_640x400) != 0) ? 1 : 2;
	Common::Bitmap *theSprite = get_sprite(spriteNum);

  if (theSprite == NULL)
    return;

	if (flipImage) {
		Common::Bitmap *flipped = Common::BitmapHelper::CreateBitmap (theSprite->GetWidth(), theSprite->GetHeight(), theSprite->GetColorDepth());
        Common::Graphics g(flipped);
		g.Fill (flipped->GetMaskColor ());
		g.FlipBlt(theSprite, 0, 0, Common::kBitmap_HFlip);
		drawBlockScaledAt(hdc, flipped, x, y, scaleFactor);
		delete flipped;
	}
	else 
	{
		drawBlockScaledAt(hdc, theSprite, x, y, scaleFactor);
	}
}

void drawSpriteStretch(int hdc, int x, int y, int width, int height, int spriteNum) {
  Common::Bitmap *todraw = get_sprite(spriteNum);
  Common::Bitmap *tempBlock = NULL;
	
  if (todraw->GetColorDepth () == 8)
    set_palette_to_hdc ((HDC)hdc, palette);

  int hdcBpp = GetDeviceCaps((HDC)hdc, BITSPIXEL);
  if (hdcBpp != todraw->GetColorDepth())
  {
	  tempBlock = Common::BitmapHelper::CreateBitmapCopy(todraw, hdcBpp);
	  todraw = tempBlock;
  }

  // FIXME later
  stretch_blit_to_hdc (todraw->GetAllegroBitmap(), (HDC)hdc, 0,0,todraw->GetWidth(),todraw->GetHeight(), x,y, width, height);

  delete tempBlock;
}

void drawGUIAt (int hdc, int x,int y,int x1,int y1,int x2,int y2, int scaleFactor) {

  if ((tempgui.wid < 1) || (tempgui.hit < 1))
    return;

  //update_font_sizes();

  if (scaleFactor == 1) {
    dsc_want_hires = 1;
  }

  Common::Bitmap *tempblock = Common::BitmapHelper::CreateBitmap(tempgui.wid, tempgui.hit, thisgame.ColorDepth*8);
  tempblock->Clear(tempblock->GetMaskColor ());
  //Common::Bitmap *abufWas = abuf;
  //abuf = tempblock;
  Common::Graphics graphics(tempblock);  

  tempgui.draw_at (&graphics, 0, 0);

  dsc_want_hires = 0;

  if (x1 >= 0) {
    graphics.DrawRect(Rect (x1, y1, x2, y2), 14);
  }
  //abuf = abufWas;

  drawBlockScaledAt (hdc, tempblock, x, y, scaleFactor);
  //drawBlockDoubleAt (hdc, tempblock, x, y);
  delete tempblock;
}

#define SIMP_INDEX0  0
#define SIMP_TOPLEFT 1
#define SIMP_BOTLEFT 2
#define SIMP_TOPRIGHT 3
#define SIMP_BOTRIGHT 4
#define SIMP_LEAVEALONE 5
#define SIMP_NONE     6

void sort_out_transparency(Common::Bitmap *toimp, int sprite_import_method, color*itspal, bool useBgSlots, int importedColourDepth) 
{
  if (sprite_import_method == SIMP_LEAVEALONE)
    return;

  int uu,tt;
  set_palette_range(palette, 0, 255, 0);
  int transcol=toimp->GetMaskColor();
  // NOTE: This takes the pixel from the corner of the overall import
  // graphic, NOT just the image to be imported
  if (sprite_import_method == SIMP_TOPLEFT)
    transcol=toimp->GetPixel(0,0);
  else if (sprite_import_method==SIMP_BOTLEFT)
    transcol=toimp->GetPixel(0,(toimp->GetHeight())-1);
  else if (sprite_import_method == SIMP_TOPRIGHT)
    transcol = toimp->GetPixel((toimp->GetWidth())-1, 0);
  else if (sprite_import_method == SIMP_BOTRIGHT)
    transcol = toimp->GetPixel((toimp->GetWidth())-1, (toimp->GetHeight())-1);

  if (sprite_import_method == SIMP_NONE)
  {
    // remove all transparency pixels (change them to
    // a close non-trnasparent colour)
    int changeTransparencyTo;
    if (transcol == 0)
      changeTransparencyTo = 16;
    else
      changeTransparencyTo = transcol - 1;

    for (tt=0;tt<toimp->GetWidth();tt++) {
      for (uu=0;uu<toimp->GetHeight();uu++) {
        if (toimp->GetPixel(tt,uu) == transcol)
          toimp->PutPixel(tt,uu, changeTransparencyTo);
      }
    }
  }
  else
  {
	  int bitmapMaskColor = toimp->GetMaskColor();
    int replaceWithCol = 16;
	  if (toimp->GetColorDepth() > 8)
	  {
      if (importedColourDepth == 8)
        replaceWithCol = makecol_depth(toimp->GetColorDepth(), itspal[0].r * 4, itspal[0].g * 4, itspal[0].b * 4);
      else
		    replaceWithCol = 0;
	  }
    // swap all transparent pixels with index 0 pixels
    for (tt=0;tt<toimp->GetWidth();tt++) {
      for (uu=0;uu<toimp->GetHeight();uu++) {
        if (toimp->GetPixel(tt,uu)==transcol)
          toimp->PutPixel(tt,uu, bitmapMaskColor);
        else if (toimp->GetPixel(tt,uu) == bitmapMaskColor)
          toimp->PutPixel(tt,uu, replaceWithCol);
      }
    }
  }

  if ((thisgame.ColorDepth == 1) && (itspal != NULL)) { 
    // 256-colour mode only
    if (transcol!=0)
      itspal[transcol] = itspal[0];
    wsetrgb(0,0,0,0,itspal); // set index 0 to black
    __wremap_keep_transparent = 1;
    color oldpale[256];
    for (uu=0;uu<255;uu++) {
      if (useBgSlots)  //  use background scene palette
        oldpale[uu]=palette[uu];
      else if (thisgame.PaletteUses[uu]==PAL_BACKGROUND)
        wsetrgb(uu,0,0,0,oldpale);
      else 
        oldpale[uu]=palette[uu];
    }
    wremap(itspal,toimp,oldpale); 
    set_palette_range(palette, 0, 255, 0);
  }
  else if (toimp->GetColorDepth() == 8) {  // hi-colour game
    set_palette(itspal);
  }
}

void update_abuf_coldepth() {
//  delete abuf;
//  abuf = Common::BitmapHelper::CreateBitmap(10, 10, thisgame.ColorDepth * 8);
    BaseColorDepth = thisgame.ColorDepth * 8;
}

bool reload_font(int curFont)
{
  wfreefont(curFont);

  int fsize = thisgame.FontFlags[curFont] & FFLG_SIZEMASK;
  // if the font is designed for 640x400, half it
  if (thisgame.Options[OPT_NOSCALEFNT]) {
    if (thisgame.DefaultResolution <= 2)
      fsize /= 2;
  }
  else if (thisgame.DefaultResolution >= 3) {
    // designed for 320x200, double it up
    fsize *= 2;
  }
  return wloadfont_size(curFont, fsize);
}

void load_script_modules_compiled(Stream *inn) {

  numScriptModules = inn->ReadInt32();
  scModules = (ScriptModule*)realloc(scModules, sizeof(ScriptModule) * numScriptModules);
  for (int i = 0; i < numScriptModules; i++) {
    scModules[i].init();
    scModules[i].compiled = ccScript::CreateFromStream(inn);
  }

}

void read_dialogs(Stream*iii, int filever, bool encrypted) {
  int bb;
  dialog = (DialogTopic*)malloc(sizeof(DialogTopic) * thisgame.DialogCount);
  iii->ReadArray(&dialog[0],sizeof(DialogTopic),thisgame.DialogCount);
  for (bb=0;bb<thisgame.DialogCount;bb++) {
    if (dialog[bb].optionscripts!=NULL) {
      dialog[bb].optionscripts=(unsigned char*)malloc(dialog[bb].codesize+10);
      iii->Read(&dialog[bb].optionscripts[0],dialog[bb].codesize);
    }
    int lenof=iii->ReadInt32();
    if (lenof<=1) { iii->ReadByte();
      dlgscript[bb]=NULL;
      continue;
    }
    // add a large buffer because it will get added to if another option is added
    dlgscript[bb]=(char*)malloc(lenof + 20000);
    iii->Read(dlgscript[bb],lenof);
    if (encrypted)
      decrypt_text(dlgscript[bb]);
  }
  char stringbuffer[1000];
  for (bb=0;bb<thisgame.DialogMessageCount;bb++) {
    if ((filever >= kGameVersion_261) && (encrypted))
      read_string_decrypt(iii, stringbuffer);
    else
      fgetstring(stringbuffer, iii);

    // don't actually do anything with the dlgmessage (it's an obsolete compiled artefact)
  }
}

bool reset_sprite_file() {
  spriteset.reset();
  if (spriteset.initFile(sprsetname))
    return false;
  spriteset.maxCacheSize = 100000000;  // 100 mb cache
  return true;
}

#define MAX_PLUGINS 40
struct PluginData 
{
	char filename[50];
	char data[SAVEBUFFERSIZE];
	int dataSize;
};
PluginData thisgamePlugins[MAX_PLUGINS];
int numThisgamePlugins = 0;

void write_plugins_to_disk (Stream *ooo) {
  int a;
  // version of plugin saving format
  ooo->WriteInt32 (1);
  ooo->WriteInt32 (numThisgamePlugins);
  
  for (a = 0; a < numThisgamePlugins; a++) {
      fputstring(thisgamePlugins[a].filename, ooo);
      
      int savesize = thisgamePlugins[a].dataSize;
      
      if ((savesize > SAVEBUFFERSIZE) || (savesize < 0)) {
		  MessageBox(NULL, "Plugin tried to write too much data to game file.", "", MB_OK);
        savesize = 0;
      }

      ooo->WriteInt32 (savesize);
      if (savesize > 0)
        ooo->Write (&thisgamePlugins[a].data[0], savesize);
  }
}

const char * read_plugins_from_disk (Stream *iii) {
  if (iii->ReadInt32() != 1) {
    return "ERROR: unable to load game, invalid version of plugin data";
  }

  numThisgamePlugins = iii->ReadInt32();

  for (int a = 0; a < numThisgamePlugins; a++) {
    // read the plugin name
    fgetstring (thisgamePlugins[a].filename, iii);
    int datasize = iii->ReadInt32();
    if (datasize > SAVEBUFFERSIZE) {
      return "Invalid plugin save data format, plugin data is lost";
    }
    // we don't care if it's an editor-only plugin or not
    if (thisgamePlugins[a].filename[strlen(thisgamePlugins[a].filename) - 1] == '!')
		thisgamePlugins[a].filename[strlen(thisgamePlugins[a].filename) - 1] = 0;

	thisgamePlugins[a].dataSize = datasize;
	if (datasize > 0)
	  iii->Read (thisgamePlugins[a].data, datasize);
  }
  return NULL;
}

void allocate_memory_for_views(int viewCount)
{
  numNewViews = 0;
	oldViews = (ViewStruct272*)calloc(sizeof(ViewStruct272) * viewCount, 1);
  newViews = (ViewStruct*)calloc(sizeof(ViewStruct) * viewCount, 1);
  thisgame.ViewNames.New(viewCount);
}

const char *load_dta_file_into_thisgame(const char *fileName)
{
  int bb;
  Stream*iii=Common::File::OpenFileRead(fileName);
  if (iii == NULL)
    return "Unable to open file";

  char buffer[40];
  iii->Read(buffer,30);
  buffer[30]=0;
  if (strcmp(buffer,game_file_sig)!=0) {
    delete iii;
    return "File contains invalid data and is not an AGS game.";
  }
  int filever = iii->ReadInt32();
  if (filever != kGameVersion_272) 
  {
	  delete iii;
	  return "This game was saved by an old version of AGS. This version of the editor can only import games saved with AGS 2.72.";
  }

  // skip required engine version
  int stlen = iii->ReadInt32();
  iii->Seek(Common::kSeekCurrent, stlen);

  {
    Common::AlignedStream align_s(iii, Common::kAligned_Read);
    thisgame.ReadBaseFromFile(&align_s);
    align_s.Close();
  }

  thisgame.FontFlags.ReadRaw(iii, thisgame.FontCount);
  thisgame.FontOutline.ReadRaw(iii, thisgame.FontCount);

  int numSprites = iii->ReadInt32();
  memset(&thisgame.SpriteFlags[0], 0, MAX_SPRITES);
  thisgame.SpriteFlags.ReadRawOver(iii, numSprites);
  thisgame.ReadInvInfo_Aligned(iii);
  thisgame.ReadMouseCursors_Aligned(iii);

  thisgame.CharacterInteractions.New(thisgame.CharacterCount, NULL);
  for (bb = 0; bb < thisgame.CharacterCount; bb++) {
    thisgame.CharacterInteractions[bb] = deserialize_new_interaction (iii);
  }
  for (bb = 0; bb < thisgame.InvItemCount; bb++) {
    delete thisgame.InvItemInteractions[bb];
    thisgame.InvItemInteractions[bb] = deserialize_new_interaction (iii);
  }

  numGlobalVars = iii->ReadInt32();
  iii->ReadArray (&globalvars[0], sizeof (InteractionVariable), numGlobalVars);

  if (thisgame.LoadDictionary != NULL) {
    thisgame.Dictionary = (WordsDictionary*)malloc(sizeof(WordsDictionary));
    read_dictionary (thisgame.Dictionary, iii);
  }

  if (thisgame.LoadCompiledScript != NULL)
    thisgame.CompiledScript = ccScript::CreateFromStream(iii);

  load_script_modules_compiled(iii);

  allocate_memory_for_views(thisgame.ViewCount);
  iii->ReadArray (&oldViews[0], sizeof(ViewStruct272), thisgame.ViewCount);

  thisgame.ReadCharacters_Aligned(iii);

  iii->ReadArray (&thisgame.LipSyncFrameLetters[0][0], 20, 50);

  for (bb=0;bb<MAXGLOBALMES;bb++) {
    if (!thisgame.MessageToLoad[bb]) continue;
    read_string_decrypt(iii, thisgame.GlobalMessages[bb]);
  }

  read_dialogs(iii, filever, true);
  read_gui(iii,&guis[0],&thisgame, &guis);
  const char *pluginError = read_plugins_from_disk (iii);
  if (pluginError != NULL) return pluginError;

  thisgame.CharacterProperties.New(thisgame.CharacterCount);
  for (bb = 0; bb < thisgame.CharacterCount; bb++)
    thisgame.CharacterProperties[bb].reset();
  for (bb = 0; bb < MAX_INV; bb++)
    thisgame.InvItemProperties[bb].reset();

  if (thisgame.PropertySchema.UnSerialize (iii))
    return "unable to deserialize prop schema";

  int errors = 0;

  for (bb = 0; bb < thisgame.CharacterCount; bb++)
    errors += thisgame.CharacterProperties[bb].UnSerialize (iii);
  for (bb = 0; bb < thisgame.InvItemCount; bb++)
    errors += thisgame.InvItemProperties[bb].UnSerialize (iii);

  if (errors > 0)
    return "errors encountered reading custom props";

  for (bb = 0; bb < thisgame.ViewCount; bb++)
    thisgame.ViewNames[bb].ReadCount(iii, MAXVIEWNAMELENGTH);

  for (bb = 0; bb < thisgame.InvItemCount; bb++)
    thisgame.InventoryScriptNames[bb].ReadCount(iii, MAX_SCRIPT_NAME_LEN);

  for (bb = 0; bb < thisgame.DialogCount; bb++)
    thisgame.DialogScriptNames[bb].ReadCount(iii, MAX_SCRIPT_NAME_LEN);

  delete iii;

  for (bb = 0; bb < thisgame.GuiCount; bb++)
  {
	  guis[bb].rebuild_array();
  }

  // reset colour 0, it's possible for it to get corrupted
  palette[0].r = 0;
  palette[0].g = 0;
  palette[0].b = 0;
  set_palette_range(palette, 0, 255, 0);

  if (!reset_sprite_file())
    return "The sprite file could not be loaded. Ensure that all your game files are intact and not corrupt. The game may require a newer version of AGS.";

  for (bb=0;bb<MAX_FONTS;bb++) {
    wfreefont(bb);
  }
  for (bb=0;bb<thisgame.FontCount;bb++) {
    reload_font (bb);
  }

  update_abuf_coldepth();
  spritesModified = false;

  thisgame.FileVersion = filever;
  return NULL;
}

void free_script_module(int index) {
  free(scModules[index].name);
  free(scModules[index].author);
  free(scModules[index].version);
  free(scModules[index].description);
  free(scModules[index].script);
  free(scModules[index].scriptHeader);
  delete scModules[index].compiled;
  scModules[index].compiled = NULL;
}

void free_script_modules() {
  for (int i = 0; i < numScriptModules; i++)
    free_script_module(i);

  numScriptModules = 0;
}

void free_old_game_data()
{
  int bb;
  thisgame.GlobalMessages.Free();
  for (bb = 0; bb < thisgame.DialogCount; bb++) 
  {
	  if (dialog[bb].optionscripts != NULL)
		  free(dialog[bb].optionscripts);
  }
  thisgame.CharacterProperties.Free();
  
  for (bb = 0; bb < thisgame.CharacterCount; bb++)
    delete thisgame.CharacterInteractions[bb];
  thisgame.CharacterInteractions.Free();

  for (bb = 0; bb < numNewViews; bb++)
  {
    for (int cc = 0; cc < newViews[bb].numLoops; cc++)
    {
      newViews[bb].loops[cc].Dispose();
    }
    newViews[bb].Dispose();
  }
  thisgame.ViewNames.Free();
  free(oldViews);
  free(newViews);
  free(guis);
  thisgame.Characters.Free();
  thisgame.Dictionary->free_memory();
  free(thisgame.Dictionary);
  free(dialog);
  free_script_modules();
}

// remap the scene, from its current palette oldpale to palette
void remap_background (Common::Bitmap *scene, color *oldpale, color*palette, int exactPal) {
  int a;  

  if (exactPal) {
    // exact palette import (for doing palette effects, don't change)
    for (a=0;a<256;a++) 
    {
      if (thisgame.PaletteUses[a] == PAL_BACKGROUND)
      {
        palette[a] = oldpale[a];
      }
    }
    return;
  }

  // find how many slots there are reserved for backgrounds
  int numbgslots=0;
  for (a=0;a<256;a++) { oldpale[a].filler=0;
    if (thisgame.PaletteUses[a]!=PAL_GAMEWIDE) numbgslots++;
  }
  // find which colours from the image palette are actually used
  int imgpalcnt[256],numimgclr=0;
  memset(&imgpalcnt[0],0,sizeof(imgpalcnt));
  if (scene->IsLinearBitmap()==0)
    quit("mem bitmap non-linear?");

  for (a=0;a<(scene->GetWidth()) * (scene->GetHeight());a++) {
    imgpalcnt[scene->GetScanLine(0)[a]]++;
  }
  for (a=0;a<256;a++) {
    if (imgpalcnt[a]>0) numimgclr++;
  }
  // count up the number of unique colours in the image
  int numclr=0,bb;
  color tpal[256];
  for (a=0;a<256;a++) {
    if (thisgame.PaletteUses[a]==PAL_BACKGROUND)
      wsetrgb(a,0,0,0,palette);  // black out the bg slots before starting
    if ((oldpale[a].r==0) & (oldpale[a].g==0) & (oldpale[a].b==0)) {
      imgpalcnt[a]=0;
      continue;
    }
    for (bb=0;bb<numclr;bb++) {
      if ((oldpale[a].r==tpal[bb].r) &
        (oldpale[a].g==tpal[bb].g) &
        (oldpale[a].b==tpal[bb].b)) bb=1000;
    }
    if (bb>300) { 
      imgpalcnt[a]=0;
      continue;
    }
    if (imgpalcnt[a]==0)
      continue;
    tpal[numclr]=oldpale[a];
    numclr++;
  }
  if (numclr>numbgslots) {
    MessageBox(NULL, "WARNING: This image uses more colours than are allocated to backgrounds. Some colours will be lost.", "Warning", MB_OK);
  }

  // fill the background slots in the palette with the colours
  int palslt=255;  // start from end of palette and work backwards
  for (a=0;a<numclr;a++) {
    while (thisgame.PaletteUses[palslt]!=PAL_BACKGROUND) {
      palslt--;
      if (palslt<0) break;
    }
    if (palslt<0) break;
    palette[palslt]=tpal[a];
    palslt--;
    if (palslt<0) break;
  }
  // blank out the sprite colours, then remap the picture
  for (a=0;a<256;a++) {
    if (thisgame.PaletteUses[a]==PAL_GAMEWIDE) {
      tpal[a].r=0;
      tpal[a].g=0; tpal[a].b=0; 
    }
    else tpal[a]=palette[a];
  }
  wremapall(oldpale,scene,tpal); //palette);
}

void validate_mask(Common::Bitmap *toValidate, const char *name, int maxColour) {
  if ((toValidate == NULL) || (toValidate->GetColorDepth() != 8) ||
      (!toValidate->IsMemoryBitmap())) {
    quit("Invalid mask passed to validate_mask");
    return;
  }

  bool errFound = false;
  int xx, yy;
  for (yy = 0; yy < toValidate->GetHeight(); yy++) {
    for (xx = 0; xx < toValidate->GetWidth(); xx++) {
      if (toValidate->GetScanLine(yy)[xx] >= maxColour) {
        errFound = true;
        toValidate->GetScanLineForWriting(yy)[xx] = 0;
      }
    }
  }

  if (errFound) {
	char errorBuf[1000];
    sprintf(errorBuf, "Invalid colours were found in the %s mask. They have now been removed."
       "\n\nWhen drawing a mask in an external paint package, you need to make "
       "sure that the image is set as 256-colour (Indexed Palette), and that "
       "you use the first 16 colours in the palette for drawing your areas. Palette "
       "entry 0 corresponds to No Area, palette index 1 corresponds to area 1, and "
       "so forth.", name);
	MessageBox(NULL, errorBuf, "Mask Error", MB_OK);
    roomModified = true;
  }
}

void copy_room_palette_to_global_palette()
{
  for (int ww = 0; ww < 256; ww++) 
  {
    if (thisgame.PaletteUses[ww] == PAL_BACKGROUND)
    {
      thisroom.Palette[ww] = thisroom.Backgrounds[0].Palette[ww];
      palette[ww] = thisroom.Backgrounds[0].Palette[ww];
    }
  }
}

void copy_global_palette_to_room_palette()
{
  for (int ww = 0; ww < 256; ww++) 
  {
    if (thisgame.PaletteUses[ww] != PAL_BACKGROUND)
      thisroom.Backgrounds[0].Palette[ww] = palette[ww];
  }
}

const char* load_room_file(const char*rtlo) {

  AGS::Common::RoomInfo::Load(thisroom, (char*)rtlo, (thisgame.DefaultResolution > 2));

  if (thisroom.LoadedVersion < kRoomVersion_250b) 
  {
	  return "This room was saved with an old version of the editor and cannot be opened. Use AGS 2.72 to upgrade this room file.";
  }

  //thisroom.HotspotCount = MAX_HOTSPOTS;

  // Allocate enough memory to add extra variables
  thisroom.LocalVariables.SetLength(MAX_GLOBAL_VARIABLES);

  // Update room palette with gamewide colours
  copy_global_palette_to_room_palette();
  // Update current global palette with room background colours
  copy_room_palette_to_global_palette();
  int ww;
  for (ww = 0; ww < thisroom.ObjectCount; ww++) {
    // change invalid objects to blue cup
    if (spriteset[thisroom.Objects[ww].SpriteIndex] == NULL)
      thisroom.Objects[ww].SpriteIndex = 0;
  }
  // Fix hi-color screens
  for (ww = 0; ww < thisroom.BkgSceneCount; ww++)
    fix_block (thisroom.Backgrounds[ww].Graphic);

  if ((thisroom.Resolution > 1) && (thisroom.WalkBehindMask->GetWidth() < thisroom.Width)) {
    // 640x400 room with 320x200-res walkbehind
    // resize it up to 640x400-res
    int oldw = thisroom.WalkBehindMask->GetWidth(), oldh=thisroom.WalkBehindMask->GetHeight();
    Common::Bitmap *tempb = Common::BitmapHelper::CreateBitmap(thisroom.Width, thisroom.Height, thisroom.WalkBehindMask->GetColorDepth());
    Common::Graphics g(tempb);
    g.Fill(0);
    g.StretchBlt(thisroom.WalkBehindMask,RectWH(0,0,oldw,oldh),RectWH(0,0,tempb->GetWidth(),tempb->GetHeight()));
    delete thisroom.WalkBehindMask; 
    thisroom.WalkBehindMask = tempb;
  }

  set_palette_range(palette, 0, 255, 0);
  
  if ((thisroom.Backgrounds[0].Graphic->GetColorDepth () > 8) &&
      (thisgame.ColorDepth == 1))
    MessageBox(NULL,"WARNING: This room is hi-color, but your game is currently 256-colour. You will not be able to use this room in this game. Also, the room background will not look right in the editor.", "Colour depth warning", MB_OK);

  roomModified = false;

  validate_mask(thisroom.HotspotMask, "hotspot", MAX_HOTSPOTS);
  validate_mask(thisroom.WalkBehindMask, "walk-behind", MAX_WALK_AREAS + 1);
  validate_mask(thisroom.WalkAreaMask, "walkable area", MAX_WALK_AREAS + 1);
  validate_mask(thisroom.RegionMask, "regions", MAX_REGIONS);
  return NULL;
}

void calculate_walkable_areas () {
  int ww, thispix;

  for (ww = 0; ww <= MAX_WALK_AREAS; ww++) {
    thisroom.WalkAreas[ww].Top = thisroom.Height;
    thisroom.WalkAreas[ww].Bottom = 0;
  }
  for (ww = 0; ww < thisroom.WalkAreaMask->GetWidth(); ww++) {
    for (int qq = 0; qq < thisroom.WalkAreaMask->GetHeight(); qq++) {
      thispix = thisroom.WalkAreaMask->GetPixel (ww, qq);
      if (thispix > MAX_WALK_AREAS)
        continue;
      if (thisroom.WalkAreas[thispix].Top > qq)
        thisroom.WalkAreas[thispix].Top = qq;
      if (thisroom.WalkAreas[thispix].Bottom < qq)
        thisroom.WalkAreas[thispix].Bottom = qq;
    }
  }

}

void save_room(const char *files, const Common::RoomInfo &rstruc) {
  int               f;
  long              xoff, tesl;
  Stream            *opty;

  if (rstruc.LoadedVersion < kRoomVersion_Current)
    quit("save_room: can no longer save old format rooms");

  Common::String password = rstruc.Password;
  if (rstruc.LoadedVersion < kRoomVersion_200_alpha) {
    for (f = 0; f < 11; f++)
      password.SetAt(f, rstruc.Password[f] - 60);
  }
  else
    for (f = 0; f < 11; f++)
      password.SetAt(f, rstruc.Password[f] - passwencstring[f]);

  opty = ci_fopen(const_cast<char*>(files), Common::kFile_CreateAlways, Common::kFile_Write);
  if (opty == NULL)
    quit("save_room: unable to open room file for writing.");

  opty->WriteInt16(rstruc.LoadedVersion);

  if (rstruc.LoadedVersion >= kRoomVersion_pre114_5) {
    long blsii = 0;

    opty->WriteByte(Common::kRoomBlock_Main);
    opty->WriteInt32(blsii);
  }

  opty->WriteInt32(rstruc.BytesPerPixel);  // colour depth bytes per pixel
  opty->WriteInt16(rstruc.WalkBehindCount);
  for (int i = 0; i < rstruc.WalkBehindCount; ++i)
  {
    opty->WriteInt16(rstruc.WalkBehinds[i].Baseline);
  }

  opty->WriteInt32(rstruc.HotspotCount);
  for (int i = 0; i < rstruc.HotspotCount; ++i)
  {
      opty->WriteInt16(rstruc.Hotspots[i].WalkToPoint.x);
      opty->WriteInt16(rstruc.Hotspots[i].WalkToPoint.y);
  }
  for (f = 0; f < rstruc.HotspotCount; f++)
  {
	  fputstring(rstruc.Hotspots[f].Name, opty);
  }

  if (rstruc.LoadedVersion >= kRoomVersion_270)
  {
      for (int i = 0; i < rstruc.HotspotCount; ++i)
      {
          rstruc.Hotspots[i].ScriptName.WriteCount(opty, MAX_SCRIPT_NAME_LEN);
      }
  }

  opty->WriteInt32(rstruc.WalkAreaCount);
  for (int i = 0; i < rstruc.WalkAreaCount; ++i)
  {
      rstruc.WalkAreas[i].WallPoints.WriteToFile(opty);
  }

  opty->WriteInt16(rstruc.Edges.Top);
  opty->WriteInt16(rstruc.Edges.Bottom);
  opty->WriteInt16(rstruc.Edges.Left);
  opty->WriteInt16(rstruc.Edges.Right);
  opty->WriteInt16(rstruc.ObjectCount);
  for (int i = 0; i < rstruc.ObjectCount; ++i)
  {
      rstruc.Objects[i].WriteToFile(opty);
  }

  opty->WriteInt32 (rstruc.LocalVariableCount);
  if (rstruc.LocalVariableCount > 0) 
    opty->WriteArray (&rstruc.LocalVariables[0], sizeof(InteractionVariable), rstruc.LocalVariableCount);
/*
  for (f = 0; f < rstruc.HotspotCount; f++)
    serialize_new_interaction (rstruc.Hotspots[].EventHandlers.Interaction[f]);
  for (f = 0; f < rstruc.ObjectCount; f++)
    serialize_new_interaction (rstruc.Objects[].EventHandlers.Interaction[f]);
  serialize_new_interaction (rstruc.EventHandlers.Interaction);
*/
  opty->WriteInt32 (MAX_REGIONS);
  /*
  for (f = 0; f < MAX_REGIONS; f++)
    serialize_new_interaction (rstruc.Regions[].EventHandlers.Interaction[f]);
	*/
  serialize_room_interactions(opty);

  for (int i = 0; i < rstruc.ObjectCount; ++i)
  {
    opty->WriteInt32(rstruc.Objects[i].Baseline);
  }
  opty->WriteInt16(rstruc.Width);
  opty->WriteInt16(rstruc.Height);

  if (rstruc.LoadedVersion >= kRoomVersion_262)
  {
    for (int i = 0; i < rstruc.ObjectCount; ++i)
    {
        opty->WriteInt16(rstruc.Objects[i].Flags);
    }
  }

  if (rstruc.LoadedVersion >= kRoomVersion_200_final)
    opty->WriteInt16(rstruc.Resolution);

  // write the zoom and light levels
  opty->WriteInt32 (MAX_WALK_AREAS + 1);
  for (int i = 0; i < MAX_WALK_AREAS + 1; ++i)
  {
      opty->WriteInt16(rstruc.WalkAreas[i].Zoom);
  }
  for (int i = 0; i < MAX_WALK_AREAS + 1; ++i)
  {
      opty->WriteInt16(rstruc.WalkAreas[i].Light);
  }
  for (int i = 0; i < MAX_WALK_AREAS + 1; ++i)
  {
      opty->WriteInt16(rstruc.WalkAreas[i].Zoom2);
  }
  for (int i = 0; i < MAX_WALK_AREAS + 1; ++i)
  {
      opty->WriteInt16(rstruc.WalkAreas[i].Top);
  }
  for (int i = 0; i < MAX_WALK_AREAS + 1; ++i)
  {
      opty->WriteInt16(rstruc.WalkAreas[i].Bottom);
  }

  password.WriteCount(opty, 11);
  opty->Write(&rstruc.Options, 10);
  opty->WriteInt16(rstruc.MessageCount);

  if (rstruc.LoadedVersion >= kRoomVersion_272)
    opty->WriteInt32(rstruc.GameId);
 
  if (rstruc.LoadedVersion >= kRoomVersion_pre114_3)
  {
    for (int i = 0; i < rstruc.MessageCount; ++i)
    {
      rstruc.MessageInfos[i].WriteToFile(opty);
    }
  }

  for (f = 0; f < rstruc.MessageCount; f++)
    write_string_encrypt(opty, rstruc.Messages[f]);
//    fputstring(rstruc.Messages[f]);

  if (rstruc.LoadedVersion >= kRoomVersion_pre114_6) {
    // we no longer use animations, remove them
    //rstruc.AnimationCount = 0;
    opty->WriteInt16(0);

    /*
    if (rstruc.AnimationCount > 0)
    {
      // CHECKME: what versions were those animations used in?
      opty->WriteByteCount(0, sizeof(FullAnimation) * rstruc.AnimationCount);
    }
    */
  }

  if ((rstruc.LoadedVersion >= kRoomVersion_pre114_4) && (rstruc.LoadedVersion < kRoomVersion_250a)) {
    rstruc.SaveScriptConfiguration(opty);
    rstruc.SaveGraphicalScripts(opty);
  }

  if (rstruc.LoadedVersion >= kRoomVersion_114)
  {
    for (int i = 0; i < MAX_WALK_AREAS + 1; ++i)
    {
      opty->WriteInt16(rstruc.WalkAreas[i].ShadingView);
    }
  }

  if (rstruc.LoadedVersion >= kRoomVersion_255b)
  {
    for (int i = 0; i < MAX_REGIONS; ++i)
    {
      opty->WriteInt16(rstruc.Regions[i].Light);
    }
    for (int i = 0; i < MAX_REGIONS; ++i)
    {
        opty->WriteInt32(rstruc.Regions[i].Tint);
    }
  }

  xoff = opty->GetPosition();
  delete opty;

  tesl = save_lzw((char*)files, rstruc.Backgrounds[0].Graphic, rstruc.Palette, xoff);

  tesl = savecompressed_allegro((char*)files, rstruc.RegionMask, rstruc.Palette, tesl);
  tesl = savecompressed_allegro((char*)files, rstruc.WalkAreaMask, rstruc.Palette, tesl);
  tesl = savecompressed_allegro((char*)files, rstruc.WalkBehindMask, rstruc.Palette, tesl);
  tesl = savecompressed_allegro((char*)files, rstruc.HotspotMask, rstruc.Palette, tesl);

  if (rstruc.LoadedVersion >= kRoomVersion_pre114_5) {
    long  lee;

    opty = ci_fopen(files, Common::kFile_Open, Common::kFile_ReadWrite);
    lee = opty->GetLength()-7;

    opty->Seek(Common::kSeekBegin, 3);
    opty->WriteInt32(lee);
    opty->Seek(Common::kSeekEnd, 0);

    if (rstruc.TextScript != NULL) {
      int hh;

      opty->WriteByte(Common::kRoomBlock_Script);
      lee = (int)strlen(rstruc.TextScript) + 4;
      opty->WriteInt32(lee);
      lee -= 4;

      for (hh = 0; hh < lee; hh++)
        rstruc.TextScript[hh]-=passwencstring[hh % 11];

      opty->WriteInt32(lee);
      opty->Write(rstruc.TextScript, lee);

      for (hh = 0; hh < lee; hh++)
        rstruc.TextScript[hh]+=passwencstring[hh % 11];

    }
   
    if (rstruc.CompiledScript != NULL) {
      long  leeat, wasat;

      opty->WriteByte(Common::kRoomBlock_CompScript3);
      lee = 0;
      leeat = opty->GetPosition();
      opty->WriteInt32(lee);
      rstruc.CompiledScript->Write(opty);
     
      wasat = opty->GetPosition();
      opty->Seek(Common::kSeekBegin, leeat);
      lee = (wasat - leeat) - 4;
      opty->WriteInt32(lee);
      opty->Seek(Common::kSeekEnd, 0);
    }

    if (rstruc.ObjectCount > 0) {
      opty->WriteByte(Common::kRoomBlock_ObjectNames);
      lee=rstruc.ObjectCount * MAXOBJNAMELEN + 1;
      opty->WriteInt32(lee);
      opty->WriteByte(rstruc.ObjectCount);
      for (int i = 0; i < rstruc.ObjectCount; ++i)
      {
        rstruc.Objects[i].Name.WriteCount(opty, MAXOBJNAMELEN);
      }

      opty->WriteByte(Common::kRoomBlock_ObjectScriptNames);
      lee = rstruc.ObjectCount * MAX_SCRIPT_NAME_LEN + 1;
      opty->WriteInt32(lee);
      opty->WriteByte(rstruc.ObjectCount);
      for (int i = 0; i < rstruc.ObjectCount; ++i)
      {
          rstruc.Objects[i].ScriptName.WriteCount(opty, MAX_SCRIPT_NAME_LEN);
      }
    }

    long lenpos, lenis;
    int gg;

    if (rstruc.BkgSceneCount > 1) {
      long  curoffs;

      opty->WriteByte(Common::kRoomBlock_AnimBkg);
      lenpos = opty->GetPosition();
      lenis = 0;
      opty->WriteInt32(lenis);
      opty->WriteByte(rstruc.BkgSceneCount);
      opty->WriteByte(rstruc.BkgSceneAnimSpeed);
      for (int i = 0; i < rstruc.BkgSceneCount; ++i)
      {
          opty->WriteInt8(rstruc.Backgrounds[i].PaletteShared);
      }

      delete opty;

      curoffs = lenpos + 6 + rstruc.BkgSceneCount;
      for (gg = 1; gg < rstruc.BkgSceneCount; gg++)
        curoffs = save_lzw((char*)files, rstruc.Backgrounds[gg].Graphic, rstruc.Backgrounds[gg].Palette, curoffs);

      opty = ci_fopen(const_cast<char*>(files), Common::kFile_Open, Common::kFile_ReadWrite);
      lenis = (curoffs - lenpos) - 4;
      opty->Seek(Common::kSeekBegin, lenpos);
      opty->WriteInt32(lenis);
      opty->Seek(Common::kSeekEnd, 0);
    }

    // Write custom properties
    opty->WriteByte (Common::kRoomBlock_Properties);
    lenpos = opty->GetPosition();
    lenis = 0;
    opty->WriteInt32(lenis);
    opty->WriteInt32 (1);  // Version 1 of properties block
    rstruc.Properties.Serialize (opty);
    for (gg = 0; gg < rstruc.HotspotCount; gg++)
      rstruc.Hotspots[gg].Properties.Serialize (opty);
    for (gg = 0; gg < rstruc.ObjectCount; gg++)
      rstruc.Objects[gg].Properties.Serialize (opty);

    lenis = (opty->GetPosition() - lenpos) - 4;
    opty->Seek(Common::kSeekBegin, lenpos);
    opty->WriteInt32(lenis);
    opty->Seek(Common::kSeekEnd, 0);

    // Write EOF block
    opty->WriteByte(Common::kRoomBlock_End);
    delete opty;
  }

//  fclose(opty);
//  return SUCCESS;
}

void save_room_file(const char*rtsa) 
{
  thisroom.LoadedVersion=kRoomVersion_Current;
  copy_room_palette_to_global_palette();
  
  thisroom.Password.Empty();

  calculate_walkable_areas();

  thisroom.BytesPerPixel = bmp_bpp(thisroom.Backgrounds[0].Graphic);
  int ww;
  // Fix hi-color screens
  for (ww = 0; ww < thisroom.BkgSceneCount; ww++)
    fix_block (thisroom.Backgrounds[ww].Graphic);

  thisroom.WalkBehindCount = MAX_OBJ;
  save_room((char*)rtsa,thisroom);

  // Fix hi-color screens back again
  for (ww = 0; ww < thisroom.BkgSceneCount; ww++)
    fix_block (thisroom.Backgrounds[ww].Graphic);
}



// ****** CLIB MAKER **** //

#define MAX_FILES 10000
#define MAXMULTIFILES 25
#define MAX_FILENAME_LENGTH 100
#define MAX_DATAFILENAME_LENGTH 50
struct MultiFileLibNew {
  char data_filenames[MAXMULTIFILES][MAX_DATAFILENAME_LENGTH];
  int  num_data_files;
  char filenames[MAX_FILES][MAX_FILENAME_LENGTH];
  long offset[MAX_FILES];
  long length[MAX_FILES];
  char file_datafile[MAX_FILES];  // number of datafile
  int  num_files;
  };
MultiFileLibNew ourlib;

//static const char *tempSetting = "My\x1\xde\x4Jibzle";  // clib password
//extern void init_pseudo_rand_gen(int seed);
//extern int get_pseudo_rand();
const int RAND_SEED_SALT = 9338638;  // must update clib32.cpp if this changes

void fwrite_data_enc(const void *data, int dataSize, int dataCount, Stream *ooo)
{
  const unsigned char *dataChar = (const unsigned char*)data;
  for (int i = 0; i < dataSize * dataCount; i++)
  {
    ooo->WriteByte(dataChar[i] + Common::AssetManager::GetNextPseudoRand());
  }
}

void fputstring_enc(const char *sss, Stream *ooo) 
{
  fwrite_data_enc(sss, 1, strlen(sss) + 1, ooo);
}

void putw_enc(int numberToWrite, Stream *ooo)
{
  fwrite_data_enc(&numberToWrite, 4, 1, ooo);
}

void write_clib_header(Stream*wout) {
  int ff;
  int randSeed = (int)time(NULL);
  wout->WriteInt32(randSeed - RAND_SEED_SALT);
  Common::AssetManager::InitPseudoRand(randSeed);
  putw_enc(ourlib.num_data_files, wout);
  for (ff = 0; ff < ourlib.num_data_files; ff++)
  {
    fputstring_enc(ourlib.data_filenames[ff], wout);
  }
  putw_enc(ourlib.num_files, wout);
  for (ff = 0; ff < ourlib.num_files; ff++) 
  {
    fputstring_enc(ourlib.filenames[ff], wout);
  }
  fwrite_data_enc(&ourlib.offset[0],4,ourlib.num_files, wout);
  fwrite_data_enc(&ourlib.length[0],4,ourlib.num_files, wout);
  fwrite_data_enc(&ourlib.file_datafile[0],1,ourlib.num_files, wout);
}


#define CHUNKSIZE 256000
int copy_file_across(Stream*inlibb,Stream*coppy,long leftforthis) {
  int success = 1;
  char*diskbuffer=(char*)malloc(CHUNKSIZE+10);
  while (leftforthis>0) {
    if (leftforthis>CHUNKSIZE) {
      inlibb->Read(diskbuffer,CHUNKSIZE);
      success = coppy->Write(diskbuffer,CHUNKSIZE);
      leftforthis-=CHUNKSIZE;
    }
    else {
      inlibb->Read(diskbuffer,leftforthis);
      success = coppy->Write(diskbuffer,leftforthis);
      leftforthis=0;
    }
    if (success < 1)
      break;
  }
  free(diskbuffer);
  return success;
}

const char* make_old_style_data_file(const char* dataFileName, int numfile, char * const*filenames)
{
  const char *errorMsg = NULL;
  int a;
  int passwmod = 20;
  long *filesizes = (long*)malloc(4*numfile);
  char**writefname = (char**)malloc(4*numfile);
  writefname[0]=(char*)malloc(14*numfile);

  for (a=0;a<numfile;a++) {
    if (a>0) writefname[a]=&writefname[0][a*13];
	if (strrchr(filenames[a], '\\') != NULL)
		strcpy(writefname[a], strrchr(filenames[a], '\\') + 1);
	else if (strrchr(filenames[a], '/') != NULL)
		strcpy(writefname[a], strrchr(filenames[a], '/') + 1);
	else
		strcpy(writefname[a],filenames[a]);

	if (strlen(writefname[a]) > 12)
    {
		char buffer[500];
		sprintf(buffer, "Filename too long: %s", writefname[a]);
		free(filesizes);
		free(writefname);
		ThrowManagedException(buffer);
    }

    Stream*ddd = Common::File::OpenFileRead(filenames[a]);
    if (ddd==NULL) { 
      filesizes[a] = 0;
      continue;
    }
    filesizes[a] = ddd->GetLength();
    delete ddd;

    for (int bb = 0; writefname[a][bb] != 0; bb++)
      writefname[a][bb] += passwmod;
  }
  // write the header
  Stream*wout=Common::File::CreateFile(dataFileName);
  wout->Write("CLIB\x1a",5);
  wout->WriteByte(6);  // version
  wout->WriteByte(passwmod);  // password modifier
  wout->WriteByte(0);  // reserved
  wout->WriteInt16(numfile);
  for (a=0;a<13;a++) wout->WriteByte(0);  // the password
  wout->WriteArray(&writefname[0][0],13,numfile);
  wout->WriteArrayOfInt32((int32_t*)&filesizes[0],numfile);
  for (a=0;a<2*numfile;a++) wout->WriteByte(0);  // comp.ratio

  // now copy the data
  for (a=0;a<numfile;a++) {

	Stream*iii = Common::File::OpenFileRead(filenames[a]);
    if (iii==NULL) {
      errorMsg = "unable to add one of the files to data file.";
      continue;
    }
    if (copy_file_across(iii,wout,filesizes[a]) < 1) {
      errorMsg = "Error writing file: possibly disk full";
      delete iii;
      break;
    }
    delete iii;
  }
  delete wout;
  free(filesizes);
  free(writefname[0]);
  free(writefname);

  if (errorMsg != NULL) 
  {
	unlink(dataFileName);
  }

  return errorMsg;
}

Stream* find_file_in_path(char *buffer, const char *fileName)
{
	char tomake[MAX_PATH];
	strcpy(tomake, fileName);
	Stream* iii = Common::AssetManager::OpenAsset(tomake);
	if (iii == NULL) {
	  // try in the Audio folder if not found
	  sprintf(tomake, "AudioCache\\%s", fileName);
	  iii = Common::AssetManager::OpenAsset(tomake);
	}
	if (iii == NULL) {
	  // no? maybe Speech then, templates include this
	  sprintf(tomake, "Speech\\%s", fileName);
	  iii = Common::AssetManager::OpenAsset(tomake);
	}

	if (buffer != NULL)
	  strcpy(buffer, tomake);

	return iii;
}

const char* make_data_file(int numFiles, char * const*fileNames, long splitSize, const char *baseFileName, bool makeFileNameAssumptionsForEXE)
{
  int a,b;
  Stream*wout;
  char tomake[MAX_PATH];
  ourlib.num_data_files = 0;
  ourlib.num_files = numFiles;
  Common::AssetManager::SetSearchPriority(Common::kAssetPriorityDir);

  int currentDataFile = 0;
  long sizeSoFar = 0;
  bool doSplitting = false;

  for (a = 0; a < numFiles; a++)
  {
	  if (splitSize > 0)
	  {
		  if (stricmp(fileNames[a], sprsetname) == 0) 
		  {
			  // the sprite file's appearance signifies it's time to start splitting
			  doSplitting = true;
			  currentDataFile++;
			  sizeSoFar = 0;
		  }
		  else if ((sizeSoFar > splitSize) && (doSplitting) && 
			  (currentDataFile < MAXMULTIFILES - 1))
		  {
			  currentDataFile++;
			  sizeSoFar = 0;
		  }
	  }
	  long thisFileSize = 0;
	  Stream *tf = Common::File::OpenFileRead(fileNames[a]);
	  thisFileSize = tf->GetLength();
	  delete tf;
	  
	  sizeSoFar += thisFileSize;

    const char *fileNameSrc = fileNames[a];

  	if (strrchr(fileNames[a], '\\') != NULL)
		  fileNameSrc = strrchr(fileNames[a], '\\') + 1;
	  else if (strrchr(fileNames[a], '/') != NULL)
		  fileNameSrc = strrchr(fileNames[a], '/') + 1;

    if (strlen(fileNameSrc) >= MAX_FILENAME_LENGTH)
    {
      char buffer[500];
      sprintf(buffer, "Filename too long: %s", fileNames[a]);
      ThrowManagedException(buffer);
    }
		strcpy(ourlib.filenames[a], fileNameSrc);

	  ourlib.file_datafile[a] = currentDataFile;
	  ourlib.length[a] = thisFileSize;
  }

  ourlib.num_data_files = currentDataFile + 1;

  long startOffset = 0;
  long mainHeaderOffset = 0;
  char outputFileName[MAX_PATH];
  char firstDataFileFullPath[MAX_PATH];

  if (makeFileNameAssumptionsForEXE)
  {
	  _mkdir("Compiled");
  }

  // First, set up the ourlib.data_filenames array with all the filenames
  // so that write_clib_header will write the correct amount of data
  for (a = 0; a < ourlib.num_data_files; a++) 
  {
	  if (makeFileNameAssumptionsForEXE) 
	  {
		  sprintf(ourlib.data_filenames[a], "%s.%03d", baseFileName, a);
		  if (a == 0)
		  {
			  strcpy(&ourlib.data_filenames[a][strlen(ourlib.data_filenames[a]) - 3], "exe");
		  }
	  }
	  else 
	  {
    	if (strrchr(baseFileName, '\\') != NULL)
		    strcpy(ourlib.data_filenames[a], strrchr(baseFileName, '\\') + 1);
	    else if (strrchr(baseFileName, '/') != NULL)
		    strcpy(ourlib.data_filenames[a], strrchr(baseFileName, '/') + 1);
	    else
		    strcpy(ourlib.data_filenames[a], baseFileName);
	  }
  }

  // adjust the file paths if necessary, so that write_clib_header will
  // write the correct amount of data
  for (b = 0; b < ourlib.num_files; b++) 
  {
	Stream *iii = find_file_in_path(tomake, ourlib.filenames[b]);
	if (iii != NULL)
	{
		delete iii;

		if (!makeFileNameAssumptionsForEXE)
		  strcpy(ourlib.filenames[b], tomake);
	}
  }

  // now, create the actual files
  for (a = 0; a < ourlib.num_data_files; a++) 
  {
	  if (makeFileNameAssumptionsForEXE) 
	  {
		  sprintf(outputFileName, "Compiled\\%s", ourlib.data_filenames[a]);
	  }
	  else 
	  {
		  strcpy(outputFileName, baseFileName);
      }
      if (a == 0) strcpy(firstDataFileFullPath, outputFileName);

	  wout = Common::File::OpenFile(outputFileName,
          (a == 0) ? Common::kFile_Create : Common::kFile_CreateAlways, Common::kFile_Write);
	  if (wout == NULL) 
	  {
		  return "ERROR: unable to open file for writing";
	  }

	  startOffset = wout->GetLength();
    wout->Write("CLIB\x1a",5);
    wout->WriteByte(21);  // version
    wout->WriteByte(a);   // file number

    if (a == 0) 
	{
      mainHeaderOffset = wout->GetPosition();
      write_clib_header(wout);
    }

    for (b=0;b<ourlib.num_files;b++) {
      if (ourlib.file_datafile[b] == a) {
        ourlib.offset[b] = wout->GetPosition() - startOffset;

		Stream *iii = find_file_in_path(NULL, ourlib.filenames[b]);
        if (iii == NULL) {
          delete wout;
          unlink(outputFileName);

		  char buffer[500];
		  sprintf(buffer, "Unable to find file '%s' for compilation. Do not remove files during the compilation process.", ourlib.filenames[b]);
		  ThrowManagedException(buffer);
        }

        if (copy_file_across(iii,wout,ourlib.length[b]) < 1) {
          delete iii;
          return "Error writing file: possibly disk full";
        }
        delete iii;
      }
    }
	if (startOffset > 0)
	{
		wout->WriteInt32(startOffset);
		wout->Write(clibendsig, 12);
	}
    delete wout;
  }

  wout = Common::File::OpenFile(firstDataFileFullPath, Common::kFile_Open, Common::kFile_ReadWrite);
  wout->Seek(Common::kSeekBegin, mainHeaderOffset);
  write_clib_header(wout);
  delete wout;
  return NULL;
}



// **** MANAGED CODE ****

#pragma managed
using namespace AGS::Types;
using namespace System;
using namespace System::Collections::Generic;
using namespace System::Drawing;
using namespace System::Drawing::Imaging;
using namespace System::Runtime::InteropServices;
#include "scripting.h"

public ref class TempDataStorage
{
public:
	static Room ^RoomBeingSaved;
};

void ConvertStringToCharArray(System::String^ clrString, char *textBuffer);
void ConvertStringToCharArray(System::String^ clrString, char *textBuffer, int maxLength);
void ConvertStringToNativeString(System::String^ clrString, Common::String &destStr);
void ConvertStringToNativeString(System::String^ clrString, Common::String &destStr, int maxLength);

void ThrowManagedException(const char *message) 
{
	throw gcnew AGS::Types::AGSEditorException(gcnew String((const char*)message));
}

void save_game(bool compressSprites)
{
	const char *errorMsg = save_sprites(compressSprites);
	if (errorMsg != NULL)
	{
		throw gcnew AGSEditorException(gcnew String(errorMsg));
	}
}

void CreateBuffer(int width, int height)
{
	drawBuffer = Common::BitmapHelper::CreateBitmap( width, height, 32);
	drawBuffer->Clear(0x00D0D0D0);
}

void DrawSpriteToBuffer(int sprNum, int x, int y, int scaleFactor) {
	Common::Bitmap *todraw = spriteset[sprNum];
	if (todraw == NULL)
	  todraw = spriteset[0];

	if (((thisgame.SpriteFlags[sprNum] & SPF_640x400) == 0) &&
		(thisgame.DefaultResolution > 2))
	{
		scaleFactor *= 2;
	}

	Common::Bitmap *imageToDraw = todraw;

	if (todraw->GetColorDepth() != drawBuffer->GetColorDepth()) 
	{
		int oldColorConv = get_color_conversion();
		set_color_conversion(oldColorConv | COLORCONV_KEEP_TRANS);
		Common::Bitmap *depthConverted = Common::BitmapHelper::CreateBitmapCopy(todraw, drawBuffer->GetColorDepth());
		set_color_conversion(oldColorConv);

		imageToDraw = depthConverted;
	}

	int drawWidth = imageToDraw->GetWidth() * scaleFactor;
	int drawHeight = imageToDraw->GetHeight() * scaleFactor;

	if ((thisgame.SpriteFlags[sprNum] & SPF_ALPHACHANNEL) != 0)
	{
		if (scaleFactor > 1)
		{
			Common::Bitmap *resizedImage = Common::BitmapHelper::CreateBitmap(drawWidth, drawHeight, imageToDraw->GetColorDepth());
            Common::Graphics g(resizedImage);
			g.StretchBlt(imageToDraw, RectWH(0, 0, imageToDraw->GetWidth(), imageToDraw->GetHeight()),
				RectWH(0, 0, resizedImage->GetWidth(), resizedImage->GetHeight()));
			if (imageToDraw != todraw)
				delete imageToDraw;
			imageToDraw = resizedImage;
		}
		set_alpha_blender();
        Common::Graphics g(drawBuffer);
		g.TransBlendBlt(imageToDraw, x, y);
	}
	else
	{
		Cstretch_sprite(drawBuffer, imageToDraw, x, y, drawWidth, drawHeight);
	}

	if (imageToDraw != todraw)
		delete imageToDraw;
}

void RenderBufferToHDC(int hdc) 
{
	blit_to_hdc(drawBuffer->GetAllegroBitmap(), (HDC)hdc, 0, 0, 0, 0, drawBuffer->GetWidth(), drawBuffer->GetHeight());
	delete drawBuffer;
	drawBuffer = NULL;
}

void UpdateSpriteFlags(SpriteFolder ^folder) 
{
	for each (Sprite ^sprite in folder->Sprites)
	{
		thisgame.SpriteFlags[sprite->Number] = 0;
		if (sprite->Resolution == SpriteImportResolution::HighRes)
			thisgame.SpriteFlags[sprite->Number] |= SPF_640x400;
		if (sprite->AlphaChannel)
			thisgame.SpriteFlags[sprite->Number] |= SPF_ALPHACHANNEL;
	}

	for each (SpriteFolder^ subFolder in folder->SubFolders) 
	{
		UpdateSpriteFlags(subFolder);
	}
}

void GameUpdated(Game ^game) {
  thisgame.ColorDepth = (int)game->Settings->ColorDepth;
  thisgame.DefaultResolution = (int)game->Settings->Resolution;

  thisgame.Options[OPT_NOSCALEFNT] = game->Settings->FontsForHiRes;
  thisgame.Options[OPT_ANTIALIASFONTS] = game->Settings->AntiAliasFonts;
  antiAliasFonts = thisgame.Options[OPT_ANTIALIASFONTS];
  update_font_sizes();

  //delete abuf;
  //abuf = Common::BitmapHelper::CreateBitmap(32, 32, thisgame.ColorDepth * 8);
  BaseColorDepth = thisgame.ColorDepth * 8;

  // ensure that the sprite import knows about pal slots 
  for (int i = 0; i < 256; i++) {
	if (game->Palette[i]->ColourType == PaletteColourType::Background)
	{
	  thisgame.PaletteUses[i] = PAL_BACKGROUND;
	}
	else 
	{
  	  thisgame.PaletteUses[i] = PAL_GAMEWIDE;
    }
  }

  thisgame.FontCount = game->Fonts->Count;
  thisgame.FontFlags.SetLength(thisgame.FontCount);
  thisgame.FontOutline.SetLength(thisgame.FontCount);
  for (int i = 0; i < thisgame.FontCount; i++) 
  {
	  thisgame.FontFlags[i] &= ~FFLG_SIZEMASK;
	  thisgame.FontFlags[i] |= game->Fonts[i]->PointSize;
	  reload_font(i);
  }
}

void drawViewLoop (int hdc, ViewLoop^ loopToDraw, int x, int y, int size, int cursel)
{
  ::ViewFrame * frames = (::ViewFrame*)malloc(sizeof(::ViewFrame) * loopToDraw->Frames->Count);
	for (int i = 0; i < loopToDraw->Frames->Count; i++) 
	{
		frames[i].pic = loopToDraw->Frames[i]->Image;
		frames[i].flags = (loopToDraw->Frames[i]->Flipped) ? VFLG_FLIPSPRITE : 0;
	}
  // stretch_sprite is dodgy, retry a few times if it crashes
  int retries = 0;
  while (retries < 3)
  {
    try
    {
	    doDrawViewLoop(hdc, loopToDraw->Frames->Count, frames, x, y, size, cursel);
      break;
    }
    catch (AccessViolationException ^)
    {
      retries++;
    }
  }
  free(frames);
}

Common::Bitmap *CreateBlockFromBitmap(System::Drawing::Bitmap ^bmp, color *imgpal, bool fixColourDepth, bool keepTransparency, int *originalColDepth) 
{
	int colDepth;
	if (bmp->PixelFormat == PixelFormat::Format8bppIndexed)
	{
		colDepth = 8;
	}
	else if (bmp->PixelFormat == PixelFormat::Format16bppRgb555)
	{
		colDepth = 15;
	}
	else if (bmp->PixelFormat == PixelFormat::Format16bppRgb565)
	{
		colDepth = 16;
	}
	else if (bmp->PixelFormat == PixelFormat::Format24bppRgb)
	{
		colDepth = 24;
	}
	else if (bmp->PixelFormat == PixelFormat::Format32bppRgb)
	{
		colDepth = 32;
	}
	else if (bmp->PixelFormat == PixelFormat::Format32bppArgb)
	{
		colDepth = 32;
	}
  else if ((bmp->PixelFormat == PixelFormat::Format48bppRgb) ||
           (bmp->PixelFormat == PixelFormat::Format64bppArgb) ||
           (bmp->PixelFormat == PixelFormat::Format64bppPArgb))
  {
    throw gcnew AGSEditorException("The source image is 48-bit or 64-bit colour. AGS does not support images with a colour depth higher than 32-bit. Make sure that your paint program is set to produce 32-bit images (8-bit per channel), not 48-bit images (16-bit per channel).");
  }
	else
	{
		throw gcnew AGSEditorException(gcnew System::String("Unknown pixel format"));
	}

  if ((thisgame.ColorDepth == 1) && (colDepth > 8))
  {
    throw gcnew AGSEditorException("You cannot import a hi-colour or true-colour image into a 256-colour game.");
  }

  if (originalColDepth != NULL)
    *originalColDepth = colDepth;

  bool needToFixColourDepth = false;
  if ((colDepth != thisgame.ColorDepth * 8) && (fixColourDepth))
  {
    needToFixColourDepth = true;
  }

	Common::Bitmap *tempsprite = Common::BitmapHelper::CreateBitmap(bmp->Width, bmp->Height, colDepth);

	System::Drawing::Rectangle rect(0, 0, bmp->Width, bmp->Height);
	BitmapData ^bmpData = bmp->LockBits(rect, ImageLockMode::ReadWrite, bmp->PixelFormat);
	unsigned char *address = (unsigned char*)bmpData->Scan0.ToPointer();
	for (int y = 0; y < tempsprite->GetHeight(); y++) {
	  memcpy(&tempsprite->GetScanLineForWriting(y)[0], address, bmp->Width * ((colDepth + 1) / 8));
	  address += bmpData->Stride;
	}
	bmp->UnlockBits(bmpData);

	if (colDepth == 8)
	{
		cli::array<System::Drawing::Color> ^bmpPalette = bmp->Palette->Entries;
		for (int i = 0; i < 256; i++) {
      if (i >= bmpPalette->Length)
      {
        // BMP files can have an arbitrary palette size, fill any
        // missing colours with black
			  imgpal[i].r = 1;
			  imgpal[i].g = 1;
			  imgpal[i].b = 1;
      }
      else
      {
			  imgpal[i].r = bmpPalette[i].R / 4;
			  imgpal[i].g = bmpPalette[i].G / 4;
			  imgpal[i].b = bmpPalette[i].B / 4;

        if ((needToFixColourDepth) && (i > 0) && 
            (imgpal[i].r == imgpal[0].r) &&
            (imgpal[i].g == imgpal[0].g) && 
            (imgpal[i].b == imgpal[0].b))
        {
          // convert any (0,0,0) colours to (1,1,1) since the image
          // is about to be converted to hi-colour; this will preserve
          // any transparency
          imgpal[i].r = (imgpal[0].r < 32) ? (imgpal[0].r + 1) : (imgpal[0].r - 1);
			    imgpal[i].g = (imgpal[0].g < 32) ? (imgpal[0].g + 1) : (imgpal[0].g - 1);
			    imgpal[i].b = (imgpal[0].b < 32) ? (imgpal[0].b + 1) : (imgpal[0].b - 1);
        }
      }
		}
	}

	if (needToFixColourDepth)
	{
		Common::Bitmap *spriteAtRightDepth = Common::BitmapHelper::CreateBitmap(tempsprite->GetWidth(), tempsprite->GetHeight(), thisgame.ColorDepth * 8);
		if (colDepth == 8)
		{
			select_palette(imgpal);
		}

		int oldColorConv = get_color_conversion();
		if (keepTransparency)
		{
			set_color_conversion(oldColorConv | COLORCONV_KEEP_TRANS);
		}
		else
		{
			set_color_conversion(oldColorConv & ~COLORCONV_KEEP_TRANS);
		}

        Common::Graphics g(spriteAtRightDepth);
		g.Blit(tempsprite, 0, 0, 0, 0, tempsprite->GetWidth(), tempsprite->GetHeight());

		set_color_conversion(oldColorConv);

		if (colDepth == 8) 
		{
			unselect_palette();
		}
		delete tempsprite;
		tempsprite = spriteAtRightDepth;
	}

	if (colDepth > 8) 
	{
		fix_block(tempsprite);
	}

	return tempsprite;
}

void DeleteBackground(Room ^room, int backgroundNumber) 
{
	Common::RoomInfo *theRoom = (Common::RoomInfo*)(void*)room->_roomStructPtr;
	delete theRoom->Backgrounds[backgroundNumber].Graphic;
	theRoom->Backgrounds[backgroundNumber].Graphic = NULL;
	
	theRoom->BkgSceneCount--;
	room->BackgroundCount--;
	for (int i = backgroundNumber; i < theRoom->BkgSceneCount; i++) 
	{
		theRoom->Backgrounds[i].Graphic = theRoom->Backgrounds[i + 1].Graphic;
		theRoom->Backgrounds[i].PaletteShared = theRoom->Backgrounds[i + 1].PaletteShared;
	}
}

void ImportBackground(Room ^room, int backgroundNumber, System::Drawing::Bitmap ^bmp, bool useExactPalette, bool sharePalette) 
{
	color oldpale[256];
	Common::Bitmap *newbg = CreateBlockFromBitmap(bmp, oldpale, true, false, NULL);
	Common::RoomInfo *theRoom = (Common::RoomInfo*)(void*)room->_roomStructPtr;
	theRoom->Width = room->Width;
	theRoom->Height = room->Height;
	bool resolutionChanged = (theRoom->Resolution != (int)room->Resolution);
	theRoom->Resolution = (int)room->Resolution;

	if (newbg->GetColorDepth() == 8) 
	{
		for (int aa = 0; aa < 256; aa++) {
		  // make sure it maps to locked cols properly
		  if (thisgame.PaletteUses[aa] == PAL_LOCKED)
			  theRoom->Backgrounds[backgroundNumber].Palette[aa] = palette[aa];
		}

		// sharing palette with main background - so copy it across
		if (sharePalette) {
		  memcpy (&theRoom->Backgrounds[backgroundNumber].Palette[0], &palette[0], sizeof(color) * 256);
		  theRoom->Backgrounds[backgroundNumber].PaletteShared = 1;
		  if (backgroundNumber >= theRoom->BkgSceneCount - 1)
		  	theRoom->Backgrounds[0].PaletteShared = 1;

		  if (!useExactPalette)
			wremapall(oldpale, newbg, palette);
		}
		else {
		  theRoom->Backgrounds[backgroundNumber].PaletteShared = 0;
		  remap_background (newbg, oldpale, theRoom->Backgrounds[backgroundNumber].Palette, useExactPalette);
		}

    copy_room_palette_to_global_palette();
	}

	if (backgroundNumber >= theRoom->BkgSceneCount) 
	{
		theRoom->BkgSceneCount++;
	}
	else 
	{
		delete theRoom->Backgrounds[backgroundNumber].Graphic;
	}
	theRoom->Backgrounds[backgroundNumber].Graphic = newbg;

  // if size or resolution has changed, reset masks
	if ((newbg->GetWidth() != theRoom->WalkBehindMask->GetWidth()) || (newbg->GetHeight() != theRoom->WalkBehindMask->GetHeight()) ||
      (theRoom->Width != theRoom->WalkBehindMask->GetWidth()) || (resolutionChanged))
	{
		delete theRoom->WalkAreaMask;
		delete theRoom->HotspotMask;
		delete theRoom->WalkBehindMask;
		delete theRoom->RegionMask;
		theRoom->WalkAreaMask = Common::BitmapHelper::CreateBitmap(theRoom->Width / theRoom->Resolution, theRoom->Height / theRoom->Resolution,8);
		theRoom->HotspotMask = Common::BitmapHelper::CreateBitmap(theRoom->Width / theRoom->Resolution, theRoom->Height / theRoom->Resolution,8);
		theRoom->WalkBehindMask = Common::BitmapHelper::CreateBitmap(theRoom->Width, theRoom->Height,8);
		theRoom->RegionMask = Common::BitmapHelper::CreateBitmap(theRoom->Width / theRoom->Resolution, theRoom->Height / theRoom->Resolution,8);
		theRoom->WalkAreaMask->Clear();
		theRoom->HotspotMask->Clear();
		theRoom->WalkBehindMask->Clear();
		theRoom->RegionMask->Clear();
	}

	room->BackgroundCount = theRoom->BkgSceneCount;
	room->ColorDepth = theRoom->Backgrounds[0].Graphic->GetColorDepth();
}

void import_area_mask(void *roomptr, int maskType, System::Drawing::Bitmap ^bmp)
{
	color oldpale[256];
	Common::Bitmap *importedImage = CreateBlockFromBitmap(bmp, oldpale, false, false, NULL);
	Common::Bitmap *mask = get_bitmap_for_mask((Common::RoomInfo*)roomptr, (RoomAreaMask)maskType);

	if (mask->GetWidth() != importedImage->GetWidth())
	{
		// allow them to import a double-size or half-size mask, adjust it as appropriate
		Cstretch_blit(importedImage, mask, 0, 0, importedImage->GetWidth(), importedImage->GetHeight(), 0, 0, mask->GetWidth(), mask->GetHeight());
	}
	else
	{
        Common::Graphics g(mask);
		g.Blit(importedImage, 0, 0, 0, 0, importedImage->GetWidth(), importedImage->GetHeight());
	}
	delete importedImage;

	validate_mask(mask, "imported", (maskType == Hotspots) ? MAX_HOTSPOTS : (MAX_WALK_AREAS + 1));
}

void set_rgb_mask_from_alpha_channel(Common::Bitmap *image)
{
	for (int y = 0; y < image->GetHeight(); y++)
	{
		unsigned long* thisLine = (unsigned long*)image->GetScanLine(y);
		for (int x = 0; x < image->GetWidth(); x++)
		{
			if ((thisLine[x] & 0xff000000) == 0)
			{
				thisLine[x] = MASK_COLOR_32;
			}
		}
	}
}

void set_opaque_alpha_channel(Common::Bitmap *image)
{
	for (int y = 0; y < image->GetHeight(); y++)
	{
		unsigned long* thisLine = (unsigned long*)image->GetScanLine(y);
		for (int x = 0; x < image->GetWidth(); x++)
		{
			if (thisLine[x] != MASK_COLOR_32)
			  thisLine[x] |= 0xff000000;
		}
	}
}

int SetNewSpriteFromBitmap(int slot, System::Drawing::Bitmap^ bmp, int spriteImportMethod, bool remapColours, bool useRoomBackgroundColours, bool alphaChannel) 
{
	color imgPalBuf[256];
  int importedColourDepth;
	Common::Bitmap *tempsprite = CreateBlockFromBitmap(bmp, imgPalBuf, true, (spriteImportMethod != SIMP_NONE), &importedColourDepth);

	if ((remapColours) || (thisgame.ColorDepth > 1)) 
	{
		sort_out_transparency(tempsprite, spriteImportMethod, imgPalBuf, useRoomBackgroundColours, importedColourDepth);
	}

	thisgame.SpriteFlags[slot] = 0;
	if (thisgame.DefaultResolution > 2)
	{
		thisgame.SpriteFlags[slot] |= SPF_640x400;
	}
	if (alphaChannel)
	{
		thisgame.SpriteFlags[slot] |= SPF_ALPHACHANNEL;

		if (tempsprite->GetColorDepth() == 32)
		{
			set_rgb_mask_from_alpha_channel(tempsprite);
		}
	}
	else if (tempsprite->GetColorDepth() == 32)
	{
		set_opaque_alpha_channel(tempsprite);
	}

	SetNewSprite(slot, tempsprite);

	return (thisgame.DefaultResolution > 2) ? 1 : 0;
}

void SetBitmapPaletteFromGlobalPalette(System::Drawing::Bitmap ^bmp)
{
	ColorPalette ^colorPal = bmp->Palette;
	cli::array<System::Drawing::Color> ^bmpPalette = colorPal->Entries;
	for (int i = 0; i < 256; i++) 
	{
		bmpPalette[i] = Color::FromArgb((i == 0) ? i : 255, palette[i].r * 4, palette[i].g * 4, palette[i].b * 4);
	}

	// Need to set this back to make it pick up the changes
	bmp->Palette = colorPal;
	//bmp->MakeTransparent(bmpPalette[0]);
}

System::Drawing::Bitmap^ ConvertBlockToBitmap(Common::Bitmap *todraw, bool useAlphaChannel) 
{
  fix_block(todraw);

  PixelFormat pixFormat = PixelFormat::Format32bppRgb;
  if ((todraw->GetColorDepth() == 32) && (useAlphaChannel))
	  pixFormat = PixelFormat::Format32bppArgb;
  else if (todraw->GetColorDepth() == 24)
    pixFormat = PixelFormat::Format24bppRgb;
  else if (todraw->GetColorDepth() == 16)
    pixFormat = PixelFormat::Format16bppRgb565;
  else if (todraw->GetColorDepth() == 15)
    pixFormat = PixelFormat::Format16bppRgb555;
  else if (todraw->GetColorDepth() == 8)
    pixFormat = PixelFormat::Format8bppIndexed;
  int bytesPerPixel = (todraw->GetColorDepth() + 1) / 8;

  System::Drawing::Bitmap ^bmp = gcnew System::Drawing::Bitmap(todraw->GetWidth(), todraw->GetHeight(), pixFormat);
  System::Drawing::Rectangle rect(0, 0, bmp->Width, bmp->Height);
  BitmapData ^bmpData = bmp->LockBits(rect, ImageLockMode::WriteOnly, bmp->PixelFormat);
  unsigned char *address = (unsigned char*)bmpData->Scan0.ToPointer();
  for (int y = 0; y < todraw->GetHeight(); y++) {
    memcpy(address, &todraw->GetScanLine(y)[0], bmp->Width * bytesPerPixel);
    address += bmpData->Stride;
  }
  bmp->UnlockBits(bmpData);

  if (pixFormat == PixelFormat::Format8bppIndexed)
    SetBitmapPaletteFromGlobalPalette(bmp);

  fix_block(todraw);
  return bmp;
}

System::Drawing::Bitmap^ ConvertBlockToBitmap32(Common::Bitmap *todraw, int width, int height, bool useAlphaChannel) 
{
  Common::Bitmap *tempBlock = Common::BitmapHelper::CreateBitmap(todraw->GetWidth(), todraw->GetHeight(), 32);
	
  if (todraw->GetColorDepth() == 8)
    select_palette(palette);

  Common::Graphics g(tempBlock);
  g.Blit(todraw, 0, 0, 0, 0, todraw->GetWidth(), todraw->GetHeight());

  if (todraw->GetColorDepth() == 8)
	unselect_palette();

  if ((width != todraw->GetWidth()) || (height != todraw->GetHeight())) 
  {
	  Common::Bitmap *newBlock = Common::BitmapHelper::CreateBitmap(width, height, 32);
	  Cstretch_blit(tempBlock, newBlock, 0, 0, todraw->GetWidth(), todraw->GetHeight(), 0, 0, width, height);
	  delete tempBlock;
	  tempBlock = newBlock;
  }

  fix_block(tempBlock);

  PixelFormat pixFormat = PixelFormat::Format32bppRgb;
  if ((todraw->GetColorDepth() == 32) && (useAlphaChannel))
	  pixFormat = PixelFormat::Format32bppArgb;

  System::Drawing::Bitmap ^bmp = gcnew System::Drawing::Bitmap(width, height, pixFormat);
  System::Drawing::Rectangle rect(0, 0, bmp->Width, bmp->Height);
  BitmapData ^bmpData = bmp->LockBits(rect, ImageLockMode::WriteOnly, bmp->PixelFormat);
  unsigned char *address = (unsigned char*)bmpData->Scan0.ToPointer();
  for (int y = 0; y < tempBlock->GetHeight(); y++) {
    memcpy(address, &tempBlock->GetScanLine(y)[0], bmp->Width * 4);
    address += bmpData->Stride;
  }
  bmp->UnlockBits(bmpData);
  delete tempBlock;
  return bmp;
}

System::Drawing::Bitmap^ ConvertAreaMaskToBitmap(Common::Bitmap *mask) 
{
	System::Drawing::Bitmap ^bmp = gcnew System::Drawing::Bitmap(mask->GetWidth(), mask->GetHeight(), PixelFormat::Format8bppIndexed);
	System::Drawing::Rectangle rect(0, 0, bmp->Width, bmp->Height);
	BitmapData ^bmpData = bmp->LockBits(rect, ImageLockMode::WriteOnly, bmp->PixelFormat);
	unsigned char *address = (unsigned char*)bmpData->Scan0.ToPointer();
	for (int y = 0; y < mask->GetHeight(); y++) 
	{
		memcpy(address, &mask->GetScanLine(y)[0], bmp->Width);
		address += bmpData->Stride;
	}
	bmp->UnlockBits(bmpData);

  SetBitmapPaletteFromGlobalPalette(bmp);

	return bmp;
}

System::Drawing::Bitmap^ getSpriteAsBitmap(int spriteNum) {
  Common::Bitmap *todraw = get_sprite(spriteNum);
  return ConvertBlockToBitmap(todraw, (thisgame.SpriteFlags[spriteNum] & SPF_ALPHACHANNEL) != 0);
}

System::Drawing::Bitmap^ getSpriteAsBitmap32bit(int spriteNum, int width, int height) {
  Common::Bitmap *todraw = get_sprite(spriteNum);
  if (todraw == NULL)
  {
	  throw gcnew AGSEditorException(String::Format("getSpriteAsBitmap32bit: Unable to find sprite {0}", spriteNum));
  }
  return ConvertBlockToBitmap32(todraw, width, height, (thisgame.SpriteFlags[spriteNum] & SPF_ALPHACHANNEL) != 0);
}

System::Drawing::Bitmap^ getBackgroundAsBitmap(Room ^room, int backgroundNumber) {

  Common::RoomInfo *roomptr = (Common::RoomInfo*)(void*)room->_roomStructPtr;
  return ConvertBlockToBitmap32(roomptr->Backgrounds[backgroundNumber].Graphic, room->Width, room->Height, false);
}

void PaletteUpdated(cli::array<PaletteEntry^>^ newPalette) 
{  
	for each (PaletteEntry ^colour in newPalette) 
	{
		palette[colour->Index].r = colour->Colour.R / 4;
		palette[colour->Index].g = colour->Colour.G / 4;
		palette[colour->Index].b = colour->Colour.B / 4;
	}
	set_palette(palette);
  copy_global_palette_to_room_palette();
}

void ConvertGUIToBinaryFormat(GUI ^guiObj, GUIMain *gui) 
{
  NormalGUI^ normalGui = dynamic_cast<NormalGUI^>(guiObj);
  if (normalGui)
  {
	ConvertStringToCharArray(normalGui->OnClick, gui->clickEventHandler, 20);
	gui->x = normalGui->Left;
	gui->y = normalGui->Top;
	gui->wid = normalGui->Width;
	gui->hit = normalGui->Height;
	gui->flags = (normalGui->Clickable) ? 0 : GUIF_NOCLICK;
    gui->popupyp = normalGui->PopupYPos;
    gui->popup = (int)normalGui->Visibility;
    gui->zorder = normalGui->ZOrder;
	gui->vtext[0] = 0;
    gui->fgcol = normalGui->BorderColor;
    gui->SetTransparencyAsPercentage(normalGui->Transparency);
  }
  else
  {
    TextWindowGUI^ twGui = dynamic_cast<TextWindowGUI^>(guiObj);
	gui->wid = 200;
	gui->hit = 100;
    gui->flags = 0;
	gui->popup = POPUP_SCRIPT;
	gui->vtext[0] = GUI_TEXTWINDOW;
  gui->fgcol = twGui->TextColor;
  }
  gui->bgcol = guiObj->BackgroundColor;
  gui->bgpic = guiObj->BackgroundImage;
  
  ConvertStringToCharArray(guiObj->Name, gui->name);

  gui->numobjs = 0;

  for each (GUIControl^ control in guiObj->Controls)
  {
	  AGS::Types::GUIButton^ button = dynamic_cast<AGS::Types::GUIButton^>(control);
	  AGS::Types::GUILabel^ label = dynamic_cast<AGS::Types::GUILabel^>(control);
	  AGS::Types::GUITextBox^ textbox = dynamic_cast<AGS::Types::GUITextBox^>(control);
	  AGS::Types::GUIListBox^ listbox = dynamic_cast<AGS::Types::GUIListBox^>(control);
	  AGS::Types::GUISlider^ slider = dynamic_cast<AGS::Types::GUISlider^>(control);
	  AGS::Types::GUIInventory^ invwindow = dynamic_cast<AGS::Types::GUIInventory^>(control);
	  AGS::Types::GUITextWindowEdge^ textwindowedge = dynamic_cast<AGS::Types::GUITextWindowEdge^>(control);
	  if (button)
	  {
		  guibuts[numguibuts].textcol = button->TextColor;
		  guibuts[numguibuts].font = button->Font;
		  guibuts[numguibuts].pic = button->Image;
		  guibuts[numguibuts].usepic = guibuts[numguibuts].pic;
		  guibuts[numguibuts].overpic = button->MouseoverImage;
		  guibuts[numguibuts].pushedpic = button->PushedImage;
		  guibuts[numguibuts].textAlignment = (int)button->TextAlignment;
		  guibuts[numguibuts].leftclick = (int)button->ClickAction;
		  guibuts[numguibuts].lclickdata = button->NewModeNumber;
		  guibuts[numguibuts].flags = (button->ClipImage) ? GUIF_CLIP : 0;
		  ConvertStringToCharArray(button->Text, guibuts[numguibuts].text, 50);
		  ConvertStringToCharArray(button->OnClick, guibuts[numguibuts].eventHandlers[0], MAX_GUIOBJ_EVENTHANDLER_LEN + 1);
		  
		  gui->objrefptr[gui->numobjs] = (GOBJ_BUTTON << 16) | numguibuts;
		  gui->objs[gui->numobjs] = &guibuts[numguibuts];
		  gui->numobjs++;
		  numguibuts++;
	  }
	  else if (label)
	  {
		  guilabels[numguilabels].textcol = label->TextColor;
		  guilabels[numguilabels].font = label->Font;
		  guilabels[numguilabels].align = (int)label->TextAlignment;
		  guilabels[numguilabels].flags = 0;
		  char textBuffer[MAX_GUILABEL_TEXT_LEN];
		  ConvertStringToCharArray(label->Text, textBuffer, MAX_GUILABEL_TEXT_LEN);
		  guilabels[numguilabels].SetText(textBuffer);

		  gui->objrefptr[gui->numobjs] = (GOBJ_LABEL << 16) | numguilabels;
		  gui->objs[gui->numobjs] = &guilabels[numguilabels];
		  gui->numobjs++;
		  numguilabels++;
	  }
	  else if (textbox)
	  {
		  guitext[numguitext].textcol = textbox->TextColor;
		  guitext[numguitext].font = textbox->Font;
		  guitext[numguitext].flags = 0;
		  guitext[numguitext].exflags = (textbox->ShowBorder) ? 0 : GTF_NOBORDER;
		  guitext[numguitext].text[0] = 0;
		  ConvertStringToCharArray(textbox->OnActivate, guitext[numguitext].eventHandlers[0], MAX_GUIOBJ_EVENTHANDLER_LEN + 1);

		  gui->objrefptr[gui->numobjs] = (GOBJ_TEXTBOX << 16) | numguitext;
		  gui->objs[gui->numobjs] = &guitext[numguitext];
		  gui->numobjs++;
		  numguitext++;
	  }
	  else if (listbox)
	  {
		  guilist[numguilist].textcol = listbox->TextColor;
		  guilist[numguilist].font = listbox->Font;
		  guilist[numguilist].backcol = listbox->SelectedTextColor;
		  guilist[numguilist].selectedbgcol = listbox->SelectedBackgroundColor;
		  guilist[numguilist].alignment = (int)listbox->TextAlignment;
          guilist[numguilist].flags = listbox->Translated ? GUIF_TRANSLATED : 0;
		  guilist[numguilist].exflags = (listbox->ShowBorder) ? 0 : GLF_NOBORDER;
		  guilist[numguilist].exflags |= (listbox->ShowScrollArrows) ? 0 : GLF_NOARROWS;
		  ConvertStringToCharArray(listbox->OnSelectionChanged, guilist[numguilist].eventHandlers[0], MAX_GUIOBJ_EVENTHANDLER_LEN + 1);

		  gui->objrefptr[gui->numobjs] = (GOBJ_LISTBOX << 16) | numguilist;
		  gui->objs[gui->numobjs] = &guilist[numguilist];
		  gui->numobjs++;
		  numguilist++;
	  }
	  else if (slider)
	  {
		  guislider[numguislider].min = slider->MinValue;
		  guislider[numguislider].max = slider->MaxValue;
		  guislider[numguislider].value = slider->Value;
		  guislider[numguislider].handlepic = slider->HandleImage;
		  guislider[numguislider].handleoffset = slider->HandleOffset;
		  guislider[numguislider].bgimage = slider->BackgroundImage;
		  ConvertStringToCharArray(slider->OnChange, guislider[numguislider].eventHandlers[0], MAX_GUIOBJ_EVENTHANDLER_LEN + 1);

		  gui->objrefptr[gui->numobjs] = (GOBJ_SLIDER << 16) | numguislider;
		  gui->objs[gui->numobjs] = &guislider[numguislider];
		  gui->numobjs++;
		  numguislider++;
	  }
	  else if (invwindow)
	  {
		  guiinv[numguiinv].charId = invwindow->CharacterID;
		  guiinv[numguiinv].itemWidth = invwindow->ItemWidth;
		  guiinv[numguiinv].itemHeight = invwindow->ItemHeight;

		  gui->objrefptr[gui->numobjs] = (GOBJ_INVENTORY << 16) | numguiinv;
		  gui->objs[gui->numobjs] = &guiinv[numguiinv];
		  gui->numobjs++;
		  numguiinv++;
	  }
	  else if (textwindowedge)
	  {
		  guibuts[numguibuts].pic = textwindowedge->Image;
		  guibuts[numguibuts].usepic = guibuts[numguibuts].pic;
		  guibuts[numguibuts].flags = 0;
		  guibuts[numguibuts].text[0] = 0;
		  
		  gui->objrefptr[gui->numobjs] = (GOBJ_BUTTON << 16) | numguibuts;
		  gui->objs[gui->numobjs] = &guibuts[numguibuts];
		  gui->numobjs++;
		  numguibuts++;
	  }

	  GUIObject *newObj = gui->objs[gui->numobjs - 1];
	  newObj->x = control->Left;
	  newObj->y = control->Top;
	  newObj->wid = control->Width;
	  newObj->hit = control->Height;
	  newObj->objn = control->ID;
	  newObj->zorder = control->ZOrder;
	  ConvertStringToCharArray(control->Name, newObj->scriptName, MAX_GUIOBJ_SCRIPTNAME_LEN + 1);
  }

  gui->rebuild_array();
  gui->resort_zorder();
}

void drawGUI(int hdc, int x,int y, GUI^ guiObj, int scaleFactor, int selectedControl) {
  numguibuts = 0;
  numguilabels = 0;
  numguitext = 0;
  numguilist = 0;
  numguislider = 0;
  numguiinv = 0;

  ConvertGUIToBinaryFormat(guiObj, &tempgui);

  tempgui.highlightobj = selectedControl;

  drawGUIAt(hdc, x, y, -1, -1, -1, -1, scaleFactor);
}

Dictionary<int, Sprite^>^ load_sprite_dimensions()
{
	Dictionary<int, Sprite^>^ sprites = gcnew Dictionary<int, Sprite^>();

	for (int i = 0; i < spriteset.elements; i++)
	{
		Common::Bitmap *spr = spriteset[i];
		if (spr != NULL)
		{
			sprites->Add(i, gcnew Sprite(i, spr->GetWidth(), spr->GetHeight(), spr->GetColorDepth(), (thisgame.SpriteFlags[i] & SPF_640x400) ? SpriteImportResolution::HighRes : SpriteImportResolution::LowRes, (thisgame.SpriteFlags[i] & SPF_ALPHACHANNEL) ? true : false));
		}
	}

	return sprites;
}

void ConvertCustomProperties(AGS::Types::CustomProperties ^insertInto, ::CustomProperties *propToConvert)
{
	for (int j = 0; j < propToConvert->numProps; j++) 
	{
		CustomProperty ^newProp = gcnew CustomProperty();
		newProp->Name = gcnew String(propToConvert->propName[j]);
		newProp->Value = gcnew String(propToConvert->propVal[j]);
		insertInto->PropertyValues->Add(newProp->Name, newProp);
	}
}

void CompileCustomProperties(AGS::Types::CustomProperties ^convertFrom, ::CustomProperties *compileInto)
{
	compileInto->reset();
	int j = 0;
	char propName[200];
	char propVal[MAX_CUSTOM_PROPERTY_VALUE_LENGTH];
	for each (String ^key in convertFrom->PropertyValues->Keys)
	{
		ConvertStringToCharArray(convertFrom->PropertyValues[key]->Name, propName, 200);
		ConvertStringToCharArray(convertFrom->PropertyValues[key]->Value, propVal, MAX_CUSTOM_PROPERTY_VALUE_LENGTH);
		compileInto->addProperty(propName, propVal);
		j++;
	}
}

char charScriptNameBuf[100];
const char *GetCharacterScriptName(int charid, AGS::Types::Game ^game) 
{
	if ((charid >= 0) && (game != nullptr) &&
    (charid < game->Characters->Count) &&
		(game->Characters[charid]->ScriptName->Length > 0))
	{
		ConvertStringToCharArray(game->Characters[charid]->ScriptName,  charScriptNameBuf, 100); 
	}
	else 
	{
		sprintf(charScriptNameBuf, "character[%d]", charid);
	}
	return charScriptNameBuf;
}

void ConvertInteractionToScript(System::Text::StringBuilder ^sb, NewInteractionCommand *intrcmd, String^ scriptFuncPrefix, AGS::Types::Game ^game, int *runScriptCount, bool *onlyIfInvWasUseds, int commandOffset) 
{
  if (intrcmd->type != 1)
  {
    // if another type of interaction, we definately can't optimise
    // away the wrapper function
    runScriptCount[0] = 1000;
  }
  else
  {
    runScriptCount[0]++;
  }

  if (intrcmd->type != 20)
  {
	  *onlyIfInvWasUseds = false;
  }

	switch (intrcmd->type)
	{
	case 0:
		break;
	case 1:  // Run Script
		sb->Append(scriptFuncPrefix);
		sb->Append(System::Convert::ToChar(intrcmd->data[0].val + 'a'));
		sb->AppendLine("();");
		break;
	case 3: // Add Score
	case 4: // Display Message
	case 5: // Play Music
	case 6: // Stop Music
	case 7: // Play Sound
	case 8: // Play Flic
	case 9: // Run Dialog
	case 10: // Enable Dialog Option
	case 11: // Disalbe Dialog Option
	case 13: // Give player an inventory item
	case 15: // hide object
	case 16: // show object 
	case 17: // change object view
	case 20: // IF inv was used
	case 21: // IF player has inv
	case 22: // IF character is moving
	case 24: // stop moving
	case 25: // change room (at co-ords)
	case 26: // change room of NPC
	case 27: // lock character view
	case 28: // unlock character view
	case 29: // follow character
	case 30: // stop following
	case 31: // disable hotspot
	case 32: // enable hotspot
	case 36: // set idle
	case 37: // disable idle
	case 38: // lose inventory
	case 39: // show gui
	case 40: // hide gui
	case 41: // stop running commands
	case 42: // facelocation
	case 43: // wait()
	case 44: // change character view
	case 45: // IF player is
	case 46: // IF mouse cursor is
	case 47: // IF player has been in room
		// For these, the sample script code will work
		{
		String ^scriptCode = gcnew String(actions[intrcmd->type].textscript);
		if ((*onlyIfInvWasUseds) && (commandOffset > 0))
		{
			scriptCode = String::Concat("else ", scriptCode);
		}
		scriptCode = scriptCode->Replace("$$1", (gcnew Int32(intrcmd->data[0].val))->ToString() );
		scriptCode = scriptCode->Replace("$$2", (gcnew Int32(intrcmd->data[1].val))->ToString() );
		scriptCode = scriptCode->Replace("$$3", (gcnew Int32(intrcmd->data[2].val))->ToString() );
		scriptCode = scriptCode->Replace("$$4", (gcnew Int32(intrcmd->data[3].val))->ToString() );
		sb->AppendLine(scriptCode);
		}
		break;
	case 34: // animate character
		{
		char scriptCode[100];
		int charID = intrcmd->data[0].val;
		int loop = intrcmd->data[1].val;
		int speed = intrcmd->data[2].val;
		sprintf(scriptCode, "%s.Animate(%d, %d, eOnce, eBlock);", GetCharacterScriptName(charID, game), loop, speed);
		sb->AppendLine(gcnew String(scriptCode));
		}
		break;
	case 35: // quick animation
		{
		char scriptCode[300];
		int charID = intrcmd->data[0].val;
		int view = intrcmd->data[1].val;
		int loop = intrcmd->data[2].val;
		int speed = intrcmd->data[3].val;
		sprintf(scriptCode, "%s.LockView(%d);\n"
							"%s.Animate(%d, %d, eOnce, eBlock);\n"
							"%s.UnlockView();",
							GetCharacterScriptName(charID, game), view, 
							GetCharacterScriptName(charID, game), loop, speed, 
							GetCharacterScriptName(charID, game));
		sb->AppendLine(gcnew String(scriptCode));
		}
		break;
	case 14: // Move Object
		{
		char scriptCode[100];
		int objID = intrcmd->data[0].val;
		int x = intrcmd->data[1].val;
		int y = intrcmd->data[2].val;
		int speed = intrcmd->data[3].val;
		sprintf(scriptCode, "object[%d].Move(%d, %d, %d, %s);", objID, x, y, speed, (intrcmd->data[4].val) ? "eBlock" : "eNoBlock");
		sb->AppendLine(gcnew String(scriptCode));
		}
		break;
	case 19: // Move Character
		{
		char scriptCode[100];
		int charID = intrcmd->data[0].val;
		int x = intrcmd->data[1].val;
		int y = intrcmd->data[2].val;
		sprintf(scriptCode, "%s.Walk(%d, %d, %s);", GetCharacterScriptName(charID, game), x, y, (intrcmd->data[3].val) ? "eBlock" : "eNoBlock");
		sb->AppendLine(gcnew String(scriptCode));
		}
		break;
	case 18: // Animate Object
		{
		char scriptCode[100];
		int objID = intrcmd->data[0].val;
		int loop = intrcmd->data[1].val;
		int speed = intrcmd->data[2].val;
		sprintf(scriptCode, "object[%d].Animate(%d, %d, %s, eNoBlock);", objID, loop, speed, (intrcmd->data[3].val) ? "eRepeat" : "eOnce");
		sb->AppendLine(gcnew String(scriptCode));
		}
		break;
	case 23: // IF variable set to value
		{
		char scriptCode[100];
		int valueToCheck = intrcmd->data[1].val;
		if ((game == nullptr) || (intrcmd->data[0].val >= game->OldInteractionVariables->Count))
		{
			sprintf(scriptCode, "if (__INTRVAL$%d$ == %d) {", intrcmd->data[0].val, valueToCheck);
		}
		else
		{
			OldInteractionVariable^ variableToCheck = game->OldInteractionVariables[intrcmd->data[0].val];
			sprintf(scriptCode, "if (%s == %d) {", variableToCheck->ScriptName, valueToCheck);
		}
		sb->AppendLine(gcnew String(scriptCode));
		break;
		}
	case 33: // Set variable
		{
		char scriptCode[100];
		int valueToCheck = intrcmd->data[1].val;
		if ((game == nullptr) || (intrcmd->data[0].val >= game->OldInteractionVariables->Count))
		{
			sprintf(scriptCode, "__INTRVAL$%d$ = %d;", intrcmd->data[0].val, valueToCheck);
		}
		else
		{
			OldInteractionVariable^ variableToCheck = game->OldInteractionVariables[intrcmd->data[0].val];
			sprintf(scriptCode, "%s = %d;", variableToCheck->ScriptName, valueToCheck);
		}
		sb->AppendLine(gcnew String(scriptCode));
		break;
		}
	case 12: // Change Room
		{
		char scriptCode[200];
		int room = intrcmd->data[0].val;
		sprintf(scriptCode, "player.ChangeRoomAutoPosition(%d", room);
		if (intrcmd->data[1].val > 0) 
		{
			sprintf(&scriptCode[strlen(scriptCode)], ", %d", intrcmd->data[1].val);
		}
		strcat(scriptCode, ");");
		sb->AppendLine(gcnew String(scriptCode));
		}
		break;
	case 2: // Add Score On First Execution
		{
		  int points = intrcmd->data[0].val;
      String^ newGuid = System::Guid::NewGuid().ToString();
      String^ scriptCode = String::Format("if (Game.DoOnceOnly(\"{0}\"))", newGuid);
      scriptCode = String::Concat(scriptCode, " {\n  ");
      scriptCode = String::Concat(scriptCode, String::Format("GiveScore({0});", points.ToString()));
      scriptCode = String::Concat(scriptCode, "\n}");
		  sb->AppendLine(scriptCode);
		}
		break;
	default:
		throw gcnew InvalidDataException("Invalid interaction type found");
	}
}

void ConvertInteractionCommandList(System::Text::StringBuilder^ sb, NewInteractionCommandList *cmdList, String^ scriptFuncPrefix, AGS::Types::Game^ game, int *runScriptCount, int targetTypeForUnhandledEvent) 
{
	bool onlyIfInvWasUseds = true;

	for (int cmd = 0; cmd < cmdList->numCommands; cmd++)
	{
		ConvertInteractionToScript(sb, &cmdList->command[cmd], scriptFuncPrefix, game, runScriptCount, &onlyIfInvWasUseds, cmd);
		if (cmdList->command[cmd].get_child_list() != NULL) 
		{
			ConvertInteractionCommandList(sb, cmdList->command[cmd].get_child_list(), scriptFuncPrefix, game, runScriptCount, targetTypeForUnhandledEvent);
			sb->AppendLine("}");
		}
	}

	if ((onlyIfInvWasUseds) && (targetTypeForUnhandledEvent > 0) && 
		(cmdList->numCommands > 0))
	{
		sb->AppendLine("else {");
		sb->AppendLine(String::Format(" unhandled_event({0}, 3);", targetTypeForUnhandledEvent));
		sb->AppendLine("}");
	}
}

void CopyInteractions(AGS::Types::Interactions ^destination, ::InteractionScripts *source)
{
	if (source->numEvents > destination->ScriptFunctionNames->Length) 
	{
		throw gcnew AGS::Types::AGSEditorException("Invalid interaction funcs: too many interaction events");
	}

	for (int i = 0; i < source->numEvents; i++) 
	{
		destination->ScriptFunctionNames[i] = gcnew String(source->scriptFuncNames[i]);
	}
}

void ConvertInteractions(AGS::Types::Interactions ^interactions, ::NewInteraction *intr, String^ scriptFuncPrefix, AGS::Types::Game ^game, int targetTypeForUnhandledEvent)
{
	if (intr->numEvents > interactions->ScriptFunctionNames->Length) 
	{
		throw gcnew AGS::Types::AGSEditorException("Invalid interaction data: too many interaction events");
	}

	for (int i = 0; i < intr->numEvents; i++) 
	{
		if (intr->response[i] != NULL) 
		{
      int runScriptCount = 0;
			System::Text::StringBuilder^ sb = gcnew System::Text::StringBuilder();
			ConvertInteractionCommandList(sb, intr->response[i], scriptFuncPrefix, game, &runScriptCount, targetTypeForUnhandledEvent);
      if (runScriptCount == 1)
      {
        sb->Append("$$SINGLE_RUN_SCRIPT$$");
      }
			interactions->ImportedScripts[i] = sb->ToString();
		}
	}
}

Game^ load_old_game_dta_file(const char *fileName)
{
	const char *errorMsg = load_dta_file_into_thisgame(fileName);
	if (errorMsg != NULL)
	{
		throw gcnew AGS::Types::AGSEditorException(gcnew String(errorMsg));
	}

	Game^ game = gcnew Game();
	game->Settings->AlwaysDisplayTextAsSpeech = (thisgame.Options[OPT_ALWAYSSPCH] != 0);
	game->Settings->AntiAliasFonts = (thisgame.Options[OPT_ANTIALIASFONTS] != 0);
	game->Settings->AntiGlideMode = (thisgame.Options[OPT_ANTIGLIDE] != 0);
	game->Settings->AutoMoveInWalkMode = !thisgame.Options[OPT_NOWALKMODE];
	game->Settings->BackwardsText = (thisgame.Options[OPT_RIGHTLEFTWRITE] != 0);
	game->Settings->ColorDepth = (GameColorDepth)thisgame.ColorDepth;
	game->Settings->CompressSprites = (thisgame.Options[OPT_COMPRESSSPRITES] != 0);
	game->Settings->CrossfadeMusic = (CrossfadeSpeed)thisgame.Options[OPT_CROSSFADEMUSIC];
	game->Settings->DebugMode = (thisgame.Options[OPT_DEBUGMODE] != 0);
	game->Settings->DialogOptionsBackwards = (thisgame.Options[OPT_DIALOGUPWARDS] != 0);
	game->Settings->DialogOptionsGap = thisgame.Options[OPT_DIALOGGAP];
	game->Settings->DialogOptionsGUI = thisgame.Options[OPT_DIALOGIFACE];
	game->Settings->DialogOptionsBullet = thisgame.DialogBulletSprIndex;
	game->Settings->DisplayMultipleInventory = (thisgame.Options[OPT_DUPLICATEINV] != 0);
	game->Settings->EnforceNewStrings = (thisgame.Options[OPT_STRICTSTRINGS] != 0);
  game->Settings->EnforceNewAudio = false;
	game->Settings->EnforceObjectBasedScript = (thisgame.Options[OPT_STRICTSCRIPTING] != 0);
	game->Settings->FontsForHiRes = (thisgame.Options[OPT_NOSCALEFNT] != 0);
	game->Settings->GameName = gcnew String(thisgame.GameName);
	game->Settings->GUIAlphaStyle = GUIAlphaStyle::Classic;
	game->Settings->HandleInvClicksInScript = (thisgame.Options[OPT_HANDLEINVCLICKS] != 0);
	game->Settings->InventoryCursors = !thisgame.Options[OPT_FIXEDINVCURSOR];
	game->Settings->LeftToRightPrecedence = (thisgame.Options[OPT_LEFTTORIGHTEVAL] != 0);
	game->Settings->LetterboxMode = (thisgame.Options[OPT_LETTERBOX] != 0);
	game->Settings->MaximumScore = thisgame.TotalScore;
	game->Settings->MouseWheelEnabled = (thisgame.Options[OPT_MOUSEWHEEL] != 0);
	game->Settings->NumberDialogOptions = (thisgame.Options[OPT_DIALOGNUMBERED] != 0);
	game->Settings->PixelPerfect = (thisgame.Options[OPT_PIXPERFECT] != 0);
	game->Settings->PlaySoundOnScore = thisgame.Options[OPT_SCORESOUND];
	game->Settings->Resolution = (GameResolutions)thisgame.DefaultResolution;
	game->Settings->RoomTransition = (RoomTransitionStyle)thisgame.Options[OPT_FADETYPE];
	game->Settings->SaveScreenshots = (thisgame.Options[OPT_SAVESCREENSHOT] != 0);
	game->Settings->SkipSpeech = (SkipSpeechStyle)thisgame.Options[OPT_NOSKIPTEXT];
	game->Settings->SpeechPortraitSide = (SpeechPortraitSide)thisgame.Options[OPT_PORTRAITSIDE];
	game->Settings->SpeechStyle = (SpeechStyle)thisgame.Options[OPT_SPEECHTYPE];
	game->Settings->SplitResources = thisgame.Options[OPT_SPLITRESOURCES];
	game->Settings->TextWindowGUI = thisgame.Options[OPT_TWCUSTOM];
	game->Settings->ThoughtGUI = thisgame.Options[OPT_THOUGHTGUI];
	game->Settings->TurnBeforeFacing = (thisgame.Options[OPT_TURNTOFACELOC] != 0);
	game->Settings->TurnBeforeWalking = (thisgame.Options[OPT_ROTATECHARS] != 0);
	game->Settings->WalkInLookMode = (thisgame.Options[OPT_WALKONLOOK] != 0);
	game->Settings->WhenInterfaceDisabled = (InterfaceDisabledAction)thisgame.Options[OPT_DISABLEOFF];
	game->Settings->UniqueID = thisgame.UniqueId;
  game->Settings->SaveGameFolderName = gcnew String(thisgame.GameName);

	game->Settings->InventoryHotspotMarker->DotColor = thisgame.InvItemHotDotColor;
	game->Settings->InventoryHotspotMarker->CrosshairColor = thisgame.InvItemHotDotOuterColor;
	game->Settings->InventoryHotspotMarker->Image = thisgame.InvItemHotDotSprIndex;
	if (thisgame.InvItemHotDotSprIndex) 
	{
		game->Settings->InventoryHotspotMarker->Style = InventoryHotspotMarkerStyle::Sprite;
	}
	else if (thisgame.InvItemHotDotColor) 
	{
		game->Settings->InventoryHotspotMarker->Style = InventoryHotspotMarkerStyle::Crosshair;
	}
	else 
	{
		game->Settings->InventoryHotspotMarker->Style = InventoryHotspotMarkerStyle::None;
	}

	int i;
	for (i = 0; i < 256; i++) 
	{
		if (thisgame.PaletteUses[i] == PAL_BACKGROUND) 
		{
			game->Palette[i]->ColourType = PaletteColourType::Background;
		}
		else 
		{
			game->Palette[i]->ColourType = PaletteColourType::Gamewide; 
		}
		game->Palette[i]->Colour = Color::FromArgb(palette[i].r * 4, palette[i].g * 4, palette[i].b * 4);
	}

	for (i = 0; i < numThisgamePlugins; i++) 
	{
		cli::array<System::Byte> ^pluginData = gcnew cli::array<System::Byte>(thisgamePlugins[i].dataSize);
		for (int j = 0; j < thisgamePlugins[i].dataSize; j++) 
		{
			pluginData[j] = thisgamePlugins[i].data[j];
		}
		
		AGS::Types::Plugin ^plugin = gcnew AGS::Types::Plugin(gcnew String(thisgamePlugins[i].filename), pluginData);
		game->Plugins->Add(plugin);
	}

	for (i = 0; i < numGlobalVars; i++)
	{
		OldInteractionVariable ^intVar;
		intVar = gcnew OldInteractionVariable(gcnew String(globalvars[i].name), globalvars[i].value);
		game->OldInteractionVariables->Add(intVar);
	}
	
    AGS::Types::IViewFolder ^viewFolder = AGS::Types::FolderHelper::CreateDefaultViewFolder();
	for (i = 0; i < thisgame.ViewCount; i++) 
	{
		AGS::Types::View ^view = gcnew AGS::Types::View();
		view->Name = gcnew String(thisgame.ViewNames[i]);
		view->ID = i + 1;

		for (int j = 0; j < oldViews[i].numloops; j++) 
		{
			ViewLoop^ newLoop = gcnew ViewLoop();
			newLoop->ID = j;

			for (int k = 0; k < oldViews[i].numframes[j]; k++) 
			{
				if (oldViews[i].frames[j][k].pic == -1) 
				{
					newLoop->RunNextLoop = true;
				}
				else 
				{
					AGS::Types::ViewFrame^ newFrame = gcnew AGS::Types::ViewFrame();
					newFrame->ID = k;
					newFrame->Flipped = (oldViews[i].frames[j][k].flags & VFLG_FLIPSPRITE);
					newFrame->Image = oldViews[i].frames[j][k].pic;
					newFrame->Sound = oldViews[i].frames[j][k].sound;
					newFrame->Delay = oldViews[i].frames[j][k].speed;

					newLoop->Frames->Add(newFrame);
				}
			}
			
			view->Loops->Add(newLoop);
		}

		viewFolder->Views->Add(view);
	}
    AGS::Types::FolderHelper::SetRootViewFolder(game, viewFolder);

	for (i = 0; i < thisgame.CharacterCount; i++) 
	{
		char jibbledScriptName[50] = "\0";
		if (strlen(thisgame.Characters[i].scrname) > 0) 
		{
			sprintf(jibbledScriptName, "c%s", thisgame.Characters[i].scrname);
			strlwr(jibbledScriptName);
			jibbledScriptName[1] = toupper(jibbledScriptName[1]);
		}
		AGS::Types::Character ^character = gcnew AGS::Types::Character();
		character->AdjustSpeedWithScaling = ((thisgame.Characters[i].flags & CHF_SCALEMOVESPEED) != 0);
		character->AdjustVolumeWithScaling = ((thisgame.Characters[i].flags & CHF_SCALEVOLUME) != 0);
		character->AnimationDelay = thisgame.Characters[i].animspeed;
		character->BlinkingView = (thisgame.Characters[i].blinkview < 1) ? 0 : (thisgame.Characters[i].blinkview + 1);
		character->Clickable = !(thisgame.Characters[i].flags & CHF_NOINTERACT);
		character->DiagonalLoops = !(thisgame.Characters[i].flags & CHF_NODIAGONAL);
		character->ID = i;
		character->IdleView = (thisgame.Characters[i].idleview < 1) ? 0 : (thisgame.Characters[i].idleview + 1);
		character->MovementSpeed = thisgame.Characters[i].walkspeed;
		character->MovementSpeedX = thisgame.Characters[i].walkspeed;
		character->MovementSpeedY = thisgame.Characters[i].walkspeed_y;
		character->NormalView = thisgame.Characters[i].defview + 1;
		character->RealName = gcnew String(thisgame.Characters[i].name);
		character->ScriptName = gcnew String(jibbledScriptName);
		character->Solid = !(thisgame.Characters[i].flags & CHF_NOBLOCKING);
		character->SpeechColor = thisgame.Characters[i].talkcolor;
		character->SpeechView = (thisgame.Characters[i].talkview < 1) ? 0 : (thisgame.Characters[i].talkview + 1);
		character->StartingRoom = thisgame.Characters[i].room;
		character->StartX = thisgame.Characters[i].x;
		character->StartY = thisgame.Characters[i].y;
    character->ThinkingView = (thisgame.Characters[i].thinkview < 1) ? 0 : (thisgame.Characters[i].thinkview + 1);
		character->TurnBeforeWalking = !(thisgame.Characters[i].flags & CHF_NOTURNING);
		character->UniformMovementSpeed = (thisgame.Characters[i].walkspeed_y == UNIFORM_WALK_SPEED);
		character->UseRoomAreaLighting = !(thisgame.Characters[i].flags & CHF_NOLIGHTING);
		character->UseRoomAreaScaling = !(thisgame.Characters[i].flags & CHF_MANUALSCALING);

		game->Characters->Add(character);

		ConvertCustomProperties(character->Properties, &thisgame.CharacterProperties[i]);

		char scriptFuncPrefix[100];
		sprintf(scriptFuncPrefix, "character%d_", i);
		ConvertInteractions(character->Interactions, thisgame.CharacterInteractions[i], gcnew String(scriptFuncPrefix), game, 3);
	}
	game->PlayerCharacter = game->Characters[thisgame.PlayerCharacterIndex];

	game->TextParser->Words->Clear();
	for (i = 0; i < thisgame.Dictionary->num_words; i++) 
	{
		AGS::Types::TextParserWord ^newWord = gcnew AGS::Types::TextParserWord();
		newWord->WordGroup = thisgame.Dictionary->wordnum[i];
		newWord->Word = gcnew String(thisgame.Dictionary->word[i]);
		newWord->SetWordTypeFromGroup();

		game->TextParser->Words->Add(newWord);
	}

	for (i = 0; i < MAXGLOBALMES; i++) 
	{
		if (!thisgame.GlobalMessages[i].IsEmpty()) 
		{
			game->GlobalMessages[i] = gcnew String(thisgame.GlobalMessages[i]);
		}
		else
		{
			game->GlobalMessages[i] = String::Empty;
		}
	}

	game->LipSync->Type = (thisgame.Options[OPT_LIPSYNCTEXT] != 0) ? LipSyncType::Text : LipSyncType::None;
	game->LipSync->DefaultFrame = thisgame.DefaultLipSyncFrame;
	for (i = 0; i < MAXLIPSYNCFRAMES; i++) 
	{
		game->LipSync->CharactersPerFrame[i] = gcnew String(thisgame.LipSyncFrameLetters[i]);
	}

	for (i = 0; i < thisgame.DialogCount; i++) 
	{
		AGS::Types::Dialog ^newDialog = gcnew AGS::Types::Dialog();
		newDialog->ID = i;
		for (int j = 0; j < dialog[i].numoptions; j++) 
		{
			AGS::Types::DialogOption ^newOption = gcnew AGS::Types::DialogOption();
			newOption->ID = j + 1;
			newOption->Text = gcnew String(dialog[i].optionnames[j]);
			newOption->Say = !(dialog[i].optionflags[j] & DFLG_NOREPEAT);
			newOption->Show = (dialog[i].optionflags[j] & DFLG_ON);

			newDialog->Options->Add(newOption);
		}

		newDialog->Name = gcnew String(thisgame.DialogScriptNames[i]);
		newDialog->Script = gcnew String(dlgscript[i]);
		newDialog->ShowTextParser = (dialog[i].topicFlags & DTFLG_SHOWPARSER);

		game->Dialogs->Add(newDialog);
	}

	for (i = 0; i < thisgame.MouseCursorCount; i++)
	{
		AGS::Types::MouseCursor ^cursor = gcnew AGS::Types::MouseCursor();
		cursor->Animate = (thisgame.MouseCursors[i].view >= 0);
		cursor->AnimateOnlyOnHotspots = ((thisgame.MouseCursors[i].flags & MCF_HOTSPOT) != 0);
		cursor->AnimateOnlyWhenMoving = ((thisgame.MouseCursors[i].flags & MCF_ANIMMOVE) != 0);
		cursor->Image = thisgame.MouseCursors[i].pic;
		cursor->HotspotX = thisgame.MouseCursors[i].hotx;
		cursor->HotspotY = thisgame.MouseCursors[i].hoty;
		cursor->ID = i;
		cursor->Name = gcnew String(thisgame.MouseCursors[i].name);
		cursor->StandardMode = ((thisgame.MouseCursors[i].flags & MCF_STANDARD) != 0);
		cursor->View = thisgame.MouseCursors[i].view + 1;
		if (cursor->View < 1) cursor->View = 0;

		game->Cursors->Add(cursor);
	}

	for (i = 0; i < thisgame.FontCount; i++) 
	{
		AGS::Types::Font ^font = gcnew AGS::Types::Font();
		font->ID = i;
		font->OutlineFont = (thisgame.FontOutline[i] >= 0) ? thisgame.FontOutline[i] : 0;
		if (thisgame.FontOutline[i] == -1) 
		{
			font->OutlineStyle = FontOutlineStyle::None;
		}
		else if (thisgame.FontOutline[i] == FONT_OUTLINE_AUTO)
		{
			font->OutlineStyle = FontOutlineStyle::Automatic;
		}
		else 
		{
			font->OutlineStyle = FontOutlineStyle::UseOutlineFont;
		}
		font->PointSize = thisgame.FontFlags[i] & FFLG_SIZEMASK;
		font->Name = gcnew String(String::Format("Font {0}", i));

		game->Fonts->Add(font);
	}

	for (i = 1; i < thisgame.InvItemCount; i++)
	{
		InventoryItem^ invItem = gcnew InventoryItem();
    invItem->CursorImage = thisgame.InventoryItems[i].pic;
		invItem->Description = gcnew String(thisgame.InventoryItems[i].name);
		invItem->Image = thisgame.InventoryItems[i].pic;
		invItem->HotspotX = thisgame.InventoryItems[i].hotx;
		invItem->HotspotY = thisgame.InventoryItems[i].hoty;
		invItem->ID = i;
		invItem->Name = gcnew String(thisgame.InventoryScriptNames[i]);
		invItem->PlayerStartsWithItem = (thisgame.InventoryItems[i].flags & IFLG_STARTWITH);

		ConvertCustomProperties(invItem->Properties, &thisgame.InvItemProperties[i]);

		char scriptFuncPrefix[100];
		sprintf(scriptFuncPrefix, "inventory%d_", i);
		ConvertInteractions(invItem->Interactions, thisgame.InvItemInteractions[i], gcnew String(scriptFuncPrefix), game, 5);

		game->InventoryItems->Add(invItem);
	}

	//AGS::Types::PropertySchema ^schema = gcnew AGS::Types::PropertySchema();
	for (i = 0; i < thisgame.PropertySchema.numProps; i++) 
	{
		CustomPropertySchemaItem ^schemaItem = gcnew CustomPropertySchemaItem();
		schemaItem->Name = gcnew String(thisgame.PropertySchema.propName[i]);
		schemaItem->Description = gcnew String(thisgame.PropertySchema.propDesc[i]);
		schemaItem->DefaultValue = gcnew String(thisgame.PropertySchema.defaultValue[i]);
		schemaItem->Type = (AGS::Types::CustomPropertyType)thisgame.PropertySchema.propType[i];

		game->PropertySchema->PropertyDefinitions->Add(schemaItem);
	}

	for (i = 0; i < thisgame.GuiCount; i++)
	{
		guis[i].rebuild_array();
	    guis[i].resort_zorder();

		GUI^ newGui;
		if (guis[i].is_textwindow()) 
		{
			newGui = gcnew TextWindowGUI();
			newGui->Controls->Clear();  // we'll add our own edges
      ((TextWindowGUI^)newGui)->TextColor = guis[i].fgcol;
		}
		else 
		{
			newGui = gcnew NormalGUI();
			((NormalGUI^)newGui)->Clickable = ((guis[i].flags & GUIF_NOCLICK) == 0);
			((NormalGUI^)newGui)->Top = guis[i].y;
			((NormalGUI^)newGui)->Left = guis[i].x;
			((NormalGUI^)newGui)->Width = (guis[i].wid > 0) ? guis[i].wid : 1;
			((NormalGUI^)newGui)->Height = (guis[i].hit > 0) ? guis[i].hit : 1;
			((NormalGUI^)newGui)->PopupYPos = guis[i].popupyp;
			((NormalGUI^)newGui)->Visibility = (GUIVisibility)guis[i].popup;
			((NormalGUI^)newGui)->ZOrder = guis[i].zorder;
			((NormalGUI^)newGui)->OnClick = gcnew String(guis[i].clickEventHandler);
      ((NormalGUI^)newGui)->BorderColor = guis[i].fgcol;
		}
		newGui->BackgroundColor = guis[i].bgcol;
		newGui->BackgroundImage = guis[i].bgpic;
		newGui->ID = i;
		newGui->Name = gcnew String(guis[i].get_objscript_name(guis[i].name));

		for (int j = 0; j < guis[i].numobjs; j++)
		{
			GUIObject* curObj = guis[i].objs[j];
			GUIControl ^newControl = nullptr;
			switch (guis[i].objrefptr[j] >> 16)
			{
			case GOBJ_BUTTON:
				{
				if (guis[i].is_textwindow())
				{
					AGS::Types::GUITextWindowEdge^ edge = gcnew AGS::Types::GUITextWindowEdge();
					::GUIButton *copyFrom = (::GUIButton*)curObj;
					newControl = edge;
					edge->Image = copyFrom->pic;
				}
				else
				{
					AGS::Types::GUIButton^ newButton = gcnew AGS::Types::GUIButton();
					::GUIButton *copyFrom = (::GUIButton*)curObj;
					newControl = newButton;
					newButton->TextColor = copyFrom->textcol;
					newButton->Font = copyFrom->font;
					newButton->Image = copyFrom->pic;
					newButton->MouseoverImage = copyFrom->overpic;
					newButton->PushedImage = copyFrom->pushedpic;
					newButton->TextAlignment = (TextAlignment)copyFrom->textAlignment;
					newButton->ClickAction = (GUIClickAction)copyFrom->leftclick;
					newButton->NewModeNumber = copyFrom->lclickdata;
					newButton->ClipImage = (copyFrom->flags & GUIF_CLIP) ? true : false;
					newButton->Text = gcnew String(copyFrom->text);
					newButton->OnClick = gcnew String(copyFrom->eventHandlers[0]);
				}
				break;
				}
			case GOBJ_LABEL:
				{
				AGS::Types::GUILabel^ newLabel = gcnew AGS::Types::GUILabel();
				::GUILabel *copyFrom = (::GUILabel*)curObj;
				newControl = newLabel;
				newLabel->TextColor = copyFrom->textcol;
				newLabel->Font = copyFrom->font;
				newLabel->TextAlignment = (LabelTextAlignment)copyFrom->align;
				newLabel->Text = gcnew String(copyFrom->GetText());
				break;
				}
			case GOBJ_TEXTBOX:
				{
				  AGS::Types::GUITextBox^ newTextbox = gcnew AGS::Types::GUITextBox();
				  ::GUITextBox *copyFrom = (::GUITextBox*)curObj;
				  newControl = newTextbox;
				  newTextbox->TextColor = copyFrom->textcol;
				  newTextbox->Font = copyFrom->font;
				  newTextbox->ShowBorder = (copyFrom->exflags & GTF_NOBORDER) ? false : true;
				  newTextbox->Text = gcnew String(copyFrom->text);
				  newTextbox->OnActivate = gcnew String(copyFrom->eventHandlers[0]);
				  break;
				}
			case GOBJ_LISTBOX:
				{
				  AGS::Types::GUIListBox^ newListbox = gcnew AGS::Types::GUIListBox();
				  ::GUIListBox *copyFrom = (::GUIListBox*)curObj;
				  newControl = newListbox;
				  newListbox->TextColor = copyFrom->textcol;
				  newListbox->Font = copyFrom->font; 
				  newListbox->SelectedTextColor = copyFrom->backcol;
				  newListbox->SelectedBackgroundColor = copyFrom->selectedbgcol;
				  newListbox->TextAlignment = (ListBoxTextAlignment)copyFrom->alignment;
				  newListbox->ShowBorder = ((copyFrom->exflags & GLF_NOBORDER) == 0);
				  newListbox->ShowScrollArrows = ((copyFrom->exflags & GLF_NOARROWS) == 0);
                  newListbox->Translated = (copyFrom->flags & GUIF_TRANSLATED) != 0;
				  newListbox->OnSelectionChanged = gcnew String(copyFrom->eventHandlers[0]);
				  break;
				}
			case GOBJ_SLIDER:
				{
				  AGS::Types::GUISlider^ newSlider = gcnew AGS::Types::GUISlider();
				  ::GUISlider *copyFrom = (::GUISlider*)curObj;
				  newControl = newSlider;
				  newSlider->MinValue = copyFrom->min;
				  newSlider->MaxValue = copyFrom->max;
				  newSlider->Value = copyFrom->value;
				  newSlider->HandleImage = copyFrom->handlepic;
			  	  newSlider->HandleOffset = copyFrom->handleoffset;
				  newSlider->BackgroundImage = copyFrom->bgimage;
				  newSlider->OnChange = gcnew String(copyFrom->eventHandlers[0]);
				  break;
				}
			case GOBJ_INVENTORY:
				{
					AGS::Types::GUIInventory^ invwindow = gcnew AGS::Types::GUIInventory();
				    ::GUIInv *copyFrom = (::GUIInv*)curObj;
				    newControl = invwindow;
					invwindow->CharacterID = copyFrom->charId;
					invwindow->ItemWidth = copyFrom->itemWidth;
					invwindow->ItemHeight = copyFrom->itemHeight;
					break;
				}
			default:
				throw gcnew AGSEditorException("Unknown control type found: " + (guis[i].objrefptr[j] >> 16));
			}
			newControl->Width = (curObj->wid > 0) ? curObj->wid : 1;
			newControl->Height = (curObj->hit > 0) ? curObj->hit : 1;
			newControl->Left = curObj->x;
			newControl->Top = curObj->y;
			newControl->ZOrder = curObj->zorder;
			newControl->ID = j;
			newControl->Name = gcnew String(curObj->scriptName);
			newGui->Controls->Add(newControl);
		}
		
		game->GUIs->Add(newGui);
	}

	free_old_game_data();

	return game;
}

System::String ^load_room_script(System::String ^fileName)
{
	char roomFileNameBuffer[MAX_PATH];
	ConvertStringToCharArray(fileName, roomFileNameBuffer);

	Stream *opty = Common::AssetManager::OpenAsset(roomFileNameBuffer);
	if (opty == NULL) throw gcnew AGSEditorException("Unable to open room file");

	short version = opty->ReadInt16();
	if (version < 17)
	{
    delete opty;
		throw gcnew AGSEditorException("Room file is from an old version of AGS and cannot be processed");
	}

	String ^scriptToReturn = nullptr;

	int thisblock = 0;
	while (thisblock != Common::kRoomBlock_End) 
	{
		thisblock = opty->ReadByte();
		if (thisblock == Common::kRoomBlock_End) 
		{
			break;
		}

		int blockLen = opty->ReadInt32();

		if (thisblock == Common::kRoomBlock_Script) 
		{
			int lee = opty->ReadInt32();
			int hh;

			char *scriptFile = (char *)malloc(lee + 5);
			opty->Read(scriptFile, lee);
			scriptFile[lee] = 0;

			for (hh = 0; hh < lee; hh++)
			  scriptFile[hh] += passwencstring[hh % 11];

			scriptToReturn = gcnew String(scriptFile, 0, strlen(scriptFile), System::Text::Encoding::Default);
			free(scriptFile);
			break;
		}
		else 
		{
			opty->Seek(Common::kSeekCurrent, blockLen);
		}
	}

	delete opty;

	return scriptToReturn;
}

int GetCurrentlyLoadedRoomNumber()
{
  return loaded_room_number;
}

AGS::Types::Room^ load_crm_file(UnloadedRoom ^roomToLoad)
{
	char roomFileNameBuffer[MAX_PATH];
	ConvertStringToCharArray(roomToLoad->FileName, roomFileNameBuffer);

	const char *errorMsg = load_room_file(roomFileNameBuffer);
	if (errorMsg != NULL) 
	{
		throw gcnew AGSEditorException(gcnew String(errorMsg));
	}

  loaded_room_number = roomToLoad->Number;

	Room ^room = gcnew Room(roomToLoad->Number);
	room->Description = roomToLoad->Description;
	room->Script = roomToLoad->Script;
	room->BottomEdgeY = thisroom.Edges.Bottom;
	room->LeftEdgeX = thisroom.Edges.Left;
	room->MusicVolumeAdjustment = (RoomVolumeAdjustment)thisroom.Options[kRoomBaseOpt_MusicVolume];
	room->PlayerCharacterView = thisroom.Options[kRoomBaseOpt_PlayerCharacterView];
	room->PlayMusicOnRoomLoad = thisroom.Options[kRoomBaseOpt_StartUpMusic];
	room->RightEdgeX = thisroom.Edges.Right;
	room->SaveLoadEnabled = (thisroom.Options[kRoomBaseOpt_SaveLoadDisabled] == 0);
	room->ShowPlayerCharacter = (thisroom.Options[kRoomBaseOpt_PlayerCharacterDisabled] == 0);
	room->TopEdgeY = thisroom.Edges.Top;
	room->Width = thisroom.Width;
	room->Height = thisroom.Height;
  if (thisroom.Resolution > 2)
  {
    room->Resolution = RoomResolution::HighRes;
  }
  else
  {
  	room->Resolution = (RoomResolution)thisroom.Resolution;
  }
	room->ColorDepth = thisroom.Backgrounds[0].Graphic->GetColorDepth();
	room->BackgroundAnimationDelay = thisroom.BkgSceneAnimSpeed;
	room->BackgroundCount = thisroom.BkgSceneCount;

	int i;
	for (i = 0; i < thisroom.LocalVariableCount; i++)
	{
		OldInteractionVariable ^intVar;
		intVar = gcnew OldInteractionVariable(gcnew String(thisroom.LocalVariables[i].name), thisroom.LocalVariables[i].value);
		room->OldInteractionVariables->Add(intVar);
	}

	for (i = 0; i < thisroom.MessageCount; i++) 
	{
		RoomMessage ^newMessage = gcnew RoomMessage(i);
		newMessage->Text = gcnew String(thisroom.Messages[i]);
		newMessage->ShowAsSpeech = (thisroom.MessageInfos[i].displayas > 0);
		newMessage->CharacterID = (thisroom.MessageInfos[i].displayas - 1);
		newMessage->DisplayNextMessageAfter = ((thisroom.MessageInfos[i].flags & MSG_DISPLAYNEXT) != 0);
		newMessage->AutoRemoveAfterTime = ((thisroom.MessageInfos[i].flags & MSG_TIMELIMIT) != 0);
		room->Messages->Add(newMessage);
	}

	for (i = 0; i < thisroom.ObjectCount; i++) 
	{
		char jibbledScriptName[50] = "\0";
		if (strlen(thisroom.Objects[i].ScriptName) > 0) 
		{
			if (thisroom.LoadedVersion < kRoomVersion_300a)
			{
				sprintf(jibbledScriptName, "o%s", thisroom.Objects[i].ScriptName);
				strlwr(jibbledScriptName);
				jibbledScriptName[1] = toupper(jibbledScriptName[1]);
			}
			else 
			{			
				strcpy(jibbledScriptName, thisroom.Objects[i].ScriptName);
			}
		}

		RoomObject ^obj = gcnew RoomObject(room);
		obj->ID = i;
		obj->Image = thisroom.Objects[i].SpriteIndex;
		obj->StartX = thisroom.Objects[i].X;
		obj->StartY = thisroom.Objects[i].Y;
    if (thisroom.LoadedVersion <= kRoomVersion_300a)
      obj->StartY += GetSpriteHeight(thisroom.Objects[i].SpriteIndex);
		obj->Visible = (thisroom.Objects[i].IsOn != 0);
		obj->Baseline = thisroom.Objects[i].Baseline;
		obj->Name = gcnew String(jibbledScriptName);
		obj->Description = gcnew String(thisroom.Objects[i].Name);
		obj->UseRoomAreaScaling = ((thisroom.Objects[i].Flags & OBJF_USEROOMSCALING) != 0);
		obj->UseRoomAreaLighting = ((thisroom.Objects[i].Flags & OBJF_USEREGIONTINTS) != 0);
		ConvertCustomProperties(obj->Properties, &thisroom.Objects[i].Properties);

		if (thisroom.LoadedVersion < kRoomVersion_300a)
		{
			char scriptFuncPrefix[100];
			sprintf(scriptFuncPrefix, "object%d_", i);
			ConvertInteractions(obj->Interactions, thisroom.Objects[i].EventHandlers.Interaction, gcnew String(scriptFuncPrefix), nullptr, 2);
		}
		else 
		{
			CopyInteractions(obj->Interactions, thisroom.Objects[i].EventHandlers.ScriptFnRef);
		}

		room->Objects->Add(obj);
	}

	for (i = 0; i < thisroom.HotspotCount; i++) 
	{
		RoomHotspot ^hotspot = room->Hotspots[i];
		hotspot->ID = i;
		hotspot->Description = gcnew String(thisroom.Hotspots[i].Name);
		hotspot->Name = (gcnew String(thisroom.Hotspots[i].ScriptName))->Trim();
		hotspot->WalkToPoint = Point(thisroom.Hotspots[i].WalkToPoint.x, thisroom.Hotspots[i].WalkToPoint.y);
		ConvertCustomProperties(hotspot->Properties, &thisroom.Hotspots[i].Properties);

		if (thisroom.LoadedVersion < kRoomVersion_300a)
		{
			char scriptFuncPrefix[100];
			sprintf(scriptFuncPrefix, "hotspot%d_", i);
			ConvertInteractions(hotspot->Interactions, thisroom.Hotspots[i].EventHandlers.Interaction, gcnew String(scriptFuncPrefix), nullptr, 1);
		}
		else 
		{
			CopyInteractions(hotspot->Interactions, thisroom.Hotspots[i].EventHandlers.ScriptFnRef);
		}
	}

	for (i = 0; i <= MAX_WALK_AREAS; i++) 
	{
		RoomWalkableArea ^area = room->WalkableAreas[i];
		area->ID = i;
		area->AreaSpecificView = thisroom.WalkAreas[i].ShadingView;
		area->UseContinuousScaling = !(thisroom.WalkAreas[i].Zoom2 == NOT_VECTOR_SCALED);
		area->ScalingLevel = thisroom.WalkAreas[i].Zoom + 100;
		area->MinScalingLevel = thisroom.WalkAreas[i].Zoom + 100;
		if (area->UseContinuousScaling) 
		{
			area->MaxScalingLevel = thisroom.WalkAreas[i].Zoom2 + 100;
		}
		else
		{
			area->MaxScalingLevel = area->MinScalingLevel;
		}
	}

	for (i = 0; i < MAX_OBJ; i++) 
	{
		RoomWalkBehind ^area = room->WalkBehinds[i];
		area->ID = i;
		area->Baseline = thisroom.WalkBehinds[i].Baseline;
	}

	for (i = 0; i < MAX_REGIONS; i++) 
	{
		RoomRegion ^area = room->Regions[i];
		area->ID = i;
		area->UseColourTint = ((thisroom.Regions[i].Tint & TINT_IS_ENABLED) != 0);
		area->LightLevel = thisroom.Regions[i].Light + 100;
		area->BlueTint = (thisroom.Regions[i].Tint >> 16) & 0x00ff;
		area->GreenTint = (thisroom.Regions[i].Tint >> 8) & 0x00ff;
		area->RedTint = thisroom.Regions[i].Tint & 0x00ff;
		area->TintSaturation = (thisroom.Regions[i].Light > 0) ? thisroom.Regions[i].Light : 50;

		if (thisroom.LoadedVersion < kRoomVersion_300a)
		{
			char scriptFuncPrefix[100];
			sprintf(scriptFuncPrefix, "region%d_", i);
			ConvertInteractions(area->Interactions, thisroom.Regions[i].EventHandlers.Interaction, gcnew String(scriptFuncPrefix), nullptr, 0);
		}
		else 
		{
			CopyInteractions(area->Interactions, thisroom.Regions[i].EventHandlers.ScriptFnRef);
		}
	}
/*
	if (thisroom.TextScript != NULL) 
	{
		room->Script->Text = gcnew String(thisroom.TextScript);
	}
*/
	room->_roomStructPtr = (IntPtr)&thisroom;

	ConvertCustomProperties(room->Properties, &thisroom.Properties);

	if (thisroom.LoadedVersion < kRoomVersion_300a)
	{
		ConvertInteractions(room->Interactions, thisroom.EventHandlers.Interaction, "room_", nullptr, 0);
	}
	else 
	{
		CopyInteractions(room->Interactions, thisroom.EventHandlers.ScriptFnRef);
	}

	room->GameID = thisroom.GameId;
  clear_undo_buffer();

	return room;
}

void save_crm_file(Room ^room)
{
	thisroom.GameId = room->GameID;
	thisroom.Edges.Bottom = room->BottomEdgeY;
	thisroom.Edges.Left = room->LeftEdgeX;
	thisroom.Options[kRoomBaseOpt_MusicVolume] = (int)room->MusicVolumeAdjustment;
	thisroom.Options[kRoomBaseOpt_PlayerCharacterView] = room->PlayerCharacterView;
	thisroom.Options[kRoomBaseOpt_StartUpMusic] = room->PlayMusicOnRoomLoad;
	thisroom.Edges.Right = room->RightEdgeX;
	thisroom.Options[kRoomBaseOpt_SaveLoadDisabled] = room->SaveLoadEnabled ? 0 : 1;
	thisroom.Options[kRoomBaseOpt_PlayerCharacterDisabled] = room->ShowPlayerCharacter ? 0 : 1;
	thisroom.Edges.Top = room->TopEdgeY;
	thisroom.Width = room->Width;
	thisroom.Height = room->Height;
	thisroom.Resolution = (int)room->Resolution;
	thisroom.BkgSceneAnimSpeed = room->BackgroundAnimationDelay;
	thisroom.BkgSceneCount = room->BackgroundCount;

	int i;
	for (i = 0; i < thisroom.MessageCount; i++) 
	{
		thisroom.Messages[i].Free();
	}
	thisroom.MessageCount = room->Messages->Count;
	for (i = 0; i < thisroom.MessageCount; i++) 
	{
		RoomMessage ^newMessage = room->Messages[i];
		//thisroom.Messages[i] = (char*)malloc(newMessage->Text->Length + 1);
		//ConvertStringToCharArray(newMessage->Text, thisroom.Messages[i]);
        ConvertStringToNativeString(newMessage->Text, thisroom.Messages[i]);
		if (newMessage->ShowAsSpeech)
		{
			thisroom.MessageInfos[i].displayas = newMessage->CharacterID + 1;
		}
		else
		{
			thisroom.MessageInfos[i].displayas = 0;
		}
		thisroom.MessageInfos[i].flags = 0;
		if (newMessage->DisplayNextMessageAfter) thisroom.MessageInfos[i].flags |= MSG_DISPLAYNEXT;
		if (newMessage->AutoRemoveAfterTime) thisroom.MessageInfos[i].flags |= MSG_TIMELIMIT;
	}

	thisroom.ObjectCount = room->Objects->Count;
	for (i = 0; i < thisroom.ObjectCount; i++) 
	{
		RoomObject ^obj = room->Objects[i];
		ConvertStringToNativeString(obj->Name, thisroom.Objects[i].ScriptName);

		thisroom.Objects[i].SpriteIndex = obj->Image;
		thisroom.Objects[i].X = obj->StartX;
		thisroom.Objects[i].Y = obj->StartY;
		thisroom.Objects[i].IsOn = obj->Visible;
		thisroom.Objects[i] .Baseline = obj->Baseline;
		ConvertStringToNativeString(obj->Description, thisroom.Objects[i].Name, 30);
		thisroom.Objects[i].Flags = 0;
		if (obj->UseRoomAreaScaling) thisroom.Objects[i].Flags |= OBJF_USEROOMSCALING;
		if (obj->UseRoomAreaLighting) thisroom.Objects[i].Flags |= OBJF_USEREGIONTINTS;
		CompileCustomProperties(obj->Properties, &thisroom.Objects[i].Properties);
	}

	thisroom.HotspotCount = room->Hotspots->Count;
	for (i = 0; i < thisroom.HotspotCount; i++) 
	{
		RoomHotspot ^hotspot = room->Hotspots[i];
		thisroom.Hotspots[i].Name = (char*)malloc(hotspot->Description->Length + 1);
		ConvertStringToNativeString(hotspot->Description, thisroom.Hotspots[i].Name);
		ConvertStringToNativeString(hotspot->Name, thisroom.Hotspots[i].ScriptName, 20);
		thisroom.Hotspots[i].WalkToPoint.x = hotspot->WalkToPoint.X;
		thisroom.Hotspots[i].WalkToPoint.y = hotspot->WalkToPoint.Y;
		CompileCustomProperties(hotspot->Properties, &thisroom.Hotspots[i].Properties);
	}

	for (i = 0; i <= MAX_WALK_AREAS; i++) 
	{
		RoomWalkableArea ^area = room->WalkableAreas[i];
		thisroom.WalkAreas[i].ShadingView = area->AreaSpecificView;
		
		if (area->UseContinuousScaling) 
		{
			thisroom.WalkAreas[i].Zoom = area->MinScalingLevel - 100;
			thisroom.WalkAreas[i].Zoom2 = area->MaxScalingLevel - 100;
		}
		else
		{
			thisroom.WalkAreas[i].Zoom = area->ScalingLevel - 100;
			thisroom.WalkAreas[i].Zoom2 = NOT_VECTOR_SCALED;
		}
	}

	for (i = 0; i < MAX_OBJ; i++) 
	{
		RoomWalkBehind ^area = room->WalkBehinds[i];
		thisroom.WalkBehinds[i].Baseline = area->Baseline;
	}

	for (i = 0; i < MAX_REGIONS; i++) 
	{
		RoomRegion ^area = room->Regions[i];
		thisroom.Regions[i].Tint = 0;
		if (area->UseColourTint) 
		{
			thisroom.Regions[i].Tint = TINT_IS_ENABLED;
			thisroom.Regions[i].Tint |= area->RedTint | (area->GreenTint << 8) | (area->BlueTint << 16);
			thisroom.Regions[i].Light = area->TintSaturation;
		}
		else 
		{
			thisroom.Regions[i].Light = area->LightLevel - 100;
		}
	}

	CompileCustomProperties(room->Properties, &thisroom.Properties);

	thisroom.TextScript = NULL;
	thisroom.CompiledScript = ((AGS::Native::CompiledScript^)room->Script->CompiledData)->Data;
    thisroom.CompiledScriptShared = true;

	char roomFileNameBuffer[MAX_PATH];
	ConvertStringToCharArray(room->FileName, roomFileNameBuffer);

	TempDataStorage::RoomBeingSaved = room;

	save_room_file(roomFileNameBuffer);

	TempDataStorage::RoomBeingSaved = nullptr;

	for (i = 0; i < thisroom.HotspotCount; i++) 
	{
		thisroom.Hotspots[i].Name.Free();
	}
}

// [IKM] 2012-11-13: code moved to AGS.Types.FolderHelper
/*
static int CountViews(ViewFolder ^folder) 
{
	int highestViewNumber = 0;
	for each (ViewFolder ^subFolder in folder->SubFolders)
	{
		int folderView = CountViews(subFolder);
		if (folderView > highestViewNumber) 
		{
			highestViewNumber = folderView;
		}
	}
	for each (View ^view in folder->Views)
	{
		if (view->ID > highestViewNumber)
		{
			highestViewNumber = view->ID;
		}
	}
	return highestViewNumber;
}
*/

ref class ManagedViewProcessing
{
public:
    static void ConvertViewsToDTAFormat(IViewFolder ^folder, Game ^game) 
    {
        /*
	    for each (ViewFolder ^subFolder in folder->SubFolders)
	    {
		    ConvertViewsToDTAFormat(subFolder, game);
	    }
        */
        AGS::Types::FolderHelper::ViewFolderProcessing ^del = 
            gcnew AGS::Types::FolderHelper::ViewFolderProcessing(ConvertViewsToDTAFormat);
        AGS::Types::FolderHelper::ForEachViewFolder(folder, game, del);

	    for each (View ^view in folder->Views)
	    {
		    int i = view->ID - 1;
		    ConvertStringToNativeString(view->Name, thisgame.ViewNames[i], MAXVIEWNAMELENGTH);

		    newViews[i].Initialize(view->Loops->Count);
		    for (int j = 0; j < newViews[i].numLoops; j++) 
		    {
          newViews[i].loops[j].Initialize(view->Loops[j]->Frames->Count);
			    for (int k = 0; k < newViews[i].loops[j].numFrames; k++) 
			    {
				    AGS::Types::ViewFrame ^frame = view->Loops[j]->Frames[k];
            int frameSound = -1;
            if (frame->Sound > 0) 
              frameSound = game->GetAudioArrayIndexFromAudioClipIndex(frame->Sound);

				    newViews[i].loops[j].frames[k].flags = (frame->Flipped) ? VFLG_FLIPSPRITE : 0;
				    newViews[i].loops[j].frames[k].pic = frame->Image;
            newViews[i].loops[j].frames[k].sound = frameSound;
				    newViews[i].loops[j].frames[k].speed = frame->Delay;
			    }
    			
			    if (view->Loops[j]->RunNextLoop)
			    {
            newViews[i].loops[j].flags = LOOPFLAG_RUNNEXTLOOP;
			    }
		    }

	    }
    }
};

void write_compiled_script(Stream *ooo, Script ^script)
{
	if (script->CompiledData == nullptr)
	{
		throw gcnew CompileError(String::Format("Script has not been compiled: {0}", script->FileName));
	}

	((AGS::Native::CompiledScript^)script->CompiledData)->Data->Write(ooo);
}

void serialize_interaction_scripts(Interactions ^interactions, Stream *ooo)
{
	char textBuffer[256];
	ooo->WriteInt32(interactions->ScriptFunctionNames->Length);
	for each (String^ funcName in interactions->ScriptFunctionNames)
	{
		if (funcName == nullptr)
		{
			ooo->WriteByte(0);
		}
		else 
		{
			ConvertStringToCharArray(funcName, textBuffer, 256);
			fputstring(textBuffer, ooo);
		}
	}
}

void serialize_room_interactions(Stream *ooo) 
{
	Room ^roomBeingSaved = TempDataStorage::RoomBeingSaved;
	serialize_interaction_scripts(roomBeingSaved->Interactions, ooo);
	for each (RoomHotspot ^hotspot in roomBeingSaved->Hotspots) 
	{
		serialize_interaction_scripts(hotspot->Interactions, ooo);
	}
	for each (RoomObject ^obj in roomBeingSaved->Objects) 
	{
		serialize_interaction_scripts(obj->Interactions, ooo);
	}
	for each (RoomRegion ^region in roomBeingSaved->Regions) 
	{
		serialize_interaction_scripts(region->Interactions, ooo);
	}
}

void save_thisgame_to_file(const char *fileName, Game ^game)
{
	const char *AGS_VERSION = "3.3.0";
  char textBuffer[500];
	int bb;

	Stream*ooo = Common::File::CreateFile(fileName);
	if (ooo == NULL) 
	{
		throw gcnew CompileError(String::Format("Cannot open file {0} for writing", gcnew String(fileName)));
	}

  ooo->Write(game_file_sig,30);
  ooo->WriteInt32(kGameVersion_Current);
  ooo->WriteInt32(strlen(AGS_VERSION));
  ooo->Write(AGS_VERSION, strlen(AGS_VERSION));

  {
    Common::AlignedStream align_s(ooo, Common::kAligned_Write);
    thisgame.WriteBaseToFile(&align_s);
    align_s.Close();
  }

  thisgame.Guid.WriteCount(ooo, MAX_GUID_LENGTH);
  thisgame.SavedGameFileExtension.WriteCount(ooo, MAX_SG_EXT_LENGTH);
  thisgame.SavedGameFolderName.WriteCount(ooo, MAX_SG_FOLDER_LEN);
  thisgame.FontFlags.WriteRaw(ooo);
  thisgame.FontOutline.WriteRaw(ooo);
  ooo->WriteInt32(MAX_SPRITES);
  thisgame.SpriteFlags.WriteRaw(ooo);
  if (thisgame.SpriteFlags.GetCount() < MAX_SPRITES)
  {
    ooo->WriteByteCount(0, (MAX_SPRITES - thisgame.SpriteFlags.GetCount()));
  }

  thisgame.WriteInvInfo_Aligned(ooo);
  thisgame.WriteMouseCursors_Aligned(ooo);
  
  for (bb = 0; bb < thisgame.CharacterCount; bb++)
  {
    serialize_interaction_scripts(game->Characters[bb]->Interactions, ooo);
  }
  for (bb = 1; bb < thisgame.InvItemCount; bb++)
  {
    serialize_interaction_scripts(game->InventoryItems[bb - 1]->Interactions, ooo);
  }

  if (thisgame.Dictionary != NULL) {
    write_dictionary (thisgame.Dictionary, ooo);
  }

  write_compiled_script(ooo, game->ScriptsToCompile->GetScriptByFilename(Script::GLOBAL_SCRIPT_FILE_NAME));
  write_compiled_script(ooo, game->ScriptsToCompile->GetScriptByFilename(Script::DIALOG_SCRIPTS_FILE_NAME));

  // Extract all the scripts we want to persist (all the non-headers, except
  // the global script which was already written)
  List<AGS::Types::Script^>^ scriptsToWrite = gcnew List<AGS::Types::Script^>();
  for each (Script ^script in game->ScriptsToCompile)
  {
	  if ((!script->IsHeader) && 
      (!script->FileName->Equals(Script::GLOBAL_SCRIPT_FILE_NAME)) &&
      (!script->FileName->Equals(Script::DIALOG_SCRIPTS_FILE_NAME)))
	  {
		  scriptsToWrite->Add(script);
	  }
  }

  ooo->WriteInt32(scriptsToWrite->Count);

  for each (Script ^script in scriptsToWrite)
  {
	  write_compiled_script(ooo, script);
  }

  for (bb = 0; bb < thisgame.ViewCount; bb++)
  {
    newViews[bb].WriteToFile(ooo);
  }

  thisgame.WriteCharacters_Aligned(ooo);

  for (int i = 0; i < MAXLIPSYNCFRAMES; ++i)
  {
    ooo->Write(&thisgame.LipSyncFrameLetters[0], 50);
  }

  char *buffer;
  for (bb=0;bb<MAXGLOBALMES;bb++) 
  {
	  if ((game->GlobalMessages[bb] == nullptr) || (game->GlobalMessages[bb]->Length == 0))
		  continue;
      
	  buffer = (char*)malloc(game->GlobalMessages[bb]->Length + 1);
	  ConvertStringToCharArray(game->GlobalMessages[bb], buffer);
    write_string_encrypt(ooo, buffer);
	  free(buffer);
  }
<<<<<<< HEAD
  ooo->WriteArray(&dialog[0], sizeof(DialogTopic), thisgame.DialogCount);
  write_gui(ooo,&guis[0],&thisgame);
=======
  ooo->WriteArray(&dialog[0], sizeof(DialogTopic), thisgame.numdialog);
  write_gui(ooo,&guis[0],&thisgame,false);
>>>>>>> 96d0fc69
  write_plugins_to_disk(ooo);
  // write the custom properties & schema
  thisgame.PropertySchema.Serialize(ooo);
  for (bb = 0; bb < thisgame.CharacterCount; bb++)
    thisgame.CharacterProperties[bb].Serialize (ooo);
  for (bb = 0; bb < thisgame.InvItemCount; bb++)
    thisgame.InvItemProperties[bb].Serialize (ooo);

  for (bb = 0; bb < thisgame.ViewCount; bb++)
    fputstring(thisgame.ViewNames[bb], ooo);

  for (bb = 0; bb < thisgame.InvItemCount; bb++)
    fputstring(thisgame.InventoryScriptNames[bb], ooo);

  for (bb = 0; bb < thisgame.DialogCount; bb++)
    fputstring(thisgame.DialogScriptNames[bb], ooo);


  int audioClipTypeCount = game->AudioClipTypes->Count + 1;
  ooo->WriteInt32(audioClipTypeCount);
  ::AudioClipType *clipTypes = (::AudioClipType*)calloc(audioClipTypeCount, sizeof(::AudioClipType));
  // hard-coded SPEECH audio type 0
  clipTypes[0].id = 0;
  clipTypes[0].reservedChannels = 1;
  clipTypes[0].volume_reduction_while_speech_playing = 0;
  clipTypes[0].crossfadeSpeed = 0;

  for (bb = 1; bb < audioClipTypeCount; bb++)
  {
    clipTypes[bb].id = bb;
    clipTypes[bb].reservedChannels = game->AudioClipTypes[bb - 1]->MaxChannels;
    clipTypes[bb].volume_reduction_while_speech_playing = game->AudioClipTypes[bb - 1]->VolumeReductionWhileSpeechPlaying;
    clipTypes[bb].crossfadeSpeed = (int)game->AudioClipTypes[bb - 1]->CrossfadeClips;
  }
  ooo->WriteArray(clipTypes, sizeof(::AudioClipType), audioClipTypeCount);
  free(clipTypes);

  IList<AudioClip^>^ allClips = game->CachedAudioClipListForCompile;
  ooo->WriteInt32(allClips->Count);
  ScriptAudioClip *compiledAudioClips = (ScriptAudioClip*)calloc(allClips->Count, sizeof(ScriptAudioClip));
  for (int i = 0; i < allClips->Count; i++)
  {
    AudioClip^ clip = allClips[i];
    ConvertStringToCharArray(clip->ScriptName, compiledAudioClips[i].scriptName, 30);
	  ConvertStringToCharArray(clip->CacheFileNameWithoutPath, compiledAudioClips[i].fileName, 15);
    compiledAudioClips[i].bundlingType = (int)clip->BundlingType;
    compiledAudioClips[i].defaultPriority = (int)clip->ActualPriority;
    compiledAudioClips[i].defaultRepeat = (clip->ActualRepeat) ? 1 : 0;
    compiledAudioClips[i].defaultVolume = clip->ActualVolume;
    compiledAudioClips[i].fileType = (int)clip->FileType;
    compiledAudioClips[i].type = clip->Type;
  }

  {
    Common::AlignedStream align_s(ooo, Common::kAligned_Write);
    for (int i = 0; i < allClips->Count; ++i)
    {
      compiledAudioClips[i].WriteToFile(&align_s);
      align_s.Reset();
    }
    align_s.Close();
  }

  free(compiledAudioClips);
  ooo->WriteInt32(game->GetAudioArrayIndexFromAudioClipIndex(game->Settings->PlaySoundOnScore));

  if (game->Settings->DebugMode)
  {
    ooo->WriteInt32(game->Rooms->Count);
    for (bb = 0; bb < game->Rooms->Count; bb++)
    {
      IRoom ^room = game->Rooms[bb];
      ooo->WriteInt32(room->Number);
      if (room->Description != nullptr)
      {
        ConvertStringToCharArray(room->Description, textBuffer, 500);
      }
      else
      {
        textBuffer[0] = 0;
      }
      fputstring(textBuffer, ooo);
    }
  }

  delete ooo;
}

void save_game_to_dta_file(Game^ game, const char *fileName)
{
	thisgame.Options[OPT_ALWAYSSPCH] = game->Settings->AlwaysDisplayTextAsSpeech;
	thisgame.Options[OPT_ANTIALIASFONTS] = game->Settings->AntiAliasFonts;
	thisgame.Options[OPT_ANTIGLIDE] = game->Settings->AntiGlideMode;
	thisgame.Options[OPT_NOWALKMODE] = !game->Settings->AutoMoveInWalkMode;
	thisgame.Options[OPT_RIGHTLEFTWRITE] = game->Settings->BackwardsText;
	thisgame.ColorDepth = (int)game->Settings->ColorDepth;
	thisgame.Options[OPT_COMPRESSSPRITES] = game->Settings->CompressSprites;
	thisgame.Options[OPT_CROSSFADEMUSIC] = (int)game->Settings->CrossfadeMusic;
	thisgame.Options[OPT_DEBUGMODE] = game->Settings->DebugMode;
	thisgame.Options[OPT_DIALOGUPWARDS] = game->Settings->DialogOptionsBackwards;
	thisgame.Options[OPT_DIALOGGAP] = game->Settings->DialogOptionsGap;
	thisgame.Options[OPT_DIALOGIFACE] = game->Settings->DialogOptionsGUI;
	thisgame.DialogBulletSprIndex = game->Settings->DialogOptionsBullet;
	thisgame.Options[OPT_DUPLICATEINV] = game->Settings->DisplayMultipleInventory;
	thisgame.Options[OPT_STRICTSTRINGS] = game->Settings->EnforceNewStrings;
	thisgame.Options[OPT_STRICTSCRIPTING] = game->Settings->EnforceObjectBasedScript;
	thisgame.Options[OPT_NOSCALEFNT] = game->Settings->FontsForHiRes;
	ConvertStringToNativeString(game->Settings->GameName, thisgame.GameName, 50);
	thisgame.Options[OPT_NEWGUIALPHA] = (int)game->Settings->GUIAlphaStyle;
	thisgame.Options[OPT_HANDLEINVCLICKS] = game->Settings->HandleInvClicksInScript;
	thisgame.Options[OPT_FIXEDINVCURSOR] = !game->Settings->InventoryCursors;
  thisgame.Options[OPT_OLDTALKANIMSPD] = game->Settings->LegacySpeechAnimationSpeed;
	thisgame.Options[OPT_LEFTTORIGHTEVAL] = game->Settings->LeftToRightPrecedence;
	thisgame.Options[OPT_LETTERBOX] = game->Settings->LetterboxMode;
  thisgame.TotalScore = game->Settings->MaximumScore;
	thisgame.Options[OPT_MOUSEWHEEL] = game->Settings->MouseWheelEnabled;
	thisgame.Options[OPT_DIALOGNUMBERED] = game->Settings->NumberDialogOptions;
	thisgame.Options[OPT_PIXPERFECT] = game->Settings->PixelPerfect;
	thisgame.Options[OPT_SCORESOUND] = 0; // saved elsewhere now to make it 32-bit
	thisgame.DefaultResolution = (int)game->Settings->Resolution;
	thisgame.Options[OPT_FADETYPE] = (int)game->Settings->RoomTransition;
	thisgame.Options[OPT_RUNGAMEDLGOPTS] = game->Settings->RunGameLoopsWhileDialogOptionsDisplayed;
	thisgame.Options[OPT_SAVESCREENSHOT] = game->Settings->SaveScreenshots;
	thisgame.Options[OPT_NOSKIPTEXT] = (int)game->Settings->SkipSpeech;
	thisgame.Options[OPT_PORTRAITSIDE] = (int)game->Settings->SpeechPortraitSide;
	thisgame.Options[OPT_SPEECHTYPE] = (int)game->Settings->SpeechStyle;
	thisgame.Options[OPT_SPLITRESOURCES] = game->Settings->SplitResources;
	thisgame.Options[OPT_TWCUSTOM] = game->Settings->TextWindowGUI;
	thisgame.Options[OPT_THOUGHTGUI] = game->Settings->ThoughtGUI;
	thisgame.Options[OPT_TURNTOFACELOC] = game->Settings->TurnBeforeFacing;
	thisgame.Options[OPT_ROTATECHARS] = game->Settings->TurnBeforeWalking;
	thisgame.Options[OPT_NATIVECOORDINATES] = !game->Settings->UseLowResCoordinatesInScript;
	thisgame.Options[OPT_WALKONLOOK] = game->Settings->WalkInLookMode;
	thisgame.Options[OPT_DISABLEOFF] = (int)game->Settings->WhenInterfaceDisabled;
	thisgame.UniqueId = game->Settings->UniqueID;
  ConvertStringToNativeString(game->Settings->GUIDAsString, thisgame.Guid, MAX_GUID_LENGTH);
  ConvertStringToNativeString(game->Settings->SaveGameFolderName, thisgame.SavedGameFolderName, MAX_SG_FOLDER_LEN);

  if (game->Settings->EnhancedSaveGames)
  {
    ConvertStringToNativeString(game->Settings->SaveGameFileExtension, thisgame.SavedGameFileExtension, MAX_SG_EXT_LENGTH);
  }
  else 
  {
    thisgame.SavedGameFileExtension.Empty();
  }

	thisgame.InvItemHotDotColor = game->Settings->InventoryHotspotMarker->DotColor;
	thisgame.InvItemHotDotOuterColor = game->Settings->InventoryHotspotMarker->CrosshairColor;
	thisgame.InvItemHotDotSprIndex = game->Settings->InventoryHotspotMarker->Image;
	if (game->Settings->InventoryHotspotMarker->Style == InventoryHotspotMarkerStyle::Crosshair)
	{
		thisgame.InvItemHotDotSprIndex = 0;
	}
	else if (game->Settings->InventoryHotspotMarker->Style == InventoryHotspotMarkerStyle::None)
	{
		thisgame.InvItemHotDotSprIndex = 0;
		thisgame.InvItemHotDotColor = 0;
	}

	// ** Palette **
	int i;
	for (i = 0; i < 256; i++) 
	{
		if (game->Palette[i]->ColourType == PaletteColourType::Background) 
		{
			thisgame.PaletteUses[i] = PAL_BACKGROUND;
		}
		else 
		{
			thisgame.PaletteUses[i] = PAL_GAMEWIDE;
		}
		palette[i].r = game->Palette[i]->Colour.R / 4;
		palette[i].g = game->Palette[i]->Colour.G / 4;
		palette[i].b = game->Palette[i]->Colour.B / 4;
	}

	// ** Plugins **
	if (game->Plugins->Count > MAX_PLUGINS) 
	{
		throw gcnew CompileError("Too many plugins");
	}

	numThisgamePlugins = game->Plugins->Count;
	for (i = 0; i < game->Plugins->Count; i++) 
	{
		AGS::Types::Plugin ^plugin = game->Plugins[i];
		ConvertStringToCharArray(plugin->FileName, thisgamePlugins[i].filename, 50);
		
		thisgamePlugins[i].dataSize = plugin->SerializedData->Length;
		for (int j = 0; j < thisgamePlugins[i].dataSize; j++) 
		{
			thisgamePlugins[i].data[j] = plugin->SerializedData[j];
		}
	}

	// ** Views **
    int viewCount = AGS::Types::FolderHelper::CountViews(AGS::Types::FolderHelper::GetRootViewFolder(game));

	thisgame.ViewCount = viewCount;
  allocate_memory_for_views(viewCount);
  numNewViews = viewCount;

  ManagedViewProcessing::ConvertViewsToDTAFormat(AGS::Types::FolderHelper::GetRootViewFolder(game), game);

	// ** Characters **
	thisgame.CharacterCount = game->Characters->Count;
	thisgame.Characters.New(thisgame.CharacterCount);
    thisgame.CharacterProperties.New(thisgame.CharacterCount);
    thisgame.CharacterInteractions.New(thisgame.CharacterCount, NULL);
    thisgame.CharacterInteractionScripts.New(thisgame.CharacterCount, NULL);
	for (i = 0; i < thisgame.CharacterCount; i++) 
	{
		AGS::Types::Character ^character = game->Characters[i];
		thisgame.Characters[i].flags = 0;
		thisgame.Characters[i].on = 1;
		if (character->AdjustSpeedWithScaling) thisgame.Characters[i].flags |= CHF_SCALEMOVESPEED;
		if (character->AdjustVolumeWithScaling) thisgame.Characters[i].flags |= CHF_SCALEVOLUME;
		if (!character->Clickable) thisgame.Characters[i].flags |= CHF_NOINTERACT;
		if (!character->DiagonalLoops) thisgame.Characters[i].flags |= CHF_NODIAGONAL;
    if (character->MovementLinkedToAnimation) thisgame.Characters[i].flags |= CHF_ANTIGLIDE;
		if (!character->Solid) thisgame.Characters[i].flags |= CHF_NOBLOCKING;
		if (!character->TurnBeforeWalking) thisgame.Characters[i].flags |= CHF_NOTURNING;
		if (!character->UseRoomAreaLighting) thisgame.Characters[i].flags |= CHF_NOLIGHTING;
		if (!character->UseRoomAreaScaling) thisgame.Characters[i].flags |= CHF_MANUALSCALING;

		if (character->UniformMovementSpeed) 
		{
			thisgame.Characters[i].walkspeed = character->MovementSpeed;
			thisgame.Characters[i].walkspeed_y = UNIFORM_WALK_SPEED;
		}
		else 
		{
			thisgame.Characters[i].walkspeed = character->MovementSpeedX;
			thisgame.Characters[i].walkspeed_y = character->MovementSpeedY;
		}

		thisgame.Characters[i].animspeed = character->AnimationDelay;
		thisgame.Characters[i].blinkview = character->BlinkingView - 1;
		thisgame.Characters[i].idleview = character->IdleView - 1;
		thisgame.Characters[i].defview = character->NormalView - 1;
		thisgame.Characters[i].view = thisgame.Characters[i].defview;
		ConvertStringToCharArray(character->RealName, thisgame.Characters[i].name, 40);
		ConvertStringToCharArray(character->ScriptName, thisgame.Characters[i].scrname, MAX_SCRIPT_NAME_LEN);
		thisgame.Characters[i].talkcolor = character->SpeechColor;
		thisgame.Characters[i].talkview = character->SpeechView - 1;
		thisgame.Characters[i].room = character->StartingRoom;
    thisgame.Characters[i].speech_anim_speed = character->SpeechAnimationDelay;
		thisgame.Characters[i].x = character->StartX;
		thisgame.Characters[i].y = character->StartY;
		thisgame.Characters[i].thinkview = character->ThinkingView - 1;

		CompileCustomProperties(character->Properties, &thisgame.CharacterProperties[i]);
	}
	thisgame.PlayerCharacterIndex = game->PlayerCharacter->ID;

	// ** Text Parser **
  thisgame.Dictionary = (WordsDictionary*)malloc(sizeof(WordsDictionary));
  thisgame.Dictionary->allocate_memory(game->TextParser->Words->Count);
  for (i = 0; i < thisgame.Dictionary->num_words; i++)
	{
    ConvertStringToCharArray(game->TextParser->Words[i]->Word, thisgame.Dictionary->word[i], MAX_PARSER_WORD_LENGTH);
    thisgame.Dictionary->wordnum[i] = game->TextParser->Words[i]->WordGroup;
	}

	// ** Global Messages **
  thisgame.GlobalMessages.New(MAXGLOBALMES);
	for (i = 0; i < MAXGLOBALMES; i++) 
	{
		if (game->GlobalMessages[i] != String::Empty) 
		{
			ConvertStringToNativeString(game->GlobalMessages[i], thisgame.GlobalMessages[i]);
		}
	}

	// ** Lip Sync **
	if (game->LipSync->Type == LipSyncType::Text)
	{
		thisgame.Options[OPT_LIPSYNCTEXT] = 1;
	}
	else 
	{
		thisgame.Options[OPT_LIPSYNCTEXT] = 0;
	}
	thisgame.DefaultLipSyncFrame = game->LipSync->DefaultFrame;
    thisgame.LipSyncFrameLetters.New(MAXLIPSYNCFRAMES);
	for (i = 0; i < MAXLIPSYNCFRAMES; i++) 
	{
		ConvertStringToCharArray(game->LipSync->CharactersPerFrame[i], thisgame.LipSyncFrameLetters[i], 50);
	}

	// ** Dialogs **
	if (game->Dialogs->Count > MAX_DIALOG) 
	{
		throw gcnew CompileError("Too many dialogs");
	}
	thisgame.DialogCount = game->Dialogs->Count;
	thisgame.DialogMessageCount = 0;
	dialog = (DialogTopic*)malloc(sizeof(DialogTopic) * thisgame.DialogCount);
    thisgame.DialogScriptNames.New(thisgame.DialogCount);
	for (i = 0; i < thisgame.DialogCount; i++) 
	{
		Dialog ^curDialog = game->Dialogs[i];
		dialog[i].numoptions = curDialog->Options->Count;
		for (int j = 0; j < dialog[i].numoptions; j++) 
		{
			AGS::Types::DialogOption ^option = curDialog->Options[j];
			ConvertStringToCharArray(option->Text, dialog[i].optionnames[j], 150);
			//dialog[i].entrypoints[j] = option->EntryPointOffset;
			dialog[i].optionflags[j] = 0;
			if (!option->Say) 
			{
				dialog[i].optionflags[j] |= DFLG_NOREPEAT;
			}
			if (option->Show)
			{
				dialog[i].optionflags[j] |= DFLG_ON;
			}
		}
		
    dialog[i].optionscripts = NULL;
/*	    dialog[i].optionscripts = (unsigned char*)malloc(curDialog->CodeSize);
	    Marshal::Copy(curDialog->CompiledCode, 0, IntPtr(dialog[i].optionscripts), curDialog->CodeSize);

		dialog[i].codesize = curDialog->CodeSize;
		dialog[i].startupentrypoint = curDialog->StartupEntryPointOffset;

		dlgscript[i] = (char*)malloc(curDialog->Script->Length + 1);
		ConvertStringToCharArray(curDialog->Script, dlgscript[i]);*/

		ConvertStringToNativeString(curDialog->Name, thisgame.DialogScriptNames[i], MAX_SCRIPT_NAME_LEN);

		dialog[i].topicFlags = 0;
		if (curDialog->ShowTextParser) dialog[i].topicFlags |= DTFLG_SHOWPARSER;
	}

	// ** Cursors **
	if (game->Cursors->Count > MAX_CURSOR) 
	{
		throw gcnew CompileError("Too many cursors");
	}
	thisgame.MouseCursorCount = game->Cursors->Count;
    thisgame.MouseCursors.New(thisgame.MouseCursorCount);
	for (i = 0; i < thisgame.MouseCursorCount; i++)
	{
		AGS::Types::MouseCursor ^cursor = game->Cursors[i];
		thisgame.MouseCursors[i].flags = 0;
		if (cursor->Animate) 
		{
			thisgame.MouseCursors[i].view = cursor->View - 1;
			if (cursor->AnimateOnlyOnHotspots) thisgame.MouseCursors[i].flags |= MCF_HOTSPOT;
			if (cursor->AnimateOnlyWhenMoving) thisgame.MouseCursors[i].flags |= MCF_ANIMMOVE;
		}
		else 
		{
			thisgame.MouseCursors[i].view = -1;
		}
		if (cursor->StandardMode) thisgame.MouseCursors[i].flags |= MCF_STANDARD;
		thisgame.MouseCursors[i].pic = cursor->Image;
		thisgame.MouseCursors[i].hotx = cursor->HotspotX;
		thisgame.MouseCursors[i].hoty = cursor->HotspotY;
		ConvertStringToCharArray(cursor->Name, thisgame.MouseCursors[i].name, 10);
	}

	// ** Fonts **
	if (game->Fonts->Count > MAX_FONTS)
	{
		throw gcnew CompileError("Too many fonts");
	}
	thisgame.FontCount = game->Fonts->Count;
    thisgame.FontFlags.New(thisgame.FontCount);
	for (i = 0; i < thisgame.FontCount; i++) 
	{
		AGS::Types::Font ^font = game->Fonts[i];
		thisgame.FontFlags[i] = font->PointSize & FFLG_SIZEMASK;
		if (font->OutlineStyle == FontOutlineStyle::None) 
		{
			thisgame.FontOutline[i] = -1;
		}
		else if (font->OutlineStyle == FontOutlineStyle::Automatic) 
		{
			thisgame.FontOutline[i] = FONT_OUTLINE_AUTO;
		}
		else
		{
			thisgame.FontOutline[i] = font->OutlineFont;
		}
	}

	// ** Inventory items **
	if (game->InventoryItems->Count > MAX_INV)
	{
		throw gcnew CompileError("Too many inventory items");
	}
	thisgame.InvItemCount = game->InventoryItems->Count + 1;
    thisgame.InventoryItems.New(thisgame.InvItemCount);
    thisgame.InventoryScriptNames.New(thisgame.InvItemCount);
    thisgame.InvItemProperties.New(thisgame.InvItemCount);
    thisgame.InvItemInteractions.New(thisgame.InvItemCount, NULL);
    thisgame.InvItemInteractionScripts.New(thisgame.InvItemCount, NULL);
	for (i = 1; i < thisgame.InvItemCount; i++)
	{
		InventoryItem^ invItem = game->InventoryItems[i - 1];
		ConvertStringToCharArray(invItem->Description, thisgame.InventoryItems[i].name, 25);
		ConvertStringToNativeString(invItem->Name, thisgame.InventoryScriptNames[i], MAX_SCRIPT_NAME_LEN);
		thisgame.InventoryItems[i].pic = invItem->Image; 
    thisgame.InventoryItems[i].cursorPic = invItem->CursorImage;
		thisgame.InventoryItems[i].hotx = invItem->HotspotX;
		thisgame.InventoryItems[i].hoty = invItem->HotspotY;
		thisgame.InventoryItems[i].flags = 0;
		if (invItem->PlayerStartsWithItem) thisgame.InventoryItems[i].flags |= IFLG_STARTWITH;

		CompileCustomProperties(invItem->Properties, &thisgame.InvItemProperties[i]);
	}

	// ** Custom Properties Schema **
	List<AGS::Types::CustomPropertySchemaItem ^> ^schema = game->PropertySchema->PropertyDefinitions;
	if (schema->Count > MAX_CUSTOM_PROPERTIES)
	{
		throw gcnew CompileError("Too many custom properties defined");
	}
	thisgame.PropertySchema.numProps = schema->Count;
	for (i = 0; i < thisgame.PropertySchema.numProps; i++) 
	{
		CustomPropertySchemaItem ^schemaItem = schema[i];
		ConvertStringToCharArray(schemaItem->Name, thisgame.PropertySchema.propName[i], 20);
		ConvertStringToCharArray(schemaItem->Description, thisgame.PropertySchema.propDesc[i], 100);
		thisgame.PropertySchema.defaultValue[i] = (char*)malloc(schemaItem->DefaultValue->Length + 1);
		ConvertStringToCharArray(schemaItem->DefaultValue, thisgame.PropertySchema.defaultValue[i]);
		thisgame.PropertySchema.propType[i] = (int)schemaItem->Type;
	}

	// ** GUIs **
	numguibuts = 0;
	numguilabels = 0;
	numguitext = 0;
	numguilist = 0;
	numguislider = 0;
	numguiinv = 0;

	thisgame.GuiCount = game->GUIs->Count;
  guis = (GUIMain*)calloc(thisgame.GuiCount, sizeof(GUIMain));
	for (i = 0; i < thisgame.GuiCount; i++)
	{
		guis[i].init();
		ConvertGUIToBinaryFormat(game->GUIs[i], &guis[i]);
		guis[i].highlightobj = -1;
	}

	thisgame.LoadCompiledScript = true;

	save_thisgame_to_file(fileName, game);
	
	free_old_game_data();
}



#pragma unmanaged


void quit(const char * message) 
{
	ThrowManagedException((const char*)message);
}



// ** GRAPHICAL SCRIPT LOAD/SAVE ROUTINES ** //

long getlong(Stream*iii) {
  long tmm;
  tmm = iii->ReadInt32();
  return tmm;
}

void AGS::Common::RoomInfo::SaveScriptConfiguration(Stream*iii) const
{
  // no variable names
  iii->WriteInt32 (1);
  iii->WriteInt32 (0);
}

void AGS::Common::RoomInfo::LoadScriptConfiguration(Stream*iii)
{
  int aa;
  if (getlong(iii)!=1) quit("ScriptEdit: invliad config version");
  int numvarnames=getlong(iii);
  for (aa=0;aa<numvarnames;aa++) {
    int lenoft=iii->ReadByte();
    iii->Seek(Common::kSeekCurrent,lenoft);
  }
}

void AGS::Common::RoomInfo::SaveGraphicalScripts(Stream*fff) const
{
  // no script
  fff->WriteInt32 (-1);
}

char*scripttempn="~acsc%d.tmp";
void AGS::Common::RoomInfo::LoadGraphicalScripts(Stream*iii)
{
  long ct;
  bool doneMsg = false;
  while (1) {
    ct = iii->ReadInt32();
    if ((ct==-1) | (iii->EOS()!=0)) break;
    if (!doneMsg) {
//      infoBox("WARNING: This room uses graphical scripts, which have been removed from this version. If you save the room now, all graphical scripts will be lost.");
      doneMsg = true;
    }
    // skip the data
    long lee = iii->ReadInt32();
    iii->Seek (Common::kSeekCurrent, lee);
  }
}

void update_polled_stuff_if_runtime()
{
	// do nothing
}

// [IKM] 2012-06-07
// Had to copy this variable definition from Engine/ac.cpp, since it is required in acgui.cpp // GUIInv::CalculateNumCells()
// due JJS's compatiblity fix for 2.70.
// This *must* be not less than 31 (v270), otherwise function will work in backward-compatibility mode.
GameDataVersion loaded_game_file_version = kGameVersion_270;
<|MERGE_RESOLUTION|>--- conflicted
+++ resolved
@@ -1,5376 +1,5371 @@
-#define USE_CLIB
-#include <stdio.h>
-void ThrowManagedException(const char *message);
-#pragma unmanaged
-#pragma warning (disable: 4996 4312)  // disable deprecation warnings
-extern bool Scintilla_RegisterClasses(void *hInstance);
-extern int Scintilla_LinkLexers();
-
-int antiAliasFonts = 0;
-#define SAVEBUFFERSIZE 5120
-bool ShouldAntiAliasText() { return (antiAliasFonts != 0); }
-
-int mousex, mousey;
-#include "util/wgt2allg.h"
-#include "util/misc.h"
-#include "ac/spritecache.h"
-#include "ac/actiontype.h"
-#include "ac/common.h"
-#include "ac/scriptmodule.h"
-#include "ac/view.h"
-#include "ac/dialogtopic.h"
-#include "ac/wordsdictionary.h"
-#include "font/fonts.h"
-#include "game/gameinfo.h"
-#include "game/roominfo.h"
-#include "gui/guimain.h"
-#include "gui/guiinv.h"
-#include "gui/guibutton.h"
-#include "gui/guilabel.h"
-#include "gui/guitextbox.h"
-#include "gui/guilistbox.h"
-#include "gui/guislider.h"
-#include "util/compress.h"
-#include "util/string_utils.h"    // fputstring, etc
-#include "util/alignedstream.h"
-#include "util/filestream.h"
-#include "gfx/bitmap.h"
-#include "core/assetmanager.h"
-
-using AGS::Common::Stream;
-namespace BitmapHelper = AGS::Common::BitmapHelper;
-
-//-----------------------------------------------------------------------------
-// [IKM] 2012-09-07
-// TODO: need a way to make conversions between Common::Bitmap and Windows bitmap;
-// Possible plan:
-// - Common::Bitmap *ConvertToBitmapClass(int class_type) method in Common::Bitmap;
-// - WindowsBitmap implementation of Common::Bitmap;
-// - AllegroBitmap and WindowsBitmap know of each other and may convert to
-// each other.
-//
-//-----------------------------------------------------------------------------
-
-// TODO: do something with this later
-// (those are from 'cstretch' unit)
-extern void Cstretch_blit(BITMAP *src, BITMAP *dst, int sx, int sy, int sw, int sh, int dx, int dy, int dw, int dh);
-extern void Cstretch_sprite(BITMAP *dst, BITMAP *src, int x, int y, int w, int h);
-
-void serialize_room_interactions(Stream *);
-
-inline void Cstretch_blit(Common::Bitmap *src, Common::Bitmap *dst, int sx, int sy, int sw, int sh, int dx, int dy, int dw, int dh)
-{
-	Cstretch_blit(src->GetAllegroBitmap(), dst->GetAllegroBitmap(), sx, sy, sw, sh, dx, dy, dw, dh);
-}
-inline void Cstretch_sprite(Common::Bitmap *dst, Common::Bitmap *src, int x, int y, int w, int h)
-{
-	Cstretch_sprite(dst->GetAllegroBitmap(), src->GetAllegroBitmap(), x, y, w, h);
-}
-
-
-int sxmult = 1, symult = 1;
-int dsc_want_hires = 0;
-bool enable_greyed_out_masks = true;
-bool outlineGuiObjects;
-color*palette;
-AGS::Common::GameInfo thisgame;
-SpriteCache spriteset(MAX_SPRITES + 2);
-GUIMain tempgui;
-const char*sprsetname = "acsprset.spr";
-const char*clibendsig = "CLIB\x1\x2\x3\x4SIGE";
-const char *old_editor_data_file = "editor.dat";
-const char *new_editor_data_file = "game.agf";
-const char *old_editor_main_game_file = "ac2game.dta";
-const char *TEMPLATE_LOCK_FILE = "template.dta";
-const char *ROOM_TEMPLATE_ID_FILE = "rtemplate.dat";
-const int ROOM_TEMPLATE_ID_FILE_SIGNATURE = 0x74673812;
-bool spritesModified = false;
-AGS::Common::RoomInfo thisroom;
-bool roomModified = false;
-Common::Bitmap *drawBuffer = NULL;
-Common::Bitmap *undoBuffer = NULL;
-int loaded_room_number = -1;
-
-// stuff for importing old games
-int numScriptModules;
-ScriptModule* scModules = NULL;
-DialogTopic *dialog;
-char*dlgscript[MAX_DIALOG];
-GUIMain *guis;
-ViewStruct272 *oldViews;
-ViewStruct *newViews;
-int numNewViews = 0;
-
-// A reference color depth, for correct color selection;
-// originally was defined by 'abuf' bitmap.
-int BaseColorDepth;
-
-
-bool reload_font(int curFont);
-void drawBlockScaledAt(int hdc, Common::Bitmap *todraw ,int x, int y, int scaleFactor);
-// this is to shut up the linker, it's used by CSRUN.CPP
-void write_log(char *) { }
-
-void GUIInv::Draw(Common::Graphics *g) {
-  g->SetDrawColor(15);
-  g->DrawRect(Rect(x,y,x+wid,y+hit));
-}
-
-int multiply_up_coordinate(int coord)
-{
-	return coord * sxmult;
-}
-
-int get_fixed_pixel_size(int coord)
-{
-	return coord * sxmult;
-}
-
-// jibbles the sprite around to fix hi-color problems, by swapping
-// the red and blue elements
-#define fix_sprite(num) fix_block(spriteset[num])
-void fix_block (Common::Bitmap *todraw) {
-  int a,b,pixval;
-  if (todraw == NULL)
-    return;
-  // TODO: redo this using direct bitmap data access for the sake of speed
-  if (todraw->GetColorDepth() == 16) {
-    for (a = 0; a < todraw->GetWidth(); a++) {
-      for (b = 0; b < todraw->GetHeight(); b++) {
-        pixval = todraw->GetPixel (a, b);
-        todraw->PutPixel (a, b, makecol16 (getb16(pixval),getg16(pixval),getr16(pixval)));
-      }
-    }
-  }
-  else if (todraw->GetColorDepth() == 32) {
-    for (a = 0; a < todraw->GetWidth(); a++) {
-      for (b = 0; b < todraw->GetHeight(); b++) {
-        pixval = todraw->GetPixel (a, b);
-        todraw->PutPixel (a, b, makeacol32 (getb32(pixval),getg32(pixval),getr32(pixval), geta32(pixval)));
-      }
-    }
-  }
-}
-
-void initialize_sprite(int spnum) {
-  fix_sprite(spnum);
-}
-
-void pre_save_sprite(int spnum) {
-  fix_sprite(spnum);
-}
-
-Common::Bitmap *get_sprite (int spnr) {
-  if (spnr < 0)
-    return NULL;
-  if (spriteset[spnr] == NULL) {
-    spnr = 0;
-  }
-  return spriteset[spnr];
-}
-
-void SetNewSprite(int slot, Common::Bitmap *sprit) {
-  delete spriteset[slot];
-
-  spriteset.setNonDiscardable(slot, sprit);
-  spritesModified = true;
-}
-
-void deleteSprite (int sprslot) {
-  spriteset.removeSprite(sprslot, true);
-  
-  spritesModified = true;
-}
-
-void SetNewSpriteFromHBitmap(int slot, int hBmp) {
-  // FIXME later
-  Common::Bitmap *tempsprite = Common::BitmapHelper::CreateRawBitmapOwner(convert_hbitmap_to_bitmap((HBITMAP)hBmp));
-  SetNewSprite(slot, tempsprite);
-}
-
-int GetSpriteAsHBitmap(int slot) {
-  // FIXME later
-  return (int)convert_bitmap_to_hbitmap(get_sprite(slot)->GetAllegroBitmap());
-}
-
-bool DoesSpriteExist(int slot) {
-	return (spriteset[slot] != NULL);
-}
-
-int GetMaxSprites() {
-	return MAX_SPRITES;
-}
-
-int GetSpriteWidth(int slot) {
-	return get_sprite(slot)->GetWidth();
-}
-
-int GetSpriteHeight(int slot) {
-	return get_sprite(slot)->GetHeight();
-}
-
-int GetRelativeSpriteWidth(int slot) {
-	return GetSpriteWidth(slot) / ((thisgame.SpriteFlags[slot] & SPF_640x400) ? 2 : 1);
-}
-
-int GetRelativeSpriteHeight(int slot) {
-	return GetSpriteHeight(slot) / ((thisgame.SpriteFlags[slot] & SPF_640x400) ? 2 : 1);
-}
-
-int GetSpriteResolutionMultiplier(int slot)
-{
-	return ((thisgame.SpriteFlags[slot] & SPF_640x400) ? 1 : 2);
-}
-
-unsigned char* GetRawSpriteData(int spriteSlot) {
-  return &get_sprite(spriteSlot)->GetScanLineForWriting(0)[0];
-}
-
-int GetSpriteColorDepth(int slot) {
-  return get_sprite(slot)->GetColorDepth();
-}
-
-int GetPaletteAsHPalette() {
-  return (int)convert_palette_to_hpalette(palette);
-}
-
-void transform_string(char *text) {
-	encrypt_text(text);
-}
-
-int find_free_sprite_slot() {
-  int rr = spriteset.findFreeSlot();
-  if (rr < 0) {
-    return -1;
-  }
-  spriteset.images[rr] = NULL;
-  spriteset.offsets[rr] = 0;
-  spriteset.sizes[rr] = 0;
-  return rr;
-}
-
-void update_sprite_resolution(int spriteNum, bool isHighRes)
-{
-	thisgame.SpriteFlags[spriteNum] &= ~SPF_640x400;
-	if (isHighRes)
-	{
-		thisgame.SpriteFlags[spriteNum] |= SPF_640x400;
-	}
-}
-
-void change_sprite_number(int oldNumber, int newNumber) {
-
-  spriteset.setNonDiscardable(newNumber, spriteset[oldNumber]);
-  spriteset.removeSprite(oldNumber, false);
-
-  thisgame.SpriteFlags[newNumber] = thisgame.SpriteFlags[oldNumber];
-  thisgame.SpriteFlags[oldNumber] = 0;
-
-  spritesModified = true;
-}
-
-int crop_sprite_edges(int numSprites, int *sprites, bool symmetric) {
-  // this function has passed in a list of sprites, all the
-  // same size, to crop to the size of the smallest
-  int aa, xx, yy;
-  int width = spriteset[sprites[0]]->GetWidth();
-  int height = spriteset[sprites[0]]->GetHeight();
-  int left = width, right = 0;
-  int top = height, bottom = 0;
-
-  for (aa = 0; aa < numSprites; aa++) {
-    Common::Bitmap *sprit = get_sprite(sprites[aa]);
-    int maskcol = sprit->GetMaskColor();
-
-    // find the left hand side
-    for (xx = 0; xx < width; xx++) {
-      for (yy = 0; yy < height; yy++) {
-        if (sprit->GetPixel(xx, yy) != maskcol) {
-          if (xx < left)
-            left = xx;
-          xx = width + 10;
-          break;
-        }
-      }
-    }
-    // find the right hand side
-    for (xx = width - 1; xx >= 0; xx--) {
-      for (yy = 0; yy < height; yy++) {
-        if (sprit->GetPixel(xx, yy) != maskcol) {
-          if (xx > right)
-            right = xx;
-          xx = -10;
-          break;
-        }
-      }
-    }
-    // find the top side
-    for (yy = 0; yy < height; yy++) {
-      for (xx = 0; xx < width; xx++) {
-        if (sprit->GetPixel(xx, yy) != maskcol) {
-          if (yy < top)
-            top = yy;
-          yy = height + 10;
-          break;
-        }
-      }
-    }
-    // find the bottom side
-    for (yy = height - 1; yy >= 0; yy--) {
-      for (xx = 0; xx < width; xx++) {
-        if (sprit->GetPixel(xx, yy) != maskcol) {
-          if (yy > bottom)
-            bottom = yy;
-          yy = -10;
-          break;
-        }
-      }
-    }
-  }
-
-  // Now, we have been through all the sprites and found the outer
-  // edges that we need to keep. So, now crop everything down
-  // to the smaller sizes
-  if (symmetric) {
-    // symmetric -- make sure that the left and right edge chopping
-    // are equal
-    int rightDist = (width - right) - 1;
-    if (rightDist < left)
-      left = rightDist;
-    if (left < rightDist)
-      right = (width - left) - 1;
-  }
-  int newWidth = (right - left) + 1;
-  int newHeight = (bottom - top) + 1;
-
-  if ((newWidth == width) && (newHeight == height)) {
-    // no change in size
-    return 0;
-  }
-
-  if ((newWidth < 1) || (newHeight < 1))
-  {
-	  // completely transparent sprite, don't attempt to crop
-	  return 0;
-  }
-
-  for (aa = 0; aa < numSprites; aa++) {
-    Common::Bitmap *sprit = get_sprite(sprites[aa]);
-    // create a new, smaller sprite and copy across
-	Common::Bitmap *newsprit = Common::BitmapHelper::CreateBitmap(newWidth, newHeight, sprit->GetColorDepth());
-    Common::Graphics g(newsprit);
-    g.Blit(sprit, left, top, 0, 0, newWidth, newHeight);
-    delete sprit;
-
-    spriteset.setNonDiscardable(sprites[aa], newsprit);
-  }
-
-  spritesModified = true;
-
-  return 1;
-}
-
-int extract_room_template_files(const char *templateFileName, int newRoomNumber) 
-{
-    if (Common::AssetManager::SetDataFile(templateFileName) != Common::kAssetNoError) 
-  {
-    return 0;
-  }
-  if (Common::AssetManager::GetAssetOffset(ROOM_TEMPLATE_ID_FILE) < 1)
-  {
-    Common::AssetManager::SetDataFile(NULL);
-    return 0;
-  }
-
-  int numFile = Common::AssetManager::GetAssetCount();
-
-  for (int a = 0; a < numFile; a++) {
-      const char *thisFile = Common::AssetManager::GetAssetFileByIndex(a);
-    if (thisFile == NULL) {
-      Common::AssetManager::SetDataFile(NULL);
-      return 0;
-    }
-
-    // don't extract the template metadata file
-    if (stricmp(thisFile, ROOM_TEMPLATE_ID_FILE) == 0)
-      continue;
-
-    Stream *readin = Common::AssetManager::OpenAsset ((char*)thisFile);
-    char outputName[MAX_PATH];
-    const char *extension = strchr(thisFile, '.');
-    sprintf(outputName, "room%d%s", newRoomNumber, extension);
-    Stream *wrout = Common::File::CreateFile(outputName);
-    if ((readin == NULL) || (wrout == NULL)) 
-    {
-      delete wrout;
-      delete readin;
-      Common::AssetManager::SetDataFile(NULL);
-      return 0;
-    }
-    long size = Common::AssetManager::GetAssetSize((char*)thisFile);
-    char *membuff = (char*)malloc (size);
-    readin->Read(membuff, size);
-    wrout->Write (membuff, size );
-    delete readin;
-    delete wrout;
-    free (membuff);
-  }
-
-  Common::AssetManager::SetDataFile(NULL);
-  return 1;
-}
-
-int extract_template_files(const char *templateFileName) 
-{
-  if (Common::AssetManager::SetDataFile(templateFileName) != Common::kAssetNoError) 
-  {
-    return 0;
-  }
-  
-  if ((Common::AssetManager::GetAssetOffset((char*)old_editor_data_file) < 1) && (Common::AssetManager::GetAssetOffset((char*)new_editor_data_file) < 1))
-  {
-    Common::AssetManager::SetDataFile(NULL);
-    return 0;
-  }
-
-  int numFile = Common::AssetManager::GetAssetCount();
-
-  for (int a = 0; a < numFile; a++) {
-    const char *thisFile = Common::AssetManager::GetAssetFileByIndex (a);
-    if (thisFile == NULL) {
-      Common::AssetManager::SetDataFile(NULL);
-      return 0;
-    }
-
-    // don't extract the dummy template lock file
-    if (stricmp(thisFile, TEMPLATE_LOCK_FILE) == 0)
-      continue;
-
-    Stream *readin = Common::AssetManager::OpenAsset ((char*)thisFile);
-    Stream *wrout = Common::File::CreateFile (thisFile);
-    if ((wrout == NULL) && (strchr(thisFile, '\\') != NULL))
-    {
-      // an old template with Music/Sound folder, create the folder
-      char folderName[MAX_PATH];
-      strcpy(folderName, thisFile);
-      *strchr(folderName, '\\') = 0;
-      mkdir(folderName);
-      wrout = Common::File::CreateFile(thisFile);
-    }
-    if ((readin == NULL) || (wrout == NULL)) 
-    {
-      Common::AssetManager::SetDataFile(NULL);
-      return 0;
-    }
-    long size = Common::AssetManager::GetAssetSize((char*)thisFile);
-    char *membuff = (char*)malloc (size);
-    readin->Read (membuff, size);
-    wrout->Write (membuff, size);
-    delete readin;
-    delete wrout;
-    free (membuff);
-  }
-
-  Common::AssetManager::SetDataFile(NULL);
-  return 1;
-}
-
-void extract_icon_from_template(char *iconName, char **iconDataBuffer, long *bufferSize)
-{
-  // make sure we get the icon from the file
-  Common::AssetManager::SetSearchPriority(Common::kAssetPriorityLib);
-  long sizey = Common::AssetManager::GetAssetSize(iconName);
-  Stream* inpu = Common::AssetManager::OpenAsset (iconName);
-  if ((inpu != NULL) && (sizey > 0))
-  {
-    char *iconbuffer = (char*)malloc(sizey);
-    inpu->Read (iconbuffer, sizey);
-    delete inpu;
-    *iconDataBuffer = iconbuffer;
-    *bufferSize = sizey;
-  }
-  else
-  {
-    *iconDataBuffer = NULL;
-    *bufferSize = 0;
-  }
-  // restore to normal setting after NewGameChooser changes it
-  Common::AssetManager::SetSearchPriority(Common::kAssetPriorityDir);
-}
-
-int load_template_file(const char *fileName, char **iconDataBuffer, long *iconDataSize, bool isRoomTemplate)
-{
-  if (Common::AssetManager::SetDataFile(fileName) == Common::kAssetNoError)
-  {
-    if (isRoomTemplate)
-    {
-      if (Common::AssetManager::GetAssetOffset((char*)ROOM_TEMPLATE_ID_FILE) > 0)
-      {
-        Stream *inpu = Common::AssetManager::OpenAsset((char*)ROOM_TEMPLATE_ID_FILE);
-        if (inpu->ReadInt32() != ROOM_TEMPLATE_ID_FILE_SIGNATURE)
-        {
-          delete inpu;
-		  Common::AssetManager::SetDataFile(NULL);
-          return 0;
-        }
-        int roomNumber = inpu->ReadInt32();
-        delete inpu;
-        char iconName[MAX_PATH];
-        sprintf(iconName, "room%d.ico", roomNumber);
-        if (Common::AssetManager::GetAssetOffset(iconName) > 0) 
-        {
-          extract_icon_from_template(iconName, iconDataBuffer, iconDataSize);
-        }
-		    Common::AssetManager::SetDataFile(NULL);
-        return 1;
-      }
-	  Common::AssetManager::SetDataFile(NULL);
-      return 0;
-    }
-	  else if ((Common::AssetManager::GetAssetOffset((char*)old_editor_data_file) > 0) || (Common::AssetManager::GetAssetOffset((char*)new_editor_data_file) > 0))
-	  {
-      Common::String oriname = Common::AssetManager::GetLibraryBaseFile();
-      if ((strstr(oriname, ".exe") != NULL) ||
-          (strstr(oriname, ".dat") != NULL) ||
-          (strstr(oriname, ".ags") != NULL)) 
-      {
-        // wasn't originally meant as a template
-		  Common::AssetManager::SetDataFile(NULL);
-	      return 0;
-      }
-
-	    Stream *inpu = Common::AssetManager::OpenAsset((char*)old_editor_main_game_file);
-	    if (inpu != NULL) 
-	    {
-		    inpu->Seek(Common::kSeekCurrent, 30);
-		    int gameVersion = inpu->ReadInt32();
-		    delete inpu;
-		    if (gameVersion != 32)
-		    {
-			    // older than 2.72 template
-				Common::AssetManager::SetDataFile(NULL);
-			    return 0;
-		    }
-	    }
-
-      int useIcon = 0;
-      char *iconName = "template.ico";
-      if (Common::AssetManager::GetAssetOffset (iconName) < 1)
-        iconName = "user.ico";
-      // the file is a CLIB file, so let's extract the icon to display
-      if (Common::AssetManager::GetAssetOffset (iconName) > 0) 
-      {
-        extract_icon_from_template(iconName, iconDataBuffer, iconDataSize);
-      }
-	    Common::AssetManager::SetDataFile(NULL);
-      return 1;
-    }
-  }
-  return 0;
-}
-
-const char* save_sprites(bool compressSprites) 
-{
-  const char *errorMsg = NULL;
-  char backupname[100];
-  sprintf(backupname, "backup_%s", sprsetname);
-
-  if ((spritesModified) || (compressSprites != spriteset.spritesAreCompressed))
-  {
-    spriteset.detachFile();
-    if (exists(backupname) && (unlink(backupname) != 0)) {
-      errorMsg = "Unable to overwrite the old backup file. Make sure the backup sprite file is not read-only";
-    }
-    else if (rename(sprsetname, backupname)) {
-      errorMsg = "Unable to create the backup sprite file. Make sure the backup sprite file is not read-only";
-    }
-    else if (spriteset.attachFile(backupname)) {
-      errorMsg = "An error occurred attaching to the backup sprite file. Check write permissions on your game folder";
-    }
-    else if (spriteset.saveToFile(sprsetname, MAX_SPRITES, compressSprites)) {
-      errorMsg = "Unable to save the sprites. An error occurred writing the sprite file.";
-    }
-
-    // reset the sprite cache
-    spriteset.reset();
-    if (spriteset.initFile(sprsetname))
-    {
-      if (errorMsg == NULL)
-        errorMsg = "Unable to re-initialize sprite file after save.";
-    }
-
-    if (errorMsg == NULL)
-      spritesModified = false;
-  }
-  return errorMsg;
-}
-
-void drawBlockDoubleAt (int hdc, Common::Bitmap *todraw ,int x, int y) {
-  drawBlockScaledAt (hdc, todraw, x, y, 2);
-}
-
-void wputblock_stretch(Common::Graphics *g, int xpt,int ypt,Common::Bitmap *tblock,int nsx,int nsy) {
-  if (bmp_bpp(tblock) != thisgame.ColorDepth) {
-    Common::Bitmap *tempst=Common::BitmapHelper::CreateBitmapCopy(tblock, thisgame.ColorDepth*8);
-    int ww,vv;
-    for (ww=0;ww<tblock->GetWidth();ww++) {
-      for (vv=0;vv<tblock->GetHeight();vv++) {
-        if (tblock->GetPixel(ww,vv)==tblock->GetMaskColor())
-          tempst->PutPixel(ww,vv,tempst->GetMaskColor());
-      }
-    }
-    g->StretchBlt(tempst,RectWH(xpt,ypt,nsx,nsy), Common::kBitmap_Transparency);
-    delete tempst;
-  }
-  else g->StretchBlt(tblock,RectWH(xpt,ypt,nsx,nsy), Common::kBitmap_Transparency);
-}
-
-void draw_sprite_compensate(Common::Graphics *g, int sprnum, int atxp, int atyp, int seethru) {
-  Common::Bitmap *blptr = get_sprite(sprnum);
-  Common::Bitmap *towrite=blptr;
-  int needtofree=0, main_color_depth = thisgame.ColorDepth * 8;
-
-  if ((bmp_bpp(blptr) > 1) & (main_color_depth==8)) {
-
-    towrite=Common::BitmapHelper::CreateBitmap(blptr->GetWidth(),blptr->GetHeight(), 8);
-    needtofree=1;
-    towrite->Clear(towrite->GetMaskColor());
-    int xxp,yyp,tmv;
-    for (xxp=0;xxp<blptr->GetWidth();xxp++) {
-      for (yyp=0;yyp<blptr->GetHeight();yyp++) {
-        tmv=blptr->GetPixel(xxp,yyp);
-        if (tmv != blptr->GetMaskColor())
-          towrite->PutPixel(xxp,yyp,makecol8(getr16(tmv),getg16(tmv),getb16(tmv)));
-        }
-      }
-
-    }
-
-  int nwid=towrite->GetWidth(),nhit=towrite->GetHeight();
-  if (thisgame.SpriteFlags[sprnum] & SPF_640x400) {
-    if (dsc_want_hires == 0) {
-      nwid/=2;
-      nhit/=2;
-    }
-  }
-  else if (dsc_want_hires) {
-    nwid *= 2;
-    nhit *= 2;
-  }
-  wputblock_stretch(g, atxp,atyp,towrite,nwid,nhit);
-  if (needtofree) delete towrite;
-}
-
-void drawBlock (HDC hdc, Common::Bitmap *todraw, int x, int y) {
-  set_palette_to_hdc (hdc, palette);
-  // FIXME later
-  blit_to_hdc (todraw->GetAllegroBitmap(), hdc, 0,0,x,y,todraw->GetWidth(),todraw->GetHeight());
-}
-
-
-enum RoomAreaMask
-{
-    None,
-    Hotspots,
-    WalkBehinds,
-    WalkableAreas,
-    Regions
-};
-
-Common::Bitmap *get_bitmap_for_mask(Common::RoomInfo *roomptr, RoomAreaMask maskType) 
-{
-	if (maskType == RoomAreaMask::None) 
-	{
-		return NULL;
-	}
-
-	Common::Bitmap *source = NULL;
-	switch (maskType) 
-	{
-	case RoomAreaMask::Hotspots:
-		source = roomptr->HotspotMask;
-		break;
-	case RoomAreaMask::Regions:
-		source = roomptr->RegionMask;
-		break;
-	case RoomAreaMask::WalkableAreas:
-		source = roomptr->WalkAreaMask;
-		break;
-	case RoomAreaMask::WalkBehinds:
-		source = roomptr->WalkBehindMask;
-		break;
-	}
-
-	return source;
-}
-
-void copy_walkable_to_regions (void *roomptr) {
-	Common::RoomInfo *theRoom = (Common::RoomInfo*)roomptr;
-    Common::Graphics g(theRoom->RegionMask);
-	g.Blit(theRoom->WalkAreaMask, 0, 0, 0, 0, theRoom->RegionMask->GetWidth(), theRoom->RegionMask->GetHeight());
-}
-
-int get_mask_pixel(void *roomptr, int maskType, int x, int y)
-{
-	Common::Bitmap *mask = get_bitmap_for_mask((Common::RoomInfo*)roomptr, (RoomAreaMask)maskType);
-	return mask->GetPixel(x, y);
-}
-
-void draw_line_onto_mask(void *roomptr, int maskType, int x1, int y1, int x2, int y2, int color)
-{
-	Common::Bitmap *mask = get_bitmap_for_mask((Common::RoomInfo*)roomptr, (RoomAreaMask)maskType);
-    Common::Graphics g(mask);
-	g.DrawLine(Line(x1, y1, x2, y2), color);
-}
-
-void draw_filled_rect_onto_mask(void *roomptr, int maskType, int x1, int y1, int x2, int y2, int color)
-{
-	Common::Bitmap *mask = get_bitmap_for_mask((Common::RoomInfo*)roomptr, (RoomAreaMask)maskType);
-    Common::Graphics g(mask);
-    g.FillRect(Rect(x1, y1, x2, y2), color);
-}
-
-void draw_fill_onto_mask(void *roomptr, int maskType, int x1, int y1, int color)
-{
-	Common::Bitmap *mask = get_bitmap_for_mask((Common::RoomInfo*)roomptr, (RoomAreaMask)maskType);
-    Common::Graphics g(mask);
-    g.FloodFill(x1, y1, color);
-}
-
-void create_undo_buffer(void *roomptr, int maskType) 
-{
-	Common::Bitmap *mask = get_bitmap_for_mask((Common::RoomInfo*)roomptr, (RoomAreaMask)maskType);
-  if (undoBuffer != NULL)
-  {
-    if ((undoBuffer->GetWidth() != mask->GetWidth()) || (undoBuffer->GetHeight() != mask->GetHeight())) 
-    {
-      delete undoBuffer;
-      undoBuffer = NULL;
-    }
-  }
-  if (undoBuffer == NULL)
-  {
-    undoBuffer = Common::BitmapHelper::CreateBitmap(mask->GetWidth(), mask->GetHeight(), mask->GetColorDepth());
-  }
-  Common::Graphics g(undoBuffer);
-  g.Blit(mask, 0, 0, 0, 0, mask->GetWidth(), mask->GetHeight());
-}
-
-bool does_undo_buffer_exist()
-{
-  return (undoBuffer != NULL);
-}
-
-void clear_undo_buffer() 
-{
-  if (does_undo_buffer_exist()) 
-  {
-    delete undoBuffer;
-    undoBuffer = NULL;
-  }
-}
-
-void restore_from_undo_buffer(void *roomptr, int maskType)
-{
-  if (does_undo_buffer_exist())
-  {
-  	Common::Bitmap *mask = get_bitmap_for_mask((Common::RoomInfo*)roomptr, (RoomAreaMask)maskType);
-    Common::Graphics g(mask);
-    g.Blit(undoBuffer, 0, 0, 0, 0, mask->GetWidth(), mask->GetHeight());
-  }
-}
-
-void setup_greyed_out_palette(int selCol) 
-{
-    color thisColourOnlyPal[256];
-
-    // The code below makes it so that all the hotspot colours
-    // except the selected one are greyed out. It doesn't work
-    // in 256-colour games.
-
-    // Blank out the temporary palette, and set a shade of grey
-    // for all the hotspot colours
-    for (int aa = 0; aa < 256; aa++) {
-      int lumin = 0;
-      if ((aa < MAX_HOTSPOTS) && (aa > 0))
-        lumin = ((MAX_HOTSPOTS - aa) % 30) * 2;
-      thisColourOnlyPal[aa].r = lumin;
-      thisColourOnlyPal[aa].g = lumin;
-      thisColourOnlyPal[aa].b = lumin;
-    }
-    // Highlight the currently selected area colour
-    if (selCol > 0) {
-      // if a bright colour, use it
-      if ((selCol < 15) && (selCol != 7) && (selCol != 8))
-        thisColourOnlyPal[selCol] = palette[selCol];
-      else {
-        // else, draw in red
-        thisColourOnlyPal[selCol].r = 60;
-        thisColourOnlyPal[selCol].g = 0;
-        thisColourOnlyPal[selCol].b = 0;
-      }
-    }
-    set_palette(thisColourOnlyPal);
-}
-
-Common::Bitmap *recycle_bitmap(Common::Bitmap* check, int colDepth, int w, int h)
-{
-  if ((check != NULL) && (check->GetWidth() == w) && (check->GetHeight() == h) &&
-      (check->GetColorDepth() == colDepth))
-  {
-    return check;
-  }
-  delete check;
-
-  return Common::BitmapHelper::CreateBitmap(w, h, colDepth);
-}
-
-Common::Bitmap *stretchedSprite = NULL, *srcAtRightColDep = NULL;
-
-void draw_area_mask(Common::RoomInfo *roomptr, Common::Bitmap *destination, RoomAreaMask maskType, int selectedArea, int transparency) 
-{
-	Common::Bitmap *source = get_bitmap_for_mask(roomptr, maskType);
-
-	if (source == NULL) return;
-	
-	if (source->GetColorDepth() != destination->GetColorDepth()) 
-	{
-    Common::Bitmap *sourceSprite = source;
-
-    if ((source->GetWidth() != destination->GetWidth()) || (source->GetHeight() != destination->GetHeight()))
-    {
-		  stretchedSprite = recycle_bitmap(stretchedSprite, source->GetColorDepth(), destination->GetWidth(), destination->GetHeight());
-          Common::Graphics g(stretchedSprite);
-		  g.StretchBlt(source, RectWH(0, 0, source->GetWidth(), source->GetHeight()),
-			  RectWH(0, 0, stretchedSprite->GetWidth(), stretchedSprite->GetHeight()));
-      sourceSprite = stretchedSprite;
-    }
-
-    if (enable_greyed_out_masks)
-    {
-      setup_greyed_out_palette(selectedArea);
-    }
-
-    if (transparency > 0)
-    {
-      srcAtRightColDep = recycle_bitmap(srcAtRightColDep, destination->GetColorDepth(), destination->GetWidth(), destination->GetHeight());
-      
-      int oldColorConv = get_color_conversion();
-      set_color_conversion(oldColorConv | COLORCONV_KEEP_TRANS);
-
-      Common::Graphics g(srcAtRightColDep);
-      g.Blit(sourceSprite, 0, 0, 0, 0, sourceSprite->GetWidth(), sourceSprite->GetHeight());
-      set_trans_blender(0, 0, 0, (100 - transparency) + 155);
-      g.SetBitmap(destination);
-      g.TransBlendBlt(srcAtRightColDep, 0, 0);
-
-      set_color_conversion(oldColorConv);
-    }
-    else
-    {
-        Common::Graphics g(destination);
-		g.Blit(sourceSprite, 0, 0, Common::kBitmap_Transparency);
-    }
-
-    set_palette(palette);
-	}
-	else
-	{
-		Cstretch_sprite(destination, source, 0, 0, destination->GetWidth(), destination->GetHeight());
-	}
-}
-
-void draw_room_background(void *roomvoidptr, int hdc, int x, int y, int bgnum, float scaleFactor, int maskType, int selectedArea, int maskTransparency) 
-{
-	Common::RoomInfo *roomptr = (Common::RoomInfo*)roomvoidptr;
-
-  if (bgnum >= roomptr->BkgSceneCount)
-    return;
-
-  Common::Bitmap *srcBlock = roomptr->Backgrounds[bgnum].Graphic;
-  if (srcBlock == NULL)
-    return;
-
-	if (drawBuffer != NULL) 
-	{
-		Common::Bitmap *depthConverted = Common::BitmapHelper::CreateBitmap(srcBlock->GetWidth(), srcBlock->GetHeight(), drawBuffer->GetColorDepth());
-    if (srcBlock->GetColorDepth() == 8)
-    {
-      select_palette(roomptr->Backgrounds[bgnum].Palette);
-    }
-
-    Common::Graphics g(depthConverted);
-    g.Blit(srcBlock, 0, 0, 0, 0, srcBlock->GetWidth(), srcBlock->GetHeight());
-
-    if (srcBlock->GetColorDepth() == 8)
-    {
-      unselect_palette();
-    }
-
-		draw_area_mask(roomptr, depthConverted, (RoomAreaMask)maskType, selectedArea, maskTransparency);
-
-    int srcX = 0, srcY = 0;
-    int srcWidth = srcBlock->GetWidth();
-    int srcHeight = srcBlock->GetHeight();
-
-    if (x < 0)
-    {
-      srcX = -x / scaleFactor;
-      x = 0;
-      srcWidth = drawBuffer->GetWidth() / scaleFactor + 1;
-      if (srcX + srcWidth > depthConverted->GetWidth())
-      {
-        srcWidth = depthConverted->GetWidth() - srcX;
-      }
-    }
-    if (y < 0)
-    {
-      srcY = -y / scaleFactor;
-      y = 0;
-      srcHeight = drawBuffer->GetHeight() / scaleFactor + 1;
-      if (srcY + srcHeight > depthConverted->GetHeight())
-      {
-        srcHeight = depthConverted->GetHeight() - srcY;
-      }
-    }
-
-		Cstretch_blit(depthConverted, drawBuffer, srcX, srcY, srcWidth, srcHeight, x, y, srcWidth * scaleFactor, srcHeight * scaleFactor);
-		delete depthConverted;
-	}
-	else {
-		drawBlockScaledAt(hdc, srcBlock, x, y, scaleFactor);
-	}
-	
-}
-
-void update_font_sizes() {
-  int multiplyWas = wtext_multiply;
-
-  // scale up fonts if necessary
-  wtext_multiply = 1;
-  if ((thisgame.Options[OPT_NOSCALEFNT] == 0) &&
-      (thisgame.DefaultResolution >= 3)) {
-    wtext_multiply = 2;
-  }
-
-  if (multiplyWas != wtext_multiply) {
-    // resolution or Scale Up Fonts has changed, reload at new size
-    for (int bb=0;bb<thisgame.FontCount;bb++)
-      reload_font (bb);
-  }
-
-  if (thisgame.DefaultResolution >= 3) {
-    sxmult = 2;
-    symult = 2;
-  }
-  else {
-    sxmult = 1;
-    symult = 1;
-  }
-
-}
-
-const char* import_sci_font(const char*fnn,int fslot) {
-  char wgtfontname[100];
-  sprintf(wgtfontname,"agsfnt%d.wfn",fslot);
-  Stream*iii=Common::File::OpenFileRead(fnn);
-  if (iii==NULL) {
-    return "File not found";
-  }
-  if (iii->ReadByte()!=0x87) {
-    delete iii;
-    return "Not a valid SCI font file";
-  }
-  iii->Seek(Common::kSeekCurrent,3);
-  if (iii->ReadInt16()!=0x80) {
-    delete iii; 
-	  return "Invalid SCI font"; 
-  }
-  int lineHeight = iii->ReadInt16();
-  short theiroffs[0x80];
-  iii->ReadArrayOfInt16(theiroffs,0x80);
-  Stream*ooo=Common::File::CreateFile(wgtfontname);
-  ooo->Write("WGT Font File  ",15);
-  ooo->WriteInt16(0);  // will be table address
-  short coffsets[0x80];
-  char buffer[1000];
-  int aa;
-  for (aa=0;aa<0x80;aa++) 
-  {
-    if (theiroffs[aa] < 100)
-    {
-      delete iii;
-      delete ooo;
-      unlink(wgtfontname);
-      return "Invalid character found in file";
-    }
-    iii->Seek(Common::kSeekBegin,theiroffs[aa]+2);
-    int wwi=iii->ReadByte()-1;
-    int hhi=iii->ReadByte();
-    coffsets[aa]=ooo->GetPosition();
-    ooo->WriteInt16(wwi+1);
-    ooo->WriteInt16(hhi);
-    if ((wwi<1) | (hhi<1)) continue;
-    memset(buffer,0,sizeof(buffer));
-    int bytesPerRow = (wwi/8)+1;
-    iii->ReadArray(buffer, bytesPerRow, hhi);
-    for (int bb=0;bb<hhi;bb++) { 
-      int thisoffs = bb * bytesPerRow;
-      ooo->Write(&buffer[thisoffs], bytesPerRow);
-    }
-  }
-  long tableat=ooo->GetPosition();
-  ooo->WriteArrayOfInt16(&coffsets[0],0x80);
-  delete ooo;
-  ooo=Common::File::OpenFile(wgtfontname,Common::kFile_Open,Common::kFile_ReadWrite);
-  ooo->Seek(Common::kSeekBegin,15);
-  ooo->WriteInt16(tableat); 
-  delete ooo;
-  delete iii;
-  wfreefont(fslot);
-  if (!wloadfont_size(fslot, 0))
-  {
-    return "Unable to load converted WFN file";
-  }
-  return NULL;
-}
-
-
-#define FONTGRIDSIZE 18*blockSize
-void drawFontAt (int hdc, int fontnum, int x,int y) {
-  
-  if (fontnum >= thisgame.FontCount) 
-  {
-	  return;
-  }
-
-  update_font_sizes();
-
-  int doubleSize = (thisgame.DefaultResolution < 3) ? 2 : 1;
-  int blockSize = (thisgame.DefaultResolution < 3) ? 1 : 2;
-  antiAliasFonts = thisgame.Options[OPT_ANTIALIASFONTS];
-
-  // we can't antialias font because changing col dep to 16 here causes
-  // it to crash ... why?
-  Common::Bitmap *tempblock = Common::BitmapHelper::CreateBitmap(FONTGRIDSIZE*10, FONTGRIDSIZE*10, 8);
-  Common::Graphics graphics(tempblock);
-  graphics.Fill(0);
-  //Common::Bitmap *abufwas = abuf;
-  //abuf = tempblock;
-  graphics.SetTextColor(15);
-  for (int aa=0;aa<96;aa++)
-    wgtprintf(&graphics, 5+(aa%10)*FONTGRIDSIZE,5+(aa/10)*FONTGRIDSIZE, fontnum, "%c",aa+32);
-  //abuf = abufwas;
-
-  if (doubleSize > 1) 
-    drawBlockDoubleAt(hdc, tempblock, x, y);
-  else
-    drawBlock((HDC)hdc, tempblock, x, y);
-   
-  delete tempblock;
-}
-
-void proportionalDraw (int newwid, int sprnum, int*newx, int*newy) {
-  int newhit = newwid;
-
-  int newsizx=newwid,newsizy=newhit;
-  int twid=get_sprite(sprnum)->GetWidth(),thit = get_sprite(sprnum)->GetHeight();
-  if ((twid < newwid/2) && (thit < newhit/2)) {
-    newsizx = twid * 2;
-    newsizy = thit * 2;
-  }
-  else {
-    if (twid >= thit) newsizy=(int)((float)thit/((float)twid/(float)newwid));
-    else if (twid < thit) newsizx=(int)((float)twid/((float)thit/(float)newhit));
-  }
-  newx[0] = newsizx;
-  newy[0] = newsizy;
-}
-
-static void doDrawViewLoop (int hdc, int numFrames, ViewFrame *frames, int x, int y, int size, int cursel) {
-  int wtoDraw = size * numFrames;
-  
-  if ((numFrames > 0) && (frames[numFrames-1].pic == -1))
-    wtoDraw -= size;
-
-  Common::Bitmap *todraw = Common::BitmapHelper::CreateBitmap (wtoDraw, size, thisgame.ColorDepth*8);
-  todraw->Clear (todraw->GetMaskColor ());
-  int neww, newh;
-  for (int i = 0; i < numFrames; i++) {
-    // don't draw the Go-To-Next-Frame jibble
-    if (frames[i].pic == -1)
-      break;
-    // work out the dimensions to stretch to
-    proportionalDraw (size, frames[i].pic, &neww, &newh);
-    Common::Bitmap *toblt = get_sprite(frames[i].pic);
-    bool freeBlock = false;
-    if (toblt->GetColorDepth () != todraw->GetColorDepth ()) {
-      // 256-col sprite in hi-col game, we need to copy first
-      Common::Bitmap *oldBlt = toblt;
-      toblt = Common::BitmapHelper::CreateBitmap (toblt->GetWidth(), toblt->GetHeight(), todraw->GetColorDepth ());
-      Common::Graphics g(toblt);
-      g.Blit (oldBlt, 0, 0, 0, 0, oldBlt->GetWidth(), oldBlt->GetHeight());
-      freeBlock = true;
-    }
-    Common::Bitmap *flipped = NULL;
-    if (frames[i].flags & VFLG_FLIPSPRITE) {
-      // mirror the sprite
-      flipped = Common::BitmapHelper::CreateBitmap (toblt->GetWidth(), toblt->GetHeight(), todraw->GetColorDepth ());
-      flipped->Clear (flipped->GetMaskColor ());
-      Common::Graphics g(flipped);
-      g.FlipBlt(toblt, 0, 0, Common::kBitmap_HFlip);
-      if (freeBlock)
-        delete toblt;
-      toblt = flipped;
-      freeBlock = true;
-    }
-    //->StretchBlt(toblt, todraw, 0, 0, toblt->GetWidth(), toblt->GetHeight(), size*i, 0, neww, newh);
-	Cstretch_sprite(todraw, toblt, size*i, 0, neww, newh);
-    if (freeBlock)
-      delete toblt;
-    Common::Graphics g(todraw);
-    if (i < numFrames-1) {
-      int linecol = makecol_depth(thisgame.ColorDepth * 8, 0, 64, 200);
-      if (thisgame.ColorDepth == 1)
-        linecol = 12;
-
-      // Draw dividing line
-	  g.DrawLine (Line(size*(i+1) - 1, 0, size*(i+1) - 1, size-1), linecol);
-    }
-    if (i == cursel) {
-      // Selected item
-      int linecol = makecol_depth(thisgame.ColorDepth * 8, 255, 255,255);
-      if (thisgame.ColorDepth == 1)
-        linecol = 14;
-      
-      g.DrawRect(Rect (size * i, 0, size * (i+1) - 1, size-1), linecol);
-    }
-  }
-  drawBlock ((HDC)hdc, todraw, x, y);
-  delete todraw;
-}
-
-int get_adjusted_spritewidth(int spr) {
-  Common::Bitmap *tsp = get_sprite(spr);
-  if (tsp == NULL) return 0;
-
-  int retval = tsp->GetWidth();
-
-  if (thisgame.SpriteFlags[spr] & SPF_640x400) {
-    if (sxmult == 1)
-      retval /= 2;
-  }
-  else {
-    if (sxmult == 2)
-      retval *= 2;
-  }
-  return retval;
-}
-
-int get_adjusted_spriteheight(int spr) {
-  Common::Bitmap *tsp = get_sprite(spr);
-  if (tsp == NULL) return 0;
-
-  int retval = tsp->GetHeight();
-
-  if (thisgame.SpriteFlags[spr] & SPF_640x400) {
-    if (symult == 1)
-      retval /= 2;
-  }
-  else {
-    if (symult == 2)
-      retval *= 2;
-  }
-  return retval;
-}
-
-void drawBlockOfColour(int hdc, int x,int y, int width, int height, int colNum)
-{
-	__my_setcolor(&colNum, colNum, BaseColorDepth);
-  /*if (thisgame.ColorDepth > 2) {
-    // convert to 24-bit colour
-    int red = ((colNum >> 11) & 0x1f) * 8;
-    int grn = ((colNum >> 5) & 0x3f) * 4;
-    int blu = (colNum & 0x1f) * 8;
-    colNum = (red << _rgb_r_shift_32) | (grn << _rgb_g_shift_32) | (blu << _rgb_b_shift_32);
-  }*/
-
-  Common::Bitmap *palbmp = Common::BitmapHelper::CreateBitmap(width, height, thisgame.ColorDepth * 8);
-  palbmp->Clear (colNum);
-  drawBlockScaledAt(hdc, palbmp, x, y, 1);
-  delete palbmp;
-}
-
-/* [IKM] 2012-07-08: use the Common implementation
-void NewInteractionCommand::remove () 
-{
-}
-*/
-
-void new_font () {
-  wloadfont_size(thisgame.FontCount, 0);
-  thisgame.FontFlags.Append(0);
-  thisgame.FontOutline.Append(-1);
-  thisgame.FontCount++;
-}
-
-bool initialize_native()
-{
-    Common::AssetManager::CreateInstance();
-
-  set_uformat(U_ASCII);  // required to stop ALFONT screwing up text
-	install_allegro(SYSTEM_NONE, &errno, atexit);
-	//set_gdi_color_format();
-	palette = &thisgame.DefaultPalette[0];
-	thisgame.ColorDepth = 2;
-	//abuf = Common::BitmapHelper::CreateBitmap(10, 10, 32);
-    BaseColorDepth = 32;
-	thisgame.FontCount = 0;
-	new_font();
-
-	spriteset.reset();
-	if (spriteset.initFile(sprsetname))
-	  return false;
-	spriteset.maxCacheSize = 100000000;  // 100 mb cache
-    thisgame.SpriteFlags.New(MAX_SPRITES);
-
-	if (!Scintilla_RegisterClasses (GetModuleHandle(NULL)))
-      return false;
-
-  init_font_renderer();
-
-	return true;
-}
-
-void shutdown_native()
-{
-  shutdown_font_renderer();
-  // This MUST be called before Allegro is deinitialized.
-  thisroom.Free();
-  allegro_exit();
-  Common::AssetManager::DestroyInstance();
-}
-
-void drawBlockScaledAt (int hdc, Common::Bitmap *todraw ,int x, int y, int scaleFactor) {
-  if (todraw->GetColorDepth () == 8)
-    set_palette_to_hdc ((HDC)hdc, palette);
-
-  // FIXME later
-  stretch_blit_to_hdc (todraw->GetAllegroBitmap(), (HDC)hdc, 0,0,todraw->GetWidth(),todraw->GetHeight(),
-    x,y,todraw->GetWidth() * scaleFactor, todraw->GetHeight() * scaleFactor);
-}
-
-void drawSprite(int hdc, int x, int y, int spriteNum, bool flipImage) {
-	int scaleFactor = ((thisgame.SpriteFlags[spriteNum] & SPF_640x400) != 0) ? 1 : 2;
-	Common::Bitmap *theSprite = get_sprite(spriteNum);
-
-  if (theSprite == NULL)
-    return;
-
-	if (flipImage) {
-		Common::Bitmap *flipped = Common::BitmapHelper::CreateBitmap (theSprite->GetWidth(), theSprite->GetHeight(), theSprite->GetColorDepth());
-        Common::Graphics g(flipped);
-		g.Fill (flipped->GetMaskColor ());
-		g.FlipBlt(theSprite, 0, 0, Common::kBitmap_HFlip);
-		drawBlockScaledAt(hdc, flipped, x, y, scaleFactor);
-		delete flipped;
-	}
-	else 
-	{
-		drawBlockScaledAt(hdc, theSprite, x, y, scaleFactor);
-	}
-}
-
-void drawSpriteStretch(int hdc, int x, int y, int width, int height, int spriteNum) {
-  Common::Bitmap *todraw = get_sprite(spriteNum);
-  Common::Bitmap *tempBlock = NULL;
-	
-  if (todraw->GetColorDepth () == 8)
-    set_palette_to_hdc ((HDC)hdc, palette);
-
-  int hdcBpp = GetDeviceCaps((HDC)hdc, BITSPIXEL);
-  if (hdcBpp != todraw->GetColorDepth())
-  {
-	  tempBlock = Common::BitmapHelper::CreateBitmapCopy(todraw, hdcBpp);
-	  todraw = tempBlock;
-  }
-
-  // FIXME later
-  stretch_blit_to_hdc (todraw->GetAllegroBitmap(), (HDC)hdc, 0,0,todraw->GetWidth(),todraw->GetHeight(), x,y, width, height);
-
-  delete tempBlock;
-}
-
-void drawGUIAt (int hdc, int x,int y,int x1,int y1,int x2,int y2, int scaleFactor) {
-
-  if ((tempgui.wid < 1) || (tempgui.hit < 1))
-    return;
-
-  //update_font_sizes();
-
-  if (scaleFactor == 1) {
-    dsc_want_hires = 1;
-  }
-
-  Common::Bitmap *tempblock = Common::BitmapHelper::CreateBitmap(tempgui.wid, tempgui.hit, thisgame.ColorDepth*8);
-  tempblock->Clear(tempblock->GetMaskColor ());
-  //Common::Bitmap *abufWas = abuf;
-  //abuf = tempblock;
-  Common::Graphics graphics(tempblock);  
-
-  tempgui.draw_at (&graphics, 0, 0);
-
-  dsc_want_hires = 0;
-
-  if (x1 >= 0) {
-    graphics.DrawRect(Rect (x1, y1, x2, y2), 14);
-  }
-  //abuf = abufWas;
-
-  drawBlockScaledAt (hdc, tempblock, x, y, scaleFactor);
-  //drawBlockDoubleAt (hdc, tempblock, x, y);
-  delete tempblock;
-}
-
-#define SIMP_INDEX0  0
-#define SIMP_TOPLEFT 1
-#define SIMP_BOTLEFT 2
-#define SIMP_TOPRIGHT 3
-#define SIMP_BOTRIGHT 4
-#define SIMP_LEAVEALONE 5
-#define SIMP_NONE     6
-
-void sort_out_transparency(Common::Bitmap *toimp, int sprite_import_method, color*itspal, bool useBgSlots, int importedColourDepth) 
-{
-  if (sprite_import_method == SIMP_LEAVEALONE)
-    return;
-
-  int uu,tt;
-  set_palette_range(palette, 0, 255, 0);
-  int transcol=toimp->GetMaskColor();
-  // NOTE: This takes the pixel from the corner of the overall import
-  // graphic, NOT just the image to be imported
-  if (sprite_import_method == SIMP_TOPLEFT)
-    transcol=toimp->GetPixel(0,0);
-  else if (sprite_import_method==SIMP_BOTLEFT)
-    transcol=toimp->GetPixel(0,(toimp->GetHeight())-1);
-  else if (sprite_import_method == SIMP_TOPRIGHT)
-    transcol = toimp->GetPixel((toimp->GetWidth())-1, 0);
-  else if (sprite_import_method == SIMP_BOTRIGHT)
-    transcol = toimp->GetPixel((toimp->GetWidth())-1, (toimp->GetHeight())-1);
-
-  if (sprite_import_method == SIMP_NONE)
-  {
-    // remove all transparency pixels (change them to
-    // a close non-trnasparent colour)
-    int changeTransparencyTo;
-    if (transcol == 0)
-      changeTransparencyTo = 16;
-    else
-      changeTransparencyTo = transcol - 1;
-
-    for (tt=0;tt<toimp->GetWidth();tt++) {
-      for (uu=0;uu<toimp->GetHeight();uu++) {
-        if (toimp->GetPixel(tt,uu) == transcol)
-          toimp->PutPixel(tt,uu, changeTransparencyTo);
-      }
-    }
-  }
-  else
-  {
-	  int bitmapMaskColor = toimp->GetMaskColor();
-    int replaceWithCol = 16;
-	  if (toimp->GetColorDepth() > 8)
-	  {
-      if (importedColourDepth == 8)
-        replaceWithCol = makecol_depth(toimp->GetColorDepth(), itspal[0].r * 4, itspal[0].g * 4, itspal[0].b * 4);
-      else
-		    replaceWithCol = 0;
-	  }
-    // swap all transparent pixels with index 0 pixels
-    for (tt=0;tt<toimp->GetWidth();tt++) {
-      for (uu=0;uu<toimp->GetHeight();uu++) {
-        if (toimp->GetPixel(tt,uu)==transcol)
-          toimp->PutPixel(tt,uu, bitmapMaskColor);
-        else if (toimp->GetPixel(tt,uu) == bitmapMaskColor)
-          toimp->PutPixel(tt,uu, replaceWithCol);
-      }
-    }
-  }
-
-  if ((thisgame.ColorDepth == 1) && (itspal != NULL)) { 
-    // 256-colour mode only
-    if (transcol!=0)
-      itspal[transcol] = itspal[0];
-    wsetrgb(0,0,0,0,itspal); // set index 0 to black
-    __wremap_keep_transparent = 1;
-    color oldpale[256];
-    for (uu=0;uu<255;uu++) {
-      if (useBgSlots)  //  use background scene palette
-        oldpale[uu]=palette[uu];
-      else if (thisgame.PaletteUses[uu]==PAL_BACKGROUND)
-        wsetrgb(uu,0,0,0,oldpale);
-      else 
-        oldpale[uu]=palette[uu];
-    }
-    wremap(itspal,toimp,oldpale); 
-    set_palette_range(palette, 0, 255, 0);
-  }
-  else if (toimp->GetColorDepth() == 8) {  // hi-colour game
-    set_palette(itspal);
-  }
-}
-
-void update_abuf_coldepth() {
-//  delete abuf;
-//  abuf = Common::BitmapHelper::CreateBitmap(10, 10, thisgame.ColorDepth * 8);
-    BaseColorDepth = thisgame.ColorDepth * 8;
-}
-
-bool reload_font(int curFont)
-{
-  wfreefont(curFont);
-
-  int fsize = thisgame.FontFlags[curFont] & FFLG_SIZEMASK;
-  // if the font is designed for 640x400, half it
-  if (thisgame.Options[OPT_NOSCALEFNT]) {
-    if (thisgame.DefaultResolution <= 2)
-      fsize /= 2;
-  }
-  else if (thisgame.DefaultResolution >= 3) {
-    // designed for 320x200, double it up
-    fsize *= 2;
-  }
-  return wloadfont_size(curFont, fsize);
-}
-
-void load_script_modules_compiled(Stream *inn) {
-
-  numScriptModules = inn->ReadInt32();
-  scModules = (ScriptModule*)realloc(scModules, sizeof(ScriptModule) * numScriptModules);
-  for (int i = 0; i < numScriptModules; i++) {
-    scModules[i].init();
-    scModules[i].compiled = ccScript::CreateFromStream(inn);
-  }
-
-}
-
-void read_dialogs(Stream*iii, int filever, bool encrypted) {
-  int bb;
-  dialog = (DialogTopic*)malloc(sizeof(DialogTopic) * thisgame.DialogCount);
-  iii->ReadArray(&dialog[0],sizeof(DialogTopic),thisgame.DialogCount);
-  for (bb=0;bb<thisgame.DialogCount;bb++) {
-    if (dialog[bb].optionscripts!=NULL) {
-      dialog[bb].optionscripts=(unsigned char*)malloc(dialog[bb].codesize+10);
-      iii->Read(&dialog[bb].optionscripts[0],dialog[bb].codesize);
-    }
-    int lenof=iii->ReadInt32();
-    if (lenof<=1) { iii->ReadByte();
-      dlgscript[bb]=NULL;
-      continue;
-    }
-    // add a large buffer because it will get added to if another option is added
-    dlgscript[bb]=(char*)malloc(lenof + 20000);
-    iii->Read(dlgscript[bb],lenof);
-    if (encrypted)
-      decrypt_text(dlgscript[bb]);
-  }
-  char stringbuffer[1000];
-  for (bb=0;bb<thisgame.DialogMessageCount;bb++) {
-    if ((filever >= kGameVersion_261) && (encrypted))
-      read_string_decrypt(iii, stringbuffer);
-    else
-      fgetstring(stringbuffer, iii);
-
-    // don't actually do anything with the dlgmessage (it's an obsolete compiled artefact)
-  }
-}
-
-bool reset_sprite_file() {
-  spriteset.reset();
-  if (spriteset.initFile(sprsetname))
-    return false;
-  spriteset.maxCacheSize = 100000000;  // 100 mb cache
-  return true;
-}
-
-#define MAX_PLUGINS 40
-struct PluginData 
-{
-	char filename[50];
-	char data[SAVEBUFFERSIZE];
-	int dataSize;
-};
-PluginData thisgamePlugins[MAX_PLUGINS];
-int numThisgamePlugins = 0;
-
-void write_plugins_to_disk (Stream *ooo) {
-  int a;
-  // version of plugin saving format
-  ooo->WriteInt32 (1);
-  ooo->WriteInt32 (numThisgamePlugins);
-  
-  for (a = 0; a < numThisgamePlugins; a++) {
-      fputstring(thisgamePlugins[a].filename, ooo);
-      
-      int savesize = thisgamePlugins[a].dataSize;
-      
-      if ((savesize > SAVEBUFFERSIZE) || (savesize < 0)) {
-		  MessageBox(NULL, "Plugin tried to write too much data to game file.", "", MB_OK);
-        savesize = 0;
-      }
-
-      ooo->WriteInt32 (savesize);
-      if (savesize > 0)
-        ooo->Write (&thisgamePlugins[a].data[0], savesize);
-  }
-}
-
-const char * read_plugins_from_disk (Stream *iii) {
-  if (iii->ReadInt32() != 1) {
-    return "ERROR: unable to load game, invalid version of plugin data";
-  }
-
-  numThisgamePlugins = iii->ReadInt32();
-
-  for (int a = 0; a < numThisgamePlugins; a++) {
-    // read the plugin name
-    fgetstring (thisgamePlugins[a].filename, iii);
-    int datasize = iii->ReadInt32();
-    if (datasize > SAVEBUFFERSIZE) {
-      return "Invalid plugin save data format, plugin data is lost";
-    }
-    // we don't care if it's an editor-only plugin or not
-    if (thisgamePlugins[a].filename[strlen(thisgamePlugins[a].filename) - 1] == '!')
-		thisgamePlugins[a].filename[strlen(thisgamePlugins[a].filename) - 1] = 0;
-
-	thisgamePlugins[a].dataSize = datasize;
-	if (datasize > 0)
-	  iii->Read (thisgamePlugins[a].data, datasize);
-  }
-  return NULL;
-}
-
-void allocate_memory_for_views(int viewCount)
-{
-  numNewViews = 0;
-	oldViews = (ViewStruct272*)calloc(sizeof(ViewStruct272) * viewCount, 1);
-  newViews = (ViewStruct*)calloc(sizeof(ViewStruct) * viewCount, 1);
-  thisgame.ViewNames.New(viewCount);
-}
-
-const char *load_dta_file_into_thisgame(const char *fileName)
-{
-  int bb;
-  Stream*iii=Common::File::OpenFileRead(fileName);
-  if (iii == NULL)
-    return "Unable to open file";
-
-  char buffer[40];
-  iii->Read(buffer,30);
-  buffer[30]=0;
-  if (strcmp(buffer,game_file_sig)!=0) {
-    delete iii;
-    return "File contains invalid data and is not an AGS game.";
-  }
-  int filever = iii->ReadInt32();
-  if (filever != kGameVersion_272) 
-  {
-	  delete iii;
-	  return "This game was saved by an old version of AGS. This version of the editor can only import games saved with AGS 2.72.";
-  }
-
-  // skip required engine version
-  int stlen = iii->ReadInt32();
-  iii->Seek(Common::kSeekCurrent, stlen);
-
-  {
-    Common::AlignedStream align_s(iii, Common::kAligned_Read);
-    thisgame.ReadBaseFromFile(&align_s);
-    align_s.Close();
-  }
-
-  thisgame.FontFlags.ReadRaw(iii, thisgame.FontCount);
-  thisgame.FontOutline.ReadRaw(iii, thisgame.FontCount);
-
-  int numSprites = iii->ReadInt32();
-  memset(&thisgame.SpriteFlags[0], 0, MAX_SPRITES);
-  thisgame.SpriteFlags.ReadRawOver(iii, numSprites);
-  thisgame.ReadInvInfo_Aligned(iii);
-  thisgame.ReadMouseCursors_Aligned(iii);
-
-  thisgame.CharacterInteractions.New(thisgame.CharacterCount, NULL);
-  for (bb = 0; bb < thisgame.CharacterCount; bb++) {
-    thisgame.CharacterInteractions[bb] = deserialize_new_interaction (iii);
-  }
-  for (bb = 0; bb < thisgame.InvItemCount; bb++) {
-    delete thisgame.InvItemInteractions[bb];
-    thisgame.InvItemInteractions[bb] = deserialize_new_interaction (iii);
-  }
-
-  numGlobalVars = iii->ReadInt32();
-  iii->ReadArray (&globalvars[0], sizeof (InteractionVariable), numGlobalVars);
-
-  if (thisgame.LoadDictionary != NULL) {
-    thisgame.Dictionary = (WordsDictionary*)malloc(sizeof(WordsDictionary));
-    read_dictionary (thisgame.Dictionary, iii);
-  }
-
-  if (thisgame.LoadCompiledScript != NULL)
-    thisgame.CompiledScript = ccScript::CreateFromStream(iii);
-
-  load_script_modules_compiled(iii);
-
-  allocate_memory_for_views(thisgame.ViewCount);
-  iii->ReadArray (&oldViews[0], sizeof(ViewStruct272), thisgame.ViewCount);
-
-  thisgame.ReadCharacters_Aligned(iii);
-
-  iii->ReadArray (&thisgame.LipSyncFrameLetters[0][0], 20, 50);
-
-  for (bb=0;bb<MAXGLOBALMES;bb++) {
-    if (!thisgame.MessageToLoad[bb]) continue;
-    read_string_decrypt(iii, thisgame.GlobalMessages[bb]);
-  }
-
-  read_dialogs(iii, filever, true);
-  read_gui(iii,&guis[0],&thisgame, &guis);
-  const char *pluginError = read_plugins_from_disk (iii);
-  if (pluginError != NULL) return pluginError;
-
-  thisgame.CharacterProperties.New(thisgame.CharacterCount);
-  for (bb = 0; bb < thisgame.CharacterCount; bb++)
-    thisgame.CharacterProperties[bb].reset();
-  for (bb = 0; bb < MAX_INV; bb++)
-    thisgame.InvItemProperties[bb].reset();
-
-  if (thisgame.PropertySchema.UnSerialize (iii))
-    return "unable to deserialize prop schema";
-
-  int errors = 0;
-
-  for (bb = 0; bb < thisgame.CharacterCount; bb++)
-    errors += thisgame.CharacterProperties[bb].UnSerialize (iii);
-  for (bb = 0; bb < thisgame.InvItemCount; bb++)
-    errors += thisgame.InvItemProperties[bb].UnSerialize (iii);
-
-  if (errors > 0)
-    return "errors encountered reading custom props";
-
-  for (bb = 0; bb < thisgame.ViewCount; bb++)
-    thisgame.ViewNames[bb].ReadCount(iii, MAXVIEWNAMELENGTH);
-
-  for (bb = 0; bb < thisgame.InvItemCount; bb++)
-    thisgame.InventoryScriptNames[bb].ReadCount(iii, MAX_SCRIPT_NAME_LEN);
-
-  for (bb = 0; bb < thisgame.DialogCount; bb++)
-    thisgame.DialogScriptNames[bb].ReadCount(iii, MAX_SCRIPT_NAME_LEN);
-
-  delete iii;
-
-  for (bb = 0; bb < thisgame.GuiCount; bb++)
-  {
-	  guis[bb].rebuild_array();
-  }
-
-  // reset colour 0, it's possible for it to get corrupted
-  palette[0].r = 0;
-  palette[0].g = 0;
-  palette[0].b = 0;
-  set_palette_range(palette, 0, 255, 0);
-
-  if (!reset_sprite_file())
-    return "The sprite file could not be loaded. Ensure that all your game files are intact and not corrupt. The game may require a newer version of AGS.";
-
-  for (bb=0;bb<MAX_FONTS;bb++) {
-    wfreefont(bb);
-  }
-  for (bb=0;bb<thisgame.FontCount;bb++) {
-    reload_font (bb);
-  }
-
-  update_abuf_coldepth();
-  spritesModified = false;
-
-  thisgame.FileVersion = filever;
-  return NULL;
-}
-
-void free_script_module(int index) {
-  free(scModules[index].name);
-  free(scModules[index].author);
-  free(scModules[index].version);
-  free(scModules[index].description);
-  free(scModules[index].script);
-  free(scModules[index].scriptHeader);
-  delete scModules[index].compiled;
-  scModules[index].compiled = NULL;
-}
-
-void free_script_modules() {
-  for (int i = 0; i < numScriptModules; i++)
-    free_script_module(i);
-
-  numScriptModules = 0;
-}
-
-void free_old_game_data()
-{
-  int bb;
-  thisgame.GlobalMessages.Free();
-  for (bb = 0; bb < thisgame.DialogCount; bb++) 
-  {
-	  if (dialog[bb].optionscripts != NULL)
-		  free(dialog[bb].optionscripts);
-  }
-  thisgame.CharacterProperties.Free();
-  
-  for (bb = 0; bb < thisgame.CharacterCount; bb++)
-    delete thisgame.CharacterInteractions[bb];
-  thisgame.CharacterInteractions.Free();
-
-  for (bb = 0; bb < numNewViews; bb++)
-  {
-    for (int cc = 0; cc < newViews[bb].numLoops; cc++)
-    {
-      newViews[bb].loops[cc].Dispose();
-    }
-    newViews[bb].Dispose();
-  }
-  thisgame.ViewNames.Free();
-  free(oldViews);
-  free(newViews);
-  free(guis);
-  thisgame.Characters.Free();
-  thisgame.Dictionary->free_memory();
-  free(thisgame.Dictionary);
-  free(dialog);
-  free_script_modules();
-}
-
-// remap the scene, from its current palette oldpale to palette
-void remap_background (Common::Bitmap *scene, color *oldpale, color*palette, int exactPal) {
-  int a;  
-
-  if (exactPal) {
-    // exact palette import (for doing palette effects, don't change)
-    for (a=0;a<256;a++) 
-    {
-      if (thisgame.PaletteUses[a] == PAL_BACKGROUND)
-      {
-        palette[a] = oldpale[a];
-      }
-    }
-    return;
-  }
-
-  // find how many slots there are reserved for backgrounds
-  int numbgslots=0;
-  for (a=0;a<256;a++) { oldpale[a].filler=0;
-    if (thisgame.PaletteUses[a]!=PAL_GAMEWIDE) numbgslots++;
-  }
-  // find which colours from the image palette are actually used
-  int imgpalcnt[256],numimgclr=0;
-  memset(&imgpalcnt[0],0,sizeof(imgpalcnt));
-  if (scene->IsLinearBitmap()==0)
-    quit("mem bitmap non-linear?");
-
-  for (a=0;a<(scene->GetWidth()) * (scene->GetHeight());a++) {
-    imgpalcnt[scene->GetScanLine(0)[a]]++;
-  }
-  for (a=0;a<256;a++) {
-    if (imgpalcnt[a]>0) numimgclr++;
-  }
-  // count up the number of unique colours in the image
-  int numclr=0,bb;
-  color tpal[256];
-  for (a=0;a<256;a++) {
-    if (thisgame.PaletteUses[a]==PAL_BACKGROUND)
-      wsetrgb(a,0,0,0,palette);  // black out the bg slots before starting
-    if ((oldpale[a].r==0) & (oldpale[a].g==0) & (oldpale[a].b==0)) {
-      imgpalcnt[a]=0;
-      continue;
-    }
-    for (bb=0;bb<numclr;bb++) {
-      if ((oldpale[a].r==tpal[bb].r) &
-        (oldpale[a].g==tpal[bb].g) &
-        (oldpale[a].b==tpal[bb].b)) bb=1000;
-    }
-    if (bb>300) { 
-      imgpalcnt[a]=0;
-      continue;
-    }
-    if (imgpalcnt[a]==0)
-      continue;
-    tpal[numclr]=oldpale[a];
-    numclr++;
-  }
-  if (numclr>numbgslots) {
-    MessageBox(NULL, "WARNING: This image uses more colours than are allocated to backgrounds. Some colours will be lost.", "Warning", MB_OK);
-  }
-
-  // fill the background slots in the palette with the colours
-  int palslt=255;  // start from end of palette and work backwards
-  for (a=0;a<numclr;a++) {
-    while (thisgame.PaletteUses[palslt]!=PAL_BACKGROUND) {
-      palslt--;
-      if (palslt<0) break;
-    }
-    if (palslt<0) break;
-    palette[palslt]=tpal[a];
-    palslt--;
-    if (palslt<0) break;
-  }
-  // blank out the sprite colours, then remap the picture
-  for (a=0;a<256;a++) {
-    if (thisgame.PaletteUses[a]==PAL_GAMEWIDE) {
-      tpal[a].r=0;
-      tpal[a].g=0; tpal[a].b=0; 
-    }
-    else tpal[a]=palette[a];
-  }
-  wremapall(oldpale,scene,tpal); //palette);
-}
-
-void validate_mask(Common::Bitmap *toValidate, const char *name, int maxColour) {
-  if ((toValidate == NULL) || (toValidate->GetColorDepth() != 8) ||
-      (!toValidate->IsMemoryBitmap())) {
-    quit("Invalid mask passed to validate_mask");
-    return;
-  }
-
-  bool errFound = false;
-  int xx, yy;
-  for (yy = 0; yy < toValidate->GetHeight(); yy++) {
-    for (xx = 0; xx < toValidate->GetWidth(); xx++) {
-      if (toValidate->GetScanLine(yy)[xx] >= maxColour) {
-        errFound = true;
-        toValidate->GetScanLineForWriting(yy)[xx] = 0;
-      }
-    }
-  }
-
-  if (errFound) {
-	char errorBuf[1000];
-    sprintf(errorBuf, "Invalid colours were found in the %s mask. They have now been removed."
-       "\n\nWhen drawing a mask in an external paint package, you need to make "
-       "sure that the image is set as 256-colour (Indexed Palette), and that "
-       "you use the first 16 colours in the palette for drawing your areas. Palette "
-       "entry 0 corresponds to No Area, palette index 1 corresponds to area 1, and "
-       "so forth.", name);
-	MessageBox(NULL, errorBuf, "Mask Error", MB_OK);
-    roomModified = true;
-  }
-}
-
-void copy_room_palette_to_global_palette()
-{
-  for (int ww = 0; ww < 256; ww++) 
-  {
-    if (thisgame.PaletteUses[ww] == PAL_BACKGROUND)
-    {
-      thisroom.Palette[ww] = thisroom.Backgrounds[0].Palette[ww];
-      palette[ww] = thisroom.Backgrounds[0].Palette[ww];
-    }
-  }
-}
-
-void copy_global_palette_to_room_palette()
-{
-  for (int ww = 0; ww < 256; ww++) 
-  {
-    if (thisgame.PaletteUses[ww] != PAL_BACKGROUND)
-      thisroom.Backgrounds[0].Palette[ww] = palette[ww];
-  }
-}
-
-const char* load_room_file(const char*rtlo) {
-
-  AGS::Common::RoomInfo::Load(thisroom, (char*)rtlo, (thisgame.DefaultResolution > 2));
-
-  if (thisroom.LoadedVersion < kRoomVersion_250b) 
-  {
-	  return "This room was saved with an old version of the editor and cannot be opened. Use AGS 2.72 to upgrade this room file.";
-  }
-
-  //thisroom.HotspotCount = MAX_HOTSPOTS;
-
-  // Allocate enough memory to add extra variables
-  thisroom.LocalVariables.SetLength(MAX_GLOBAL_VARIABLES);
-
-  // Update room palette with gamewide colours
-  copy_global_palette_to_room_palette();
-  // Update current global palette with room background colours
-  copy_room_palette_to_global_palette();
-  int ww;
-  for (ww = 0; ww < thisroom.ObjectCount; ww++) {
-    // change invalid objects to blue cup
-    if (spriteset[thisroom.Objects[ww].SpriteIndex] == NULL)
-      thisroom.Objects[ww].SpriteIndex = 0;
-  }
-  // Fix hi-color screens
-  for (ww = 0; ww < thisroom.BkgSceneCount; ww++)
-    fix_block (thisroom.Backgrounds[ww].Graphic);
-
-  if ((thisroom.Resolution > 1) && (thisroom.WalkBehindMask->GetWidth() < thisroom.Width)) {
-    // 640x400 room with 320x200-res walkbehind
-    // resize it up to 640x400-res
-    int oldw = thisroom.WalkBehindMask->GetWidth(), oldh=thisroom.WalkBehindMask->GetHeight();
-    Common::Bitmap *tempb = Common::BitmapHelper::CreateBitmap(thisroom.Width, thisroom.Height, thisroom.WalkBehindMask->GetColorDepth());
-    Common::Graphics g(tempb);
-    g.Fill(0);
-    g.StretchBlt(thisroom.WalkBehindMask,RectWH(0,0,oldw,oldh),RectWH(0,0,tempb->GetWidth(),tempb->GetHeight()));
-    delete thisroom.WalkBehindMask; 
-    thisroom.WalkBehindMask = tempb;
-  }
-
-  set_palette_range(palette, 0, 255, 0);
-  
-  if ((thisroom.Backgrounds[0].Graphic->GetColorDepth () > 8) &&
-      (thisgame.ColorDepth == 1))
-    MessageBox(NULL,"WARNING: This room is hi-color, but your game is currently 256-colour. You will not be able to use this room in this game. Also, the room background will not look right in the editor.", "Colour depth warning", MB_OK);
-
-  roomModified = false;
-
-  validate_mask(thisroom.HotspotMask, "hotspot", MAX_HOTSPOTS);
-  validate_mask(thisroom.WalkBehindMask, "walk-behind", MAX_WALK_AREAS + 1);
-  validate_mask(thisroom.WalkAreaMask, "walkable area", MAX_WALK_AREAS + 1);
-  validate_mask(thisroom.RegionMask, "regions", MAX_REGIONS);
-  return NULL;
-}
-
-void calculate_walkable_areas () {
-  int ww, thispix;
-
-  for (ww = 0; ww <= MAX_WALK_AREAS; ww++) {
-    thisroom.WalkAreas[ww].Top = thisroom.Height;
-    thisroom.WalkAreas[ww].Bottom = 0;
-  }
-  for (ww = 0; ww < thisroom.WalkAreaMask->GetWidth(); ww++) {
-    for (int qq = 0; qq < thisroom.WalkAreaMask->GetHeight(); qq++) {
-      thispix = thisroom.WalkAreaMask->GetPixel (ww, qq);
-      if (thispix > MAX_WALK_AREAS)
-        continue;
-      if (thisroom.WalkAreas[thispix].Top > qq)
-        thisroom.WalkAreas[thispix].Top = qq;
-      if (thisroom.WalkAreas[thispix].Bottom < qq)
-        thisroom.WalkAreas[thispix].Bottom = qq;
-    }
-  }
-
-}
-
-void save_room(const char *files, const Common::RoomInfo &rstruc) {
-  int               f;
-  long              xoff, tesl;
-  Stream            *opty;
-
-  if (rstruc.LoadedVersion < kRoomVersion_Current)
-    quit("save_room: can no longer save old format rooms");
-
-  Common::String password = rstruc.Password;
-  if (rstruc.LoadedVersion < kRoomVersion_200_alpha) {
-    for (f = 0; f < 11; f++)
-      password.SetAt(f, rstruc.Password[f] - 60);
-  }
-  else
-    for (f = 0; f < 11; f++)
-      password.SetAt(f, rstruc.Password[f] - passwencstring[f]);
-
-  opty = ci_fopen(const_cast<char*>(files), Common::kFile_CreateAlways, Common::kFile_Write);
-  if (opty == NULL)
-    quit("save_room: unable to open room file for writing.");
-
-  opty->WriteInt16(rstruc.LoadedVersion);
-
-  if (rstruc.LoadedVersion >= kRoomVersion_pre114_5) {
-    long blsii = 0;
-
-    opty->WriteByte(Common::kRoomBlock_Main);
-    opty->WriteInt32(blsii);
-  }
-
-  opty->WriteInt32(rstruc.BytesPerPixel);  // colour depth bytes per pixel
-  opty->WriteInt16(rstruc.WalkBehindCount);
-  for (int i = 0; i < rstruc.WalkBehindCount; ++i)
-  {
-    opty->WriteInt16(rstruc.WalkBehinds[i].Baseline);
-  }
-
-  opty->WriteInt32(rstruc.HotspotCount);
-  for (int i = 0; i < rstruc.HotspotCount; ++i)
-  {
-      opty->WriteInt16(rstruc.Hotspots[i].WalkToPoint.x);
-      opty->WriteInt16(rstruc.Hotspots[i].WalkToPoint.y);
-  }
-  for (f = 0; f < rstruc.HotspotCount; f++)
-  {
-	  fputstring(rstruc.Hotspots[f].Name, opty);
-  }
-
-  if (rstruc.LoadedVersion >= kRoomVersion_270)
-  {
-      for (int i = 0; i < rstruc.HotspotCount; ++i)
-      {
-          rstruc.Hotspots[i].ScriptName.WriteCount(opty, MAX_SCRIPT_NAME_LEN);
-      }
-  }
-
-  opty->WriteInt32(rstruc.WalkAreaCount);
-  for (int i = 0; i < rstruc.WalkAreaCount; ++i)
-  {
-      rstruc.WalkAreas[i].WallPoints.WriteToFile(opty);
-  }
-
-  opty->WriteInt16(rstruc.Edges.Top);
-  opty->WriteInt16(rstruc.Edges.Bottom);
-  opty->WriteInt16(rstruc.Edges.Left);
-  opty->WriteInt16(rstruc.Edges.Right);
-  opty->WriteInt16(rstruc.ObjectCount);
-  for (int i = 0; i < rstruc.ObjectCount; ++i)
-  {
-      rstruc.Objects[i].WriteToFile(opty);
-  }
-
-  opty->WriteInt32 (rstruc.LocalVariableCount);
-  if (rstruc.LocalVariableCount > 0) 
-    opty->WriteArray (&rstruc.LocalVariables[0], sizeof(InteractionVariable), rstruc.LocalVariableCount);
-/*
-  for (f = 0; f < rstruc.HotspotCount; f++)
-    serialize_new_interaction (rstruc.Hotspots[].EventHandlers.Interaction[f]);
-  for (f = 0; f < rstruc.ObjectCount; f++)
-    serialize_new_interaction (rstruc.Objects[].EventHandlers.Interaction[f]);
-  serialize_new_interaction (rstruc.EventHandlers.Interaction);
-*/
-  opty->WriteInt32 (MAX_REGIONS);
-  /*
-  for (f = 0; f < MAX_REGIONS; f++)
-    serialize_new_interaction (rstruc.Regions[].EventHandlers.Interaction[f]);
-	*/
-  serialize_room_interactions(opty);
-
-  for (int i = 0; i < rstruc.ObjectCount; ++i)
-  {
-    opty->WriteInt32(rstruc.Objects[i].Baseline);
-  }
-  opty->WriteInt16(rstruc.Width);
-  opty->WriteInt16(rstruc.Height);
-
-  if (rstruc.LoadedVersion >= kRoomVersion_262)
-  {
-    for (int i = 0; i < rstruc.ObjectCount; ++i)
-    {
-        opty->WriteInt16(rstruc.Objects[i].Flags);
-    }
-  }
-
-  if (rstruc.LoadedVersion >= kRoomVersion_200_final)
-    opty->WriteInt16(rstruc.Resolution);
-
-  // write the zoom and light levels
-  opty->WriteInt32 (MAX_WALK_AREAS + 1);
-  for (int i = 0; i < MAX_WALK_AREAS + 1; ++i)
-  {
-      opty->WriteInt16(rstruc.WalkAreas[i].Zoom);
-  }
-  for (int i = 0; i < MAX_WALK_AREAS + 1; ++i)
-  {
-      opty->WriteInt16(rstruc.WalkAreas[i].Light);
-  }
-  for (int i = 0; i < MAX_WALK_AREAS + 1; ++i)
-  {
-      opty->WriteInt16(rstruc.WalkAreas[i].Zoom2);
-  }
-  for (int i = 0; i < MAX_WALK_AREAS + 1; ++i)
-  {
-      opty->WriteInt16(rstruc.WalkAreas[i].Top);
-  }
-  for (int i = 0; i < MAX_WALK_AREAS + 1; ++i)
-  {
-      opty->WriteInt16(rstruc.WalkAreas[i].Bottom);
-  }
-
-  password.WriteCount(opty, 11);
-  opty->Write(&rstruc.Options, 10);
-  opty->WriteInt16(rstruc.MessageCount);
-
-  if (rstruc.LoadedVersion >= kRoomVersion_272)
-    opty->WriteInt32(rstruc.GameId);
- 
-  if (rstruc.LoadedVersion >= kRoomVersion_pre114_3)
-  {
-    for (int i = 0; i < rstruc.MessageCount; ++i)
-    {
-      rstruc.MessageInfos[i].WriteToFile(opty);
-    }
-  }
-
-  for (f = 0; f < rstruc.MessageCount; f++)
-    write_string_encrypt(opty, rstruc.Messages[f]);
-//    fputstring(rstruc.Messages[f]);
-
-  if (rstruc.LoadedVersion >= kRoomVersion_pre114_6) {
-    // we no longer use animations, remove them
-    //rstruc.AnimationCount = 0;
-    opty->WriteInt16(0);
-
-    /*
-    if (rstruc.AnimationCount > 0)
-    {
-      // CHECKME: what versions were those animations used in?
-      opty->WriteByteCount(0, sizeof(FullAnimation) * rstruc.AnimationCount);
-    }
-    */
-  }
-
-  if ((rstruc.LoadedVersion >= kRoomVersion_pre114_4) && (rstruc.LoadedVersion < kRoomVersion_250a)) {
-    rstruc.SaveScriptConfiguration(opty);
-    rstruc.SaveGraphicalScripts(opty);
-  }
-
-  if (rstruc.LoadedVersion >= kRoomVersion_114)
-  {
-    for (int i = 0; i < MAX_WALK_AREAS + 1; ++i)
-    {
-      opty->WriteInt16(rstruc.WalkAreas[i].ShadingView);
-    }
-  }
-
-  if (rstruc.LoadedVersion >= kRoomVersion_255b)
-  {
-    for (int i = 0; i < MAX_REGIONS; ++i)
-    {
-      opty->WriteInt16(rstruc.Regions[i].Light);
-    }
-    for (int i = 0; i < MAX_REGIONS; ++i)
-    {
-        opty->WriteInt32(rstruc.Regions[i].Tint);
-    }
-  }
-
-  xoff = opty->GetPosition();
-  delete opty;
-
-  tesl = save_lzw((char*)files, rstruc.Backgrounds[0].Graphic, rstruc.Palette, xoff);
-
-  tesl = savecompressed_allegro((char*)files, rstruc.RegionMask, rstruc.Palette, tesl);
-  tesl = savecompressed_allegro((char*)files, rstruc.WalkAreaMask, rstruc.Palette, tesl);
-  tesl = savecompressed_allegro((char*)files, rstruc.WalkBehindMask, rstruc.Palette, tesl);
-  tesl = savecompressed_allegro((char*)files, rstruc.HotspotMask, rstruc.Palette, tesl);
-
-  if (rstruc.LoadedVersion >= kRoomVersion_pre114_5) {
-    long  lee;
-
-    opty = ci_fopen(files, Common::kFile_Open, Common::kFile_ReadWrite);
-    lee = opty->GetLength()-7;
-
-    opty->Seek(Common::kSeekBegin, 3);
-    opty->WriteInt32(lee);
-    opty->Seek(Common::kSeekEnd, 0);
-
-    if (rstruc.TextScript != NULL) {
-      int hh;
-
-      opty->WriteByte(Common::kRoomBlock_Script);
-      lee = (int)strlen(rstruc.TextScript) + 4;
-      opty->WriteInt32(lee);
-      lee -= 4;
-
-      for (hh = 0; hh < lee; hh++)
-        rstruc.TextScript[hh]-=passwencstring[hh % 11];
-
-      opty->WriteInt32(lee);
-      opty->Write(rstruc.TextScript, lee);
-
-      for (hh = 0; hh < lee; hh++)
-        rstruc.TextScript[hh]+=passwencstring[hh % 11];
-
-    }
-   
-    if (rstruc.CompiledScript != NULL) {
-      long  leeat, wasat;
-
-      opty->WriteByte(Common::kRoomBlock_CompScript3);
-      lee = 0;
-      leeat = opty->GetPosition();
-      opty->WriteInt32(lee);
-      rstruc.CompiledScript->Write(opty);
-     
-      wasat = opty->GetPosition();
-      opty->Seek(Common::kSeekBegin, leeat);
-      lee = (wasat - leeat) - 4;
-      opty->WriteInt32(lee);
-      opty->Seek(Common::kSeekEnd, 0);
-    }
-
-    if (rstruc.ObjectCount > 0) {
-      opty->WriteByte(Common::kRoomBlock_ObjectNames);
-      lee=rstruc.ObjectCount * MAXOBJNAMELEN + 1;
-      opty->WriteInt32(lee);
-      opty->WriteByte(rstruc.ObjectCount);
-      for (int i = 0; i < rstruc.ObjectCount; ++i)
-      {
-        rstruc.Objects[i].Name.WriteCount(opty, MAXOBJNAMELEN);
-      }
-
-      opty->WriteByte(Common::kRoomBlock_ObjectScriptNames);
-      lee = rstruc.ObjectCount * MAX_SCRIPT_NAME_LEN + 1;
-      opty->WriteInt32(lee);
-      opty->WriteByte(rstruc.ObjectCount);
-      for (int i = 0; i < rstruc.ObjectCount; ++i)
-      {
-          rstruc.Objects[i].ScriptName.WriteCount(opty, MAX_SCRIPT_NAME_LEN);
-      }
-    }
-
-    long lenpos, lenis;
-    int gg;
-
-    if (rstruc.BkgSceneCount > 1) {
-      long  curoffs;
-
-      opty->WriteByte(Common::kRoomBlock_AnimBkg);
-      lenpos = opty->GetPosition();
-      lenis = 0;
-      opty->WriteInt32(lenis);
-      opty->WriteByte(rstruc.BkgSceneCount);
-      opty->WriteByte(rstruc.BkgSceneAnimSpeed);
-      for (int i = 0; i < rstruc.BkgSceneCount; ++i)
-      {
-          opty->WriteInt8(rstruc.Backgrounds[i].PaletteShared);
-      }
-
-      delete opty;
-
-      curoffs = lenpos + 6 + rstruc.BkgSceneCount;
-      for (gg = 1; gg < rstruc.BkgSceneCount; gg++)
-        curoffs = save_lzw((char*)files, rstruc.Backgrounds[gg].Graphic, rstruc.Backgrounds[gg].Palette, curoffs);
-
-      opty = ci_fopen(const_cast<char*>(files), Common::kFile_Open, Common::kFile_ReadWrite);
-      lenis = (curoffs - lenpos) - 4;
-      opty->Seek(Common::kSeekBegin, lenpos);
-      opty->WriteInt32(lenis);
-      opty->Seek(Common::kSeekEnd, 0);
-    }
-
-    // Write custom properties
-    opty->WriteByte (Common::kRoomBlock_Properties);
-    lenpos = opty->GetPosition();
-    lenis = 0;
-    opty->WriteInt32(lenis);
-    opty->WriteInt32 (1);  // Version 1 of properties block
-    rstruc.Properties.Serialize (opty);
-    for (gg = 0; gg < rstruc.HotspotCount; gg++)
-      rstruc.Hotspots[gg].Properties.Serialize (opty);
-    for (gg = 0; gg < rstruc.ObjectCount; gg++)
-      rstruc.Objects[gg].Properties.Serialize (opty);
-
-    lenis = (opty->GetPosition() - lenpos) - 4;
-    opty->Seek(Common::kSeekBegin, lenpos);
-    opty->WriteInt32(lenis);
-    opty->Seek(Common::kSeekEnd, 0);
-
-    // Write EOF block
-    opty->WriteByte(Common::kRoomBlock_End);
-    delete opty;
-  }
-
-//  fclose(opty);
-//  return SUCCESS;
-}
-
-void save_room_file(const char*rtsa) 
-{
-  thisroom.LoadedVersion=kRoomVersion_Current;
-  copy_room_palette_to_global_palette();
-  
-  thisroom.Password.Empty();
-
-  calculate_walkable_areas();
-
-  thisroom.BytesPerPixel = bmp_bpp(thisroom.Backgrounds[0].Graphic);
-  int ww;
-  // Fix hi-color screens
-  for (ww = 0; ww < thisroom.BkgSceneCount; ww++)
-    fix_block (thisroom.Backgrounds[ww].Graphic);
-
-  thisroom.WalkBehindCount = MAX_OBJ;
-  save_room((char*)rtsa,thisroom);
-
-  // Fix hi-color screens back again
-  for (ww = 0; ww < thisroom.BkgSceneCount; ww++)
-    fix_block (thisroom.Backgrounds[ww].Graphic);
-}
-
-
-
-// ****** CLIB MAKER **** //
-
-#define MAX_FILES 10000
-#define MAXMULTIFILES 25
-#define MAX_FILENAME_LENGTH 100
-#define MAX_DATAFILENAME_LENGTH 50
-struct MultiFileLibNew {
-  char data_filenames[MAXMULTIFILES][MAX_DATAFILENAME_LENGTH];
-  int  num_data_files;
-  char filenames[MAX_FILES][MAX_FILENAME_LENGTH];
-  long offset[MAX_FILES];
-  long length[MAX_FILES];
-  char file_datafile[MAX_FILES];  // number of datafile
-  int  num_files;
-  };
-MultiFileLibNew ourlib;
-
-//static const char *tempSetting = "My\x1\xde\x4Jibzle";  // clib password
-//extern void init_pseudo_rand_gen(int seed);
-//extern int get_pseudo_rand();
-const int RAND_SEED_SALT = 9338638;  // must update clib32.cpp if this changes
-
-void fwrite_data_enc(const void *data, int dataSize, int dataCount, Stream *ooo)
-{
-  const unsigned char *dataChar = (const unsigned char*)data;
-  for (int i = 0; i < dataSize * dataCount; i++)
-  {
-    ooo->WriteByte(dataChar[i] + Common::AssetManager::GetNextPseudoRand());
-  }
-}
-
-void fputstring_enc(const char *sss, Stream *ooo) 
-{
-  fwrite_data_enc(sss, 1, strlen(sss) + 1, ooo);
-}
-
-void putw_enc(int numberToWrite, Stream *ooo)
-{
-  fwrite_data_enc(&numberToWrite, 4, 1, ooo);
-}
-
-void write_clib_header(Stream*wout) {
-  int ff;
-  int randSeed = (int)time(NULL);
-  wout->WriteInt32(randSeed - RAND_SEED_SALT);
-  Common::AssetManager::InitPseudoRand(randSeed);
-  putw_enc(ourlib.num_data_files, wout);
-  for (ff = 0; ff < ourlib.num_data_files; ff++)
-  {
-    fputstring_enc(ourlib.data_filenames[ff], wout);
-  }
-  putw_enc(ourlib.num_files, wout);
-  for (ff = 0; ff < ourlib.num_files; ff++) 
-  {
-    fputstring_enc(ourlib.filenames[ff], wout);
-  }
-  fwrite_data_enc(&ourlib.offset[0],4,ourlib.num_files, wout);
-  fwrite_data_enc(&ourlib.length[0],4,ourlib.num_files, wout);
-  fwrite_data_enc(&ourlib.file_datafile[0],1,ourlib.num_files, wout);
-}
-
-
-#define CHUNKSIZE 256000
-int copy_file_across(Stream*inlibb,Stream*coppy,long leftforthis) {
-  int success = 1;
-  char*diskbuffer=(char*)malloc(CHUNKSIZE+10);
-  while (leftforthis>0) {
-    if (leftforthis>CHUNKSIZE) {
-      inlibb->Read(diskbuffer,CHUNKSIZE);
-      success = coppy->Write(diskbuffer,CHUNKSIZE);
-      leftforthis-=CHUNKSIZE;
-    }
-    else {
-      inlibb->Read(diskbuffer,leftforthis);
-      success = coppy->Write(diskbuffer,leftforthis);
-      leftforthis=0;
-    }
-    if (success < 1)
-      break;
-  }
-  free(diskbuffer);
-  return success;
-}
-
-const char* make_old_style_data_file(const char* dataFileName, int numfile, char * const*filenames)
-{
-  const char *errorMsg = NULL;
-  int a;
-  int passwmod = 20;
-  long *filesizes = (long*)malloc(4*numfile);
-  char**writefname = (char**)malloc(4*numfile);
-  writefname[0]=(char*)malloc(14*numfile);
-
-  for (a=0;a<numfile;a++) {
-    if (a>0) writefname[a]=&writefname[0][a*13];
-	if (strrchr(filenames[a], '\\') != NULL)
-		strcpy(writefname[a], strrchr(filenames[a], '\\') + 1);
-	else if (strrchr(filenames[a], '/') != NULL)
-		strcpy(writefname[a], strrchr(filenames[a], '/') + 1);
-	else
-		strcpy(writefname[a],filenames[a]);
-
-	if (strlen(writefname[a]) > 12)
-    {
-		char buffer[500];
-		sprintf(buffer, "Filename too long: %s", writefname[a]);
-		free(filesizes);
-		free(writefname);
-		ThrowManagedException(buffer);
-    }
-
-    Stream*ddd = Common::File::OpenFileRead(filenames[a]);
-    if (ddd==NULL) { 
-      filesizes[a] = 0;
-      continue;
-    }
-    filesizes[a] = ddd->GetLength();
-    delete ddd;
-
-    for (int bb = 0; writefname[a][bb] != 0; bb++)
-      writefname[a][bb] += passwmod;
-  }
-  // write the header
-  Stream*wout=Common::File::CreateFile(dataFileName);
-  wout->Write("CLIB\x1a",5);
-  wout->WriteByte(6);  // version
-  wout->WriteByte(passwmod);  // password modifier
-  wout->WriteByte(0);  // reserved
-  wout->WriteInt16(numfile);
-  for (a=0;a<13;a++) wout->WriteByte(0);  // the password
-  wout->WriteArray(&writefname[0][0],13,numfile);
-  wout->WriteArrayOfInt32((int32_t*)&filesizes[0],numfile);
-  for (a=0;a<2*numfile;a++) wout->WriteByte(0);  // comp.ratio
-
-  // now copy the data
-  for (a=0;a<numfile;a++) {
-
-	Stream*iii = Common::File::OpenFileRead(filenames[a]);
-    if (iii==NULL) {
-      errorMsg = "unable to add one of the files to data file.";
-      continue;
-    }
-    if (copy_file_across(iii,wout,filesizes[a]) < 1) {
-      errorMsg = "Error writing file: possibly disk full";
-      delete iii;
-      break;
-    }
-    delete iii;
-  }
-  delete wout;
-  free(filesizes);
-  free(writefname[0]);
-  free(writefname);
-
-  if (errorMsg != NULL) 
-  {
-	unlink(dataFileName);
-  }
-
-  return errorMsg;
-}
-
-Stream* find_file_in_path(char *buffer, const char *fileName)
-{
-	char tomake[MAX_PATH];
-	strcpy(tomake, fileName);
-	Stream* iii = Common::AssetManager::OpenAsset(tomake);
-	if (iii == NULL) {
-	  // try in the Audio folder if not found
-	  sprintf(tomake, "AudioCache\\%s", fileName);
-	  iii = Common::AssetManager::OpenAsset(tomake);
-	}
-	if (iii == NULL) {
-	  // no? maybe Speech then, templates include this
-	  sprintf(tomake, "Speech\\%s", fileName);
-	  iii = Common::AssetManager::OpenAsset(tomake);
-	}
-
-	if (buffer != NULL)
-	  strcpy(buffer, tomake);
-
-	return iii;
-}
-
-const char* make_data_file(int numFiles, char * const*fileNames, long splitSize, const char *baseFileName, bool makeFileNameAssumptionsForEXE)
-{
-  int a,b;
-  Stream*wout;
-  char tomake[MAX_PATH];
-  ourlib.num_data_files = 0;
-  ourlib.num_files = numFiles;
-  Common::AssetManager::SetSearchPriority(Common::kAssetPriorityDir);
-
-  int currentDataFile = 0;
-  long sizeSoFar = 0;
-  bool doSplitting = false;
-
-  for (a = 0; a < numFiles; a++)
-  {
-	  if (splitSize > 0)
-	  {
-		  if (stricmp(fileNames[a], sprsetname) == 0) 
-		  {
-			  // the sprite file's appearance signifies it's time to start splitting
-			  doSplitting = true;
-			  currentDataFile++;
-			  sizeSoFar = 0;
-		  }
-		  else if ((sizeSoFar > splitSize) && (doSplitting) && 
-			  (currentDataFile < MAXMULTIFILES - 1))
-		  {
-			  currentDataFile++;
-			  sizeSoFar = 0;
-		  }
-	  }
-	  long thisFileSize = 0;
-	  Stream *tf = Common::File::OpenFileRead(fileNames[a]);
-	  thisFileSize = tf->GetLength();
-	  delete tf;
-	  
-	  sizeSoFar += thisFileSize;
-
-    const char *fileNameSrc = fileNames[a];
-
-  	if (strrchr(fileNames[a], '\\') != NULL)
-		  fileNameSrc = strrchr(fileNames[a], '\\') + 1;
-	  else if (strrchr(fileNames[a], '/') != NULL)
-		  fileNameSrc = strrchr(fileNames[a], '/') + 1;
-
-    if (strlen(fileNameSrc) >= MAX_FILENAME_LENGTH)
-    {
-      char buffer[500];
-      sprintf(buffer, "Filename too long: %s", fileNames[a]);
-      ThrowManagedException(buffer);
-    }
-		strcpy(ourlib.filenames[a], fileNameSrc);
-
-	  ourlib.file_datafile[a] = currentDataFile;
-	  ourlib.length[a] = thisFileSize;
-  }
-
-  ourlib.num_data_files = currentDataFile + 1;
-
-  long startOffset = 0;
-  long mainHeaderOffset = 0;
-  char outputFileName[MAX_PATH];
-  char firstDataFileFullPath[MAX_PATH];
-
-  if (makeFileNameAssumptionsForEXE)
-  {
-	  _mkdir("Compiled");
-  }
-
-  // First, set up the ourlib.data_filenames array with all the filenames
-  // so that write_clib_header will write the correct amount of data
-  for (a = 0; a < ourlib.num_data_files; a++) 
-  {
-	  if (makeFileNameAssumptionsForEXE) 
-	  {
-		  sprintf(ourlib.data_filenames[a], "%s.%03d", baseFileName, a);
-		  if (a == 0)
-		  {
-			  strcpy(&ourlib.data_filenames[a][strlen(ourlib.data_filenames[a]) - 3], "exe");
-		  }
-	  }
-	  else 
-	  {
-    	if (strrchr(baseFileName, '\\') != NULL)
-		    strcpy(ourlib.data_filenames[a], strrchr(baseFileName, '\\') + 1);
-	    else if (strrchr(baseFileName, '/') != NULL)
-		    strcpy(ourlib.data_filenames[a], strrchr(baseFileName, '/') + 1);
-	    else
-		    strcpy(ourlib.data_filenames[a], baseFileName);
-	  }
-  }
-
-  // adjust the file paths if necessary, so that write_clib_header will
-  // write the correct amount of data
-  for (b = 0; b < ourlib.num_files; b++) 
-  {
-	Stream *iii = find_file_in_path(tomake, ourlib.filenames[b]);
-	if (iii != NULL)
-	{
-		delete iii;
-
-		if (!makeFileNameAssumptionsForEXE)
-		  strcpy(ourlib.filenames[b], tomake);
-	}
-  }
-
-  // now, create the actual files
-  for (a = 0; a < ourlib.num_data_files; a++) 
-  {
-	  if (makeFileNameAssumptionsForEXE) 
-	  {
-		  sprintf(outputFileName, "Compiled\\%s", ourlib.data_filenames[a]);
-	  }
-	  else 
-	  {
-		  strcpy(outputFileName, baseFileName);
-      }
-      if (a == 0) strcpy(firstDataFileFullPath, outputFileName);
-
-	  wout = Common::File::OpenFile(outputFileName,
-          (a == 0) ? Common::kFile_Create : Common::kFile_CreateAlways, Common::kFile_Write);
-	  if (wout == NULL) 
-	  {
-		  return "ERROR: unable to open file for writing";
-	  }
-
-	  startOffset = wout->GetLength();
-    wout->Write("CLIB\x1a",5);
-    wout->WriteByte(21);  // version
-    wout->WriteByte(a);   // file number
-
-    if (a == 0) 
-	{
-      mainHeaderOffset = wout->GetPosition();
-      write_clib_header(wout);
-    }
-
-    for (b=0;b<ourlib.num_files;b++) {
-      if (ourlib.file_datafile[b] == a) {
-        ourlib.offset[b] = wout->GetPosition() - startOffset;
-
-		Stream *iii = find_file_in_path(NULL, ourlib.filenames[b]);
-        if (iii == NULL) {
-          delete wout;
-          unlink(outputFileName);
-
-		  char buffer[500];
-		  sprintf(buffer, "Unable to find file '%s' for compilation. Do not remove files during the compilation process.", ourlib.filenames[b]);
-		  ThrowManagedException(buffer);
-        }
-
-        if (copy_file_across(iii,wout,ourlib.length[b]) < 1) {
-          delete iii;
-          return "Error writing file: possibly disk full";
-        }
-        delete iii;
-      }
-    }
-	if (startOffset > 0)
-	{
-		wout->WriteInt32(startOffset);
-		wout->Write(clibendsig, 12);
-	}
-    delete wout;
-  }
-
-  wout = Common::File::OpenFile(firstDataFileFullPath, Common::kFile_Open, Common::kFile_ReadWrite);
-  wout->Seek(Common::kSeekBegin, mainHeaderOffset);
-  write_clib_header(wout);
-  delete wout;
-  return NULL;
-}
-
-
-
-// **** MANAGED CODE ****
-
-#pragma managed
-using namespace AGS::Types;
-using namespace System;
-using namespace System::Collections::Generic;
-using namespace System::Drawing;
-using namespace System::Drawing::Imaging;
-using namespace System::Runtime::InteropServices;
-#include "scripting.h"
-
-public ref class TempDataStorage
-{
-public:
-	static Room ^RoomBeingSaved;
-};
-
-void ConvertStringToCharArray(System::String^ clrString, char *textBuffer);
-void ConvertStringToCharArray(System::String^ clrString, char *textBuffer, int maxLength);
-void ConvertStringToNativeString(System::String^ clrString, Common::String &destStr);
-void ConvertStringToNativeString(System::String^ clrString, Common::String &destStr, int maxLength);
-
-void ThrowManagedException(const char *message) 
-{
-	throw gcnew AGS::Types::AGSEditorException(gcnew String((const char*)message));
-}
-
-void save_game(bool compressSprites)
-{
-	const char *errorMsg = save_sprites(compressSprites);
-	if (errorMsg != NULL)
-	{
-		throw gcnew AGSEditorException(gcnew String(errorMsg));
-	}
-}
-
-void CreateBuffer(int width, int height)
-{
-	drawBuffer = Common::BitmapHelper::CreateBitmap( width, height, 32);
-	drawBuffer->Clear(0x00D0D0D0);
-}
-
-void DrawSpriteToBuffer(int sprNum, int x, int y, int scaleFactor) {
-	Common::Bitmap *todraw = spriteset[sprNum];
-	if (todraw == NULL)
-	  todraw = spriteset[0];
-
-	if (((thisgame.SpriteFlags[sprNum] & SPF_640x400) == 0) &&
-		(thisgame.DefaultResolution > 2))
-	{
-		scaleFactor *= 2;
-	}
-
-	Common::Bitmap *imageToDraw = todraw;
-
-	if (todraw->GetColorDepth() != drawBuffer->GetColorDepth()) 
-	{
-		int oldColorConv = get_color_conversion();
-		set_color_conversion(oldColorConv | COLORCONV_KEEP_TRANS);
-		Common::Bitmap *depthConverted = Common::BitmapHelper::CreateBitmapCopy(todraw, drawBuffer->GetColorDepth());
-		set_color_conversion(oldColorConv);
-
-		imageToDraw = depthConverted;
-	}
-
-	int drawWidth = imageToDraw->GetWidth() * scaleFactor;
-	int drawHeight = imageToDraw->GetHeight() * scaleFactor;
-
-	if ((thisgame.SpriteFlags[sprNum] & SPF_ALPHACHANNEL) != 0)
-	{
-		if (scaleFactor > 1)
-		{
-			Common::Bitmap *resizedImage = Common::BitmapHelper::CreateBitmap(drawWidth, drawHeight, imageToDraw->GetColorDepth());
-            Common::Graphics g(resizedImage);
-			g.StretchBlt(imageToDraw, RectWH(0, 0, imageToDraw->GetWidth(), imageToDraw->GetHeight()),
-				RectWH(0, 0, resizedImage->GetWidth(), resizedImage->GetHeight()));
-			if (imageToDraw != todraw)
-				delete imageToDraw;
-			imageToDraw = resizedImage;
-		}
-		set_alpha_blender();
-        Common::Graphics g(drawBuffer);
-		g.TransBlendBlt(imageToDraw, x, y);
-	}
-	else
-	{
-		Cstretch_sprite(drawBuffer, imageToDraw, x, y, drawWidth, drawHeight);
-	}
-
-	if (imageToDraw != todraw)
-		delete imageToDraw;
-}
-
-void RenderBufferToHDC(int hdc) 
-{
-	blit_to_hdc(drawBuffer->GetAllegroBitmap(), (HDC)hdc, 0, 0, 0, 0, drawBuffer->GetWidth(), drawBuffer->GetHeight());
-	delete drawBuffer;
-	drawBuffer = NULL;
-}
-
-void UpdateSpriteFlags(SpriteFolder ^folder) 
-{
-	for each (Sprite ^sprite in folder->Sprites)
-	{
-		thisgame.SpriteFlags[sprite->Number] = 0;
-		if (sprite->Resolution == SpriteImportResolution::HighRes)
-			thisgame.SpriteFlags[sprite->Number] |= SPF_640x400;
-		if (sprite->AlphaChannel)
-			thisgame.SpriteFlags[sprite->Number] |= SPF_ALPHACHANNEL;
-	}
-
-	for each (SpriteFolder^ subFolder in folder->SubFolders) 
-	{
-		UpdateSpriteFlags(subFolder);
-	}
-}
-
-void GameUpdated(Game ^game) {
-  thisgame.ColorDepth = (int)game->Settings->ColorDepth;
-  thisgame.DefaultResolution = (int)game->Settings->Resolution;
-
-  thisgame.Options[OPT_NOSCALEFNT] = game->Settings->FontsForHiRes;
-  thisgame.Options[OPT_ANTIALIASFONTS] = game->Settings->AntiAliasFonts;
-  antiAliasFonts = thisgame.Options[OPT_ANTIALIASFONTS];
-  update_font_sizes();
-
-  //delete abuf;
-  //abuf = Common::BitmapHelper::CreateBitmap(32, 32, thisgame.ColorDepth * 8);
-  BaseColorDepth = thisgame.ColorDepth * 8;
-
-  // ensure that the sprite import knows about pal slots 
-  for (int i = 0; i < 256; i++) {
-	if (game->Palette[i]->ColourType == PaletteColourType::Background)
-	{
-	  thisgame.PaletteUses[i] = PAL_BACKGROUND;
-	}
-	else 
-	{
-  	  thisgame.PaletteUses[i] = PAL_GAMEWIDE;
-    }
-  }
-
-  thisgame.FontCount = game->Fonts->Count;
-  thisgame.FontFlags.SetLength(thisgame.FontCount);
-  thisgame.FontOutline.SetLength(thisgame.FontCount);
-  for (int i = 0; i < thisgame.FontCount; i++) 
-  {
-	  thisgame.FontFlags[i] &= ~FFLG_SIZEMASK;
-	  thisgame.FontFlags[i] |= game->Fonts[i]->PointSize;
-	  reload_font(i);
-  }
-}
-
-void drawViewLoop (int hdc, ViewLoop^ loopToDraw, int x, int y, int size, int cursel)
-{
-  ::ViewFrame * frames = (::ViewFrame*)malloc(sizeof(::ViewFrame) * loopToDraw->Frames->Count);
-	for (int i = 0; i < loopToDraw->Frames->Count; i++) 
-	{
-		frames[i].pic = loopToDraw->Frames[i]->Image;
-		frames[i].flags = (loopToDraw->Frames[i]->Flipped) ? VFLG_FLIPSPRITE : 0;
-	}
-  // stretch_sprite is dodgy, retry a few times if it crashes
-  int retries = 0;
-  while (retries < 3)
-  {
-    try
-    {
-	    doDrawViewLoop(hdc, loopToDraw->Frames->Count, frames, x, y, size, cursel);
-      break;
-    }
-    catch (AccessViolationException ^)
-    {
-      retries++;
-    }
-  }
-  free(frames);
-}
-
-Common::Bitmap *CreateBlockFromBitmap(System::Drawing::Bitmap ^bmp, color *imgpal, bool fixColourDepth, bool keepTransparency, int *originalColDepth) 
-{
-	int colDepth;
-	if (bmp->PixelFormat == PixelFormat::Format8bppIndexed)
-	{
-		colDepth = 8;
-	}
-	else if (bmp->PixelFormat == PixelFormat::Format16bppRgb555)
-	{
-		colDepth = 15;
-	}
-	else if (bmp->PixelFormat == PixelFormat::Format16bppRgb565)
-	{
-		colDepth = 16;
-	}
-	else if (bmp->PixelFormat == PixelFormat::Format24bppRgb)
-	{
-		colDepth = 24;
-	}
-	else if (bmp->PixelFormat == PixelFormat::Format32bppRgb)
-	{
-		colDepth = 32;
-	}
-	else if (bmp->PixelFormat == PixelFormat::Format32bppArgb)
-	{
-		colDepth = 32;
-	}
-  else if ((bmp->PixelFormat == PixelFormat::Format48bppRgb) ||
-           (bmp->PixelFormat == PixelFormat::Format64bppArgb) ||
-           (bmp->PixelFormat == PixelFormat::Format64bppPArgb))
-  {
-    throw gcnew AGSEditorException("The source image is 48-bit or 64-bit colour. AGS does not support images with a colour depth higher than 32-bit. Make sure that your paint program is set to produce 32-bit images (8-bit per channel), not 48-bit images (16-bit per channel).");
-  }
-	else
-	{
-		throw gcnew AGSEditorException(gcnew System::String("Unknown pixel format"));
-	}
-
-  if ((thisgame.ColorDepth == 1) && (colDepth > 8))
-  {
-    throw gcnew AGSEditorException("You cannot import a hi-colour or true-colour image into a 256-colour game.");
-  }
-
-  if (originalColDepth != NULL)
-    *originalColDepth = colDepth;
-
-  bool needToFixColourDepth = false;
-  if ((colDepth != thisgame.ColorDepth * 8) && (fixColourDepth))
-  {
-    needToFixColourDepth = true;
-  }
-
-	Common::Bitmap *tempsprite = Common::BitmapHelper::CreateBitmap(bmp->Width, bmp->Height, colDepth);
-
-	System::Drawing::Rectangle rect(0, 0, bmp->Width, bmp->Height);
-	BitmapData ^bmpData = bmp->LockBits(rect, ImageLockMode::ReadWrite, bmp->PixelFormat);
-	unsigned char *address = (unsigned char*)bmpData->Scan0.ToPointer();
-	for (int y = 0; y < tempsprite->GetHeight(); y++) {
-	  memcpy(&tempsprite->GetScanLineForWriting(y)[0], address, bmp->Width * ((colDepth + 1) / 8));
-	  address += bmpData->Stride;
-	}
-	bmp->UnlockBits(bmpData);
-
-	if (colDepth == 8)
-	{
-		cli::array<System::Drawing::Color> ^bmpPalette = bmp->Palette->Entries;
-		for (int i = 0; i < 256; i++) {
-      if (i >= bmpPalette->Length)
-      {
-        // BMP files can have an arbitrary palette size, fill any
-        // missing colours with black
-			  imgpal[i].r = 1;
-			  imgpal[i].g = 1;
-			  imgpal[i].b = 1;
-      }
-      else
-      {
-			  imgpal[i].r = bmpPalette[i].R / 4;
-			  imgpal[i].g = bmpPalette[i].G / 4;
-			  imgpal[i].b = bmpPalette[i].B / 4;
-
-        if ((needToFixColourDepth) && (i > 0) && 
-            (imgpal[i].r == imgpal[0].r) &&
-            (imgpal[i].g == imgpal[0].g) && 
-            (imgpal[i].b == imgpal[0].b))
-        {
-          // convert any (0,0,0) colours to (1,1,1) since the image
-          // is about to be converted to hi-colour; this will preserve
-          // any transparency
-          imgpal[i].r = (imgpal[0].r < 32) ? (imgpal[0].r + 1) : (imgpal[0].r - 1);
-			    imgpal[i].g = (imgpal[0].g < 32) ? (imgpal[0].g + 1) : (imgpal[0].g - 1);
-			    imgpal[i].b = (imgpal[0].b < 32) ? (imgpal[0].b + 1) : (imgpal[0].b - 1);
-        }
-      }
-		}
-	}
-
-	if (needToFixColourDepth)
-	{
-		Common::Bitmap *spriteAtRightDepth = Common::BitmapHelper::CreateBitmap(tempsprite->GetWidth(), tempsprite->GetHeight(), thisgame.ColorDepth * 8);
-		if (colDepth == 8)
-		{
-			select_palette(imgpal);
-		}
-
-		int oldColorConv = get_color_conversion();
-		if (keepTransparency)
-		{
-			set_color_conversion(oldColorConv | COLORCONV_KEEP_TRANS);
-		}
-		else
-		{
-			set_color_conversion(oldColorConv & ~COLORCONV_KEEP_TRANS);
-		}
-
-        Common::Graphics g(spriteAtRightDepth);
-		g.Blit(tempsprite, 0, 0, 0, 0, tempsprite->GetWidth(), tempsprite->GetHeight());
-
-		set_color_conversion(oldColorConv);
-
-		if (colDepth == 8) 
-		{
-			unselect_palette();
-		}
-		delete tempsprite;
-		tempsprite = spriteAtRightDepth;
-	}
-
-	if (colDepth > 8) 
-	{
-		fix_block(tempsprite);
-	}
-
-	return tempsprite;
-}
-
-void DeleteBackground(Room ^room, int backgroundNumber) 
-{
-	Common::RoomInfo *theRoom = (Common::RoomInfo*)(void*)room->_roomStructPtr;
-	delete theRoom->Backgrounds[backgroundNumber].Graphic;
-	theRoom->Backgrounds[backgroundNumber].Graphic = NULL;
-	
-	theRoom->BkgSceneCount--;
-	room->BackgroundCount--;
-	for (int i = backgroundNumber; i < theRoom->BkgSceneCount; i++) 
-	{
-		theRoom->Backgrounds[i].Graphic = theRoom->Backgrounds[i + 1].Graphic;
-		theRoom->Backgrounds[i].PaletteShared = theRoom->Backgrounds[i + 1].PaletteShared;
-	}
-}
-
-void ImportBackground(Room ^room, int backgroundNumber, System::Drawing::Bitmap ^bmp, bool useExactPalette, bool sharePalette) 
-{
-	color oldpale[256];
-	Common::Bitmap *newbg = CreateBlockFromBitmap(bmp, oldpale, true, false, NULL);
-	Common::RoomInfo *theRoom = (Common::RoomInfo*)(void*)room->_roomStructPtr;
-	theRoom->Width = room->Width;
-	theRoom->Height = room->Height;
-	bool resolutionChanged = (theRoom->Resolution != (int)room->Resolution);
-	theRoom->Resolution = (int)room->Resolution;
-
-	if (newbg->GetColorDepth() == 8) 
-	{
-		for (int aa = 0; aa < 256; aa++) {
-		  // make sure it maps to locked cols properly
-		  if (thisgame.PaletteUses[aa] == PAL_LOCKED)
-			  theRoom->Backgrounds[backgroundNumber].Palette[aa] = palette[aa];
-		}
-
-		// sharing palette with main background - so copy it across
-		if (sharePalette) {
-		  memcpy (&theRoom->Backgrounds[backgroundNumber].Palette[0], &palette[0], sizeof(color) * 256);
-		  theRoom->Backgrounds[backgroundNumber].PaletteShared = 1;
-		  if (backgroundNumber >= theRoom->BkgSceneCount - 1)
-		  	theRoom->Backgrounds[0].PaletteShared = 1;
-
-		  if (!useExactPalette)
-			wremapall(oldpale, newbg, palette);
-		}
-		else {
-		  theRoom->Backgrounds[backgroundNumber].PaletteShared = 0;
-		  remap_background (newbg, oldpale, theRoom->Backgrounds[backgroundNumber].Palette, useExactPalette);
-		}
-
-    copy_room_palette_to_global_palette();
-	}
-
-	if (backgroundNumber >= theRoom->BkgSceneCount) 
-	{
-		theRoom->BkgSceneCount++;
-	}
-	else 
-	{
-		delete theRoom->Backgrounds[backgroundNumber].Graphic;
-	}
-	theRoom->Backgrounds[backgroundNumber].Graphic = newbg;
-
-  // if size or resolution has changed, reset masks
-	if ((newbg->GetWidth() != theRoom->WalkBehindMask->GetWidth()) || (newbg->GetHeight() != theRoom->WalkBehindMask->GetHeight()) ||
-      (theRoom->Width != theRoom->WalkBehindMask->GetWidth()) || (resolutionChanged))
-	{
-		delete theRoom->WalkAreaMask;
-		delete theRoom->HotspotMask;
-		delete theRoom->WalkBehindMask;
-		delete theRoom->RegionMask;
-		theRoom->WalkAreaMask = Common::BitmapHelper::CreateBitmap(theRoom->Width / theRoom->Resolution, theRoom->Height / theRoom->Resolution,8);
-		theRoom->HotspotMask = Common::BitmapHelper::CreateBitmap(theRoom->Width / theRoom->Resolution, theRoom->Height / theRoom->Resolution,8);
-		theRoom->WalkBehindMask = Common::BitmapHelper::CreateBitmap(theRoom->Width, theRoom->Height,8);
-		theRoom->RegionMask = Common::BitmapHelper::CreateBitmap(theRoom->Width / theRoom->Resolution, theRoom->Height / theRoom->Resolution,8);
-		theRoom->WalkAreaMask->Clear();
-		theRoom->HotspotMask->Clear();
-		theRoom->WalkBehindMask->Clear();
-		theRoom->RegionMask->Clear();
-	}
-
-	room->BackgroundCount = theRoom->BkgSceneCount;
-	room->ColorDepth = theRoom->Backgrounds[0].Graphic->GetColorDepth();
-}
-
-void import_area_mask(void *roomptr, int maskType, System::Drawing::Bitmap ^bmp)
-{
-	color oldpale[256];
-	Common::Bitmap *importedImage = CreateBlockFromBitmap(bmp, oldpale, false, false, NULL);
-	Common::Bitmap *mask = get_bitmap_for_mask((Common::RoomInfo*)roomptr, (RoomAreaMask)maskType);
-
-	if (mask->GetWidth() != importedImage->GetWidth())
-	{
-		// allow them to import a double-size or half-size mask, adjust it as appropriate
-		Cstretch_blit(importedImage, mask, 0, 0, importedImage->GetWidth(), importedImage->GetHeight(), 0, 0, mask->GetWidth(), mask->GetHeight());
-	}
-	else
-	{
-        Common::Graphics g(mask);
-		g.Blit(importedImage, 0, 0, 0, 0, importedImage->GetWidth(), importedImage->GetHeight());
-	}
-	delete importedImage;
-
-	validate_mask(mask, "imported", (maskType == Hotspots) ? MAX_HOTSPOTS : (MAX_WALK_AREAS + 1));
-}
-
-void set_rgb_mask_from_alpha_channel(Common::Bitmap *image)
-{
-	for (int y = 0; y < image->GetHeight(); y++)
-	{
-		unsigned long* thisLine = (unsigned long*)image->GetScanLine(y);
-		for (int x = 0; x < image->GetWidth(); x++)
-		{
-			if ((thisLine[x] & 0xff000000) == 0)
-			{
-				thisLine[x] = MASK_COLOR_32;
-			}
-		}
-	}
-}
-
-void set_opaque_alpha_channel(Common::Bitmap *image)
-{
-	for (int y = 0; y < image->GetHeight(); y++)
-	{
-		unsigned long* thisLine = (unsigned long*)image->GetScanLine(y);
-		for (int x = 0; x < image->GetWidth(); x++)
-		{
-			if (thisLine[x] != MASK_COLOR_32)
-			  thisLine[x] |= 0xff000000;
-		}
-	}
-}
-
-int SetNewSpriteFromBitmap(int slot, System::Drawing::Bitmap^ bmp, int spriteImportMethod, bool remapColours, bool useRoomBackgroundColours, bool alphaChannel) 
-{
-	color imgPalBuf[256];
-  int importedColourDepth;
-	Common::Bitmap *tempsprite = CreateBlockFromBitmap(bmp, imgPalBuf, true, (spriteImportMethod != SIMP_NONE), &importedColourDepth);
-
-	if ((remapColours) || (thisgame.ColorDepth > 1)) 
-	{
-		sort_out_transparency(tempsprite, spriteImportMethod, imgPalBuf, useRoomBackgroundColours, importedColourDepth);
-	}
-
-	thisgame.SpriteFlags[slot] = 0;
-	if (thisgame.DefaultResolution > 2)
-	{
-		thisgame.SpriteFlags[slot] |= SPF_640x400;
-	}
-	if (alphaChannel)
-	{
-		thisgame.SpriteFlags[slot] |= SPF_ALPHACHANNEL;
-
-		if (tempsprite->GetColorDepth() == 32)
-		{
-			set_rgb_mask_from_alpha_channel(tempsprite);
-		}
-	}
-	else if (tempsprite->GetColorDepth() == 32)
-	{
-		set_opaque_alpha_channel(tempsprite);
-	}
-
-	SetNewSprite(slot, tempsprite);
-
-	return (thisgame.DefaultResolution > 2) ? 1 : 0;
-}
-
-void SetBitmapPaletteFromGlobalPalette(System::Drawing::Bitmap ^bmp)
-{
-	ColorPalette ^colorPal = bmp->Palette;
-	cli::array<System::Drawing::Color> ^bmpPalette = colorPal->Entries;
-	for (int i = 0; i < 256; i++) 
-	{
-		bmpPalette[i] = Color::FromArgb((i == 0) ? i : 255, palette[i].r * 4, palette[i].g * 4, palette[i].b * 4);
-	}
-
-	// Need to set this back to make it pick up the changes
-	bmp->Palette = colorPal;
-	//bmp->MakeTransparent(bmpPalette[0]);
-}
-
-System::Drawing::Bitmap^ ConvertBlockToBitmap(Common::Bitmap *todraw, bool useAlphaChannel) 
-{
-  fix_block(todraw);
-
-  PixelFormat pixFormat = PixelFormat::Format32bppRgb;
-  if ((todraw->GetColorDepth() == 32) && (useAlphaChannel))
-	  pixFormat = PixelFormat::Format32bppArgb;
-  else if (todraw->GetColorDepth() == 24)
-    pixFormat = PixelFormat::Format24bppRgb;
-  else if (todraw->GetColorDepth() == 16)
-    pixFormat = PixelFormat::Format16bppRgb565;
-  else if (todraw->GetColorDepth() == 15)
-    pixFormat = PixelFormat::Format16bppRgb555;
-  else if (todraw->GetColorDepth() == 8)
-    pixFormat = PixelFormat::Format8bppIndexed;
-  int bytesPerPixel = (todraw->GetColorDepth() + 1) / 8;
-
-  System::Drawing::Bitmap ^bmp = gcnew System::Drawing::Bitmap(todraw->GetWidth(), todraw->GetHeight(), pixFormat);
-  System::Drawing::Rectangle rect(0, 0, bmp->Width, bmp->Height);
-  BitmapData ^bmpData = bmp->LockBits(rect, ImageLockMode::WriteOnly, bmp->PixelFormat);
-  unsigned char *address = (unsigned char*)bmpData->Scan0.ToPointer();
-  for (int y = 0; y < todraw->GetHeight(); y++) {
-    memcpy(address, &todraw->GetScanLine(y)[0], bmp->Width * bytesPerPixel);
-    address += bmpData->Stride;
-  }
-  bmp->UnlockBits(bmpData);
-
-  if (pixFormat == PixelFormat::Format8bppIndexed)
-    SetBitmapPaletteFromGlobalPalette(bmp);
-
-  fix_block(todraw);
-  return bmp;
-}
-
-System::Drawing::Bitmap^ ConvertBlockToBitmap32(Common::Bitmap *todraw, int width, int height, bool useAlphaChannel) 
-{
-  Common::Bitmap *tempBlock = Common::BitmapHelper::CreateBitmap(todraw->GetWidth(), todraw->GetHeight(), 32);
-	
-  if (todraw->GetColorDepth() == 8)
-    select_palette(palette);
-
-  Common::Graphics g(tempBlock);
-  g.Blit(todraw, 0, 0, 0, 0, todraw->GetWidth(), todraw->GetHeight());
-
-  if (todraw->GetColorDepth() == 8)
-	unselect_palette();
-
-  if ((width != todraw->GetWidth()) || (height != todraw->GetHeight())) 
-  {
-	  Common::Bitmap *newBlock = Common::BitmapHelper::CreateBitmap(width, height, 32);
-	  Cstretch_blit(tempBlock, newBlock, 0, 0, todraw->GetWidth(), todraw->GetHeight(), 0, 0, width, height);
-	  delete tempBlock;
-	  tempBlock = newBlock;
-  }
-
-  fix_block(tempBlock);
-
-  PixelFormat pixFormat = PixelFormat::Format32bppRgb;
-  if ((todraw->GetColorDepth() == 32) && (useAlphaChannel))
-	  pixFormat = PixelFormat::Format32bppArgb;
-
-  System::Drawing::Bitmap ^bmp = gcnew System::Drawing::Bitmap(width, height, pixFormat);
-  System::Drawing::Rectangle rect(0, 0, bmp->Width, bmp->Height);
-  BitmapData ^bmpData = bmp->LockBits(rect, ImageLockMode::WriteOnly, bmp->PixelFormat);
-  unsigned char *address = (unsigned char*)bmpData->Scan0.ToPointer();
-  for (int y = 0; y < tempBlock->GetHeight(); y++) {
-    memcpy(address, &tempBlock->GetScanLine(y)[0], bmp->Width * 4);
-    address += bmpData->Stride;
-  }
-  bmp->UnlockBits(bmpData);
-  delete tempBlock;
-  return bmp;
-}
-
-System::Drawing::Bitmap^ ConvertAreaMaskToBitmap(Common::Bitmap *mask) 
-{
-	System::Drawing::Bitmap ^bmp = gcnew System::Drawing::Bitmap(mask->GetWidth(), mask->GetHeight(), PixelFormat::Format8bppIndexed);
-	System::Drawing::Rectangle rect(0, 0, bmp->Width, bmp->Height);
-	BitmapData ^bmpData = bmp->LockBits(rect, ImageLockMode::WriteOnly, bmp->PixelFormat);
-	unsigned char *address = (unsigned char*)bmpData->Scan0.ToPointer();
-	for (int y = 0; y < mask->GetHeight(); y++) 
-	{
-		memcpy(address, &mask->GetScanLine(y)[0], bmp->Width);
-		address += bmpData->Stride;
-	}
-	bmp->UnlockBits(bmpData);
-
-  SetBitmapPaletteFromGlobalPalette(bmp);
-
-	return bmp;
-}
-
-System::Drawing::Bitmap^ getSpriteAsBitmap(int spriteNum) {
-  Common::Bitmap *todraw = get_sprite(spriteNum);
-  return ConvertBlockToBitmap(todraw, (thisgame.SpriteFlags[spriteNum] & SPF_ALPHACHANNEL) != 0);
-}
-
-System::Drawing::Bitmap^ getSpriteAsBitmap32bit(int spriteNum, int width, int height) {
-  Common::Bitmap *todraw = get_sprite(spriteNum);
-  if (todraw == NULL)
-  {
-	  throw gcnew AGSEditorException(String::Format("getSpriteAsBitmap32bit: Unable to find sprite {0}", spriteNum));
-  }
-  return ConvertBlockToBitmap32(todraw, width, height, (thisgame.SpriteFlags[spriteNum] & SPF_ALPHACHANNEL) != 0);
-}
-
-System::Drawing::Bitmap^ getBackgroundAsBitmap(Room ^room, int backgroundNumber) {
-
-  Common::RoomInfo *roomptr = (Common::RoomInfo*)(void*)room->_roomStructPtr;
-  return ConvertBlockToBitmap32(roomptr->Backgrounds[backgroundNumber].Graphic, room->Width, room->Height, false);
-}
-
-void PaletteUpdated(cli::array<PaletteEntry^>^ newPalette) 
-{  
-	for each (PaletteEntry ^colour in newPalette) 
-	{
-		palette[colour->Index].r = colour->Colour.R / 4;
-		palette[colour->Index].g = colour->Colour.G / 4;
-		palette[colour->Index].b = colour->Colour.B / 4;
-	}
-	set_palette(palette);
-  copy_global_palette_to_room_palette();
-}
-
-void ConvertGUIToBinaryFormat(GUI ^guiObj, GUIMain *gui) 
-{
-  NormalGUI^ normalGui = dynamic_cast<NormalGUI^>(guiObj);
-  if (normalGui)
-  {
-	ConvertStringToCharArray(normalGui->OnClick, gui->clickEventHandler, 20);
-	gui->x = normalGui->Left;
-	gui->y = normalGui->Top;
-	gui->wid = normalGui->Width;
-	gui->hit = normalGui->Height;
-	gui->flags = (normalGui->Clickable) ? 0 : GUIF_NOCLICK;
-    gui->popupyp = normalGui->PopupYPos;
-    gui->popup = (int)normalGui->Visibility;
-    gui->zorder = normalGui->ZOrder;
-	gui->vtext[0] = 0;
-    gui->fgcol = normalGui->BorderColor;
-    gui->SetTransparencyAsPercentage(normalGui->Transparency);
-  }
-  else
-  {
-    TextWindowGUI^ twGui = dynamic_cast<TextWindowGUI^>(guiObj);
-	gui->wid = 200;
-	gui->hit = 100;
-    gui->flags = 0;
-	gui->popup = POPUP_SCRIPT;
-	gui->vtext[0] = GUI_TEXTWINDOW;
-  gui->fgcol = twGui->TextColor;
-  }
-  gui->bgcol = guiObj->BackgroundColor;
-  gui->bgpic = guiObj->BackgroundImage;
-  
-  ConvertStringToCharArray(guiObj->Name, gui->name);
-
-  gui->numobjs = 0;
-
-  for each (GUIControl^ control in guiObj->Controls)
-  {
-	  AGS::Types::GUIButton^ button = dynamic_cast<AGS::Types::GUIButton^>(control);
-	  AGS::Types::GUILabel^ label = dynamic_cast<AGS::Types::GUILabel^>(control);
-	  AGS::Types::GUITextBox^ textbox = dynamic_cast<AGS::Types::GUITextBox^>(control);
-	  AGS::Types::GUIListBox^ listbox = dynamic_cast<AGS::Types::GUIListBox^>(control);
-	  AGS::Types::GUISlider^ slider = dynamic_cast<AGS::Types::GUISlider^>(control);
-	  AGS::Types::GUIInventory^ invwindow = dynamic_cast<AGS::Types::GUIInventory^>(control);
-	  AGS::Types::GUITextWindowEdge^ textwindowedge = dynamic_cast<AGS::Types::GUITextWindowEdge^>(control);
-	  if (button)
-	  {
-		  guibuts[numguibuts].textcol = button->TextColor;
-		  guibuts[numguibuts].font = button->Font;
-		  guibuts[numguibuts].pic = button->Image;
-		  guibuts[numguibuts].usepic = guibuts[numguibuts].pic;
-		  guibuts[numguibuts].overpic = button->MouseoverImage;
-		  guibuts[numguibuts].pushedpic = button->PushedImage;
-		  guibuts[numguibuts].textAlignment = (int)button->TextAlignment;
-		  guibuts[numguibuts].leftclick = (int)button->ClickAction;
-		  guibuts[numguibuts].lclickdata = button->NewModeNumber;
-		  guibuts[numguibuts].flags = (button->ClipImage) ? GUIF_CLIP : 0;
-		  ConvertStringToCharArray(button->Text, guibuts[numguibuts].text, 50);
-		  ConvertStringToCharArray(button->OnClick, guibuts[numguibuts].eventHandlers[0], MAX_GUIOBJ_EVENTHANDLER_LEN + 1);
-		  
-		  gui->objrefptr[gui->numobjs] = (GOBJ_BUTTON << 16) | numguibuts;
-		  gui->objs[gui->numobjs] = &guibuts[numguibuts];
-		  gui->numobjs++;
-		  numguibuts++;
-	  }
-	  else if (label)
-	  {
-		  guilabels[numguilabels].textcol = label->TextColor;
-		  guilabels[numguilabels].font = label->Font;
-		  guilabels[numguilabels].align = (int)label->TextAlignment;
-		  guilabels[numguilabels].flags = 0;
-		  char textBuffer[MAX_GUILABEL_TEXT_LEN];
-		  ConvertStringToCharArray(label->Text, textBuffer, MAX_GUILABEL_TEXT_LEN);
-		  guilabels[numguilabels].SetText(textBuffer);
-
-		  gui->objrefptr[gui->numobjs] = (GOBJ_LABEL << 16) | numguilabels;
-		  gui->objs[gui->numobjs] = &guilabels[numguilabels];
-		  gui->numobjs++;
-		  numguilabels++;
-	  }
-	  else if (textbox)
-	  {
-		  guitext[numguitext].textcol = textbox->TextColor;
-		  guitext[numguitext].font = textbox->Font;
-		  guitext[numguitext].flags = 0;
-		  guitext[numguitext].exflags = (textbox->ShowBorder) ? 0 : GTF_NOBORDER;
-		  guitext[numguitext].text[0] = 0;
-		  ConvertStringToCharArray(textbox->OnActivate, guitext[numguitext].eventHandlers[0], MAX_GUIOBJ_EVENTHANDLER_LEN + 1);
-
-		  gui->objrefptr[gui->numobjs] = (GOBJ_TEXTBOX << 16) | numguitext;
-		  gui->objs[gui->numobjs] = &guitext[numguitext];
-		  gui->numobjs++;
-		  numguitext++;
-	  }
-	  else if (listbox)
-	  {
-		  guilist[numguilist].textcol = listbox->TextColor;
-		  guilist[numguilist].font = listbox->Font;
-		  guilist[numguilist].backcol = listbox->SelectedTextColor;
-		  guilist[numguilist].selectedbgcol = listbox->SelectedBackgroundColor;
-		  guilist[numguilist].alignment = (int)listbox->TextAlignment;
-          guilist[numguilist].flags = listbox->Translated ? GUIF_TRANSLATED : 0;
-		  guilist[numguilist].exflags = (listbox->ShowBorder) ? 0 : GLF_NOBORDER;
-		  guilist[numguilist].exflags |= (listbox->ShowScrollArrows) ? 0 : GLF_NOARROWS;
-		  ConvertStringToCharArray(listbox->OnSelectionChanged, guilist[numguilist].eventHandlers[0], MAX_GUIOBJ_EVENTHANDLER_LEN + 1);
-
-		  gui->objrefptr[gui->numobjs] = (GOBJ_LISTBOX << 16) | numguilist;
-		  gui->objs[gui->numobjs] = &guilist[numguilist];
-		  gui->numobjs++;
-		  numguilist++;
-	  }
-	  else if (slider)
-	  {
-		  guislider[numguislider].min = slider->MinValue;
-		  guislider[numguislider].max = slider->MaxValue;
-		  guislider[numguislider].value = slider->Value;
-		  guislider[numguislider].handlepic = slider->HandleImage;
-		  guislider[numguislider].handleoffset = slider->HandleOffset;
-		  guislider[numguislider].bgimage = slider->BackgroundImage;
-		  ConvertStringToCharArray(slider->OnChange, guislider[numguislider].eventHandlers[0], MAX_GUIOBJ_EVENTHANDLER_LEN + 1);
-
-		  gui->objrefptr[gui->numobjs] = (GOBJ_SLIDER << 16) | numguislider;
-		  gui->objs[gui->numobjs] = &guislider[numguislider];
-		  gui->numobjs++;
-		  numguislider++;
-	  }
-	  else if (invwindow)
-	  {
-		  guiinv[numguiinv].charId = invwindow->CharacterID;
-		  guiinv[numguiinv].itemWidth = invwindow->ItemWidth;
-		  guiinv[numguiinv].itemHeight = invwindow->ItemHeight;
-
-		  gui->objrefptr[gui->numobjs] = (GOBJ_INVENTORY << 16) | numguiinv;
-		  gui->objs[gui->numobjs] = &guiinv[numguiinv];
-		  gui->numobjs++;
-		  numguiinv++;
-	  }
-	  else if (textwindowedge)
-	  {
-		  guibuts[numguibuts].pic = textwindowedge->Image;
-		  guibuts[numguibuts].usepic = guibuts[numguibuts].pic;
-		  guibuts[numguibuts].flags = 0;
-		  guibuts[numguibuts].text[0] = 0;
-		  
-		  gui->objrefptr[gui->numobjs] = (GOBJ_BUTTON << 16) | numguibuts;
-		  gui->objs[gui->numobjs] = &guibuts[numguibuts];
-		  gui->numobjs++;
-		  numguibuts++;
-	  }
-
-	  GUIObject *newObj = gui->objs[gui->numobjs - 1];
-	  newObj->x = control->Left;
-	  newObj->y = control->Top;
-	  newObj->wid = control->Width;
-	  newObj->hit = control->Height;
-	  newObj->objn = control->ID;
-	  newObj->zorder = control->ZOrder;
-	  ConvertStringToCharArray(control->Name, newObj->scriptName, MAX_GUIOBJ_SCRIPTNAME_LEN + 1);
-  }
-
-  gui->rebuild_array();
-  gui->resort_zorder();
-}
-
-void drawGUI(int hdc, int x,int y, GUI^ guiObj, int scaleFactor, int selectedControl) {
-  numguibuts = 0;
-  numguilabels = 0;
-  numguitext = 0;
-  numguilist = 0;
-  numguislider = 0;
-  numguiinv = 0;
-
-  ConvertGUIToBinaryFormat(guiObj, &tempgui);
-
-  tempgui.highlightobj = selectedControl;
-
-  drawGUIAt(hdc, x, y, -1, -1, -1, -1, scaleFactor);
-}
-
-Dictionary<int, Sprite^>^ load_sprite_dimensions()
-{
-	Dictionary<int, Sprite^>^ sprites = gcnew Dictionary<int, Sprite^>();
-
-	for (int i = 0; i < spriteset.elements; i++)
-	{
-		Common::Bitmap *spr = spriteset[i];
-		if (spr != NULL)
-		{
-			sprites->Add(i, gcnew Sprite(i, spr->GetWidth(), spr->GetHeight(), spr->GetColorDepth(), (thisgame.SpriteFlags[i] & SPF_640x400) ? SpriteImportResolution::HighRes : SpriteImportResolution::LowRes, (thisgame.SpriteFlags[i] & SPF_ALPHACHANNEL) ? true : false));
-		}
-	}
-
-	return sprites;
-}
-
-void ConvertCustomProperties(AGS::Types::CustomProperties ^insertInto, ::CustomProperties *propToConvert)
-{
-	for (int j = 0; j < propToConvert->numProps; j++) 
-	{
-		CustomProperty ^newProp = gcnew CustomProperty();
-		newProp->Name = gcnew String(propToConvert->propName[j]);
-		newProp->Value = gcnew String(propToConvert->propVal[j]);
-		insertInto->PropertyValues->Add(newProp->Name, newProp);
-	}
-}
-
-void CompileCustomProperties(AGS::Types::CustomProperties ^convertFrom, ::CustomProperties *compileInto)
-{
-	compileInto->reset();
-	int j = 0;
-	char propName[200];
-	char propVal[MAX_CUSTOM_PROPERTY_VALUE_LENGTH];
-	for each (String ^key in convertFrom->PropertyValues->Keys)
-	{
-		ConvertStringToCharArray(convertFrom->PropertyValues[key]->Name, propName, 200);
-		ConvertStringToCharArray(convertFrom->PropertyValues[key]->Value, propVal, MAX_CUSTOM_PROPERTY_VALUE_LENGTH);
-		compileInto->addProperty(propName, propVal);
-		j++;
-	}
-}
-
-char charScriptNameBuf[100];
-const char *GetCharacterScriptName(int charid, AGS::Types::Game ^game) 
-{
-	if ((charid >= 0) && (game != nullptr) &&
-    (charid < game->Characters->Count) &&
-		(game->Characters[charid]->ScriptName->Length > 0))
-	{
-		ConvertStringToCharArray(game->Characters[charid]->ScriptName,  charScriptNameBuf, 100); 
-	}
-	else 
-	{
-		sprintf(charScriptNameBuf, "character[%d]", charid);
-	}
-	return charScriptNameBuf;
-}
-
-void ConvertInteractionToScript(System::Text::StringBuilder ^sb, NewInteractionCommand *intrcmd, String^ scriptFuncPrefix, AGS::Types::Game ^game, int *runScriptCount, bool *onlyIfInvWasUseds, int commandOffset) 
-{
-  if (intrcmd->type != 1)
-  {
-    // if another type of interaction, we definately can't optimise
-    // away the wrapper function
-    runScriptCount[0] = 1000;
-  }
-  else
-  {
-    runScriptCount[0]++;
-  }
-
-  if (intrcmd->type != 20)
-  {
-	  *onlyIfInvWasUseds = false;
-  }
-
-	switch (intrcmd->type)
-	{
-	case 0:
-		break;
-	case 1:  // Run Script
-		sb->Append(scriptFuncPrefix);
-		sb->Append(System::Convert::ToChar(intrcmd->data[0].val + 'a'));
-		sb->AppendLine("();");
-		break;
-	case 3: // Add Score
-	case 4: // Display Message
-	case 5: // Play Music
-	case 6: // Stop Music
-	case 7: // Play Sound
-	case 8: // Play Flic
-	case 9: // Run Dialog
-	case 10: // Enable Dialog Option
-	case 11: // Disalbe Dialog Option
-	case 13: // Give player an inventory item
-	case 15: // hide object
-	case 16: // show object 
-	case 17: // change object view
-	case 20: // IF inv was used
-	case 21: // IF player has inv
-	case 22: // IF character is moving
-	case 24: // stop moving
-	case 25: // change room (at co-ords)
-	case 26: // change room of NPC
-	case 27: // lock character view
-	case 28: // unlock character view
-	case 29: // follow character
-	case 30: // stop following
-	case 31: // disable hotspot
-	case 32: // enable hotspot
-	case 36: // set idle
-	case 37: // disable idle
-	case 38: // lose inventory
-	case 39: // show gui
-	case 40: // hide gui
-	case 41: // stop running commands
-	case 42: // facelocation
-	case 43: // wait()
-	case 44: // change character view
-	case 45: // IF player is
-	case 46: // IF mouse cursor is
-	case 47: // IF player has been in room
-		// For these, the sample script code will work
-		{
-		String ^scriptCode = gcnew String(actions[intrcmd->type].textscript);
-		if ((*onlyIfInvWasUseds) && (commandOffset > 0))
-		{
-			scriptCode = String::Concat("else ", scriptCode);
-		}
-		scriptCode = scriptCode->Replace("$$1", (gcnew Int32(intrcmd->data[0].val))->ToString() );
-		scriptCode = scriptCode->Replace("$$2", (gcnew Int32(intrcmd->data[1].val))->ToString() );
-		scriptCode = scriptCode->Replace("$$3", (gcnew Int32(intrcmd->data[2].val))->ToString() );
-		scriptCode = scriptCode->Replace("$$4", (gcnew Int32(intrcmd->data[3].val))->ToString() );
-		sb->AppendLine(scriptCode);
-		}
-		break;
-	case 34: // animate character
-		{
-		char scriptCode[100];
-		int charID = intrcmd->data[0].val;
-		int loop = intrcmd->data[1].val;
-		int speed = intrcmd->data[2].val;
-		sprintf(scriptCode, "%s.Animate(%d, %d, eOnce, eBlock);", GetCharacterScriptName(charID, game), loop, speed);
-		sb->AppendLine(gcnew String(scriptCode));
-		}
-		break;
-	case 35: // quick animation
-		{
-		char scriptCode[300];
-		int charID = intrcmd->data[0].val;
-		int view = intrcmd->data[1].val;
-		int loop = intrcmd->data[2].val;
-		int speed = intrcmd->data[3].val;
-		sprintf(scriptCode, "%s.LockView(%d);\n"
-							"%s.Animate(%d, %d, eOnce, eBlock);\n"
-							"%s.UnlockView();",
-							GetCharacterScriptName(charID, game), view, 
-							GetCharacterScriptName(charID, game), loop, speed, 
-							GetCharacterScriptName(charID, game));
-		sb->AppendLine(gcnew String(scriptCode));
-		}
-		break;
-	case 14: // Move Object
-		{
-		char scriptCode[100];
-		int objID = intrcmd->data[0].val;
-		int x = intrcmd->data[1].val;
-		int y = intrcmd->data[2].val;
-		int speed = intrcmd->data[3].val;
-		sprintf(scriptCode, "object[%d].Move(%d, %d, %d, %s);", objID, x, y, speed, (intrcmd->data[4].val) ? "eBlock" : "eNoBlock");
-		sb->AppendLine(gcnew String(scriptCode));
-		}
-		break;
-	case 19: // Move Character
-		{
-		char scriptCode[100];
-		int charID = intrcmd->data[0].val;
-		int x = intrcmd->data[1].val;
-		int y = intrcmd->data[2].val;
-		sprintf(scriptCode, "%s.Walk(%d, %d, %s);", GetCharacterScriptName(charID, game), x, y, (intrcmd->data[3].val) ? "eBlock" : "eNoBlock");
-		sb->AppendLine(gcnew String(scriptCode));
-		}
-		break;
-	case 18: // Animate Object
-		{
-		char scriptCode[100];
-		int objID = intrcmd->data[0].val;
-		int loop = intrcmd->data[1].val;
-		int speed = intrcmd->data[2].val;
-		sprintf(scriptCode, "object[%d].Animate(%d, %d, %s, eNoBlock);", objID, loop, speed, (intrcmd->data[3].val) ? "eRepeat" : "eOnce");
-		sb->AppendLine(gcnew String(scriptCode));
-		}
-		break;
-	case 23: // IF variable set to value
-		{
-		char scriptCode[100];
-		int valueToCheck = intrcmd->data[1].val;
-		if ((game == nullptr) || (intrcmd->data[0].val >= game->OldInteractionVariables->Count))
-		{
-			sprintf(scriptCode, "if (__INTRVAL$%d$ == %d) {", intrcmd->data[0].val, valueToCheck);
-		}
-		else
-		{
-			OldInteractionVariable^ variableToCheck = game->OldInteractionVariables[intrcmd->data[0].val];
-			sprintf(scriptCode, "if (%s == %d) {", variableToCheck->ScriptName, valueToCheck);
-		}
-		sb->AppendLine(gcnew String(scriptCode));
-		break;
-		}
-	case 33: // Set variable
-		{
-		char scriptCode[100];
-		int valueToCheck = intrcmd->data[1].val;
-		if ((game == nullptr) || (intrcmd->data[0].val >= game->OldInteractionVariables->Count))
-		{
-			sprintf(scriptCode, "__INTRVAL$%d$ = %d;", intrcmd->data[0].val, valueToCheck);
-		}
-		else
-		{
-			OldInteractionVariable^ variableToCheck = game->OldInteractionVariables[intrcmd->data[0].val];
-			sprintf(scriptCode, "%s = %d;", variableToCheck->ScriptName, valueToCheck);
-		}
-		sb->AppendLine(gcnew String(scriptCode));
-		break;
-		}
-	case 12: // Change Room
-		{
-		char scriptCode[200];
-		int room = intrcmd->data[0].val;
-		sprintf(scriptCode, "player.ChangeRoomAutoPosition(%d", room);
-		if (intrcmd->data[1].val > 0) 
-		{
-			sprintf(&scriptCode[strlen(scriptCode)], ", %d", intrcmd->data[1].val);
-		}
-		strcat(scriptCode, ");");
-		sb->AppendLine(gcnew String(scriptCode));
-		}
-		break;
-	case 2: // Add Score On First Execution
-		{
-		  int points = intrcmd->data[0].val;
-      String^ newGuid = System::Guid::NewGuid().ToString();
-      String^ scriptCode = String::Format("if (Game.DoOnceOnly(\"{0}\"))", newGuid);
-      scriptCode = String::Concat(scriptCode, " {\n  ");
-      scriptCode = String::Concat(scriptCode, String::Format("GiveScore({0});", points.ToString()));
-      scriptCode = String::Concat(scriptCode, "\n}");
-		  sb->AppendLine(scriptCode);
-		}
-		break;
-	default:
-		throw gcnew InvalidDataException("Invalid interaction type found");
-	}
-}
-
-void ConvertInteractionCommandList(System::Text::StringBuilder^ sb, NewInteractionCommandList *cmdList, String^ scriptFuncPrefix, AGS::Types::Game^ game, int *runScriptCount, int targetTypeForUnhandledEvent) 
-{
-	bool onlyIfInvWasUseds = true;
-
-	for (int cmd = 0; cmd < cmdList->numCommands; cmd++)
-	{
-		ConvertInteractionToScript(sb, &cmdList->command[cmd], scriptFuncPrefix, game, runScriptCount, &onlyIfInvWasUseds, cmd);
-		if (cmdList->command[cmd].get_child_list() != NULL) 
-		{
-			ConvertInteractionCommandList(sb, cmdList->command[cmd].get_child_list(), scriptFuncPrefix, game, runScriptCount, targetTypeForUnhandledEvent);
-			sb->AppendLine("}");
-		}
-	}
-
-	if ((onlyIfInvWasUseds) && (targetTypeForUnhandledEvent > 0) && 
-		(cmdList->numCommands > 0))
-	{
-		sb->AppendLine("else {");
-		sb->AppendLine(String::Format(" unhandled_event({0}, 3);", targetTypeForUnhandledEvent));
-		sb->AppendLine("}");
-	}
-}
-
-void CopyInteractions(AGS::Types::Interactions ^destination, ::InteractionScripts *source)
-{
-	if (source->numEvents > destination->ScriptFunctionNames->Length) 
-	{
-		throw gcnew AGS::Types::AGSEditorException("Invalid interaction funcs: too many interaction events");
-	}
-
-	for (int i = 0; i < source->numEvents; i++) 
-	{
-		destination->ScriptFunctionNames[i] = gcnew String(source->scriptFuncNames[i]);
-	}
-}
-
-void ConvertInteractions(AGS::Types::Interactions ^interactions, ::NewInteraction *intr, String^ scriptFuncPrefix, AGS::Types::Game ^game, int targetTypeForUnhandledEvent)
-{
-	if (intr->numEvents > interactions->ScriptFunctionNames->Length) 
-	{
-		throw gcnew AGS::Types::AGSEditorException("Invalid interaction data: too many interaction events");
-	}
-
-	for (int i = 0; i < intr->numEvents; i++) 
-	{
-		if (intr->response[i] != NULL) 
-		{
-      int runScriptCount = 0;
-			System::Text::StringBuilder^ sb = gcnew System::Text::StringBuilder();
-			ConvertInteractionCommandList(sb, intr->response[i], scriptFuncPrefix, game, &runScriptCount, targetTypeForUnhandledEvent);
-      if (runScriptCount == 1)
-      {
-        sb->Append("$$SINGLE_RUN_SCRIPT$$");
-      }
-			interactions->ImportedScripts[i] = sb->ToString();
-		}
-	}
-}
-
-Game^ load_old_game_dta_file(const char *fileName)
-{
-	const char *errorMsg = load_dta_file_into_thisgame(fileName);
-	if (errorMsg != NULL)
-	{
-		throw gcnew AGS::Types::AGSEditorException(gcnew String(errorMsg));
-	}
-
-	Game^ game = gcnew Game();
-	game->Settings->AlwaysDisplayTextAsSpeech = (thisgame.Options[OPT_ALWAYSSPCH] != 0);
-	game->Settings->AntiAliasFonts = (thisgame.Options[OPT_ANTIALIASFONTS] != 0);
-	game->Settings->AntiGlideMode = (thisgame.Options[OPT_ANTIGLIDE] != 0);
-	game->Settings->AutoMoveInWalkMode = !thisgame.Options[OPT_NOWALKMODE];
-	game->Settings->BackwardsText = (thisgame.Options[OPT_RIGHTLEFTWRITE] != 0);
-	game->Settings->ColorDepth = (GameColorDepth)thisgame.ColorDepth;
-	game->Settings->CompressSprites = (thisgame.Options[OPT_COMPRESSSPRITES] != 0);
-	game->Settings->CrossfadeMusic = (CrossfadeSpeed)thisgame.Options[OPT_CROSSFADEMUSIC];
-	game->Settings->DebugMode = (thisgame.Options[OPT_DEBUGMODE] != 0);
-	game->Settings->DialogOptionsBackwards = (thisgame.Options[OPT_DIALOGUPWARDS] != 0);
-	game->Settings->DialogOptionsGap = thisgame.Options[OPT_DIALOGGAP];
-	game->Settings->DialogOptionsGUI = thisgame.Options[OPT_DIALOGIFACE];
-	game->Settings->DialogOptionsBullet = thisgame.DialogBulletSprIndex;
-	game->Settings->DisplayMultipleInventory = (thisgame.Options[OPT_DUPLICATEINV] != 0);
-	game->Settings->EnforceNewStrings = (thisgame.Options[OPT_STRICTSTRINGS] != 0);
-  game->Settings->EnforceNewAudio = false;
-	game->Settings->EnforceObjectBasedScript = (thisgame.Options[OPT_STRICTSCRIPTING] != 0);
-	game->Settings->FontsForHiRes = (thisgame.Options[OPT_NOSCALEFNT] != 0);
-	game->Settings->GameName = gcnew String(thisgame.GameName);
-	game->Settings->GUIAlphaStyle = GUIAlphaStyle::Classic;
-	game->Settings->HandleInvClicksInScript = (thisgame.Options[OPT_HANDLEINVCLICKS] != 0);
-	game->Settings->InventoryCursors = !thisgame.Options[OPT_FIXEDINVCURSOR];
-	game->Settings->LeftToRightPrecedence = (thisgame.Options[OPT_LEFTTORIGHTEVAL] != 0);
-	game->Settings->LetterboxMode = (thisgame.Options[OPT_LETTERBOX] != 0);
-	game->Settings->MaximumScore = thisgame.TotalScore;
-	game->Settings->MouseWheelEnabled = (thisgame.Options[OPT_MOUSEWHEEL] != 0);
-	game->Settings->NumberDialogOptions = (thisgame.Options[OPT_DIALOGNUMBERED] != 0);
-	game->Settings->PixelPerfect = (thisgame.Options[OPT_PIXPERFECT] != 0);
-	game->Settings->PlaySoundOnScore = thisgame.Options[OPT_SCORESOUND];
-	game->Settings->Resolution = (GameResolutions)thisgame.DefaultResolution;
-	game->Settings->RoomTransition = (RoomTransitionStyle)thisgame.Options[OPT_FADETYPE];
-	game->Settings->SaveScreenshots = (thisgame.Options[OPT_SAVESCREENSHOT] != 0);
-	game->Settings->SkipSpeech = (SkipSpeechStyle)thisgame.Options[OPT_NOSKIPTEXT];
-	game->Settings->SpeechPortraitSide = (SpeechPortraitSide)thisgame.Options[OPT_PORTRAITSIDE];
-	game->Settings->SpeechStyle = (SpeechStyle)thisgame.Options[OPT_SPEECHTYPE];
-	game->Settings->SplitResources = thisgame.Options[OPT_SPLITRESOURCES];
-	game->Settings->TextWindowGUI = thisgame.Options[OPT_TWCUSTOM];
-	game->Settings->ThoughtGUI = thisgame.Options[OPT_THOUGHTGUI];
-	game->Settings->TurnBeforeFacing = (thisgame.Options[OPT_TURNTOFACELOC] != 0);
-	game->Settings->TurnBeforeWalking = (thisgame.Options[OPT_ROTATECHARS] != 0);
-	game->Settings->WalkInLookMode = (thisgame.Options[OPT_WALKONLOOK] != 0);
-	game->Settings->WhenInterfaceDisabled = (InterfaceDisabledAction)thisgame.Options[OPT_DISABLEOFF];
-	game->Settings->UniqueID = thisgame.UniqueId;
-  game->Settings->SaveGameFolderName = gcnew String(thisgame.GameName);
-
-	game->Settings->InventoryHotspotMarker->DotColor = thisgame.InvItemHotDotColor;
-	game->Settings->InventoryHotspotMarker->CrosshairColor = thisgame.InvItemHotDotOuterColor;
-	game->Settings->InventoryHotspotMarker->Image = thisgame.InvItemHotDotSprIndex;
-	if (thisgame.InvItemHotDotSprIndex) 
-	{
-		game->Settings->InventoryHotspotMarker->Style = InventoryHotspotMarkerStyle::Sprite;
-	}
-	else if (thisgame.InvItemHotDotColor) 
-	{
-		game->Settings->InventoryHotspotMarker->Style = InventoryHotspotMarkerStyle::Crosshair;
-	}
-	else 
-	{
-		game->Settings->InventoryHotspotMarker->Style = InventoryHotspotMarkerStyle::None;
-	}
-
-	int i;
-	for (i = 0; i < 256; i++) 
-	{
-		if (thisgame.PaletteUses[i] == PAL_BACKGROUND) 
-		{
-			game->Palette[i]->ColourType = PaletteColourType::Background;
-		}
-		else 
-		{
-			game->Palette[i]->ColourType = PaletteColourType::Gamewide; 
-		}
-		game->Palette[i]->Colour = Color::FromArgb(palette[i].r * 4, palette[i].g * 4, palette[i].b * 4);
-	}
-
-	for (i = 0; i < numThisgamePlugins; i++) 
-	{
-		cli::array<System::Byte> ^pluginData = gcnew cli::array<System::Byte>(thisgamePlugins[i].dataSize);
-		for (int j = 0; j < thisgamePlugins[i].dataSize; j++) 
-		{
-			pluginData[j] = thisgamePlugins[i].data[j];
-		}
-		
-		AGS::Types::Plugin ^plugin = gcnew AGS::Types::Plugin(gcnew String(thisgamePlugins[i].filename), pluginData);
-		game->Plugins->Add(plugin);
-	}
-
-	for (i = 0; i < numGlobalVars; i++)
-	{
-		OldInteractionVariable ^intVar;
-		intVar = gcnew OldInteractionVariable(gcnew String(globalvars[i].name), globalvars[i].value);
-		game->OldInteractionVariables->Add(intVar);
-	}
-	
-    AGS::Types::IViewFolder ^viewFolder = AGS::Types::FolderHelper::CreateDefaultViewFolder();
-	for (i = 0; i < thisgame.ViewCount; i++) 
-	{
-		AGS::Types::View ^view = gcnew AGS::Types::View();
-		view->Name = gcnew String(thisgame.ViewNames[i]);
-		view->ID = i + 1;
-
-		for (int j = 0; j < oldViews[i].numloops; j++) 
-		{
-			ViewLoop^ newLoop = gcnew ViewLoop();
-			newLoop->ID = j;
-
-			for (int k = 0; k < oldViews[i].numframes[j]; k++) 
-			{
-				if (oldViews[i].frames[j][k].pic == -1) 
-				{
-					newLoop->RunNextLoop = true;
-				}
-				else 
-				{
-					AGS::Types::ViewFrame^ newFrame = gcnew AGS::Types::ViewFrame();
-					newFrame->ID = k;
-					newFrame->Flipped = (oldViews[i].frames[j][k].flags & VFLG_FLIPSPRITE);
-					newFrame->Image = oldViews[i].frames[j][k].pic;
-					newFrame->Sound = oldViews[i].frames[j][k].sound;
-					newFrame->Delay = oldViews[i].frames[j][k].speed;
-
-					newLoop->Frames->Add(newFrame);
-				}
-			}
-			
-			view->Loops->Add(newLoop);
-		}
-
-		viewFolder->Views->Add(view);
-	}
-    AGS::Types::FolderHelper::SetRootViewFolder(game, viewFolder);
-
-	for (i = 0; i < thisgame.CharacterCount; i++) 
-	{
-		char jibbledScriptName[50] = "\0";
-		if (strlen(thisgame.Characters[i].scrname) > 0) 
-		{
-			sprintf(jibbledScriptName, "c%s", thisgame.Characters[i].scrname);
-			strlwr(jibbledScriptName);
-			jibbledScriptName[1] = toupper(jibbledScriptName[1]);
-		}
-		AGS::Types::Character ^character = gcnew AGS::Types::Character();
-		character->AdjustSpeedWithScaling = ((thisgame.Characters[i].flags & CHF_SCALEMOVESPEED) != 0);
-		character->AdjustVolumeWithScaling = ((thisgame.Characters[i].flags & CHF_SCALEVOLUME) != 0);
-		character->AnimationDelay = thisgame.Characters[i].animspeed;
-		character->BlinkingView = (thisgame.Characters[i].blinkview < 1) ? 0 : (thisgame.Characters[i].blinkview + 1);
-		character->Clickable = !(thisgame.Characters[i].flags & CHF_NOINTERACT);
-		character->DiagonalLoops = !(thisgame.Characters[i].flags & CHF_NODIAGONAL);
-		character->ID = i;
-		character->IdleView = (thisgame.Characters[i].idleview < 1) ? 0 : (thisgame.Characters[i].idleview + 1);
-		character->MovementSpeed = thisgame.Characters[i].walkspeed;
-		character->MovementSpeedX = thisgame.Characters[i].walkspeed;
-		character->MovementSpeedY = thisgame.Characters[i].walkspeed_y;
-		character->NormalView = thisgame.Characters[i].defview + 1;
-		character->RealName = gcnew String(thisgame.Characters[i].name);
-		character->ScriptName = gcnew String(jibbledScriptName);
-		character->Solid = !(thisgame.Characters[i].flags & CHF_NOBLOCKING);
-		character->SpeechColor = thisgame.Characters[i].talkcolor;
-		character->SpeechView = (thisgame.Characters[i].talkview < 1) ? 0 : (thisgame.Characters[i].talkview + 1);
-		character->StartingRoom = thisgame.Characters[i].room;
-		character->StartX = thisgame.Characters[i].x;
-		character->StartY = thisgame.Characters[i].y;
-    character->ThinkingView = (thisgame.Characters[i].thinkview < 1) ? 0 : (thisgame.Characters[i].thinkview + 1);
-		character->TurnBeforeWalking = !(thisgame.Characters[i].flags & CHF_NOTURNING);
-		character->UniformMovementSpeed = (thisgame.Characters[i].walkspeed_y == UNIFORM_WALK_SPEED);
-		character->UseRoomAreaLighting = !(thisgame.Characters[i].flags & CHF_NOLIGHTING);
-		character->UseRoomAreaScaling = !(thisgame.Characters[i].flags & CHF_MANUALSCALING);
-
-		game->Characters->Add(character);
-
-		ConvertCustomProperties(character->Properties, &thisgame.CharacterProperties[i]);
-
-		char scriptFuncPrefix[100];
-		sprintf(scriptFuncPrefix, "character%d_", i);
-		ConvertInteractions(character->Interactions, thisgame.CharacterInteractions[i], gcnew String(scriptFuncPrefix), game, 3);
-	}
-	game->PlayerCharacter = game->Characters[thisgame.PlayerCharacterIndex];
-
-	game->TextParser->Words->Clear();
-	for (i = 0; i < thisgame.Dictionary->num_words; i++) 
-	{
-		AGS::Types::TextParserWord ^newWord = gcnew AGS::Types::TextParserWord();
-		newWord->WordGroup = thisgame.Dictionary->wordnum[i];
-		newWord->Word = gcnew String(thisgame.Dictionary->word[i]);
-		newWord->SetWordTypeFromGroup();
-
-		game->TextParser->Words->Add(newWord);
-	}
-
-	for (i = 0; i < MAXGLOBALMES; i++) 
-	{
-		if (!thisgame.GlobalMessages[i].IsEmpty()) 
-		{
-			game->GlobalMessages[i] = gcnew String(thisgame.GlobalMessages[i]);
-		}
-		else
-		{
-			game->GlobalMessages[i] = String::Empty;
-		}
-	}
-
-	game->LipSync->Type = (thisgame.Options[OPT_LIPSYNCTEXT] != 0) ? LipSyncType::Text : LipSyncType::None;
-	game->LipSync->DefaultFrame = thisgame.DefaultLipSyncFrame;
-	for (i = 0; i < MAXLIPSYNCFRAMES; i++) 
-	{
-		game->LipSync->CharactersPerFrame[i] = gcnew String(thisgame.LipSyncFrameLetters[i]);
-	}
-
-	for (i = 0; i < thisgame.DialogCount; i++) 
-	{
-		AGS::Types::Dialog ^newDialog = gcnew AGS::Types::Dialog();
-		newDialog->ID = i;
-		for (int j = 0; j < dialog[i].numoptions; j++) 
-		{
-			AGS::Types::DialogOption ^newOption = gcnew AGS::Types::DialogOption();
-			newOption->ID = j + 1;
-			newOption->Text = gcnew String(dialog[i].optionnames[j]);
-			newOption->Say = !(dialog[i].optionflags[j] & DFLG_NOREPEAT);
-			newOption->Show = (dialog[i].optionflags[j] & DFLG_ON);
-
-			newDialog->Options->Add(newOption);
-		}
-
-		newDialog->Name = gcnew String(thisgame.DialogScriptNames[i]);
-		newDialog->Script = gcnew String(dlgscript[i]);
-		newDialog->ShowTextParser = (dialog[i].topicFlags & DTFLG_SHOWPARSER);
-
-		game->Dialogs->Add(newDialog);
-	}
-
-	for (i = 0; i < thisgame.MouseCursorCount; i++)
-	{
-		AGS::Types::MouseCursor ^cursor = gcnew AGS::Types::MouseCursor();
-		cursor->Animate = (thisgame.MouseCursors[i].view >= 0);
-		cursor->AnimateOnlyOnHotspots = ((thisgame.MouseCursors[i].flags & MCF_HOTSPOT) != 0);
-		cursor->AnimateOnlyWhenMoving = ((thisgame.MouseCursors[i].flags & MCF_ANIMMOVE) != 0);
-		cursor->Image = thisgame.MouseCursors[i].pic;
-		cursor->HotspotX = thisgame.MouseCursors[i].hotx;
-		cursor->HotspotY = thisgame.MouseCursors[i].hoty;
-		cursor->ID = i;
-		cursor->Name = gcnew String(thisgame.MouseCursors[i].name);
-		cursor->StandardMode = ((thisgame.MouseCursors[i].flags & MCF_STANDARD) != 0);
-		cursor->View = thisgame.MouseCursors[i].view + 1;
-		if (cursor->View < 1) cursor->View = 0;
-
-		game->Cursors->Add(cursor);
-	}
-
-	for (i = 0; i < thisgame.FontCount; i++) 
-	{
-		AGS::Types::Font ^font = gcnew AGS::Types::Font();
-		font->ID = i;
-		font->OutlineFont = (thisgame.FontOutline[i] >= 0) ? thisgame.FontOutline[i] : 0;
-		if (thisgame.FontOutline[i] == -1) 
-		{
-			font->OutlineStyle = FontOutlineStyle::None;
-		}
-		else if (thisgame.FontOutline[i] == FONT_OUTLINE_AUTO)
-		{
-			font->OutlineStyle = FontOutlineStyle::Automatic;
-		}
-		else 
-		{
-			font->OutlineStyle = FontOutlineStyle::UseOutlineFont;
-		}
-		font->PointSize = thisgame.FontFlags[i] & FFLG_SIZEMASK;
-		font->Name = gcnew String(String::Format("Font {0}", i));
-
-		game->Fonts->Add(font);
-	}
-
-	for (i = 1; i < thisgame.InvItemCount; i++)
-	{
-		InventoryItem^ invItem = gcnew InventoryItem();
-    invItem->CursorImage = thisgame.InventoryItems[i].pic;
-		invItem->Description = gcnew String(thisgame.InventoryItems[i].name);
-		invItem->Image = thisgame.InventoryItems[i].pic;
-		invItem->HotspotX = thisgame.InventoryItems[i].hotx;
-		invItem->HotspotY = thisgame.InventoryItems[i].hoty;
-		invItem->ID = i;
-		invItem->Name = gcnew String(thisgame.InventoryScriptNames[i]);
-		invItem->PlayerStartsWithItem = (thisgame.InventoryItems[i].flags & IFLG_STARTWITH);
-
-		ConvertCustomProperties(invItem->Properties, &thisgame.InvItemProperties[i]);
-
-		char scriptFuncPrefix[100];
-		sprintf(scriptFuncPrefix, "inventory%d_", i);
-		ConvertInteractions(invItem->Interactions, thisgame.InvItemInteractions[i], gcnew String(scriptFuncPrefix), game, 5);
-
-		game->InventoryItems->Add(invItem);
-	}
-
-	//AGS::Types::PropertySchema ^schema = gcnew AGS::Types::PropertySchema();
-	for (i = 0; i < thisgame.PropertySchema.numProps; i++) 
-	{
-		CustomPropertySchemaItem ^schemaItem = gcnew CustomPropertySchemaItem();
-		schemaItem->Name = gcnew String(thisgame.PropertySchema.propName[i]);
-		schemaItem->Description = gcnew String(thisgame.PropertySchema.propDesc[i]);
-		schemaItem->DefaultValue = gcnew String(thisgame.PropertySchema.defaultValue[i]);
-		schemaItem->Type = (AGS::Types::CustomPropertyType)thisgame.PropertySchema.propType[i];
-
-		game->PropertySchema->PropertyDefinitions->Add(schemaItem);
-	}
-
-	for (i = 0; i < thisgame.GuiCount; i++)
-	{
-		guis[i].rebuild_array();
-	    guis[i].resort_zorder();
-
-		GUI^ newGui;
-		if (guis[i].is_textwindow()) 
-		{
-			newGui = gcnew TextWindowGUI();
-			newGui->Controls->Clear();  // we'll add our own edges
-      ((TextWindowGUI^)newGui)->TextColor = guis[i].fgcol;
-		}
-		else 
-		{
-			newGui = gcnew NormalGUI();
-			((NormalGUI^)newGui)->Clickable = ((guis[i].flags & GUIF_NOCLICK) == 0);
-			((NormalGUI^)newGui)->Top = guis[i].y;
-			((NormalGUI^)newGui)->Left = guis[i].x;
-			((NormalGUI^)newGui)->Width = (guis[i].wid > 0) ? guis[i].wid : 1;
-			((NormalGUI^)newGui)->Height = (guis[i].hit > 0) ? guis[i].hit : 1;
-			((NormalGUI^)newGui)->PopupYPos = guis[i].popupyp;
-			((NormalGUI^)newGui)->Visibility = (GUIVisibility)guis[i].popup;
-			((NormalGUI^)newGui)->ZOrder = guis[i].zorder;
-			((NormalGUI^)newGui)->OnClick = gcnew String(guis[i].clickEventHandler);
-      ((NormalGUI^)newGui)->BorderColor = guis[i].fgcol;
-		}
-		newGui->BackgroundColor = guis[i].bgcol;
-		newGui->BackgroundImage = guis[i].bgpic;
-		newGui->ID = i;
-		newGui->Name = gcnew String(guis[i].get_objscript_name(guis[i].name));
-
-		for (int j = 0; j < guis[i].numobjs; j++)
-		{
-			GUIObject* curObj = guis[i].objs[j];
-			GUIControl ^newControl = nullptr;
-			switch (guis[i].objrefptr[j] >> 16)
-			{
-			case GOBJ_BUTTON:
-				{
-				if (guis[i].is_textwindow())
-				{
-					AGS::Types::GUITextWindowEdge^ edge = gcnew AGS::Types::GUITextWindowEdge();
-					::GUIButton *copyFrom = (::GUIButton*)curObj;
-					newControl = edge;
-					edge->Image = copyFrom->pic;
-				}
-				else
-				{
-					AGS::Types::GUIButton^ newButton = gcnew AGS::Types::GUIButton();
-					::GUIButton *copyFrom = (::GUIButton*)curObj;
-					newControl = newButton;
-					newButton->TextColor = copyFrom->textcol;
-					newButton->Font = copyFrom->font;
-					newButton->Image = copyFrom->pic;
-					newButton->MouseoverImage = copyFrom->overpic;
-					newButton->PushedImage = copyFrom->pushedpic;
-					newButton->TextAlignment = (TextAlignment)copyFrom->textAlignment;
-					newButton->ClickAction = (GUIClickAction)copyFrom->leftclick;
-					newButton->NewModeNumber = copyFrom->lclickdata;
-					newButton->ClipImage = (copyFrom->flags & GUIF_CLIP) ? true : false;
-					newButton->Text = gcnew String(copyFrom->text);
-					newButton->OnClick = gcnew String(copyFrom->eventHandlers[0]);
-				}
-				break;
-				}
-			case GOBJ_LABEL:
-				{
-				AGS::Types::GUILabel^ newLabel = gcnew AGS::Types::GUILabel();
-				::GUILabel *copyFrom = (::GUILabel*)curObj;
-				newControl = newLabel;
-				newLabel->TextColor = copyFrom->textcol;
-				newLabel->Font = copyFrom->font;
-				newLabel->TextAlignment = (LabelTextAlignment)copyFrom->align;
-				newLabel->Text = gcnew String(copyFrom->GetText());
-				break;
-				}
-			case GOBJ_TEXTBOX:
-				{
-				  AGS::Types::GUITextBox^ newTextbox = gcnew AGS::Types::GUITextBox();
-				  ::GUITextBox *copyFrom = (::GUITextBox*)curObj;
-				  newControl = newTextbox;
-				  newTextbox->TextColor = copyFrom->textcol;
-				  newTextbox->Font = copyFrom->font;
-				  newTextbox->ShowBorder = (copyFrom->exflags & GTF_NOBORDER) ? false : true;
-				  newTextbox->Text = gcnew String(copyFrom->text);
-				  newTextbox->OnActivate = gcnew String(copyFrom->eventHandlers[0]);
-				  break;
-				}
-			case GOBJ_LISTBOX:
-				{
-				  AGS::Types::GUIListBox^ newListbox = gcnew AGS::Types::GUIListBox();
-				  ::GUIListBox *copyFrom = (::GUIListBox*)curObj;
-				  newControl = newListbox;
-				  newListbox->TextColor = copyFrom->textcol;
-				  newListbox->Font = copyFrom->font; 
-				  newListbox->SelectedTextColor = copyFrom->backcol;
-				  newListbox->SelectedBackgroundColor = copyFrom->selectedbgcol;
-				  newListbox->TextAlignment = (ListBoxTextAlignment)copyFrom->alignment;
-				  newListbox->ShowBorder = ((copyFrom->exflags & GLF_NOBORDER) == 0);
-				  newListbox->ShowScrollArrows = ((copyFrom->exflags & GLF_NOARROWS) == 0);
-                  newListbox->Translated = (copyFrom->flags & GUIF_TRANSLATED) != 0;
-				  newListbox->OnSelectionChanged = gcnew String(copyFrom->eventHandlers[0]);
-				  break;
-				}
-			case GOBJ_SLIDER:
-				{
-				  AGS::Types::GUISlider^ newSlider = gcnew AGS::Types::GUISlider();
-				  ::GUISlider *copyFrom = (::GUISlider*)curObj;
-				  newControl = newSlider;
-				  newSlider->MinValue = copyFrom->min;
-				  newSlider->MaxValue = copyFrom->max;
-				  newSlider->Value = copyFrom->value;
-				  newSlider->HandleImage = copyFrom->handlepic;
-			  	  newSlider->HandleOffset = copyFrom->handleoffset;
-				  newSlider->BackgroundImage = copyFrom->bgimage;
-				  newSlider->OnChange = gcnew String(copyFrom->eventHandlers[0]);
-				  break;
-				}
-			case GOBJ_INVENTORY:
-				{
-					AGS::Types::GUIInventory^ invwindow = gcnew AGS::Types::GUIInventory();
-				    ::GUIInv *copyFrom = (::GUIInv*)curObj;
-				    newControl = invwindow;
-					invwindow->CharacterID = copyFrom->charId;
-					invwindow->ItemWidth = copyFrom->itemWidth;
-					invwindow->ItemHeight = copyFrom->itemHeight;
-					break;
-				}
-			default:
-				throw gcnew AGSEditorException("Unknown control type found: " + (guis[i].objrefptr[j] >> 16));
-			}
-			newControl->Width = (curObj->wid > 0) ? curObj->wid : 1;
-			newControl->Height = (curObj->hit > 0) ? curObj->hit : 1;
-			newControl->Left = curObj->x;
-			newControl->Top = curObj->y;
-			newControl->ZOrder = curObj->zorder;
-			newControl->ID = j;
-			newControl->Name = gcnew String(curObj->scriptName);
-			newGui->Controls->Add(newControl);
-		}
-		
-		game->GUIs->Add(newGui);
-	}
-
-	free_old_game_data();
-
-	return game;
-}
-
-System::String ^load_room_script(System::String ^fileName)
-{
-	char roomFileNameBuffer[MAX_PATH];
-	ConvertStringToCharArray(fileName, roomFileNameBuffer);
-
-	Stream *opty = Common::AssetManager::OpenAsset(roomFileNameBuffer);
-	if (opty == NULL) throw gcnew AGSEditorException("Unable to open room file");
-
-	short version = opty->ReadInt16();
-	if (version < 17)
-	{
-    delete opty;
-		throw gcnew AGSEditorException("Room file is from an old version of AGS and cannot be processed");
-	}
-
-	String ^scriptToReturn = nullptr;
-
-	int thisblock = 0;
-	while (thisblock != Common::kRoomBlock_End) 
-	{
-		thisblock = opty->ReadByte();
-		if (thisblock == Common::kRoomBlock_End) 
-		{
-			break;
-		}
-
-		int blockLen = opty->ReadInt32();
-
-		if (thisblock == Common::kRoomBlock_Script) 
-		{
-			int lee = opty->ReadInt32();
-			int hh;
-
-			char *scriptFile = (char *)malloc(lee + 5);
-			opty->Read(scriptFile, lee);
-			scriptFile[lee] = 0;
-
-			for (hh = 0; hh < lee; hh++)
-			  scriptFile[hh] += passwencstring[hh % 11];
-
-			scriptToReturn = gcnew String(scriptFile, 0, strlen(scriptFile), System::Text::Encoding::Default);
-			free(scriptFile);
-			break;
-		}
-		else 
-		{
-			opty->Seek(Common::kSeekCurrent, blockLen);
-		}
-	}
-
-	delete opty;
-
-	return scriptToReturn;
-}
-
-int GetCurrentlyLoadedRoomNumber()
-{
-  return loaded_room_number;
-}
-
-AGS::Types::Room^ load_crm_file(UnloadedRoom ^roomToLoad)
-{
-	char roomFileNameBuffer[MAX_PATH];
-	ConvertStringToCharArray(roomToLoad->FileName, roomFileNameBuffer);
-
-	const char *errorMsg = load_room_file(roomFileNameBuffer);
-	if (errorMsg != NULL) 
-	{
-		throw gcnew AGSEditorException(gcnew String(errorMsg));
-	}
-
-  loaded_room_number = roomToLoad->Number;
-
-	Room ^room = gcnew Room(roomToLoad->Number);
-	room->Description = roomToLoad->Description;
-	room->Script = roomToLoad->Script;
-	room->BottomEdgeY = thisroom.Edges.Bottom;
-	room->LeftEdgeX = thisroom.Edges.Left;
-	room->MusicVolumeAdjustment = (RoomVolumeAdjustment)thisroom.Options[kRoomBaseOpt_MusicVolume];
-	room->PlayerCharacterView = thisroom.Options[kRoomBaseOpt_PlayerCharacterView];
-	room->PlayMusicOnRoomLoad = thisroom.Options[kRoomBaseOpt_StartUpMusic];
-	room->RightEdgeX = thisroom.Edges.Right;
-	room->SaveLoadEnabled = (thisroom.Options[kRoomBaseOpt_SaveLoadDisabled] == 0);
-	room->ShowPlayerCharacter = (thisroom.Options[kRoomBaseOpt_PlayerCharacterDisabled] == 0);
-	room->TopEdgeY = thisroom.Edges.Top;
-	room->Width = thisroom.Width;
-	room->Height = thisroom.Height;
-  if (thisroom.Resolution > 2)
-  {
-    room->Resolution = RoomResolution::HighRes;
-  }
-  else
-  {
-  	room->Resolution = (RoomResolution)thisroom.Resolution;
-  }
-	room->ColorDepth = thisroom.Backgrounds[0].Graphic->GetColorDepth();
-	room->BackgroundAnimationDelay = thisroom.BkgSceneAnimSpeed;
-	room->BackgroundCount = thisroom.BkgSceneCount;
-
-	int i;
-	for (i = 0; i < thisroom.LocalVariableCount; i++)
-	{
-		OldInteractionVariable ^intVar;
-		intVar = gcnew OldInteractionVariable(gcnew String(thisroom.LocalVariables[i].name), thisroom.LocalVariables[i].value);
-		room->OldInteractionVariables->Add(intVar);
-	}
-
-	for (i = 0; i < thisroom.MessageCount; i++) 
-	{
-		RoomMessage ^newMessage = gcnew RoomMessage(i);
-		newMessage->Text = gcnew String(thisroom.Messages[i]);
-		newMessage->ShowAsSpeech = (thisroom.MessageInfos[i].displayas > 0);
-		newMessage->CharacterID = (thisroom.MessageInfos[i].displayas - 1);
-		newMessage->DisplayNextMessageAfter = ((thisroom.MessageInfos[i].flags & MSG_DISPLAYNEXT) != 0);
-		newMessage->AutoRemoveAfterTime = ((thisroom.MessageInfos[i].flags & MSG_TIMELIMIT) != 0);
-		room->Messages->Add(newMessage);
-	}
-
-	for (i = 0; i < thisroom.ObjectCount; i++) 
-	{
-		char jibbledScriptName[50] = "\0";
-		if (strlen(thisroom.Objects[i].ScriptName) > 0) 
-		{
-			if (thisroom.LoadedVersion < kRoomVersion_300a)
-			{
-				sprintf(jibbledScriptName, "o%s", thisroom.Objects[i].ScriptName);
-				strlwr(jibbledScriptName);
-				jibbledScriptName[1] = toupper(jibbledScriptName[1]);
-			}
-			else 
-			{			
-				strcpy(jibbledScriptName, thisroom.Objects[i].ScriptName);
-			}
-		}
-
-		RoomObject ^obj = gcnew RoomObject(room);
-		obj->ID = i;
-		obj->Image = thisroom.Objects[i].SpriteIndex;
-		obj->StartX = thisroom.Objects[i].X;
-		obj->StartY = thisroom.Objects[i].Y;
-    if (thisroom.LoadedVersion <= kRoomVersion_300a)
-      obj->StartY += GetSpriteHeight(thisroom.Objects[i].SpriteIndex);
-		obj->Visible = (thisroom.Objects[i].IsOn != 0);
-		obj->Baseline = thisroom.Objects[i].Baseline;
-		obj->Name = gcnew String(jibbledScriptName);
-		obj->Description = gcnew String(thisroom.Objects[i].Name);
-		obj->UseRoomAreaScaling = ((thisroom.Objects[i].Flags & OBJF_USEROOMSCALING) != 0);
-		obj->UseRoomAreaLighting = ((thisroom.Objects[i].Flags & OBJF_USEREGIONTINTS) != 0);
-		ConvertCustomProperties(obj->Properties, &thisroom.Objects[i].Properties);
-
-		if (thisroom.LoadedVersion < kRoomVersion_300a)
-		{
-			char scriptFuncPrefix[100];
-			sprintf(scriptFuncPrefix, "object%d_", i);
-			ConvertInteractions(obj->Interactions, thisroom.Objects[i].EventHandlers.Interaction, gcnew String(scriptFuncPrefix), nullptr, 2);
-		}
-		else 
-		{
-			CopyInteractions(obj->Interactions, thisroom.Objects[i].EventHandlers.ScriptFnRef);
-		}
-
-		room->Objects->Add(obj);
-	}
-
-	for (i = 0; i < thisroom.HotspotCount; i++) 
-	{
-		RoomHotspot ^hotspot = room->Hotspots[i];
-		hotspot->ID = i;
-		hotspot->Description = gcnew String(thisroom.Hotspots[i].Name);
-		hotspot->Name = (gcnew String(thisroom.Hotspots[i].ScriptName))->Trim();
-		hotspot->WalkToPoint = Point(thisroom.Hotspots[i].WalkToPoint.x, thisroom.Hotspots[i].WalkToPoint.y);
-		ConvertCustomProperties(hotspot->Properties, &thisroom.Hotspots[i].Properties);
-
-		if (thisroom.LoadedVersion < kRoomVersion_300a)
-		{
-			char scriptFuncPrefix[100];
-			sprintf(scriptFuncPrefix, "hotspot%d_", i);
-			ConvertInteractions(hotspot->Interactions, thisroom.Hotspots[i].EventHandlers.Interaction, gcnew String(scriptFuncPrefix), nullptr, 1);
-		}
-		else 
-		{
-			CopyInteractions(hotspot->Interactions, thisroom.Hotspots[i].EventHandlers.ScriptFnRef);
-		}
-	}
-
-	for (i = 0; i <= MAX_WALK_AREAS; i++) 
-	{
-		RoomWalkableArea ^area = room->WalkableAreas[i];
-		area->ID = i;
-		area->AreaSpecificView = thisroom.WalkAreas[i].ShadingView;
-		area->UseContinuousScaling = !(thisroom.WalkAreas[i].Zoom2 == NOT_VECTOR_SCALED);
-		area->ScalingLevel = thisroom.WalkAreas[i].Zoom + 100;
-		area->MinScalingLevel = thisroom.WalkAreas[i].Zoom + 100;
-		if (area->UseContinuousScaling) 
-		{
-			area->MaxScalingLevel = thisroom.WalkAreas[i].Zoom2 + 100;
-		}
-		else
-		{
-			area->MaxScalingLevel = area->MinScalingLevel;
-		}
-	}
-
-	for (i = 0; i < MAX_OBJ; i++) 
-	{
-		RoomWalkBehind ^area = room->WalkBehinds[i];
-		area->ID = i;
-		area->Baseline = thisroom.WalkBehinds[i].Baseline;
-	}
-
-	for (i = 0; i < MAX_REGIONS; i++) 
-	{
-		RoomRegion ^area = room->Regions[i];
-		area->ID = i;
-		area->UseColourTint = ((thisroom.Regions[i].Tint & TINT_IS_ENABLED) != 0);
-		area->LightLevel = thisroom.Regions[i].Light + 100;
-		area->BlueTint = (thisroom.Regions[i].Tint >> 16) & 0x00ff;
-		area->GreenTint = (thisroom.Regions[i].Tint >> 8) & 0x00ff;
-		area->RedTint = thisroom.Regions[i].Tint & 0x00ff;
-		area->TintSaturation = (thisroom.Regions[i].Light > 0) ? thisroom.Regions[i].Light : 50;
-
-		if (thisroom.LoadedVersion < kRoomVersion_300a)
-		{
-			char scriptFuncPrefix[100];
-			sprintf(scriptFuncPrefix, "region%d_", i);
-			ConvertInteractions(area->Interactions, thisroom.Regions[i].EventHandlers.Interaction, gcnew String(scriptFuncPrefix), nullptr, 0);
-		}
-		else 
-		{
-			CopyInteractions(area->Interactions, thisroom.Regions[i].EventHandlers.ScriptFnRef);
-		}
-	}
-/*
-	if (thisroom.TextScript != NULL) 
-	{
-		room->Script->Text = gcnew String(thisroom.TextScript);
-	}
-*/
-	room->_roomStructPtr = (IntPtr)&thisroom;
-
-	ConvertCustomProperties(room->Properties, &thisroom.Properties);
-
-	if (thisroom.LoadedVersion < kRoomVersion_300a)
-	{
-		ConvertInteractions(room->Interactions, thisroom.EventHandlers.Interaction, "room_", nullptr, 0);
-	}
-	else 
-	{
-		CopyInteractions(room->Interactions, thisroom.EventHandlers.ScriptFnRef);
-	}
-
-	room->GameID = thisroom.GameId;
-  clear_undo_buffer();
-
-	return room;
-}
-
-void save_crm_file(Room ^room)
-{
-	thisroom.GameId = room->GameID;
-	thisroom.Edges.Bottom = room->BottomEdgeY;
-	thisroom.Edges.Left = room->LeftEdgeX;
-	thisroom.Options[kRoomBaseOpt_MusicVolume] = (int)room->MusicVolumeAdjustment;
-	thisroom.Options[kRoomBaseOpt_PlayerCharacterView] = room->PlayerCharacterView;
-	thisroom.Options[kRoomBaseOpt_StartUpMusic] = room->PlayMusicOnRoomLoad;
-	thisroom.Edges.Right = room->RightEdgeX;
-	thisroom.Options[kRoomBaseOpt_SaveLoadDisabled] = room->SaveLoadEnabled ? 0 : 1;
-	thisroom.Options[kRoomBaseOpt_PlayerCharacterDisabled] = room->ShowPlayerCharacter ? 0 : 1;
-	thisroom.Edges.Top = room->TopEdgeY;
-	thisroom.Width = room->Width;
-	thisroom.Height = room->Height;
-	thisroom.Resolution = (int)room->Resolution;
-	thisroom.BkgSceneAnimSpeed = room->BackgroundAnimationDelay;
-	thisroom.BkgSceneCount = room->BackgroundCount;
-
-	int i;
-	for (i = 0; i < thisroom.MessageCount; i++) 
-	{
-		thisroom.Messages[i].Free();
-	}
-	thisroom.MessageCount = room->Messages->Count;
-	for (i = 0; i < thisroom.MessageCount; i++) 
-	{
-		RoomMessage ^newMessage = room->Messages[i];
-		//thisroom.Messages[i] = (char*)malloc(newMessage->Text->Length + 1);
-		//ConvertStringToCharArray(newMessage->Text, thisroom.Messages[i]);
-        ConvertStringToNativeString(newMessage->Text, thisroom.Messages[i]);
-		if (newMessage->ShowAsSpeech)
-		{
-			thisroom.MessageInfos[i].displayas = newMessage->CharacterID + 1;
-		}
-		else
-		{
-			thisroom.MessageInfos[i].displayas = 0;
-		}
-		thisroom.MessageInfos[i].flags = 0;
-		if (newMessage->DisplayNextMessageAfter) thisroom.MessageInfos[i].flags |= MSG_DISPLAYNEXT;
-		if (newMessage->AutoRemoveAfterTime) thisroom.MessageInfos[i].flags |= MSG_TIMELIMIT;
-	}
-
-	thisroom.ObjectCount = room->Objects->Count;
-	for (i = 0; i < thisroom.ObjectCount; i++) 
-	{
-		RoomObject ^obj = room->Objects[i];
-		ConvertStringToNativeString(obj->Name, thisroom.Objects[i].ScriptName);
-
-		thisroom.Objects[i].SpriteIndex = obj->Image;
-		thisroom.Objects[i].X = obj->StartX;
-		thisroom.Objects[i].Y = obj->StartY;
-		thisroom.Objects[i].IsOn = obj->Visible;
-		thisroom.Objects[i] .Baseline = obj->Baseline;
-		ConvertStringToNativeString(obj->Description, thisroom.Objects[i].Name, 30);
-		thisroom.Objects[i].Flags = 0;
-		if (obj->UseRoomAreaScaling) thisroom.Objects[i].Flags |= OBJF_USEROOMSCALING;
-		if (obj->UseRoomAreaLighting) thisroom.Objects[i].Flags |= OBJF_USEREGIONTINTS;
-		CompileCustomProperties(obj->Properties, &thisroom.Objects[i].Properties);
-	}
-
-	thisroom.HotspotCount = room->Hotspots->Count;
-	for (i = 0; i < thisroom.HotspotCount; i++) 
-	{
-		RoomHotspot ^hotspot = room->Hotspots[i];
-		thisroom.Hotspots[i].Name = (char*)malloc(hotspot->Description->Length + 1);
-		ConvertStringToNativeString(hotspot->Description, thisroom.Hotspots[i].Name);
-		ConvertStringToNativeString(hotspot->Name, thisroom.Hotspots[i].ScriptName, 20);
-		thisroom.Hotspots[i].WalkToPoint.x = hotspot->WalkToPoint.X;
-		thisroom.Hotspots[i].WalkToPoint.y = hotspot->WalkToPoint.Y;
-		CompileCustomProperties(hotspot->Properties, &thisroom.Hotspots[i].Properties);
-	}
-
-	for (i = 0; i <= MAX_WALK_AREAS; i++) 
-	{
-		RoomWalkableArea ^area = room->WalkableAreas[i];
-		thisroom.WalkAreas[i].ShadingView = area->AreaSpecificView;
-		
-		if (area->UseContinuousScaling) 
-		{
-			thisroom.WalkAreas[i].Zoom = area->MinScalingLevel - 100;
-			thisroom.WalkAreas[i].Zoom2 = area->MaxScalingLevel - 100;
-		}
-		else
-		{
-			thisroom.WalkAreas[i].Zoom = area->ScalingLevel - 100;
-			thisroom.WalkAreas[i].Zoom2 = NOT_VECTOR_SCALED;
-		}
-	}
-
-	for (i = 0; i < MAX_OBJ; i++) 
-	{
-		RoomWalkBehind ^area = room->WalkBehinds[i];
-		thisroom.WalkBehinds[i].Baseline = area->Baseline;
-	}
-
-	for (i = 0; i < MAX_REGIONS; i++) 
-	{
-		RoomRegion ^area = room->Regions[i];
-		thisroom.Regions[i].Tint = 0;
-		if (area->UseColourTint) 
-		{
-			thisroom.Regions[i].Tint = TINT_IS_ENABLED;
-			thisroom.Regions[i].Tint |= area->RedTint | (area->GreenTint << 8) | (area->BlueTint << 16);
-			thisroom.Regions[i].Light = area->TintSaturation;
-		}
-		else 
-		{
-			thisroom.Regions[i].Light = area->LightLevel - 100;
-		}
-	}
-
-	CompileCustomProperties(room->Properties, &thisroom.Properties);
-
-	thisroom.TextScript = NULL;
-	thisroom.CompiledScript = ((AGS::Native::CompiledScript^)room->Script->CompiledData)->Data;
-    thisroom.CompiledScriptShared = true;
-
-	char roomFileNameBuffer[MAX_PATH];
-	ConvertStringToCharArray(room->FileName, roomFileNameBuffer);
-
-	TempDataStorage::RoomBeingSaved = room;
-
-	save_room_file(roomFileNameBuffer);
-
-	TempDataStorage::RoomBeingSaved = nullptr;
-
-	for (i = 0; i < thisroom.HotspotCount; i++) 
-	{
-		thisroom.Hotspots[i].Name.Free();
-	}
-}
-
-// [IKM] 2012-11-13: code moved to AGS.Types.FolderHelper
-/*
-static int CountViews(ViewFolder ^folder) 
-{
-	int highestViewNumber = 0;
-	for each (ViewFolder ^subFolder in folder->SubFolders)
-	{
-		int folderView = CountViews(subFolder);
-		if (folderView > highestViewNumber) 
-		{
-			highestViewNumber = folderView;
-		}
-	}
-	for each (View ^view in folder->Views)
-	{
-		if (view->ID > highestViewNumber)
-		{
-			highestViewNumber = view->ID;
-		}
-	}
-	return highestViewNumber;
-}
-*/
-
-ref class ManagedViewProcessing
-{
-public:
-    static void ConvertViewsToDTAFormat(IViewFolder ^folder, Game ^game) 
-    {
-        /*
-	    for each (ViewFolder ^subFolder in folder->SubFolders)
-	    {
-		    ConvertViewsToDTAFormat(subFolder, game);
-	    }
-        */
-        AGS::Types::FolderHelper::ViewFolderProcessing ^del = 
-            gcnew AGS::Types::FolderHelper::ViewFolderProcessing(ConvertViewsToDTAFormat);
-        AGS::Types::FolderHelper::ForEachViewFolder(folder, game, del);
-
-	    for each (View ^view in folder->Views)
-	    {
-		    int i = view->ID - 1;
-		    ConvertStringToNativeString(view->Name, thisgame.ViewNames[i], MAXVIEWNAMELENGTH);
-
-		    newViews[i].Initialize(view->Loops->Count);
-		    for (int j = 0; j < newViews[i].numLoops; j++) 
-		    {
-          newViews[i].loops[j].Initialize(view->Loops[j]->Frames->Count);
-			    for (int k = 0; k < newViews[i].loops[j].numFrames; k++) 
-			    {
-				    AGS::Types::ViewFrame ^frame = view->Loops[j]->Frames[k];
-            int frameSound = -1;
-            if (frame->Sound > 0) 
-              frameSound = game->GetAudioArrayIndexFromAudioClipIndex(frame->Sound);
-
-				    newViews[i].loops[j].frames[k].flags = (frame->Flipped) ? VFLG_FLIPSPRITE : 0;
-				    newViews[i].loops[j].frames[k].pic = frame->Image;
-            newViews[i].loops[j].frames[k].sound = frameSound;
-				    newViews[i].loops[j].frames[k].speed = frame->Delay;
-			    }
-    			
-			    if (view->Loops[j]->RunNextLoop)
-			    {
-            newViews[i].loops[j].flags = LOOPFLAG_RUNNEXTLOOP;
-			    }
-		    }
-
-	    }
-    }
-};
-
-void write_compiled_script(Stream *ooo, Script ^script)
-{
-	if (script->CompiledData == nullptr)
-	{
-		throw gcnew CompileError(String::Format("Script has not been compiled: {0}", script->FileName));
-	}
-
-	((AGS::Native::CompiledScript^)script->CompiledData)->Data->Write(ooo);
-}
-
-void serialize_interaction_scripts(Interactions ^interactions, Stream *ooo)
-{
-	char textBuffer[256];
-	ooo->WriteInt32(interactions->ScriptFunctionNames->Length);
-	for each (String^ funcName in interactions->ScriptFunctionNames)
-	{
-		if (funcName == nullptr)
-		{
-			ooo->WriteByte(0);
-		}
-		else 
-		{
-			ConvertStringToCharArray(funcName, textBuffer, 256);
-			fputstring(textBuffer, ooo);
-		}
-	}
-}
-
-void serialize_room_interactions(Stream *ooo) 
-{
-	Room ^roomBeingSaved = TempDataStorage::RoomBeingSaved;
-	serialize_interaction_scripts(roomBeingSaved->Interactions, ooo);
-	for each (RoomHotspot ^hotspot in roomBeingSaved->Hotspots) 
-	{
-		serialize_interaction_scripts(hotspot->Interactions, ooo);
-	}
-	for each (RoomObject ^obj in roomBeingSaved->Objects) 
-	{
-		serialize_interaction_scripts(obj->Interactions, ooo);
-	}
-	for each (RoomRegion ^region in roomBeingSaved->Regions) 
-	{
-		serialize_interaction_scripts(region->Interactions, ooo);
-	}
-}
-
-void save_thisgame_to_file(const char *fileName, Game ^game)
-{
-	const char *AGS_VERSION = "3.3.0";
-  char textBuffer[500];
-	int bb;
-
-	Stream*ooo = Common::File::CreateFile(fileName);
-	if (ooo == NULL) 
-	{
-		throw gcnew CompileError(String::Format("Cannot open file {0} for writing", gcnew String(fileName)));
-	}
-
-  ooo->Write(game_file_sig,30);
-  ooo->WriteInt32(kGameVersion_Current);
-  ooo->WriteInt32(strlen(AGS_VERSION));
-  ooo->Write(AGS_VERSION, strlen(AGS_VERSION));
-
-  {
-    Common::AlignedStream align_s(ooo, Common::kAligned_Write);
-    thisgame.WriteBaseToFile(&align_s);
-    align_s.Close();
-  }
-
-  thisgame.Guid.WriteCount(ooo, MAX_GUID_LENGTH);
-  thisgame.SavedGameFileExtension.WriteCount(ooo, MAX_SG_EXT_LENGTH);
-  thisgame.SavedGameFolderName.WriteCount(ooo, MAX_SG_FOLDER_LEN);
-  thisgame.FontFlags.WriteRaw(ooo);
-  thisgame.FontOutline.WriteRaw(ooo);
-  ooo->WriteInt32(MAX_SPRITES);
-  thisgame.SpriteFlags.WriteRaw(ooo);
-  if (thisgame.SpriteFlags.GetCount() < MAX_SPRITES)
-  {
-    ooo->WriteByteCount(0, (MAX_SPRITES - thisgame.SpriteFlags.GetCount()));
-  }
-
-  thisgame.WriteInvInfo_Aligned(ooo);
-  thisgame.WriteMouseCursors_Aligned(ooo);
-  
-  for (bb = 0; bb < thisgame.CharacterCount; bb++)
-  {
-    serialize_interaction_scripts(game->Characters[bb]->Interactions, ooo);
-  }
-  for (bb = 1; bb < thisgame.InvItemCount; bb++)
-  {
-    serialize_interaction_scripts(game->InventoryItems[bb - 1]->Interactions, ooo);
-  }
-
-  if (thisgame.Dictionary != NULL) {
-    write_dictionary (thisgame.Dictionary, ooo);
-  }
-
-  write_compiled_script(ooo, game->ScriptsToCompile->GetScriptByFilename(Script::GLOBAL_SCRIPT_FILE_NAME));
-  write_compiled_script(ooo, game->ScriptsToCompile->GetScriptByFilename(Script::DIALOG_SCRIPTS_FILE_NAME));
-
-  // Extract all the scripts we want to persist (all the non-headers, except
-  // the global script which was already written)
-  List<AGS::Types::Script^>^ scriptsToWrite = gcnew List<AGS::Types::Script^>();
-  for each (Script ^script in game->ScriptsToCompile)
-  {
-	  if ((!script->IsHeader) && 
-      (!script->FileName->Equals(Script::GLOBAL_SCRIPT_FILE_NAME)) &&
-      (!script->FileName->Equals(Script::DIALOG_SCRIPTS_FILE_NAME)))
-	  {
-		  scriptsToWrite->Add(script);
-	  }
-  }
-
-  ooo->WriteInt32(scriptsToWrite->Count);
-
-  for each (Script ^script in scriptsToWrite)
-  {
-	  write_compiled_script(ooo, script);
-  }
-
-  for (bb = 0; bb < thisgame.ViewCount; bb++)
-  {
-    newViews[bb].WriteToFile(ooo);
-  }
-
-  thisgame.WriteCharacters_Aligned(ooo);
-
-  for (int i = 0; i < MAXLIPSYNCFRAMES; ++i)
-  {
-    ooo->Write(&thisgame.LipSyncFrameLetters[0], 50);
-  }
-
-  char *buffer;
-  for (bb=0;bb<MAXGLOBALMES;bb++) 
-  {
-	  if ((game->GlobalMessages[bb] == nullptr) || (game->GlobalMessages[bb]->Length == 0))
-		  continue;
-      
-	  buffer = (char*)malloc(game->GlobalMessages[bb]->Length + 1);
-	  ConvertStringToCharArray(game->GlobalMessages[bb], buffer);
-    write_string_encrypt(ooo, buffer);
-	  free(buffer);
-  }
-<<<<<<< HEAD
-  ooo->WriteArray(&dialog[0], sizeof(DialogTopic), thisgame.DialogCount);
-  write_gui(ooo,&guis[0],&thisgame);
-=======
-  ooo->WriteArray(&dialog[0], sizeof(DialogTopic), thisgame.numdialog);
-  write_gui(ooo,&guis[0],&thisgame,false);
->>>>>>> 96d0fc69
-  write_plugins_to_disk(ooo);
-  // write the custom properties & schema
-  thisgame.PropertySchema.Serialize(ooo);
-  for (bb = 0; bb < thisgame.CharacterCount; bb++)
-    thisgame.CharacterProperties[bb].Serialize (ooo);
-  for (bb = 0; bb < thisgame.InvItemCount; bb++)
-    thisgame.InvItemProperties[bb].Serialize (ooo);
-
-  for (bb = 0; bb < thisgame.ViewCount; bb++)
-    fputstring(thisgame.ViewNames[bb], ooo);
-
-  for (bb = 0; bb < thisgame.InvItemCount; bb++)
-    fputstring(thisgame.InventoryScriptNames[bb], ooo);
-
-  for (bb = 0; bb < thisgame.DialogCount; bb++)
-    fputstring(thisgame.DialogScriptNames[bb], ooo);
-
-
-  int audioClipTypeCount = game->AudioClipTypes->Count + 1;
-  ooo->WriteInt32(audioClipTypeCount);
-  ::AudioClipType *clipTypes = (::AudioClipType*)calloc(audioClipTypeCount, sizeof(::AudioClipType));
-  // hard-coded SPEECH audio type 0
-  clipTypes[0].id = 0;
-  clipTypes[0].reservedChannels = 1;
-  clipTypes[0].volume_reduction_while_speech_playing = 0;
-  clipTypes[0].crossfadeSpeed = 0;
-
-  for (bb = 1; bb < audioClipTypeCount; bb++)
-  {
-    clipTypes[bb].id = bb;
-    clipTypes[bb].reservedChannels = game->AudioClipTypes[bb - 1]->MaxChannels;
-    clipTypes[bb].volume_reduction_while_speech_playing = game->AudioClipTypes[bb - 1]->VolumeReductionWhileSpeechPlaying;
-    clipTypes[bb].crossfadeSpeed = (int)game->AudioClipTypes[bb - 1]->CrossfadeClips;
-  }
-  ooo->WriteArray(clipTypes, sizeof(::AudioClipType), audioClipTypeCount);
-  free(clipTypes);
-
-  IList<AudioClip^>^ allClips = game->CachedAudioClipListForCompile;
-  ooo->WriteInt32(allClips->Count);
-  ScriptAudioClip *compiledAudioClips = (ScriptAudioClip*)calloc(allClips->Count, sizeof(ScriptAudioClip));
-  for (int i = 0; i < allClips->Count; i++)
-  {
-    AudioClip^ clip = allClips[i];
-    ConvertStringToCharArray(clip->ScriptName, compiledAudioClips[i].scriptName, 30);
-	  ConvertStringToCharArray(clip->CacheFileNameWithoutPath, compiledAudioClips[i].fileName, 15);
-    compiledAudioClips[i].bundlingType = (int)clip->BundlingType;
-    compiledAudioClips[i].defaultPriority = (int)clip->ActualPriority;
-    compiledAudioClips[i].defaultRepeat = (clip->ActualRepeat) ? 1 : 0;
-    compiledAudioClips[i].defaultVolume = clip->ActualVolume;
-    compiledAudioClips[i].fileType = (int)clip->FileType;
-    compiledAudioClips[i].type = clip->Type;
-  }
-
-  {
-    Common::AlignedStream align_s(ooo, Common::kAligned_Write);
-    for (int i = 0; i < allClips->Count; ++i)
-    {
-      compiledAudioClips[i].WriteToFile(&align_s);
-      align_s.Reset();
-    }
-    align_s.Close();
-  }
-
-  free(compiledAudioClips);
-  ooo->WriteInt32(game->GetAudioArrayIndexFromAudioClipIndex(game->Settings->PlaySoundOnScore));
-
-  if (game->Settings->DebugMode)
-  {
-    ooo->WriteInt32(game->Rooms->Count);
-    for (bb = 0; bb < game->Rooms->Count; bb++)
-    {
-      IRoom ^room = game->Rooms[bb];
-      ooo->WriteInt32(room->Number);
-      if (room->Description != nullptr)
-      {
-        ConvertStringToCharArray(room->Description, textBuffer, 500);
-      }
-      else
-      {
-        textBuffer[0] = 0;
-      }
-      fputstring(textBuffer, ooo);
-    }
-  }
-
-  delete ooo;
-}
-
-void save_game_to_dta_file(Game^ game, const char *fileName)
-{
-	thisgame.Options[OPT_ALWAYSSPCH] = game->Settings->AlwaysDisplayTextAsSpeech;
-	thisgame.Options[OPT_ANTIALIASFONTS] = game->Settings->AntiAliasFonts;
-	thisgame.Options[OPT_ANTIGLIDE] = game->Settings->AntiGlideMode;
-	thisgame.Options[OPT_NOWALKMODE] = !game->Settings->AutoMoveInWalkMode;
-	thisgame.Options[OPT_RIGHTLEFTWRITE] = game->Settings->BackwardsText;
-	thisgame.ColorDepth = (int)game->Settings->ColorDepth;
-	thisgame.Options[OPT_COMPRESSSPRITES] = game->Settings->CompressSprites;
-	thisgame.Options[OPT_CROSSFADEMUSIC] = (int)game->Settings->CrossfadeMusic;
-	thisgame.Options[OPT_DEBUGMODE] = game->Settings->DebugMode;
-	thisgame.Options[OPT_DIALOGUPWARDS] = game->Settings->DialogOptionsBackwards;
-	thisgame.Options[OPT_DIALOGGAP] = game->Settings->DialogOptionsGap;
-	thisgame.Options[OPT_DIALOGIFACE] = game->Settings->DialogOptionsGUI;
-	thisgame.DialogBulletSprIndex = game->Settings->DialogOptionsBullet;
-	thisgame.Options[OPT_DUPLICATEINV] = game->Settings->DisplayMultipleInventory;
-	thisgame.Options[OPT_STRICTSTRINGS] = game->Settings->EnforceNewStrings;
-	thisgame.Options[OPT_STRICTSCRIPTING] = game->Settings->EnforceObjectBasedScript;
-	thisgame.Options[OPT_NOSCALEFNT] = game->Settings->FontsForHiRes;
-	ConvertStringToNativeString(game->Settings->GameName, thisgame.GameName, 50);
-	thisgame.Options[OPT_NEWGUIALPHA] = (int)game->Settings->GUIAlphaStyle;
-	thisgame.Options[OPT_HANDLEINVCLICKS] = game->Settings->HandleInvClicksInScript;
-	thisgame.Options[OPT_FIXEDINVCURSOR] = !game->Settings->InventoryCursors;
-  thisgame.Options[OPT_OLDTALKANIMSPD] = game->Settings->LegacySpeechAnimationSpeed;
-	thisgame.Options[OPT_LEFTTORIGHTEVAL] = game->Settings->LeftToRightPrecedence;
-	thisgame.Options[OPT_LETTERBOX] = game->Settings->LetterboxMode;
-  thisgame.TotalScore = game->Settings->MaximumScore;
-	thisgame.Options[OPT_MOUSEWHEEL] = game->Settings->MouseWheelEnabled;
-	thisgame.Options[OPT_DIALOGNUMBERED] = game->Settings->NumberDialogOptions;
-	thisgame.Options[OPT_PIXPERFECT] = game->Settings->PixelPerfect;
-	thisgame.Options[OPT_SCORESOUND] = 0; // saved elsewhere now to make it 32-bit
-	thisgame.DefaultResolution = (int)game->Settings->Resolution;
-	thisgame.Options[OPT_FADETYPE] = (int)game->Settings->RoomTransition;
-	thisgame.Options[OPT_RUNGAMEDLGOPTS] = game->Settings->RunGameLoopsWhileDialogOptionsDisplayed;
-	thisgame.Options[OPT_SAVESCREENSHOT] = game->Settings->SaveScreenshots;
-	thisgame.Options[OPT_NOSKIPTEXT] = (int)game->Settings->SkipSpeech;
-	thisgame.Options[OPT_PORTRAITSIDE] = (int)game->Settings->SpeechPortraitSide;
-	thisgame.Options[OPT_SPEECHTYPE] = (int)game->Settings->SpeechStyle;
-	thisgame.Options[OPT_SPLITRESOURCES] = game->Settings->SplitResources;
-	thisgame.Options[OPT_TWCUSTOM] = game->Settings->TextWindowGUI;
-	thisgame.Options[OPT_THOUGHTGUI] = game->Settings->ThoughtGUI;
-	thisgame.Options[OPT_TURNTOFACELOC] = game->Settings->TurnBeforeFacing;
-	thisgame.Options[OPT_ROTATECHARS] = game->Settings->TurnBeforeWalking;
-	thisgame.Options[OPT_NATIVECOORDINATES] = !game->Settings->UseLowResCoordinatesInScript;
-	thisgame.Options[OPT_WALKONLOOK] = game->Settings->WalkInLookMode;
-	thisgame.Options[OPT_DISABLEOFF] = (int)game->Settings->WhenInterfaceDisabled;
-	thisgame.UniqueId = game->Settings->UniqueID;
-  ConvertStringToNativeString(game->Settings->GUIDAsString, thisgame.Guid, MAX_GUID_LENGTH);
-  ConvertStringToNativeString(game->Settings->SaveGameFolderName, thisgame.SavedGameFolderName, MAX_SG_FOLDER_LEN);
-
-  if (game->Settings->EnhancedSaveGames)
-  {
-    ConvertStringToNativeString(game->Settings->SaveGameFileExtension, thisgame.SavedGameFileExtension, MAX_SG_EXT_LENGTH);
-  }
-  else 
-  {
-    thisgame.SavedGameFileExtension.Empty();
-  }
-
-	thisgame.InvItemHotDotColor = game->Settings->InventoryHotspotMarker->DotColor;
-	thisgame.InvItemHotDotOuterColor = game->Settings->InventoryHotspotMarker->CrosshairColor;
-	thisgame.InvItemHotDotSprIndex = game->Settings->InventoryHotspotMarker->Image;
-	if (game->Settings->InventoryHotspotMarker->Style == InventoryHotspotMarkerStyle::Crosshair)
-	{
-		thisgame.InvItemHotDotSprIndex = 0;
-	}
-	else if (game->Settings->InventoryHotspotMarker->Style == InventoryHotspotMarkerStyle::None)
-	{
-		thisgame.InvItemHotDotSprIndex = 0;
-		thisgame.InvItemHotDotColor = 0;
-	}
-
-	// ** Palette **
-	int i;
-	for (i = 0; i < 256; i++) 
-	{
-		if (game->Palette[i]->ColourType == PaletteColourType::Background) 
-		{
-			thisgame.PaletteUses[i] = PAL_BACKGROUND;
-		}
-		else 
-		{
-			thisgame.PaletteUses[i] = PAL_GAMEWIDE;
-		}
-		palette[i].r = game->Palette[i]->Colour.R / 4;
-		palette[i].g = game->Palette[i]->Colour.G / 4;
-		palette[i].b = game->Palette[i]->Colour.B / 4;
-	}
-
-	// ** Plugins **
-	if (game->Plugins->Count > MAX_PLUGINS) 
-	{
-		throw gcnew CompileError("Too many plugins");
-	}
-
-	numThisgamePlugins = game->Plugins->Count;
-	for (i = 0; i < game->Plugins->Count; i++) 
-	{
-		AGS::Types::Plugin ^plugin = game->Plugins[i];
-		ConvertStringToCharArray(plugin->FileName, thisgamePlugins[i].filename, 50);
-		
-		thisgamePlugins[i].dataSize = plugin->SerializedData->Length;
-		for (int j = 0; j < thisgamePlugins[i].dataSize; j++) 
-		{
-			thisgamePlugins[i].data[j] = plugin->SerializedData[j];
-		}
-	}
-
-	// ** Views **
-    int viewCount = AGS::Types::FolderHelper::CountViews(AGS::Types::FolderHelper::GetRootViewFolder(game));
-
-	thisgame.ViewCount = viewCount;
-  allocate_memory_for_views(viewCount);
-  numNewViews = viewCount;
-
-  ManagedViewProcessing::ConvertViewsToDTAFormat(AGS::Types::FolderHelper::GetRootViewFolder(game), game);
-
-	// ** Characters **
-	thisgame.CharacterCount = game->Characters->Count;
-	thisgame.Characters.New(thisgame.CharacterCount);
-    thisgame.CharacterProperties.New(thisgame.CharacterCount);
-    thisgame.CharacterInteractions.New(thisgame.CharacterCount, NULL);
-    thisgame.CharacterInteractionScripts.New(thisgame.CharacterCount, NULL);
-	for (i = 0; i < thisgame.CharacterCount; i++) 
-	{
-		AGS::Types::Character ^character = game->Characters[i];
-		thisgame.Characters[i].flags = 0;
-		thisgame.Characters[i].on = 1;
-		if (character->AdjustSpeedWithScaling) thisgame.Characters[i].flags |= CHF_SCALEMOVESPEED;
-		if (character->AdjustVolumeWithScaling) thisgame.Characters[i].flags |= CHF_SCALEVOLUME;
-		if (!character->Clickable) thisgame.Characters[i].flags |= CHF_NOINTERACT;
-		if (!character->DiagonalLoops) thisgame.Characters[i].flags |= CHF_NODIAGONAL;
-    if (character->MovementLinkedToAnimation) thisgame.Characters[i].flags |= CHF_ANTIGLIDE;
-		if (!character->Solid) thisgame.Characters[i].flags |= CHF_NOBLOCKING;
-		if (!character->TurnBeforeWalking) thisgame.Characters[i].flags |= CHF_NOTURNING;
-		if (!character->UseRoomAreaLighting) thisgame.Characters[i].flags |= CHF_NOLIGHTING;
-		if (!character->UseRoomAreaScaling) thisgame.Characters[i].flags |= CHF_MANUALSCALING;
-
-		if (character->UniformMovementSpeed) 
-		{
-			thisgame.Characters[i].walkspeed = character->MovementSpeed;
-			thisgame.Characters[i].walkspeed_y = UNIFORM_WALK_SPEED;
-		}
-		else 
-		{
-			thisgame.Characters[i].walkspeed = character->MovementSpeedX;
-			thisgame.Characters[i].walkspeed_y = character->MovementSpeedY;
-		}
-
-		thisgame.Characters[i].animspeed = character->AnimationDelay;
-		thisgame.Characters[i].blinkview = character->BlinkingView - 1;
-		thisgame.Characters[i].idleview = character->IdleView - 1;
-		thisgame.Characters[i].defview = character->NormalView - 1;
-		thisgame.Characters[i].view = thisgame.Characters[i].defview;
-		ConvertStringToCharArray(character->RealName, thisgame.Characters[i].name, 40);
-		ConvertStringToCharArray(character->ScriptName, thisgame.Characters[i].scrname, MAX_SCRIPT_NAME_LEN);
-		thisgame.Characters[i].talkcolor = character->SpeechColor;
-		thisgame.Characters[i].talkview = character->SpeechView - 1;
-		thisgame.Characters[i].room = character->StartingRoom;
-    thisgame.Characters[i].speech_anim_speed = character->SpeechAnimationDelay;
-		thisgame.Characters[i].x = character->StartX;
-		thisgame.Characters[i].y = character->StartY;
-		thisgame.Characters[i].thinkview = character->ThinkingView - 1;
-
-		CompileCustomProperties(character->Properties, &thisgame.CharacterProperties[i]);
-	}
-	thisgame.PlayerCharacterIndex = game->PlayerCharacter->ID;
-
-	// ** Text Parser **
-  thisgame.Dictionary = (WordsDictionary*)malloc(sizeof(WordsDictionary));
-  thisgame.Dictionary->allocate_memory(game->TextParser->Words->Count);
-  for (i = 0; i < thisgame.Dictionary->num_words; i++)
-	{
-    ConvertStringToCharArray(game->TextParser->Words[i]->Word, thisgame.Dictionary->word[i], MAX_PARSER_WORD_LENGTH);
-    thisgame.Dictionary->wordnum[i] = game->TextParser->Words[i]->WordGroup;
-	}
-
-	// ** Global Messages **
-  thisgame.GlobalMessages.New(MAXGLOBALMES);
-	for (i = 0; i < MAXGLOBALMES; i++) 
-	{
-		if (game->GlobalMessages[i] != String::Empty) 
-		{
-			ConvertStringToNativeString(game->GlobalMessages[i], thisgame.GlobalMessages[i]);
-		}
-	}
-
-	// ** Lip Sync **
-	if (game->LipSync->Type == LipSyncType::Text)
-	{
-		thisgame.Options[OPT_LIPSYNCTEXT] = 1;
-	}
-	else 
-	{
-		thisgame.Options[OPT_LIPSYNCTEXT] = 0;
-	}
-	thisgame.DefaultLipSyncFrame = game->LipSync->DefaultFrame;
-    thisgame.LipSyncFrameLetters.New(MAXLIPSYNCFRAMES);
-	for (i = 0; i < MAXLIPSYNCFRAMES; i++) 
-	{
-		ConvertStringToCharArray(game->LipSync->CharactersPerFrame[i], thisgame.LipSyncFrameLetters[i], 50);
-	}
-
-	// ** Dialogs **
-	if (game->Dialogs->Count > MAX_DIALOG) 
-	{
-		throw gcnew CompileError("Too many dialogs");
-	}
-	thisgame.DialogCount = game->Dialogs->Count;
-	thisgame.DialogMessageCount = 0;
-	dialog = (DialogTopic*)malloc(sizeof(DialogTopic) * thisgame.DialogCount);
-    thisgame.DialogScriptNames.New(thisgame.DialogCount);
-	for (i = 0; i < thisgame.DialogCount; i++) 
-	{
-		Dialog ^curDialog = game->Dialogs[i];
-		dialog[i].numoptions = curDialog->Options->Count;
-		for (int j = 0; j < dialog[i].numoptions; j++) 
-		{
-			AGS::Types::DialogOption ^option = curDialog->Options[j];
-			ConvertStringToCharArray(option->Text, dialog[i].optionnames[j], 150);
-			//dialog[i].entrypoints[j] = option->EntryPointOffset;
-			dialog[i].optionflags[j] = 0;
-			if (!option->Say) 
-			{
-				dialog[i].optionflags[j] |= DFLG_NOREPEAT;
-			}
-			if (option->Show)
-			{
-				dialog[i].optionflags[j] |= DFLG_ON;
-			}
-		}
-		
-    dialog[i].optionscripts = NULL;
-/*	    dialog[i].optionscripts = (unsigned char*)malloc(curDialog->CodeSize);
-	    Marshal::Copy(curDialog->CompiledCode, 0, IntPtr(dialog[i].optionscripts), curDialog->CodeSize);
-
-		dialog[i].codesize = curDialog->CodeSize;
-		dialog[i].startupentrypoint = curDialog->StartupEntryPointOffset;
-
-		dlgscript[i] = (char*)malloc(curDialog->Script->Length + 1);
-		ConvertStringToCharArray(curDialog->Script, dlgscript[i]);*/
-
-		ConvertStringToNativeString(curDialog->Name, thisgame.DialogScriptNames[i], MAX_SCRIPT_NAME_LEN);
-
-		dialog[i].topicFlags = 0;
-		if (curDialog->ShowTextParser) dialog[i].topicFlags |= DTFLG_SHOWPARSER;
-	}
-
-	// ** Cursors **
-	if (game->Cursors->Count > MAX_CURSOR) 
-	{
-		throw gcnew CompileError("Too many cursors");
-	}
-	thisgame.MouseCursorCount = game->Cursors->Count;
-    thisgame.MouseCursors.New(thisgame.MouseCursorCount);
-	for (i = 0; i < thisgame.MouseCursorCount; i++)
-	{
-		AGS::Types::MouseCursor ^cursor = game->Cursors[i];
-		thisgame.MouseCursors[i].flags = 0;
-		if (cursor->Animate) 
-		{
-			thisgame.MouseCursors[i].view = cursor->View - 1;
-			if (cursor->AnimateOnlyOnHotspots) thisgame.MouseCursors[i].flags |= MCF_HOTSPOT;
-			if (cursor->AnimateOnlyWhenMoving) thisgame.MouseCursors[i].flags |= MCF_ANIMMOVE;
-		}
-		else 
-		{
-			thisgame.MouseCursors[i].view = -1;
-		}
-		if (cursor->StandardMode) thisgame.MouseCursors[i].flags |= MCF_STANDARD;
-		thisgame.MouseCursors[i].pic = cursor->Image;
-		thisgame.MouseCursors[i].hotx = cursor->HotspotX;
-		thisgame.MouseCursors[i].hoty = cursor->HotspotY;
-		ConvertStringToCharArray(cursor->Name, thisgame.MouseCursors[i].name, 10);
-	}
-
-	// ** Fonts **
-	if (game->Fonts->Count > MAX_FONTS)
-	{
-		throw gcnew CompileError("Too many fonts");
-	}
-	thisgame.FontCount = game->Fonts->Count;
-    thisgame.FontFlags.New(thisgame.FontCount);
-	for (i = 0; i < thisgame.FontCount; i++) 
-	{
-		AGS::Types::Font ^font = game->Fonts[i];
-		thisgame.FontFlags[i] = font->PointSize & FFLG_SIZEMASK;
-		if (font->OutlineStyle == FontOutlineStyle::None) 
-		{
-			thisgame.FontOutline[i] = -1;
-		}
-		else if (font->OutlineStyle == FontOutlineStyle::Automatic) 
-		{
-			thisgame.FontOutline[i] = FONT_OUTLINE_AUTO;
-		}
-		else
-		{
-			thisgame.FontOutline[i] = font->OutlineFont;
-		}
-	}
-
-	// ** Inventory items **
-	if (game->InventoryItems->Count > MAX_INV)
-	{
-		throw gcnew CompileError("Too many inventory items");
-	}
-	thisgame.InvItemCount = game->InventoryItems->Count + 1;
-    thisgame.InventoryItems.New(thisgame.InvItemCount);
-    thisgame.InventoryScriptNames.New(thisgame.InvItemCount);
-    thisgame.InvItemProperties.New(thisgame.InvItemCount);
-    thisgame.InvItemInteractions.New(thisgame.InvItemCount, NULL);
-    thisgame.InvItemInteractionScripts.New(thisgame.InvItemCount, NULL);
-	for (i = 1; i < thisgame.InvItemCount; i++)
-	{
-		InventoryItem^ invItem = game->InventoryItems[i - 1];
-		ConvertStringToCharArray(invItem->Description, thisgame.InventoryItems[i].name, 25);
-		ConvertStringToNativeString(invItem->Name, thisgame.InventoryScriptNames[i], MAX_SCRIPT_NAME_LEN);
-		thisgame.InventoryItems[i].pic = invItem->Image; 
-    thisgame.InventoryItems[i].cursorPic = invItem->CursorImage;
-		thisgame.InventoryItems[i].hotx = invItem->HotspotX;
-		thisgame.InventoryItems[i].hoty = invItem->HotspotY;
-		thisgame.InventoryItems[i].flags = 0;
-		if (invItem->PlayerStartsWithItem) thisgame.InventoryItems[i].flags |= IFLG_STARTWITH;
-
-		CompileCustomProperties(invItem->Properties, &thisgame.InvItemProperties[i]);
-	}
-
-	// ** Custom Properties Schema **
-	List<AGS::Types::CustomPropertySchemaItem ^> ^schema = game->PropertySchema->PropertyDefinitions;
-	if (schema->Count > MAX_CUSTOM_PROPERTIES)
-	{
-		throw gcnew CompileError("Too many custom properties defined");
-	}
-	thisgame.PropertySchema.numProps = schema->Count;
-	for (i = 0; i < thisgame.PropertySchema.numProps; i++) 
-	{
-		CustomPropertySchemaItem ^schemaItem = schema[i];
-		ConvertStringToCharArray(schemaItem->Name, thisgame.PropertySchema.propName[i], 20);
-		ConvertStringToCharArray(schemaItem->Description, thisgame.PropertySchema.propDesc[i], 100);
-		thisgame.PropertySchema.defaultValue[i] = (char*)malloc(schemaItem->DefaultValue->Length + 1);
-		ConvertStringToCharArray(schemaItem->DefaultValue, thisgame.PropertySchema.defaultValue[i]);
-		thisgame.PropertySchema.propType[i] = (int)schemaItem->Type;
-	}
-
-	// ** GUIs **
-	numguibuts = 0;
-	numguilabels = 0;
-	numguitext = 0;
-	numguilist = 0;
-	numguislider = 0;
-	numguiinv = 0;
-
-	thisgame.GuiCount = game->GUIs->Count;
-  guis = (GUIMain*)calloc(thisgame.GuiCount, sizeof(GUIMain));
-	for (i = 0; i < thisgame.GuiCount; i++)
-	{
-		guis[i].init();
-		ConvertGUIToBinaryFormat(game->GUIs[i], &guis[i]);
-		guis[i].highlightobj = -1;
-	}
-
-	thisgame.LoadCompiledScript = true;
-
-	save_thisgame_to_file(fileName, game);
-	
-	free_old_game_data();
-}
-
-
-
-#pragma unmanaged
-
-
-void quit(const char * message) 
-{
-	ThrowManagedException((const char*)message);
-}
-
-
-
-// ** GRAPHICAL SCRIPT LOAD/SAVE ROUTINES ** //
-
-long getlong(Stream*iii) {
-  long tmm;
-  tmm = iii->ReadInt32();
-  return tmm;
-}
-
-void AGS::Common::RoomInfo::SaveScriptConfiguration(Stream*iii) const
-{
-  // no variable names
-  iii->WriteInt32 (1);
-  iii->WriteInt32 (0);
-}
-
-void AGS::Common::RoomInfo::LoadScriptConfiguration(Stream*iii)
-{
-  int aa;
-  if (getlong(iii)!=1) quit("ScriptEdit: invliad config version");
-  int numvarnames=getlong(iii);
-  for (aa=0;aa<numvarnames;aa++) {
-    int lenoft=iii->ReadByte();
-    iii->Seek(Common::kSeekCurrent,lenoft);
-  }
-}
-
-void AGS::Common::RoomInfo::SaveGraphicalScripts(Stream*fff) const
-{
-  // no script
-  fff->WriteInt32 (-1);
-}
-
-char*scripttempn="~acsc%d.tmp";
-void AGS::Common::RoomInfo::LoadGraphicalScripts(Stream*iii)
-{
-  long ct;
-  bool doneMsg = false;
-  while (1) {
-    ct = iii->ReadInt32();
-    if ((ct==-1) | (iii->EOS()!=0)) break;
-    if (!doneMsg) {
-//      infoBox("WARNING: This room uses graphical scripts, which have been removed from this version. If you save the room now, all graphical scripts will be lost.");
-      doneMsg = true;
-    }
-    // skip the data
-    long lee = iii->ReadInt32();
-    iii->Seek (Common::kSeekCurrent, lee);
-  }
-}
-
-void update_polled_stuff_if_runtime()
-{
-	// do nothing
-}
-
-// [IKM] 2012-06-07
-// Had to copy this variable definition from Engine/ac.cpp, since it is required in acgui.cpp // GUIInv::CalculateNumCells()
-// due JJS's compatiblity fix for 2.70.
-// This *must* be not less than 31 (v270), otherwise function will work in backward-compatibility mode.
-GameDataVersion loaded_game_file_version = kGameVersion_270;
+#define USE_CLIB
+#include <stdio.h>
+void ThrowManagedException(const char *message);
+#pragma unmanaged
+#pragma warning (disable: 4996 4312)  // disable deprecation warnings
+extern bool Scintilla_RegisterClasses(void *hInstance);
+extern int Scintilla_LinkLexers();
+
+int antiAliasFonts = 0;
+#define SAVEBUFFERSIZE 5120
+bool ShouldAntiAliasText() { return (antiAliasFonts != 0); }
+
+int mousex, mousey;
+#include "util/wgt2allg.h"
+#include "util/misc.h"
+#include "ac/spritecache.h"
+#include "ac/actiontype.h"
+#include "ac/common.h"
+#include "ac/scriptmodule.h"
+#include "ac/view.h"
+#include "ac/dialogtopic.h"
+#include "ac/wordsdictionary.h"
+#include "font/fonts.h"
+#include "game/gameinfo.h"
+#include "game/roominfo.h"
+#include "gui/guimain.h"
+#include "gui/guiinv.h"
+#include "gui/guibutton.h"
+#include "gui/guilabel.h"
+#include "gui/guitextbox.h"
+#include "gui/guilistbox.h"
+#include "gui/guislider.h"
+#include "util/compress.h"
+#include "util/string_utils.h"    // fputstring, etc
+#include "util/alignedstream.h"
+#include "util/filestream.h"
+#include "gfx/bitmap.h"
+#include "core/assetmanager.h"
+
+using AGS::Common::Stream;
+namespace BitmapHelper = AGS::Common::BitmapHelper;
+
+//-----------------------------------------------------------------------------
+// [IKM] 2012-09-07
+// TODO: need a way to make conversions between Common::Bitmap and Windows bitmap;
+// Possible plan:
+// - Common::Bitmap *ConvertToBitmapClass(int class_type) method in Common::Bitmap;
+// - WindowsBitmap implementation of Common::Bitmap;
+// - AllegroBitmap and WindowsBitmap know of each other and may convert to
+// each other.
+//
+//-----------------------------------------------------------------------------
+
+// TODO: do something with this later
+// (those are from 'cstretch' unit)
+extern void Cstretch_blit(BITMAP *src, BITMAP *dst, int sx, int sy, int sw, int sh, int dx, int dy, int dw, int dh);
+extern void Cstretch_sprite(BITMAP *dst, BITMAP *src, int x, int y, int w, int h);
+
+void serialize_room_interactions(Stream *);
+
+inline void Cstretch_blit(Common::Bitmap *src, Common::Bitmap *dst, int sx, int sy, int sw, int sh, int dx, int dy, int dw, int dh)
+{
+	Cstretch_blit(src->GetAllegroBitmap(), dst->GetAllegroBitmap(), sx, sy, sw, sh, dx, dy, dw, dh);
+}
+inline void Cstretch_sprite(Common::Bitmap *dst, Common::Bitmap *src, int x, int y, int w, int h)
+{
+	Cstretch_sprite(dst->GetAllegroBitmap(), src->GetAllegroBitmap(), x, y, w, h);
+}
+
+
+int sxmult = 1, symult = 1;
+int dsc_want_hires = 0;
+bool enable_greyed_out_masks = true;
+bool outlineGuiObjects;
+color*palette;
+AGS::Common::GameInfo thisgame;
+SpriteCache spriteset(MAX_SPRITES + 2);
+GUIMain tempgui;
+const char*sprsetname = "acsprset.spr";
+const char*clibendsig = "CLIB\x1\x2\x3\x4SIGE";
+const char *old_editor_data_file = "editor.dat";
+const char *new_editor_data_file = "game.agf";
+const char *old_editor_main_game_file = "ac2game.dta";
+const char *TEMPLATE_LOCK_FILE = "template.dta";
+const char *ROOM_TEMPLATE_ID_FILE = "rtemplate.dat";
+const int ROOM_TEMPLATE_ID_FILE_SIGNATURE = 0x74673812;
+bool spritesModified = false;
+AGS::Common::RoomInfo thisroom;
+bool roomModified = false;
+Common::Bitmap *drawBuffer = NULL;
+Common::Bitmap *undoBuffer = NULL;
+int loaded_room_number = -1;
+
+// stuff for importing old games
+int numScriptModules;
+ScriptModule* scModules = NULL;
+DialogTopic *dialog;
+char*dlgscript[MAX_DIALOG];
+GUIMain *guis;
+ViewStruct272 *oldViews;
+ViewStruct *newViews;
+int numNewViews = 0;
+
+// A reference color depth, for correct color selection;
+// originally was defined by 'abuf' bitmap.
+int BaseColorDepth;
+
+
+bool reload_font(int curFont);
+void drawBlockScaledAt(int hdc, Common::Bitmap *todraw ,int x, int y, int scaleFactor);
+// this is to shut up the linker, it's used by CSRUN.CPP
+void write_log(char *) { }
+
+void GUIInv::Draw(Common::Graphics *g) {
+  g->SetDrawColor(15);
+  g->DrawRect(Rect(x,y,x+wid,y+hit));
+}
+
+int multiply_up_coordinate(int coord)
+{
+	return coord * sxmult;
+}
+
+int get_fixed_pixel_size(int coord)
+{
+	return coord * sxmult;
+}
+
+// jibbles the sprite around to fix hi-color problems, by swapping
+// the red and blue elements
+#define fix_sprite(num) fix_block(spriteset[num])
+void fix_block (Common::Bitmap *todraw) {
+  int a,b,pixval;
+  if (todraw == NULL)
+    return;
+  // TODO: redo this using direct bitmap data access for the sake of speed
+  if (todraw->GetColorDepth() == 16) {
+    for (a = 0; a < todraw->GetWidth(); a++) {
+      for (b = 0; b < todraw->GetHeight(); b++) {
+        pixval = todraw->GetPixel (a, b);
+        todraw->PutPixel (a, b, makecol16 (getb16(pixval),getg16(pixval),getr16(pixval)));
+      }
+    }
+  }
+  else if (todraw->GetColorDepth() == 32) {
+    for (a = 0; a < todraw->GetWidth(); a++) {
+      for (b = 0; b < todraw->GetHeight(); b++) {
+        pixval = todraw->GetPixel (a, b);
+        todraw->PutPixel (a, b, makeacol32 (getb32(pixval),getg32(pixval),getr32(pixval), geta32(pixval)));
+      }
+    }
+  }
+}
+
+void initialize_sprite(int spnum) {
+  fix_sprite(spnum);
+}
+
+void pre_save_sprite(int spnum) {
+  fix_sprite(spnum);
+}
+
+Common::Bitmap *get_sprite (int spnr) {
+  if (spnr < 0)
+    return NULL;
+  if (spriteset[spnr] == NULL) {
+    spnr = 0;
+  }
+  return spriteset[spnr];
+}
+
+void SetNewSprite(int slot, Common::Bitmap *sprit) {
+  delete spriteset[slot];
+
+  spriteset.setNonDiscardable(slot, sprit);
+  spritesModified = true;
+}
+
+void deleteSprite (int sprslot) {
+  spriteset.removeSprite(sprslot, true);
+  
+  spritesModified = true;
+}
+
+void SetNewSpriteFromHBitmap(int slot, int hBmp) {
+  // FIXME later
+  Common::Bitmap *tempsprite = Common::BitmapHelper::CreateRawBitmapOwner(convert_hbitmap_to_bitmap((HBITMAP)hBmp));
+  SetNewSprite(slot, tempsprite);
+}
+
+int GetSpriteAsHBitmap(int slot) {
+  // FIXME later
+  return (int)convert_bitmap_to_hbitmap(get_sprite(slot)->GetAllegroBitmap());
+}
+
+bool DoesSpriteExist(int slot) {
+	return (spriteset[slot] != NULL);
+}
+
+int GetMaxSprites() {
+	return MAX_SPRITES;
+}
+
+int GetSpriteWidth(int slot) {
+	return get_sprite(slot)->GetWidth();
+}
+
+int GetSpriteHeight(int slot) {
+	return get_sprite(slot)->GetHeight();
+}
+
+int GetRelativeSpriteWidth(int slot) {
+	return GetSpriteWidth(slot) / ((thisgame.SpriteFlags[slot] & SPF_640x400) ? 2 : 1);
+}
+
+int GetRelativeSpriteHeight(int slot) {
+	return GetSpriteHeight(slot) / ((thisgame.SpriteFlags[slot] & SPF_640x400) ? 2 : 1);
+}
+
+int GetSpriteResolutionMultiplier(int slot)
+{
+	return ((thisgame.SpriteFlags[slot] & SPF_640x400) ? 1 : 2);
+}
+
+unsigned char* GetRawSpriteData(int spriteSlot) {
+  return &get_sprite(spriteSlot)->GetScanLineForWriting(0)[0];
+}
+
+int GetSpriteColorDepth(int slot) {
+  return get_sprite(slot)->GetColorDepth();
+}
+
+int GetPaletteAsHPalette() {
+  return (int)convert_palette_to_hpalette(palette);
+}
+
+void transform_string(char *text) {
+	encrypt_text(text);
+}
+
+int find_free_sprite_slot() {
+  int rr = spriteset.findFreeSlot();
+  if (rr < 0) {
+    return -1;
+  }
+  spriteset.images[rr] = NULL;
+  spriteset.offsets[rr] = 0;
+  spriteset.sizes[rr] = 0;
+  return rr;
+}
+
+void update_sprite_resolution(int spriteNum, bool isHighRes)
+{
+	thisgame.SpriteFlags[spriteNum] &= ~SPF_640x400;
+	if (isHighRes)
+	{
+		thisgame.SpriteFlags[spriteNum] |= SPF_640x400;
+	}
+}
+
+void change_sprite_number(int oldNumber, int newNumber) {
+
+  spriteset.setNonDiscardable(newNumber, spriteset[oldNumber]);
+  spriteset.removeSprite(oldNumber, false);
+
+  thisgame.SpriteFlags[newNumber] = thisgame.SpriteFlags[oldNumber];
+  thisgame.SpriteFlags[oldNumber] = 0;
+
+  spritesModified = true;
+}
+
+int crop_sprite_edges(int numSprites, int *sprites, bool symmetric) {
+  // this function has passed in a list of sprites, all the
+  // same size, to crop to the size of the smallest
+  int aa, xx, yy;
+  int width = spriteset[sprites[0]]->GetWidth();
+  int height = spriteset[sprites[0]]->GetHeight();
+  int left = width, right = 0;
+  int top = height, bottom = 0;
+
+  for (aa = 0; aa < numSprites; aa++) {
+    Common::Bitmap *sprit = get_sprite(sprites[aa]);
+    int maskcol = sprit->GetMaskColor();
+
+    // find the left hand side
+    for (xx = 0; xx < width; xx++) {
+      for (yy = 0; yy < height; yy++) {
+        if (sprit->GetPixel(xx, yy) != maskcol) {
+          if (xx < left)
+            left = xx;
+          xx = width + 10;
+          break;
+        }
+      }
+    }
+    // find the right hand side
+    for (xx = width - 1; xx >= 0; xx--) {
+      for (yy = 0; yy < height; yy++) {
+        if (sprit->GetPixel(xx, yy) != maskcol) {
+          if (xx > right)
+            right = xx;
+          xx = -10;
+          break;
+        }
+      }
+    }
+    // find the top side
+    for (yy = 0; yy < height; yy++) {
+      for (xx = 0; xx < width; xx++) {
+        if (sprit->GetPixel(xx, yy) != maskcol) {
+          if (yy < top)
+            top = yy;
+          yy = height + 10;
+          break;
+        }
+      }
+    }
+    // find the bottom side
+    for (yy = height - 1; yy >= 0; yy--) {
+      for (xx = 0; xx < width; xx++) {
+        if (sprit->GetPixel(xx, yy) != maskcol) {
+          if (yy > bottom)
+            bottom = yy;
+          yy = -10;
+          break;
+        }
+      }
+    }
+  }
+
+  // Now, we have been through all the sprites and found the outer
+  // edges that we need to keep. So, now crop everything down
+  // to the smaller sizes
+  if (symmetric) {
+    // symmetric -- make sure that the left and right edge chopping
+    // are equal
+    int rightDist = (width - right) - 1;
+    if (rightDist < left)
+      left = rightDist;
+    if (left < rightDist)
+      right = (width - left) - 1;
+  }
+  int newWidth = (right - left) + 1;
+  int newHeight = (bottom - top) + 1;
+
+  if ((newWidth == width) && (newHeight == height)) {
+    // no change in size
+    return 0;
+  }
+
+  if ((newWidth < 1) || (newHeight < 1))
+  {
+	  // completely transparent sprite, don't attempt to crop
+	  return 0;
+  }
+
+  for (aa = 0; aa < numSprites; aa++) {
+    Common::Bitmap *sprit = get_sprite(sprites[aa]);
+    // create a new, smaller sprite and copy across
+	Common::Bitmap *newsprit = Common::BitmapHelper::CreateBitmap(newWidth, newHeight, sprit->GetColorDepth());
+    Common::Graphics g(newsprit);
+    g.Blit(sprit, left, top, 0, 0, newWidth, newHeight);
+    delete sprit;
+
+    spriteset.setNonDiscardable(sprites[aa], newsprit);
+  }
+
+  spritesModified = true;
+
+  return 1;
+}
+
+int extract_room_template_files(const char *templateFileName, int newRoomNumber) 
+{
+    if (Common::AssetManager::SetDataFile(templateFileName) != Common::kAssetNoError) 
+  {
+    return 0;
+  }
+  if (Common::AssetManager::GetAssetOffset(ROOM_TEMPLATE_ID_FILE) < 1)
+  {
+    Common::AssetManager::SetDataFile(NULL);
+    return 0;
+  }
+
+  int numFile = Common::AssetManager::GetAssetCount();
+
+  for (int a = 0; a < numFile; a++) {
+      const char *thisFile = Common::AssetManager::GetAssetFileByIndex(a);
+    if (thisFile == NULL) {
+      Common::AssetManager::SetDataFile(NULL);
+      return 0;
+    }
+
+    // don't extract the template metadata file
+    if (stricmp(thisFile, ROOM_TEMPLATE_ID_FILE) == 0)
+      continue;
+
+    Stream *readin = Common::AssetManager::OpenAsset ((char*)thisFile);
+    char outputName[MAX_PATH];
+    const char *extension = strchr(thisFile, '.');
+    sprintf(outputName, "room%d%s", newRoomNumber, extension);
+    Stream *wrout = Common::File::CreateFile(outputName);
+    if ((readin == NULL) || (wrout == NULL)) 
+    {
+      delete wrout;
+      delete readin;
+      Common::AssetManager::SetDataFile(NULL);
+      return 0;
+    }
+    long size = Common::AssetManager::GetAssetSize((char*)thisFile);
+    char *membuff = (char*)malloc (size);
+    readin->Read(membuff, size);
+    wrout->Write (membuff, size );
+    delete readin;
+    delete wrout;
+    free (membuff);
+  }
+
+  Common::AssetManager::SetDataFile(NULL);
+  return 1;
+}
+
+int extract_template_files(const char *templateFileName) 
+{
+  if (Common::AssetManager::SetDataFile(templateFileName) != Common::kAssetNoError) 
+  {
+    return 0;
+  }
+  
+  if ((Common::AssetManager::GetAssetOffset((char*)old_editor_data_file) < 1) && (Common::AssetManager::GetAssetOffset((char*)new_editor_data_file) < 1))
+  {
+    Common::AssetManager::SetDataFile(NULL);
+    return 0;
+  }
+
+  int numFile = Common::AssetManager::GetAssetCount();
+
+  for (int a = 0; a < numFile; a++) {
+    const char *thisFile = Common::AssetManager::GetAssetFileByIndex (a);
+    if (thisFile == NULL) {
+      Common::AssetManager::SetDataFile(NULL);
+      return 0;
+    }
+
+    // don't extract the dummy template lock file
+    if (stricmp(thisFile, TEMPLATE_LOCK_FILE) == 0)
+      continue;
+
+    Stream *readin = Common::AssetManager::OpenAsset ((char*)thisFile);
+    Stream *wrout = Common::File::CreateFile (thisFile);
+    if ((wrout == NULL) && (strchr(thisFile, '\\') != NULL))
+    {
+      // an old template with Music/Sound folder, create the folder
+      char folderName[MAX_PATH];
+      strcpy(folderName, thisFile);
+      *strchr(folderName, '\\') = 0;
+      mkdir(folderName);
+      wrout = Common::File::CreateFile(thisFile);
+    }
+    if ((readin == NULL) || (wrout == NULL)) 
+    {
+      Common::AssetManager::SetDataFile(NULL);
+      return 0;
+    }
+    long size = Common::AssetManager::GetAssetSize((char*)thisFile);
+    char *membuff = (char*)malloc (size);
+    readin->Read (membuff, size);
+    wrout->Write (membuff, size);
+    delete readin;
+    delete wrout;
+    free (membuff);
+  }
+
+  Common::AssetManager::SetDataFile(NULL);
+  return 1;
+}
+
+void extract_icon_from_template(char *iconName, char **iconDataBuffer, long *bufferSize)
+{
+  // make sure we get the icon from the file
+  Common::AssetManager::SetSearchPriority(Common::kAssetPriorityLib);
+  long sizey = Common::AssetManager::GetAssetSize(iconName);
+  Stream* inpu = Common::AssetManager::OpenAsset (iconName);
+  if ((inpu != NULL) && (sizey > 0))
+  {
+    char *iconbuffer = (char*)malloc(sizey);
+    inpu->Read (iconbuffer, sizey);
+    delete inpu;
+    *iconDataBuffer = iconbuffer;
+    *bufferSize = sizey;
+  }
+  else
+  {
+    *iconDataBuffer = NULL;
+    *bufferSize = 0;
+  }
+  // restore to normal setting after NewGameChooser changes it
+  Common::AssetManager::SetSearchPriority(Common::kAssetPriorityDir);
+}
+
+int load_template_file(const char *fileName, char **iconDataBuffer, long *iconDataSize, bool isRoomTemplate)
+{
+  if (Common::AssetManager::SetDataFile(fileName) == Common::kAssetNoError)
+  {
+    if (isRoomTemplate)
+    {
+      if (Common::AssetManager::GetAssetOffset((char*)ROOM_TEMPLATE_ID_FILE) > 0)
+      {
+        Stream *inpu = Common::AssetManager::OpenAsset((char*)ROOM_TEMPLATE_ID_FILE);
+        if (inpu->ReadInt32() != ROOM_TEMPLATE_ID_FILE_SIGNATURE)
+        {
+          delete inpu;
+		  Common::AssetManager::SetDataFile(NULL);
+          return 0;
+        }
+        int roomNumber = inpu->ReadInt32();
+        delete inpu;
+        char iconName[MAX_PATH];
+        sprintf(iconName, "room%d.ico", roomNumber);
+        if (Common::AssetManager::GetAssetOffset(iconName) > 0) 
+        {
+          extract_icon_from_template(iconName, iconDataBuffer, iconDataSize);
+        }
+		    Common::AssetManager::SetDataFile(NULL);
+        return 1;
+      }
+	  Common::AssetManager::SetDataFile(NULL);
+      return 0;
+    }
+	  else if ((Common::AssetManager::GetAssetOffset((char*)old_editor_data_file) > 0) || (Common::AssetManager::GetAssetOffset((char*)new_editor_data_file) > 0))
+	  {
+      Common::String oriname = Common::AssetManager::GetLibraryBaseFile();
+      if ((strstr(oriname, ".exe") != NULL) ||
+          (strstr(oriname, ".dat") != NULL) ||
+          (strstr(oriname, ".ags") != NULL)) 
+      {
+        // wasn't originally meant as a template
+		  Common::AssetManager::SetDataFile(NULL);
+	      return 0;
+      }
+
+	    Stream *inpu = Common::AssetManager::OpenAsset((char*)old_editor_main_game_file);
+	    if (inpu != NULL) 
+	    {
+		    inpu->Seek(Common::kSeekCurrent, 30);
+		    int gameVersion = inpu->ReadInt32();
+		    delete inpu;
+		    if (gameVersion != 32)
+		    {
+			    // older than 2.72 template
+				Common::AssetManager::SetDataFile(NULL);
+			    return 0;
+		    }
+	    }
+
+      int useIcon = 0;
+      char *iconName = "template.ico";
+      if (Common::AssetManager::GetAssetOffset (iconName) < 1)
+        iconName = "user.ico";
+      // the file is a CLIB file, so let's extract the icon to display
+      if (Common::AssetManager::GetAssetOffset (iconName) > 0) 
+      {
+        extract_icon_from_template(iconName, iconDataBuffer, iconDataSize);
+      }
+	    Common::AssetManager::SetDataFile(NULL);
+      return 1;
+    }
+  }
+  return 0;
+}
+
+const char* save_sprites(bool compressSprites) 
+{
+  const char *errorMsg = NULL;
+  char backupname[100];
+  sprintf(backupname, "backup_%s", sprsetname);
+
+  if ((spritesModified) || (compressSprites != spriteset.spritesAreCompressed))
+  {
+    spriteset.detachFile();
+    if (exists(backupname) && (unlink(backupname) != 0)) {
+      errorMsg = "Unable to overwrite the old backup file. Make sure the backup sprite file is not read-only";
+    }
+    else if (rename(sprsetname, backupname)) {
+      errorMsg = "Unable to create the backup sprite file. Make sure the backup sprite file is not read-only";
+    }
+    else if (spriteset.attachFile(backupname)) {
+      errorMsg = "An error occurred attaching to the backup sprite file. Check write permissions on your game folder";
+    }
+    else if (spriteset.saveToFile(sprsetname, MAX_SPRITES, compressSprites)) {
+      errorMsg = "Unable to save the sprites. An error occurred writing the sprite file.";
+    }
+
+    // reset the sprite cache
+    spriteset.reset();
+    if (spriteset.initFile(sprsetname))
+    {
+      if (errorMsg == NULL)
+        errorMsg = "Unable to re-initialize sprite file after save.";
+    }
+
+    if (errorMsg == NULL)
+      spritesModified = false;
+  }
+  return errorMsg;
+}
+
+void drawBlockDoubleAt (int hdc, Common::Bitmap *todraw ,int x, int y) {
+  drawBlockScaledAt (hdc, todraw, x, y, 2);
+}
+
+void wputblock_stretch(Common::Graphics *g, int xpt,int ypt,Common::Bitmap *tblock,int nsx,int nsy) {
+  if (bmp_bpp(tblock) != thisgame.ColorDepth) {
+    Common::Bitmap *tempst=Common::BitmapHelper::CreateBitmapCopy(tblock, thisgame.ColorDepth*8);
+    int ww,vv;
+    for (ww=0;ww<tblock->GetWidth();ww++) {
+      for (vv=0;vv<tblock->GetHeight();vv++) {
+        if (tblock->GetPixel(ww,vv)==tblock->GetMaskColor())
+          tempst->PutPixel(ww,vv,tempst->GetMaskColor());
+      }
+    }
+    g->StretchBlt(tempst,RectWH(xpt,ypt,nsx,nsy), Common::kBitmap_Transparency);
+    delete tempst;
+  }
+  else g->StretchBlt(tblock,RectWH(xpt,ypt,nsx,nsy), Common::kBitmap_Transparency);
+}
+
+void draw_sprite_compensate(Common::Graphics *g, int sprnum, int atxp, int atyp, int seethru) {
+  Common::Bitmap *blptr = get_sprite(sprnum);
+  Common::Bitmap *towrite=blptr;
+  int needtofree=0, main_color_depth = thisgame.ColorDepth * 8;
+
+  if ((bmp_bpp(blptr) > 1) & (main_color_depth==8)) {
+
+    towrite=Common::BitmapHelper::CreateBitmap(blptr->GetWidth(),blptr->GetHeight(), 8);
+    needtofree=1;
+    towrite->Clear(towrite->GetMaskColor());
+    int xxp,yyp,tmv;
+    for (xxp=0;xxp<blptr->GetWidth();xxp++) {
+      for (yyp=0;yyp<blptr->GetHeight();yyp++) {
+        tmv=blptr->GetPixel(xxp,yyp);
+        if (tmv != blptr->GetMaskColor())
+          towrite->PutPixel(xxp,yyp,makecol8(getr16(tmv),getg16(tmv),getb16(tmv)));
+        }
+      }
+
+    }
+
+  int nwid=towrite->GetWidth(),nhit=towrite->GetHeight();
+  if (thisgame.SpriteFlags[sprnum] & SPF_640x400) {
+    if (dsc_want_hires == 0) {
+      nwid/=2;
+      nhit/=2;
+    }
+  }
+  else if (dsc_want_hires) {
+    nwid *= 2;
+    nhit *= 2;
+  }
+  wputblock_stretch(g, atxp,atyp,towrite,nwid,nhit);
+  if (needtofree) delete towrite;
+}
+
+void drawBlock (HDC hdc, Common::Bitmap *todraw, int x, int y) {
+  set_palette_to_hdc (hdc, palette);
+  // FIXME later
+  blit_to_hdc (todraw->GetAllegroBitmap(), hdc, 0,0,x,y,todraw->GetWidth(),todraw->GetHeight());
+}
+
+
+enum RoomAreaMask
+{
+    None,
+    Hotspots,
+    WalkBehinds,
+    WalkableAreas,
+    Regions
+};
+
+Common::Bitmap *get_bitmap_for_mask(Common::RoomInfo *roomptr, RoomAreaMask maskType) 
+{
+	if (maskType == RoomAreaMask::None) 
+	{
+		return NULL;
+	}
+
+	Common::Bitmap *source = NULL;
+	switch (maskType) 
+	{
+	case RoomAreaMask::Hotspots:
+		source = roomptr->HotspotMask;
+		break;
+	case RoomAreaMask::Regions:
+		source = roomptr->RegionMask;
+		break;
+	case RoomAreaMask::WalkableAreas:
+		source = roomptr->WalkAreaMask;
+		break;
+	case RoomAreaMask::WalkBehinds:
+		source = roomptr->WalkBehindMask;
+		break;
+	}
+
+	return source;
+}
+
+void copy_walkable_to_regions (void *roomptr) {
+	Common::RoomInfo *theRoom = (Common::RoomInfo*)roomptr;
+    Common::Graphics g(theRoom->RegionMask);
+	g.Blit(theRoom->WalkAreaMask, 0, 0, 0, 0, theRoom->RegionMask->GetWidth(), theRoom->RegionMask->GetHeight());
+}
+
+int get_mask_pixel(void *roomptr, int maskType, int x, int y)
+{
+	Common::Bitmap *mask = get_bitmap_for_mask((Common::RoomInfo*)roomptr, (RoomAreaMask)maskType);
+	return mask->GetPixel(x, y);
+}
+
+void draw_line_onto_mask(void *roomptr, int maskType, int x1, int y1, int x2, int y2, int color)
+{
+	Common::Bitmap *mask = get_bitmap_for_mask((Common::RoomInfo*)roomptr, (RoomAreaMask)maskType);
+    Common::Graphics g(mask);
+	g.DrawLine(Line(x1, y1, x2, y2), color);
+}
+
+void draw_filled_rect_onto_mask(void *roomptr, int maskType, int x1, int y1, int x2, int y2, int color)
+{
+	Common::Bitmap *mask = get_bitmap_for_mask((Common::RoomInfo*)roomptr, (RoomAreaMask)maskType);
+    Common::Graphics g(mask);
+    g.FillRect(Rect(x1, y1, x2, y2), color);
+}
+
+void draw_fill_onto_mask(void *roomptr, int maskType, int x1, int y1, int color)
+{
+	Common::Bitmap *mask = get_bitmap_for_mask((Common::RoomInfo*)roomptr, (RoomAreaMask)maskType);
+    Common::Graphics g(mask);
+    g.FloodFill(x1, y1, color);
+}
+
+void create_undo_buffer(void *roomptr, int maskType) 
+{
+	Common::Bitmap *mask = get_bitmap_for_mask((Common::RoomInfo*)roomptr, (RoomAreaMask)maskType);
+  if (undoBuffer != NULL)
+  {
+    if ((undoBuffer->GetWidth() != mask->GetWidth()) || (undoBuffer->GetHeight() != mask->GetHeight())) 
+    {
+      delete undoBuffer;
+      undoBuffer = NULL;
+    }
+  }
+  if (undoBuffer == NULL)
+  {
+    undoBuffer = Common::BitmapHelper::CreateBitmap(mask->GetWidth(), mask->GetHeight(), mask->GetColorDepth());
+  }
+  Common::Graphics g(undoBuffer);
+  g.Blit(mask, 0, 0, 0, 0, mask->GetWidth(), mask->GetHeight());
+}
+
+bool does_undo_buffer_exist()
+{
+  return (undoBuffer != NULL);
+}
+
+void clear_undo_buffer() 
+{
+  if (does_undo_buffer_exist()) 
+  {
+    delete undoBuffer;
+    undoBuffer = NULL;
+  }
+}
+
+void restore_from_undo_buffer(void *roomptr, int maskType)
+{
+  if (does_undo_buffer_exist())
+  {
+  	Common::Bitmap *mask = get_bitmap_for_mask((Common::RoomInfo*)roomptr, (RoomAreaMask)maskType);
+    Common::Graphics g(mask);
+    g.Blit(undoBuffer, 0, 0, 0, 0, mask->GetWidth(), mask->GetHeight());
+  }
+}
+
+void setup_greyed_out_palette(int selCol) 
+{
+    color thisColourOnlyPal[256];
+
+    // The code below makes it so that all the hotspot colours
+    // except the selected one are greyed out. It doesn't work
+    // in 256-colour games.
+
+    // Blank out the temporary palette, and set a shade of grey
+    // for all the hotspot colours
+    for (int aa = 0; aa < 256; aa++) {
+      int lumin = 0;
+      if ((aa < MAX_HOTSPOTS) && (aa > 0))
+        lumin = ((MAX_HOTSPOTS - aa) % 30) * 2;
+      thisColourOnlyPal[aa].r = lumin;
+      thisColourOnlyPal[aa].g = lumin;
+      thisColourOnlyPal[aa].b = lumin;
+    }
+    // Highlight the currently selected area colour
+    if (selCol > 0) {
+      // if a bright colour, use it
+      if ((selCol < 15) && (selCol != 7) && (selCol != 8))
+        thisColourOnlyPal[selCol] = palette[selCol];
+      else {
+        // else, draw in red
+        thisColourOnlyPal[selCol].r = 60;
+        thisColourOnlyPal[selCol].g = 0;
+        thisColourOnlyPal[selCol].b = 0;
+      }
+    }
+    set_palette(thisColourOnlyPal);
+}
+
+Common::Bitmap *recycle_bitmap(Common::Bitmap* check, int colDepth, int w, int h)
+{
+  if ((check != NULL) && (check->GetWidth() == w) && (check->GetHeight() == h) &&
+      (check->GetColorDepth() == colDepth))
+  {
+    return check;
+  }
+  delete check;
+
+  return Common::BitmapHelper::CreateBitmap(w, h, colDepth);
+}
+
+Common::Bitmap *stretchedSprite = NULL, *srcAtRightColDep = NULL;
+
+void draw_area_mask(Common::RoomInfo *roomptr, Common::Bitmap *destination, RoomAreaMask maskType, int selectedArea, int transparency) 
+{
+	Common::Bitmap *source = get_bitmap_for_mask(roomptr, maskType);
+
+	if (source == NULL) return;
+	
+	if (source->GetColorDepth() != destination->GetColorDepth()) 
+	{
+    Common::Bitmap *sourceSprite = source;
+
+    if ((source->GetWidth() != destination->GetWidth()) || (source->GetHeight() != destination->GetHeight()))
+    {
+		  stretchedSprite = recycle_bitmap(stretchedSprite, source->GetColorDepth(), destination->GetWidth(), destination->GetHeight());
+          Common::Graphics g(stretchedSprite);
+		  g.StretchBlt(source, RectWH(0, 0, source->GetWidth(), source->GetHeight()),
+			  RectWH(0, 0, stretchedSprite->GetWidth(), stretchedSprite->GetHeight()));
+      sourceSprite = stretchedSprite;
+    }
+
+    if (enable_greyed_out_masks)
+    {
+      setup_greyed_out_palette(selectedArea);
+    }
+
+    if (transparency > 0)
+    {
+      srcAtRightColDep = recycle_bitmap(srcAtRightColDep, destination->GetColorDepth(), destination->GetWidth(), destination->GetHeight());
+      
+      int oldColorConv = get_color_conversion();
+      set_color_conversion(oldColorConv | COLORCONV_KEEP_TRANS);
+
+      Common::Graphics g(srcAtRightColDep);
+      g.Blit(sourceSprite, 0, 0, 0, 0, sourceSprite->GetWidth(), sourceSprite->GetHeight());
+      set_trans_blender(0, 0, 0, (100 - transparency) + 155);
+      g.SetBitmap(destination);
+      g.TransBlendBlt(srcAtRightColDep, 0, 0);
+
+      set_color_conversion(oldColorConv);
+    }
+    else
+    {
+        Common::Graphics g(destination);
+		g.Blit(sourceSprite, 0, 0, Common::kBitmap_Transparency);
+    }
+
+    set_palette(palette);
+	}
+	else
+	{
+		Cstretch_sprite(destination, source, 0, 0, destination->GetWidth(), destination->GetHeight());
+	}
+}
+
+void draw_room_background(void *roomvoidptr, int hdc, int x, int y, int bgnum, float scaleFactor, int maskType, int selectedArea, int maskTransparency) 
+{
+	Common::RoomInfo *roomptr = (Common::RoomInfo*)roomvoidptr;
+
+  if (bgnum >= roomptr->BkgSceneCount)
+    return;
+
+  Common::Bitmap *srcBlock = roomptr->Backgrounds[bgnum].Graphic;
+  if (srcBlock == NULL)
+    return;
+
+	if (drawBuffer != NULL) 
+	{
+		Common::Bitmap *depthConverted = Common::BitmapHelper::CreateBitmap(srcBlock->GetWidth(), srcBlock->GetHeight(), drawBuffer->GetColorDepth());
+    if (srcBlock->GetColorDepth() == 8)
+    {
+      select_palette(roomptr->Backgrounds[bgnum].Palette);
+    }
+
+    Common::Graphics g(depthConverted);
+    g.Blit(srcBlock, 0, 0, 0, 0, srcBlock->GetWidth(), srcBlock->GetHeight());
+
+    if (srcBlock->GetColorDepth() == 8)
+    {
+      unselect_palette();
+    }
+
+		draw_area_mask(roomptr, depthConverted, (RoomAreaMask)maskType, selectedArea, maskTransparency);
+
+    int srcX = 0, srcY = 0;
+    int srcWidth = srcBlock->GetWidth();
+    int srcHeight = srcBlock->GetHeight();
+
+    if (x < 0)
+    {
+      srcX = -x / scaleFactor;
+      x = 0;
+      srcWidth = drawBuffer->GetWidth() / scaleFactor + 1;
+      if (srcX + srcWidth > depthConverted->GetWidth())
+      {
+        srcWidth = depthConverted->GetWidth() - srcX;
+      }
+    }
+    if (y < 0)
+    {
+      srcY = -y / scaleFactor;
+      y = 0;
+      srcHeight = drawBuffer->GetHeight() / scaleFactor + 1;
+      if (srcY + srcHeight > depthConverted->GetHeight())
+      {
+        srcHeight = depthConverted->GetHeight() - srcY;
+      }
+    }
+
+		Cstretch_blit(depthConverted, drawBuffer, srcX, srcY, srcWidth, srcHeight, x, y, srcWidth * scaleFactor, srcHeight * scaleFactor);
+		delete depthConverted;
+	}
+	else {
+		drawBlockScaledAt(hdc, srcBlock, x, y, scaleFactor);
+	}
+	
+}
+
+void update_font_sizes() {
+  int multiplyWas = wtext_multiply;
+
+  // scale up fonts if necessary
+  wtext_multiply = 1;
+  if ((thisgame.Options[OPT_NOSCALEFNT] == 0) &&
+      (thisgame.DefaultResolution >= 3)) {
+    wtext_multiply = 2;
+  }
+
+  if (multiplyWas != wtext_multiply) {
+    // resolution or Scale Up Fonts has changed, reload at new size
+    for (int bb=0;bb<thisgame.FontCount;bb++)
+      reload_font (bb);
+  }
+
+  if (thisgame.DefaultResolution >= 3) {
+    sxmult = 2;
+    symult = 2;
+  }
+  else {
+    sxmult = 1;
+    symult = 1;
+  }
+
+}
+
+const char* import_sci_font(const char*fnn,int fslot) {
+  char wgtfontname[100];
+  sprintf(wgtfontname,"agsfnt%d.wfn",fslot);
+  Stream*iii=Common::File::OpenFileRead(fnn);
+  if (iii==NULL) {
+    return "File not found";
+  }
+  if (iii->ReadByte()!=0x87) {
+    delete iii;
+    return "Not a valid SCI font file";
+  }
+  iii->Seek(Common::kSeekCurrent,3);
+  if (iii->ReadInt16()!=0x80) {
+    delete iii; 
+	  return "Invalid SCI font"; 
+  }
+  int lineHeight = iii->ReadInt16();
+  short theiroffs[0x80];
+  iii->ReadArrayOfInt16(theiroffs,0x80);
+  Stream*ooo=Common::File::CreateFile(wgtfontname);
+  ooo->Write("WGT Font File  ",15);
+  ooo->WriteInt16(0);  // will be table address
+  short coffsets[0x80];
+  char buffer[1000];
+  int aa;
+  for (aa=0;aa<0x80;aa++) 
+  {
+    if (theiroffs[aa] < 100)
+    {
+      delete iii;
+      delete ooo;
+      unlink(wgtfontname);
+      return "Invalid character found in file";
+    }
+    iii->Seek(Common::kSeekBegin,theiroffs[aa]+2);
+    int wwi=iii->ReadByte()-1;
+    int hhi=iii->ReadByte();
+    coffsets[aa]=ooo->GetPosition();
+    ooo->WriteInt16(wwi+1);
+    ooo->WriteInt16(hhi);
+    if ((wwi<1) | (hhi<1)) continue;
+    memset(buffer,0,sizeof(buffer));
+    int bytesPerRow = (wwi/8)+1;
+    iii->ReadArray(buffer, bytesPerRow, hhi);
+    for (int bb=0;bb<hhi;bb++) { 
+      int thisoffs = bb * bytesPerRow;
+      ooo->Write(&buffer[thisoffs], bytesPerRow);
+    }
+  }
+  long tableat=ooo->GetPosition();
+  ooo->WriteArrayOfInt16(&coffsets[0],0x80);
+  delete ooo;
+  ooo=Common::File::OpenFile(wgtfontname,Common::kFile_Open,Common::kFile_ReadWrite);
+  ooo->Seek(Common::kSeekBegin,15);
+  ooo->WriteInt16(tableat); 
+  delete ooo;
+  delete iii;
+  wfreefont(fslot);
+  if (!wloadfont_size(fslot, 0))
+  {
+    return "Unable to load converted WFN file";
+  }
+  return NULL;
+}
+
+
+#define FONTGRIDSIZE 18*blockSize
+void drawFontAt (int hdc, int fontnum, int x,int y) {
+  
+  if (fontnum >= thisgame.FontCount) 
+  {
+	  return;
+  }
+
+  update_font_sizes();
+
+  int doubleSize = (thisgame.DefaultResolution < 3) ? 2 : 1;
+  int blockSize = (thisgame.DefaultResolution < 3) ? 1 : 2;
+  antiAliasFonts = thisgame.Options[OPT_ANTIALIASFONTS];
+
+  // we can't antialias font because changing col dep to 16 here causes
+  // it to crash ... why?
+  Common::Bitmap *tempblock = Common::BitmapHelper::CreateBitmap(FONTGRIDSIZE*10, FONTGRIDSIZE*10, 8);
+  Common::Graphics graphics(tempblock);
+  graphics.Fill(0);
+  //Common::Bitmap *abufwas = abuf;
+  //abuf = tempblock;
+  graphics.SetTextColor(15);
+  for (int aa=0;aa<96;aa++)
+    wgtprintf(&graphics, 5+(aa%10)*FONTGRIDSIZE,5+(aa/10)*FONTGRIDSIZE, fontnum, "%c",aa+32);
+  //abuf = abufwas;
+
+  if (doubleSize > 1) 
+    drawBlockDoubleAt(hdc, tempblock, x, y);
+  else
+    drawBlock((HDC)hdc, tempblock, x, y);
+   
+  delete tempblock;
+}
+
+void proportionalDraw (int newwid, int sprnum, int*newx, int*newy) {
+  int newhit = newwid;
+
+  int newsizx=newwid,newsizy=newhit;
+  int twid=get_sprite(sprnum)->GetWidth(),thit = get_sprite(sprnum)->GetHeight();
+  if ((twid < newwid/2) && (thit < newhit/2)) {
+    newsizx = twid * 2;
+    newsizy = thit * 2;
+  }
+  else {
+    if (twid >= thit) newsizy=(int)((float)thit/((float)twid/(float)newwid));
+    else if (twid < thit) newsizx=(int)((float)twid/((float)thit/(float)newhit));
+  }
+  newx[0] = newsizx;
+  newy[0] = newsizy;
+}
+
+static void doDrawViewLoop (int hdc, int numFrames, ViewFrame *frames, int x, int y, int size, int cursel) {
+  int wtoDraw = size * numFrames;
+  
+  if ((numFrames > 0) && (frames[numFrames-1].pic == -1))
+    wtoDraw -= size;
+
+  Common::Bitmap *todraw = Common::BitmapHelper::CreateBitmap (wtoDraw, size, thisgame.ColorDepth*8);
+  todraw->Clear (todraw->GetMaskColor ());
+  int neww, newh;
+  for (int i = 0; i < numFrames; i++) {
+    // don't draw the Go-To-Next-Frame jibble
+    if (frames[i].pic == -1)
+      break;
+    // work out the dimensions to stretch to
+    proportionalDraw (size, frames[i].pic, &neww, &newh);
+    Common::Bitmap *toblt = get_sprite(frames[i].pic);
+    bool freeBlock = false;
+    if (toblt->GetColorDepth () != todraw->GetColorDepth ()) {
+      // 256-col sprite in hi-col game, we need to copy first
+      Common::Bitmap *oldBlt = toblt;
+      toblt = Common::BitmapHelper::CreateBitmap (toblt->GetWidth(), toblt->GetHeight(), todraw->GetColorDepth ());
+      Common::Graphics g(toblt);
+      g.Blit (oldBlt, 0, 0, 0, 0, oldBlt->GetWidth(), oldBlt->GetHeight());
+      freeBlock = true;
+    }
+    Common::Bitmap *flipped = NULL;
+    if (frames[i].flags & VFLG_FLIPSPRITE) {
+      // mirror the sprite
+      flipped = Common::BitmapHelper::CreateBitmap (toblt->GetWidth(), toblt->GetHeight(), todraw->GetColorDepth ());
+      flipped->Clear (flipped->GetMaskColor ());
+      Common::Graphics g(flipped);
+      g.FlipBlt(toblt, 0, 0, Common::kBitmap_HFlip);
+      if (freeBlock)
+        delete toblt;
+      toblt = flipped;
+      freeBlock = true;
+    }
+    //->StretchBlt(toblt, todraw, 0, 0, toblt->GetWidth(), toblt->GetHeight(), size*i, 0, neww, newh);
+	Cstretch_sprite(todraw, toblt, size*i, 0, neww, newh);
+    if (freeBlock)
+      delete toblt;
+    Common::Graphics g(todraw);
+    if (i < numFrames-1) {
+      int linecol = makecol_depth(thisgame.ColorDepth * 8, 0, 64, 200);
+      if (thisgame.ColorDepth == 1)
+        linecol = 12;
+
+      // Draw dividing line
+	  g.DrawLine (Line(size*(i+1) - 1, 0, size*(i+1) - 1, size-1), linecol);
+    }
+    if (i == cursel) {
+      // Selected item
+      int linecol = makecol_depth(thisgame.ColorDepth * 8, 255, 255,255);
+      if (thisgame.ColorDepth == 1)
+        linecol = 14;
+      
+      g.DrawRect(Rect (size * i, 0, size * (i+1) - 1, size-1), linecol);
+    }
+  }
+  drawBlock ((HDC)hdc, todraw, x, y);
+  delete todraw;
+}
+
+int get_adjusted_spritewidth(int spr) {
+  Common::Bitmap *tsp = get_sprite(spr);
+  if (tsp == NULL) return 0;
+
+  int retval = tsp->GetWidth();
+
+  if (thisgame.SpriteFlags[spr] & SPF_640x400) {
+    if (sxmult == 1)
+      retval /= 2;
+  }
+  else {
+    if (sxmult == 2)
+      retval *= 2;
+  }
+  return retval;
+}
+
+int get_adjusted_spriteheight(int spr) {
+  Common::Bitmap *tsp = get_sprite(spr);
+  if (tsp == NULL) return 0;
+
+  int retval = tsp->GetHeight();
+
+  if (thisgame.SpriteFlags[spr] & SPF_640x400) {
+    if (symult == 1)
+      retval /= 2;
+  }
+  else {
+    if (symult == 2)
+      retval *= 2;
+  }
+  return retval;
+}
+
+void drawBlockOfColour(int hdc, int x,int y, int width, int height, int colNum)
+{
+	__my_setcolor(&colNum, colNum, BaseColorDepth);
+  /*if (thisgame.ColorDepth > 2) {
+    // convert to 24-bit colour
+    int red = ((colNum >> 11) & 0x1f) * 8;
+    int grn = ((colNum >> 5) & 0x3f) * 4;
+    int blu = (colNum & 0x1f) * 8;
+    colNum = (red << _rgb_r_shift_32) | (grn << _rgb_g_shift_32) | (blu << _rgb_b_shift_32);
+  }*/
+
+  Common::Bitmap *palbmp = Common::BitmapHelper::CreateBitmap(width, height, thisgame.ColorDepth * 8);
+  palbmp->Clear (colNum);
+  drawBlockScaledAt(hdc, palbmp, x, y, 1);
+  delete palbmp;
+}
+
+/* [IKM] 2012-07-08: use the Common implementation
+void NewInteractionCommand::remove () 
+{
+}
+*/
+
+void new_font () {
+  wloadfont_size(thisgame.FontCount, 0);
+  thisgame.FontFlags.Append(0);
+  thisgame.FontOutline.Append(-1);
+  thisgame.FontCount++;
+}
+
+bool initialize_native()
+{
+    Common::AssetManager::CreateInstance();
+
+  set_uformat(U_ASCII);  // required to stop ALFONT screwing up text
+	install_allegro(SYSTEM_NONE, &errno, atexit);
+	//set_gdi_color_format();
+	palette = &thisgame.DefaultPalette[0];
+	thisgame.ColorDepth = 2;
+	//abuf = Common::BitmapHelper::CreateBitmap(10, 10, 32);
+    BaseColorDepth = 32;
+	thisgame.FontCount = 0;
+	new_font();
+
+	spriteset.reset();
+	if (spriteset.initFile(sprsetname))
+	  return false;
+	spriteset.maxCacheSize = 100000000;  // 100 mb cache
+    thisgame.SpriteFlags.New(MAX_SPRITES);
+
+	if (!Scintilla_RegisterClasses (GetModuleHandle(NULL)))
+      return false;
+
+  init_font_renderer();
+
+	return true;
+}
+
+void shutdown_native()
+{
+  shutdown_font_renderer();
+  // This MUST be called before Allegro is deinitialized.
+  thisroom.Free();
+  allegro_exit();
+  Common::AssetManager::DestroyInstance();
+}
+
+void drawBlockScaledAt (int hdc, Common::Bitmap *todraw ,int x, int y, int scaleFactor) {
+  if (todraw->GetColorDepth () == 8)
+    set_palette_to_hdc ((HDC)hdc, palette);
+
+  // FIXME later
+  stretch_blit_to_hdc (todraw->GetAllegroBitmap(), (HDC)hdc, 0,0,todraw->GetWidth(),todraw->GetHeight(),
+    x,y,todraw->GetWidth() * scaleFactor, todraw->GetHeight() * scaleFactor);
+}
+
+void drawSprite(int hdc, int x, int y, int spriteNum, bool flipImage) {
+	int scaleFactor = ((thisgame.SpriteFlags[spriteNum] & SPF_640x400) != 0) ? 1 : 2;
+	Common::Bitmap *theSprite = get_sprite(spriteNum);
+
+  if (theSprite == NULL)
+    return;
+
+	if (flipImage) {
+		Common::Bitmap *flipped = Common::BitmapHelper::CreateBitmap (theSprite->GetWidth(), theSprite->GetHeight(), theSprite->GetColorDepth());
+        Common::Graphics g(flipped);
+		g.Fill (flipped->GetMaskColor ());
+		g.FlipBlt(theSprite, 0, 0, Common::kBitmap_HFlip);
+		drawBlockScaledAt(hdc, flipped, x, y, scaleFactor);
+		delete flipped;
+	}
+	else 
+	{
+		drawBlockScaledAt(hdc, theSprite, x, y, scaleFactor);
+	}
+}
+
+void drawSpriteStretch(int hdc, int x, int y, int width, int height, int spriteNum) {
+  Common::Bitmap *todraw = get_sprite(spriteNum);
+  Common::Bitmap *tempBlock = NULL;
+	
+  if (todraw->GetColorDepth () == 8)
+    set_palette_to_hdc ((HDC)hdc, palette);
+
+  int hdcBpp = GetDeviceCaps((HDC)hdc, BITSPIXEL);
+  if (hdcBpp != todraw->GetColorDepth())
+  {
+	  tempBlock = Common::BitmapHelper::CreateBitmapCopy(todraw, hdcBpp);
+	  todraw = tempBlock;
+  }
+
+  // FIXME later
+  stretch_blit_to_hdc (todraw->GetAllegroBitmap(), (HDC)hdc, 0,0,todraw->GetWidth(),todraw->GetHeight(), x,y, width, height);
+
+  delete tempBlock;
+}
+
+void drawGUIAt (int hdc, int x,int y,int x1,int y1,int x2,int y2, int scaleFactor) {
+
+  if ((tempgui.wid < 1) || (tempgui.hit < 1))
+    return;
+
+  //update_font_sizes();
+
+  if (scaleFactor == 1) {
+    dsc_want_hires = 1;
+  }
+
+  Common::Bitmap *tempblock = Common::BitmapHelper::CreateBitmap(tempgui.wid, tempgui.hit, thisgame.ColorDepth*8);
+  tempblock->Clear(tempblock->GetMaskColor ());
+  //Common::Bitmap *abufWas = abuf;
+  //abuf = tempblock;
+  Common::Graphics graphics(tempblock);  
+
+  tempgui.draw_at (&graphics, 0, 0);
+
+  dsc_want_hires = 0;
+
+  if (x1 >= 0) {
+    graphics.DrawRect(Rect (x1, y1, x2, y2), 14);
+  }
+  //abuf = abufWas;
+
+  drawBlockScaledAt (hdc, tempblock, x, y, scaleFactor);
+  //drawBlockDoubleAt (hdc, tempblock, x, y);
+  delete tempblock;
+}
+
+#define SIMP_INDEX0  0
+#define SIMP_TOPLEFT 1
+#define SIMP_BOTLEFT 2
+#define SIMP_TOPRIGHT 3
+#define SIMP_BOTRIGHT 4
+#define SIMP_LEAVEALONE 5
+#define SIMP_NONE     6
+
+void sort_out_transparency(Common::Bitmap *toimp, int sprite_import_method, color*itspal, bool useBgSlots, int importedColourDepth) 
+{
+  if (sprite_import_method == SIMP_LEAVEALONE)
+    return;
+
+  int uu,tt;
+  set_palette_range(palette, 0, 255, 0);
+  int transcol=toimp->GetMaskColor();
+  // NOTE: This takes the pixel from the corner of the overall import
+  // graphic, NOT just the image to be imported
+  if (sprite_import_method == SIMP_TOPLEFT)
+    transcol=toimp->GetPixel(0,0);
+  else if (sprite_import_method==SIMP_BOTLEFT)
+    transcol=toimp->GetPixel(0,(toimp->GetHeight())-1);
+  else if (sprite_import_method == SIMP_TOPRIGHT)
+    transcol = toimp->GetPixel((toimp->GetWidth())-1, 0);
+  else if (sprite_import_method == SIMP_BOTRIGHT)
+    transcol = toimp->GetPixel((toimp->GetWidth())-1, (toimp->GetHeight())-1);
+
+  if (sprite_import_method == SIMP_NONE)
+  {
+    // remove all transparency pixels (change them to
+    // a close non-trnasparent colour)
+    int changeTransparencyTo;
+    if (transcol == 0)
+      changeTransparencyTo = 16;
+    else
+      changeTransparencyTo = transcol - 1;
+
+    for (tt=0;tt<toimp->GetWidth();tt++) {
+      for (uu=0;uu<toimp->GetHeight();uu++) {
+        if (toimp->GetPixel(tt,uu) == transcol)
+          toimp->PutPixel(tt,uu, changeTransparencyTo);
+      }
+    }
+  }
+  else
+  {
+	  int bitmapMaskColor = toimp->GetMaskColor();
+    int replaceWithCol = 16;
+	  if (toimp->GetColorDepth() > 8)
+	  {
+      if (importedColourDepth == 8)
+        replaceWithCol = makecol_depth(toimp->GetColorDepth(), itspal[0].r * 4, itspal[0].g * 4, itspal[0].b * 4);
+      else
+		    replaceWithCol = 0;
+	  }
+    // swap all transparent pixels with index 0 pixels
+    for (tt=0;tt<toimp->GetWidth();tt++) {
+      for (uu=0;uu<toimp->GetHeight();uu++) {
+        if (toimp->GetPixel(tt,uu)==transcol)
+          toimp->PutPixel(tt,uu, bitmapMaskColor);
+        else if (toimp->GetPixel(tt,uu) == bitmapMaskColor)
+          toimp->PutPixel(tt,uu, replaceWithCol);
+      }
+    }
+  }
+
+  if ((thisgame.ColorDepth == 1) && (itspal != NULL)) { 
+    // 256-colour mode only
+    if (transcol!=0)
+      itspal[transcol] = itspal[0];
+    wsetrgb(0,0,0,0,itspal); // set index 0 to black
+    __wremap_keep_transparent = 1;
+    color oldpale[256];
+    for (uu=0;uu<255;uu++) {
+      if (useBgSlots)  //  use background scene palette
+        oldpale[uu]=palette[uu];
+      else if (thisgame.PaletteUses[uu]==PAL_BACKGROUND)
+        wsetrgb(uu,0,0,0,oldpale);
+      else 
+        oldpale[uu]=palette[uu];
+    }
+    wremap(itspal,toimp,oldpale); 
+    set_palette_range(palette, 0, 255, 0);
+  }
+  else if (toimp->GetColorDepth() == 8) {  // hi-colour game
+    set_palette(itspal);
+  }
+}
+
+void update_abuf_coldepth() {
+//  delete abuf;
+//  abuf = Common::BitmapHelper::CreateBitmap(10, 10, thisgame.ColorDepth * 8);
+    BaseColorDepth = thisgame.ColorDepth * 8;
+}
+
+bool reload_font(int curFont)
+{
+  wfreefont(curFont);
+
+  int fsize = thisgame.FontFlags[curFont] & FFLG_SIZEMASK;
+  // if the font is designed for 640x400, half it
+  if (thisgame.Options[OPT_NOSCALEFNT]) {
+    if (thisgame.DefaultResolution <= 2)
+      fsize /= 2;
+  }
+  else if (thisgame.DefaultResolution >= 3) {
+    // designed for 320x200, double it up
+    fsize *= 2;
+  }
+  return wloadfont_size(curFont, fsize);
+}
+
+void load_script_modules_compiled(Stream *inn) {
+
+  numScriptModules = inn->ReadInt32();
+  scModules = (ScriptModule*)realloc(scModules, sizeof(ScriptModule) * numScriptModules);
+  for (int i = 0; i < numScriptModules; i++) {
+    scModules[i].init();
+    scModules[i].compiled = ccScript::CreateFromStream(inn);
+  }
+
+}
+
+void read_dialogs(Stream*iii, int filever, bool encrypted) {
+  int bb;
+  dialog = (DialogTopic*)malloc(sizeof(DialogTopic) * thisgame.DialogCount);
+  iii->ReadArray(&dialog[0],sizeof(DialogTopic),thisgame.DialogCount);
+  for (bb=0;bb<thisgame.DialogCount;bb++) {
+    if (dialog[bb].optionscripts!=NULL) {
+      dialog[bb].optionscripts=(unsigned char*)malloc(dialog[bb].codesize+10);
+      iii->Read(&dialog[bb].optionscripts[0],dialog[bb].codesize);
+    }
+    int lenof=iii->ReadInt32();
+    if (lenof<=1) { iii->ReadByte();
+      dlgscript[bb]=NULL;
+      continue;
+    }
+    // add a large buffer because it will get added to if another option is added
+    dlgscript[bb]=(char*)malloc(lenof + 20000);
+    iii->Read(dlgscript[bb],lenof);
+    if (encrypted)
+      decrypt_text(dlgscript[bb]);
+  }
+  char stringbuffer[1000];
+  for (bb=0;bb<thisgame.DialogMessageCount;bb++) {
+    if ((filever >= kGameVersion_261) && (encrypted))
+      read_string_decrypt(iii, stringbuffer);
+    else
+      fgetstring(stringbuffer, iii);
+
+    // don't actually do anything with the dlgmessage (it's an obsolete compiled artefact)
+  }
+}
+
+bool reset_sprite_file() {
+  spriteset.reset();
+  if (spriteset.initFile(sprsetname))
+    return false;
+  spriteset.maxCacheSize = 100000000;  // 100 mb cache
+  return true;
+}
+
+#define MAX_PLUGINS 40
+struct PluginData 
+{
+	char filename[50];
+	char data[SAVEBUFFERSIZE];
+	int dataSize;
+};
+PluginData thisgamePlugins[MAX_PLUGINS];
+int numThisgamePlugins = 0;
+
+void write_plugins_to_disk (Stream *ooo) {
+  int a;
+  // version of plugin saving format
+  ooo->WriteInt32 (1);
+  ooo->WriteInt32 (numThisgamePlugins);
+  
+  for (a = 0; a < numThisgamePlugins; a++) {
+      fputstring(thisgamePlugins[a].filename, ooo);
+      
+      int savesize = thisgamePlugins[a].dataSize;
+      
+      if ((savesize > SAVEBUFFERSIZE) || (savesize < 0)) {
+		  MessageBox(NULL, "Plugin tried to write too much data to game file.", "", MB_OK);
+        savesize = 0;
+      }
+
+      ooo->WriteInt32 (savesize);
+      if (savesize > 0)
+        ooo->Write (&thisgamePlugins[a].data[0], savesize);
+  }
+}
+
+const char * read_plugins_from_disk (Stream *iii) {
+  if (iii->ReadInt32() != 1) {
+    return "ERROR: unable to load game, invalid version of plugin data";
+  }
+
+  numThisgamePlugins = iii->ReadInt32();
+
+  for (int a = 0; a < numThisgamePlugins; a++) {
+    // read the plugin name
+    fgetstring (thisgamePlugins[a].filename, iii);
+    int datasize = iii->ReadInt32();
+    if (datasize > SAVEBUFFERSIZE) {
+      return "Invalid plugin save data format, plugin data is lost";
+    }
+    // we don't care if it's an editor-only plugin or not
+    if (thisgamePlugins[a].filename[strlen(thisgamePlugins[a].filename) - 1] == '!')
+		thisgamePlugins[a].filename[strlen(thisgamePlugins[a].filename) - 1] = 0;
+
+	thisgamePlugins[a].dataSize = datasize;
+	if (datasize > 0)
+	  iii->Read (thisgamePlugins[a].data, datasize);
+  }
+  return NULL;
+}
+
+void allocate_memory_for_views(int viewCount)
+{
+  numNewViews = 0;
+	oldViews = (ViewStruct272*)calloc(sizeof(ViewStruct272) * viewCount, 1);
+  newViews = (ViewStruct*)calloc(sizeof(ViewStruct) * viewCount, 1);
+  thisgame.ViewNames.New(viewCount);
+}
+
+const char *load_dta_file_into_thisgame(const char *fileName)
+{
+  int bb;
+  Stream*iii=Common::File::OpenFileRead(fileName);
+  if (iii == NULL)
+    return "Unable to open file";
+
+  char buffer[40];
+  iii->Read(buffer,30);
+  buffer[30]=0;
+  if (strcmp(buffer,game_file_sig)!=0) {
+    delete iii;
+    return "File contains invalid data and is not an AGS game.";
+  }
+  int filever = iii->ReadInt32();
+  if (filever != kGameVersion_272) 
+  {
+	  delete iii;
+	  return "This game was saved by an old version of AGS. This version of the editor can only import games saved with AGS 2.72.";
+  }
+
+  // skip required engine version
+  int stlen = iii->ReadInt32();
+  iii->Seek(Common::kSeekCurrent, stlen);
+
+  {
+    Common::AlignedStream align_s(iii, Common::kAligned_Read);
+    thisgame.ReadBaseFromFile(&align_s);
+    align_s.Close();
+  }
+
+  thisgame.FontFlags.ReadRaw(iii, thisgame.FontCount);
+  thisgame.FontOutline.ReadRaw(iii, thisgame.FontCount);
+
+  int numSprites = iii->ReadInt32();
+  memset(&thisgame.SpriteFlags[0], 0, MAX_SPRITES);
+  thisgame.SpriteFlags.ReadRawOver(iii, numSprites);
+  thisgame.ReadInvInfo_Aligned(iii);
+  thisgame.ReadMouseCursors_Aligned(iii);
+
+  thisgame.CharacterInteractions.New(thisgame.CharacterCount, NULL);
+  for (bb = 0; bb < thisgame.CharacterCount; bb++) {
+    thisgame.CharacterInteractions[bb] = deserialize_new_interaction (iii);
+  }
+  for (bb = 0; bb < thisgame.InvItemCount; bb++) {
+    delete thisgame.InvItemInteractions[bb];
+    thisgame.InvItemInteractions[bb] = deserialize_new_interaction (iii);
+  }
+
+  numGlobalVars = iii->ReadInt32();
+  iii->ReadArray (&globalvars[0], sizeof (InteractionVariable), numGlobalVars);
+
+  if (thisgame.LoadDictionary != NULL) {
+    thisgame.Dictionary = (WordsDictionary*)malloc(sizeof(WordsDictionary));
+    read_dictionary (thisgame.Dictionary, iii);
+  }
+
+  if (thisgame.LoadCompiledScript != NULL)
+    thisgame.CompiledScript = ccScript::CreateFromStream(iii);
+
+  load_script_modules_compiled(iii);
+
+  allocate_memory_for_views(thisgame.ViewCount);
+  iii->ReadArray (&oldViews[0], sizeof(ViewStruct272), thisgame.ViewCount);
+
+  thisgame.ReadCharacters_Aligned(iii);
+
+  iii->ReadArray (&thisgame.LipSyncFrameLetters[0][0], 20, 50);
+
+  for (bb=0;bb<MAXGLOBALMES;bb++) {
+    if (!thisgame.MessageToLoad[bb]) continue;
+    read_string_decrypt(iii, thisgame.GlobalMessages[bb]);
+  }
+
+  read_dialogs(iii, filever, true);
+  read_gui(iii,&guis[0],&thisgame, &guis);
+  const char *pluginError = read_plugins_from_disk (iii);
+  if (pluginError != NULL) return pluginError;
+
+  thisgame.CharacterProperties.New(thisgame.CharacterCount);
+  for (bb = 0; bb < thisgame.CharacterCount; bb++)
+    thisgame.CharacterProperties[bb].reset();
+  for (bb = 0; bb < MAX_INV; bb++)
+    thisgame.InvItemProperties[bb].reset();
+
+  if (thisgame.PropertySchema.UnSerialize (iii))
+    return "unable to deserialize prop schema";
+
+  int errors = 0;
+
+  for (bb = 0; bb < thisgame.CharacterCount; bb++)
+    errors += thisgame.CharacterProperties[bb].UnSerialize (iii);
+  for (bb = 0; bb < thisgame.InvItemCount; bb++)
+    errors += thisgame.InvItemProperties[bb].UnSerialize (iii);
+
+  if (errors > 0)
+    return "errors encountered reading custom props";
+
+  for (bb = 0; bb < thisgame.ViewCount; bb++)
+    thisgame.ViewNames[bb].ReadCount(iii, MAXVIEWNAMELENGTH);
+
+  for (bb = 0; bb < thisgame.InvItemCount; bb++)
+    thisgame.InventoryScriptNames[bb].ReadCount(iii, MAX_SCRIPT_NAME_LEN);
+
+  for (bb = 0; bb < thisgame.DialogCount; bb++)
+    thisgame.DialogScriptNames[bb].ReadCount(iii, MAX_SCRIPT_NAME_LEN);
+
+  delete iii;
+
+  for (bb = 0; bb < thisgame.GuiCount; bb++)
+  {
+	  guis[bb].rebuild_array();
+  }
+
+  // reset colour 0, it's possible for it to get corrupted
+  palette[0].r = 0;
+  palette[0].g = 0;
+  palette[0].b = 0;
+  set_palette_range(palette, 0, 255, 0);
+
+  if (!reset_sprite_file())
+    return "The sprite file could not be loaded. Ensure that all your game files are intact and not corrupt. The game may require a newer version of AGS.";
+
+  for (bb=0;bb<MAX_FONTS;bb++) {
+    wfreefont(bb);
+  }
+  for (bb=0;bb<thisgame.FontCount;bb++) {
+    reload_font (bb);
+  }
+
+  update_abuf_coldepth();
+  spritesModified = false;
+
+  thisgame.FileVersion = filever;
+  return NULL;
+}
+
+void free_script_module(int index) {
+  free(scModules[index].name);
+  free(scModules[index].author);
+  free(scModules[index].version);
+  free(scModules[index].description);
+  free(scModules[index].script);
+  free(scModules[index].scriptHeader);
+  delete scModules[index].compiled;
+  scModules[index].compiled = NULL;
+}
+
+void free_script_modules() {
+  for (int i = 0; i < numScriptModules; i++)
+    free_script_module(i);
+
+  numScriptModules = 0;
+}
+
+void free_old_game_data()
+{
+  int bb;
+  thisgame.GlobalMessages.Free();
+  for (bb = 0; bb < thisgame.DialogCount; bb++) 
+  {
+	  if (dialog[bb].optionscripts != NULL)
+		  free(dialog[bb].optionscripts);
+  }
+  thisgame.CharacterProperties.Free();
+  
+  for (bb = 0; bb < thisgame.CharacterCount; bb++)
+    delete thisgame.CharacterInteractions[bb];
+  thisgame.CharacterInteractions.Free();
+
+  for (bb = 0; bb < numNewViews; bb++)
+  {
+    for (int cc = 0; cc < newViews[bb].numLoops; cc++)
+    {
+      newViews[bb].loops[cc].Dispose();
+    }
+    newViews[bb].Dispose();
+  }
+  thisgame.ViewNames.Free();
+  free(oldViews);
+  free(newViews);
+  free(guis);
+  thisgame.Characters.Free();
+  thisgame.Dictionary->free_memory();
+  free(thisgame.Dictionary);
+  free(dialog);
+  free_script_modules();
+}
+
+// remap the scene, from its current palette oldpale to palette
+void remap_background (Common::Bitmap *scene, color *oldpale, color*palette, int exactPal) {
+  int a;  
+
+  if (exactPal) {
+    // exact palette import (for doing palette effects, don't change)
+    for (a=0;a<256;a++) 
+    {
+      if (thisgame.PaletteUses[a] == PAL_BACKGROUND)
+      {
+        palette[a] = oldpale[a];
+      }
+    }
+    return;
+  }
+
+  // find how many slots there are reserved for backgrounds
+  int numbgslots=0;
+  for (a=0;a<256;a++) { oldpale[a].filler=0;
+    if (thisgame.PaletteUses[a]!=PAL_GAMEWIDE) numbgslots++;
+  }
+  // find which colours from the image palette are actually used
+  int imgpalcnt[256],numimgclr=0;
+  memset(&imgpalcnt[0],0,sizeof(imgpalcnt));
+  if (scene->IsLinearBitmap()==0)
+    quit("mem bitmap non-linear?");
+
+  for (a=0;a<(scene->GetWidth()) * (scene->GetHeight());a++) {
+    imgpalcnt[scene->GetScanLine(0)[a]]++;
+  }
+  for (a=0;a<256;a++) {
+    if (imgpalcnt[a]>0) numimgclr++;
+  }
+  // count up the number of unique colours in the image
+  int numclr=0,bb;
+  color tpal[256];
+  for (a=0;a<256;a++) {
+    if (thisgame.PaletteUses[a]==PAL_BACKGROUND)
+      wsetrgb(a,0,0,0,palette);  // black out the bg slots before starting
+    if ((oldpale[a].r==0) & (oldpale[a].g==0) & (oldpale[a].b==0)) {
+      imgpalcnt[a]=0;
+      continue;
+    }
+    for (bb=0;bb<numclr;bb++) {
+      if ((oldpale[a].r==tpal[bb].r) &
+        (oldpale[a].g==tpal[bb].g) &
+        (oldpale[a].b==tpal[bb].b)) bb=1000;
+    }
+    if (bb>300) { 
+      imgpalcnt[a]=0;
+      continue;
+    }
+    if (imgpalcnt[a]==0)
+      continue;
+    tpal[numclr]=oldpale[a];
+    numclr++;
+  }
+  if (numclr>numbgslots) {
+    MessageBox(NULL, "WARNING: This image uses more colours than are allocated to backgrounds. Some colours will be lost.", "Warning", MB_OK);
+  }
+
+  // fill the background slots in the palette with the colours
+  int palslt=255;  // start from end of palette and work backwards
+  for (a=0;a<numclr;a++) {
+    while (thisgame.PaletteUses[palslt]!=PAL_BACKGROUND) {
+      palslt--;
+      if (palslt<0) break;
+    }
+    if (palslt<0) break;
+    palette[palslt]=tpal[a];
+    palslt--;
+    if (palslt<0) break;
+  }
+  // blank out the sprite colours, then remap the picture
+  for (a=0;a<256;a++) {
+    if (thisgame.PaletteUses[a]==PAL_GAMEWIDE) {
+      tpal[a].r=0;
+      tpal[a].g=0; tpal[a].b=0; 
+    }
+    else tpal[a]=palette[a];
+  }
+  wremapall(oldpale,scene,tpal); //palette);
+}
+
+void validate_mask(Common::Bitmap *toValidate, const char *name, int maxColour) {
+  if ((toValidate == NULL) || (toValidate->GetColorDepth() != 8) ||
+      (!toValidate->IsMemoryBitmap())) {
+    quit("Invalid mask passed to validate_mask");
+    return;
+  }
+
+  bool errFound = false;
+  int xx, yy;
+  for (yy = 0; yy < toValidate->GetHeight(); yy++) {
+    for (xx = 0; xx < toValidate->GetWidth(); xx++) {
+      if (toValidate->GetScanLine(yy)[xx] >= maxColour) {
+        errFound = true;
+        toValidate->GetScanLineForWriting(yy)[xx] = 0;
+      }
+    }
+  }
+
+  if (errFound) {
+	char errorBuf[1000];
+    sprintf(errorBuf, "Invalid colours were found in the %s mask. They have now been removed."
+       "\n\nWhen drawing a mask in an external paint package, you need to make "
+       "sure that the image is set as 256-colour (Indexed Palette), and that "
+       "you use the first 16 colours in the palette for drawing your areas. Palette "
+       "entry 0 corresponds to No Area, palette index 1 corresponds to area 1, and "
+       "so forth.", name);
+	MessageBox(NULL, errorBuf, "Mask Error", MB_OK);
+    roomModified = true;
+  }
+}
+
+void copy_room_palette_to_global_palette()
+{
+  for (int ww = 0; ww < 256; ww++) 
+  {
+    if (thisgame.PaletteUses[ww] == PAL_BACKGROUND)
+    {
+      thisroom.Palette[ww] = thisroom.Backgrounds[0].Palette[ww];
+      palette[ww] = thisroom.Backgrounds[0].Palette[ww];
+    }
+  }
+}
+
+void copy_global_palette_to_room_palette()
+{
+  for (int ww = 0; ww < 256; ww++) 
+  {
+    if (thisgame.PaletteUses[ww] != PAL_BACKGROUND)
+      thisroom.Backgrounds[0].Palette[ww] = palette[ww];
+  }
+}
+
+const char* load_room_file(const char*rtlo) {
+
+  AGS::Common::RoomInfo::Load(thisroom, (char*)rtlo, (thisgame.DefaultResolution > 2));
+
+  if (thisroom.LoadedVersion < kRoomVersion_250b) 
+  {
+	  return "This room was saved with an old version of the editor and cannot be opened. Use AGS 2.72 to upgrade this room file.";
+  }
+
+  //thisroom.HotspotCount = MAX_HOTSPOTS;
+
+  // Allocate enough memory to add extra variables
+  thisroom.LocalVariables.SetLength(MAX_GLOBAL_VARIABLES);
+
+  // Update room palette with gamewide colours
+  copy_global_palette_to_room_palette();
+  // Update current global palette with room background colours
+  copy_room_palette_to_global_palette();
+  int ww;
+  for (ww = 0; ww < thisroom.ObjectCount; ww++) {
+    // change invalid objects to blue cup
+    if (spriteset[thisroom.Objects[ww].SpriteIndex] == NULL)
+      thisroom.Objects[ww].SpriteIndex = 0;
+  }
+  // Fix hi-color screens
+  for (ww = 0; ww < thisroom.BkgSceneCount; ww++)
+    fix_block (thisroom.Backgrounds[ww].Graphic);
+
+  if ((thisroom.Resolution > 1) && (thisroom.WalkBehindMask->GetWidth() < thisroom.Width)) {
+    // 640x400 room with 320x200-res walkbehind
+    // resize it up to 640x400-res
+    int oldw = thisroom.WalkBehindMask->GetWidth(), oldh=thisroom.WalkBehindMask->GetHeight();
+    Common::Bitmap *tempb = Common::BitmapHelper::CreateBitmap(thisroom.Width, thisroom.Height, thisroom.WalkBehindMask->GetColorDepth());
+    Common::Graphics g(tempb);
+    g.Fill(0);
+    g.StretchBlt(thisroom.WalkBehindMask,RectWH(0,0,oldw,oldh),RectWH(0,0,tempb->GetWidth(),tempb->GetHeight()));
+    delete thisroom.WalkBehindMask; 
+    thisroom.WalkBehindMask = tempb;
+  }
+
+  set_palette_range(palette, 0, 255, 0);
+  
+  if ((thisroom.Backgrounds[0].Graphic->GetColorDepth () > 8) &&
+      (thisgame.ColorDepth == 1))
+    MessageBox(NULL,"WARNING: This room is hi-color, but your game is currently 256-colour. You will not be able to use this room in this game. Also, the room background will not look right in the editor.", "Colour depth warning", MB_OK);
+
+  roomModified = false;
+
+  validate_mask(thisroom.HotspotMask, "hotspot", MAX_HOTSPOTS);
+  validate_mask(thisroom.WalkBehindMask, "walk-behind", MAX_WALK_AREAS + 1);
+  validate_mask(thisroom.WalkAreaMask, "walkable area", MAX_WALK_AREAS + 1);
+  validate_mask(thisroom.RegionMask, "regions", MAX_REGIONS);
+  return NULL;
+}
+
+void calculate_walkable_areas () {
+  int ww, thispix;
+
+  for (ww = 0; ww <= MAX_WALK_AREAS; ww++) {
+    thisroom.WalkAreas[ww].Top = thisroom.Height;
+    thisroom.WalkAreas[ww].Bottom = 0;
+  }
+  for (ww = 0; ww < thisroom.WalkAreaMask->GetWidth(); ww++) {
+    for (int qq = 0; qq < thisroom.WalkAreaMask->GetHeight(); qq++) {
+      thispix = thisroom.WalkAreaMask->GetPixel (ww, qq);
+      if (thispix > MAX_WALK_AREAS)
+        continue;
+      if (thisroom.WalkAreas[thispix].Top > qq)
+        thisroom.WalkAreas[thispix].Top = qq;
+      if (thisroom.WalkAreas[thispix].Bottom < qq)
+        thisroom.WalkAreas[thispix].Bottom = qq;
+    }
+  }
+
+}
+
+void save_room(const char *files, const Common::RoomInfo &rstruc) {
+  int               f;
+  long              xoff, tesl;
+  Stream            *opty;
+
+  if (rstruc.LoadedVersion < kRoomVersion_Current)
+    quit("save_room: can no longer save old format rooms");
+
+  Common::String password = rstruc.Password;
+  if (rstruc.LoadedVersion < kRoomVersion_200_alpha) {
+    for (f = 0; f < 11; f++)
+      password.SetAt(f, rstruc.Password[f] - 60);
+  }
+  else
+    for (f = 0; f < 11; f++)
+      password.SetAt(f, rstruc.Password[f] - passwencstring[f]);
+
+  opty = ci_fopen(const_cast<char*>(files), Common::kFile_CreateAlways, Common::kFile_Write);
+  if (opty == NULL)
+    quit("save_room: unable to open room file for writing.");
+
+  opty->WriteInt16(rstruc.LoadedVersion);
+
+  if (rstruc.LoadedVersion >= kRoomVersion_pre114_5) {
+    long blsii = 0;
+
+    opty->WriteByte(Common::kRoomBlock_Main);
+    opty->WriteInt32(blsii);
+  }
+
+  opty->WriteInt32(rstruc.BytesPerPixel);  // colour depth bytes per pixel
+  opty->WriteInt16(rstruc.WalkBehindCount);
+  for (int i = 0; i < rstruc.WalkBehindCount; ++i)
+  {
+    opty->WriteInt16(rstruc.WalkBehinds[i].Baseline);
+  }
+
+  opty->WriteInt32(rstruc.HotspotCount);
+  for (int i = 0; i < rstruc.HotspotCount; ++i)
+  {
+      opty->WriteInt16(rstruc.Hotspots[i].WalkToPoint.x);
+      opty->WriteInt16(rstruc.Hotspots[i].WalkToPoint.y);
+  }
+  for (f = 0; f < rstruc.HotspotCount; f++)
+  {
+	  fputstring(rstruc.Hotspots[f].Name, opty);
+  }
+
+  if (rstruc.LoadedVersion >= kRoomVersion_270)
+  {
+      for (int i = 0; i < rstruc.HotspotCount; ++i)
+      {
+          rstruc.Hotspots[i].ScriptName.WriteCount(opty, MAX_SCRIPT_NAME_LEN);
+      }
+  }
+
+  opty->WriteInt32(rstruc.WalkAreaCount);
+  for (int i = 0; i < rstruc.WalkAreaCount; ++i)
+  {
+      rstruc.WalkAreas[i].WallPoints.WriteToFile(opty);
+  }
+
+  opty->WriteInt16(rstruc.Edges.Top);
+  opty->WriteInt16(rstruc.Edges.Bottom);
+  opty->WriteInt16(rstruc.Edges.Left);
+  opty->WriteInt16(rstruc.Edges.Right);
+  opty->WriteInt16(rstruc.ObjectCount);
+  for (int i = 0; i < rstruc.ObjectCount; ++i)
+  {
+      rstruc.Objects[i].WriteToFile(opty);
+  }
+
+  opty->WriteInt32 (rstruc.LocalVariableCount);
+  if (rstruc.LocalVariableCount > 0) 
+    opty->WriteArray (&rstruc.LocalVariables[0], sizeof(InteractionVariable), rstruc.LocalVariableCount);
+/*
+  for (f = 0; f < rstruc.HotspotCount; f++)
+    serialize_new_interaction (rstruc.Hotspots[].EventHandlers.Interaction[f]);
+  for (f = 0; f < rstruc.ObjectCount; f++)
+    serialize_new_interaction (rstruc.Objects[].EventHandlers.Interaction[f]);
+  serialize_new_interaction (rstruc.EventHandlers.Interaction);
+*/
+  opty->WriteInt32 (MAX_REGIONS);
+  /*
+  for (f = 0; f < MAX_REGIONS; f++)
+    serialize_new_interaction (rstruc.Regions[].EventHandlers.Interaction[f]);
+	*/
+  serialize_room_interactions(opty);
+
+  for (int i = 0; i < rstruc.ObjectCount; ++i)
+  {
+    opty->WriteInt32(rstruc.Objects[i].Baseline);
+  }
+  opty->WriteInt16(rstruc.Width);
+  opty->WriteInt16(rstruc.Height);
+
+  if (rstruc.LoadedVersion >= kRoomVersion_262)
+  {
+    for (int i = 0; i < rstruc.ObjectCount; ++i)
+    {
+        opty->WriteInt16(rstruc.Objects[i].Flags);
+    }
+  }
+
+  if (rstruc.LoadedVersion >= kRoomVersion_200_final)
+    opty->WriteInt16(rstruc.Resolution);
+
+  // write the zoom and light levels
+  opty->WriteInt32 (MAX_WALK_AREAS + 1);
+  for (int i = 0; i < MAX_WALK_AREAS + 1; ++i)
+  {
+      opty->WriteInt16(rstruc.WalkAreas[i].Zoom);
+  }
+  for (int i = 0; i < MAX_WALK_AREAS + 1; ++i)
+  {
+      opty->WriteInt16(rstruc.WalkAreas[i].Light);
+  }
+  for (int i = 0; i < MAX_WALK_AREAS + 1; ++i)
+  {
+      opty->WriteInt16(rstruc.WalkAreas[i].Zoom2);
+  }
+  for (int i = 0; i < MAX_WALK_AREAS + 1; ++i)
+  {
+      opty->WriteInt16(rstruc.WalkAreas[i].Top);
+  }
+  for (int i = 0; i < MAX_WALK_AREAS + 1; ++i)
+  {
+      opty->WriteInt16(rstruc.WalkAreas[i].Bottom);
+  }
+
+  password.WriteCount(opty, 11);
+  opty->Write(&rstruc.Options, 10);
+  opty->WriteInt16(rstruc.MessageCount);
+
+  if (rstruc.LoadedVersion >= kRoomVersion_272)
+    opty->WriteInt32(rstruc.GameId);
+ 
+  if (rstruc.LoadedVersion >= kRoomVersion_pre114_3)
+  {
+    for (int i = 0; i < rstruc.MessageCount; ++i)
+    {
+      rstruc.MessageInfos[i].WriteToFile(opty);
+    }
+  }
+
+  for (f = 0; f < rstruc.MessageCount; f++)
+    write_string_encrypt(opty, rstruc.Messages[f]);
+//    fputstring(rstruc.Messages[f]);
+
+  if (rstruc.LoadedVersion >= kRoomVersion_pre114_6) {
+    // we no longer use animations, remove them
+    //rstruc.AnimationCount = 0;
+    opty->WriteInt16(0);
+
+    /*
+    if (rstruc.AnimationCount > 0)
+    {
+      // CHECKME: what versions were those animations used in?
+      opty->WriteByteCount(0, sizeof(FullAnimation) * rstruc.AnimationCount);
+    }
+    */
+  }
+
+  if ((rstruc.LoadedVersion >= kRoomVersion_pre114_4) && (rstruc.LoadedVersion < kRoomVersion_250a)) {
+    rstruc.SaveScriptConfiguration(opty);
+    rstruc.SaveGraphicalScripts(opty);
+  }
+
+  if (rstruc.LoadedVersion >= kRoomVersion_114)
+  {
+    for (int i = 0; i < MAX_WALK_AREAS + 1; ++i)
+    {
+      opty->WriteInt16(rstruc.WalkAreas[i].ShadingView);
+    }
+  }
+
+  if (rstruc.LoadedVersion >= kRoomVersion_255b)
+  {
+    for (int i = 0; i < MAX_REGIONS; ++i)
+    {
+      opty->WriteInt16(rstruc.Regions[i].Light);
+    }
+    for (int i = 0; i < MAX_REGIONS; ++i)
+    {
+        opty->WriteInt32(rstruc.Regions[i].Tint);
+    }
+  }
+
+  xoff = opty->GetPosition();
+  delete opty;
+
+  tesl = save_lzw((char*)files, rstruc.Backgrounds[0].Graphic, rstruc.Palette, xoff);
+
+  tesl = savecompressed_allegro((char*)files, rstruc.RegionMask, rstruc.Palette, tesl);
+  tesl = savecompressed_allegro((char*)files, rstruc.WalkAreaMask, rstruc.Palette, tesl);
+  tesl = savecompressed_allegro((char*)files, rstruc.WalkBehindMask, rstruc.Palette, tesl);
+  tesl = savecompressed_allegro((char*)files, rstruc.HotspotMask, rstruc.Palette, tesl);
+
+  if (rstruc.LoadedVersion >= kRoomVersion_pre114_5) {
+    long  lee;
+
+    opty = ci_fopen(files, Common::kFile_Open, Common::kFile_ReadWrite);
+    lee = opty->GetLength()-7;
+
+    opty->Seek(Common::kSeekBegin, 3);
+    opty->WriteInt32(lee);
+    opty->Seek(Common::kSeekEnd, 0);
+
+    if (rstruc.TextScript != NULL) {
+      int hh;
+
+      opty->WriteByte(Common::kRoomBlock_Script);
+      lee = (int)strlen(rstruc.TextScript) + 4;
+      opty->WriteInt32(lee);
+      lee -= 4;
+
+      for (hh = 0; hh < lee; hh++)
+        rstruc.TextScript[hh]-=passwencstring[hh % 11];
+
+      opty->WriteInt32(lee);
+      opty->Write(rstruc.TextScript, lee);
+
+      for (hh = 0; hh < lee; hh++)
+        rstruc.TextScript[hh]+=passwencstring[hh % 11];
+
+    }
+   
+    if (rstruc.CompiledScript != NULL) {
+      long  leeat, wasat;
+
+      opty->WriteByte(Common::kRoomBlock_CompScript3);
+      lee = 0;
+      leeat = opty->GetPosition();
+      opty->WriteInt32(lee);
+      rstruc.CompiledScript->Write(opty);
+     
+      wasat = opty->GetPosition();
+      opty->Seek(Common::kSeekBegin, leeat);
+      lee = (wasat - leeat) - 4;
+      opty->WriteInt32(lee);
+      opty->Seek(Common::kSeekEnd, 0);
+    }
+
+    if (rstruc.ObjectCount > 0) {
+      opty->WriteByte(Common::kRoomBlock_ObjectNames);
+      lee=rstruc.ObjectCount * MAXOBJNAMELEN + 1;
+      opty->WriteInt32(lee);
+      opty->WriteByte(rstruc.ObjectCount);
+      for (int i = 0; i < rstruc.ObjectCount; ++i)
+      {
+        rstruc.Objects[i].Name.WriteCount(opty, MAXOBJNAMELEN);
+      }
+
+      opty->WriteByte(Common::kRoomBlock_ObjectScriptNames);
+      lee = rstruc.ObjectCount * MAX_SCRIPT_NAME_LEN + 1;
+      opty->WriteInt32(lee);
+      opty->WriteByte(rstruc.ObjectCount);
+      for (int i = 0; i < rstruc.ObjectCount; ++i)
+      {
+          rstruc.Objects[i].ScriptName.WriteCount(opty, MAX_SCRIPT_NAME_LEN);
+      }
+    }
+
+    long lenpos, lenis;
+    int gg;
+
+    if (rstruc.BkgSceneCount > 1) {
+      long  curoffs;
+
+      opty->WriteByte(Common::kRoomBlock_AnimBkg);
+      lenpos = opty->GetPosition();
+      lenis = 0;
+      opty->WriteInt32(lenis);
+      opty->WriteByte(rstruc.BkgSceneCount);
+      opty->WriteByte(rstruc.BkgSceneAnimSpeed);
+      for (int i = 0; i < rstruc.BkgSceneCount; ++i)
+      {
+          opty->WriteInt8(rstruc.Backgrounds[i].PaletteShared);
+      }
+
+      delete opty;
+
+      curoffs = lenpos + 6 + rstruc.BkgSceneCount;
+      for (gg = 1; gg < rstruc.BkgSceneCount; gg++)
+        curoffs = save_lzw((char*)files, rstruc.Backgrounds[gg].Graphic, rstruc.Backgrounds[gg].Palette, curoffs);
+
+      opty = ci_fopen(const_cast<char*>(files), Common::kFile_Open, Common::kFile_ReadWrite);
+      lenis = (curoffs - lenpos) - 4;
+      opty->Seek(Common::kSeekBegin, lenpos);
+      opty->WriteInt32(lenis);
+      opty->Seek(Common::kSeekEnd, 0);
+    }
+
+    // Write custom properties
+    opty->WriteByte (Common::kRoomBlock_Properties);
+    lenpos = opty->GetPosition();
+    lenis = 0;
+    opty->WriteInt32(lenis);
+    opty->WriteInt32 (1);  // Version 1 of properties block
+    rstruc.Properties.Serialize (opty);
+    for (gg = 0; gg < rstruc.HotspotCount; gg++)
+      rstruc.Hotspots[gg].Properties.Serialize (opty);
+    for (gg = 0; gg < rstruc.ObjectCount; gg++)
+      rstruc.Objects[gg].Properties.Serialize (opty);
+
+    lenis = (opty->GetPosition() - lenpos) - 4;
+    opty->Seek(Common::kSeekBegin, lenpos);
+    opty->WriteInt32(lenis);
+    opty->Seek(Common::kSeekEnd, 0);
+
+    // Write EOF block
+    opty->WriteByte(Common::kRoomBlock_End);
+    delete opty;
+  }
+
+//  fclose(opty);
+//  return SUCCESS;
+}
+
+void save_room_file(const char*rtsa) 
+{
+  thisroom.LoadedVersion=kRoomVersion_Current;
+  copy_room_palette_to_global_palette();
+  
+  thisroom.Password.Empty();
+
+  calculate_walkable_areas();
+
+  thisroom.BytesPerPixel = bmp_bpp(thisroom.Backgrounds[0].Graphic);
+  int ww;
+  // Fix hi-color screens
+  for (ww = 0; ww < thisroom.BkgSceneCount; ww++)
+    fix_block (thisroom.Backgrounds[ww].Graphic);
+
+  thisroom.WalkBehindCount = MAX_OBJ;
+  save_room((char*)rtsa,thisroom);
+
+  // Fix hi-color screens back again
+  for (ww = 0; ww < thisroom.BkgSceneCount; ww++)
+    fix_block (thisroom.Backgrounds[ww].Graphic);
+}
+
+
+
+// ****** CLIB MAKER **** //
+
+#define MAX_FILES 10000
+#define MAXMULTIFILES 25
+#define MAX_FILENAME_LENGTH 100
+#define MAX_DATAFILENAME_LENGTH 50
+struct MultiFileLibNew {
+  char data_filenames[MAXMULTIFILES][MAX_DATAFILENAME_LENGTH];
+  int  num_data_files;
+  char filenames[MAX_FILES][MAX_FILENAME_LENGTH];
+  long offset[MAX_FILES];
+  long length[MAX_FILES];
+  char file_datafile[MAX_FILES];  // number of datafile
+  int  num_files;
+  };
+MultiFileLibNew ourlib;
+
+//static const char *tempSetting = "My\x1\xde\x4Jibzle";  // clib password
+//extern void init_pseudo_rand_gen(int seed);
+//extern int get_pseudo_rand();
+const int RAND_SEED_SALT = 9338638;  // must update clib32.cpp if this changes
+
+void fwrite_data_enc(const void *data, int dataSize, int dataCount, Stream *ooo)
+{
+  const unsigned char *dataChar = (const unsigned char*)data;
+  for (int i = 0; i < dataSize * dataCount; i++)
+  {
+    ooo->WriteByte(dataChar[i] + Common::AssetManager::GetNextPseudoRand());
+  }
+}
+
+void fputstring_enc(const char *sss, Stream *ooo) 
+{
+  fwrite_data_enc(sss, 1, strlen(sss) + 1, ooo);
+}
+
+void putw_enc(int numberToWrite, Stream *ooo)
+{
+  fwrite_data_enc(&numberToWrite, 4, 1, ooo);
+}
+
+void write_clib_header(Stream*wout) {
+  int ff;
+  int randSeed = (int)time(NULL);
+  wout->WriteInt32(randSeed - RAND_SEED_SALT);
+  Common::AssetManager::InitPseudoRand(randSeed);
+  putw_enc(ourlib.num_data_files, wout);
+  for (ff = 0; ff < ourlib.num_data_files; ff++)
+  {
+    fputstring_enc(ourlib.data_filenames[ff], wout);
+  }
+  putw_enc(ourlib.num_files, wout);
+  for (ff = 0; ff < ourlib.num_files; ff++) 
+  {
+    fputstring_enc(ourlib.filenames[ff], wout);
+  }
+  fwrite_data_enc(&ourlib.offset[0],4,ourlib.num_files, wout);
+  fwrite_data_enc(&ourlib.length[0],4,ourlib.num_files, wout);
+  fwrite_data_enc(&ourlib.file_datafile[0],1,ourlib.num_files, wout);
+}
+
+
+#define CHUNKSIZE 256000
+int copy_file_across(Stream*inlibb,Stream*coppy,long leftforthis) {
+  int success = 1;
+  char*diskbuffer=(char*)malloc(CHUNKSIZE+10);
+  while (leftforthis>0) {
+    if (leftforthis>CHUNKSIZE) {
+      inlibb->Read(diskbuffer,CHUNKSIZE);
+      success = coppy->Write(diskbuffer,CHUNKSIZE);
+      leftforthis-=CHUNKSIZE;
+    }
+    else {
+      inlibb->Read(diskbuffer,leftforthis);
+      success = coppy->Write(diskbuffer,leftforthis);
+      leftforthis=0;
+    }
+    if (success < 1)
+      break;
+  }
+  free(diskbuffer);
+  return success;
+}
+
+const char* make_old_style_data_file(const char* dataFileName, int numfile, char * const*filenames)
+{
+  const char *errorMsg = NULL;
+  int a;
+  int passwmod = 20;
+  long *filesizes = (long*)malloc(4*numfile);
+  char**writefname = (char**)malloc(4*numfile);
+  writefname[0]=(char*)malloc(14*numfile);
+
+  for (a=0;a<numfile;a++) {
+    if (a>0) writefname[a]=&writefname[0][a*13];
+	if (strrchr(filenames[a], '\\') != NULL)
+		strcpy(writefname[a], strrchr(filenames[a], '\\') + 1);
+	else if (strrchr(filenames[a], '/') != NULL)
+		strcpy(writefname[a], strrchr(filenames[a], '/') + 1);
+	else
+		strcpy(writefname[a],filenames[a]);
+
+	if (strlen(writefname[a]) > 12)
+    {
+		char buffer[500];
+		sprintf(buffer, "Filename too long: %s", writefname[a]);
+		free(filesizes);
+		free(writefname);
+		ThrowManagedException(buffer);
+    }
+
+    Stream*ddd = Common::File::OpenFileRead(filenames[a]);
+    if (ddd==NULL) { 
+      filesizes[a] = 0;
+      continue;
+    }
+    filesizes[a] = ddd->GetLength();
+    delete ddd;
+
+    for (int bb = 0; writefname[a][bb] != 0; bb++)
+      writefname[a][bb] += passwmod;
+  }
+  // write the header
+  Stream*wout=Common::File::CreateFile(dataFileName);
+  wout->Write("CLIB\x1a",5);
+  wout->WriteByte(6);  // version
+  wout->WriteByte(passwmod);  // password modifier
+  wout->WriteByte(0);  // reserved
+  wout->WriteInt16(numfile);
+  for (a=0;a<13;a++) wout->WriteByte(0);  // the password
+  wout->WriteArray(&writefname[0][0],13,numfile);
+  wout->WriteArrayOfInt32((int32_t*)&filesizes[0],numfile);
+  for (a=0;a<2*numfile;a++) wout->WriteByte(0);  // comp.ratio
+
+  // now copy the data
+  for (a=0;a<numfile;a++) {
+
+	Stream*iii = Common::File::OpenFileRead(filenames[a]);
+    if (iii==NULL) {
+      errorMsg = "unable to add one of the files to data file.";
+      continue;
+    }
+    if (copy_file_across(iii,wout,filesizes[a]) < 1) {
+      errorMsg = "Error writing file: possibly disk full";
+      delete iii;
+      break;
+    }
+    delete iii;
+  }
+  delete wout;
+  free(filesizes);
+  free(writefname[0]);
+  free(writefname);
+
+  if (errorMsg != NULL) 
+  {
+	unlink(dataFileName);
+  }
+
+  return errorMsg;
+}
+
+Stream* find_file_in_path(char *buffer, const char *fileName)
+{
+	char tomake[MAX_PATH];
+	strcpy(tomake, fileName);
+	Stream* iii = Common::AssetManager::OpenAsset(tomake);
+	if (iii == NULL) {
+	  // try in the Audio folder if not found
+	  sprintf(tomake, "AudioCache\\%s", fileName);
+	  iii = Common::AssetManager::OpenAsset(tomake);
+	}
+	if (iii == NULL) {
+	  // no? maybe Speech then, templates include this
+	  sprintf(tomake, "Speech\\%s", fileName);
+	  iii = Common::AssetManager::OpenAsset(tomake);
+	}
+
+	if (buffer != NULL)
+	  strcpy(buffer, tomake);
+
+	return iii;
+}
+
+const char* make_data_file(int numFiles, char * const*fileNames, long splitSize, const char *baseFileName, bool makeFileNameAssumptionsForEXE)
+{
+  int a,b;
+  Stream*wout;
+  char tomake[MAX_PATH];
+  ourlib.num_data_files = 0;
+  ourlib.num_files = numFiles;
+  Common::AssetManager::SetSearchPriority(Common::kAssetPriorityDir);
+
+  int currentDataFile = 0;
+  long sizeSoFar = 0;
+  bool doSplitting = false;
+
+  for (a = 0; a < numFiles; a++)
+  {
+	  if (splitSize > 0)
+	  {
+		  if (stricmp(fileNames[a], sprsetname) == 0) 
+		  {
+			  // the sprite file's appearance signifies it's time to start splitting
+			  doSplitting = true;
+			  currentDataFile++;
+			  sizeSoFar = 0;
+		  }
+		  else if ((sizeSoFar > splitSize) && (doSplitting) && 
+			  (currentDataFile < MAXMULTIFILES - 1))
+		  {
+			  currentDataFile++;
+			  sizeSoFar = 0;
+		  }
+	  }
+	  long thisFileSize = 0;
+	  Stream *tf = Common::File::OpenFileRead(fileNames[a]);
+	  thisFileSize = tf->GetLength();
+	  delete tf;
+	  
+	  sizeSoFar += thisFileSize;
+
+    const char *fileNameSrc = fileNames[a];
+
+  	if (strrchr(fileNames[a], '\\') != NULL)
+		  fileNameSrc = strrchr(fileNames[a], '\\') + 1;
+	  else if (strrchr(fileNames[a], '/') != NULL)
+		  fileNameSrc = strrchr(fileNames[a], '/') + 1;
+
+    if (strlen(fileNameSrc) >= MAX_FILENAME_LENGTH)
+    {
+      char buffer[500];
+      sprintf(buffer, "Filename too long: %s", fileNames[a]);
+      ThrowManagedException(buffer);
+    }
+		strcpy(ourlib.filenames[a], fileNameSrc);
+
+	  ourlib.file_datafile[a] = currentDataFile;
+	  ourlib.length[a] = thisFileSize;
+  }
+
+  ourlib.num_data_files = currentDataFile + 1;
+
+  long startOffset = 0;
+  long mainHeaderOffset = 0;
+  char outputFileName[MAX_PATH];
+  char firstDataFileFullPath[MAX_PATH];
+
+  if (makeFileNameAssumptionsForEXE)
+  {
+	  _mkdir("Compiled");
+  }
+
+  // First, set up the ourlib.data_filenames array with all the filenames
+  // so that write_clib_header will write the correct amount of data
+  for (a = 0; a < ourlib.num_data_files; a++) 
+  {
+	  if (makeFileNameAssumptionsForEXE) 
+	  {
+		  sprintf(ourlib.data_filenames[a], "%s.%03d", baseFileName, a);
+		  if (a == 0)
+		  {
+			  strcpy(&ourlib.data_filenames[a][strlen(ourlib.data_filenames[a]) - 3], "exe");
+		  }
+	  }
+	  else 
+	  {
+    	if (strrchr(baseFileName, '\\') != NULL)
+		    strcpy(ourlib.data_filenames[a], strrchr(baseFileName, '\\') + 1);
+	    else if (strrchr(baseFileName, '/') != NULL)
+		    strcpy(ourlib.data_filenames[a], strrchr(baseFileName, '/') + 1);
+	    else
+		    strcpy(ourlib.data_filenames[a], baseFileName);
+	  }
+  }
+
+  // adjust the file paths if necessary, so that write_clib_header will
+  // write the correct amount of data
+  for (b = 0; b < ourlib.num_files; b++) 
+  {
+	Stream *iii = find_file_in_path(tomake, ourlib.filenames[b]);
+	if (iii != NULL)
+	{
+		delete iii;
+
+		if (!makeFileNameAssumptionsForEXE)
+		  strcpy(ourlib.filenames[b], tomake);
+	}
+  }
+
+  // now, create the actual files
+  for (a = 0; a < ourlib.num_data_files; a++) 
+  {
+	  if (makeFileNameAssumptionsForEXE) 
+	  {
+		  sprintf(outputFileName, "Compiled\\%s", ourlib.data_filenames[a]);
+	  }
+	  else 
+	  {
+		  strcpy(outputFileName, baseFileName);
+      }
+      if (a == 0) strcpy(firstDataFileFullPath, outputFileName);
+
+	  wout = Common::File::OpenFile(outputFileName,
+          (a == 0) ? Common::kFile_Create : Common::kFile_CreateAlways, Common::kFile_Write);
+	  if (wout == NULL) 
+	  {
+		  return "ERROR: unable to open file for writing";
+	  }
+
+	  startOffset = wout->GetLength();
+    wout->Write("CLIB\x1a",5);
+    wout->WriteByte(21);  // version
+    wout->WriteByte(a);   // file number
+
+    if (a == 0) 
+	{
+      mainHeaderOffset = wout->GetPosition();
+      write_clib_header(wout);
+    }
+
+    for (b=0;b<ourlib.num_files;b++) {
+      if (ourlib.file_datafile[b] == a) {
+        ourlib.offset[b] = wout->GetPosition() - startOffset;
+
+		Stream *iii = find_file_in_path(NULL, ourlib.filenames[b]);
+        if (iii == NULL) {
+          delete wout;
+          unlink(outputFileName);
+
+		  char buffer[500];
+		  sprintf(buffer, "Unable to find file '%s' for compilation. Do not remove files during the compilation process.", ourlib.filenames[b]);
+		  ThrowManagedException(buffer);
+        }
+
+        if (copy_file_across(iii,wout,ourlib.length[b]) < 1) {
+          delete iii;
+          return "Error writing file: possibly disk full";
+        }
+        delete iii;
+      }
+    }
+	if (startOffset > 0)
+	{
+		wout->WriteInt32(startOffset);
+		wout->Write(clibendsig, 12);
+	}
+    delete wout;
+  }
+
+  wout = Common::File::OpenFile(firstDataFileFullPath, Common::kFile_Open, Common::kFile_ReadWrite);
+  wout->Seek(Common::kSeekBegin, mainHeaderOffset);
+  write_clib_header(wout);
+  delete wout;
+  return NULL;
+}
+
+
+
+// **** MANAGED CODE ****
+
+#pragma managed
+using namespace AGS::Types;
+using namespace System;
+using namespace System::Collections::Generic;
+using namespace System::Drawing;
+using namespace System::Drawing::Imaging;
+using namespace System::Runtime::InteropServices;
+#include "scripting.h"
+
+public ref class TempDataStorage
+{
+public:
+	static Room ^RoomBeingSaved;
+};
+
+void ConvertStringToCharArray(System::String^ clrString, char *textBuffer);
+void ConvertStringToCharArray(System::String^ clrString, char *textBuffer, int maxLength);
+void ConvertStringToNativeString(System::String^ clrString, Common::String &destStr);
+void ConvertStringToNativeString(System::String^ clrString, Common::String &destStr, int maxLength);
+
+void ThrowManagedException(const char *message) 
+{
+	throw gcnew AGS::Types::AGSEditorException(gcnew String((const char*)message));
+}
+
+void save_game(bool compressSprites)
+{
+	const char *errorMsg = save_sprites(compressSprites);
+	if (errorMsg != NULL)
+	{
+		throw gcnew AGSEditorException(gcnew String(errorMsg));
+	}
+}
+
+void CreateBuffer(int width, int height)
+{
+	drawBuffer = Common::BitmapHelper::CreateBitmap( width, height, 32);
+	drawBuffer->Clear(0x00D0D0D0);
+}
+
+void DrawSpriteToBuffer(int sprNum, int x, int y, int scaleFactor) {
+	Common::Bitmap *todraw = spriteset[sprNum];
+	if (todraw == NULL)
+	  todraw = spriteset[0];
+
+	if (((thisgame.SpriteFlags[sprNum] & SPF_640x400) == 0) &&
+		(thisgame.DefaultResolution > 2))
+	{
+		scaleFactor *= 2;
+	}
+
+	Common::Bitmap *imageToDraw = todraw;
+
+	if (todraw->GetColorDepth() != drawBuffer->GetColorDepth()) 
+	{
+		int oldColorConv = get_color_conversion();
+		set_color_conversion(oldColorConv | COLORCONV_KEEP_TRANS);
+		Common::Bitmap *depthConverted = Common::BitmapHelper::CreateBitmapCopy(todraw, drawBuffer->GetColorDepth());
+		set_color_conversion(oldColorConv);
+
+		imageToDraw = depthConverted;
+	}
+
+	int drawWidth = imageToDraw->GetWidth() * scaleFactor;
+	int drawHeight = imageToDraw->GetHeight() * scaleFactor;
+
+	if ((thisgame.SpriteFlags[sprNum] & SPF_ALPHACHANNEL) != 0)
+	{
+		if (scaleFactor > 1)
+		{
+			Common::Bitmap *resizedImage = Common::BitmapHelper::CreateBitmap(drawWidth, drawHeight, imageToDraw->GetColorDepth());
+            Common::Graphics g(resizedImage);
+			g.StretchBlt(imageToDraw, RectWH(0, 0, imageToDraw->GetWidth(), imageToDraw->GetHeight()),
+				RectWH(0, 0, resizedImage->GetWidth(), resizedImage->GetHeight()));
+			if (imageToDraw != todraw)
+				delete imageToDraw;
+			imageToDraw = resizedImage;
+		}
+		set_alpha_blender();
+        Common::Graphics g(drawBuffer);
+		g.TransBlendBlt(imageToDraw, x, y);
+	}
+	else
+	{
+		Cstretch_sprite(drawBuffer, imageToDraw, x, y, drawWidth, drawHeight);
+	}
+
+	if (imageToDraw != todraw)
+		delete imageToDraw;
+}
+
+void RenderBufferToHDC(int hdc) 
+{
+	blit_to_hdc(drawBuffer->GetAllegroBitmap(), (HDC)hdc, 0, 0, 0, 0, drawBuffer->GetWidth(), drawBuffer->GetHeight());
+	delete drawBuffer;
+	drawBuffer = NULL;
+}
+
+void UpdateSpriteFlags(SpriteFolder ^folder) 
+{
+	for each (Sprite ^sprite in folder->Sprites)
+	{
+		thisgame.SpriteFlags[sprite->Number] = 0;
+		if (sprite->Resolution == SpriteImportResolution::HighRes)
+			thisgame.SpriteFlags[sprite->Number] |= SPF_640x400;
+		if (sprite->AlphaChannel)
+			thisgame.SpriteFlags[sprite->Number] |= SPF_ALPHACHANNEL;
+	}
+
+	for each (SpriteFolder^ subFolder in folder->SubFolders) 
+	{
+		UpdateSpriteFlags(subFolder);
+	}
+}
+
+void GameUpdated(Game ^game) {
+  thisgame.ColorDepth = (int)game->Settings->ColorDepth;
+  thisgame.DefaultResolution = (int)game->Settings->Resolution;
+
+  thisgame.Options[OPT_NOSCALEFNT] = game->Settings->FontsForHiRes;
+  thisgame.Options[OPT_ANTIALIASFONTS] = game->Settings->AntiAliasFonts;
+  antiAliasFonts = thisgame.Options[OPT_ANTIALIASFONTS];
+  update_font_sizes();
+
+  //delete abuf;
+  //abuf = Common::BitmapHelper::CreateBitmap(32, 32, thisgame.ColorDepth * 8);
+  BaseColorDepth = thisgame.ColorDepth * 8;
+
+  // ensure that the sprite import knows about pal slots 
+  for (int i = 0; i < 256; i++) {
+	if (game->Palette[i]->ColourType == PaletteColourType::Background)
+	{
+	  thisgame.PaletteUses[i] = PAL_BACKGROUND;
+	}
+	else 
+	{
+  	  thisgame.PaletteUses[i] = PAL_GAMEWIDE;
+    }
+  }
+
+  thisgame.FontCount = game->Fonts->Count;
+  thisgame.FontFlags.SetLength(thisgame.FontCount);
+  thisgame.FontOutline.SetLength(thisgame.FontCount);
+  for (int i = 0; i < thisgame.FontCount; i++) 
+  {
+	  thisgame.FontFlags[i] &= ~FFLG_SIZEMASK;
+	  thisgame.FontFlags[i] |= game->Fonts[i]->PointSize;
+	  reload_font(i);
+  }
+}
+
+void drawViewLoop (int hdc, ViewLoop^ loopToDraw, int x, int y, int size, int cursel)
+{
+  ::ViewFrame * frames = (::ViewFrame*)malloc(sizeof(::ViewFrame) * loopToDraw->Frames->Count);
+	for (int i = 0; i < loopToDraw->Frames->Count; i++) 
+	{
+		frames[i].pic = loopToDraw->Frames[i]->Image;
+		frames[i].flags = (loopToDraw->Frames[i]->Flipped) ? VFLG_FLIPSPRITE : 0;
+	}
+  // stretch_sprite is dodgy, retry a few times if it crashes
+  int retries = 0;
+  while (retries < 3)
+  {
+    try
+    {
+	    doDrawViewLoop(hdc, loopToDraw->Frames->Count, frames, x, y, size, cursel);
+      break;
+    }
+    catch (AccessViolationException ^)
+    {
+      retries++;
+    }
+  }
+  free(frames);
+}
+
+Common::Bitmap *CreateBlockFromBitmap(System::Drawing::Bitmap ^bmp, color *imgpal, bool fixColourDepth, bool keepTransparency, int *originalColDepth) 
+{
+	int colDepth;
+	if (bmp->PixelFormat == PixelFormat::Format8bppIndexed)
+	{
+		colDepth = 8;
+	}
+	else if (bmp->PixelFormat == PixelFormat::Format16bppRgb555)
+	{
+		colDepth = 15;
+	}
+	else if (bmp->PixelFormat == PixelFormat::Format16bppRgb565)
+	{
+		colDepth = 16;
+	}
+	else if (bmp->PixelFormat == PixelFormat::Format24bppRgb)
+	{
+		colDepth = 24;
+	}
+	else if (bmp->PixelFormat == PixelFormat::Format32bppRgb)
+	{
+		colDepth = 32;
+	}
+	else if (bmp->PixelFormat == PixelFormat::Format32bppArgb)
+	{
+		colDepth = 32;
+	}
+  else if ((bmp->PixelFormat == PixelFormat::Format48bppRgb) ||
+           (bmp->PixelFormat == PixelFormat::Format64bppArgb) ||
+           (bmp->PixelFormat == PixelFormat::Format64bppPArgb))
+  {
+    throw gcnew AGSEditorException("The source image is 48-bit or 64-bit colour. AGS does not support images with a colour depth higher than 32-bit. Make sure that your paint program is set to produce 32-bit images (8-bit per channel), not 48-bit images (16-bit per channel).");
+  }
+	else
+	{
+		throw gcnew AGSEditorException(gcnew System::String("Unknown pixel format"));
+	}
+
+  if ((thisgame.ColorDepth == 1) && (colDepth > 8))
+  {
+    throw gcnew AGSEditorException("You cannot import a hi-colour or true-colour image into a 256-colour game.");
+  }
+
+  if (originalColDepth != NULL)
+    *originalColDepth = colDepth;
+
+  bool needToFixColourDepth = false;
+  if ((colDepth != thisgame.ColorDepth * 8) && (fixColourDepth))
+  {
+    needToFixColourDepth = true;
+  }
+
+	Common::Bitmap *tempsprite = Common::BitmapHelper::CreateBitmap(bmp->Width, bmp->Height, colDepth);
+
+	System::Drawing::Rectangle rect(0, 0, bmp->Width, bmp->Height);
+	BitmapData ^bmpData = bmp->LockBits(rect, ImageLockMode::ReadWrite, bmp->PixelFormat);
+	unsigned char *address = (unsigned char*)bmpData->Scan0.ToPointer();
+	for (int y = 0; y < tempsprite->GetHeight(); y++) {
+	  memcpy(&tempsprite->GetScanLineForWriting(y)[0], address, bmp->Width * ((colDepth + 1) / 8));
+	  address += bmpData->Stride;
+	}
+	bmp->UnlockBits(bmpData);
+
+	if (colDepth == 8)
+	{
+		cli::array<System::Drawing::Color> ^bmpPalette = bmp->Palette->Entries;
+		for (int i = 0; i < 256; i++) {
+      if (i >= bmpPalette->Length)
+      {
+        // BMP files can have an arbitrary palette size, fill any
+        // missing colours with black
+			  imgpal[i].r = 1;
+			  imgpal[i].g = 1;
+			  imgpal[i].b = 1;
+      }
+      else
+      {
+			  imgpal[i].r = bmpPalette[i].R / 4;
+			  imgpal[i].g = bmpPalette[i].G / 4;
+			  imgpal[i].b = bmpPalette[i].B / 4;
+
+        if ((needToFixColourDepth) && (i > 0) && 
+            (imgpal[i].r == imgpal[0].r) &&
+            (imgpal[i].g == imgpal[0].g) && 
+            (imgpal[i].b == imgpal[0].b))
+        {
+          // convert any (0,0,0) colours to (1,1,1) since the image
+          // is about to be converted to hi-colour; this will preserve
+          // any transparency
+          imgpal[i].r = (imgpal[0].r < 32) ? (imgpal[0].r + 1) : (imgpal[0].r - 1);
+			    imgpal[i].g = (imgpal[0].g < 32) ? (imgpal[0].g + 1) : (imgpal[0].g - 1);
+			    imgpal[i].b = (imgpal[0].b < 32) ? (imgpal[0].b + 1) : (imgpal[0].b - 1);
+        }
+      }
+		}
+	}
+
+	if (needToFixColourDepth)
+	{
+		Common::Bitmap *spriteAtRightDepth = Common::BitmapHelper::CreateBitmap(tempsprite->GetWidth(), tempsprite->GetHeight(), thisgame.ColorDepth * 8);
+		if (colDepth == 8)
+		{
+			select_palette(imgpal);
+		}
+
+		int oldColorConv = get_color_conversion();
+		if (keepTransparency)
+		{
+			set_color_conversion(oldColorConv | COLORCONV_KEEP_TRANS);
+		}
+		else
+		{
+			set_color_conversion(oldColorConv & ~COLORCONV_KEEP_TRANS);
+		}
+
+        Common::Graphics g(spriteAtRightDepth);
+		g.Blit(tempsprite, 0, 0, 0, 0, tempsprite->GetWidth(), tempsprite->GetHeight());
+
+		set_color_conversion(oldColorConv);
+
+		if (colDepth == 8) 
+		{
+			unselect_palette();
+		}
+		delete tempsprite;
+		tempsprite = spriteAtRightDepth;
+	}
+
+	if (colDepth > 8) 
+	{
+		fix_block(tempsprite);
+	}
+
+	return tempsprite;
+}
+
+void DeleteBackground(Room ^room, int backgroundNumber) 
+{
+	Common::RoomInfo *theRoom = (Common::RoomInfo*)(void*)room->_roomStructPtr;
+	delete theRoom->Backgrounds[backgroundNumber].Graphic;
+	theRoom->Backgrounds[backgroundNumber].Graphic = NULL;
+	
+	theRoom->BkgSceneCount--;
+	room->BackgroundCount--;
+	for (int i = backgroundNumber; i < theRoom->BkgSceneCount; i++) 
+	{
+		theRoom->Backgrounds[i].Graphic = theRoom->Backgrounds[i + 1].Graphic;
+		theRoom->Backgrounds[i].PaletteShared = theRoom->Backgrounds[i + 1].PaletteShared;
+	}
+}
+
+void ImportBackground(Room ^room, int backgroundNumber, System::Drawing::Bitmap ^bmp, bool useExactPalette, bool sharePalette) 
+{
+	color oldpale[256];
+	Common::Bitmap *newbg = CreateBlockFromBitmap(bmp, oldpale, true, false, NULL);
+	Common::RoomInfo *theRoom = (Common::RoomInfo*)(void*)room->_roomStructPtr;
+	theRoom->Width = room->Width;
+	theRoom->Height = room->Height;
+	bool resolutionChanged = (theRoom->Resolution != (int)room->Resolution);
+	theRoom->Resolution = (int)room->Resolution;
+
+	if (newbg->GetColorDepth() == 8) 
+	{
+		for (int aa = 0; aa < 256; aa++) {
+		  // make sure it maps to locked cols properly
+		  if (thisgame.PaletteUses[aa] == PAL_LOCKED)
+			  theRoom->Backgrounds[backgroundNumber].Palette[aa] = palette[aa];
+		}
+
+		// sharing palette with main background - so copy it across
+		if (sharePalette) {
+		  memcpy (&theRoom->Backgrounds[backgroundNumber].Palette[0], &palette[0], sizeof(color) * 256);
+		  theRoom->Backgrounds[backgroundNumber].PaletteShared = 1;
+		  if (backgroundNumber >= theRoom->BkgSceneCount - 1)
+		  	theRoom->Backgrounds[0].PaletteShared = 1;
+
+		  if (!useExactPalette)
+			wremapall(oldpale, newbg, palette);
+		}
+		else {
+		  theRoom->Backgrounds[backgroundNumber].PaletteShared = 0;
+		  remap_background (newbg, oldpale, theRoom->Backgrounds[backgroundNumber].Palette, useExactPalette);
+		}
+
+    copy_room_palette_to_global_palette();
+	}
+
+	if (backgroundNumber >= theRoom->BkgSceneCount) 
+	{
+		theRoom->BkgSceneCount++;
+	}
+	else 
+	{
+		delete theRoom->Backgrounds[backgroundNumber].Graphic;
+	}
+	theRoom->Backgrounds[backgroundNumber].Graphic = newbg;
+
+  // if size or resolution has changed, reset masks
+	if ((newbg->GetWidth() != theRoom->WalkBehindMask->GetWidth()) || (newbg->GetHeight() != theRoom->WalkBehindMask->GetHeight()) ||
+      (theRoom->Width != theRoom->WalkBehindMask->GetWidth()) || (resolutionChanged))
+	{
+		delete theRoom->WalkAreaMask;
+		delete theRoom->HotspotMask;
+		delete theRoom->WalkBehindMask;
+		delete theRoom->RegionMask;
+		theRoom->WalkAreaMask = Common::BitmapHelper::CreateBitmap(theRoom->Width / theRoom->Resolution, theRoom->Height / theRoom->Resolution,8);
+		theRoom->HotspotMask = Common::BitmapHelper::CreateBitmap(theRoom->Width / theRoom->Resolution, theRoom->Height / theRoom->Resolution,8);
+		theRoom->WalkBehindMask = Common::BitmapHelper::CreateBitmap(theRoom->Width, theRoom->Height,8);
+		theRoom->RegionMask = Common::BitmapHelper::CreateBitmap(theRoom->Width / theRoom->Resolution, theRoom->Height / theRoom->Resolution,8);
+		theRoom->WalkAreaMask->Clear();
+		theRoom->HotspotMask->Clear();
+		theRoom->WalkBehindMask->Clear();
+		theRoom->RegionMask->Clear();
+	}
+
+	room->BackgroundCount = theRoom->BkgSceneCount;
+	room->ColorDepth = theRoom->Backgrounds[0].Graphic->GetColorDepth();
+}
+
+void import_area_mask(void *roomptr, int maskType, System::Drawing::Bitmap ^bmp)
+{
+	color oldpale[256];
+	Common::Bitmap *importedImage = CreateBlockFromBitmap(bmp, oldpale, false, false, NULL);
+	Common::Bitmap *mask = get_bitmap_for_mask((Common::RoomInfo*)roomptr, (RoomAreaMask)maskType);
+
+	if (mask->GetWidth() != importedImage->GetWidth())
+	{
+		// allow them to import a double-size or half-size mask, adjust it as appropriate
+		Cstretch_blit(importedImage, mask, 0, 0, importedImage->GetWidth(), importedImage->GetHeight(), 0, 0, mask->GetWidth(), mask->GetHeight());
+	}
+	else
+	{
+        Common::Graphics g(mask);
+		g.Blit(importedImage, 0, 0, 0, 0, importedImage->GetWidth(), importedImage->GetHeight());
+	}
+	delete importedImage;
+
+	validate_mask(mask, "imported", (maskType == Hotspots) ? MAX_HOTSPOTS : (MAX_WALK_AREAS + 1));
+}
+
+void set_rgb_mask_from_alpha_channel(Common::Bitmap *image)
+{
+	for (int y = 0; y < image->GetHeight(); y++)
+	{
+		unsigned long* thisLine = (unsigned long*)image->GetScanLine(y);
+		for (int x = 0; x < image->GetWidth(); x++)
+		{
+			if ((thisLine[x] & 0xff000000) == 0)
+			{
+				thisLine[x] = MASK_COLOR_32;
+			}
+		}
+	}
+}
+
+void set_opaque_alpha_channel(Common::Bitmap *image)
+{
+	for (int y = 0; y < image->GetHeight(); y++)
+	{
+		unsigned long* thisLine = (unsigned long*)image->GetScanLine(y);
+		for (int x = 0; x < image->GetWidth(); x++)
+		{
+			if (thisLine[x] != MASK_COLOR_32)
+			  thisLine[x] |= 0xff000000;
+		}
+	}
+}
+
+int SetNewSpriteFromBitmap(int slot, System::Drawing::Bitmap^ bmp, int spriteImportMethod, bool remapColours, bool useRoomBackgroundColours, bool alphaChannel) 
+{
+	color imgPalBuf[256];
+  int importedColourDepth;
+	Common::Bitmap *tempsprite = CreateBlockFromBitmap(bmp, imgPalBuf, true, (spriteImportMethod != SIMP_NONE), &importedColourDepth);
+
+	if ((remapColours) || (thisgame.ColorDepth > 1)) 
+	{
+		sort_out_transparency(tempsprite, spriteImportMethod, imgPalBuf, useRoomBackgroundColours, importedColourDepth);
+	}
+
+	thisgame.SpriteFlags[slot] = 0;
+	if (thisgame.DefaultResolution > 2)
+	{
+		thisgame.SpriteFlags[slot] |= SPF_640x400;
+	}
+	if (alphaChannel)
+	{
+		thisgame.SpriteFlags[slot] |= SPF_ALPHACHANNEL;
+
+		if (tempsprite->GetColorDepth() == 32)
+		{
+			set_rgb_mask_from_alpha_channel(tempsprite);
+		}
+	}
+	else if (tempsprite->GetColorDepth() == 32)
+	{
+		set_opaque_alpha_channel(tempsprite);
+	}
+
+	SetNewSprite(slot, tempsprite);
+
+	return (thisgame.DefaultResolution > 2) ? 1 : 0;
+}
+
+void SetBitmapPaletteFromGlobalPalette(System::Drawing::Bitmap ^bmp)
+{
+	ColorPalette ^colorPal = bmp->Palette;
+	cli::array<System::Drawing::Color> ^bmpPalette = colorPal->Entries;
+	for (int i = 0; i < 256; i++) 
+	{
+		bmpPalette[i] = Color::FromArgb((i == 0) ? i : 255, palette[i].r * 4, palette[i].g * 4, palette[i].b * 4);
+	}
+
+	// Need to set this back to make it pick up the changes
+	bmp->Palette = colorPal;
+	//bmp->MakeTransparent(bmpPalette[0]);
+}
+
+System::Drawing::Bitmap^ ConvertBlockToBitmap(Common::Bitmap *todraw, bool useAlphaChannel) 
+{
+  fix_block(todraw);
+
+  PixelFormat pixFormat = PixelFormat::Format32bppRgb;
+  if ((todraw->GetColorDepth() == 32) && (useAlphaChannel))
+	  pixFormat = PixelFormat::Format32bppArgb;
+  else if (todraw->GetColorDepth() == 24)
+    pixFormat = PixelFormat::Format24bppRgb;
+  else if (todraw->GetColorDepth() == 16)
+    pixFormat = PixelFormat::Format16bppRgb565;
+  else if (todraw->GetColorDepth() == 15)
+    pixFormat = PixelFormat::Format16bppRgb555;
+  else if (todraw->GetColorDepth() == 8)
+    pixFormat = PixelFormat::Format8bppIndexed;
+  int bytesPerPixel = (todraw->GetColorDepth() + 1) / 8;
+
+  System::Drawing::Bitmap ^bmp = gcnew System::Drawing::Bitmap(todraw->GetWidth(), todraw->GetHeight(), pixFormat);
+  System::Drawing::Rectangle rect(0, 0, bmp->Width, bmp->Height);
+  BitmapData ^bmpData = bmp->LockBits(rect, ImageLockMode::WriteOnly, bmp->PixelFormat);
+  unsigned char *address = (unsigned char*)bmpData->Scan0.ToPointer();
+  for (int y = 0; y < todraw->GetHeight(); y++) {
+    memcpy(address, &todraw->GetScanLine(y)[0], bmp->Width * bytesPerPixel);
+    address += bmpData->Stride;
+  }
+  bmp->UnlockBits(bmpData);
+
+  if (pixFormat == PixelFormat::Format8bppIndexed)
+    SetBitmapPaletteFromGlobalPalette(bmp);
+
+  fix_block(todraw);
+  return bmp;
+}
+
+System::Drawing::Bitmap^ ConvertBlockToBitmap32(Common::Bitmap *todraw, int width, int height, bool useAlphaChannel) 
+{
+  Common::Bitmap *tempBlock = Common::BitmapHelper::CreateBitmap(todraw->GetWidth(), todraw->GetHeight(), 32);
+	
+  if (todraw->GetColorDepth() == 8)
+    select_palette(palette);
+
+  Common::Graphics g(tempBlock);
+  g.Blit(todraw, 0, 0, 0, 0, todraw->GetWidth(), todraw->GetHeight());
+
+  if (todraw->GetColorDepth() == 8)
+	unselect_palette();
+
+  if ((width != todraw->GetWidth()) || (height != todraw->GetHeight())) 
+  {
+	  Common::Bitmap *newBlock = Common::BitmapHelper::CreateBitmap(width, height, 32);
+	  Cstretch_blit(tempBlock, newBlock, 0, 0, todraw->GetWidth(), todraw->GetHeight(), 0, 0, width, height);
+	  delete tempBlock;
+	  tempBlock = newBlock;
+  }
+
+  fix_block(tempBlock);
+
+  PixelFormat pixFormat = PixelFormat::Format32bppRgb;
+  if ((todraw->GetColorDepth() == 32) && (useAlphaChannel))
+	  pixFormat = PixelFormat::Format32bppArgb;
+
+  System::Drawing::Bitmap ^bmp = gcnew System::Drawing::Bitmap(width, height, pixFormat);
+  System::Drawing::Rectangle rect(0, 0, bmp->Width, bmp->Height);
+  BitmapData ^bmpData = bmp->LockBits(rect, ImageLockMode::WriteOnly, bmp->PixelFormat);
+  unsigned char *address = (unsigned char*)bmpData->Scan0.ToPointer();
+  for (int y = 0; y < tempBlock->GetHeight(); y++) {
+    memcpy(address, &tempBlock->GetScanLine(y)[0], bmp->Width * 4);
+    address += bmpData->Stride;
+  }
+  bmp->UnlockBits(bmpData);
+  delete tempBlock;
+  return bmp;
+}
+
+System::Drawing::Bitmap^ ConvertAreaMaskToBitmap(Common::Bitmap *mask) 
+{
+	System::Drawing::Bitmap ^bmp = gcnew System::Drawing::Bitmap(mask->GetWidth(), mask->GetHeight(), PixelFormat::Format8bppIndexed);
+	System::Drawing::Rectangle rect(0, 0, bmp->Width, bmp->Height);
+	BitmapData ^bmpData = bmp->LockBits(rect, ImageLockMode::WriteOnly, bmp->PixelFormat);
+	unsigned char *address = (unsigned char*)bmpData->Scan0.ToPointer();
+	for (int y = 0; y < mask->GetHeight(); y++) 
+	{
+		memcpy(address, &mask->GetScanLine(y)[0], bmp->Width);
+		address += bmpData->Stride;
+	}
+	bmp->UnlockBits(bmpData);
+
+  SetBitmapPaletteFromGlobalPalette(bmp);
+
+	return bmp;
+}
+
+System::Drawing::Bitmap^ getSpriteAsBitmap(int spriteNum) {
+  Common::Bitmap *todraw = get_sprite(spriteNum);
+  return ConvertBlockToBitmap(todraw, (thisgame.SpriteFlags[spriteNum] & SPF_ALPHACHANNEL) != 0);
+}
+
+System::Drawing::Bitmap^ getSpriteAsBitmap32bit(int spriteNum, int width, int height) {
+  Common::Bitmap *todraw = get_sprite(spriteNum);
+  if (todraw == NULL)
+  {
+	  throw gcnew AGSEditorException(String::Format("getSpriteAsBitmap32bit: Unable to find sprite {0}", spriteNum));
+  }
+  return ConvertBlockToBitmap32(todraw, width, height, (thisgame.SpriteFlags[spriteNum] & SPF_ALPHACHANNEL) != 0);
+}
+
+System::Drawing::Bitmap^ getBackgroundAsBitmap(Room ^room, int backgroundNumber) {
+
+  Common::RoomInfo *roomptr = (Common::RoomInfo*)(void*)room->_roomStructPtr;
+  return ConvertBlockToBitmap32(roomptr->Backgrounds[backgroundNumber].Graphic, room->Width, room->Height, false);
+}
+
+void PaletteUpdated(cli::array<PaletteEntry^>^ newPalette) 
+{  
+	for each (PaletteEntry ^colour in newPalette) 
+	{
+		palette[colour->Index].r = colour->Colour.R / 4;
+		palette[colour->Index].g = colour->Colour.G / 4;
+		palette[colour->Index].b = colour->Colour.B / 4;
+	}
+	set_palette(palette);
+  copy_global_palette_to_room_palette();
+}
+
+void ConvertGUIToBinaryFormat(GUI ^guiObj, GUIMain *gui) 
+{
+  NormalGUI^ normalGui = dynamic_cast<NormalGUI^>(guiObj);
+  if (normalGui)
+  {
+	ConvertStringToCharArray(normalGui->OnClick, gui->clickEventHandler, 20);
+	gui->x = normalGui->Left;
+	gui->y = normalGui->Top;
+	gui->wid = normalGui->Width;
+	gui->hit = normalGui->Height;
+	gui->flags = (normalGui->Clickable) ? 0 : GUIF_NOCLICK;
+    gui->popupyp = normalGui->PopupYPos;
+    gui->popup = (int)normalGui->Visibility;
+    gui->zorder = normalGui->ZOrder;
+	gui->vtext[0] = 0;
+    gui->fgcol = normalGui->BorderColor;
+    gui->SetTransparencyAsPercentage(normalGui->Transparency);
+  }
+  else
+  {
+    TextWindowGUI^ twGui = dynamic_cast<TextWindowGUI^>(guiObj);
+	gui->wid = 200;
+	gui->hit = 100;
+    gui->flags = 0;
+	gui->popup = POPUP_SCRIPT;
+	gui->vtext[0] = GUI_TEXTWINDOW;
+  gui->fgcol = twGui->TextColor;
+  }
+  gui->bgcol = guiObj->BackgroundColor;
+  gui->bgpic = guiObj->BackgroundImage;
+  
+  ConvertStringToCharArray(guiObj->Name, gui->name);
+
+  gui->numobjs = 0;
+
+  for each (GUIControl^ control in guiObj->Controls)
+  {
+	  AGS::Types::GUIButton^ button = dynamic_cast<AGS::Types::GUIButton^>(control);
+	  AGS::Types::GUILabel^ label = dynamic_cast<AGS::Types::GUILabel^>(control);
+	  AGS::Types::GUITextBox^ textbox = dynamic_cast<AGS::Types::GUITextBox^>(control);
+	  AGS::Types::GUIListBox^ listbox = dynamic_cast<AGS::Types::GUIListBox^>(control);
+	  AGS::Types::GUISlider^ slider = dynamic_cast<AGS::Types::GUISlider^>(control);
+	  AGS::Types::GUIInventory^ invwindow = dynamic_cast<AGS::Types::GUIInventory^>(control);
+	  AGS::Types::GUITextWindowEdge^ textwindowedge = dynamic_cast<AGS::Types::GUITextWindowEdge^>(control);
+	  if (button)
+	  {
+		  guibuts[numguibuts].textcol = button->TextColor;
+		  guibuts[numguibuts].font = button->Font;
+		  guibuts[numguibuts].pic = button->Image;
+		  guibuts[numguibuts].usepic = guibuts[numguibuts].pic;
+		  guibuts[numguibuts].overpic = button->MouseoverImage;
+		  guibuts[numguibuts].pushedpic = button->PushedImage;
+		  guibuts[numguibuts].textAlignment = (int)button->TextAlignment;
+		  guibuts[numguibuts].leftclick = (int)button->ClickAction;
+		  guibuts[numguibuts].lclickdata = button->NewModeNumber;
+		  guibuts[numguibuts].flags = (button->ClipImage) ? GUIF_CLIP : 0;
+		  ConvertStringToCharArray(button->Text, guibuts[numguibuts].text, 50);
+		  ConvertStringToCharArray(button->OnClick, guibuts[numguibuts].eventHandlers[0], MAX_GUIOBJ_EVENTHANDLER_LEN + 1);
+		  
+		  gui->objrefptr[gui->numobjs] = (GOBJ_BUTTON << 16) | numguibuts;
+		  gui->objs[gui->numobjs] = &guibuts[numguibuts];
+		  gui->numobjs++;
+		  numguibuts++;
+	  }
+	  else if (label)
+	  {
+		  guilabels[numguilabels].textcol = label->TextColor;
+		  guilabels[numguilabels].font = label->Font;
+		  guilabels[numguilabels].align = (int)label->TextAlignment;
+		  guilabels[numguilabels].flags = 0;
+		  char textBuffer[MAX_GUILABEL_TEXT_LEN];
+		  ConvertStringToCharArray(label->Text, textBuffer, MAX_GUILABEL_TEXT_LEN);
+		  guilabels[numguilabels].SetText(textBuffer);
+
+		  gui->objrefptr[gui->numobjs] = (GOBJ_LABEL << 16) | numguilabels;
+		  gui->objs[gui->numobjs] = &guilabels[numguilabels];
+		  gui->numobjs++;
+		  numguilabels++;
+	  }
+	  else if (textbox)
+	  {
+		  guitext[numguitext].textcol = textbox->TextColor;
+		  guitext[numguitext].font = textbox->Font;
+		  guitext[numguitext].flags = 0;
+		  guitext[numguitext].exflags = (textbox->ShowBorder) ? 0 : GTF_NOBORDER;
+		  guitext[numguitext].text[0] = 0;
+		  ConvertStringToCharArray(textbox->OnActivate, guitext[numguitext].eventHandlers[0], MAX_GUIOBJ_EVENTHANDLER_LEN + 1);
+
+		  gui->objrefptr[gui->numobjs] = (GOBJ_TEXTBOX << 16) | numguitext;
+		  gui->objs[gui->numobjs] = &guitext[numguitext];
+		  gui->numobjs++;
+		  numguitext++;
+	  }
+	  else if (listbox)
+	  {
+		  guilist[numguilist].textcol = listbox->TextColor;
+		  guilist[numguilist].font = listbox->Font;
+		  guilist[numguilist].backcol = listbox->SelectedTextColor;
+		  guilist[numguilist].selectedbgcol = listbox->SelectedBackgroundColor;
+		  guilist[numguilist].alignment = (int)listbox->TextAlignment;
+          guilist[numguilist].flags = listbox->Translated ? GUIF_TRANSLATED : 0;
+		  guilist[numguilist].exflags = (listbox->ShowBorder) ? 0 : GLF_NOBORDER;
+		  guilist[numguilist].exflags |= (listbox->ShowScrollArrows) ? 0 : GLF_NOARROWS;
+		  ConvertStringToCharArray(listbox->OnSelectionChanged, guilist[numguilist].eventHandlers[0], MAX_GUIOBJ_EVENTHANDLER_LEN + 1);
+
+		  gui->objrefptr[gui->numobjs] = (GOBJ_LISTBOX << 16) | numguilist;
+		  gui->objs[gui->numobjs] = &guilist[numguilist];
+		  gui->numobjs++;
+		  numguilist++;
+	  }
+	  else if (slider)
+	  {
+		  guislider[numguislider].min = slider->MinValue;
+		  guislider[numguislider].max = slider->MaxValue;
+		  guislider[numguislider].value = slider->Value;
+		  guislider[numguislider].handlepic = slider->HandleImage;
+		  guislider[numguislider].handleoffset = slider->HandleOffset;
+		  guislider[numguislider].bgimage = slider->BackgroundImage;
+		  ConvertStringToCharArray(slider->OnChange, guislider[numguislider].eventHandlers[0], MAX_GUIOBJ_EVENTHANDLER_LEN + 1);
+
+		  gui->objrefptr[gui->numobjs] = (GOBJ_SLIDER << 16) | numguislider;
+		  gui->objs[gui->numobjs] = &guislider[numguislider];
+		  gui->numobjs++;
+		  numguislider++;
+	  }
+	  else if (invwindow)
+	  {
+		  guiinv[numguiinv].charId = invwindow->CharacterID;
+		  guiinv[numguiinv].itemWidth = invwindow->ItemWidth;
+		  guiinv[numguiinv].itemHeight = invwindow->ItemHeight;
+
+		  gui->objrefptr[gui->numobjs] = (GOBJ_INVENTORY << 16) | numguiinv;
+		  gui->objs[gui->numobjs] = &guiinv[numguiinv];
+		  gui->numobjs++;
+		  numguiinv++;
+	  }
+	  else if (textwindowedge)
+	  {
+		  guibuts[numguibuts].pic = textwindowedge->Image;
+		  guibuts[numguibuts].usepic = guibuts[numguibuts].pic;
+		  guibuts[numguibuts].flags = 0;
+		  guibuts[numguibuts].text[0] = 0;
+		  
+		  gui->objrefptr[gui->numobjs] = (GOBJ_BUTTON << 16) | numguibuts;
+		  gui->objs[gui->numobjs] = &guibuts[numguibuts];
+		  gui->numobjs++;
+		  numguibuts++;
+	  }
+
+	  GUIObject *newObj = gui->objs[gui->numobjs - 1];
+	  newObj->x = control->Left;
+	  newObj->y = control->Top;
+	  newObj->wid = control->Width;
+	  newObj->hit = control->Height;
+	  newObj->objn = control->ID;
+	  newObj->zorder = control->ZOrder;
+	  ConvertStringToCharArray(control->Name, newObj->scriptName, MAX_GUIOBJ_SCRIPTNAME_LEN + 1);
+  }
+
+  gui->rebuild_array();
+  gui->resort_zorder();
+}
+
+void drawGUI(int hdc, int x,int y, GUI^ guiObj, int scaleFactor, int selectedControl) {
+  numguibuts = 0;
+  numguilabels = 0;
+  numguitext = 0;
+  numguilist = 0;
+  numguislider = 0;
+  numguiinv = 0;
+
+  ConvertGUIToBinaryFormat(guiObj, &tempgui);
+
+  tempgui.highlightobj = selectedControl;
+
+  drawGUIAt(hdc, x, y, -1, -1, -1, -1, scaleFactor);
+}
+
+Dictionary<int, Sprite^>^ load_sprite_dimensions()
+{
+	Dictionary<int, Sprite^>^ sprites = gcnew Dictionary<int, Sprite^>();
+
+	for (int i = 0; i < spriteset.elements; i++)
+	{
+		Common::Bitmap *spr = spriteset[i];
+		if (spr != NULL)
+		{
+			sprites->Add(i, gcnew Sprite(i, spr->GetWidth(), spr->GetHeight(), spr->GetColorDepth(), (thisgame.SpriteFlags[i] & SPF_640x400) ? SpriteImportResolution::HighRes : SpriteImportResolution::LowRes, (thisgame.SpriteFlags[i] & SPF_ALPHACHANNEL) ? true : false));
+		}
+	}
+
+	return sprites;
+}
+
+void ConvertCustomProperties(AGS::Types::CustomProperties ^insertInto, ::CustomProperties *propToConvert)
+{
+	for (int j = 0; j < propToConvert->numProps; j++) 
+	{
+		CustomProperty ^newProp = gcnew CustomProperty();
+		newProp->Name = gcnew String(propToConvert->propName[j]);
+		newProp->Value = gcnew String(propToConvert->propVal[j]);
+		insertInto->PropertyValues->Add(newProp->Name, newProp);
+	}
+}
+
+void CompileCustomProperties(AGS::Types::CustomProperties ^convertFrom, ::CustomProperties *compileInto)
+{
+	compileInto->reset();
+	int j = 0;
+	char propName[200];
+	char propVal[MAX_CUSTOM_PROPERTY_VALUE_LENGTH];
+	for each (String ^key in convertFrom->PropertyValues->Keys)
+	{
+		ConvertStringToCharArray(convertFrom->PropertyValues[key]->Name, propName, 200);
+		ConvertStringToCharArray(convertFrom->PropertyValues[key]->Value, propVal, MAX_CUSTOM_PROPERTY_VALUE_LENGTH);
+		compileInto->addProperty(propName, propVal);
+		j++;
+	}
+}
+
+char charScriptNameBuf[100];
+const char *GetCharacterScriptName(int charid, AGS::Types::Game ^game) 
+{
+	if ((charid >= 0) && (game != nullptr) &&
+    (charid < game->Characters->Count) &&
+		(game->Characters[charid]->ScriptName->Length > 0))
+	{
+		ConvertStringToCharArray(game->Characters[charid]->ScriptName,  charScriptNameBuf, 100); 
+	}
+	else 
+	{
+		sprintf(charScriptNameBuf, "character[%d]", charid);
+	}
+	return charScriptNameBuf;
+}
+
+void ConvertInteractionToScript(System::Text::StringBuilder ^sb, NewInteractionCommand *intrcmd, String^ scriptFuncPrefix, AGS::Types::Game ^game, int *runScriptCount, bool *onlyIfInvWasUseds, int commandOffset) 
+{
+  if (intrcmd->type != 1)
+  {
+    // if another type of interaction, we definately can't optimise
+    // away the wrapper function
+    runScriptCount[0] = 1000;
+  }
+  else
+  {
+    runScriptCount[0]++;
+  }
+
+  if (intrcmd->type != 20)
+  {
+	  *onlyIfInvWasUseds = false;
+  }
+
+	switch (intrcmd->type)
+	{
+	case 0:
+		break;
+	case 1:  // Run Script
+		sb->Append(scriptFuncPrefix);
+		sb->Append(System::Convert::ToChar(intrcmd->data[0].val + 'a'));
+		sb->AppendLine("();");
+		break;
+	case 3: // Add Score
+	case 4: // Display Message
+	case 5: // Play Music
+	case 6: // Stop Music
+	case 7: // Play Sound
+	case 8: // Play Flic
+	case 9: // Run Dialog
+	case 10: // Enable Dialog Option
+	case 11: // Disalbe Dialog Option
+	case 13: // Give player an inventory item
+	case 15: // hide object
+	case 16: // show object 
+	case 17: // change object view
+	case 20: // IF inv was used
+	case 21: // IF player has inv
+	case 22: // IF character is moving
+	case 24: // stop moving
+	case 25: // change room (at co-ords)
+	case 26: // change room of NPC
+	case 27: // lock character view
+	case 28: // unlock character view
+	case 29: // follow character
+	case 30: // stop following
+	case 31: // disable hotspot
+	case 32: // enable hotspot
+	case 36: // set idle
+	case 37: // disable idle
+	case 38: // lose inventory
+	case 39: // show gui
+	case 40: // hide gui
+	case 41: // stop running commands
+	case 42: // facelocation
+	case 43: // wait()
+	case 44: // change character view
+	case 45: // IF player is
+	case 46: // IF mouse cursor is
+	case 47: // IF player has been in room
+		// For these, the sample script code will work
+		{
+		String ^scriptCode = gcnew String(actions[intrcmd->type].textscript);
+		if ((*onlyIfInvWasUseds) && (commandOffset > 0))
+		{
+			scriptCode = String::Concat("else ", scriptCode);
+		}
+		scriptCode = scriptCode->Replace("$$1", (gcnew Int32(intrcmd->data[0].val))->ToString() );
+		scriptCode = scriptCode->Replace("$$2", (gcnew Int32(intrcmd->data[1].val))->ToString() );
+		scriptCode = scriptCode->Replace("$$3", (gcnew Int32(intrcmd->data[2].val))->ToString() );
+		scriptCode = scriptCode->Replace("$$4", (gcnew Int32(intrcmd->data[3].val))->ToString() );
+		sb->AppendLine(scriptCode);
+		}
+		break;
+	case 34: // animate character
+		{
+		char scriptCode[100];
+		int charID = intrcmd->data[0].val;
+		int loop = intrcmd->data[1].val;
+		int speed = intrcmd->data[2].val;
+		sprintf(scriptCode, "%s.Animate(%d, %d, eOnce, eBlock);", GetCharacterScriptName(charID, game), loop, speed);
+		sb->AppendLine(gcnew String(scriptCode));
+		}
+		break;
+	case 35: // quick animation
+		{
+		char scriptCode[300];
+		int charID = intrcmd->data[0].val;
+		int view = intrcmd->data[1].val;
+		int loop = intrcmd->data[2].val;
+		int speed = intrcmd->data[3].val;
+		sprintf(scriptCode, "%s.LockView(%d);\n"
+							"%s.Animate(%d, %d, eOnce, eBlock);\n"
+							"%s.UnlockView();",
+							GetCharacterScriptName(charID, game), view, 
+							GetCharacterScriptName(charID, game), loop, speed, 
+							GetCharacterScriptName(charID, game));
+		sb->AppendLine(gcnew String(scriptCode));
+		}
+		break;
+	case 14: // Move Object
+		{
+		char scriptCode[100];
+		int objID = intrcmd->data[0].val;
+		int x = intrcmd->data[1].val;
+		int y = intrcmd->data[2].val;
+		int speed = intrcmd->data[3].val;
+		sprintf(scriptCode, "object[%d].Move(%d, %d, %d, %s);", objID, x, y, speed, (intrcmd->data[4].val) ? "eBlock" : "eNoBlock");
+		sb->AppendLine(gcnew String(scriptCode));
+		}
+		break;
+	case 19: // Move Character
+		{
+		char scriptCode[100];
+		int charID = intrcmd->data[0].val;
+		int x = intrcmd->data[1].val;
+		int y = intrcmd->data[2].val;
+		sprintf(scriptCode, "%s.Walk(%d, %d, %s);", GetCharacterScriptName(charID, game), x, y, (intrcmd->data[3].val) ? "eBlock" : "eNoBlock");
+		sb->AppendLine(gcnew String(scriptCode));
+		}
+		break;
+	case 18: // Animate Object
+		{
+		char scriptCode[100];
+		int objID = intrcmd->data[0].val;
+		int loop = intrcmd->data[1].val;
+		int speed = intrcmd->data[2].val;
+		sprintf(scriptCode, "object[%d].Animate(%d, %d, %s, eNoBlock);", objID, loop, speed, (intrcmd->data[3].val) ? "eRepeat" : "eOnce");
+		sb->AppendLine(gcnew String(scriptCode));
+		}
+		break;
+	case 23: // IF variable set to value
+		{
+		char scriptCode[100];
+		int valueToCheck = intrcmd->data[1].val;
+		if ((game == nullptr) || (intrcmd->data[0].val >= game->OldInteractionVariables->Count))
+		{
+			sprintf(scriptCode, "if (__INTRVAL$%d$ == %d) {", intrcmd->data[0].val, valueToCheck);
+		}
+		else
+		{
+			OldInteractionVariable^ variableToCheck = game->OldInteractionVariables[intrcmd->data[0].val];
+			sprintf(scriptCode, "if (%s == %d) {", variableToCheck->ScriptName, valueToCheck);
+		}
+		sb->AppendLine(gcnew String(scriptCode));
+		break;
+		}
+	case 33: // Set variable
+		{
+		char scriptCode[100];
+		int valueToCheck = intrcmd->data[1].val;
+		if ((game == nullptr) || (intrcmd->data[0].val >= game->OldInteractionVariables->Count))
+		{
+			sprintf(scriptCode, "__INTRVAL$%d$ = %d;", intrcmd->data[0].val, valueToCheck);
+		}
+		else
+		{
+			OldInteractionVariable^ variableToCheck = game->OldInteractionVariables[intrcmd->data[0].val];
+			sprintf(scriptCode, "%s = %d;", variableToCheck->ScriptName, valueToCheck);
+		}
+		sb->AppendLine(gcnew String(scriptCode));
+		break;
+		}
+	case 12: // Change Room
+		{
+		char scriptCode[200];
+		int room = intrcmd->data[0].val;
+		sprintf(scriptCode, "player.ChangeRoomAutoPosition(%d", room);
+		if (intrcmd->data[1].val > 0) 
+		{
+			sprintf(&scriptCode[strlen(scriptCode)], ", %d", intrcmd->data[1].val);
+		}
+		strcat(scriptCode, ");");
+		sb->AppendLine(gcnew String(scriptCode));
+		}
+		break;
+	case 2: // Add Score On First Execution
+		{
+		  int points = intrcmd->data[0].val;
+      String^ newGuid = System::Guid::NewGuid().ToString();
+      String^ scriptCode = String::Format("if (Game.DoOnceOnly(\"{0}\"))", newGuid);
+      scriptCode = String::Concat(scriptCode, " {\n  ");
+      scriptCode = String::Concat(scriptCode, String::Format("GiveScore({0});", points.ToString()));
+      scriptCode = String::Concat(scriptCode, "\n}");
+		  sb->AppendLine(scriptCode);
+		}
+		break;
+	default:
+		throw gcnew InvalidDataException("Invalid interaction type found");
+	}
+}
+
+void ConvertInteractionCommandList(System::Text::StringBuilder^ sb, NewInteractionCommandList *cmdList, String^ scriptFuncPrefix, AGS::Types::Game^ game, int *runScriptCount, int targetTypeForUnhandledEvent) 
+{
+	bool onlyIfInvWasUseds = true;
+
+	for (int cmd = 0; cmd < cmdList->numCommands; cmd++)
+	{
+		ConvertInteractionToScript(sb, &cmdList->command[cmd], scriptFuncPrefix, game, runScriptCount, &onlyIfInvWasUseds, cmd);
+		if (cmdList->command[cmd].get_child_list() != NULL) 
+		{
+			ConvertInteractionCommandList(sb, cmdList->command[cmd].get_child_list(), scriptFuncPrefix, game, runScriptCount, targetTypeForUnhandledEvent);
+			sb->AppendLine("}");
+		}
+	}
+
+	if ((onlyIfInvWasUseds) && (targetTypeForUnhandledEvent > 0) && 
+		(cmdList->numCommands > 0))
+	{
+		sb->AppendLine("else {");
+		sb->AppendLine(String::Format(" unhandled_event({0}, 3);", targetTypeForUnhandledEvent));
+		sb->AppendLine("}");
+	}
+}
+
+void CopyInteractions(AGS::Types::Interactions ^destination, ::InteractionScripts *source)
+{
+	if (source->numEvents > destination->ScriptFunctionNames->Length) 
+	{
+		throw gcnew AGS::Types::AGSEditorException("Invalid interaction funcs: too many interaction events");
+	}
+
+	for (int i = 0; i < source->numEvents; i++) 
+	{
+		destination->ScriptFunctionNames[i] = gcnew String(source->scriptFuncNames[i]);
+	}
+}
+
+void ConvertInteractions(AGS::Types::Interactions ^interactions, ::NewInteraction *intr, String^ scriptFuncPrefix, AGS::Types::Game ^game, int targetTypeForUnhandledEvent)
+{
+	if (intr->numEvents > interactions->ScriptFunctionNames->Length) 
+	{
+		throw gcnew AGS::Types::AGSEditorException("Invalid interaction data: too many interaction events");
+	}
+
+	for (int i = 0; i < intr->numEvents; i++) 
+	{
+		if (intr->response[i] != NULL) 
+		{
+      int runScriptCount = 0;
+			System::Text::StringBuilder^ sb = gcnew System::Text::StringBuilder();
+			ConvertInteractionCommandList(sb, intr->response[i], scriptFuncPrefix, game, &runScriptCount, targetTypeForUnhandledEvent);
+      if (runScriptCount == 1)
+      {
+        sb->Append("$$SINGLE_RUN_SCRIPT$$");
+      }
+			interactions->ImportedScripts[i] = sb->ToString();
+		}
+	}
+}
+
+Game^ load_old_game_dta_file(const char *fileName)
+{
+	const char *errorMsg = load_dta_file_into_thisgame(fileName);
+	if (errorMsg != NULL)
+	{
+		throw gcnew AGS::Types::AGSEditorException(gcnew String(errorMsg));
+	}
+
+	Game^ game = gcnew Game();
+	game->Settings->AlwaysDisplayTextAsSpeech = (thisgame.Options[OPT_ALWAYSSPCH] != 0);
+	game->Settings->AntiAliasFonts = (thisgame.Options[OPT_ANTIALIASFONTS] != 0);
+	game->Settings->AntiGlideMode = (thisgame.Options[OPT_ANTIGLIDE] != 0);
+	game->Settings->AutoMoveInWalkMode = !thisgame.Options[OPT_NOWALKMODE];
+	game->Settings->BackwardsText = (thisgame.Options[OPT_RIGHTLEFTWRITE] != 0);
+	game->Settings->ColorDepth = (GameColorDepth)thisgame.ColorDepth;
+	game->Settings->CompressSprites = (thisgame.Options[OPT_COMPRESSSPRITES] != 0);
+	game->Settings->CrossfadeMusic = (CrossfadeSpeed)thisgame.Options[OPT_CROSSFADEMUSIC];
+	game->Settings->DebugMode = (thisgame.Options[OPT_DEBUGMODE] != 0);
+	game->Settings->DialogOptionsBackwards = (thisgame.Options[OPT_DIALOGUPWARDS] != 0);
+	game->Settings->DialogOptionsGap = thisgame.Options[OPT_DIALOGGAP];
+	game->Settings->DialogOptionsGUI = thisgame.Options[OPT_DIALOGIFACE];
+	game->Settings->DialogOptionsBullet = thisgame.DialogBulletSprIndex;
+	game->Settings->DisplayMultipleInventory = (thisgame.Options[OPT_DUPLICATEINV] != 0);
+	game->Settings->EnforceNewStrings = (thisgame.Options[OPT_STRICTSTRINGS] != 0);
+  game->Settings->EnforceNewAudio = false;
+	game->Settings->EnforceObjectBasedScript = (thisgame.Options[OPT_STRICTSCRIPTING] != 0);
+	game->Settings->FontsForHiRes = (thisgame.Options[OPT_NOSCALEFNT] != 0);
+	game->Settings->GameName = gcnew String(thisgame.GameName);
+	game->Settings->GUIAlphaStyle = GUIAlphaStyle::Classic;
+	game->Settings->HandleInvClicksInScript = (thisgame.Options[OPT_HANDLEINVCLICKS] != 0);
+	game->Settings->InventoryCursors = !thisgame.Options[OPT_FIXEDINVCURSOR];
+	game->Settings->LeftToRightPrecedence = (thisgame.Options[OPT_LEFTTORIGHTEVAL] != 0);
+	game->Settings->LetterboxMode = (thisgame.Options[OPT_LETTERBOX] != 0);
+	game->Settings->MaximumScore = thisgame.TotalScore;
+	game->Settings->MouseWheelEnabled = (thisgame.Options[OPT_MOUSEWHEEL] != 0);
+	game->Settings->NumberDialogOptions = (thisgame.Options[OPT_DIALOGNUMBERED] != 0);
+	game->Settings->PixelPerfect = (thisgame.Options[OPT_PIXPERFECT] != 0);
+	game->Settings->PlaySoundOnScore = thisgame.Options[OPT_SCORESOUND];
+	game->Settings->Resolution = (GameResolutions)thisgame.DefaultResolution;
+	game->Settings->RoomTransition = (RoomTransitionStyle)thisgame.Options[OPT_FADETYPE];
+	game->Settings->SaveScreenshots = (thisgame.Options[OPT_SAVESCREENSHOT] != 0);
+	game->Settings->SkipSpeech = (SkipSpeechStyle)thisgame.Options[OPT_NOSKIPTEXT];
+	game->Settings->SpeechPortraitSide = (SpeechPortraitSide)thisgame.Options[OPT_PORTRAITSIDE];
+	game->Settings->SpeechStyle = (SpeechStyle)thisgame.Options[OPT_SPEECHTYPE];
+	game->Settings->SplitResources = thisgame.Options[OPT_SPLITRESOURCES];
+	game->Settings->TextWindowGUI = thisgame.Options[OPT_TWCUSTOM];
+	game->Settings->ThoughtGUI = thisgame.Options[OPT_THOUGHTGUI];
+	game->Settings->TurnBeforeFacing = (thisgame.Options[OPT_TURNTOFACELOC] != 0);
+	game->Settings->TurnBeforeWalking = (thisgame.Options[OPT_ROTATECHARS] != 0);
+	game->Settings->WalkInLookMode = (thisgame.Options[OPT_WALKONLOOK] != 0);
+	game->Settings->WhenInterfaceDisabled = (InterfaceDisabledAction)thisgame.Options[OPT_DISABLEOFF];
+	game->Settings->UniqueID = thisgame.UniqueId;
+  game->Settings->SaveGameFolderName = gcnew String(thisgame.GameName);
+
+	game->Settings->InventoryHotspotMarker->DotColor = thisgame.InvItemHotDotColor;
+	game->Settings->InventoryHotspotMarker->CrosshairColor = thisgame.InvItemHotDotOuterColor;
+	game->Settings->InventoryHotspotMarker->Image = thisgame.InvItemHotDotSprIndex;
+	if (thisgame.InvItemHotDotSprIndex) 
+	{
+		game->Settings->InventoryHotspotMarker->Style = InventoryHotspotMarkerStyle::Sprite;
+	}
+	else if (thisgame.InvItemHotDotColor) 
+	{
+		game->Settings->InventoryHotspotMarker->Style = InventoryHotspotMarkerStyle::Crosshair;
+	}
+	else 
+	{
+		game->Settings->InventoryHotspotMarker->Style = InventoryHotspotMarkerStyle::None;
+	}
+
+	int i;
+	for (i = 0; i < 256; i++) 
+	{
+		if (thisgame.PaletteUses[i] == PAL_BACKGROUND) 
+		{
+			game->Palette[i]->ColourType = PaletteColourType::Background;
+		}
+		else 
+		{
+			game->Palette[i]->ColourType = PaletteColourType::Gamewide; 
+		}
+		game->Palette[i]->Colour = Color::FromArgb(palette[i].r * 4, palette[i].g * 4, palette[i].b * 4);
+	}
+
+	for (i = 0; i < numThisgamePlugins; i++) 
+	{
+		cli::array<System::Byte> ^pluginData = gcnew cli::array<System::Byte>(thisgamePlugins[i].dataSize);
+		for (int j = 0; j < thisgamePlugins[i].dataSize; j++) 
+		{
+			pluginData[j] = thisgamePlugins[i].data[j];
+		}
+		
+		AGS::Types::Plugin ^plugin = gcnew AGS::Types::Plugin(gcnew String(thisgamePlugins[i].filename), pluginData);
+		game->Plugins->Add(plugin);
+	}
+
+	for (i = 0; i < numGlobalVars; i++)
+	{
+		OldInteractionVariable ^intVar;
+		intVar = gcnew OldInteractionVariable(gcnew String(globalvars[i].name), globalvars[i].value);
+		game->OldInteractionVariables->Add(intVar);
+	}
+	
+    AGS::Types::IViewFolder ^viewFolder = AGS::Types::FolderHelper::CreateDefaultViewFolder();
+	for (i = 0; i < thisgame.ViewCount; i++) 
+	{
+		AGS::Types::View ^view = gcnew AGS::Types::View();
+		view->Name = gcnew String(thisgame.ViewNames[i]);
+		view->ID = i + 1;
+
+		for (int j = 0; j < oldViews[i].numloops; j++) 
+		{
+			ViewLoop^ newLoop = gcnew ViewLoop();
+			newLoop->ID = j;
+
+			for (int k = 0; k < oldViews[i].numframes[j]; k++) 
+			{
+				if (oldViews[i].frames[j][k].pic == -1) 
+				{
+					newLoop->RunNextLoop = true;
+				}
+				else 
+				{
+					AGS::Types::ViewFrame^ newFrame = gcnew AGS::Types::ViewFrame();
+					newFrame->ID = k;
+					newFrame->Flipped = (oldViews[i].frames[j][k].flags & VFLG_FLIPSPRITE);
+					newFrame->Image = oldViews[i].frames[j][k].pic;
+					newFrame->Sound = oldViews[i].frames[j][k].sound;
+					newFrame->Delay = oldViews[i].frames[j][k].speed;
+
+					newLoop->Frames->Add(newFrame);
+				}
+			}
+			
+			view->Loops->Add(newLoop);
+		}
+
+		viewFolder->Views->Add(view);
+	}
+    AGS::Types::FolderHelper::SetRootViewFolder(game, viewFolder);
+
+	for (i = 0; i < thisgame.CharacterCount; i++) 
+	{
+		char jibbledScriptName[50] = "\0";
+		if (strlen(thisgame.Characters[i].scrname) > 0) 
+		{
+			sprintf(jibbledScriptName, "c%s", thisgame.Characters[i].scrname);
+			strlwr(jibbledScriptName);
+			jibbledScriptName[1] = toupper(jibbledScriptName[1]);
+		}
+		AGS::Types::Character ^character = gcnew AGS::Types::Character();
+		character->AdjustSpeedWithScaling = ((thisgame.Characters[i].flags & CHF_SCALEMOVESPEED) != 0);
+		character->AdjustVolumeWithScaling = ((thisgame.Characters[i].flags & CHF_SCALEVOLUME) != 0);
+		character->AnimationDelay = thisgame.Characters[i].animspeed;
+		character->BlinkingView = (thisgame.Characters[i].blinkview < 1) ? 0 : (thisgame.Characters[i].blinkview + 1);
+		character->Clickable = !(thisgame.Characters[i].flags & CHF_NOINTERACT);
+		character->DiagonalLoops = !(thisgame.Characters[i].flags & CHF_NODIAGONAL);
+		character->ID = i;
+		character->IdleView = (thisgame.Characters[i].idleview < 1) ? 0 : (thisgame.Characters[i].idleview + 1);
+		character->MovementSpeed = thisgame.Characters[i].walkspeed;
+		character->MovementSpeedX = thisgame.Characters[i].walkspeed;
+		character->MovementSpeedY = thisgame.Characters[i].walkspeed_y;
+		character->NormalView = thisgame.Characters[i].defview + 1;
+		character->RealName = gcnew String(thisgame.Characters[i].name);
+		character->ScriptName = gcnew String(jibbledScriptName);
+		character->Solid = !(thisgame.Characters[i].flags & CHF_NOBLOCKING);
+		character->SpeechColor = thisgame.Characters[i].talkcolor;
+		character->SpeechView = (thisgame.Characters[i].talkview < 1) ? 0 : (thisgame.Characters[i].talkview + 1);
+		character->StartingRoom = thisgame.Characters[i].room;
+		character->StartX = thisgame.Characters[i].x;
+		character->StartY = thisgame.Characters[i].y;
+    character->ThinkingView = (thisgame.Characters[i].thinkview < 1) ? 0 : (thisgame.Characters[i].thinkview + 1);
+		character->TurnBeforeWalking = !(thisgame.Characters[i].flags & CHF_NOTURNING);
+		character->UniformMovementSpeed = (thisgame.Characters[i].walkspeed_y == UNIFORM_WALK_SPEED);
+		character->UseRoomAreaLighting = !(thisgame.Characters[i].flags & CHF_NOLIGHTING);
+		character->UseRoomAreaScaling = !(thisgame.Characters[i].flags & CHF_MANUALSCALING);
+
+		game->Characters->Add(character);
+
+		ConvertCustomProperties(character->Properties, &thisgame.CharacterProperties[i]);
+
+		char scriptFuncPrefix[100];
+		sprintf(scriptFuncPrefix, "character%d_", i);
+		ConvertInteractions(character->Interactions, thisgame.CharacterInteractions[i], gcnew String(scriptFuncPrefix), game, 3);
+	}
+	game->PlayerCharacter = game->Characters[thisgame.PlayerCharacterIndex];
+
+	game->TextParser->Words->Clear();
+	for (i = 0; i < thisgame.Dictionary->num_words; i++) 
+	{
+		AGS::Types::TextParserWord ^newWord = gcnew AGS::Types::TextParserWord();
+		newWord->WordGroup = thisgame.Dictionary->wordnum[i];
+		newWord->Word = gcnew String(thisgame.Dictionary->word[i]);
+		newWord->SetWordTypeFromGroup();
+
+		game->TextParser->Words->Add(newWord);
+	}
+
+	for (i = 0; i < MAXGLOBALMES; i++) 
+	{
+		if (!thisgame.GlobalMessages[i].IsEmpty()) 
+		{
+			game->GlobalMessages[i] = gcnew String(thisgame.GlobalMessages[i]);
+		}
+		else
+		{
+			game->GlobalMessages[i] = String::Empty;
+		}
+	}
+
+	game->LipSync->Type = (thisgame.Options[OPT_LIPSYNCTEXT] != 0) ? LipSyncType::Text : LipSyncType::None;
+	game->LipSync->DefaultFrame = thisgame.DefaultLipSyncFrame;
+	for (i = 0; i < MAXLIPSYNCFRAMES; i++) 
+	{
+		game->LipSync->CharactersPerFrame[i] = gcnew String(thisgame.LipSyncFrameLetters[i]);
+	}
+
+	for (i = 0; i < thisgame.DialogCount; i++) 
+	{
+		AGS::Types::Dialog ^newDialog = gcnew AGS::Types::Dialog();
+		newDialog->ID = i;
+		for (int j = 0; j < dialog[i].numoptions; j++) 
+		{
+			AGS::Types::DialogOption ^newOption = gcnew AGS::Types::DialogOption();
+			newOption->ID = j + 1;
+			newOption->Text = gcnew String(dialog[i].optionnames[j]);
+			newOption->Say = !(dialog[i].optionflags[j] & DFLG_NOREPEAT);
+			newOption->Show = (dialog[i].optionflags[j] & DFLG_ON);
+
+			newDialog->Options->Add(newOption);
+		}
+
+		newDialog->Name = gcnew String(thisgame.DialogScriptNames[i]);
+		newDialog->Script = gcnew String(dlgscript[i]);
+		newDialog->ShowTextParser = (dialog[i].topicFlags & DTFLG_SHOWPARSER);
+
+		game->Dialogs->Add(newDialog);
+	}
+
+	for (i = 0; i < thisgame.MouseCursorCount; i++)
+	{
+		AGS::Types::MouseCursor ^cursor = gcnew AGS::Types::MouseCursor();
+		cursor->Animate = (thisgame.MouseCursors[i].view >= 0);
+		cursor->AnimateOnlyOnHotspots = ((thisgame.MouseCursors[i].flags & MCF_HOTSPOT) != 0);
+		cursor->AnimateOnlyWhenMoving = ((thisgame.MouseCursors[i].flags & MCF_ANIMMOVE) != 0);
+		cursor->Image = thisgame.MouseCursors[i].pic;
+		cursor->HotspotX = thisgame.MouseCursors[i].hotx;
+		cursor->HotspotY = thisgame.MouseCursors[i].hoty;
+		cursor->ID = i;
+		cursor->Name = gcnew String(thisgame.MouseCursors[i].name);
+		cursor->StandardMode = ((thisgame.MouseCursors[i].flags & MCF_STANDARD) != 0);
+		cursor->View = thisgame.MouseCursors[i].view + 1;
+		if (cursor->View < 1) cursor->View = 0;
+
+		game->Cursors->Add(cursor);
+	}
+
+	for (i = 0; i < thisgame.FontCount; i++) 
+	{
+		AGS::Types::Font ^font = gcnew AGS::Types::Font();
+		font->ID = i;
+		font->OutlineFont = (thisgame.FontOutline[i] >= 0) ? thisgame.FontOutline[i] : 0;
+		if (thisgame.FontOutline[i] == -1) 
+		{
+			font->OutlineStyle = FontOutlineStyle::None;
+		}
+		else if (thisgame.FontOutline[i] == FONT_OUTLINE_AUTO)
+		{
+			font->OutlineStyle = FontOutlineStyle::Automatic;
+		}
+		else 
+		{
+			font->OutlineStyle = FontOutlineStyle::UseOutlineFont;
+		}
+		font->PointSize = thisgame.FontFlags[i] & FFLG_SIZEMASK;
+		font->Name = gcnew String(String::Format("Font {0}", i));
+
+		game->Fonts->Add(font);
+	}
+
+	for (i = 1; i < thisgame.InvItemCount; i++)
+	{
+		InventoryItem^ invItem = gcnew InventoryItem();
+    invItem->CursorImage = thisgame.InventoryItems[i].pic;
+		invItem->Description = gcnew String(thisgame.InventoryItems[i].name);
+		invItem->Image = thisgame.InventoryItems[i].pic;
+		invItem->HotspotX = thisgame.InventoryItems[i].hotx;
+		invItem->HotspotY = thisgame.InventoryItems[i].hoty;
+		invItem->ID = i;
+		invItem->Name = gcnew String(thisgame.InventoryScriptNames[i]);
+		invItem->PlayerStartsWithItem = (thisgame.InventoryItems[i].flags & IFLG_STARTWITH);
+
+		ConvertCustomProperties(invItem->Properties, &thisgame.InvItemProperties[i]);
+
+		char scriptFuncPrefix[100];
+		sprintf(scriptFuncPrefix, "inventory%d_", i);
+		ConvertInteractions(invItem->Interactions, thisgame.InvItemInteractions[i], gcnew String(scriptFuncPrefix), game, 5);
+
+		game->InventoryItems->Add(invItem);
+	}
+
+	//AGS::Types::PropertySchema ^schema = gcnew AGS::Types::PropertySchema();
+	for (i = 0; i < thisgame.PropertySchema.numProps; i++) 
+	{
+		CustomPropertySchemaItem ^schemaItem = gcnew CustomPropertySchemaItem();
+		schemaItem->Name = gcnew String(thisgame.PropertySchema.propName[i]);
+		schemaItem->Description = gcnew String(thisgame.PropertySchema.propDesc[i]);
+		schemaItem->DefaultValue = gcnew String(thisgame.PropertySchema.defaultValue[i]);
+		schemaItem->Type = (AGS::Types::CustomPropertyType)thisgame.PropertySchema.propType[i];
+
+		game->PropertySchema->PropertyDefinitions->Add(schemaItem);
+	}
+
+	for (i = 0; i < thisgame.GuiCount; i++)
+	{
+		guis[i].rebuild_array();
+	    guis[i].resort_zorder();
+
+		GUI^ newGui;
+		if (guis[i].is_textwindow()) 
+		{
+			newGui = gcnew TextWindowGUI();
+			newGui->Controls->Clear();  // we'll add our own edges
+      ((TextWindowGUI^)newGui)->TextColor = guis[i].fgcol;
+		}
+		else 
+		{
+			newGui = gcnew NormalGUI();
+			((NormalGUI^)newGui)->Clickable = ((guis[i].flags & GUIF_NOCLICK) == 0);
+			((NormalGUI^)newGui)->Top = guis[i].y;
+			((NormalGUI^)newGui)->Left = guis[i].x;
+			((NormalGUI^)newGui)->Width = (guis[i].wid > 0) ? guis[i].wid : 1;
+			((NormalGUI^)newGui)->Height = (guis[i].hit > 0) ? guis[i].hit : 1;
+			((NormalGUI^)newGui)->PopupYPos = guis[i].popupyp;
+			((NormalGUI^)newGui)->Visibility = (GUIVisibility)guis[i].popup;
+			((NormalGUI^)newGui)->ZOrder = guis[i].zorder;
+			((NormalGUI^)newGui)->OnClick = gcnew String(guis[i].clickEventHandler);
+      ((NormalGUI^)newGui)->BorderColor = guis[i].fgcol;
+		}
+		newGui->BackgroundColor = guis[i].bgcol;
+		newGui->BackgroundImage = guis[i].bgpic;
+		newGui->ID = i;
+		newGui->Name = gcnew String(guis[i].get_objscript_name(guis[i].name));
+
+		for (int j = 0; j < guis[i].numobjs; j++)
+		{
+			GUIObject* curObj = guis[i].objs[j];
+			GUIControl ^newControl = nullptr;
+			switch (guis[i].objrefptr[j] >> 16)
+			{
+			case GOBJ_BUTTON:
+				{
+				if (guis[i].is_textwindow())
+				{
+					AGS::Types::GUITextWindowEdge^ edge = gcnew AGS::Types::GUITextWindowEdge();
+					::GUIButton *copyFrom = (::GUIButton*)curObj;
+					newControl = edge;
+					edge->Image = copyFrom->pic;
+				}
+				else
+				{
+					AGS::Types::GUIButton^ newButton = gcnew AGS::Types::GUIButton();
+					::GUIButton *copyFrom = (::GUIButton*)curObj;
+					newControl = newButton;
+					newButton->TextColor = copyFrom->textcol;
+					newButton->Font = copyFrom->font;
+					newButton->Image = copyFrom->pic;
+					newButton->MouseoverImage = copyFrom->overpic;
+					newButton->PushedImage = copyFrom->pushedpic;
+					newButton->TextAlignment = (TextAlignment)copyFrom->textAlignment;
+					newButton->ClickAction = (GUIClickAction)copyFrom->leftclick;
+					newButton->NewModeNumber = copyFrom->lclickdata;
+					newButton->ClipImage = (copyFrom->flags & GUIF_CLIP) ? true : false;
+					newButton->Text = gcnew String(copyFrom->text);
+					newButton->OnClick = gcnew String(copyFrom->eventHandlers[0]);
+				}
+				break;
+				}
+			case GOBJ_LABEL:
+				{
+				AGS::Types::GUILabel^ newLabel = gcnew AGS::Types::GUILabel();
+				::GUILabel *copyFrom = (::GUILabel*)curObj;
+				newControl = newLabel;
+				newLabel->TextColor = copyFrom->textcol;
+				newLabel->Font = copyFrom->font;
+				newLabel->TextAlignment = (LabelTextAlignment)copyFrom->align;
+				newLabel->Text = gcnew String(copyFrom->GetText());
+				break;
+				}
+			case GOBJ_TEXTBOX:
+				{
+				  AGS::Types::GUITextBox^ newTextbox = gcnew AGS::Types::GUITextBox();
+				  ::GUITextBox *copyFrom = (::GUITextBox*)curObj;
+				  newControl = newTextbox;
+				  newTextbox->TextColor = copyFrom->textcol;
+				  newTextbox->Font = copyFrom->font;
+				  newTextbox->ShowBorder = (copyFrom->exflags & GTF_NOBORDER) ? false : true;
+				  newTextbox->Text = gcnew String(copyFrom->text);
+				  newTextbox->OnActivate = gcnew String(copyFrom->eventHandlers[0]);
+				  break;
+				}
+			case GOBJ_LISTBOX:
+				{
+				  AGS::Types::GUIListBox^ newListbox = gcnew AGS::Types::GUIListBox();
+				  ::GUIListBox *copyFrom = (::GUIListBox*)curObj;
+				  newControl = newListbox;
+				  newListbox->TextColor = copyFrom->textcol;
+				  newListbox->Font = copyFrom->font; 
+				  newListbox->SelectedTextColor = copyFrom->backcol;
+				  newListbox->SelectedBackgroundColor = copyFrom->selectedbgcol;
+				  newListbox->TextAlignment = (ListBoxTextAlignment)copyFrom->alignment;
+				  newListbox->ShowBorder = ((copyFrom->exflags & GLF_NOBORDER) == 0);
+				  newListbox->ShowScrollArrows = ((copyFrom->exflags & GLF_NOARROWS) == 0);
+                  newListbox->Translated = (copyFrom->flags & GUIF_TRANSLATED) != 0;
+				  newListbox->OnSelectionChanged = gcnew String(copyFrom->eventHandlers[0]);
+				  break;
+				}
+			case GOBJ_SLIDER:
+				{
+				  AGS::Types::GUISlider^ newSlider = gcnew AGS::Types::GUISlider();
+				  ::GUISlider *copyFrom = (::GUISlider*)curObj;
+				  newControl = newSlider;
+				  newSlider->MinValue = copyFrom->min;
+				  newSlider->MaxValue = copyFrom->max;
+				  newSlider->Value = copyFrom->value;
+				  newSlider->HandleImage = copyFrom->handlepic;
+			  	  newSlider->HandleOffset = copyFrom->handleoffset;
+				  newSlider->BackgroundImage = copyFrom->bgimage;
+				  newSlider->OnChange = gcnew String(copyFrom->eventHandlers[0]);
+				  break;
+				}
+			case GOBJ_INVENTORY:
+				{
+					AGS::Types::GUIInventory^ invwindow = gcnew AGS::Types::GUIInventory();
+				    ::GUIInv *copyFrom = (::GUIInv*)curObj;
+				    newControl = invwindow;
+					invwindow->CharacterID = copyFrom->charId;
+					invwindow->ItemWidth = copyFrom->itemWidth;
+					invwindow->ItemHeight = copyFrom->itemHeight;
+					break;
+				}
+			default:
+				throw gcnew AGSEditorException("Unknown control type found: " + (guis[i].objrefptr[j] >> 16));
+			}
+			newControl->Width = (curObj->wid > 0) ? curObj->wid : 1;
+			newControl->Height = (curObj->hit > 0) ? curObj->hit : 1;
+			newControl->Left = curObj->x;
+			newControl->Top = curObj->y;
+			newControl->ZOrder = curObj->zorder;
+			newControl->ID = j;
+			newControl->Name = gcnew String(curObj->scriptName);
+			newGui->Controls->Add(newControl);
+		}
+		
+		game->GUIs->Add(newGui);
+	}
+
+	free_old_game_data();
+
+	return game;
+}
+
+System::String ^load_room_script(System::String ^fileName)
+{
+	char roomFileNameBuffer[MAX_PATH];
+	ConvertStringToCharArray(fileName, roomFileNameBuffer);
+
+	Stream *opty = Common::AssetManager::OpenAsset(roomFileNameBuffer);
+	if (opty == NULL) throw gcnew AGSEditorException("Unable to open room file");
+
+	short version = opty->ReadInt16();
+	if (version < 17)
+	{
+    delete opty;
+		throw gcnew AGSEditorException("Room file is from an old version of AGS and cannot be processed");
+	}
+
+	String ^scriptToReturn = nullptr;
+
+	int thisblock = 0;
+	while (thisblock != Common::kRoomBlock_End) 
+	{
+		thisblock = opty->ReadByte();
+		if (thisblock == Common::kRoomBlock_End) 
+		{
+			break;
+		}
+
+		int blockLen = opty->ReadInt32();
+
+		if (thisblock == Common::kRoomBlock_Script) 
+		{
+			int lee = opty->ReadInt32();
+			int hh;
+
+			char *scriptFile = (char *)malloc(lee + 5);
+			opty->Read(scriptFile, lee);
+			scriptFile[lee] = 0;
+
+			for (hh = 0; hh < lee; hh++)
+			  scriptFile[hh] += passwencstring[hh % 11];
+
+			scriptToReturn = gcnew String(scriptFile, 0, strlen(scriptFile), System::Text::Encoding::Default);
+			free(scriptFile);
+			break;
+		}
+		else 
+		{
+			opty->Seek(Common::kSeekCurrent, blockLen);
+		}
+	}
+
+	delete opty;
+
+	return scriptToReturn;
+}
+
+int GetCurrentlyLoadedRoomNumber()
+{
+  return loaded_room_number;
+}
+
+AGS::Types::Room^ load_crm_file(UnloadedRoom ^roomToLoad)
+{
+	char roomFileNameBuffer[MAX_PATH];
+	ConvertStringToCharArray(roomToLoad->FileName, roomFileNameBuffer);
+
+	const char *errorMsg = load_room_file(roomFileNameBuffer);
+	if (errorMsg != NULL) 
+	{
+		throw gcnew AGSEditorException(gcnew String(errorMsg));
+	}
+
+  loaded_room_number = roomToLoad->Number;
+
+	Room ^room = gcnew Room(roomToLoad->Number);
+	room->Description = roomToLoad->Description;
+	room->Script = roomToLoad->Script;
+	room->BottomEdgeY = thisroom.Edges.Bottom;
+	room->LeftEdgeX = thisroom.Edges.Left;
+	room->MusicVolumeAdjustment = (RoomVolumeAdjustment)thisroom.Options[kRoomBaseOpt_MusicVolume];
+	room->PlayerCharacterView = thisroom.Options[kRoomBaseOpt_PlayerCharacterView];
+	room->PlayMusicOnRoomLoad = thisroom.Options[kRoomBaseOpt_StartUpMusic];
+	room->RightEdgeX = thisroom.Edges.Right;
+	room->SaveLoadEnabled = (thisroom.Options[kRoomBaseOpt_SaveLoadDisabled] == 0);
+	room->ShowPlayerCharacter = (thisroom.Options[kRoomBaseOpt_PlayerCharacterDisabled] == 0);
+	room->TopEdgeY = thisroom.Edges.Top;
+	room->Width = thisroom.Width;
+	room->Height = thisroom.Height;
+  if (thisroom.Resolution > 2)
+  {
+    room->Resolution = RoomResolution::HighRes;
+  }
+  else
+  {
+  	room->Resolution = (RoomResolution)thisroom.Resolution;
+  }
+	room->ColorDepth = thisroom.Backgrounds[0].Graphic->GetColorDepth();
+	room->BackgroundAnimationDelay = thisroom.BkgSceneAnimSpeed;
+	room->BackgroundCount = thisroom.BkgSceneCount;
+
+	int i;
+	for (i = 0; i < thisroom.LocalVariableCount; i++)
+	{
+		OldInteractionVariable ^intVar;
+		intVar = gcnew OldInteractionVariable(gcnew String(thisroom.LocalVariables[i].name), thisroom.LocalVariables[i].value);
+		room->OldInteractionVariables->Add(intVar);
+	}
+
+	for (i = 0; i < thisroom.MessageCount; i++) 
+	{
+		RoomMessage ^newMessage = gcnew RoomMessage(i);
+		newMessage->Text = gcnew String(thisroom.Messages[i]);
+		newMessage->ShowAsSpeech = (thisroom.MessageInfos[i].displayas > 0);
+		newMessage->CharacterID = (thisroom.MessageInfos[i].displayas - 1);
+		newMessage->DisplayNextMessageAfter = ((thisroom.MessageInfos[i].flags & MSG_DISPLAYNEXT) != 0);
+		newMessage->AutoRemoveAfterTime = ((thisroom.MessageInfos[i].flags & MSG_TIMELIMIT) != 0);
+		room->Messages->Add(newMessage);
+	}
+
+	for (i = 0; i < thisroom.ObjectCount; i++) 
+	{
+		char jibbledScriptName[50] = "\0";
+		if (strlen(thisroom.Objects[i].ScriptName) > 0) 
+		{
+			if (thisroom.LoadedVersion < kRoomVersion_300a)
+			{
+				sprintf(jibbledScriptName, "o%s", thisroom.Objects[i].ScriptName);
+				strlwr(jibbledScriptName);
+				jibbledScriptName[1] = toupper(jibbledScriptName[1]);
+			}
+			else 
+			{			
+				strcpy(jibbledScriptName, thisroom.Objects[i].ScriptName);
+			}
+		}
+
+		RoomObject ^obj = gcnew RoomObject(room);
+		obj->ID = i;
+		obj->Image = thisroom.Objects[i].SpriteIndex;
+		obj->StartX = thisroom.Objects[i].X;
+		obj->StartY = thisroom.Objects[i].Y;
+    if (thisroom.LoadedVersion <= kRoomVersion_300a)
+      obj->StartY += GetSpriteHeight(thisroom.Objects[i].SpriteIndex);
+		obj->Visible = (thisroom.Objects[i].IsOn != 0);
+		obj->Baseline = thisroom.Objects[i].Baseline;
+		obj->Name = gcnew String(jibbledScriptName);
+		obj->Description = gcnew String(thisroom.Objects[i].Name);
+		obj->UseRoomAreaScaling = ((thisroom.Objects[i].Flags & OBJF_USEROOMSCALING) != 0);
+		obj->UseRoomAreaLighting = ((thisroom.Objects[i].Flags & OBJF_USEREGIONTINTS) != 0);
+		ConvertCustomProperties(obj->Properties, &thisroom.Objects[i].Properties);
+
+		if (thisroom.LoadedVersion < kRoomVersion_300a)
+		{
+			char scriptFuncPrefix[100];
+			sprintf(scriptFuncPrefix, "object%d_", i);
+			ConvertInteractions(obj->Interactions, thisroom.Objects[i].EventHandlers.Interaction, gcnew String(scriptFuncPrefix), nullptr, 2);
+		}
+		else 
+		{
+			CopyInteractions(obj->Interactions, thisroom.Objects[i].EventHandlers.ScriptFnRef);
+		}
+
+		room->Objects->Add(obj);
+	}
+
+	for (i = 0; i < thisroom.HotspotCount; i++) 
+	{
+		RoomHotspot ^hotspot = room->Hotspots[i];
+		hotspot->ID = i;
+		hotspot->Description = gcnew String(thisroom.Hotspots[i].Name);
+		hotspot->Name = (gcnew String(thisroom.Hotspots[i].ScriptName))->Trim();
+		hotspot->WalkToPoint = Point(thisroom.Hotspots[i].WalkToPoint.x, thisroom.Hotspots[i].WalkToPoint.y);
+		ConvertCustomProperties(hotspot->Properties, &thisroom.Hotspots[i].Properties);
+
+		if (thisroom.LoadedVersion < kRoomVersion_300a)
+		{
+			char scriptFuncPrefix[100];
+			sprintf(scriptFuncPrefix, "hotspot%d_", i);
+			ConvertInteractions(hotspot->Interactions, thisroom.Hotspots[i].EventHandlers.Interaction, gcnew String(scriptFuncPrefix), nullptr, 1);
+		}
+		else 
+		{
+			CopyInteractions(hotspot->Interactions, thisroom.Hotspots[i].EventHandlers.ScriptFnRef);
+		}
+	}
+
+	for (i = 0; i <= MAX_WALK_AREAS; i++) 
+	{
+		RoomWalkableArea ^area = room->WalkableAreas[i];
+		area->ID = i;
+		area->AreaSpecificView = thisroom.WalkAreas[i].ShadingView;
+		area->UseContinuousScaling = !(thisroom.WalkAreas[i].Zoom2 == NOT_VECTOR_SCALED);
+		area->ScalingLevel = thisroom.WalkAreas[i].Zoom + 100;
+		area->MinScalingLevel = thisroom.WalkAreas[i].Zoom + 100;
+		if (area->UseContinuousScaling) 
+		{
+			area->MaxScalingLevel = thisroom.WalkAreas[i].Zoom2 + 100;
+		}
+		else
+		{
+			area->MaxScalingLevel = area->MinScalingLevel;
+		}
+	}
+
+	for (i = 0; i < MAX_OBJ; i++) 
+	{
+		RoomWalkBehind ^area = room->WalkBehinds[i];
+		area->ID = i;
+		area->Baseline = thisroom.WalkBehinds[i].Baseline;
+	}
+
+	for (i = 0; i < MAX_REGIONS; i++) 
+	{
+		RoomRegion ^area = room->Regions[i];
+		area->ID = i;
+		area->UseColourTint = ((thisroom.Regions[i].Tint & TINT_IS_ENABLED) != 0);
+		area->LightLevel = thisroom.Regions[i].Light + 100;
+		area->BlueTint = (thisroom.Regions[i].Tint >> 16) & 0x00ff;
+		area->GreenTint = (thisroom.Regions[i].Tint >> 8) & 0x00ff;
+		area->RedTint = thisroom.Regions[i].Tint & 0x00ff;
+		area->TintSaturation = (thisroom.Regions[i].Light > 0) ? thisroom.Regions[i].Light : 50;
+
+		if (thisroom.LoadedVersion < kRoomVersion_300a)
+		{
+			char scriptFuncPrefix[100];
+			sprintf(scriptFuncPrefix, "region%d_", i);
+			ConvertInteractions(area->Interactions, thisroom.Regions[i].EventHandlers.Interaction, gcnew String(scriptFuncPrefix), nullptr, 0);
+		}
+		else 
+		{
+			CopyInteractions(area->Interactions, thisroom.Regions[i].EventHandlers.ScriptFnRef);
+		}
+	}
+/*
+	if (thisroom.TextScript != NULL) 
+	{
+		room->Script->Text = gcnew String(thisroom.TextScript);
+	}
+*/
+	room->_roomStructPtr = (IntPtr)&thisroom;
+
+	ConvertCustomProperties(room->Properties, &thisroom.Properties);
+
+	if (thisroom.LoadedVersion < kRoomVersion_300a)
+	{
+		ConvertInteractions(room->Interactions, thisroom.EventHandlers.Interaction, "room_", nullptr, 0);
+	}
+	else 
+	{
+		CopyInteractions(room->Interactions, thisroom.EventHandlers.ScriptFnRef);
+	}
+
+	room->GameID = thisroom.GameId;
+  clear_undo_buffer();
+
+	return room;
+}
+
+void save_crm_file(Room ^room)
+{
+	thisroom.GameId = room->GameID;
+	thisroom.Edges.Bottom = room->BottomEdgeY;
+	thisroom.Edges.Left = room->LeftEdgeX;
+	thisroom.Options[kRoomBaseOpt_MusicVolume] = (int)room->MusicVolumeAdjustment;
+	thisroom.Options[kRoomBaseOpt_PlayerCharacterView] = room->PlayerCharacterView;
+	thisroom.Options[kRoomBaseOpt_StartUpMusic] = room->PlayMusicOnRoomLoad;
+	thisroom.Edges.Right = room->RightEdgeX;
+	thisroom.Options[kRoomBaseOpt_SaveLoadDisabled] = room->SaveLoadEnabled ? 0 : 1;
+	thisroom.Options[kRoomBaseOpt_PlayerCharacterDisabled] = room->ShowPlayerCharacter ? 0 : 1;
+	thisroom.Edges.Top = room->TopEdgeY;
+	thisroom.Width = room->Width;
+	thisroom.Height = room->Height;
+	thisroom.Resolution = (int)room->Resolution;
+	thisroom.BkgSceneAnimSpeed = room->BackgroundAnimationDelay;
+	thisroom.BkgSceneCount = room->BackgroundCount;
+
+	int i;
+	for (i = 0; i < thisroom.MessageCount; i++) 
+	{
+		thisroom.Messages[i].Free();
+	}
+	thisroom.MessageCount = room->Messages->Count;
+	for (i = 0; i < thisroom.MessageCount; i++) 
+	{
+		RoomMessage ^newMessage = room->Messages[i];
+		//thisroom.Messages[i] = (char*)malloc(newMessage->Text->Length + 1);
+		//ConvertStringToCharArray(newMessage->Text, thisroom.Messages[i]);
+        ConvertStringToNativeString(newMessage->Text, thisroom.Messages[i]);
+		if (newMessage->ShowAsSpeech)
+		{
+			thisroom.MessageInfos[i].displayas = newMessage->CharacterID + 1;
+		}
+		else
+		{
+			thisroom.MessageInfos[i].displayas = 0;
+		}
+		thisroom.MessageInfos[i].flags = 0;
+		if (newMessage->DisplayNextMessageAfter) thisroom.MessageInfos[i].flags |= MSG_DISPLAYNEXT;
+		if (newMessage->AutoRemoveAfterTime) thisroom.MessageInfos[i].flags |= MSG_TIMELIMIT;
+	}
+
+	thisroom.ObjectCount = room->Objects->Count;
+	for (i = 0; i < thisroom.ObjectCount; i++) 
+	{
+		RoomObject ^obj = room->Objects[i];
+		ConvertStringToNativeString(obj->Name, thisroom.Objects[i].ScriptName);
+
+		thisroom.Objects[i].SpriteIndex = obj->Image;
+		thisroom.Objects[i].X = obj->StartX;
+		thisroom.Objects[i].Y = obj->StartY;
+		thisroom.Objects[i].IsOn = obj->Visible;
+		thisroom.Objects[i] .Baseline = obj->Baseline;
+		ConvertStringToNativeString(obj->Description, thisroom.Objects[i].Name, 30);
+		thisroom.Objects[i].Flags = 0;
+		if (obj->UseRoomAreaScaling) thisroom.Objects[i].Flags |= OBJF_USEROOMSCALING;
+		if (obj->UseRoomAreaLighting) thisroom.Objects[i].Flags |= OBJF_USEREGIONTINTS;
+		CompileCustomProperties(obj->Properties, &thisroom.Objects[i].Properties);
+	}
+
+	thisroom.HotspotCount = room->Hotspots->Count;
+	for (i = 0; i < thisroom.HotspotCount; i++) 
+	{
+		RoomHotspot ^hotspot = room->Hotspots[i];
+		thisroom.Hotspots[i].Name = (char*)malloc(hotspot->Description->Length + 1);
+		ConvertStringToNativeString(hotspot->Description, thisroom.Hotspots[i].Name);
+		ConvertStringToNativeString(hotspot->Name, thisroom.Hotspots[i].ScriptName, 20);
+		thisroom.Hotspots[i].WalkToPoint.x = hotspot->WalkToPoint.X;
+		thisroom.Hotspots[i].WalkToPoint.y = hotspot->WalkToPoint.Y;
+		CompileCustomProperties(hotspot->Properties, &thisroom.Hotspots[i].Properties);
+	}
+
+	for (i = 0; i <= MAX_WALK_AREAS; i++) 
+	{
+		RoomWalkableArea ^area = room->WalkableAreas[i];
+		thisroom.WalkAreas[i].ShadingView = area->AreaSpecificView;
+		
+		if (area->UseContinuousScaling) 
+		{
+			thisroom.WalkAreas[i].Zoom = area->MinScalingLevel - 100;
+			thisroom.WalkAreas[i].Zoom2 = area->MaxScalingLevel - 100;
+		}
+		else
+		{
+			thisroom.WalkAreas[i].Zoom = area->ScalingLevel - 100;
+			thisroom.WalkAreas[i].Zoom2 = NOT_VECTOR_SCALED;
+		}
+	}
+
+	for (i = 0; i < MAX_OBJ; i++) 
+	{
+		RoomWalkBehind ^area = room->WalkBehinds[i];
+		thisroom.WalkBehinds[i].Baseline = area->Baseline;
+	}
+
+	for (i = 0; i < MAX_REGIONS; i++) 
+	{
+		RoomRegion ^area = room->Regions[i];
+		thisroom.Regions[i].Tint = 0;
+		if (area->UseColourTint) 
+		{
+			thisroom.Regions[i].Tint = TINT_IS_ENABLED;
+			thisroom.Regions[i].Tint |= area->RedTint | (area->GreenTint << 8) | (area->BlueTint << 16);
+			thisroom.Regions[i].Light = area->TintSaturation;
+		}
+		else 
+		{
+			thisroom.Regions[i].Light = area->LightLevel - 100;
+		}
+	}
+
+	CompileCustomProperties(room->Properties, &thisroom.Properties);
+
+	thisroom.TextScript = NULL;
+	thisroom.CompiledScript = ((AGS::Native::CompiledScript^)room->Script->CompiledData)->Data;
+    thisroom.CompiledScriptShared = true;
+
+	char roomFileNameBuffer[MAX_PATH];
+	ConvertStringToCharArray(room->FileName, roomFileNameBuffer);
+
+	TempDataStorage::RoomBeingSaved = room;
+
+	save_room_file(roomFileNameBuffer);
+
+	TempDataStorage::RoomBeingSaved = nullptr;
+
+	for (i = 0; i < thisroom.HotspotCount; i++) 
+	{
+		thisroom.Hotspots[i].Name.Free();
+	}
+}
+
+// [IKM] 2012-11-13: code moved to AGS.Types.FolderHelper
+/*
+static int CountViews(ViewFolder ^folder) 
+{
+	int highestViewNumber = 0;
+	for each (ViewFolder ^subFolder in folder->SubFolders)
+	{
+		int folderView = CountViews(subFolder);
+		if (folderView > highestViewNumber) 
+		{
+			highestViewNumber = folderView;
+		}
+	}
+	for each (View ^view in folder->Views)
+	{
+		if (view->ID > highestViewNumber)
+		{
+			highestViewNumber = view->ID;
+		}
+	}
+	return highestViewNumber;
+}
+*/
+
+ref class ManagedViewProcessing
+{
+public:
+    static void ConvertViewsToDTAFormat(IViewFolder ^folder, Game ^game) 
+    {
+        /*
+	    for each (ViewFolder ^subFolder in folder->SubFolders)
+	    {
+		    ConvertViewsToDTAFormat(subFolder, game);
+	    }
+        */
+        AGS::Types::FolderHelper::ViewFolderProcessing ^del = 
+            gcnew AGS::Types::FolderHelper::ViewFolderProcessing(ConvertViewsToDTAFormat);
+        AGS::Types::FolderHelper::ForEachViewFolder(folder, game, del);
+
+	    for each (View ^view in folder->Views)
+	    {
+		    int i = view->ID - 1;
+		    ConvertStringToNativeString(view->Name, thisgame.ViewNames[i], MAXVIEWNAMELENGTH);
+
+		    newViews[i].Initialize(view->Loops->Count);
+		    for (int j = 0; j < newViews[i].numLoops; j++) 
+		    {
+          newViews[i].loops[j].Initialize(view->Loops[j]->Frames->Count);
+			    for (int k = 0; k < newViews[i].loops[j].numFrames; k++) 
+			    {
+				    AGS::Types::ViewFrame ^frame = view->Loops[j]->Frames[k];
+            int frameSound = -1;
+            if (frame->Sound > 0) 
+              frameSound = game->GetAudioArrayIndexFromAudioClipIndex(frame->Sound);
+
+				    newViews[i].loops[j].frames[k].flags = (frame->Flipped) ? VFLG_FLIPSPRITE : 0;
+				    newViews[i].loops[j].frames[k].pic = frame->Image;
+            newViews[i].loops[j].frames[k].sound = frameSound;
+				    newViews[i].loops[j].frames[k].speed = frame->Delay;
+			    }
+    			
+			    if (view->Loops[j]->RunNextLoop)
+			    {
+            newViews[i].loops[j].flags = LOOPFLAG_RUNNEXTLOOP;
+			    }
+		    }
+
+	    }
+    }
+};
+
+void write_compiled_script(Stream *ooo, Script ^script)
+{
+	if (script->CompiledData == nullptr)
+	{
+		throw gcnew CompileError(String::Format("Script has not been compiled: {0}", script->FileName));
+	}
+
+	((AGS::Native::CompiledScript^)script->CompiledData)->Data->Write(ooo);
+}
+
+void serialize_interaction_scripts(Interactions ^interactions, Stream *ooo)
+{
+	char textBuffer[256];
+	ooo->WriteInt32(interactions->ScriptFunctionNames->Length);
+	for each (String^ funcName in interactions->ScriptFunctionNames)
+	{
+		if (funcName == nullptr)
+		{
+			ooo->WriteByte(0);
+		}
+		else 
+		{
+			ConvertStringToCharArray(funcName, textBuffer, 256);
+			fputstring(textBuffer, ooo);
+		}
+	}
+}
+
+void serialize_room_interactions(Stream *ooo) 
+{
+	Room ^roomBeingSaved = TempDataStorage::RoomBeingSaved;
+	serialize_interaction_scripts(roomBeingSaved->Interactions, ooo);
+	for each (RoomHotspot ^hotspot in roomBeingSaved->Hotspots) 
+	{
+		serialize_interaction_scripts(hotspot->Interactions, ooo);
+	}
+	for each (RoomObject ^obj in roomBeingSaved->Objects) 
+	{
+		serialize_interaction_scripts(obj->Interactions, ooo);
+	}
+	for each (RoomRegion ^region in roomBeingSaved->Regions) 
+	{
+		serialize_interaction_scripts(region->Interactions, ooo);
+	}
+}
+
+void save_thisgame_to_file(const char *fileName, Game ^game)
+{
+	const char *AGS_VERSION = "3.3.0";
+  char textBuffer[500];
+	int bb;
+
+	Stream*ooo = Common::File::CreateFile(fileName);
+	if (ooo == NULL) 
+	{
+		throw gcnew CompileError(String::Format("Cannot open file {0} for writing", gcnew String(fileName)));
+	}
+
+  ooo->Write(game_file_sig,30);
+  ooo->WriteInt32(kGameVersion_Current);
+  ooo->WriteInt32(strlen(AGS_VERSION));
+  ooo->Write(AGS_VERSION, strlen(AGS_VERSION));
+
+  {
+    Common::AlignedStream align_s(ooo, Common::kAligned_Write);
+    thisgame.WriteBaseToFile(&align_s);
+    align_s.Close();
+  }
+
+  thisgame.Guid.WriteCount(ooo, MAX_GUID_LENGTH);
+  thisgame.SavedGameFileExtension.WriteCount(ooo, MAX_SG_EXT_LENGTH);
+  thisgame.SavedGameFolderName.WriteCount(ooo, MAX_SG_FOLDER_LEN);
+  thisgame.FontFlags.WriteRaw(ooo);
+  thisgame.FontOutline.WriteRaw(ooo);
+  ooo->WriteInt32(MAX_SPRITES);
+  thisgame.SpriteFlags.WriteRaw(ooo);
+  if (thisgame.SpriteFlags.GetCount() < MAX_SPRITES)
+  {
+    ooo->WriteByteCount(0, (MAX_SPRITES - thisgame.SpriteFlags.GetCount()));
+  }
+
+  thisgame.WriteInvInfo_Aligned(ooo);
+  thisgame.WriteMouseCursors_Aligned(ooo);
+  
+  for (bb = 0; bb < thisgame.CharacterCount; bb++)
+  {
+    serialize_interaction_scripts(game->Characters[bb]->Interactions, ooo);
+  }
+  for (bb = 1; bb < thisgame.InvItemCount; bb++)
+  {
+    serialize_interaction_scripts(game->InventoryItems[bb - 1]->Interactions, ooo);
+  }
+
+  if (thisgame.Dictionary != NULL) {
+    write_dictionary (thisgame.Dictionary, ooo);
+  }
+
+  write_compiled_script(ooo, game->ScriptsToCompile->GetScriptByFilename(Script::GLOBAL_SCRIPT_FILE_NAME));
+  write_compiled_script(ooo, game->ScriptsToCompile->GetScriptByFilename(Script::DIALOG_SCRIPTS_FILE_NAME));
+
+  // Extract all the scripts we want to persist (all the non-headers, except
+  // the global script which was already written)
+  List<AGS::Types::Script^>^ scriptsToWrite = gcnew List<AGS::Types::Script^>();
+  for each (Script ^script in game->ScriptsToCompile)
+  {
+	  if ((!script->IsHeader) && 
+      (!script->FileName->Equals(Script::GLOBAL_SCRIPT_FILE_NAME)) &&
+      (!script->FileName->Equals(Script::DIALOG_SCRIPTS_FILE_NAME)))
+	  {
+		  scriptsToWrite->Add(script);
+	  }
+  }
+
+  ooo->WriteInt32(scriptsToWrite->Count);
+
+  for each (Script ^script in scriptsToWrite)
+  {
+	  write_compiled_script(ooo, script);
+  }
+
+  for (bb = 0; bb < thisgame.ViewCount; bb++)
+  {
+    newViews[bb].WriteToFile(ooo);
+  }
+
+  thisgame.WriteCharacters_Aligned(ooo);
+
+  for (int i = 0; i < MAXLIPSYNCFRAMES; ++i)
+  {
+    ooo->Write(&thisgame.LipSyncFrameLetters[0], 50);
+  }
+
+  char *buffer;
+  for (bb=0;bb<MAXGLOBALMES;bb++) 
+  {
+	  if ((game->GlobalMessages[bb] == nullptr) || (game->GlobalMessages[bb]->Length == 0))
+		  continue;
+      
+	  buffer = (char*)malloc(game->GlobalMessages[bb]->Length + 1);
+	  ConvertStringToCharArray(game->GlobalMessages[bb], buffer);
+    write_string_encrypt(ooo, buffer);
+	  free(buffer);
+  }
+  ooo->WriteArray(&dialog[0], sizeof(DialogTopic), thisgame.DialogCount);
+  write_gui(ooo,&guis[0],&thisgame,false);
+  write_plugins_to_disk(ooo);
+  // write the custom properties & schema
+  thisgame.PropertySchema.Serialize(ooo);
+  for (bb = 0; bb < thisgame.CharacterCount; bb++)
+    thisgame.CharacterProperties[bb].Serialize (ooo);
+  for (bb = 0; bb < thisgame.InvItemCount; bb++)
+    thisgame.InvItemProperties[bb].Serialize (ooo);
+
+  for (bb = 0; bb < thisgame.ViewCount; bb++)
+    fputstring(thisgame.ViewNames[bb], ooo);
+
+  for (bb = 0; bb < thisgame.InvItemCount; bb++)
+    fputstring(thisgame.InventoryScriptNames[bb], ooo);
+
+  for (bb = 0; bb < thisgame.DialogCount; bb++)
+    fputstring(thisgame.DialogScriptNames[bb], ooo);
+
+
+  int audioClipTypeCount = game->AudioClipTypes->Count + 1;
+  ooo->WriteInt32(audioClipTypeCount);
+  ::AudioClipType *clipTypes = (::AudioClipType*)calloc(audioClipTypeCount, sizeof(::AudioClipType));
+  // hard-coded SPEECH audio type 0
+  clipTypes[0].id = 0;
+  clipTypes[0].reservedChannels = 1;
+  clipTypes[0].volume_reduction_while_speech_playing = 0;
+  clipTypes[0].crossfadeSpeed = 0;
+
+  for (bb = 1; bb < audioClipTypeCount; bb++)
+  {
+    clipTypes[bb].id = bb;
+    clipTypes[bb].reservedChannels = game->AudioClipTypes[bb - 1]->MaxChannels;
+    clipTypes[bb].volume_reduction_while_speech_playing = game->AudioClipTypes[bb - 1]->VolumeReductionWhileSpeechPlaying;
+    clipTypes[bb].crossfadeSpeed = (int)game->AudioClipTypes[bb - 1]->CrossfadeClips;
+  }
+  ooo->WriteArray(clipTypes, sizeof(::AudioClipType), audioClipTypeCount);
+  free(clipTypes);
+
+  IList<AudioClip^>^ allClips = game->CachedAudioClipListForCompile;
+  ooo->WriteInt32(allClips->Count);
+  ScriptAudioClip *compiledAudioClips = (ScriptAudioClip*)calloc(allClips->Count, sizeof(ScriptAudioClip));
+  for (int i = 0; i < allClips->Count; i++)
+  {
+    AudioClip^ clip = allClips[i];
+    ConvertStringToCharArray(clip->ScriptName, compiledAudioClips[i].scriptName, 30);
+	  ConvertStringToCharArray(clip->CacheFileNameWithoutPath, compiledAudioClips[i].fileName, 15);
+    compiledAudioClips[i].bundlingType = (int)clip->BundlingType;
+    compiledAudioClips[i].defaultPriority = (int)clip->ActualPriority;
+    compiledAudioClips[i].defaultRepeat = (clip->ActualRepeat) ? 1 : 0;
+    compiledAudioClips[i].defaultVolume = clip->ActualVolume;
+    compiledAudioClips[i].fileType = (int)clip->FileType;
+    compiledAudioClips[i].type = clip->Type;
+  }
+
+  {
+    Common::AlignedStream align_s(ooo, Common::kAligned_Write);
+    for (int i = 0; i < allClips->Count; ++i)
+    {
+      compiledAudioClips[i].WriteToFile(&align_s);
+      align_s.Reset();
+    }
+    align_s.Close();
+  }
+
+  free(compiledAudioClips);
+  ooo->WriteInt32(game->GetAudioArrayIndexFromAudioClipIndex(game->Settings->PlaySoundOnScore));
+
+  if (game->Settings->DebugMode)
+  {
+    ooo->WriteInt32(game->Rooms->Count);
+    for (bb = 0; bb < game->Rooms->Count; bb++)
+    {
+      IRoom ^room = game->Rooms[bb];
+      ooo->WriteInt32(room->Number);
+      if (room->Description != nullptr)
+      {
+        ConvertStringToCharArray(room->Description, textBuffer, 500);
+      }
+      else
+      {
+        textBuffer[0] = 0;
+      }
+      fputstring(textBuffer, ooo);
+    }
+  }
+
+  delete ooo;
+}
+
+void save_game_to_dta_file(Game^ game, const char *fileName)
+{
+	thisgame.Options[OPT_ALWAYSSPCH] = game->Settings->AlwaysDisplayTextAsSpeech;
+	thisgame.Options[OPT_ANTIALIASFONTS] = game->Settings->AntiAliasFonts;
+	thisgame.Options[OPT_ANTIGLIDE] = game->Settings->AntiGlideMode;
+	thisgame.Options[OPT_NOWALKMODE] = !game->Settings->AutoMoveInWalkMode;
+	thisgame.Options[OPT_RIGHTLEFTWRITE] = game->Settings->BackwardsText;
+	thisgame.ColorDepth = (int)game->Settings->ColorDepth;
+	thisgame.Options[OPT_COMPRESSSPRITES] = game->Settings->CompressSprites;
+	thisgame.Options[OPT_CROSSFADEMUSIC] = (int)game->Settings->CrossfadeMusic;
+	thisgame.Options[OPT_DEBUGMODE] = game->Settings->DebugMode;
+	thisgame.Options[OPT_DIALOGUPWARDS] = game->Settings->DialogOptionsBackwards;
+	thisgame.Options[OPT_DIALOGGAP] = game->Settings->DialogOptionsGap;
+	thisgame.Options[OPT_DIALOGIFACE] = game->Settings->DialogOptionsGUI;
+	thisgame.DialogBulletSprIndex = game->Settings->DialogOptionsBullet;
+	thisgame.Options[OPT_DUPLICATEINV] = game->Settings->DisplayMultipleInventory;
+	thisgame.Options[OPT_STRICTSTRINGS] = game->Settings->EnforceNewStrings;
+	thisgame.Options[OPT_STRICTSCRIPTING] = game->Settings->EnforceObjectBasedScript;
+	thisgame.Options[OPT_NOSCALEFNT] = game->Settings->FontsForHiRes;
+	ConvertStringToNativeString(game->Settings->GameName, thisgame.GameName, 50);
+	thisgame.Options[OPT_NEWGUIALPHA] = (int)game->Settings->GUIAlphaStyle;
+	thisgame.Options[OPT_HANDLEINVCLICKS] = game->Settings->HandleInvClicksInScript;
+	thisgame.Options[OPT_FIXEDINVCURSOR] = !game->Settings->InventoryCursors;
+  thisgame.Options[OPT_OLDTALKANIMSPD] = game->Settings->LegacySpeechAnimationSpeed;
+	thisgame.Options[OPT_LEFTTORIGHTEVAL] = game->Settings->LeftToRightPrecedence;
+	thisgame.Options[OPT_LETTERBOX] = game->Settings->LetterboxMode;
+  thisgame.TotalScore = game->Settings->MaximumScore;
+	thisgame.Options[OPT_MOUSEWHEEL] = game->Settings->MouseWheelEnabled;
+	thisgame.Options[OPT_DIALOGNUMBERED] = game->Settings->NumberDialogOptions;
+	thisgame.Options[OPT_PIXPERFECT] = game->Settings->PixelPerfect;
+	thisgame.Options[OPT_SCORESOUND] = 0; // saved elsewhere now to make it 32-bit
+	thisgame.DefaultResolution = (int)game->Settings->Resolution;
+	thisgame.Options[OPT_FADETYPE] = (int)game->Settings->RoomTransition;
+	thisgame.Options[OPT_RUNGAMEDLGOPTS] = game->Settings->RunGameLoopsWhileDialogOptionsDisplayed;
+	thisgame.Options[OPT_SAVESCREENSHOT] = game->Settings->SaveScreenshots;
+	thisgame.Options[OPT_NOSKIPTEXT] = (int)game->Settings->SkipSpeech;
+	thisgame.Options[OPT_PORTRAITSIDE] = (int)game->Settings->SpeechPortraitSide;
+	thisgame.Options[OPT_SPEECHTYPE] = (int)game->Settings->SpeechStyle;
+	thisgame.Options[OPT_SPLITRESOURCES] = game->Settings->SplitResources;
+	thisgame.Options[OPT_TWCUSTOM] = game->Settings->TextWindowGUI;
+	thisgame.Options[OPT_THOUGHTGUI] = game->Settings->ThoughtGUI;
+	thisgame.Options[OPT_TURNTOFACELOC] = game->Settings->TurnBeforeFacing;
+	thisgame.Options[OPT_ROTATECHARS] = game->Settings->TurnBeforeWalking;
+	thisgame.Options[OPT_NATIVECOORDINATES] = !game->Settings->UseLowResCoordinatesInScript;
+	thisgame.Options[OPT_WALKONLOOK] = game->Settings->WalkInLookMode;
+	thisgame.Options[OPT_DISABLEOFF] = (int)game->Settings->WhenInterfaceDisabled;
+	thisgame.UniqueId = game->Settings->UniqueID;
+  ConvertStringToNativeString(game->Settings->GUIDAsString, thisgame.Guid, MAX_GUID_LENGTH);
+  ConvertStringToNativeString(game->Settings->SaveGameFolderName, thisgame.SavedGameFolderName, MAX_SG_FOLDER_LEN);
+
+  if (game->Settings->EnhancedSaveGames)
+  {
+    ConvertStringToNativeString(game->Settings->SaveGameFileExtension, thisgame.SavedGameFileExtension, MAX_SG_EXT_LENGTH);
+  }
+  else 
+  {
+    thisgame.SavedGameFileExtension.Empty();
+  }
+
+	thisgame.InvItemHotDotColor = game->Settings->InventoryHotspotMarker->DotColor;
+	thisgame.InvItemHotDotOuterColor = game->Settings->InventoryHotspotMarker->CrosshairColor;
+	thisgame.InvItemHotDotSprIndex = game->Settings->InventoryHotspotMarker->Image;
+	if (game->Settings->InventoryHotspotMarker->Style == InventoryHotspotMarkerStyle::Crosshair)
+	{
+		thisgame.InvItemHotDotSprIndex = 0;
+	}
+	else if (game->Settings->InventoryHotspotMarker->Style == InventoryHotspotMarkerStyle::None)
+	{
+		thisgame.InvItemHotDotSprIndex = 0;
+		thisgame.InvItemHotDotColor = 0;
+	}
+
+	// ** Palette **
+	int i;
+	for (i = 0; i < 256; i++) 
+	{
+		if (game->Palette[i]->ColourType == PaletteColourType::Background) 
+		{
+			thisgame.PaletteUses[i] = PAL_BACKGROUND;
+		}
+		else 
+		{
+			thisgame.PaletteUses[i] = PAL_GAMEWIDE;
+		}
+		palette[i].r = game->Palette[i]->Colour.R / 4;
+		palette[i].g = game->Palette[i]->Colour.G / 4;
+		palette[i].b = game->Palette[i]->Colour.B / 4;
+	}
+
+	// ** Plugins **
+	if (game->Plugins->Count > MAX_PLUGINS) 
+	{
+		throw gcnew CompileError("Too many plugins");
+	}
+
+	numThisgamePlugins = game->Plugins->Count;
+	for (i = 0; i < game->Plugins->Count; i++) 
+	{
+		AGS::Types::Plugin ^plugin = game->Plugins[i];
+		ConvertStringToCharArray(plugin->FileName, thisgamePlugins[i].filename, 50);
+		
+		thisgamePlugins[i].dataSize = plugin->SerializedData->Length;
+		for (int j = 0; j < thisgamePlugins[i].dataSize; j++) 
+		{
+			thisgamePlugins[i].data[j] = plugin->SerializedData[j];
+		}
+	}
+
+	// ** Views **
+    int viewCount = AGS::Types::FolderHelper::CountViews(AGS::Types::FolderHelper::GetRootViewFolder(game));
+
+	thisgame.ViewCount = viewCount;
+  allocate_memory_for_views(viewCount);
+  numNewViews = viewCount;
+
+  ManagedViewProcessing::ConvertViewsToDTAFormat(AGS::Types::FolderHelper::GetRootViewFolder(game), game);
+
+	// ** Characters **
+	thisgame.CharacterCount = game->Characters->Count;
+	thisgame.Characters.New(thisgame.CharacterCount);
+    thisgame.CharacterProperties.New(thisgame.CharacterCount);
+    thisgame.CharacterInteractions.New(thisgame.CharacterCount, NULL);
+    thisgame.CharacterInteractionScripts.New(thisgame.CharacterCount, NULL);
+	for (i = 0; i < thisgame.CharacterCount; i++) 
+	{
+		AGS::Types::Character ^character = game->Characters[i];
+		thisgame.Characters[i].flags = 0;
+		thisgame.Characters[i].on = 1;
+		if (character->AdjustSpeedWithScaling) thisgame.Characters[i].flags |= CHF_SCALEMOVESPEED;
+		if (character->AdjustVolumeWithScaling) thisgame.Characters[i].flags |= CHF_SCALEVOLUME;
+		if (!character->Clickable) thisgame.Characters[i].flags |= CHF_NOINTERACT;
+		if (!character->DiagonalLoops) thisgame.Characters[i].flags |= CHF_NODIAGONAL;
+    if (character->MovementLinkedToAnimation) thisgame.Characters[i].flags |= CHF_ANTIGLIDE;
+		if (!character->Solid) thisgame.Characters[i].flags |= CHF_NOBLOCKING;
+		if (!character->TurnBeforeWalking) thisgame.Characters[i].flags |= CHF_NOTURNING;
+		if (!character->UseRoomAreaLighting) thisgame.Characters[i].flags |= CHF_NOLIGHTING;
+		if (!character->UseRoomAreaScaling) thisgame.Characters[i].flags |= CHF_MANUALSCALING;
+
+		if (character->UniformMovementSpeed) 
+		{
+			thisgame.Characters[i].walkspeed = character->MovementSpeed;
+			thisgame.Characters[i].walkspeed_y = UNIFORM_WALK_SPEED;
+		}
+		else 
+		{
+			thisgame.Characters[i].walkspeed = character->MovementSpeedX;
+			thisgame.Characters[i].walkspeed_y = character->MovementSpeedY;
+		}
+
+		thisgame.Characters[i].animspeed = character->AnimationDelay;
+		thisgame.Characters[i].blinkview = character->BlinkingView - 1;
+		thisgame.Characters[i].idleview = character->IdleView - 1;
+		thisgame.Characters[i].defview = character->NormalView - 1;
+		thisgame.Characters[i].view = thisgame.Characters[i].defview;
+		ConvertStringToCharArray(character->RealName, thisgame.Characters[i].name, 40);
+		ConvertStringToCharArray(character->ScriptName, thisgame.Characters[i].scrname, MAX_SCRIPT_NAME_LEN);
+		thisgame.Characters[i].talkcolor = character->SpeechColor;
+		thisgame.Characters[i].talkview = character->SpeechView - 1;
+		thisgame.Characters[i].room = character->StartingRoom;
+    thisgame.Characters[i].speech_anim_speed = character->SpeechAnimationDelay;
+		thisgame.Characters[i].x = character->StartX;
+		thisgame.Characters[i].y = character->StartY;
+		thisgame.Characters[i].thinkview = character->ThinkingView - 1;
+
+		CompileCustomProperties(character->Properties, &thisgame.CharacterProperties[i]);
+	}
+	thisgame.PlayerCharacterIndex = game->PlayerCharacter->ID;
+
+	// ** Text Parser **
+  thisgame.Dictionary = (WordsDictionary*)malloc(sizeof(WordsDictionary));
+  thisgame.Dictionary->allocate_memory(game->TextParser->Words->Count);
+  for (i = 0; i < thisgame.Dictionary->num_words; i++)
+	{
+    ConvertStringToCharArray(game->TextParser->Words[i]->Word, thisgame.Dictionary->word[i], MAX_PARSER_WORD_LENGTH);
+    thisgame.Dictionary->wordnum[i] = game->TextParser->Words[i]->WordGroup;
+	}
+
+	// ** Global Messages **
+  thisgame.GlobalMessages.New(MAXGLOBALMES);
+	for (i = 0; i < MAXGLOBALMES; i++) 
+	{
+		if (game->GlobalMessages[i] != String::Empty) 
+		{
+			ConvertStringToNativeString(game->GlobalMessages[i], thisgame.GlobalMessages[i]);
+		}
+	}
+
+	// ** Lip Sync **
+	if (game->LipSync->Type == LipSyncType::Text)
+	{
+		thisgame.Options[OPT_LIPSYNCTEXT] = 1;
+	}
+	else 
+	{
+		thisgame.Options[OPT_LIPSYNCTEXT] = 0;
+	}
+	thisgame.DefaultLipSyncFrame = game->LipSync->DefaultFrame;
+    thisgame.LipSyncFrameLetters.New(MAXLIPSYNCFRAMES);
+	for (i = 0; i < MAXLIPSYNCFRAMES; i++) 
+	{
+		ConvertStringToCharArray(game->LipSync->CharactersPerFrame[i], thisgame.LipSyncFrameLetters[i], 50);
+	}
+
+	// ** Dialogs **
+	if (game->Dialogs->Count > MAX_DIALOG) 
+	{
+		throw gcnew CompileError("Too many dialogs");
+	}
+	thisgame.DialogCount = game->Dialogs->Count;
+	thisgame.DialogMessageCount = 0;
+	dialog = (DialogTopic*)malloc(sizeof(DialogTopic) * thisgame.DialogCount);
+    thisgame.DialogScriptNames.New(thisgame.DialogCount);
+	for (i = 0; i < thisgame.DialogCount; i++) 
+	{
+		Dialog ^curDialog = game->Dialogs[i];
+		dialog[i].numoptions = curDialog->Options->Count;
+		for (int j = 0; j < dialog[i].numoptions; j++) 
+		{
+			AGS::Types::DialogOption ^option = curDialog->Options[j];
+			ConvertStringToCharArray(option->Text, dialog[i].optionnames[j], 150);
+			//dialog[i].entrypoints[j] = option->EntryPointOffset;
+			dialog[i].optionflags[j] = 0;
+			if (!option->Say) 
+			{
+				dialog[i].optionflags[j] |= DFLG_NOREPEAT;
+			}
+			if (option->Show)
+			{
+				dialog[i].optionflags[j] |= DFLG_ON;
+			}
+		}
+		
+    dialog[i].optionscripts = NULL;
+/*	    dialog[i].optionscripts = (unsigned char*)malloc(curDialog->CodeSize);
+	    Marshal::Copy(curDialog->CompiledCode, 0, IntPtr(dialog[i].optionscripts), curDialog->CodeSize);
+
+		dialog[i].codesize = curDialog->CodeSize;
+		dialog[i].startupentrypoint = curDialog->StartupEntryPointOffset;
+
+		dlgscript[i] = (char*)malloc(curDialog->Script->Length + 1);
+		ConvertStringToCharArray(curDialog->Script, dlgscript[i]);*/
+
+		ConvertStringToNativeString(curDialog->Name, thisgame.DialogScriptNames[i], MAX_SCRIPT_NAME_LEN);
+
+		dialog[i].topicFlags = 0;
+		if (curDialog->ShowTextParser) dialog[i].topicFlags |= DTFLG_SHOWPARSER;
+	}
+
+	// ** Cursors **
+	if (game->Cursors->Count > MAX_CURSOR) 
+	{
+		throw gcnew CompileError("Too many cursors");
+	}
+	thisgame.MouseCursorCount = game->Cursors->Count;
+    thisgame.MouseCursors.New(thisgame.MouseCursorCount);
+	for (i = 0; i < thisgame.MouseCursorCount; i++)
+	{
+		AGS::Types::MouseCursor ^cursor = game->Cursors[i];
+		thisgame.MouseCursors[i].flags = 0;
+		if (cursor->Animate) 
+		{
+			thisgame.MouseCursors[i].view = cursor->View - 1;
+			if (cursor->AnimateOnlyOnHotspots) thisgame.MouseCursors[i].flags |= MCF_HOTSPOT;
+			if (cursor->AnimateOnlyWhenMoving) thisgame.MouseCursors[i].flags |= MCF_ANIMMOVE;
+		}
+		else 
+		{
+			thisgame.MouseCursors[i].view = -1;
+		}
+		if (cursor->StandardMode) thisgame.MouseCursors[i].flags |= MCF_STANDARD;
+		thisgame.MouseCursors[i].pic = cursor->Image;
+		thisgame.MouseCursors[i].hotx = cursor->HotspotX;
+		thisgame.MouseCursors[i].hoty = cursor->HotspotY;
+		ConvertStringToCharArray(cursor->Name, thisgame.MouseCursors[i].name, 10);
+	}
+
+	// ** Fonts **
+	if (game->Fonts->Count > MAX_FONTS)
+	{
+		throw gcnew CompileError("Too many fonts");
+	}
+	thisgame.FontCount = game->Fonts->Count;
+    thisgame.FontFlags.New(thisgame.FontCount);
+	for (i = 0; i < thisgame.FontCount; i++) 
+	{
+		AGS::Types::Font ^font = game->Fonts[i];
+		thisgame.FontFlags[i] = font->PointSize & FFLG_SIZEMASK;
+		if (font->OutlineStyle == FontOutlineStyle::None) 
+		{
+			thisgame.FontOutline[i] = -1;
+		}
+		else if (font->OutlineStyle == FontOutlineStyle::Automatic) 
+		{
+			thisgame.FontOutline[i] = FONT_OUTLINE_AUTO;
+		}
+		else
+		{
+			thisgame.FontOutline[i] = font->OutlineFont;
+		}
+	}
+
+	// ** Inventory items **
+	if (game->InventoryItems->Count > MAX_INV)
+	{
+		throw gcnew CompileError("Too many inventory items");
+	}
+	thisgame.InvItemCount = game->InventoryItems->Count + 1;
+    thisgame.InventoryItems.New(thisgame.InvItemCount);
+    thisgame.InventoryScriptNames.New(thisgame.InvItemCount);
+    thisgame.InvItemProperties.New(thisgame.InvItemCount);
+    thisgame.InvItemInteractions.New(thisgame.InvItemCount, NULL);
+    thisgame.InvItemInteractionScripts.New(thisgame.InvItemCount, NULL);
+	for (i = 1; i < thisgame.InvItemCount; i++)
+	{
+		InventoryItem^ invItem = game->InventoryItems[i - 1];
+		ConvertStringToCharArray(invItem->Description, thisgame.InventoryItems[i].name, 25);
+		ConvertStringToNativeString(invItem->Name, thisgame.InventoryScriptNames[i], MAX_SCRIPT_NAME_LEN);
+		thisgame.InventoryItems[i].pic = invItem->Image; 
+    thisgame.InventoryItems[i].cursorPic = invItem->CursorImage;
+		thisgame.InventoryItems[i].hotx = invItem->HotspotX;
+		thisgame.InventoryItems[i].hoty = invItem->HotspotY;
+		thisgame.InventoryItems[i].flags = 0;
+		if (invItem->PlayerStartsWithItem) thisgame.InventoryItems[i].flags |= IFLG_STARTWITH;
+
+		CompileCustomProperties(invItem->Properties, &thisgame.InvItemProperties[i]);
+	}
+
+	// ** Custom Properties Schema **
+	List<AGS::Types::CustomPropertySchemaItem ^> ^schema = game->PropertySchema->PropertyDefinitions;
+	if (schema->Count > MAX_CUSTOM_PROPERTIES)
+	{
+		throw gcnew CompileError("Too many custom properties defined");
+	}
+	thisgame.PropertySchema.numProps = schema->Count;
+	for (i = 0; i < thisgame.PropertySchema.numProps; i++) 
+	{
+		CustomPropertySchemaItem ^schemaItem = schema[i];
+		ConvertStringToCharArray(schemaItem->Name, thisgame.PropertySchema.propName[i], 20);
+		ConvertStringToCharArray(schemaItem->Description, thisgame.PropertySchema.propDesc[i], 100);
+		thisgame.PropertySchema.defaultValue[i] = (char*)malloc(schemaItem->DefaultValue->Length + 1);
+		ConvertStringToCharArray(schemaItem->DefaultValue, thisgame.PropertySchema.defaultValue[i]);
+		thisgame.PropertySchema.propType[i] = (int)schemaItem->Type;
+	}
+
+	// ** GUIs **
+	numguibuts = 0;
+	numguilabels = 0;
+	numguitext = 0;
+	numguilist = 0;
+	numguislider = 0;
+	numguiinv = 0;
+
+	thisgame.GuiCount = game->GUIs->Count;
+  guis = (GUIMain*)calloc(thisgame.GuiCount, sizeof(GUIMain));
+	for (i = 0; i < thisgame.GuiCount; i++)
+	{
+		guis[i].init();
+		ConvertGUIToBinaryFormat(game->GUIs[i], &guis[i]);
+		guis[i].highlightobj = -1;
+	}
+
+	thisgame.LoadCompiledScript = true;
+
+	save_thisgame_to_file(fileName, game);
+	
+	free_old_game_data();
+}
+
+
+
+#pragma unmanaged
+
+
+void quit(const char * message) 
+{
+	ThrowManagedException((const char*)message);
+}
+
+
+
+// ** GRAPHICAL SCRIPT LOAD/SAVE ROUTINES ** //
+
+long getlong(Stream*iii) {
+  long tmm;
+  tmm = iii->ReadInt32();
+  return tmm;
+}
+
+void AGS::Common::RoomInfo::SaveScriptConfiguration(Stream*iii) const
+{
+  // no variable names
+  iii->WriteInt32 (1);
+  iii->WriteInt32 (0);
+}
+
+void AGS::Common::RoomInfo::LoadScriptConfiguration(Stream*iii)
+{
+  int aa;
+  if (getlong(iii)!=1) quit("ScriptEdit: invliad config version");
+  int numvarnames=getlong(iii);
+  for (aa=0;aa<numvarnames;aa++) {
+    int lenoft=iii->ReadByte();
+    iii->Seek(Common::kSeekCurrent,lenoft);
+  }
+}
+
+void AGS::Common::RoomInfo::SaveGraphicalScripts(Stream*fff) const
+{
+  // no script
+  fff->WriteInt32 (-1);
+}
+
+char*scripttempn="~acsc%d.tmp";
+void AGS::Common::RoomInfo::LoadGraphicalScripts(Stream*iii)
+{
+  long ct;
+  bool doneMsg = false;
+  while (1) {
+    ct = iii->ReadInt32();
+    if ((ct==-1) | (iii->EOS()!=0)) break;
+    if (!doneMsg) {
+//      infoBox("WARNING: This room uses graphical scripts, which have been removed from this version. If you save the room now, all graphical scripts will be lost.");
+      doneMsg = true;
+    }
+    // skip the data
+    long lee = iii->ReadInt32();
+    iii->Seek (Common::kSeekCurrent, lee);
+  }
+}
+
+void update_polled_stuff_if_runtime()
+{
+	// do nothing
+}
+
+// [IKM] 2012-06-07
+// Had to copy this variable definition from Engine/ac.cpp, since it is required in acgui.cpp // GUIInv::CalculateNumCells()
+// due JJS's compatiblity fix for 2.70.
+// This *must* be not less than 31 (v270), otherwise function will work in backward-compatibility mode.
+GameDataVersion loaded_game_file_version = kGameVersion_270;