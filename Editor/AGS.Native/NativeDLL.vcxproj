--- conflicted
+++ resolved
@@ -326,12 +326,6 @@
   <ItemGroup>
     <ClCompile Include="..\Native\acfonts_agsnative.cpp" />
     <ClCompile Include="..\Native\acgui_agsnative.cpp" />
-<<<<<<< HEAD
-    <ClCompile Include="..\Native\color_native.cpp" />
-=======
-    <ClCompile Include="..\Native\ac\actiontype.cpp" />
-    <ClCompile Include="..\Native\ac\scriptmodule.cpp" />
->>>>>>> 28b95663
     <ClCompile Include="..\scintilla\lexers\LexCPP.cxx" />
     <ClCompile Include="..\scintilla\lexlib\Accessor.cxx" />
     <ClCompile Include="..\scintilla\lexlib\CharacterCategory.cxx" />
