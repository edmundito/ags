/* AGS Native interface to .NET

Adventure Game Studio Editor Source Code
Copyright (c) 2006-2010 Chris Jones
------------------------------------------------------

The AGS Editor Source Code is provided under the Artistic License 2.0,
see the license.txt for details.
*/
#include "agsnative.h"
#define WIN32_LEAN_AND_MEAN
#include <windows.h>
#include <stdlib.h>
#include "NativeMethods.h"
#include "NativeUtils.h"
#include "game/plugininfo.h"
#include "util/multifilelib.h"

using namespace System::Runtime::InteropServices;

extern bool initialize_native();
extern void shutdown_native();
extern AGS::Types::Game^ import_compiled_game_dta(const char *fileName);
extern void free_old_game_data();
extern AGS::Types::Room^ load_crm_file(UnloadedRoom ^roomToLoad);
extern void save_crm_file(Room ^roomToSave);
extern const char* import_sci_font(const char*fnn,int fslot);
extern bool reload_font(int curFont);
// Draws font char sheet on the provided context and returns the height of drawn object;
// may be called with hdc = 0 to get required height without drawing anything
extern int drawFontAt (int hdc, int fontnum, int x, int y, int width);
extern Dictionary<int, Sprite^>^ load_sprite_dimensions();
extern void drawGUI(int hdc, int x,int y, GUI^ gui, int scaleFactor, int selectedControl);
extern void drawSprite(int hdc, int x,int y, int spriteNum, bool flipImage);
extern void drawSpriteStretch(int hdc, int x,int y, int width, int height, int spriteNum);
extern void drawBlockOfColour(int hdc, int x,int y, int width, int height, int colNum);
extern void drawViewLoop (int hdc, ViewLoop^ loopToDraw, int x, int y, int size, int cursel);
extern void SetNewSpriteFromHBitmap(int slot, int hBmp);
extern int SetNewSpriteFromBitmap(int slot, Bitmap^ bmp, int spriteImportMethod, bool remapColours, bool useRoomBackgroundColours, bool alphaChannel);
extern int GetSpriteAsHBitmap(int spriteSlot);
extern Bitmap^ getSpriteAsBitmap32bit(int spriteNum, int width, int height);
extern Bitmap^ getSpriteAsBitmap(int spriteNum);
extern Bitmap^ getBackgroundAsBitmap(Room ^room, int backgroundNumber);
extern unsigned char* GetRawSpriteData(int spriteSlot);
extern int find_free_sprite_slot();
extern int crop_sprite_edges(int numSprites, int *sprites, bool symmetric);
extern void deleteSprite(int sprslot);
extern int GetSpriteWidth(int slot);
extern int GetSpriteHeight(int slot);
extern int GetSpriteColorDepth(int slot);
extern int GetPaletteAsHPalette();
extern bool DoesSpriteExist(int slot);
extern int GetMaxSprites();
extern int GetCurrentlyLoadedRoomNumber();
extern int load_template_file(const char *fileName, char **iconDataBuffer, long *iconDataSize, bool isRoomTemplate);
extern int extract_template_files(const char *templateFileName);
extern int extract_room_template_files(const char *templateFileName, int newRoomNumber);
extern void change_sprite_number(int oldNumber, int newNumber);
extern void update_sprite_resolution(int spriteNum);
extern void save_game(bool compressSprites);
extern bool reset_sprite_file();
extern int GetResolutionMultiplier();
extern void PaletteUpdated(cli::array<PaletteEntry^>^ newPalette);
extern void GameUpdated(Game ^game);
extern void GameFontUpdated(Game ^game, int fontNumber);
extern void UpdateSpriteFlags(SpriteFolder ^folder) ;
extern void draw_room_background(void *roomptr, int hdc, int x, int y, int bgnum, float scaleFactor, int maskType, int selectedArea, int maskTransparency);
extern void ImportBackground(Room ^room, int backgroundNumber, Bitmap ^bmp, bool useExactPalette, bool sharePalette);
extern void DeleteBackground(Room ^room, int backgroundNumber);
extern void CreateBuffer(int width, int height);
extern void RenderBufferToHDC(int hdc);
extern void DrawSpriteToBuffer(int sprNum, int x, int y, int scaleFactor);
extern void draw_line_onto_mask(void *roomptr, int maskType, int x1, int y1, int x2, int y2, int color);
extern void draw_filled_rect_onto_mask(void *roomptr, int maskType, int x1, int y1, int x2, int y2, int color);
extern void draw_fill_onto_mask(void *roomptr, int maskType, int x1, int y1, int color);
extern void copy_walkable_to_regions(void *roomptr);
extern int get_mask_pixel(void *roomptr, int maskType, int x, int y);
extern void import_area_mask(void *roomptr, int maskType, Bitmap ^bmp);
extern Bitmap ^export_area_mask(void *roomptr, int maskType);
extern void create_undo_buffer(void *roomptr, int maskType) ;
extern bool does_undo_buffer_exist();
extern void clear_undo_buffer() ;
extern void restore_from_undo_buffer(void *roomptr, int maskType);
extern System::String ^load_room_script(System::String ^fileName);
extern void transform_string(char *text);
extern bool enable_greyed_out_masks;
extern bool spritesModified;

AGSString editorVersionNumber;

AGSString ConvertStringToNativeString(System::String^ clrString)
{
    char* stringPointer = (char*)Marshal::StringToHGlobalAnsi(clrString).ToPointer();
    AGSString str = stringPointer;
    Marshal::FreeHGlobal(IntPtr(stringPointer));
    return str;
}

AGSString ConvertStringToNativeString(System::String^ clrString, size_t buf_len)
{
    char* stringPointer = (char*)Marshal::StringToHGlobalAnsi(clrString).ToPointer();
    AGSString str = stringPointer;
    Marshal::FreeHGlobal(IntPtr(stringPointer));
    return str.Left(buf_len - 1);
}

AGSString ConvertFileNameToNativeString(System::String^ clrString)
{
    AGSString str = ConvertStringToNativeString(clrString);
    if (str.FindChar('?') != -1)
        throw gcnew AGSEditorException(String::Format("Filename contains invalid unicode characters: {0}", clrString));
    return str;
}

void ConvertStringToCharArray(System::String^ clrString, char *buf, size_t buf_len)
{
    char* stringPointer = (char*)System::Runtime::InteropServices::Marshal::StringToHGlobalAnsi(clrString).ToPointer();
    size_t ansi_len = min(strlen(stringPointer) + 1, buf_len);
    memcpy(buf, stringPointer, ansi_len);
    buf[ansi_len - 1] = 0;
    System::Runtime::InteropServices::Marshal::FreeHGlobal(IntPtr(stringPointer));
}

void ConvertFileNameToCharArray(System::String^ clrString, char *buf, size_t buf_len)
{
    ConvertStringToCharArray(clrString, buf, buf_len);
    if (strchr(buf, '?') != NULL)
        throw gcnew AGSEditorException(String::Format("Filename contains invalid unicode characters: {0}", clrString));
}

namespace AGS
{
	namespace Native
	{
		NativeMethods::NativeMethods(String ^editorVersion)
		{
			lastPaletteSet = nullptr;
			editorVersionNumber = ConvertStringToNativeString(editorVersion);
		}

		void NativeMethods::Initialize()
		{
			if (!initialize_native())
			{
				throw gcnew AGS::Types::InvalidDataException("Native initialization failed.");
			}
		}

		void NativeMethods::NewGameLoaded(Game ^game)
		{
			this->PaletteColoursUpdated(game);
			GameUpdated(game);
			UpdateSpriteFlags(game->RootSpriteFolder);
		}

		void NativeMethods::PaletteColoursUpdated(Game ^game)
		{
			lastPaletteSet = game->Palette;
			PaletteUpdated(game->Palette);
		}

		void NativeMethods::LoadNewSpriteFile() 
		{
			if (!reset_sprite_file())
			{
				throw gcnew AGSEditorException("Unable to load the sprite file ACSPRSET.SPR. The file may be missing, corrupt or it may require a newer version of AGS.");
			}
		}

		void NativeMethods::SaveGame(Game ^game)
		{
			save_game(game->Settings->CompressSprites);
		}

		void NativeMethods::GameSettingsChanged(Game ^game)
		{
			GameUpdated(game);
		}

		void NativeMethods::DrawGUI(int hDC, int x, int y, GUI^ gui, int scaleFactor, int selectedControl)
		{
			drawGUI(hDC, x, y, gui, scaleFactor, selectedControl);
		}

		void NativeMethods::DrawSprite(int hDC, int x, int y, int spriteNum, bool flipImage)
		{
			drawSprite(hDC, x, y, spriteNum, flipImage);
		}

		int NativeMethods::DrawFont(int hDC, int x, int y, int width, int fontNum)
		{
			return drawFontAt(hDC, fontNum, x, y, width);
		}

		void NativeMethods::DrawSprite(int hDC, int x, int y, int width, int height, int spriteNum)
		{
			drawSpriteStretch(hDC, x, y, width, height, spriteNum);
		}

		void NativeMethods::DrawBlockOfColour(int hDC, int x, int y, int width, int height, int colourNum)
		{
			drawBlockOfColour(hDC, x, y, width, height, colourNum);
		}

		void NativeMethods::DrawViewLoop(int hdc, ViewLoop^ loopToDraw, int x, int y, int size, int cursel)
		{
			drawViewLoop(hdc, loopToDraw, x, y, size, cursel);
		}

		bool NativeMethods::DoesSpriteExist(int spriteNumber)
        {
			if ((spriteNumber < 0) || (spriteNumber >= GetMaxSprites()))
			{
				return false;
			}
			return ::DoesSpriteExist(spriteNumber);
        }

		void NativeMethods::ImportSCIFont(String ^fileName, int fontSlot) 
		{
			AGSString fileNameAnsi = ConvertFileNameToNativeString(fileName);
			const char *errorMsg = import_sci_font(fileNameAnsi, fontSlot);
			if (errorMsg != NULL) 
			{
				throw gcnew AGSEditorException(gcnew String(errorMsg));
			}
		}

    void NativeMethods::ReloadTTFFont(int fontSlot)
    {
      if (!reload_font(fontSlot))
      {
        throw gcnew AGSEditorException("Unable to load the TTF font file. The renderer was unable to load the font.");
      }
    }

<<<<<<< HEAD
        int NativeMethods::GetResolutionMultiplier()
        {
            return ::GetResolutionMultiplier();
        }
=======
    void NativeMethods::OnGameFontUpdated(Game^ game, int fontSlot)
    {
        GameFontUpdated(game, fontSlot);
    }

		// Gets sprite height in 320x200-res co-ordinates
		int NativeMethods::GetRelativeSpriteHeight(int spriteSlot) 
		{
			return ::GetRelativeSpriteHeight(spriteSlot);
		}

		// Gets sprite width in 320x200-res co-ordinates
		int NativeMethods::GetRelativeSpriteWidth(int spriteSlot) 
		{
			return ::GetRelativeSpriteWidth(spriteSlot);
		}
>>>>>>> b1bb6152

		int NativeMethods::GetSpriteWidth(int spriteSlot) 
		{
			return ::GetSpriteWidth(spriteSlot);
		}

		int NativeMethods::GetSpriteHeight(int spriteSlot) 
		{
			return ::GetSpriteHeight(spriteSlot);
		}


		void NativeMethods::ChangeSpriteNumber(Sprite^ sprite, int newNumber)
		{
			if ((newNumber < 0) || (newNumber >= GetMaxSprites()))
			{
				throw gcnew AGSEditorException(gcnew String("Invalid sprite number"));
			}
			change_sprite_number(sprite->Number, newNumber);
			sprite->Number = newNumber;
		}

		void NativeMethods::SpriteResolutionsChanged(cli::array<Sprite^>^ sprites)
		{
			for each (Sprite^ sprite in sprites)
			{
				update_sprite_resolution(sprite->Number);
			}
		}

		Sprite^ NativeMethods::SetSpriteFromBitmap(int spriteSlot, Bitmap^ bmp, int spriteImportMethod, bool remapColours, bool useRoomBackgroundColours, bool alphaChannel)
		{
			int spriteRes = SetNewSpriteFromBitmap(spriteSlot, bmp, spriteImportMethod, remapColours, useRoomBackgroundColours, alphaChannel);
      int colDepth = GetSpriteColorDepth(spriteSlot);
			Sprite^ newSprite = gcnew Sprite(spriteSlot, bmp->Width, bmp->Height, colDepth, alphaChannel);
      int roomNumber = GetCurrentlyLoadedRoomNumber();
      if ((colDepth == 8) && (useRoomBackgroundColours) && (roomNumber >= 0))
      {
        newSprite->ColoursLockedToRoom = roomNumber;
      }
      return newSprite;
		}

		void NativeMethods::ReplaceSpriteWithBitmap(Sprite ^spr, Bitmap^ bmp, int spriteImportMethod, bool remapColours, bool useRoomBackgroundColours, bool alphaChannel)
		{
			int spriteRes = SetNewSpriteFromBitmap(spr->Number, bmp, spriteImportMethod, remapColours, useRoomBackgroundColours, alphaChannel);
			spr->ColorDepth = GetSpriteColorDepth(spr->Number);
			spr->Width = bmp->Width;
			spr->Height = bmp->Height;
			spr->AlphaChannel = alphaChannel;
      spr->ColoursLockedToRoom = System::Nullable<int>();
      int roomNumber = GetCurrentlyLoadedRoomNumber();
      if ((spr->ColorDepth == 8) && (useRoomBackgroundColours) && (roomNumber >= 0))
      {
        spr->ColoursLockedToRoom = roomNumber;
      }
		}

		Bitmap^ NativeMethods::GetBitmapForSprite(int spriteSlot, int width, int height)
		{
/*			int spriteWidth = GetSpriteWidth(spriteSlot);
			int spriteHeight = GetSpriteHeight(spriteSlot);
			int colDepth = GetSpriteColorDepth(spriteSlot);
/*			int stride = spriteWidth * ((colDepth + 1) / 8);
			PixelFormat pFormat;
			if (colDepth == 8)
			{
				pFormat = PixelFormat::Format8bppIndexed;
			}
			else if (colDepth == 15)
			{
				pFormat = PixelFormat::Format16bppRgb555;
			}
			else if (colDepth == 16)
			{
				pFormat = PixelFormat::Format16bppRgb565;
			}
			else
			{
				pFormat = PixelFormat::Format32bppRgb;
			}

			unsigned char *spriteData = GetRawSpriteData(spriteSlot);
			/*IntPtr intPtr(spriteData);
			Bitmap ^newBitmap = gcnew Bitmap(spriteWidth, spriteHeight, stride, pFormat, intPtr);*/
/*			Bitmap ^newBitmap = gcnew Bitmap(spriteWidth, spriteHeight, pFormat);
			System::Drawing::Rectangle rect(0, 0, spriteWidth, spriteHeight);
			BitmapData ^bmpData = newBitmap->LockBits(rect, ImageLockMode::WriteOnly, pFormat);
			memcpy(bmpData->Scan0.ToPointer(), spriteData, stride * spriteHeight);
			newBitmap->UnlockBits(bmpData);

			if (pFormat == PixelFormat::Format8bppIndexed)
			{
				for each (PaletteEntry^ palEntry in lastPaletteSet)
				{
					newBitmap->Palette->Entries[palEntry->Index] = palEntry->Colour;
				}
				newBitmap->Palette = newBitmap->Palette;
			}* /
			int hBmp = GetSpriteAsHBitmap(spriteSlot);
			Bitmap^ newBitmap;
			if (GetSpriteColorDepth(spriteSlot) == 8) 
			{
				int hPal = GetPaletteAsHPalette();
				newBitmap = Bitmap::FromHbitmap((IntPtr)hBmp, (IntPtr)hPal);
				DeleteObject((HPALETTE)hPal);
			}
			else
			{
				newBitmap = Bitmap::FromHbitmap((IntPtr)hBmp);
			}
			DeleteObject((HBITMAP)hBmp);
			return newBitmap;
*/
			return getSpriteAsBitmap32bit(spriteSlot, width, height);
		}

		Bitmap^ NativeMethods::GetBitmapForSpritePreserveColDepth(int spriteSlot)
		{
      return getSpriteAsBitmap(spriteSlot);
    }

		void NativeMethods::DeleteSprite(int spriteSlot)
		{
			deleteSprite(spriteSlot);
		}

		int NativeMethods::GetFreeSpriteSlot()
		{
			return find_free_sprite_slot();
		}

		bool NativeMethods::CropSpriteEdges(System::Collections::Generic::IList<Sprite^>^ sprites, bool symmetric)
		{	
			int *spriteSlotList = new int[sprites->Count];
			int i = 0;
			for each (Sprite^ sprite in sprites)
			{
				spriteSlotList[i] = sprite->Number;
				i++;
			}
			bool result = crop_sprite_edges(sprites->Count, spriteSlotList, symmetric) != 0;
			delete spriteSlotList;

			int newWidth = GetSpriteWidth(sprites[0]->Number);
			int newHeight = GetSpriteHeight(sprites[0]->Number);
			for each (Sprite^ sprite in sprites)
			{
				sprite->Width = newWidth;
				sprite->Height = newHeight;
			}
			return result;
		}

		void NativeMethods::Shutdown()
		{
			shutdown_native();
		}

		AGS::Types::Game^ NativeMethods::ImportOldGameFile(String^ fileName)
		{
			AGSString fileNameAnsi = ConvertFileNameToNativeString(fileName);
			Game ^game = import_compiled_game_dta(fileNameAnsi);
			return game;
		}

		Dictionary<int,Sprite^>^ NativeMethods::LoadAllSpriteDimensions()
		{
			return load_sprite_dimensions();
		}

		AGS::Types::Room^ NativeMethods::LoadRoomFile(UnloadedRoom^ roomToLoad)
		{
			return load_crm_file(roomToLoad);
		}

		void NativeMethods::SaveRoomFile(AGS::Types::Room ^roomToSave)
		{
			save_crm_file(roomToSave);
		}

		void NativeMethods::CreateBuffer(int width, int height) 
		{
			::CreateBuffer(width, height);
		}

		void NativeMethods::DrawSpriteToBuffer(int sprNum, int x, int y, int scaleFactor) 
		{
			::DrawSpriteToBuffer(sprNum, x, y, scaleFactor);
		}

		void NativeMethods::RenderBufferToHDC(int hDC) 
		{
			::RenderBufferToHDC(hDC);
		}

		void NativeMethods::DrawRoomBackground(int hDC, Room ^room, int x, int y, int backgroundNumber, float scaleFactor, RoomAreaMaskType maskType, int selectedArea, int maskTransparency)
		{
			draw_room_background((void*)room->_roomStructPtr, hDC, x, y, backgroundNumber, scaleFactor, (int)maskType, selectedArea, maskTransparency);
		}

		void NativeMethods::ImportBackground(Room ^room, int backgroundNumber, Bitmap ^bmp, bool useExactPalette, bool sharePalette)
		{
			::ImportBackground(room, backgroundNumber, bmp, useExactPalette, sharePalette);
		}

		void NativeMethods::DeleteBackground(Room ^room, int backgroundNumber)
		{
			::DeleteBackground(room, backgroundNumber);
		}

		Bitmap^ NativeMethods::GetBitmapForBackground(Room ^room, int backgroundNumber)
		{
			return getBackgroundAsBitmap(room, backgroundNumber);
		}

		void NativeMethods::DrawLineOntoMask(Room ^room, RoomAreaMaskType maskType, int x1, int y1, int x2, int y2, int color)
		{
			draw_line_onto_mask((void*)room->_roomStructPtr, (int)maskType, x1, y1, x2, y2, color);
		}

		void NativeMethods::DrawFilledRectOntoMask(Room ^room, RoomAreaMaskType maskType, int x1, int y1, int x2, int y2, int color)
		{
			draw_filled_rect_onto_mask((void*)room->_roomStructPtr, (int)maskType, x1, y1, x2, y2, color);
		}

		void NativeMethods::DrawFillOntoMask(Room ^room, RoomAreaMaskType maskType, int x1, int y1, int color)
		{
			draw_fill_onto_mask((void*)room->_roomStructPtr, (int)maskType, x1, y1, color);
		}

		void NativeMethods::CopyWalkableMaskToRegions(Room ^room) 
		{
			copy_walkable_to_regions((void*)room->_roomStructPtr);
		}

		int NativeMethods::GetAreaMaskPixel(Room ^room, RoomAreaMaskType maskType, int x, int y)
		{
			return get_mask_pixel((void*)room->_roomStructPtr, (int)maskType, x, y);
		}

    void NativeMethods::ImportAreaMask(Room ^room, RoomAreaMaskType maskType, Bitmap ^bmp)
    {
      import_area_mask((void*)room->_roomStructPtr, (int)maskType, bmp);
    }

    Bitmap ^NativeMethods::ExportAreaMask(Room ^room, RoomAreaMaskType maskType)
    {
        return export_area_mask((void*)room->_roomStructPtr, (int)maskType);
    }

    void NativeMethods::CreateUndoBuffer(Room ^room, RoomAreaMaskType maskType)
		{
			create_undo_buffer((void*)room->_roomStructPtr, (int)maskType);
		}

    bool NativeMethods::DoesUndoBufferExist()
		{
			return does_undo_buffer_exist();
		}

    void NativeMethods::ClearUndoBuffer()
		{
			clear_undo_buffer();
		}

    void NativeMethods::RestoreFromUndoBuffer(Room ^room, RoomAreaMaskType maskType)
		{
			restore_from_undo_buffer((void*)room->_roomStructPtr, (int)maskType);
		}

    void NativeMethods::SetGreyedOutMasksEnabled(bool enabled)
    {
      enable_greyed_out_masks = enabled;
    }

		String ^NativeMethods::LoadRoomScript(String ^roomFileName) 
		{
			return load_room_script(roomFileName);
		}

    BaseTemplate^ NativeMethods::LoadTemplateFile(String ^fileName, bool isRoomTemplate)
    {
      AGSString fileNameAnsi = ConvertFileNameToNativeString(fileName);
      char *iconDataBuffer = NULL;
      long iconDataSize = 0;

      int success = load_template_file(fileNameAnsi, &iconDataBuffer, &iconDataSize, isRoomTemplate);
			if (success) 
			{
				Icon ^icon = nullptr;
				if (iconDataBuffer != NULL)
				{
          cli::array<unsigned char>^ managedArray = gcnew cli::array<unsigned char>(iconDataSize);
          Marshal::Copy(IntPtr(iconDataBuffer), managedArray, 0, iconDataSize);
          ::free(iconDataBuffer);
          System::IO::MemoryStream^ ms = gcnew System::IO::MemoryStream(managedArray);
          try 
          {
					  icon = gcnew Icon(ms);
          } 
          catch (ArgumentException^) 
          {
            // it is not a valid .ICO file, ignore it
            icon = nullptr;
          }
				}
        if (isRoomTemplate)
        {
          return gcnew RoomTemplate(fileName, icon);
        }
        else
        {
				  return gcnew GameTemplate(fileName, icon);
        }
			}
			return nullptr;
    }

		GameTemplate^ NativeMethods::LoadTemplateFile(String ^fileName)
		{
      return (GameTemplate^)LoadTemplateFile(fileName, false);
		}

    RoomTemplate^ NativeMethods::LoadRoomTemplateFile(String ^fileName)
		{
      return (RoomTemplate^)LoadTemplateFile(fileName, true);
		}

		void NativeMethods::ExtractTemplateFiles(String ^templateFileName) 
		{
			AGSString fileNameAnsi = ConvertFileNameToNativeString(templateFileName);
			if (!extract_template_files(fileNameAnsi))
			{
				throw gcnew AGSEditorException("Unable to extract template files.");
			}
		}

		void NativeMethods::ExtractRoomTemplateFiles(String ^templateFileName, int newRoomNumber) 
		{
			AGSString fileNameAnsi = ConvertFileNameToNativeString(templateFileName);

			if (!extract_room_template_files(fileNameAnsi, newRoomNumber))
			{
				throw gcnew AGSEditorException("Unable to extract template files.");
			}
		}
				
		cli::array<unsigned char>^ NativeMethods::TransformStringToBytes(String ^text) 
		{
			char* stringPointer = (char*)Marshal::StringToHGlobalAnsi(text).ToPointer();
			int textLength = text->Length + 1;
			cli::array<unsigned char>^ toReturn = gcnew cli::array<unsigned char>(textLength + 4);
			toReturn[0] = textLength % 256;
			toReturn[1] = textLength / 256;
			toReturn[2] = 0;
			toReturn[3] = 0;
	
			transform_string(stringPointer);

			{ pin_ptr<unsigned char> nativeBytes = &toReturn[4];
				memcpy(nativeBytes, stringPointer, textLength);
			}

			Marshal::FreeHGlobal(IntPtr(stringPointer));

			return toReturn;
		}

		bool NativeMethods::HaveSpritesBeenModified()
		{
			return spritesModified;
		}

        /// <summary>
        /// Allows the Editor to reuse constants from the native code. If a constant required by the Editor
        /// is not also required by the Engine, then it should instead by moved into AGS.Types (AGS.Native
        /// references the AGS.Types assembly). Note that this method returns only System::Int32 and
        /// System::String objects -- it is up to the user to determine if the value should be used as a
        /// smaller integral type (additional casting may be required to cast to a non-int integral type).
        /// </summary>
        Object^ NativeMethods::GetNativeConstant(String ^name)
        {
            if (name == nullptr) return nullptr;
            if (name->Equals("GAME_FILE_SIG")) return gcnew String(game_file_sig);
            if (name->Equals("GAME_DATA_VERSION_CURRENT")) return (int)kGameVersion_Current;
            if (name->Equals("MAX_GUID_LENGTH")) return MAX_GUID_LENGTH;
            if (name->Equals("MAX_SG_EXT_LENGTH")) return MAX_SG_EXT_LENGTH;
            if (name->Equals("MAX_SG_FOLDER_LEN")) return MAX_SG_FOLDER_LEN;
            if (name->Equals("MAX_SCRIPT_NAME_LEN")) return MAX_SCRIPT_NAME_LEN;
            if (name->Equals("FFLG_SIZEMASK")) return FFLG_SIZEMASK;
            if (name->Equals("IFLG_STARTWITH")) return IFLG_STARTWITH;
            if (name->Equals("MCF_ANIMMOVE")) return MCF_ANIMMOVE;
            if (name->Equals("MCF_STANDARD")) return MCF_STANDARD;
            if (name->Equals("MCF_HOTSPOT")) return MCF_HOTSPOT;
            if (name->Equals("CHF_MANUALSCALING")) return CHF_MANUALSCALING;
            if (name->Equals("CHF_NOINTERACT")) return CHF_NOINTERACT;
            if (name->Equals("CHF_NODIAGONAL")) return CHF_NODIAGONAL;
            if (name->Equals("CHF_NOLIGHTING")) return CHF_NOLIGHTING;
            if (name->Equals("CHF_NOTURNING")) return CHF_NOTURNING;
            if (name->Equals("CHF_NOBLOCKING")) return CHF_NOBLOCKING;
            if (name->Equals("CHF_SCALEMOVESPEED")) return CHF_SCALEMOVESPEED;
            if (name->Equals("CHF_SCALEVOLUME")) return CHF_SCALEVOLUME;
            if (name->Equals("CHF_ANTIGLIDE")) return CHF_ANTIGLIDE;
            if (name->Equals("DFLG_ON")) return DFLG_ON;
            if (name->Equals("DFLG_NOREPEAT")) return DFLG_NOREPEAT;
            if (name->Equals("DTFLG_SHOWPARSER")) return DTFLG_SHOWPARSER;
            if (name->Equals("FONT_OUTLINE_AUTO")) return FONT_OUTLINE_AUTO;
            if (name->Equals("MAX_FONTS")) return MAX_FONTS;
            if (name->Equals("MAX_SPRITES")) return MAX_SPRITES;
            if (name->Equals("MAX_CURSOR")) return MAX_CURSOR;
            if (name->Equals("MAX_PARSER_WORD_LENGTH")) return MAX_PARSER_WORD_LENGTH;
            if (name->Equals("MAX_INV")) return MAX_INV;
            if (name->Equals("MAXLIPSYNCFRAMES")) return MAXLIPSYNCFRAMES;
            if (name->Equals("MAXGLOBALMES")) return MAXGLOBALMES;
            if (name->Equals("MAXTOPICOPTIONS")) return MAXTOPICOPTIONS;
            if (name->Equals("UNIFORM_WALK_SPEED")) return UNIFORM_WALK_SPEED;
            if (name->Equals("GAME_RESOLUTION_CUSTOM")) return (int)kGameResolution_Custom;
            if (name->Equals("MAXMULTIFILES")) return MAXMULTIFILES;
            if (name->Equals("RAND_SEED_SALT")) return Common::MFLUtil::EncryptionRandSeed;
            if (name->Equals("CHUNKSIZE")) return CHUNKSIZE;
            if (name->Equals("CLIB_END_SIGNATURE")) return gcnew String(Common::MFLUtil::TailSig);
            if (name->Equals("MAX_FILENAME_LENGTH")) return MAX_FILENAME_LENGTH;
            if (name->Equals("SPRSET_NAME")) return gcnew String(sprsetname);
            if (name->Equals("SPF_640x400")) return SPF_640x400;
            if (name->Equals("SPF_ALPHACHANNEL")) return SPF_ALPHACHANNEL;
            if (name->Equals("PASSWORD_ENC_STRING"))
            {
                int len = (int)strlen(passwencstring);
                array<System::Byte>^ bytes = gcnew array<System::Byte>(len);
                System::Runtime::InteropServices::Marshal::Copy( IntPtr( ( char* ) passwencstring ), bytes, 0, len );
                return bytes;
            }
            if (name->Equals("LOOPFLAG_RUNNEXTLOOP")) return LOOPFLAG_RUNNEXTLOOP;
            if (name->Equals("VFLG_FLIPSPRITE")) return VFLG_FLIPSPRITE;
            if (name->Equals("GUIMAGIC")) return GUIMAGIC;
            if (name->Equals("SAVEBUFFERSIZE")) return PLUGIN_SAVEBUFFERSIZE;
            if (name->Equals("GUIMAIN_NOCLICK")) return (int)Common::kGUIMain_NoClick;
            if (name->Equals("GUIF_CLIP")) return (int)Common::kGUICtrl_Clip;
            if (name->Equals("GUIF_TRANSLATED")) return (int)Common::kGUICtrl_Translated;
            if (name->Equals("GLF_NOBORDER")) return (int)Common::kListBox_NoBorder;
            if (name->Equals("GLF_NOARROWS")) return (int)Common::kListBox_NoArrows;
            if (name->Equals("GUI_POPUP_MODAL")) return (int)Common::kGUIPopupModal;
            if (name->Equals("GUIMAIN_TEXTWINDOW")) return (int)Common::kGUIMain_TextWindow;
            if (name->Equals("GUIMAIN_LEGACYTEXTWINDOW")) return (int)Common::kGUIMain_LegacyTextWindow;
            if (name->Equals("GTF_NOBORDER")) return (int)Common::kTextBox_NoBorder;
            if (name->Equals("GOBJ_BUTTON")) return (int)Common::kGUIButton;
            if (name->Equals("GOBJ_LABEL")) return (int)Common::kGUILabel;
            if (name->Equals("GOBJ_INVENTORY")) return (int)Common::kGUIInvWindow;
            if (name->Equals("GOBJ_SLIDER")) return (int)Common::kGUISlider;
            if (name->Equals("GOBJ_TEXTBOX")) return (int)Common::kGUITextBox;
            if (name->Equals("GOBJ_LISTBOX")) return (int)Common::kGUIListBox;
            if (name->Equals("TEXTWINDOW_PADDING_DEFAULT")) return TEXTWINDOW_PADDING_DEFAULT;
            if (name->Equals("GUI_VERSION_CURRENT")) return (int)kGuiVersion_Current;
            if (name->Equals("CUSTOM_PROPERTY_SCHEMA_VERSION")) return (int)AGS::Common::kPropertyVersion_Current;
            if (name->Equals("OPT_DEBUGMODE")) return OPT_DEBUGMODE;
            if (name->Equals("OPT_WALKONLOOK")) return OPT_WALKONLOOK;
            if (name->Equals("OPT_DIALOGIFACE")) return OPT_DIALOGIFACE;
            if (name->Equals("OPT_ANTIGLIDE")) return OPT_ANTIGLIDE;
            if (name->Equals("OPT_TWCUSTOM")) return OPT_TWCUSTOM;
            if (name->Equals("OPT_DIALOGGAP")) return OPT_DIALOGGAP;
            if (name->Equals("OPT_NOSKIPTEXT")) return OPT_NOSKIPTEXT;
            if (name->Equals("OPT_DISABLEOFF")) return OPT_DISABLEOFF;
            if (name->Equals("OPT_ALWAYSSPCH")) return OPT_ALWAYSSPCH;
            if (name->Equals("OPT_SPEECHTYPE")) return OPT_SPEECHTYPE;
            if (name->Equals("OPT_PIXPERFECT")) return OPT_PIXPERFECT;
            if (name->Equals("OPT_NOWALKMODE")) return OPT_NOWALKMODE;
            if (name->Equals("OPT_LETTERBOX")) return OPT_LETTERBOX;
            if (name->Equals("OPT_FIXEDINVCURSOR")) return OPT_FIXEDINVCURSOR;
            if (name->Equals("OPT_NOSCALEFNT")) return OPT_NOSCALEFNT;
            if (name->Equals("OPT_SPLITRESOURCES")) return OPT_SPLITRESOURCES;
            if (name->Equals("OPT_ROTATECHARS")) return OPT_ROTATECHARS;
            if (name->Equals("OPT_FADETYPE")) return OPT_FADETYPE;
            if (name->Equals("OPT_HANDLEINVCLICKS")) return OPT_HANDLEINVCLICKS;
            if (name->Equals("OPT_MOUSEWHEEL")) return OPT_MOUSEWHEEL;
            if (name->Equals("OPT_DIALOGNUMBERED")) return OPT_DIALOGNUMBERED;
            if (name->Equals("OPT_DIALOGUPWARDS")) return OPT_DIALOGUPWARDS;
            if (name->Equals("OPT_ANTIALIASFONTS")) return OPT_ANTIALIASFONTS;
            if (name->Equals("OPT_THOUGHTGUI")) return OPT_THOUGHTGUI;
            if (name->Equals("OPT_TURNTOFACELOC")) return OPT_TURNTOFACELOC;
            if (name->Equals("OPT_RIGHTLEFTWRITE")) return OPT_RIGHTLEFTWRITE;
            if (name->Equals("OPT_DUPLICATEINV")) return OPT_DUPLICATEINV;
            if (name->Equals("OPT_SAVESCREENSHOT")) return OPT_SAVESCREENSHOT;
            if (name->Equals("OPT_PORTRAITSIDE")) return OPT_PORTRAITSIDE;
            if (name->Equals("OPT_STRICTSCRIPTING")) return OPT_STRICTSCRIPTING;
            if (name->Equals("OPT_COMPRESSSPRITES")) return OPT_COMPRESSSPRITES;
            if (name->Equals("OPT_STRICTSTRINGS")) return OPT_STRICTSTRINGS;
            if (name->Equals("OPT_RUNGAMEDLGOPTS")) return OPT_RUNGAMEDLGOPTS;
            if (name->Equals("OPT_GLOBALTALKANIMSPD")) return OPT_GLOBALTALKANIMSPD;
            if (name->Equals("OPT_SAFEFILEPATHS")) return OPT_SAFEFILEPATHS;
            if (name->Equals("OPT_DIALOGOPTIONSAPI")) return OPT_DIALOGOPTIONSAPI;
            if (name->Equals("OPT_BASESCRIPTAPI")) return OPT_BASESCRIPTAPI;
            if (name->Equals("OPT_SCRIPTCOMPATLEV")) return OPT_SCRIPTCOMPATLEV;
            if (name->Equals("OPT_RENDERATSCREENRES")) return OPT_RENDERATSCREENRES;
            if (name->Equals("OPT_LIPSYNCTEXT")) return OPT_LIPSYNCTEXT;
			if (name->Equals("MAX_PLUGINS")) return MAX_PLUGINS;
            return nullptr;
        }
	}
}<|MERGE_RESOLUTION|>--- conflicted
+++ resolved
@@ -1,759 +1,744 @@
-/* AGS Native interface to .NET
-
-Adventure Game Studio Editor Source Code
-Copyright (c) 2006-2010 Chris Jones
-------------------------------------------------------
-
-The AGS Editor Source Code is provided under the Artistic License 2.0,
-see the license.txt for details.
-*/
-#include "agsnative.h"
-#define WIN32_LEAN_AND_MEAN
-#include <windows.h>
-#include <stdlib.h>
-#include "NativeMethods.h"
-#include "NativeUtils.h"
-#include "game/plugininfo.h"
-#include "util/multifilelib.h"
-
-using namespace System::Runtime::InteropServices;
-
-extern bool initialize_native();
-extern void shutdown_native();
-extern AGS::Types::Game^ import_compiled_game_dta(const char *fileName);
-extern void free_old_game_data();
-extern AGS::Types::Room^ load_crm_file(UnloadedRoom ^roomToLoad);
-extern void save_crm_file(Room ^roomToSave);
-extern const char* import_sci_font(const char*fnn,int fslot);
-extern bool reload_font(int curFont);
-// Draws font char sheet on the provided context and returns the height of drawn object;
-// may be called with hdc = 0 to get required height without drawing anything
-extern int drawFontAt (int hdc, int fontnum, int x, int y, int width);
-extern Dictionary<int, Sprite^>^ load_sprite_dimensions();
-extern void drawGUI(int hdc, int x,int y, GUI^ gui, int scaleFactor, int selectedControl);
-extern void drawSprite(int hdc, int x,int y, int spriteNum, bool flipImage);
-extern void drawSpriteStretch(int hdc, int x,int y, int width, int height, int spriteNum);
-extern void drawBlockOfColour(int hdc, int x,int y, int width, int height, int colNum);
-extern void drawViewLoop (int hdc, ViewLoop^ loopToDraw, int x, int y, int size, int cursel);
-extern void SetNewSpriteFromHBitmap(int slot, int hBmp);
-extern int SetNewSpriteFromBitmap(int slot, Bitmap^ bmp, int spriteImportMethod, bool remapColours, bool useRoomBackgroundColours, bool alphaChannel);
-extern int GetSpriteAsHBitmap(int spriteSlot);
-extern Bitmap^ getSpriteAsBitmap32bit(int spriteNum, int width, int height);
-extern Bitmap^ getSpriteAsBitmap(int spriteNum);
-extern Bitmap^ getBackgroundAsBitmap(Room ^room, int backgroundNumber);
-extern unsigned char* GetRawSpriteData(int spriteSlot);
-extern int find_free_sprite_slot();
-extern int crop_sprite_edges(int numSprites, int *sprites, bool symmetric);
-extern void deleteSprite(int sprslot);
-extern int GetSpriteWidth(int slot);
-extern int GetSpriteHeight(int slot);
-extern int GetSpriteColorDepth(int slot);
-extern int GetPaletteAsHPalette();
-extern bool DoesSpriteExist(int slot);
-extern int GetMaxSprites();
-extern int GetCurrentlyLoadedRoomNumber();
-extern int load_template_file(const char *fileName, char **iconDataBuffer, long *iconDataSize, bool isRoomTemplate);
-extern int extract_template_files(const char *templateFileName);
-extern int extract_room_template_files(const char *templateFileName, int newRoomNumber);
-extern void change_sprite_number(int oldNumber, int newNumber);
-extern void update_sprite_resolution(int spriteNum);
-extern void save_game(bool compressSprites);
-extern bool reset_sprite_file();
-extern int GetResolutionMultiplier();
-extern void PaletteUpdated(cli::array<PaletteEntry^>^ newPalette);
-extern void GameUpdated(Game ^game);
-extern void GameFontUpdated(Game ^game, int fontNumber);
-extern void UpdateSpriteFlags(SpriteFolder ^folder) ;
-extern void draw_room_background(void *roomptr, int hdc, int x, int y, int bgnum, float scaleFactor, int maskType, int selectedArea, int maskTransparency);
-extern void ImportBackground(Room ^room, int backgroundNumber, Bitmap ^bmp, bool useExactPalette, bool sharePalette);
-extern void DeleteBackground(Room ^room, int backgroundNumber);
-extern void CreateBuffer(int width, int height);
-extern void RenderBufferToHDC(int hdc);
-extern void DrawSpriteToBuffer(int sprNum, int x, int y, int scaleFactor);
-extern void draw_line_onto_mask(void *roomptr, int maskType, int x1, int y1, int x2, int y2, int color);
-extern void draw_filled_rect_onto_mask(void *roomptr, int maskType, int x1, int y1, int x2, int y2, int color);
-extern void draw_fill_onto_mask(void *roomptr, int maskType, int x1, int y1, int color);
-extern void copy_walkable_to_regions(void *roomptr);
-extern int get_mask_pixel(void *roomptr, int maskType, int x, int y);
-extern void import_area_mask(void *roomptr, int maskType, Bitmap ^bmp);
-extern Bitmap ^export_area_mask(void *roomptr, int maskType);
-extern void create_undo_buffer(void *roomptr, int maskType) ;
-extern bool does_undo_buffer_exist();
-extern void clear_undo_buffer() ;
-extern void restore_from_undo_buffer(void *roomptr, int maskType);
-extern System::String ^load_room_script(System::String ^fileName);
-extern void transform_string(char *text);
-extern bool enable_greyed_out_masks;
-extern bool spritesModified;
-
-AGSString editorVersionNumber;
-
-AGSString ConvertStringToNativeString(System::String^ clrString)
-{
-    char* stringPointer = (char*)Marshal::StringToHGlobalAnsi(clrString).ToPointer();
-    AGSString str = stringPointer;
-    Marshal::FreeHGlobal(IntPtr(stringPointer));
-    return str;
-}
-
-AGSString ConvertStringToNativeString(System::String^ clrString, size_t buf_len)
-{
-    char* stringPointer = (char*)Marshal::StringToHGlobalAnsi(clrString).ToPointer();
-    AGSString str = stringPointer;
-    Marshal::FreeHGlobal(IntPtr(stringPointer));
-    return str.Left(buf_len - 1);
-}
-
-AGSString ConvertFileNameToNativeString(System::String^ clrString)
-{
-    AGSString str = ConvertStringToNativeString(clrString);
-    if (str.FindChar('?') != -1)
-        throw gcnew AGSEditorException(String::Format("Filename contains invalid unicode characters: {0}", clrString));
-    return str;
-}
-
-void ConvertStringToCharArray(System::String^ clrString, char *buf, size_t buf_len)
-{
-    char* stringPointer = (char*)System::Runtime::InteropServices::Marshal::StringToHGlobalAnsi(clrString).ToPointer();
-    size_t ansi_len = min(strlen(stringPointer) + 1, buf_len);
-    memcpy(buf, stringPointer, ansi_len);
-    buf[ansi_len - 1] = 0;
-    System::Runtime::InteropServices::Marshal::FreeHGlobal(IntPtr(stringPointer));
-}
-
-void ConvertFileNameToCharArray(System::String^ clrString, char *buf, size_t buf_len)
-{
-    ConvertStringToCharArray(clrString, buf, buf_len);
-    if (strchr(buf, '?') != NULL)
-        throw gcnew AGSEditorException(String::Format("Filename contains invalid unicode characters: {0}", clrString));
-}
-
-namespace AGS
-{
-	namespace Native
-	{
-		NativeMethods::NativeMethods(String ^editorVersion)
-		{
-			lastPaletteSet = nullptr;
-			editorVersionNumber = ConvertStringToNativeString(editorVersion);
-		}
-
-		void NativeMethods::Initialize()
-		{
-			if (!initialize_native())
-			{
-				throw gcnew AGS::Types::InvalidDataException("Native initialization failed.");
-			}
-		}
-
-		void NativeMethods::NewGameLoaded(Game ^game)
-		{
-			this->PaletteColoursUpdated(game);
-			GameUpdated(game);
-			UpdateSpriteFlags(game->RootSpriteFolder);
-		}
-
-		void NativeMethods::PaletteColoursUpdated(Game ^game)
-		{
-			lastPaletteSet = game->Palette;
-			PaletteUpdated(game->Palette);
-		}
-
-		void NativeMethods::LoadNewSpriteFile() 
-		{
-			if (!reset_sprite_file())
-			{
-				throw gcnew AGSEditorException("Unable to load the sprite file ACSPRSET.SPR. The file may be missing, corrupt or it may require a newer version of AGS.");
-			}
-		}
-
-		void NativeMethods::SaveGame(Game ^game)
-		{
-			save_game(game->Settings->CompressSprites);
-		}
-
-		void NativeMethods::GameSettingsChanged(Game ^game)
-		{
-			GameUpdated(game);
-		}
-
-		void NativeMethods::DrawGUI(int hDC, int x, int y, GUI^ gui, int scaleFactor, int selectedControl)
-		{
-			drawGUI(hDC, x, y, gui, scaleFactor, selectedControl);
-		}
-
-		void NativeMethods::DrawSprite(int hDC, int x, int y, int spriteNum, bool flipImage)
-		{
-			drawSprite(hDC, x, y, spriteNum, flipImage);
-		}
-
-		int NativeMethods::DrawFont(int hDC, int x, int y, int width, int fontNum)
-		{
-			return drawFontAt(hDC, fontNum, x, y, width);
-		}
-
-		void NativeMethods::DrawSprite(int hDC, int x, int y, int width, int height, int spriteNum)
-		{
-			drawSpriteStretch(hDC, x, y, width, height, spriteNum);
-		}
-
-		void NativeMethods::DrawBlockOfColour(int hDC, int x, int y, int width, int height, int colourNum)
-		{
-			drawBlockOfColour(hDC, x, y, width, height, colourNum);
-		}
-
-		void NativeMethods::DrawViewLoop(int hdc, ViewLoop^ loopToDraw, int x, int y, int size, int cursel)
-		{
-			drawViewLoop(hdc, loopToDraw, x, y, size, cursel);
-		}
-
-		bool NativeMethods::DoesSpriteExist(int spriteNumber)
-        {
-			if ((spriteNumber < 0) || (spriteNumber >= GetMaxSprites()))
-			{
-				return false;
-			}
-			return ::DoesSpriteExist(spriteNumber);
-        }
-
-		void NativeMethods::ImportSCIFont(String ^fileName, int fontSlot) 
-		{
-			AGSString fileNameAnsi = ConvertFileNameToNativeString(fileName);
-			const char *errorMsg = import_sci_font(fileNameAnsi, fontSlot);
-			if (errorMsg != NULL) 
-			{
-				throw gcnew AGSEditorException(gcnew String(errorMsg));
-			}
-		}
-
-    void NativeMethods::ReloadTTFFont(int fontSlot)
-    {
-      if (!reload_font(fontSlot))
-      {
-        throw gcnew AGSEditorException("Unable to load the TTF font file. The renderer was unable to load the font.");
-      }
-    }
-
-<<<<<<< HEAD
-        int NativeMethods::GetResolutionMultiplier()
-        {
-            return ::GetResolutionMultiplier();
-        }
-=======
-    void NativeMethods::OnGameFontUpdated(Game^ game, int fontSlot)
-    {
-        GameFontUpdated(game, fontSlot);
-    }
-
-		// Gets sprite height in 320x200-res co-ordinates
-		int NativeMethods::GetRelativeSpriteHeight(int spriteSlot) 
-		{
-			return ::GetRelativeSpriteHeight(spriteSlot);
-		}
-
-		// Gets sprite width in 320x200-res co-ordinates
-		int NativeMethods::GetRelativeSpriteWidth(int spriteSlot) 
-		{
-			return ::GetRelativeSpriteWidth(spriteSlot);
-		}
->>>>>>> b1bb6152
-
-		int NativeMethods::GetSpriteWidth(int spriteSlot) 
-		{
-			return ::GetSpriteWidth(spriteSlot);
-		}
-
-		int NativeMethods::GetSpriteHeight(int spriteSlot) 
-		{
-			return ::GetSpriteHeight(spriteSlot);
-		}
-
-
-		void NativeMethods::ChangeSpriteNumber(Sprite^ sprite, int newNumber)
-		{
-			if ((newNumber < 0) || (newNumber >= GetMaxSprites()))
-			{
-				throw gcnew AGSEditorException(gcnew String("Invalid sprite number"));
-			}
-			change_sprite_number(sprite->Number, newNumber);
-			sprite->Number = newNumber;
-		}
-
-		void NativeMethods::SpriteResolutionsChanged(cli::array<Sprite^>^ sprites)
-		{
-			for each (Sprite^ sprite in sprites)
-			{
-				update_sprite_resolution(sprite->Number);
-			}
-		}
-
-		Sprite^ NativeMethods::SetSpriteFromBitmap(int spriteSlot, Bitmap^ bmp, int spriteImportMethod, bool remapColours, bool useRoomBackgroundColours, bool alphaChannel)
-		{
-			int spriteRes = SetNewSpriteFromBitmap(spriteSlot, bmp, spriteImportMethod, remapColours, useRoomBackgroundColours, alphaChannel);
-      int colDepth = GetSpriteColorDepth(spriteSlot);
-			Sprite^ newSprite = gcnew Sprite(spriteSlot, bmp->Width, bmp->Height, colDepth, alphaChannel);
-      int roomNumber = GetCurrentlyLoadedRoomNumber();
-      if ((colDepth == 8) && (useRoomBackgroundColours) && (roomNumber >= 0))
-      {
-        newSprite->ColoursLockedToRoom = roomNumber;
-      }
-      return newSprite;
-		}
-
-		void NativeMethods::ReplaceSpriteWithBitmap(Sprite ^spr, Bitmap^ bmp, int spriteImportMethod, bool remapColours, bool useRoomBackgroundColours, bool alphaChannel)
-		{
-			int spriteRes = SetNewSpriteFromBitmap(spr->Number, bmp, spriteImportMethod, remapColours, useRoomBackgroundColours, alphaChannel);
-			spr->ColorDepth = GetSpriteColorDepth(spr->Number);
-			spr->Width = bmp->Width;
-			spr->Height = bmp->Height;
-			spr->AlphaChannel = alphaChannel;
-      spr->ColoursLockedToRoom = System::Nullable<int>();
-      int roomNumber = GetCurrentlyLoadedRoomNumber();
-      if ((spr->ColorDepth == 8) && (useRoomBackgroundColours) && (roomNumber >= 0))
-      {
-        spr->ColoursLockedToRoom = roomNumber;
-      }
-		}
-
-		Bitmap^ NativeMethods::GetBitmapForSprite(int spriteSlot, int width, int height)
-		{
-/*			int spriteWidth = GetSpriteWidth(spriteSlot);
-			int spriteHeight = GetSpriteHeight(spriteSlot);
-			int colDepth = GetSpriteColorDepth(spriteSlot);
-/*			int stride = spriteWidth * ((colDepth + 1) / 8);
-			PixelFormat pFormat;
-			if (colDepth == 8)
-			{
-				pFormat = PixelFormat::Format8bppIndexed;
-			}
-			else if (colDepth == 15)
-			{
-				pFormat = PixelFormat::Format16bppRgb555;
-			}
-			else if (colDepth == 16)
-			{
-				pFormat = PixelFormat::Format16bppRgb565;
-			}
-			else
-			{
-				pFormat = PixelFormat::Format32bppRgb;
-			}
-
-			unsigned char *spriteData = GetRawSpriteData(spriteSlot);
-			/*IntPtr intPtr(spriteData);
-			Bitmap ^newBitmap = gcnew Bitmap(spriteWidth, spriteHeight, stride, pFormat, intPtr);*/
-/*			Bitmap ^newBitmap = gcnew Bitmap(spriteWidth, spriteHeight, pFormat);
-			System::Drawing::Rectangle rect(0, 0, spriteWidth, spriteHeight);
-			BitmapData ^bmpData = newBitmap->LockBits(rect, ImageLockMode::WriteOnly, pFormat);
-			memcpy(bmpData->Scan0.ToPointer(), spriteData, stride * spriteHeight);
-			newBitmap->UnlockBits(bmpData);
-
-			if (pFormat == PixelFormat::Format8bppIndexed)
-			{
-				for each (PaletteEntry^ palEntry in lastPaletteSet)
-				{
-					newBitmap->Palette->Entries[palEntry->Index] = palEntry->Colour;
-				}
-				newBitmap->Palette = newBitmap->Palette;
-			}* /
-			int hBmp = GetSpriteAsHBitmap(spriteSlot);
-			Bitmap^ newBitmap;
-			if (GetSpriteColorDepth(spriteSlot) == 8) 
-			{
-				int hPal = GetPaletteAsHPalette();
-				newBitmap = Bitmap::FromHbitmap((IntPtr)hBmp, (IntPtr)hPal);
-				DeleteObject((HPALETTE)hPal);
-			}
-			else
-			{
-				newBitmap = Bitmap::FromHbitmap((IntPtr)hBmp);
-			}
-			DeleteObject((HBITMAP)hBmp);
-			return newBitmap;
-*/
-			return getSpriteAsBitmap32bit(spriteSlot, width, height);
-		}
-
-		Bitmap^ NativeMethods::GetBitmapForSpritePreserveColDepth(int spriteSlot)
-		{
-      return getSpriteAsBitmap(spriteSlot);
-    }
-
-		void NativeMethods::DeleteSprite(int spriteSlot)
-		{
-			deleteSprite(spriteSlot);
-		}
-
-		int NativeMethods::GetFreeSpriteSlot()
-		{
-			return find_free_sprite_slot();
-		}
-
-		bool NativeMethods::CropSpriteEdges(System::Collections::Generic::IList<Sprite^>^ sprites, bool symmetric)
-		{	
-			int *spriteSlotList = new int[sprites->Count];
-			int i = 0;
-			for each (Sprite^ sprite in sprites)
-			{
-				spriteSlotList[i] = sprite->Number;
-				i++;
-			}
-			bool result = crop_sprite_edges(sprites->Count, spriteSlotList, symmetric) != 0;
-			delete spriteSlotList;
-
-			int newWidth = GetSpriteWidth(sprites[0]->Number);
-			int newHeight = GetSpriteHeight(sprites[0]->Number);
-			for each (Sprite^ sprite in sprites)
-			{
-				sprite->Width = newWidth;
-				sprite->Height = newHeight;
-			}
-			return result;
-		}
-
-		void NativeMethods::Shutdown()
-		{
-			shutdown_native();
-		}
-
-		AGS::Types::Game^ NativeMethods::ImportOldGameFile(String^ fileName)
-		{
-			AGSString fileNameAnsi = ConvertFileNameToNativeString(fileName);
-			Game ^game = import_compiled_game_dta(fileNameAnsi);
-			return game;
-		}
-
-		Dictionary<int,Sprite^>^ NativeMethods::LoadAllSpriteDimensions()
-		{
-			return load_sprite_dimensions();
-		}
-
-		AGS::Types::Room^ NativeMethods::LoadRoomFile(UnloadedRoom^ roomToLoad)
-		{
-			return load_crm_file(roomToLoad);
-		}
-
-		void NativeMethods::SaveRoomFile(AGS::Types::Room ^roomToSave)
-		{
-			save_crm_file(roomToSave);
-		}
-
-		void NativeMethods::CreateBuffer(int width, int height) 
-		{
-			::CreateBuffer(width, height);
-		}
-
-		void NativeMethods::DrawSpriteToBuffer(int sprNum, int x, int y, int scaleFactor) 
-		{
-			::DrawSpriteToBuffer(sprNum, x, y, scaleFactor);
-		}
-
-		void NativeMethods::RenderBufferToHDC(int hDC) 
-		{
-			::RenderBufferToHDC(hDC);
-		}
-
-		void NativeMethods::DrawRoomBackground(int hDC, Room ^room, int x, int y, int backgroundNumber, float scaleFactor, RoomAreaMaskType maskType, int selectedArea, int maskTransparency)
-		{
-			draw_room_background((void*)room->_roomStructPtr, hDC, x, y, backgroundNumber, scaleFactor, (int)maskType, selectedArea, maskTransparency);
-		}
-
-		void NativeMethods::ImportBackground(Room ^room, int backgroundNumber, Bitmap ^bmp, bool useExactPalette, bool sharePalette)
-		{
-			::ImportBackground(room, backgroundNumber, bmp, useExactPalette, sharePalette);
-		}
-
-		void NativeMethods::DeleteBackground(Room ^room, int backgroundNumber)
-		{
-			::DeleteBackground(room, backgroundNumber);
-		}
-
-		Bitmap^ NativeMethods::GetBitmapForBackground(Room ^room, int backgroundNumber)
-		{
-			return getBackgroundAsBitmap(room, backgroundNumber);
-		}
-
-		void NativeMethods::DrawLineOntoMask(Room ^room, RoomAreaMaskType maskType, int x1, int y1, int x2, int y2, int color)
-		{
-			draw_line_onto_mask((void*)room->_roomStructPtr, (int)maskType, x1, y1, x2, y2, color);
-		}
-
-		void NativeMethods::DrawFilledRectOntoMask(Room ^room, RoomAreaMaskType maskType, int x1, int y1, int x2, int y2, int color)
-		{
-			draw_filled_rect_onto_mask((void*)room->_roomStructPtr, (int)maskType, x1, y1, x2, y2, color);
-		}
-
-		void NativeMethods::DrawFillOntoMask(Room ^room, RoomAreaMaskType maskType, int x1, int y1, int color)
-		{
-			draw_fill_onto_mask((void*)room->_roomStructPtr, (int)maskType, x1, y1, color);
-		}
-
-		void NativeMethods::CopyWalkableMaskToRegions(Room ^room) 
-		{
-			copy_walkable_to_regions((void*)room->_roomStructPtr);
-		}
-
-		int NativeMethods::GetAreaMaskPixel(Room ^room, RoomAreaMaskType maskType, int x, int y)
-		{
-			return get_mask_pixel((void*)room->_roomStructPtr, (int)maskType, x, y);
-		}
-
-    void NativeMethods::ImportAreaMask(Room ^room, RoomAreaMaskType maskType, Bitmap ^bmp)
-    {
-      import_area_mask((void*)room->_roomStructPtr, (int)maskType, bmp);
-    }
-
-    Bitmap ^NativeMethods::ExportAreaMask(Room ^room, RoomAreaMaskType maskType)
-    {
-        return export_area_mask((void*)room->_roomStructPtr, (int)maskType);
-    }
-
-    void NativeMethods::CreateUndoBuffer(Room ^room, RoomAreaMaskType maskType)
-		{
-			create_undo_buffer((void*)room->_roomStructPtr, (int)maskType);
-		}
-
-    bool NativeMethods::DoesUndoBufferExist()
-		{
-			return does_undo_buffer_exist();
-		}
-
-    void NativeMethods::ClearUndoBuffer()
-		{
-			clear_undo_buffer();
-		}
-
-    void NativeMethods::RestoreFromUndoBuffer(Room ^room, RoomAreaMaskType maskType)
-		{
-			restore_from_undo_buffer((void*)room->_roomStructPtr, (int)maskType);
-		}
-
-    void NativeMethods::SetGreyedOutMasksEnabled(bool enabled)
-    {
-      enable_greyed_out_masks = enabled;
-    }
-
-		String ^NativeMethods::LoadRoomScript(String ^roomFileName) 
-		{
-			return load_room_script(roomFileName);
-		}
-
-    BaseTemplate^ NativeMethods::LoadTemplateFile(String ^fileName, bool isRoomTemplate)
-    {
-      AGSString fileNameAnsi = ConvertFileNameToNativeString(fileName);
-      char *iconDataBuffer = NULL;
-      long iconDataSize = 0;
-
-      int success = load_template_file(fileNameAnsi, &iconDataBuffer, &iconDataSize, isRoomTemplate);
-			if (success) 
-			{
-				Icon ^icon = nullptr;
-				if (iconDataBuffer != NULL)
-				{
-          cli::array<unsigned char>^ managedArray = gcnew cli::array<unsigned char>(iconDataSize);
-          Marshal::Copy(IntPtr(iconDataBuffer), managedArray, 0, iconDataSize);
-          ::free(iconDataBuffer);
-          System::IO::MemoryStream^ ms = gcnew System::IO::MemoryStream(managedArray);
-          try 
-          {
-					  icon = gcnew Icon(ms);
-          } 
-          catch (ArgumentException^) 
-          {
-            // it is not a valid .ICO file, ignore it
-            icon = nullptr;
-          }
-				}
-        if (isRoomTemplate)
-        {
-          return gcnew RoomTemplate(fileName, icon);
-        }
-        else
-        {
-				  return gcnew GameTemplate(fileName, icon);
-        }
-			}
-			return nullptr;
-    }
-
-		GameTemplate^ NativeMethods::LoadTemplateFile(String ^fileName)
-		{
-      return (GameTemplate^)LoadTemplateFile(fileName, false);
-		}
-
-    RoomTemplate^ NativeMethods::LoadRoomTemplateFile(String ^fileName)
-		{
-      return (RoomTemplate^)LoadTemplateFile(fileName, true);
-		}
-
-		void NativeMethods::ExtractTemplateFiles(String ^templateFileName) 
-		{
-			AGSString fileNameAnsi = ConvertFileNameToNativeString(templateFileName);
-			if (!extract_template_files(fileNameAnsi))
-			{
-				throw gcnew AGSEditorException("Unable to extract template files.");
-			}
-		}
-
-		void NativeMethods::ExtractRoomTemplateFiles(String ^templateFileName, int newRoomNumber) 
-		{
-			AGSString fileNameAnsi = ConvertFileNameToNativeString(templateFileName);
-
-			if (!extract_room_template_files(fileNameAnsi, newRoomNumber))
-			{
-				throw gcnew AGSEditorException("Unable to extract template files.");
-			}
-		}
-				
-		cli::array<unsigned char>^ NativeMethods::TransformStringToBytes(String ^text) 
-		{
-			char* stringPointer = (char*)Marshal::StringToHGlobalAnsi(text).ToPointer();
-			int textLength = text->Length + 1;
-			cli::array<unsigned char>^ toReturn = gcnew cli::array<unsigned char>(textLength + 4);
-			toReturn[0] = textLength % 256;
-			toReturn[1] = textLength / 256;
-			toReturn[2] = 0;
-			toReturn[3] = 0;
-	
-			transform_string(stringPointer);
-
-			{ pin_ptr<unsigned char> nativeBytes = &toReturn[4];
-				memcpy(nativeBytes, stringPointer, textLength);
-			}
-
-			Marshal::FreeHGlobal(IntPtr(stringPointer));
-
-			return toReturn;
-		}
-
-		bool NativeMethods::HaveSpritesBeenModified()
-		{
-			return spritesModified;
-		}
-
-        /// <summary>
-        /// Allows the Editor to reuse constants from the native code. If a constant required by the Editor
-        /// is not also required by the Engine, then it should instead by moved into AGS.Types (AGS.Native
-        /// references the AGS.Types assembly). Note that this method returns only System::Int32 and
-        /// System::String objects -- it is up to the user to determine if the value should be used as a
-        /// smaller integral type (additional casting may be required to cast to a non-int integral type).
-        /// </summary>
-        Object^ NativeMethods::GetNativeConstant(String ^name)
-        {
-            if (name == nullptr) return nullptr;
-            if (name->Equals("GAME_FILE_SIG")) return gcnew String(game_file_sig);
-            if (name->Equals("GAME_DATA_VERSION_CURRENT")) return (int)kGameVersion_Current;
-            if (name->Equals("MAX_GUID_LENGTH")) return MAX_GUID_LENGTH;
-            if (name->Equals("MAX_SG_EXT_LENGTH")) return MAX_SG_EXT_LENGTH;
-            if (name->Equals("MAX_SG_FOLDER_LEN")) return MAX_SG_FOLDER_LEN;
-            if (name->Equals("MAX_SCRIPT_NAME_LEN")) return MAX_SCRIPT_NAME_LEN;
-            if (name->Equals("FFLG_SIZEMASK")) return FFLG_SIZEMASK;
-            if (name->Equals("IFLG_STARTWITH")) return IFLG_STARTWITH;
-            if (name->Equals("MCF_ANIMMOVE")) return MCF_ANIMMOVE;
-            if (name->Equals("MCF_STANDARD")) return MCF_STANDARD;
-            if (name->Equals("MCF_HOTSPOT")) return MCF_HOTSPOT;
-            if (name->Equals("CHF_MANUALSCALING")) return CHF_MANUALSCALING;
-            if (name->Equals("CHF_NOINTERACT")) return CHF_NOINTERACT;
-            if (name->Equals("CHF_NODIAGONAL")) return CHF_NODIAGONAL;
-            if (name->Equals("CHF_NOLIGHTING")) return CHF_NOLIGHTING;
-            if (name->Equals("CHF_NOTURNING")) return CHF_NOTURNING;
-            if (name->Equals("CHF_NOBLOCKING")) return CHF_NOBLOCKING;
-            if (name->Equals("CHF_SCALEMOVESPEED")) return CHF_SCALEMOVESPEED;
-            if (name->Equals("CHF_SCALEVOLUME")) return CHF_SCALEVOLUME;
-            if (name->Equals("CHF_ANTIGLIDE")) return CHF_ANTIGLIDE;
-            if (name->Equals("DFLG_ON")) return DFLG_ON;
-            if (name->Equals("DFLG_NOREPEAT")) return DFLG_NOREPEAT;
-            if (name->Equals("DTFLG_SHOWPARSER")) return DTFLG_SHOWPARSER;
-            if (name->Equals("FONT_OUTLINE_AUTO")) return FONT_OUTLINE_AUTO;
-            if (name->Equals("MAX_FONTS")) return MAX_FONTS;
-            if (name->Equals("MAX_SPRITES")) return MAX_SPRITES;
-            if (name->Equals("MAX_CURSOR")) return MAX_CURSOR;
-            if (name->Equals("MAX_PARSER_WORD_LENGTH")) return MAX_PARSER_WORD_LENGTH;
-            if (name->Equals("MAX_INV")) return MAX_INV;
-            if (name->Equals("MAXLIPSYNCFRAMES")) return MAXLIPSYNCFRAMES;
-            if (name->Equals("MAXGLOBALMES")) return MAXGLOBALMES;
-            if (name->Equals("MAXTOPICOPTIONS")) return MAXTOPICOPTIONS;
-            if (name->Equals("UNIFORM_WALK_SPEED")) return UNIFORM_WALK_SPEED;
-            if (name->Equals("GAME_RESOLUTION_CUSTOM")) return (int)kGameResolution_Custom;
-            if (name->Equals("MAXMULTIFILES")) return MAXMULTIFILES;
-            if (name->Equals("RAND_SEED_SALT")) return Common::MFLUtil::EncryptionRandSeed;
-            if (name->Equals("CHUNKSIZE")) return CHUNKSIZE;
-            if (name->Equals("CLIB_END_SIGNATURE")) return gcnew String(Common::MFLUtil::TailSig);
-            if (name->Equals("MAX_FILENAME_LENGTH")) return MAX_FILENAME_LENGTH;
-            if (name->Equals("SPRSET_NAME")) return gcnew String(sprsetname);
-            if (name->Equals("SPF_640x400")) return SPF_640x400;
-            if (name->Equals("SPF_ALPHACHANNEL")) return SPF_ALPHACHANNEL;
-            if (name->Equals("PASSWORD_ENC_STRING"))
-            {
-                int len = (int)strlen(passwencstring);
-                array<System::Byte>^ bytes = gcnew array<System::Byte>(len);
-                System::Runtime::InteropServices::Marshal::Copy( IntPtr( ( char* ) passwencstring ), bytes, 0, len );
-                return bytes;
-            }
-            if (name->Equals("LOOPFLAG_RUNNEXTLOOP")) return LOOPFLAG_RUNNEXTLOOP;
-            if (name->Equals("VFLG_FLIPSPRITE")) return VFLG_FLIPSPRITE;
-            if (name->Equals("GUIMAGIC")) return GUIMAGIC;
-            if (name->Equals("SAVEBUFFERSIZE")) return PLUGIN_SAVEBUFFERSIZE;
-            if (name->Equals("GUIMAIN_NOCLICK")) return (int)Common::kGUIMain_NoClick;
-            if (name->Equals("GUIF_CLIP")) return (int)Common::kGUICtrl_Clip;
-            if (name->Equals("GUIF_TRANSLATED")) return (int)Common::kGUICtrl_Translated;
-            if (name->Equals("GLF_NOBORDER")) return (int)Common::kListBox_NoBorder;
-            if (name->Equals("GLF_NOARROWS")) return (int)Common::kListBox_NoArrows;
-            if (name->Equals("GUI_POPUP_MODAL")) return (int)Common::kGUIPopupModal;
-            if (name->Equals("GUIMAIN_TEXTWINDOW")) return (int)Common::kGUIMain_TextWindow;
-            if (name->Equals("GUIMAIN_LEGACYTEXTWINDOW")) return (int)Common::kGUIMain_LegacyTextWindow;
-            if (name->Equals("GTF_NOBORDER")) return (int)Common::kTextBox_NoBorder;
-            if (name->Equals("GOBJ_BUTTON")) return (int)Common::kGUIButton;
-            if (name->Equals("GOBJ_LABEL")) return (int)Common::kGUILabel;
-            if (name->Equals("GOBJ_INVENTORY")) return (int)Common::kGUIInvWindow;
-            if (name->Equals("GOBJ_SLIDER")) return (int)Common::kGUISlider;
-            if (name->Equals("GOBJ_TEXTBOX")) return (int)Common::kGUITextBox;
-            if (name->Equals("GOBJ_LISTBOX")) return (int)Common::kGUIListBox;
-            if (name->Equals("TEXTWINDOW_PADDING_DEFAULT")) return TEXTWINDOW_PADDING_DEFAULT;
-            if (name->Equals("GUI_VERSION_CURRENT")) return (int)kGuiVersion_Current;
-            if (name->Equals("CUSTOM_PROPERTY_SCHEMA_VERSION")) return (int)AGS::Common::kPropertyVersion_Current;
-            if (name->Equals("OPT_DEBUGMODE")) return OPT_DEBUGMODE;
-            if (name->Equals("OPT_WALKONLOOK")) return OPT_WALKONLOOK;
-            if (name->Equals("OPT_DIALOGIFACE")) return OPT_DIALOGIFACE;
-            if (name->Equals("OPT_ANTIGLIDE")) return OPT_ANTIGLIDE;
-            if (name->Equals("OPT_TWCUSTOM")) return OPT_TWCUSTOM;
-            if (name->Equals("OPT_DIALOGGAP")) return OPT_DIALOGGAP;
-            if (name->Equals("OPT_NOSKIPTEXT")) return OPT_NOSKIPTEXT;
-            if (name->Equals("OPT_DISABLEOFF")) return OPT_DISABLEOFF;
-            if (name->Equals("OPT_ALWAYSSPCH")) return OPT_ALWAYSSPCH;
-            if (name->Equals("OPT_SPEECHTYPE")) return OPT_SPEECHTYPE;
-            if (name->Equals("OPT_PIXPERFECT")) return OPT_PIXPERFECT;
-            if (name->Equals("OPT_NOWALKMODE")) return OPT_NOWALKMODE;
-            if (name->Equals("OPT_LETTERBOX")) return OPT_LETTERBOX;
-            if (name->Equals("OPT_FIXEDINVCURSOR")) return OPT_FIXEDINVCURSOR;
-            if (name->Equals("OPT_NOSCALEFNT")) return OPT_NOSCALEFNT;
-            if (name->Equals("OPT_SPLITRESOURCES")) return OPT_SPLITRESOURCES;
-            if (name->Equals("OPT_ROTATECHARS")) return OPT_ROTATECHARS;
-            if (name->Equals("OPT_FADETYPE")) return OPT_FADETYPE;
-            if (name->Equals("OPT_HANDLEINVCLICKS")) return OPT_HANDLEINVCLICKS;
-            if (name->Equals("OPT_MOUSEWHEEL")) return OPT_MOUSEWHEEL;
-            if (name->Equals("OPT_DIALOGNUMBERED")) return OPT_DIALOGNUMBERED;
-            if (name->Equals("OPT_DIALOGUPWARDS")) return OPT_DIALOGUPWARDS;
-            if (name->Equals("OPT_ANTIALIASFONTS")) return OPT_ANTIALIASFONTS;
-            if (name->Equals("OPT_THOUGHTGUI")) return OPT_THOUGHTGUI;
-            if (name->Equals("OPT_TURNTOFACELOC")) return OPT_TURNTOFACELOC;
-            if (name->Equals("OPT_RIGHTLEFTWRITE")) return OPT_RIGHTLEFTWRITE;
-            if (name->Equals("OPT_DUPLICATEINV")) return OPT_DUPLICATEINV;
-            if (name->Equals("OPT_SAVESCREENSHOT")) return OPT_SAVESCREENSHOT;
-            if (name->Equals("OPT_PORTRAITSIDE")) return OPT_PORTRAITSIDE;
-            if (name->Equals("OPT_STRICTSCRIPTING")) return OPT_STRICTSCRIPTING;
-            if (name->Equals("OPT_COMPRESSSPRITES")) return OPT_COMPRESSSPRITES;
-            if (name->Equals("OPT_STRICTSTRINGS")) return OPT_STRICTSTRINGS;
-            if (name->Equals("OPT_RUNGAMEDLGOPTS")) return OPT_RUNGAMEDLGOPTS;
-            if (name->Equals("OPT_GLOBALTALKANIMSPD")) return OPT_GLOBALTALKANIMSPD;
-            if (name->Equals("OPT_SAFEFILEPATHS")) return OPT_SAFEFILEPATHS;
-            if (name->Equals("OPT_DIALOGOPTIONSAPI")) return OPT_DIALOGOPTIONSAPI;
-            if (name->Equals("OPT_BASESCRIPTAPI")) return OPT_BASESCRIPTAPI;
-            if (name->Equals("OPT_SCRIPTCOMPATLEV")) return OPT_SCRIPTCOMPATLEV;
-            if (name->Equals("OPT_RENDERATSCREENRES")) return OPT_RENDERATSCREENRES;
-            if (name->Equals("OPT_LIPSYNCTEXT")) return OPT_LIPSYNCTEXT;
-			if (name->Equals("MAX_PLUGINS")) return MAX_PLUGINS;
-            return nullptr;
-        }
-	}
+/* AGS Native interface to .NET
+
+Adventure Game Studio Editor Source Code
+Copyright (c) 2006-2010 Chris Jones
+------------------------------------------------------
+
+The AGS Editor Source Code is provided under the Artistic License 2.0,
+see the license.txt for details.
+*/
+#include "agsnative.h"
+#define WIN32_LEAN_AND_MEAN
+#include <windows.h>
+#include <stdlib.h>
+#include "NativeMethods.h"
+#include "NativeUtils.h"
+#include "game/plugininfo.h"
+#include "util/multifilelib.h"
+
+using namespace System::Runtime::InteropServices;
+
+extern bool initialize_native();
+extern void shutdown_native();
+extern AGS::Types::Game^ import_compiled_game_dta(const char *fileName);
+extern void free_old_game_data();
+extern AGS::Types::Room^ load_crm_file(UnloadedRoom ^roomToLoad);
+extern void save_crm_file(Room ^roomToSave);
+extern const char* import_sci_font(const char*fnn,int fslot);
+extern bool reload_font(int curFont);
+// Draws font char sheet on the provided context and returns the height of drawn object;
+// may be called with hdc = 0 to get required height without drawing anything
+extern int drawFontAt (int hdc, int fontnum, int x, int y, int width);
+extern Dictionary<int, Sprite^>^ load_sprite_dimensions();
+extern void drawGUI(int hdc, int x,int y, GUI^ gui, int scaleFactor, int selectedControl);
+extern void drawSprite(int hdc, int x,int y, int spriteNum, bool flipImage);
+extern void drawSpriteStretch(int hdc, int x,int y, int width, int height, int spriteNum);
+extern void drawBlockOfColour(int hdc, int x,int y, int width, int height, int colNum);
+extern void drawViewLoop (int hdc, ViewLoop^ loopToDraw, int x, int y, int size, int cursel);
+extern void SetNewSpriteFromHBitmap(int slot, int hBmp);
+extern int SetNewSpriteFromBitmap(int slot, Bitmap^ bmp, int spriteImportMethod, bool remapColours, bool useRoomBackgroundColours, bool alphaChannel);
+extern int GetSpriteAsHBitmap(int spriteSlot);
+extern Bitmap^ getSpriteAsBitmap32bit(int spriteNum, int width, int height);
+extern Bitmap^ getSpriteAsBitmap(int spriteNum);
+extern Bitmap^ getBackgroundAsBitmap(Room ^room, int backgroundNumber);
+extern unsigned char* GetRawSpriteData(int spriteSlot);
+extern int find_free_sprite_slot();
+extern int crop_sprite_edges(int numSprites, int *sprites, bool symmetric);
+extern void deleteSprite(int sprslot);
+extern int GetSpriteWidth(int slot);
+extern int GetSpriteHeight(int slot);
+extern int GetSpriteColorDepth(int slot);
+extern int GetPaletteAsHPalette();
+extern bool DoesSpriteExist(int slot);
+extern int GetMaxSprites();
+extern int GetCurrentlyLoadedRoomNumber();
+extern int load_template_file(const char *fileName, char **iconDataBuffer, long *iconDataSize, bool isRoomTemplate);
+extern int extract_template_files(const char *templateFileName);
+extern int extract_room_template_files(const char *templateFileName, int newRoomNumber);
+extern void change_sprite_number(int oldNumber, int newNumber);
+extern void update_sprite_resolution(int spriteNum);
+extern void save_game(bool compressSprites);
+extern bool reset_sprite_file();
+extern int GetResolutionMultiplier();
+extern void PaletteUpdated(cli::array<PaletteEntry^>^ newPalette);
+extern void GameUpdated(Game ^game);
+extern void GameFontUpdated(Game ^game, int fontNumber);
+extern void UpdateSpriteFlags(SpriteFolder ^folder) ;
+extern void draw_room_background(void *roomptr, int hdc, int x, int y, int bgnum, float scaleFactor, int maskType, int selectedArea, int maskTransparency);
+extern void ImportBackground(Room ^room, int backgroundNumber, Bitmap ^bmp, bool useExactPalette, bool sharePalette);
+extern void DeleteBackground(Room ^room, int backgroundNumber);
+extern void CreateBuffer(int width, int height);
+extern void RenderBufferToHDC(int hdc);
+extern void DrawSpriteToBuffer(int sprNum, int x, int y, int scaleFactor);
+extern void draw_line_onto_mask(void *roomptr, int maskType, int x1, int y1, int x2, int y2, int color);
+extern void draw_filled_rect_onto_mask(void *roomptr, int maskType, int x1, int y1, int x2, int y2, int color);
+extern void draw_fill_onto_mask(void *roomptr, int maskType, int x1, int y1, int color);
+extern void copy_walkable_to_regions(void *roomptr);
+extern int get_mask_pixel(void *roomptr, int maskType, int x, int y);
+extern void import_area_mask(void *roomptr, int maskType, Bitmap ^bmp);
+extern Bitmap ^export_area_mask(void *roomptr, int maskType);
+extern void create_undo_buffer(void *roomptr, int maskType) ;
+extern bool does_undo_buffer_exist();
+extern void clear_undo_buffer() ;
+extern void restore_from_undo_buffer(void *roomptr, int maskType);
+extern System::String ^load_room_script(System::String ^fileName);
+extern void transform_string(char *text);
+extern bool enable_greyed_out_masks;
+extern bool spritesModified;
+
+AGSString editorVersionNumber;
+
+AGSString ConvertStringToNativeString(System::String^ clrString)
+{
+    char* stringPointer = (char*)Marshal::StringToHGlobalAnsi(clrString).ToPointer();
+    AGSString str = stringPointer;
+    Marshal::FreeHGlobal(IntPtr(stringPointer));
+    return str;
+}
+
+AGSString ConvertStringToNativeString(System::String^ clrString, size_t buf_len)
+{
+    char* stringPointer = (char*)Marshal::StringToHGlobalAnsi(clrString).ToPointer();
+    AGSString str = stringPointer;
+    Marshal::FreeHGlobal(IntPtr(stringPointer));
+    return str.Left(buf_len - 1);
+}
+
+AGSString ConvertFileNameToNativeString(System::String^ clrString)
+{
+    AGSString str = ConvertStringToNativeString(clrString);
+    if (str.FindChar('?') != -1)
+        throw gcnew AGSEditorException(String::Format("Filename contains invalid unicode characters: {0}", clrString));
+    return str;
+}
+
+void ConvertStringToCharArray(System::String^ clrString, char *buf, size_t buf_len)
+{
+    char* stringPointer = (char*)System::Runtime::InteropServices::Marshal::StringToHGlobalAnsi(clrString).ToPointer();
+    size_t ansi_len = min(strlen(stringPointer) + 1, buf_len);
+    memcpy(buf, stringPointer, ansi_len);
+    buf[ansi_len - 1] = 0;
+    System::Runtime::InteropServices::Marshal::FreeHGlobal(IntPtr(stringPointer));
+}
+
+void ConvertFileNameToCharArray(System::String^ clrString, char *buf, size_t buf_len)
+{
+    ConvertStringToCharArray(clrString, buf, buf_len);
+    if (strchr(buf, '?') != NULL)
+        throw gcnew AGSEditorException(String::Format("Filename contains invalid unicode characters: {0}", clrString));
+}
+
+namespace AGS
+{
+	namespace Native
+	{
+		NativeMethods::NativeMethods(String ^editorVersion)
+		{
+			lastPaletteSet = nullptr;
+			editorVersionNumber = ConvertStringToNativeString(editorVersion);
+		}
+
+		void NativeMethods::Initialize()
+		{
+			if (!initialize_native())
+			{
+				throw gcnew AGS::Types::InvalidDataException("Native initialization failed.");
+			}
+		}
+
+		void NativeMethods::NewGameLoaded(Game ^game)
+		{
+			this->PaletteColoursUpdated(game);
+			GameUpdated(game);
+			UpdateSpriteFlags(game->RootSpriteFolder);
+		}
+
+		void NativeMethods::PaletteColoursUpdated(Game ^game)
+		{
+			lastPaletteSet = game->Palette;
+			PaletteUpdated(game->Palette);
+		}
+
+		void NativeMethods::LoadNewSpriteFile() 
+		{
+			if (!reset_sprite_file())
+			{
+				throw gcnew AGSEditorException("Unable to load the sprite file ACSPRSET.SPR. The file may be missing, corrupt or it may require a newer version of AGS.");
+			}
+		}
+
+		void NativeMethods::SaveGame(Game ^game)
+		{
+			save_game(game->Settings->CompressSprites);
+		}
+
+		void NativeMethods::GameSettingsChanged(Game ^game)
+		{
+			GameUpdated(game);
+		}
+
+		void NativeMethods::DrawGUI(int hDC, int x, int y, GUI^ gui, int scaleFactor, int selectedControl)
+		{
+			drawGUI(hDC, x, y, gui, scaleFactor, selectedControl);
+		}
+
+		void NativeMethods::DrawSprite(int hDC, int x, int y, int spriteNum, bool flipImage)
+		{
+			drawSprite(hDC, x, y, spriteNum, flipImage);
+		}
+
+		int NativeMethods::DrawFont(int hDC, int x, int y, int width, int fontNum)
+		{
+			return drawFontAt(hDC, fontNum, x, y, width);
+		}
+
+		void NativeMethods::DrawSprite(int hDC, int x, int y, int width, int height, int spriteNum)
+		{
+			drawSpriteStretch(hDC, x, y, width, height, spriteNum);
+		}
+
+		void NativeMethods::DrawBlockOfColour(int hDC, int x, int y, int width, int height, int colourNum)
+		{
+			drawBlockOfColour(hDC, x, y, width, height, colourNum);
+		}
+
+		void NativeMethods::DrawViewLoop(int hdc, ViewLoop^ loopToDraw, int x, int y, int size, int cursel)
+		{
+			drawViewLoop(hdc, loopToDraw, x, y, size, cursel);
+		}
+
+		bool NativeMethods::DoesSpriteExist(int spriteNumber)
+        {
+			if ((spriteNumber < 0) || (spriteNumber >= GetMaxSprites()))
+			{
+				return false;
+			}
+			return ::DoesSpriteExist(spriteNumber);
+        }
+
+		void NativeMethods::ImportSCIFont(String ^fileName, int fontSlot) 
+		{
+			AGSString fileNameAnsi = ConvertFileNameToNativeString(fileName);
+			const char *errorMsg = import_sci_font(fileNameAnsi, fontSlot);
+			if (errorMsg != NULL) 
+			{
+				throw gcnew AGSEditorException(gcnew String(errorMsg));
+			}
+		}
+
+    void NativeMethods::ReloadTTFFont(int fontSlot)
+    {
+      if (!reload_font(fontSlot))
+      {
+        throw gcnew AGSEditorException("Unable to load the TTF font file. The renderer was unable to load the font.");
+      }
+    }
+
+    void NativeMethods::OnGameFontUpdated(Game^ game, int fontSlot)
+    {
+        GameFontUpdated(game, fontSlot);
+    }
+        int NativeMethods::GetResolutionMultiplier()
+        {
+            return ::GetResolutionMultiplier();
+        }
+
+		int NativeMethods::GetSpriteWidth(int spriteSlot) 
+		{
+			return ::GetSpriteWidth(spriteSlot);
+		}
+
+		int NativeMethods::GetSpriteHeight(int spriteSlot) 
+		{
+			return ::GetSpriteHeight(spriteSlot);
+		}
+
+
+		void NativeMethods::ChangeSpriteNumber(Sprite^ sprite, int newNumber)
+		{
+			if ((newNumber < 0) || (newNumber >= GetMaxSprites()))
+			{
+				throw gcnew AGSEditorException(gcnew String("Invalid sprite number"));
+			}
+			change_sprite_number(sprite->Number, newNumber);
+			sprite->Number = newNumber;
+		}
+
+		void NativeMethods::SpriteResolutionsChanged(cli::array<Sprite^>^ sprites)
+		{
+			for each (Sprite^ sprite in sprites)
+			{
+				update_sprite_resolution(sprite->Number);
+			}
+		}
+
+		Sprite^ NativeMethods::SetSpriteFromBitmap(int spriteSlot, Bitmap^ bmp, int spriteImportMethod, bool remapColours, bool useRoomBackgroundColours, bool alphaChannel)
+		{
+			int spriteRes = SetNewSpriteFromBitmap(spriteSlot, bmp, spriteImportMethod, remapColours, useRoomBackgroundColours, alphaChannel);
+      int colDepth = GetSpriteColorDepth(spriteSlot);
+			Sprite^ newSprite = gcnew Sprite(spriteSlot, bmp->Width, bmp->Height, colDepth, alphaChannel);
+      int roomNumber = GetCurrentlyLoadedRoomNumber();
+      if ((colDepth == 8) && (useRoomBackgroundColours) && (roomNumber >= 0))
+      {
+        newSprite->ColoursLockedToRoom = roomNumber;
+      }
+      return newSprite;
+		}
+
+		void NativeMethods::ReplaceSpriteWithBitmap(Sprite ^spr, Bitmap^ bmp, int spriteImportMethod, bool remapColours, bool useRoomBackgroundColours, bool alphaChannel)
+		{
+			int spriteRes = SetNewSpriteFromBitmap(spr->Number, bmp, spriteImportMethod, remapColours, useRoomBackgroundColours, alphaChannel);
+			spr->ColorDepth = GetSpriteColorDepth(spr->Number);
+			spr->Width = bmp->Width;
+			spr->Height = bmp->Height;
+			spr->AlphaChannel = alphaChannel;
+      spr->ColoursLockedToRoom = System::Nullable<int>();
+      int roomNumber = GetCurrentlyLoadedRoomNumber();
+      if ((spr->ColorDepth == 8) && (useRoomBackgroundColours) && (roomNumber >= 0))
+      {
+        spr->ColoursLockedToRoom = roomNumber;
+      }
+		}
+
+		Bitmap^ NativeMethods::GetBitmapForSprite(int spriteSlot, int width, int height)
+		{
+/*			int spriteWidth = GetSpriteWidth(spriteSlot);
+			int spriteHeight = GetSpriteHeight(spriteSlot);
+			int colDepth = GetSpriteColorDepth(spriteSlot);
+/*			int stride = spriteWidth * ((colDepth + 1) / 8);
+			PixelFormat pFormat;
+			if (colDepth == 8)
+			{
+				pFormat = PixelFormat::Format8bppIndexed;
+			}
+			else if (colDepth == 15)
+			{
+				pFormat = PixelFormat::Format16bppRgb555;
+			}
+			else if (colDepth == 16)
+			{
+				pFormat = PixelFormat::Format16bppRgb565;
+			}
+			else
+			{
+				pFormat = PixelFormat::Format32bppRgb;
+			}
+
+			unsigned char *spriteData = GetRawSpriteData(spriteSlot);
+			/*IntPtr intPtr(spriteData);
+			Bitmap ^newBitmap = gcnew Bitmap(spriteWidth, spriteHeight, stride, pFormat, intPtr);*/
+/*			Bitmap ^newBitmap = gcnew Bitmap(spriteWidth, spriteHeight, pFormat);
+			System::Drawing::Rectangle rect(0, 0, spriteWidth, spriteHeight);
+			BitmapData ^bmpData = newBitmap->LockBits(rect, ImageLockMode::WriteOnly, pFormat);
+			memcpy(bmpData->Scan0.ToPointer(), spriteData, stride * spriteHeight);
+			newBitmap->UnlockBits(bmpData);
+
+			if (pFormat == PixelFormat::Format8bppIndexed)
+			{
+				for each (PaletteEntry^ palEntry in lastPaletteSet)
+				{
+					newBitmap->Palette->Entries[palEntry->Index] = palEntry->Colour;
+				}
+				newBitmap->Palette = newBitmap->Palette;
+			}* /
+			int hBmp = GetSpriteAsHBitmap(spriteSlot);
+			Bitmap^ newBitmap;
+			if (GetSpriteColorDepth(spriteSlot) == 8) 
+			{
+				int hPal = GetPaletteAsHPalette();
+				newBitmap = Bitmap::FromHbitmap((IntPtr)hBmp, (IntPtr)hPal);
+				DeleteObject((HPALETTE)hPal);
+			}
+			else
+			{
+				newBitmap = Bitmap::FromHbitmap((IntPtr)hBmp);
+			}
+			DeleteObject((HBITMAP)hBmp);
+			return newBitmap;
+*/
+			return getSpriteAsBitmap32bit(spriteSlot, width, height);
+		}
+
+		Bitmap^ NativeMethods::GetBitmapForSpritePreserveColDepth(int spriteSlot)
+		{
+      return getSpriteAsBitmap(spriteSlot);
+    }
+
+		void NativeMethods::DeleteSprite(int spriteSlot)
+		{
+			deleteSprite(spriteSlot);
+		}
+
+		int NativeMethods::GetFreeSpriteSlot()
+		{
+			return find_free_sprite_slot();
+		}
+
+		bool NativeMethods::CropSpriteEdges(System::Collections::Generic::IList<Sprite^>^ sprites, bool symmetric)
+		{	
+			int *spriteSlotList = new int[sprites->Count];
+			int i = 0;
+			for each (Sprite^ sprite in sprites)
+			{
+				spriteSlotList[i] = sprite->Number;
+				i++;
+			}
+			bool result = crop_sprite_edges(sprites->Count, spriteSlotList, symmetric) != 0;
+			delete spriteSlotList;
+
+			int newWidth = GetSpriteWidth(sprites[0]->Number);
+			int newHeight = GetSpriteHeight(sprites[0]->Number);
+			for each (Sprite^ sprite in sprites)
+			{
+				sprite->Width = newWidth;
+				sprite->Height = newHeight;
+			}
+			return result;
+		}
+
+		void NativeMethods::Shutdown()
+		{
+			shutdown_native();
+		}
+
+		AGS::Types::Game^ NativeMethods::ImportOldGameFile(String^ fileName)
+		{
+			AGSString fileNameAnsi = ConvertFileNameToNativeString(fileName);
+			Game ^game = import_compiled_game_dta(fileNameAnsi);
+			return game;
+		}
+
+		Dictionary<int,Sprite^>^ NativeMethods::LoadAllSpriteDimensions()
+		{
+			return load_sprite_dimensions();
+		}
+
+		AGS::Types::Room^ NativeMethods::LoadRoomFile(UnloadedRoom^ roomToLoad)
+		{
+			return load_crm_file(roomToLoad);
+		}
+
+		void NativeMethods::SaveRoomFile(AGS::Types::Room ^roomToSave)
+		{
+			save_crm_file(roomToSave);
+		}
+
+		void NativeMethods::CreateBuffer(int width, int height) 
+		{
+			::CreateBuffer(width, height);
+		}
+
+		void NativeMethods::DrawSpriteToBuffer(int sprNum, int x, int y, int scaleFactor) 
+		{
+			::DrawSpriteToBuffer(sprNum, x, y, scaleFactor);
+		}
+
+		void NativeMethods::RenderBufferToHDC(int hDC) 
+		{
+			::RenderBufferToHDC(hDC);
+		}
+
+		void NativeMethods::DrawRoomBackground(int hDC, Room ^room, int x, int y, int backgroundNumber, float scaleFactor, RoomAreaMaskType maskType, int selectedArea, int maskTransparency)
+		{
+			draw_room_background((void*)room->_roomStructPtr, hDC, x, y, backgroundNumber, scaleFactor, (int)maskType, selectedArea, maskTransparency);
+		}
+
+		void NativeMethods::ImportBackground(Room ^room, int backgroundNumber, Bitmap ^bmp, bool useExactPalette, bool sharePalette)
+		{
+			::ImportBackground(room, backgroundNumber, bmp, useExactPalette, sharePalette);
+		}
+
+		void NativeMethods::DeleteBackground(Room ^room, int backgroundNumber)
+		{
+			::DeleteBackground(room, backgroundNumber);
+		}
+
+		Bitmap^ NativeMethods::GetBitmapForBackground(Room ^room, int backgroundNumber)
+		{
+			return getBackgroundAsBitmap(room, backgroundNumber);
+		}
+
+		void NativeMethods::DrawLineOntoMask(Room ^room, RoomAreaMaskType maskType, int x1, int y1, int x2, int y2, int color)
+		{
+			draw_line_onto_mask((void*)room->_roomStructPtr, (int)maskType, x1, y1, x2, y2, color);
+		}
+
+		void NativeMethods::DrawFilledRectOntoMask(Room ^room, RoomAreaMaskType maskType, int x1, int y1, int x2, int y2, int color)
+		{
+			draw_filled_rect_onto_mask((void*)room->_roomStructPtr, (int)maskType, x1, y1, x2, y2, color);
+		}
+
+		void NativeMethods::DrawFillOntoMask(Room ^room, RoomAreaMaskType maskType, int x1, int y1, int color)
+		{
+			draw_fill_onto_mask((void*)room->_roomStructPtr, (int)maskType, x1, y1, color);
+		}
+
+		void NativeMethods::CopyWalkableMaskToRegions(Room ^room) 
+		{
+			copy_walkable_to_regions((void*)room->_roomStructPtr);
+		}
+
+		int NativeMethods::GetAreaMaskPixel(Room ^room, RoomAreaMaskType maskType, int x, int y)
+		{
+			return get_mask_pixel((void*)room->_roomStructPtr, (int)maskType, x, y);
+		}
+
+    void NativeMethods::ImportAreaMask(Room ^room, RoomAreaMaskType maskType, Bitmap ^bmp)
+    {
+      import_area_mask((void*)room->_roomStructPtr, (int)maskType, bmp);
+    }
+
+    Bitmap ^NativeMethods::ExportAreaMask(Room ^room, RoomAreaMaskType maskType)
+    {
+        return export_area_mask((void*)room->_roomStructPtr, (int)maskType);
+    }
+
+    void NativeMethods::CreateUndoBuffer(Room ^room, RoomAreaMaskType maskType)
+		{
+			create_undo_buffer((void*)room->_roomStructPtr, (int)maskType);
+		}
+
+    bool NativeMethods::DoesUndoBufferExist()
+		{
+			return does_undo_buffer_exist();
+		}
+
+    void NativeMethods::ClearUndoBuffer()
+		{
+			clear_undo_buffer();
+		}
+
+    void NativeMethods::RestoreFromUndoBuffer(Room ^room, RoomAreaMaskType maskType)
+		{
+			restore_from_undo_buffer((void*)room->_roomStructPtr, (int)maskType);
+		}
+
+    void NativeMethods::SetGreyedOutMasksEnabled(bool enabled)
+    {
+      enable_greyed_out_masks = enabled;
+    }
+
+		String ^NativeMethods::LoadRoomScript(String ^roomFileName) 
+		{
+			return load_room_script(roomFileName);
+		}
+
+    BaseTemplate^ NativeMethods::LoadTemplateFile(String ^fileName, bool isRoomTemplate)
+    {
+      AGSString fileNameAnsi = ConvertFileNameToNativeString(fileName);
+      char *iconDataBuffer = NULL;
+      long iconDataSize = 0;
+
+      int success = load_template_file(fileNameAnsi, &iconDataBuffer, &iconDataSize, isRoomTemplate);
+			if (success) 
+			{
+				Icon ^icon = nullptr;
+				if (iconDataBuffer != NULL)
+				{
+          cli::array<unsigned char>^ managedArray = gcnew cli::array<unsigned char>(iconDataSize);
+          Marshal::Copy(IntPtr(iconDataBuffer), managedArray, 0, iconDataSize);
+          ::free(iconDataBuffer);
+          System::IO::MemoryStream^ ms = gcnew System::IO::MemoryStream(managedArray);
+          try 
+          {
+					  icon = gcnew Icon(ms);
+          } 
+          catch (ArgumentException^) 
+          {
+            // it is not a valid .ICO file, ignore it
+            icon = nullptr;
+          }
+				}
+        if (isRoomTemplate)
+        {
+          return gcnew RoomTemplate(fileName, icon);
+        }
+        else
+        {
+				  return gcnew GameTemplate(fileName, icon);
+        }
+			}
+			return nullptr;
+    }
+
+		GameTemplate^ NativeMethods::LoadTemplateFile(String ^fileName)
+		{
+      return (GameTemplate^)LoadTemplateFile(fileName, false);
+		}
+
+    RoomTemplate^ NativeMethods::LoadRoomTemplateFile(String ^fileName)
+		{
+      return (RoomTemplate^)LoadTemplateFile(fileName, true);
+		}
+
+		void NativeMethods::ExtractTemplateFiles(String ^templateFileName) 
+		{
+			AGSString fileNameAnsi = ConvertFileNameToNativeString(templateFileName);
+			if (!extract_template_files(fileNameAnsi))
+			{
+				throw gcnew AGSEditorException("Unable to extract template files.");
+			}
+		}
+
+		void NativeMethods::ExtractRoomTemplateFiles(String ^templateFileName, int newRoomNumber) 
+		{
+			AGSString fileNameAnsi = ConvertFileNameToNativeString(templateFileName);
+
+			if (!extract_room_template_files(fileNameAnsi, newRoomNumber))
+			{
+				throw gcnew AGSEditorException("Unable to extract template files.");
+			}
+		}
+				
+		cli::array<unsigned char>^ NativeMethods::TransformStringToBytes(String ^text) 
+		{
+			char* stringPointer = (char*)Marshal::StringToHGlobalAnsi(text).ToPointer();
+			int textLength = text->Length + 1;
+			cli::array<unsigned char>^ toReturn = gcnew cli::array<unsigned char>(textLength + 4);
+			toReturn[0] = textLength % 256;
+			toReturn[1] = textLength / 256;
+			toReturn[2] = 0;
+			toReturn[3] = 0;
+	
+			transform_string(stringPointer);
+
+			{ pin_ptr<unsigned char> nativeBytes = &toReturn[4];
+				memcpy(nativeBytes, stringPointer, textLength);
+			}
+
+			Marshal::FreeHGlobal(IntPtr(stringPointer));
+
+			return toReturn;
+		}
+
+		bool NativeMethods::HaveSpritesBeenModified()
+		{
+			return spritesModified;
+		}
+
+        /// <summary>
+        /// Allows the Editor to reuse constants from the native code. If a constant required by the Editor
+        /// is not also required by the Engine, then it should instead by moved into AGS.Types (AGS.Native
+        /// references the AGS.Types assembly). Note that this method returns only System::Int32 and
+        /// System::String objects -- it is up to the user to determine if the value should be used as a
+        /// smaller integral type (additional casting may be required to cast to a non-int integral type).
+        /// </summary>
+        Object^ NativeMethods::GetNativeConstant(String ^name)
+        {
+            if (name == nullptr) return nullptr;
+            if (name->Equals("GAME_FILE_SIG")) return gcnew String(game_file_sig);
+            if (name->Equals("GAME_DATA_VERSION_CURRENT")) return (int)kGameVersion_Current;
+            if (name->Equals("MAX_GUID_LENGTH")) return MAX_GUID_LENGTH;
+            if (name->Equals("MAX_SG_EXT_LENGTH")) return MAX_SG_EXT_LENGTH;
+            if (name->Equals("MAX_SG_FOLDER_LEN")) return MAX_SG_FOLDER_LEN;
+            if (name->Equals("MAX_SCRIPT_NAME_LEN")) return MAX_SCRIPT_NAME_LEN;
+            if (name->Equals("FFLG_SIZEMASK")) return FFLG_SIZEMASK;
+            if (name->Equals("IFLG_STARTWITH")) return IFLG_STARTWITH;
+            if (name->Equals("MCF_ANIMMOVE")) return MCF_ANIMMOVE;
+            if (name->Equals("MCF_STANDARD")) return MCF_STANDARD;
+            if (name->Equals("MCF_HOTSPOT")) return MCF_HOTSPOT;
+            if (name->Equals("CHF_MANUALSCALING")) return CHF_MANUALSCALING;
+            if (name->Equals("CHF_NOINTERACT")) return CHF_NOINTERACT;
+            if (name->Equals("CHF_NODIAGONAL")) return CHF_NODIAGONAL;
+            if (name->Equals("CHF_NOLIGHTING")) return CHF_NOLIGHTING;
+            if (name->Equals("CHF_NOTURNING")) return CHF_NOTURNING;
+            if (name->Equals("CHF_NOBLOCKING")) return CHF_NOBLOCKING;
+            if (name->Equals("CHF_SCALEMOVESPEED")) return CHF_SCALEMOVESPEED;
+            if (name->Equals("CHF_SCALEVOLUME")) return CHF_SCALEVOLUME;
+            if (name->Equals("CHF_ANTIGLIDE")) return CHF_ANTIGLIDE;
+            if (name->Equals("DFLG_ON")) return DFLG_ON;
+            if (name->Equals("DFLG_NOREPEAT")) return DFLG_NOREPEAT;
+            if (name->Equals("DTFLG_SHOWPARSER")) return DTFLG_SHOWPARSER;
+            if (name->Equals("FONT_OUTLINE_AUTO")) return FONT_OUTLINE_AUTO;
+            if (name->Equals("MAX_FONTS")) return MAX_FONTS;
+            if (name->Equals("MAX_SPRITES")) return MAX_SPRITES;
+            if (name->Equals("MAX_CURSOR")) return MAX_CURSOR;
+            if (name->Equals("MAX_PARSER_WORD_LENGTH")) return MAX_PARSER_WORD_LENGTH;
+            if (name->Equals("MAX_INV")) return MAX_INV;
+            if (name->Equals("MAXLIPSYNCFRAMES")) return MAXLIPSYNCFRAMES;
+            if (name->Equals("MAXGLOBALMES")) return MAXGLOBALMES;
+            if (name->Equals("MAXTOPICOPTIONS")) return MAXTOPICOPTIONS;
+            if (name->Equals("UNIFORM_WALK_SPEED")) return UNIFORM_WALK_SPEED;
+            if (name->Equals("GAME_RESOLUTION_CUSTOM")) return (int)kGameResolution_Custom;
+            if (name->Equals("MAXMULTIFILES")) return MAXMULTIFILES;
+            if (name->Equals("RAND_SEED_SALT")) return Common::MFLUtil::EncryptionRandSeed;
+            if (name->Equals("CHUNKSIZE")) return CHUNKSIZE;
+            if (name->Equals("CLIB_END_SIGNATURE")) return gcnew String(Common::MFLUtil::TailSig);
+            if (name->Equals("MAX_FILENAME_LENGTH")) return MAX_FILENAME_LENGTH;
+            if (name->Equals("SPRSET_NAME")) return gcnew String(sprsetname);
+            if (name->Equals("SPF_640x400")) return SPF_640x400;
+            if (name->Equals("SPF_ALPHACHANNEL")) return SPF_ALPHACHANNEL;
+            if (name->Equals("PASSWORD_ENC_STRING"))
+            {
+                int len = (int)strlen(passwencstring);
+                array<System::Byte>^ bytes = gcnew array<System::Byte>(len);
+                System::Runtime::InteropServices::Marshal::Copy( IntPtr( ( char* ) passwencstring ), bytes, 0, len );
+                return bytes;
+            }
+            if (name->Equals("LOOPFLAG_RUNNEXTLOOP")) return LOOPFLAG_RUNNEXTLOOP;
+            if (name->Equals("VFLG_FLIPSPRITE")) return VFLG_FLIPSPRITE;
+            if (name->Equals("GUIMAGIC")) return GUIMAGIC;
+            if (name->Equals("SAVEBUFFERSIZE")) return PLUGIN_SAVEBUFFERSIZE;
+            if (name->Equals("GUIMAIN_NOCLICK")) return (int)Common::kGUIMain_NoClick;
+            if (name->Equals("GUIF_CLIP")) return (int)Common::kGUICtrl_Clip;
+            if (name->Equals("GUIF_TRANSLATED")) return (int)Common::kGUICtrl_Translated;
+            if (name->Equals("GLF_NOBORDER")) return (int)Common::kListBox_NoBorder;
+            if (name->Equals("GLF_NOARROWS")) return (int)Common::kListBox_NoArrows;
+            if (name->Equals("GUI_POPUP_MODAL")) return (int)Common::kGUIPopupModal;
+            if (name->Equals("GUIMAIN_TEXTWINDOW")) return (int)Common::kGUIMain_TextWindow;
+            if (name->Equals("GUIMAIN_LEGACYTEXTWINDOW")) return (int)Common::kGUIMain_LegacyTextWindow;
+            if (name->Equals("GTF_NOBORDER")) return (int)Common::kTextBox_NoBorder;
+            if (name->Equals("GOBJ_BUTTON")) return (int)Common::kGUIButton;
+            if (name->Equals("GOBJ_LABEL")) return (int)Common::kGUILabel;
+            if (name->Equals("GOBJ_INVENTORY")) return (int)Common::kGUIInvWindow;
+            if (name->Equals("GOBJ_SLIDER")) return (int)Common::kGUISlider;
+            if (name->Equals("GOBJ_TEXTBOX")) return (int)Common::kGUITextBox;
+            if (name->Equals("GOBJ_LISTBOX")) return (int)Common::kGUIListBox;
+            if (name->Equals("TEXTWINDOW_PADDING_DEFAULT")) return TEXTWINDOW_PADDING_DEFAULT;
+            if (name->Equals("GUI_VERSION_CURRENT")) return (int)kGuiVersion_Current;
+            if (name->Equals("CUSTOM_PROPERTY_SCHEMA_VERSION")) return (int)AGS::Common::kPropertyVersion_Current;
+            if (name->Equals("OPT_DEBUGMODE")) return OPT_DEBUGMODE;
+            if (name->Equals("OPT_WALKONLOOK")) return OPT_WALKONLOOK;
+            if (name->Equals("OPT_DIALOGIFACE")) return OPT_DIALOGIFACE;
+            if (name->Equals("OPT_ANTIGLIDE")) return OPT_ANTIGLIDE;
+            if (name->Equals("OPT_TWCUSTOM")) return OPT_TWCUSTOM;
+            if (name->Equals("OPT_DIALOGGAP")) return OPT_DIALOGGAP;
+            if (name->Equals("OPT_NOSKIPTEXT")) return OPT_NOSKIPTEXT;
+            if (name->Equals("OPT_DISABLEOFF")) return OPT_DISABLEOFF;
+            if (name->Equals("OPT_ALWAYSSPCH")) return OPT_ALWAYSSPCH;
+            if (name->Equals("OPT_SPEECHTYPE")) return OPT_SPEECHTYPE;
+            if (name->Equals("OPT_PIXPERFECT")) return OPT_PIXPERFECT;
+            if (name->Equals("OPT_NOWALKMODE")) return OPT_NOWALKMODE;
+            if (name->Equals("OPT_LETTERBOX")) return OPT_LETTERBOX;
+            if (name->Equals("OPT_FIXEDINVCURSOR")) return OPT_FIXEDINVCURSOR;
+            if (name->Equals("OPT_NOSCALEFNT")) return OPT_NOSCALEFNT;
+            if (name->Equals("OPT_SPLITRESOURCES")) return OPT_SPLITRESOURCES;
+            if (name->Equals("OPT_ROTATECHARS")) return OPT_ROTATECHARS;
+            if (name->Equals("OPT_FADETYPE")) return OPT_FADETYPE;
+            if (name->Equals("OPT_HANDLEINVCLICKS")) return OPT_HANDLEINVCLICKS;
+            if (name->Equals("OPT_MOUSEWHEEL")) return OPT_MOUSEWHEEL;
+            if (name->Equals("OPT_DIALOGNUMBERED")) return OPT_DIALOGNUMBERED;
+            if (name->Equals("OPT_DIALOGUPWARDS")) return OPT_DIALOGUPWARDS;
+            if (name->Equals("OPT_ANTIALIASFONTS")) return OPT_ANTIALIASFONTS;
+            if (name->Equals("OPT_THOUGHTGUI")) return OPT_THOUGHTGUI;
+            if (name->Equals("OPT_TURNTOFACELOC")) return OPT_TURNTOFACELOC;
+            if (name->Equals("OPT_RIGHTLEFTWRITE")) return OPT_RIGHTLEFTWRITE;
+            if (name->Equals("OPT_DUPLICATEINV")) return OPT_DUPLICATEINV;
+            if (name->Equals("OPT_SAVESCREENSHOT")) return OPT_SAVESCREENSHOT;
+            if (name->Equals("OPT_PORTRAITSIDE")) return OPT_PORTRAITSIDE;
+            if (name->Equals("OPT_STRICTSCRIPTING")) return OPT_STRICTSCRIPTING;
+            if (name->Equals("OPT_COMPRESSSPRITES")) return OPT_COMPRESSSPRITES;
+            if (name->Equals("OPT_STRICTSTRINGS")) return OPT_STRICTSTRINGS;
+            if (name->Equals("OPT_RUNGAMEDLGOPTS")) return OPT_RUNGAMEDLGOPTS;
+            if (name->Equals("OPT_GLOBALTALKANIMSPD")) return OPT_GLOBALTALKANIMSPD;
+            if (name->Equals("OPT_SAFEFILEPATHS")) return OPT_SAFEFILEPATHS;
+            if (name->Equals("OPT_DIALOGOPTIONSAPI")) return OPT_DIALOGOPTIONSAPI;
+            if (name->Equals("OPT_BASESCRIPTAPI")) return OPT_BASESCRIPTAPI;
+            if (name->Equals("OPT_SCRIPTCOMPATLEV")) return OPT_SCRIPTCOMPATLEV;
+            if (name->Equals("OPT_RENDERATSCREENRES")) return OPT_RENDERATSCREENRES;
+            if (name->Equals("OPT_LIPSYNCTEXT")) return OPT_LIPSYNCTEXT;
+			if (name->Equals("MAX_PLUGINS")) return MAX_PLUGINS;
+            return nullptr;
+        }
+	}
 }