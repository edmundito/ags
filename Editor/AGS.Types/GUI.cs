using System;
using System.Collections.Generic;
using System.ComponentModel;
using System.Text;
using System.Xml;
using System.Drawing;

namespace AGS.Types
{    
    [Serializable]
    [PropertyTab(typeof(PropertyTabEvents), PropertyTabScope.Component)]
    [DefaultProperty("BackgroundImage")]
    public abstract class GUI : IToXml, IComparable<GUI>
    {
        protected string _name;
        protected int _id;
        protected int _bgcol;
        protected int _bgimage;
        protected List<GUIControl> _controls = new List<GUIControl>();
<<<<<<< HEAD
        private CustomProperties _properties = new CustomProperties();

        public GUI()
        {
            _name = string.Empty;
            _bgcol = 8;
        }
=======
        private string _scriptModule = Script.GLOBAL_SCRIPT_FILE_NAME;
>>>>>>> b90f9d65

        /// <summary>
        /// Width of the GUI, as displayed in the Editor.
        /// </summary>
        [Browsable(false)]
        [AGSNoSerialize]
        public virtual int EditorWidth
        {
            get { return 0; }
        }

        /// <summary>
        /// Height of the GUI, as displayed in the Editor.
        /// </summary>
        [Browsable(false)]
        [AGSNoSerialize]
        public virtual int EditorHeight
        {
            get { return 0; }
        }

        [Description("Background color of the GUI (0 = transparent)")]
        [Category("Appearance")]
        [DisplayName("BackgroundColor")]
        [RefreshProperties(RefreshProperties.All)]
        [Editor(typeof(ColorUIEditor), typeof(System.Drawing.Design.UITypeEditor))]
        [TypeConverter(typeof(CustomColorConverter))]
        public int BackgroundColor
        {
            get { return _bgcol; }
            set { _bgcol = value; }
        }

        [Description("Background image for the GUI (0 for none)")]
        [Category("Appearance")]
        [EditorAttribute(typeof(SpriteSelectUIEditor), typeof(System.Drawing.Design.UITypeEditor))]
        public int BackgroundImage
        {
            get { return _bgimage; }
            set { _bgimage = Math.Max(0, value); }
        }

        [Description("The blend mode for the GUI")]
        [Category("Appearance")]
        [TypeConverter(typeof(EnumTypeConverter))]
        [DefaultValue(BlendMode.Normal)]
        public BlendMode BlendMode
        {
            get;
            set;
        }

        [Description("The ID number of the GUI")]
        [Category("Design")]
        [ReadOnly(true)]
        public int ID
        {
            get { return _id; }
            set { _id = value; }
        }

        [Description("The script name of the GUI")]
        [Category("Design")]
        public string Name
        {
            get { return _name; }
            set
            {
                _name = Utilities.ValidateScriptName(value);
            }
        }

        [Description("Script module which contains this GUI's event functions")]
        [Category("(Basic)")]
        [Browsable(false)]
        [AGSEventsTabProperty()]
        [TypeConverter(typeof(ScriptListTypeConverter))]
        public string ScriptModule
        {
            get { return _scriptModule; }
            set { _scriptModule = value; }
        }

        [Browsable(false)]
        public string WindowTitle
        {
            get { return "GUI: " + this.Name; }
        }

        [Browsable(false)]
        public string PropertyGridTitle
        {
            get { return this.Name + " (" + this.GetType().Name + " " + this.ID + ")"; }
        }

        [Browsable(false)]
        [AGSNoSerialize()]
        public List<GUIControl> Controls
        {
            get { return _controls; }
            set { _controls = value; }
        }

        [AGSSerializeClass()]
        [Description("Custom properties for this GUI")]
        [Category("Properties")]
        [EditorAttribute(typeof(CustomPropertiesUIEditor), typeof(System.Drawing.Design.UITypeEditor))]
        public CustomProperties Properties
        {
            get { return _properties; }
            protected set { _properties = value; }
        }

        public void SendControlToBack(GUIControl controlToSend)
        {
            int currentZOrder = controlToSend.ZOrder;
            foreach (GUIControl control in _controls)
            {
                if (control.ZOrder < currentZOrder)
                {
                    control.ZOrder++;
                }
            }

            controlToSend.ZOrder = 0;
        }

        public void BringControlToFront(GUIControl controlToSend)
        {
            int currentZOrder = controlToSend.ZOrder;
            foreach (GUIControl control in _controls)
            {
                if (control.ZOrder > currentZOrder)
                {
                    control.ZOrder--;
                }
            }

            controlToSend.ZOrder = _controls.Count - 1;
        }

        public void DeleteControl(GUIControl controlToDelete)
        {
            BringControlToFront(controlToDelete);
            _controls.Remove(controlToDelete);
            int currentID = controlToDelete.ID;
            foreach (GUIControl control in _controls)
            {
                if (control.ID > currentID)
                {
                    control.ID--;
                }
            }
        }

        public GUI(XmlNode rootGuiNode)
            : this()
        {
            SerializeUtils.DeserializeFromXML(this, rootGuiNode);

            _controls = new List<GUIControl>();

            foreach (XmlNode node in SerializeUtils.GetChildNodes(rootGuiNode, "Controls"))
            {
                GUIControl control = null;
                if (node.Name == "GUIButton")
                {
                    control = new GUIButton(node);
                }
                else if (node.Name == "GUIInventory")
                {
                    control = new GUIInventory(node);
                }
                else if (node.Name == "GUILabel")
                {
                    control = new GUILabel(node);
                }
                else if (node.Name == "GUIListBox")
                {
                    control = new GUIListBox(node);
                }
                else if (node.Name == "GUISlider")
                {
                    control = new GUISlider(node);
                }
                else if (node.Name == "GUITextBox")
                {
                    control = new GUITextBox(node);
                }
                else if (node.Name == "GUITextWindowEdge")
                {
                    control = new GUITextWindowEdge(node);
                }
                else
                {
                    throw new InvalidDataException("Unknown control type: " + node.Name);
                }
                control.Parent = this;
                _controls.Add(control);
            }
        }

        public virtual void ToXml(XmlTextWriter writer)
        {
            SerializeUtils.SerializeToXML(this, writer);

            writer.WriteStartElement("Controls");
            foreach (GUIControl control in _controls)
            {
                control.ToXml(writer);
            }
            writer.WriteEndElement();
        }

        #region IComparable<GUI> Members

        public int CompareTo(GUI other)
        {
            return ID.CompareTo(other.ID);
        }

        #endregion
    }
}
<|MERGE_RESOLUTION|>--- conflicted
+++ resolved
@@ -1,254 +1,251 @@
-using System;
-using System.Collections.Generic;
-using System.ComponentModel;
-using System.Text;
-using System.Xml;
-using System.Drawing;
-
-namespace AGS.Types
-{    
-    [Serializable]
-    [PropertyTab(typeof(PropertyTabEvents), PropertyTabScope.Component)]
-    [DefaultProperty("BackgroundImage")]
-    public abstract class GUI : IToXml, IComparable<GUI>
-    {
-        protected string _name;
-        protected int _id;
-        protected int _bgcol;
-        protected int _bgimage;
-        protected List<GUIControl> _controls = new List<GUIControl>();
-<<<<<<< HEAD
-        private CustomProperties _properties = new CustomProperties();
-
-        public GUI()
-        {
-            _name = string.Empty;
-            _bgcol = 8;
-        }
-=======
-        private string _scriptModule = Script.GLOBAL_SCRIPT_FILE_NAME;
->>>>>>> b90f9d65
-
-        /// <summary>
-        /// Width of the GUI, as displayed in the Editor.
-        /// </summary>
-        [Browsable(false)]
-        [AGSNoSerialize]
-        public virtual int EditorWidth
-        {
-            get { return 0; }
-        }
-
-        /// <summary>
-        /// Height of the GUI, as displayed in the Editor.
-        /// </summary>
-        [Browsable(false)]
-        [AGSNoSerialize]
-        public virtual int EditorHeight
-        {
-            get { return 0; }
-        }
-
-        [Description("Background color of the GUI (0 = transparent)")]
-        [Category("Appearance")]
-        [DisplayName("BackgroundColor")]
-        [RefreshProperties(RefreshProperties.All)]
-        [Editor(typeof(ColorUIEditor), typeof(System.Drawing.Design.UITypeEditor))]
-        [TypeConverter(typeof(CustomColorConverter))]
-        public int BackgroundColor
-        {
-            get { return _bgcol; }
-            set { _bgcol = value; }
-        }
-
-        [Description("Background image for the GUI (0 for none)")]
-        [Category("Appearance")]
-        [EditorAttribute(typeof(SpriteSelectUIEditor), typeof(System.Drawing.Design.UITypeEditor))]
-        public int BackgroundImage
-        {
-            get { return _bgimage; }
-            set { _bgimage = Math.Max(0, value); }
-        }
-
-        [Description("The blend mode for the GUI")]
-        [Category("Appearance")]
-        [TypeConverter(typeof(EnumTypeConverter))]
-        [DefaultValue(BlendMode.Normal)]
-        public BlendMode BlendMode
-        {
-            get;
-            set;
-        }
-
-        [Description("The ID number of the GUI")]
-        [Category("Design")]
-        [ReadOnly(true)]
-        public int ID
-        {
-            get { return _id; }
-            set { _id = value; }
-        }
-
-        [Description("The script name of the GUI")]
-        [Category("Design")]
-        public string Name
-        {
-            get { return _name; }
-            set
-            {
-                _name = Utilities.ValidateScriptName(value);
-            }
-        }
-
-        [Description("Script module which contains this GUI's event functions")]
-        [Category("(Basic)")]
-        [Browsable(false)]
-        [AGSEventsTabProperty()]
-        [TypeConverter(typeof(ScriptListTypeConverter))]
-        public string ScriptModule
-        {
-            get { return _scriptModule; }
-            set { _scriptModule = value; }
-        }
-
-        [Browsable(false)]
-        public string WindowTitle
-        {
-            get { return "GUI: " + this.Name; }
-        }
-
-        [Browsable(false)]
-        public string PropertyGridTitle
-        {
-            get { return this.Name + " (" + this.GetType().Name + " " + this.ID + ")"; }
-        }
-
-        [Browsable(false)]
-        [AGSNoSerialize()]
-        public List<GUIControl> Controls
-        {
-            get { return _controls; }
-            set { _controls = value; }
-        }
-
-        [AGSSerializeClass()]
-        [Description("Custom properties for this GUI")]
-        [Category("Properties")]
-        [EditorAttribute(typeof(CustomPropertiesUIEditor), typeof(System.Drawing.Design.UITypeEditor))]
-        public CustomProperties Properties
-        {
-            get { return _properties; }
-            protected set { _properties = value; }
-        }
-
-        public void SendControlToBack(GUIControl controlToSend)
-        {
-            int currentZOrder = controlToSend.ZOrder;
-            foreach (GUIControl control in _controls)
-            {
-                if (control.ZOrder < currentZOrder)
-                {
-                    control.ZOrder++;
-                }
-            }
-
-            controlToSend.ZOrder = 0;
-        }
-
-        public void BringControlToFront(GUIControl controlToSend)
-        {
-            int currentZOrder = controlToSend.ZOrder;
-            foreach (GUIControl control in _controls)
-            {
-                if (control.ZOrder > currentZOrder)
-                {
-                    control.ZOrder--;
-                }
-            }
-
-            controlToSend.ZOrder = _controls.Count - 1;
-        }
-
-        public void DeleteControl(GUIControl controlToDelete)
-        {
-            BringControlToFront(controlToDelete);
-            _controls.Remove(controlToDelete);
-            int currentID = controlToDelete.ID;
-            foreach (GUIControl control in _controls)
-            {
-                if (control.ID > currentID)
-                {
-                    control.ID--;
-                }
-            }
-        }
-
-        public GUI(XmlNode rootGuiNode)
-            : this()
-        {
-            SerializeUtils.DeserializeFromXML(this, rootGuiNode);
-
-            _controls = new List<GUIControl>();
-
-            foreach (XmlNode node in SerializeUtils.GetChildNodes(rootGuiNode, "Controls"))
-            {
-                GUIControl control = null;
-                if (node.Name == "GUIButton")
-                {
-                    control = new GUIButton(node);
-                }
-                else if (node.Name == "GUIInventory")
-                {
-                    control = new GUIInventory(node);
-                }
-                else if (node.Name == "GUILabel")
-                {
-                    control = new GUILabel(node);
-                }
-                else if (node.Name == "GUIListBox")
-                {
-                    control = new GUIListBox(node);
-                }
-                else if (node.Name == "GUISlider")
-                {
-                    control = new GUISlider(node);
-                }
-                else if (node.Name == "GUITextBox")
-                {
-                    control = new GUITextBox(node);
-                }
-                else if (node.Name == "GUITextWindowEdge")
-                {
-                    control = new GUITextWindowEdge(node);
-                }
-                else
-                {
-                    throw new InvalidDataException("Unknown control type: " + node.Name);
-                }
-                control.Parent = this;
-                _controls.Add(control);
-            }
-        }
-
-        public virtual void ToXml(XmlTextWriter writer)
-        {
-            SerializeUtils.SerializeToXML(this, writer);
-
-            writer.WriteStartElement("Controls");
-            foreach (GUIControl control in _controls)
-            {
-                control.ToXml(writer);
-            }
-            writer.WriteEndElement();
-        }
-
-        #region IComparable<GUI> Members
-
-        public int CompareTo(GUI other)
-        {
-            return ID.CompareTo(other.ID);
-        }
-
-        #endregion
-    }
-}
+using System;
+using System.Collections.Generic;
+using System.ComponentModel;
+using System.Text;
+using System.Xml;
+using System.Drawing;
+
+namespace AGS.Types
+{    
+    [Serializable]
+    [PropertyTab(typeof(PropertyTabEvents), PropertyTabScope.Component)]
+    [DefaultProperty("BackgroundImage")]
+    public abstract class GUI : IToXml, IComparable<GUI>
+    {
+        protected string _name;
+        protected int _id;
+        protected int _bgcol;
+        protected int _bgimage;
+        protected List<GUIControl> _controls = new List<GUIControl>();
+        private CustomProperties _properties = new CustomProperties();
+        private string _scriptModule = Script.GLOBAL_SCRIPT_FILE_NAME;
+
+        public GUI()
+        {
+            _name = string.Empty;
+            _bgcol = 8;
+        }
+
+        /// <summary>
+        /// Width of the GUI, as displayed in the Editor.
+        /// </summary>
+        [Browsable(false)]
+        [AGSNoSerialize]
+        public virtual int EditorWidth
+        {
+            get { return 0; }
+        }
+
+        /// <summary>
+        /// Height of the GUI, as displayed in the Editor.
+        /// </summary>
+        [Browsable(false)]
+        [AGSNoSerialize]
+        public virtual int EditorHeight
+        {
+            get { return 0; }
+        }
+
+        [Description("Background color of the GUI (0 = transparent)")]
+        [Category("Appearance")]
+        [DisplayName("BackgroundColor")]
+        [RefreshProperties(RefreshProperties.All)]
+        [Editor(typeof(ColorUIEditor), typeof(System.Drawing.Design.UITypeEditor))]
+        [TypeConverter(typeof(CustomColorConverter))]
+        public int BackgroundColor
+        {
+            get { return _bgcol; }
+            set { _bgcol = value; }
+        }
+
+        [Description("Background image for the GUI (0 for none)")]
+        [Category("Appearance")]
+        [EditorAttribute(typeof(SpriteSelectUIEditor), typeof(System.Drawing.Design.UITypeEditor))]
+        public int BackgroundImage
+        {
+            get { return _bgimage; }
+            set { _bgimage = Math.Max(0, value); }
+        }
+
+        [Description("The blend mode for the GUI")]
+        [Category("Appearance")]
+        [TypeConverter(typeof(EnumTypeConverter))]
+        [DefaultValue(BlendMode.Normal)]
+        public BlendMode BlendMode
+        {
+            get;
+            set;
+        }
+
+        [Description("The ID number of the GUI")]
+        [Category("Design")]
+        [ReadOnly(true)]
+        public int ID
+        {
+            get { return _id; }
+            set { _id = value; }
+        }
+
+        [Description("The script name of the GUI")]
+        [Category("Design")]
+        public string Name
+        {
+            get { return _name; }
+            set
+            {
+                _name = Utilities.ValidateScriptName(value);
+            }
+        }
+
+        [Description("Script module which contains this GUI's event functions")]
+        [Category("(Basic)")]
+        [Browsable(false)]
+        [AGSEventsTabProperty()]
+        [TypeConverter(typeof(ScriptListTypeConverter))]
+        public string ScriptModule
+        {
+            get { return _scriptModule; }
+            set { _scriptModule = value; }
+        }
+
+        [Browsable(false)]
+        public string WindowTitle
+        {
+            get { return "GUI: " + this.Name; }
+        }
+
+        [Browsable(false)]
+        public string PropertyGridTitle
+        {
+            get { return this.Name + " (" + this.GetType().Name + " " + this.ID + ")"; }
+        }
+
+        [Browsable(false)]
+        [AGSNoSerialize()]
+        public List<GUIControl> Controls
+        {
+            get { return _controls; }
+            set { _controls = value; }
+        }
+
+        [AGSSerializeClass()]
+        [Description("Custom properties for this GUI")]
+        [Category("Properties")]
+        [EditorAttribute(typeof(CustomPropertiesUIEditor), typeof(System.Drawing.Design.UITypeEditor))]
+        public CustomProperties Properties
+        {
+            get { return _properties; }
+            protected set { _properties = value; }
+        }
+
+        public void SendControlToBack(GUIControl controlToSend)
+        {
+            int currentZOrder = controlToSend.ZOrder;
+            foreach (GUIControl control in _controls)
+            {
+                if (control.ZOrder < currentZOrder)
+                {
+                    control.ZOrder++;
+                }
+            }
+
+            controlToSend.ZOrder = 0;
+        }
+
+        public void BringControlToFront(GUIControl controlToSend)
+        {
+            int currentZOrder = controlToSend.ZOrder;
+            foreach (GUIControl control in _controls)
+            {
+                if (control.ZOrder > currentZOrder)
+                {
+                    control.ZOrder--;
+                }
+            }
+
+            controlToSend.ZOrder = _controls.Count - 1;
+        }
+
+        public void DeleteControl(GUIControl controlToDelete)
+        {
+            BringControlToFront(controlToDelete);
+            _controls.Remove(controlToDelete);
+            int currentID = controlToDelete.ID;
+            foreach (GUIControl control in _controls)
+            {
+                if (control.ID > currentID)
+                {
+                    control.ID--;
+                }
+            }
+        }
+
+        public GUI(XmlNode rootGuiNode)
+            : this()
+        {
+            SerializeUtils.DeserializeFromXML(this, rootGuiNode);
+
+            _controls = new List<GUIControl>();
+
+            foreach (XmlNode node in SerializeUtils.GetChildNodes(rootGuiNode, "Controls"))
+            {
+                GUIControl control = null;
+                if (node.Name == "GUIButton")
+                {
+                    control = new GUIButton(node);
+                }
+                else if (node.Name == "GUIInventory")
+                {
+                    control = new GUIInventory(node);
+                }
+                else if (node.Name == "GUILabel")
+                {
+                    control = new GUILabel(node);
+                }
+                else if (node.Name == "GUIListBox")
+                {
+                    control = new GUIListBox(node);
+                }
+                else if (node.Name == "GUISlider")
+                {
+                    control = new GUISlider(node);
+                }
+                else if (node.Name == "GUITextBox")
+                {
+                    control = new GUITextBox(node);
+                }
+                else if (node.Name == "GUITextWindowEdge")
+                {
+                    control = new GUITextWindowEdge(node);
+                }
+                else
+                {
+                    throw new InvalidDataException("Unknown control type: " + node.Name);
+                }
+                control.Parent = this;
+                _controls.Add(control);
+            }
+        }
+
+        public virtual void ToXml(XmlTextWriter writer)
+        {
+            SerializeUtils.SerializeToXML(this, writer);
+
+            writer.WriteStartElement("Controls");
+            foreach (GUIControl control in _controls)
+            {
+                control.ToXml(writer);
+            }
+            writer.WriteEndElement();
+        }
+
+        #region IComparable<GUI> Members
+
+        public int CompareTo(GUI other)
+        {
+            return ID.CompareTo(other.ID);
+        }
+
+        #endregion
+    }
+}