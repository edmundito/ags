--- conflicted
+++ resolved
@@ -28,16 +28,13 @@
         v3507 = 7,
         [Description("3.5.1")]
         v351 = 8,
-<<<<<<< HEAD
-        [Description("3.99.x")]
-        v399 = 10,
-=======
         // Define API constant value as AGS version represented as NN,NN,NN,NN:
         // e.g. 3.6.0     is 03,06,00,00 (3060000),
         //      4.12.3.25 is 04,12,03,25 (4120325), and so on
         [Description("3.6.0")]
         v360 = 3060000,
->>>>>>> a2d55da3
+        [Description("3.99.x")]
+        v399 = 3990000,
         // Highest constant is used for automatic upgrade to new API when
         // the game is loaded in the newer version of the Editor
         [Description("Latest version")]
