--- conflicted
+++ resolved
@@ -1,36 +1,30 @@
-﻿using System.Reflection;
-using System.Runtime.CompilerServices;
-using System.Runtime.InteropServices;
-
-// General Information about an assembly is controlled through the following
-// set of attributes. Change these attribute values to modify the information
-// associated with an assembly.
-[assembly: AssemblyTitle("AGSTypes")]
-[assembly: AssemblyDescription("AGS Editor Support File")]
-[assembly: AssemblyConfiguration("")]
-[assembly: AssemblyCompany("Chris Jones et al.")]
-[assembly: AssemblyProduct("Adventure Game Studio")]
-[assembly: AssemblyCopyright(AGS.Types.Version.AGS_EDITOR_COPYRIGHT)]
-[assembly: AssemblyTrademark("")]
-[assembly: AssemblyCulture("")]
-[assembly: ComVisible(false)]
-[assembly: AssemblyVersion(AGS.Types.Version.AGS_EDITOR_VERSION)]
-[assembly: AssemblyFileVersion(AGS.Types.Version.AGS_EDITOR_VERSION)]
-
-namespace AGS.Types
-{
-    public class Version
-    {
-        public static readonly bool IS_BETA_VERSION = false;
-<<<<<<< HEAD
-        public const string AGS_EDITOR_DATE = "July 2021";
-        public const string AGS_EDITOR_FRIENDLY_VERSION = "3.99.99";
-        public const string AGS_EDITOR_VERSION = "3.99.99.0";
-=======
-        public const string AGS_EDITOR_DATE = "August 2021";
-        public const string AGS_EDITOR_FRIENDLY_VERSION = "3.6.0";
-        public const string AGS_EDITOR_VERSION = "3.6.0.7";
->>>>>>> 7be93372
-        public const string AGS_EDITOR_COPYRIGHT = "Copyright © 2006-2011 Chris Jones and 2011-2021 others.";
-    }
-}
+﻿using System.Reflection;
+using System.Runtime.CompilerServices;
+using System.Runtime.InteropServices;
+
+// General Information about an assembly is controlled through the following
+// set of attributes. Change these attribute values to modify the information
+// associated with an assembly.
+[assembly: AssemblyTitle("AGSTypes")]
+[assembly: AssemblyDescription("AGS Editor Support File")]
+[assembly: AssemblyConfiguration("")]
+[assembly: AssemblyCompany("Chris Jones et al.")]
+[assembly: AssemblyProduct("Adventure Game Studio")]
+[assembly: AssemblyCopyright(AGS.Types.Version.AGS_EDITOR_COPYRIGHT)]
+[assembly: AssemblyTrademark("")]
+[assembly: AssemblyCulture("")]
+[assembly: ComVisible(false)]
+[assembly: AssemblyVersion(AGS.Types.Version.AGS_EDITOR_VERSION)]
+[assembly: AssemblyFileVersion(AGS.Types.Version.AGS_EDITOR_VERSION)]
+
+namespace AGS.Types
+{
+    public class Version
+    {
+        public static readonly bool IS_BETA_VERSION = false;
+        public const string AGS_EDITOR_DATE = "August 2021";
+        public const string AGS_EDITOR_FRIENDLY_VERSION = "3.99.99";
+        public const string AGS_EDITOR_VERSION = "3.99.99.0";
+        public const string AGS_EDITOR_COPYRIGHT = "Copyright © 2006-2011 Chris Jones and 2011-2021 others.";
+    }
+}