--- conflicted
+++ resolved
@@ -1,62 +1,30 @@
-<<<<<<< HEAD
-﻿using System.Reflection;
-using System.Runtime.CompilerServices;
-using System.Runtime.InteropServices;
-
-// General Information about an assembly is controlled through the following 
-// set of attributes. Change these attribute values to modify the information
-// associated with an assembly.
-[assembly: AssemblyTitle("AGSTypes")]
-[assembly: AssemblyDescription("AGS Editor Support File")]
-[assembly: AssemblyConfiguration("")]
-[assembly: AssemblyCompany("Chris Jones et al.")]
-[assembly: AssemblyProduct("Adventure Game Studio")]
-[assembly: AssemblyCopyright(AGS.Types.Version.AGS_EDITOR_COPYRIGHT)]
-[assembly: AssemblyTrademark("")]
-[assembly: AssemblyCulture("")]
-[assembly: ComVisible(false)]
-[assembly: AssemblyVersion(AGS.Types.Version.AGS_EDITOR_VERSION)]
-[assembly: AssemblyFileVersion(AGS.Types.Version.AGS_EDITOR_VERSION)]
-
-namespace AGS.Types
-{
-	public class Version
-	{
-		public static readonly bool IS_BETA_VERSION = true;
-		public const string AGS_EDITOR_DATE = "December 2013";
-		public const string AGS_EDITOR_FRIENDLY_VERSION = "3.3.0";
-        public const string AGS_EDITOR_VERSION = "3.3.0.1150";
-        public const string AGS_EDITOR_COPYRIGHT = "Copyright © 2006-2011 Chris Jones and 2011-2013 others.";
-	}
-=======
-﻿using System.Reflection;
-using System.Runtime.CompilerServices;
-using System.Runtime.InteropServices;
-
-// General Information about an assembly is controlled through the following 
-// set of attributes. Change these attribute values to modify the information
-// associated with an assembly.
-[assembly: AssemblyTitle("AGSTypes")]
-[assembly: AssemblyDescription("AGS Editor Support File")]
-[assembly: AssemblyConfiguration("")]
-[assembly: AssemblyCompany("Chris Jones et al.")]
-[assembly: AssemblyProduct("Adventure Game Studio")]
-[assembly: AssemblyCopyright(AGS.Types.Version.AGS_EDITOR_COPYRIGHT)]
-[assembly: AssemblyTrademark("")]
-[assembly: AssemblyCulture("")]
-[assembly: ComVisible(false)]
-[assembly: AssemblyVersion(AGS.Types.Version.AGS_EDITOR_VERSION)]
-[assembly: AssemblyFileVersion(AGS.Types.Version.AGS_EDITOR_VERSION)]
-
-namespace AGS.Types
-{
-	public class Version
-	{
-		public static readonly bool IS_BETA_VERSION = true;
-		public const string AGS_EDITOR_DATE = "September 2013";
-		public const string AGS_EDITOR_FRIENDLY_VERSION = "3.3.0";
-        public const string AGS_EDITOR_VERSION = "3.3.0.1147";
-        public const string AGS_EDITOR_COPYRIGHT = "Copyright © 2006-2011 Chris Jones and 2011-2013 others.";
-	}
->>>>>>> 35c52032
+﻿using System.Reflection;
+using System.Runtime.CompilerServices;
+using System.Runtime.InteropServices;
+
+// General Information about an assembly is controlled through the following 
+// set of attributes. Change these attribute values to modify the information
+// associated with an assembly.
+[assembly: AssemblyTitle("AGSTypes")]
+[assembly: AssemblyDescription("AGS Editor Support File")]
+[assembly: AssemblyConfiguration("")]
+[assembly: AssemblyCompany("Chris Jones et al.")]
+[assembly: AssemblyProduct("Adventure Game Studio")]
+[assembly: AssemblyCopyright(AGS.Types.Version.AGS_EDITOR_COPYRIGHT)]
+[assembly: AssemblyTrademark("")]
+[assembly: AssemblyCulture("")]
+[assembly: ComVisible(false)]
+[assembly: AssemblyVersion(AGS.Types.Version.AGS_EDITOR_VERSION)]
+[assembly: AssemblyFileVersion(AGS.Types.Version.AGS_EDITOR_VERSION)]
+
+namespace AGS.Types
+{
+	public class Version
+	{
+		public static readonly bool IS_BETA_VERSION = true;
+		public const string AGS_EDITOR_DATE = "December 2013";
+		public const string AGS_EDITOR_FRIENDLY_VERSION = "3.3.0";
+        public const string AGS_EDITOR_VERSION = "3.3.0.1152";
+        public const string AGS_EDITOR_COPYRIGHT = "Copyright © 2006-2011 Chris Jones and 2011-2013 others.";
+	}
 }