--- conflicted
+++ resolved
@@ -1,37 +1,30 @@
-﻿using System.Reflection;
-using System.Runtime.CompilerServices;
-using System.Runtime.InteropServices;
-
-// General Information about an assembly is controlled through the following
-// set of attributes. Change these attribute values to modify the information
-// associated with an assembly.
-[assembly: AssemblyTitle("AGSTypes")]
-[assembly: AssemblyDescription("AGS Editor Support File")]
-[assembly: AssemblyConfiguration("")]
-[assembly: AssemblyCompany("Chris Jones et al.")]
-[assembly: AssemblyProduct("Adventure Game Studio")]
-[assembly: AssemblyCopyright(AGS.Types.Version.AGS_EDITOR_COPYRIGHT)]
-[assembly: AssemblyTrademark("")]
-[assembly: AssemblyCulture("")]
-[assembly: ComVisible(false)]
-[assembly: AssemblyVersion(AGS.Types.Version.AGS_EDITOR_VERSION)]
-[assembly: AssemblyFileVersion(AGS.Types.Version.AGS_EDITOR_VERSION)]
-
-namespace AGS.Types
-{
-    public class Version
-    {
-        public static readonly bool IS_BETA_VERSION = true;
-<<<<<<< HEAD
-        public const string AGS_EDITOR_DATE = "December 2023";
-        public const string AGS_EDITOR_FRIENDLY_VERSION = "4.0.0";
-        public const string AGS_EDITOR_VERSION = "4.00.00.02";
-        public const string AGS_EDITOR_COPYRIGHT = "Copyright © 2006-2011 Chris Jones and 2011-2023 others.";
-=======
-        public const string AGS_EDITOR_DATE = "January 2024";
-        public const string AGS_EDITOR_FRIENDLY_VERSION = "3.6.1";
-        public const string AGS_EDITOR_VERSION = "3.6.1.16";
-        public const string AGS_EDITOR_COPYRIGHT = "Copyright © 2006-2011 Chris Jones and 2011-2024 others.";
->>>>>>> 8cf22959
-    }
-}
+﻿using System.Reflection;
+using System.Runtime.CompilerServices;
+using System.Runtime.InteropServices;
+
+// General Information about an assembly is controlled through the following
+// set of attributes. Change these attribute values to modify the information
+// associated with an assembly.
+[assembly: AssemblyTitle("AGSTypes")]
+[assembly: AssemblyDescription("AGS Editor Support File")]
+[assembly: AssemblyConfiguration("")]
+[assembly: AssemblyCompany("Chris Jones et al.")]
+[assembly: AssemblyProduct("Adventure Game Studio")]
+[assembly: AssemblyCopyright(AGS.Types.Version.AGS_EDITOR_COPYRIGHT)]
+[assembly: AssemblyTrademark("")]
+[assembly: AssemblyCulture("")]
+[assembly: ComVisible(false)]
+[assembly: AssemblyVersion(AGS.Types.Version.AGS_EDITOR_VERSION)]
+[assembly: AssemblyFileVersion(AGS.Types.Version.AGS_EDITOR_VERSION)]
+
+namespace AGS.Types
+{
+    public class Version
+    {
+        public static readonly bool IS_BETA_VERSION = true;
+        public const string AGS_EDITOR_DATE = "January 2024";
+        public const string AGS_EDITOR_FRIENDLY_VERSION = "4.0.0";
+        public const string AGS_EDITOR_VERSION = "4.00.00.02";
+        public const string AGS_EDITOR_COPYRIGHT = "Copyright © 2006-2011 Chris Jones and 2011-2024 others.";
+    }
+}