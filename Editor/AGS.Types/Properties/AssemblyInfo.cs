--- conflicted
+++ resolved
@@ -1,40 +1,33 @@
-﻿using System;
-using System.Reflection;
-using System.Runtime.CompilerServices;
-using System.Runtime.InteropServices;
-
-// General Information about an assembly is controlled through the following
-// set of attributes. Change these attribute values to modify the information
-// associated with an assembly.
-[assembly: AssemblyTitle("AGSTypes")]
-[assembly: AssemblyDescription("AGS Editor Support File")]
-[assembly: AssemblyConfiguration("")]
-[assembly: AssemblyCompany("Chris Jones et al.")]
-[assembly: AssemblyProduct("Adventure Game Studio")]
-[assembly: AssemblyCopyright(AGS.Types.Version.AGS_EDITOR_COPYRIGHT)]
-[assembly: AssemblyTrademark("")]
-[assembly: AssemblyCulture("")]
-[assembly: ComVisible(false)]
-[assembly: AssemblyVersion(AGS.Types.Version.AGS_EDITOR_VERSION)]
-[assembly: AssemblyFileVersion(AGS.Types.Version.AGS_EDITOR_VERSION)]
-
-namespace AGS.Types
-{
-    public class Version
-    {
-<<<<<<< HEAD
-        public static readonly bool IS_BETA_VERSION = false;
-        public const string AGS_EDITOR_DATE = "September 2024";
-        public const string AGS_EDITOR_FRIENDLY_VERSION = "4.0.0";
-        public const string AGS_EDITOR_VERSION = "4.00.00.09";
-=======
-        public static readonly bool IS_BETA_VERSION = true;
-        public const string AGS_EDITOR_DATE = "October 2024";
-        public const string AGS_EDITOR_FRIENDLY_VERSION = "3.6.2";
-        public const string AGS_EDITOR_VERSION = "3.6.2.1";
->>>>>>> 4bd283ab
-        public const string AGS_EDITOR_COPYRIGHT = "Copyright © 2006-2011 Chris Jones and 2011-2024 others.";
-        public static readonly string AGS_EDITOR_TARGETNAME =
-            IntPtr.Size > 4 ? "64-bit" : "32-bit";
-    }
-}
+﻿using System;
+using System.Reflection;
+using System.Runtime.CompilerServices;
+using System.Runtime.InteropServices;
+
+// General Information about an assembly is controlled through the following
+// set of attributes. Change these attribute values to modify the information
+// associated with an assembly.
+[assembly: AssemblyTitle("AGSTypes")]
+[assembly: AssemblyDescription("AGS Editor Support File")]
+[assembly: AssemblyConfiguration("")]
+[assembly: AssemblyCompany("Chris Jones et al.")]
+[assembly: AssemblyProduct("Adventure Game Studio")]
+[assembly: AssemblyCopyright(AGS.Types.Version.AGS_EDITOR_COPYRIGHT)]
+[assembly: AssemblyTrademark("")]
+[assembly: AssemblyCulture("")]
+[assembly: ComVisible(false)]
+[assembly: AssemblyVersion(AGS.Types.Version.AGS_EDITOR_VERSION)]
+[assembly: AssemblyFileVersion(AGS.Types.Version.AGS_EDITOR_VERSION)]
+
+namespace AGS.Types
+{
+    public class Version
+    {
+        public static readonly bool IS_BETA_VERSION = true;
+        public const string AGS_EDITOR_DATE = "September 2024";
+        public const string AGS_EDITOR_FRIENDLY_VERSION = "4.0.0";
+        public const string AGS_EDITOR_VERSION = "4.00.00.09";
+        public const string AGS_EDITOR_COPYRIGHT = "Copyright © 2006-2011 Chris Jones and 2011-2024 others.";
+        public static readonly string AGS_EDITOR_TARGETNAME =
+            IntPtr.Size > 4 ? "64-bit" : "32-bit";
+    }
+}