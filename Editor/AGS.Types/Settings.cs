--- conflicted
+++ resolved
@@ -650,32 +650,6 @@
             get { return _scriptCompatLevelReal; }
         }
 
-<<<<<<< HEAD
-        [Obsolete]
-        [Browsable(false)]
-        public bool EnforceObjectBasedScript { get { return true; } }
-=======
-        [DisplayName("Left-to-right operator precedence")]
-        [Description("Expressions like (5 - 3 - 2) will equal 0 rather than 4")]
-        [DefaultValue(true)]
-        [Category("Backwards Compatibility")]
-        public bool LeftToRightPrecedence
-        {
-            get { return _leftToRightPrecedence; }
-            set { _leftToRightPrecedence = value; }
-        }
-
-        [DisplayName("Enforce post-2.62 scripting")]
-        [Description("Disable old-style AGS 2.62 script commands")]
-        [DefaultValue(true)]
-        [Category("Backwards Compatibility")]
-        public bool EnforceObjectBasedScript
-        {
-            get { return _enforceObjectScripting; }
-            set { _enforceObjectScripting = value; }
-        }
->>>>>>> b90f9d65
-
         [Obsolete]
         [Browsable(false)]
         public bool EnforceNewStrings { get { return true; } }
@@ -697,12 +671,7 @@
             get { return _oldKeyHandling; }
             set { _oldKeyHandling = value; }
         }
-
-<<<<<<< HEAD
-        [Obsolete]
-        [Browsable(false)]
-        public int PlaySoundOnScore { get; }
-=======
+        
         [DisplayName("Use old-style voice clip naming rule")]
         [Description("Define voice clip name using only the first 4 letters from a Character's script name.")]
         [DefaultValue(false)]
@@ -713,17 +682,9 @@
             set { _oldVoiceClipNaming = value; }
         }
 
-        [DisplayName("Play sound when the player gets points")]
-        [Description("This sound number will be played whenever the player scores points (0 to disable)")]
-        [DefaultValue(AudioClip.FixedIndexNoValue)]
-        [Category("Score")]
-        [TypeConverter(typeof(AudioClipTypeConverter))]
-        public int PlaySoundOnScore
-        {
-            get { return _playSoundOnScore; }
-            set { _playSoundOnScore = value; }
-        }
->>>>>>> b90f9d65
+        [Obsolete]
+        [Browsable(false)]
+        public int PlaySoundOnScore { get; }
 
         [Obsolete]
         [Browsable(false)]
