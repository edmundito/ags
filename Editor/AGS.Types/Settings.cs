--- conflicted
+++ resolved
@@ -372,22 +372,9 @@
             set { _turnBeforeWalking = value; }
         }
 
-<<<<<<< HEAD
         [Obsolete]
         [Browsable(false)]
         public bool ScaleMovementSpeedWithMaskResolution { get { return false; } }
-=======
-        [DisplayName("Scale movement speed with room's mask resolution")]
-        [Description("Character walking and object movement speeds will scale inversely in proportion to the current room's Mask Resolution, for example having 1:2 mask resolution will multiply speed by 2. " +
-            "This is a backward compatible setting that should not be enabled without real need.")]
-        [Category("Character behavior")]
-        [DefaultValue(false)]
-        public bool ScaleMovementSpeedWithMaskResolution
-        {
-            get { return _scaleMovementSpeedWithMaskRes; }
-            set { _scaleMovementSpeedWithMaskRes = value; }
-        }
->>>>>>> 415dca74
 
         [DisplayName("Package custom data folder(s)")]
         [Description("A comma-separated list of folders; their contents will be added to the game resources")]
