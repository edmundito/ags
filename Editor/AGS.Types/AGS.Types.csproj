--- conflicted
+++ resolved
@@ -1,390 +1,386 @@
-﻿<?xml version="1.0" encoding="utf-8"?>
-<Project DefaultTargets="Build" xmlns="http://schemas.microsoft.com/developer/msbuild/2003" ToolsVersion="4.0">
-  <PropertyGroup>
-    <Configuration Condition=" '$(Configuration)' == '' ">Debug</Configuration>
-    <Platform Condition=" '$(Platform)' == '' ">AnyCPU</Platform>
-    <ProductVersion>9.0.30729</ProductVersion>
-    <SchemaVersion>2.0</SchemaVersion>
-    <ProjectGuid>{3EBBEDAB-214C-4201-BB5A-5152D56908DD}</ProjectGuid>
-    <OutputType>Library</OutputType>
-    <AppDesignerFolder>Properties</AppDesignerFolder>
-    <RootNamespace>AGS.Types</RootNamespace>
-    <AssemblyName>AGS.Types</AssemblyName>
-    <SccProjectName>
-    </SccProjectName>
-    <SccLocalPath>
-    </SccLocalPath>
-    <SccAuxPath>
-    </SccAuxPath>
-    <SccProvider>
-    </SccProvider>
-    <RunPostBuildEvent>OnOutputUpdated</RunPostBuildEvent>
-    <FileUpgradeFlags>
-    </FileUpgradeFlags>
-    <OldToolsVersion>3.5</OldToolsVersion>
-    <UpgradeBackupLocation>
-    </UpgradeBackupLocation>
-    <TargetFrameworkVersion>v4.6</TargetFrameworkVersion>
-    <PublishUrl>publish\</PublishUrl>
-    <Install>true</Install>
-    <InstallFrom>Disk</InstallFrom>
-    <UpdateEnabled>false</UpdateEnabled>
-    <UpdateMode>Foreground</UpdateMode>
-    <UpdateInterval>7</UpdateInterval>
-    <UpdateIntervalUnits>Days</UpdateIntervalUnits>
-    <UpdatePeriodically>false</UpdatePeriodically>
-    <UpdateRequired>false</UpdateRequired>
-    <MapFileExtensions>true</MapFileExtensions>
-    <ApplicationRevision>0</ApplicationRevision>
-    <ApplicationVersion>1.0.0.%2a</ApplicationVersion>
-    <IsWebBootstrapper>false</IsWebBootstrapper>
-    <UseApplicationTrust>false</UseApplicationTrust>
-    <BootstrapperEnabled>true</BootstrapperEnabled>
-    <TargetFrameworkProfile />
-  </PropertyGroup>
-  <PropertyGroup Condition=" '$(Configuration)|$(Platform)' == 'Debug|AnyCPU' ">
-    <DebugSymbols>true</DebugSymbols>
-    <DebugType>full</DebugType>
-    <Optimize>false</Optimize>
-    <OutputPath>bin\Debug\</OutputPath>
-    <DefineConstants>DEBUG;TRACE</DefineConstants>
-    <ErrorReport>prompt</ErrorReport>
-    <WarningLevel>4</WarningLevel>
-    <TreatWarningsAsErrors>false</TreatWarningsAsErrors>
-    <DocumentationFile>bin\Debug\AGS.Types.XML</DocumentationFile>
-    <NoWarn>1591</NoWarn>
-    <LangVersion>6</LangVersion>
-    <Prefer32Bit>false</Prefer32Bit>
-  </PropertyGroup>
-  <PropertyGroup Condition=" '$(Configuration)|$(Platform)' == 'Release|AnyCPU' ">
-    <DebugType>pdbonly</DebugType>
-    <Optimize>true</Optimize>
-    <OutputPath>bin\Release\</OutputPath>
-    <DefineConstants>TRACE</DefineConstants>
-    <ErrorReport>prompt</ErrorReport>
-    <WarningLevel>4</WarningLevel>
-    <DocumentationFile>bin\Release\AGS.Types.XML</DocumentationFile>
-    <NoWarn>1591</NoWarn>
-    <TreatWarningsAsErrors>false</TreatWarningsAsErrors>
-    <LangVersion>6</LangVersion>
-    <Prefer32Bit>false</Prefer32Bit>
-  </PropertyGroup>
-  <PropertyGroup>
-    <SignAssembly>true</SignAssembly>
-  </PropertyGroup>
-  <PropertyGroup>
-    <AssemblyOriginatorKeyFile>AGS.Types.snk</AssemblyOriginatorKeyFile>
-  </PropertyGroup>
-  <PropertyGroup Condition="'$(Configuration)|$(Platform)' == 'Debug|x64'">
-    <DebugSymbols>true</DebugSymbols>
-    <OutputPath>bin\x64\Debug\</OutputPath>
-    <DefineConstants>DEBUG;TRACE</DefineConstants>
-    <DocumentationFile>bin\Debug\AGS.Types.XML</DocumentationFile>
-    <NoWarn>1591</NoWarn>
-    <DebugType>full</DebugType>
-    <PlatformTarget>x64</PlatformTarget>
-    <LangVersion>6</LangVersion>
-    <ErrorReport>prompt</ErrorReport>
-    <CodeAnalysisRuleSet>MinimumRecommendedRules.ruleset</CodeAnalysisRuleSet>
-  </PropertyGroup>
-  <PropertyGroup Condition="'$(Configuration)|$(Platform)' == 'Release|x64'">
-    <OutputPath>bin\x64\Release\</OutputPath>
-    <DefineConstants>TRACE</DefineConstants>
-    <DocumentationFile>bin\Release\AGS.Types.XML</DocumentationFile>
-    <Optimize>true</Optimize>
-    <NoWarn>1591</NoWarn>
-    <DebugType>pdbonly</DebugType>
-    <PlatformTarget>x64</PlatformTarget>
-    <LangVersion>6</LangVersion>
-    <ErrorReport>prompt</ErrorReport>
-    <CodeAnalysisRuleSet>MinimumRecommendedRules.ruleset</CodeAnalysisRuleSet>
-  </PropertyGroup>
-  <ItemGroup>
-    <Reference Include="System" />
-    <Reference Include="System.Data" />
-    <Reference Include="System.Design" />
-    <Reference Include="System.Drawing" />
-    <Reference Include="System.Windows.Forms" />
-    <Reference Include="System.Xml" />
-  </ItemGroup>
-  <ItemGroup>
-    <Compile Include="Attributes\AGSNoSerializeAttribute.cs" />
-    <Compile Include="Attributes\AGSSerializeClassAttribute.cs" />
-    <Compile Include="Attributes\ScriptFunctionParametersAttribute.cs" />
-    <Compile Include="AudioClip.cs" />
-    <Compile Include="AudioClipFolder.cs" />
-    <Compile Include="Constants.cs" />
-    <Compile Include="DebugLog.cs" />
-    <Compile Include="EditorFeatures\AutoComplete\ScriptDefine.cs" />
-    <Compile Include="EditorFeatures\AutoComplete\ScriptEnum.cs" />
-    <Compile Include="EditorFeatures\AutoComplete\ScriptEnumValue.cs" />
-    <Compile Include="EditorFeatures\AutoComplete\ScriptFunction.cs" />
-    <Compile Include="EditorFeatures\AutoComplete\ScriptStruct.cs" />
-    <Compile Include="EditorFeatures\AutoComplete\ScriptToken.cs" />
-    <Compile Include="EditorFeatures\AutoComplete\ScriptVariable.cs" />
-    <Compile Include="Character.cs" />
-    <Compile Include="CustomProperties.cs" />
-    <Compile Include="CustomProperty.cs" />
-    <Compile Include="CustomPropertySchema.cs" />
-    <Compile Include="CustomPropertySchemaItem.cs" />
-    <Compile Include="Dialog.cs" />
-    <Compile Include="DialogOption.cs" />
-    <Compile Include="EditorFeatures\BaseTemplate.cs" />
-    <Compile Include="EditorFeatures\BeforeShowContextMenuEventArgs.cs" />
-    <Compile Include="EditorFeatures\ContentDocument.cs" />
-    <Compile Include="EditorFeatures\EditorContentPanel.cs">
-      <SubType>UserControl</SubType>
-    </Compile>
-    <Compile Include="EditorFeatures\GetAboutDialogTextEventArgs.cs" />
-    <Compile Include="EditorFeatures\GetScriptHeaderListEventArgs.cs" />
-    <Compile Include="EditorFeatures\GetScriptModuleListEventArgs.cs" />
-    <Compile Include="EditorFeatures\MenuCommand.cs" />
-    <Compile Include="EditorFeatures\MenuCommands.cs" />
-    <Compile Include="EditorFeatures\MessageBoxIconType.cs" />
-    <Compile Include="EditorFeatures\RoomTemplate.cs" />
-    <Compile Include="Enums\AndroidBuildFormat.cs" />
-    <Compile Include="Enums\BlendMode.cs" />
-    <Compile Include="Enums\InputMotionMode.cs" />
-    <Compile Include="Enums\SpriteImportColorDepth.cs" />
-    <Compile Include="Enums\TargetDropZone.cs" />
-    <Compile Include="Enums\TouchToMouseEmulationType.cs" />
-    <Compile Include="Enums\FontAutoOutlineStyle.cs" />
-    <Compile Include="Enums\CrossfadeSpeed.cs" />
-    <Compile Include="Enums\CustomPropertyAppliesTo.cs" />
-    <Compile Include="Enums\CustomPropertyType.cs" />
-    <Compile Include="Enums\FontHeightDefinition.cs" />
-    <Compile Include="Enums\FontMetricsFixup.cs" />
-    <Compile Include="Enums\FontOutlineStyle.cs" />
-    <Compile Include="Enums\FrameAlignment.cs" />
-    <Compile Include="Enums\GameColorDepth.cs" />
-    <Compile Include="Enums\GameTextType.cs" />
-    <Compile Include="Enums\GraphicsDriver.cs" />
-    <Compile Include="Enums\GUIAlphaStyle.cs" />
-    <Compile Include="Enums\GUIPopupStyle.cs" />
-    <Compile Include="Enums\InterfaceDisabledAction.cs" />
-    <Compile Include="Enums\InventoryHotspotMarkerStyle.cs" />
-    <Compile Include="Enums\LipSyncType.cs" />
-    <Compile Include="Enums\LogGroup.cs" />
-    <Compile Include="Enums\LogLevel.cs" />
-    <Compile Include="Enums\PaletteColourType.cs" />
-    <Compile Include="Enums\RoomAreaMaskType.cs" />
-    <Compile Include="Enums\RoomTransitionStyle.cs" />
-    <Compile Include="Enums\ScreenRotationMode.cs" />
-    <Compile Include="Enums\SkipSpeechStyle.cs" />
-    <Compile Include="Enums\SpeechPortraitSide.cs" />
-    <Compile Include="Enums\SpeechStyle.cs" />
-    <Compile Include="Enums\SpriteCompression.cs" />
-    <Compile Include="Enums\SpriteImportTilingDirection.cs" />
-    <Compile Include="Enums\SpriteImportTransparency.cs" />
-    <Compile Include="Enums\SpriteImportResolution.cs" />
-    <Compile Include="Enums\TextParserWordType.cs" />
-    <Compile Include="Exceptions\CannotDeleteFileException.cs" />
-    <Compile Include="Exceptions\CompileError.cs" />
-    <Compile Include="Exceptions\CompileMessage.cs" />
-    <Compile Include="Exceptions\CompileMessages.cs" />
-    <Compile Include="Exceptions\CompileWarning.cs" />
-    <Compile Include="Exceptions\SpriteInUseException.cs" />
-    <Compile Include="Font.cs" />
-    <Compile Include="EditorFeatures\GameTemplate.cs" />
-    <Compile Include="GlobalVariable.cs" />
-    <Compile Include="GlobalVariables.cs" />
-    <Compile Include="GUIControlGroup.cs" />
-    <Compile Include="HelperTypes\SpriteInfo.cs" />
-    <Compile Include="Interfaces\IRePopulatableComponent.cs" />
-    <Compile Include="Interfaces\ILoadedRoom.cs" />
-    <Compile Include="InteractionSchema.cs" />
-    <Compile Include="Interfaces\IChangeNotification.cs" />
-    <Compile Include="Interfaces\ICompiledScript.cs" />
-    <Compile Include="Interfaces\IEditorComponent.cs" />
-    <Compile Include="Interfaces\IGame.cs" />
-    <Compile Include="Interfaces\IGUIController.cs" />
-    <Compile Include="Interfaces\IPersistUserData.cs" />
-    <Compile Include="Interfaces\IProjectTree.cs" />
-    <Compile Include="Interfaces\IProjectTreeItem.cs" />
-    <Compile Include="Interfaces\IRoom.cs" />
-    <Compile Include="Interfaces\IRoomController.cs" />
-    <Compile Include="Interfaces\ISaveable.cs" />
-    <Compile Include="Interfaces\IScriptEditorControl.cs" />
-    <Compile Include="Interfaces\ISourceControlIntegration.cs" />
-    <Compile Include="Interfaces\ISourceControlProvider.cs" />
-    <Compile Include="Interfaces\ISpriteFolder.cs" />
-    <Compile Include="Interfaces\IViewFolder.cs" />
-    <Compile Include="LipSync.cs" />
-    <Compile Include="LogGroups.cs" />
-    <Compile Include="OldInteractionVariable.cs" />
-    <Compile Include="Plugin.cs" />
-    <Compile Include="Plugins\IAGSEditor.cs" />
-    <Compile Include="Plugins\IAGSEditorPlugin.cs" />
-    <Compile Include="Plugins\RequiredAGSVersionAttribute.cs" />
-    <Compile Include="PropertyGridExtras\AudioClipSourceFileUIEditor.cs" />
-    <Compile Include="PropertyGridExtras\ColorUIEditor.cs" />
-    <Compile Include="PropertyGridExtras\CustomColorConverter.cs" />
-    <Compile Include="PropertyGridExtras\CustomPropertiesUIEditor.cs" />
-    <Compile Include="PropertyGridExtras\InteractionPropertyDescriptor.cs" />
-    <Compile Include="PropertyGridExtras\InteractionEventPropertyDescriptor.cs" />
-    <Compile Include="PropertyGridExtras\PropertyTabInteractions.cs" />
-    <Compile Include="PropertyGridExtras\ReadOnlyConverter .cs" />
-    <Compile Include="PropertyGridExtras\RoomMaskResolutionTypeConverter.cs" />
-<<<<<<< HEAD
-=======
-    <Compile Include="PropertyGridExtras\RoomMessagesUIEditor.cs" />
-    <Compile Include="PropertyGridExtras\ScriptListTypeConverter.cs" />
->>>>>>> b90f9d65
-    <Compile Include="PropertyGridExtras\SpriteFileNameEditor.cs" />
-    <Compile Include="PropertyGridExtras\SpriteSelectUIEditor.cs" />
-    <Compile Include="PropertyGridExtras\TextEncodingTypeConverter.cs" />
-    <Compile Include="PropertyGridExtras\ViewUIEditor.cs" />
-    <Compile Include="Room.cs" />
-    <Compile Include="RoomHotspot.cs" />
-    <Compile Include="RoomObject.cs" />
-    <Compile Include="RoomRegion.cs" />
-    <Compile Include="RoomWalkableArea.cs" />
-    <Compile Include="RoomWalkBehind.cs" />
-    <Compile Include="EditorFeatures\AutoComplete\ScriptAutoCompleteData.cs" />
-    <Compile Include="ScriptsAndHeaders.cs" />
-    <Compile Include="Translation.cs" />
-    <Compile Include="TranslationEntry.cs" />
-    <Compile Include="UnloadedRoom.cs" />
-    <Compile Include="TextParser.cs" />
-    <Compile Include="TextParserWord.cs" />
-    <Compile Include="Utilities.cs" />
-    <Compile Include="ViewFrame.cs" />
-    <Compile Include="ViewLoop.cs" />
-    <Compile Include="MouseCursor.cs" />
-    <Compile Include="PropertyGridExtras\AGSEventPropertyAttribute.cs" />
-    <Compile Include="PropertyGridExtras\EnumTypeConverter.cs" />
-    <Compile Include="PropertyGridExtras\ScriptFunctionUIEditor.cs" />
-    <Compile Include="Exceptions\AGSEditorException.cs" />
-    <Compile Include="Game.cs" />
-    <Compile Include="Enums\GameResolutions.cs" />
-    <Compile Include="GUITextWindowEdge.cs" />
-    <Compile Include="Interactions.cs" />
-    <Compile Include="NormalGUI.cs" />
-    <Compile Include="GUI.cs" />
-    <Compile Include="GUIButton.cs" />
-    <Compile Include="Enums\GUIClickAction.cs" />
-    <Compile Include="GUIControl.cs" />
-    <Compile Include="GUIInventory.cs" />
-    <Compile Include="GUILabel.cs" />
-    <Compile Include="GUIListBox.cs" />
-    <Compile Include="GUISlider.cs" />
-    <Compile Include="GUITextBox.cs" />
-    <Compile Include="Enums\GUIVisibility.cs" />
-    <Compile Include="Exceptions\InvalidDataException.cs" />
-    <Compile Include="InventoryHotspotMarker.cs" />
-    <Compile Include="InventoryItem.cs" />
-    <Compile Include="PaletteEntry.cs" />
-    <Compile Include="Properties\AssemblyInfo.cs" />
-    <Compile Include="PropertyGridExtras\PropertyTabEvents.cs" />
-    <Compile Include="Script.cs" />
-    <Compile Include="Scripts.cs" />
-    <Compile Include="SerializeUtils.cs" />
-    <Compile Include="Settings.cs" />
-    <Compile Include="Sprite.cs" />
-    <Compile Include="SpriteFolder.cs" />
-    <Compile Include="TextWindowGUI.cs" />
-    <Compile Include="View.cs" />
-    <Compile Include="ViewFolder.cs" />
-  </ItemGroup>
-  <ItemGroup>
-    <EmbeddedResource Include="PropertyGridExtras\event.bmp" />
-  </ItemGroup>
-  <ItemGroup>
-    <EmbeddedResource Include="Resources\roomdef.pal" />
-  </ItemGroup>
-  <ItemGroup>
-    <Service Include="{B4F97281-0DBD-4835-9ED8-7DFB966E87FF}" />
-  </ItemGroup>
-  <ItemGroup>
-    <Compile Include="AGSColor.cs" />
-    <Compile Include="Attributes\DeserializeConvertValueAttribute.cs" />
-    <Compile Include="AudioClipType.cs" />
-    <Compile Include="BaseFolderCollection.cs" />
-    <Compile Include="BuildTargetsInfo.cs" />
-    <Compile Include="Enums\BuildConfiguration.cs" />
-    <Compile Include="Enums\DialogOptionsNumbering.cs" />
-    <Compile Include="Enums\GameScaling.cs" />
-    <Compile Include="Enums\RenderAtScreenResolution.cs" />
-    <Compile Include="Enums\RuntimeAudioDriver.cs" />
-    <Compile Include="Enums\ScriptAPIVersion.cs" />
-    <Compile Include="Enums\SpriteAlphaStyle.cs" />
-    <Compile Include="HelperTypes\BindingListWithRemoving.cs" />
-    <Compile Include="CharacterFolder.cs" />
-    <Compile Include="DialogFolder.cs" />
-    <Compile Include="EditorFeatures\AutoComplete\ScriptTokenReference.cs" />
-    <Compile Include="EditorFeatures\DockData.cs" />
-    <Compile Include="Enums\AudioClipFileType.cs" />
-    <Compile Include="Enums\AudioClipPriority.cs" />
-    <Compile Include="Enums\AudioFileBundlingType.cs" />
-    <Compile Include="Enums\InheritableBool.cs" />
-    <Compile Include="Enums\LookInDocumentType.cs" />
-    <Compile Include="FolderHelper.cs" />
-    <Compile Include="HelperTypes\FolderListHybrid.cs" />
-    <Compile Include="GUIFolder.cs" />
-    <Compile Include="HelperTypes\FolderChangeEventArgs.cs" />
-    <Compile Include="Interfaces\Docking\IDockingContent.cs" />
-    <Compile Include="Interfaces\Docking\IDockingPane.cs" />
-    <Compile Include="Interfaces\Docking\IDockingPanel.cs" />
-    <Compile Include="Interfaces\Docking\IFloatWindow.cs" />
-    <Compile Include="Interfaces\IBuildTarget.cs" />
-    <Compile Include="Interfaces\IColorMapper.cs" />
-    <Compile Include="Interfaces\Docking\IDockingContainer.cs" />
-    <Compile Include="Interfaces\IGlobalVariablesController.cs" />
-    <Compile Include="Interfaces\IProjectTreeSingleClickHandler.cs" />
-    <Compile Include="Interfaces\IScript.cs" />
-    <Compile Include="Interfaces\IScriptEditor.cs" />
-    <Compile Include="Interfaces\ISpriteController.cs" />
-    <Compile Include="Interfaces\IToXml.cs" />
-    <Compile Include="InventoryItemFolder.cs" />
-    <Compile Include="PropertyGridExtras\ExclusiveEnumTypeConverter.cs" />
-    <Compile Include="PropertyGridExtras\GraphicsFilterTypeConverter.cs" />
-    <Compile Include="PropertyGridExtras\TranslationListTypeConverter.cs" />
-    <Compile Include="RuntimeSetup.cs" />
-    <Compile Include="WorkspaceState.cs" />
-    <Compile Include="PropertyGridExtras\AudioClipTypeConverter.cs" />
-    <Compile Include="PropertyGridExtras\AudioClipTypeTypeConverter.cs" />
-    <Compile Include="PropertyGridExtras\BaseListSelectTypeConverter.cs" />
-    <Compile Include="PropertyGridExtras\BuildTargetUIEditor.cs" />
-    <Compile Include="PropertyGridExtras\CustomResolutionTypeConverter.cs" />
-    <Compile Include="PropertyGridExtras\CustomResolutionUIEditor.cs" />
-    <Compile Include="PropertyGridExtras\FontTypeConverter.cs" />
-    <Compile Include="PropertyGridExtras\RoomListTypeConverter.cs" />
-    <Compile Include="PropertyGridExtras\StringListUIEditor.cs" />
-    <Compile Include="PropertyGridExtras\StringListUIEditorControl.cs">
-      <SubType>UserControl</SubType>
-    </Compile>
-    <Compile Include="PropertyGridExtras\StringListUIEditorControl.Designer.cs">
-      <DependentUpon>StringListUIEditorControl.cs</DependentUpon>
-    </Compile>
-    <Compile Include="ScriptAndHeader.cs" />
-    <Compile Include="ScriptFolder.cs" />
-    <Compile Include="UnloadedRoomFolder.cs" />
-  </ItemGroup>
-  <ItemGroup>
-    <BootstrapperPackage Include="Microsoft.Net.Client.3.5">
-      <Visible>False</Visible>
-      <ProductName>.NET Framework 3.5 SP1 Client Profile</ProductName>
-      <Install>false</Install>
-    </BootstrapperPackage>
-    <BootstrapperPackage Include="Microsoft.Net.Framework.3.5.SP1">
-      <Visible>False</Visible>
-      <ProductName>.NET Framework 3.5 SP1</ProductName>
-      <Install>true</Install>
-    </BootstrapperPackage>
-  </ItemGroup>
-  <ItemGroup>
-    <None Include="AGS.Types.snk" />
-  </ItemGroup>
-  <Import Project="$(MSBuildBinPath)\Microsoft.CSharp.targets" />
-  <!-- To modify your build process, add your task inside one of the targets below and uncomment it. 
-       Other similar extension points exist, see Microsoft.Common.targets.
-  <Target Name="BeforeBuild">
-  </Target>
-  <Target Name="AfterBuild">
-  </Target>
-  -->
-  <PropertyGroup>
-    <PostBuildEvent>
-    </PostBuildEvent>
-  </PropertyGroup>
+﻿<?xml version="1.0" encoding="utf-8"?>
+<Project DefaultTargets="Build" xmlns="http://schemas.microsoft.com/developer/msbuild/2003" ToolsVersion="4.0">
+  <PropertyGroup>
+    <Configuration Condition=" '$(Configuration)' == '' ">Debug</Configuration>
+    <Platform Condition=" '$(Platform)' == '' ">AnyCPU</Platform>
+    <ProductVersion>9.0.30729</ProductVersion>
+    <SchemaVersion>2.0</SchemaVersion>
+    <ProjectGuid>{3EBBEDAB-214C-4201-BB5A-5152D56908DD}</ProjectGuid>
+    <OutputType>Library</OutputType>
+    <AppDesignerFolder>Properties</AppDesignerFolder>
+    <RootNamespace>AGS.Types</RootNamespace>
+    <AssemblyName>AGS.Types</AssemblyName>
+    <SccProjectName>
+    </SccProjectName>
+    <SccLocalPath>
+    </SccLocalPath>
+    <SccAuxPath>
+    </SccAuxPath>
+    <SccProvider>
+    </SccProvider>
+    <RunPostBuildEvent>OnOutputUpdated</RunPostBuildEvent>
+    <FileUpgradeFlags>
+    </FileUpgradeFlags>
+    <OldToolsVersion>3.5</OldToolsVersion>
+    <UpgradeBackupLocation>
+    </UpgradeBackupLocation>
+    <TargetFrameworkVersion>v4.6</TargetFrameworkVersion>
+    <PublishUrl>publish\</PublishUrl>
+    <Install>true</Install>
+    <InstallFrom>Disk</InstallFrom>
+    <UpdateEnabled>false</UpdateEnabled>
+    <UpdateMode>Foreground</UpdateMode>
+    <UpdateInterval>7</UpdateInterval>
+    <UpdateIntervalUnits>Days</UpdateIntervalUnits>
+    <UpdatePeriodically>false</UpdatePeriodically>
+    <UpdateRequired>false</UpdateRequired>
+    <MapFileExtensions>true</MapFileExtensions>
+    <ApplicationRevision>0</ApplicationRevision>
+    <ApplicationVersion>1.0.0.%2a</ApplicationVersion>
+    <IsWebBootstrapper>false</IsWebBootstrapper>
+    <UseApplicationTrust>false</UseApplicationTrust>
+    <BootstrapperEnabled>true</BootstrapperEnabled>
+    <TargetFrameworkProfile />
+  </PropertyGroup>
+  <PropertyGroup Condition=" '$(Configuration)|$(Platform)' == 'Debug|AnyCPU' ">
+    <DebugSymbols>true</DebugSymbols>
+    <DebugType>full</DebugType>
+    <Optimize>false</Optimize>
+    <OutputPath>bin\Debug\</OutputPath>
+    <DefineConstants>DEBUG;TRACE</DefineConstants>
+    <ErrorReport>prompt</ErrorReport>
+    <WarningLevel>4</WarningLevel>
+    <TreatWarningsAsErrors>false</TreatWarningsAsErrors>
+    <DocumentationFile>bin\Debug\AGS.Types.XML</DocumentationFile>
+    <NoWarn>1591</NoWarn>
+    <LangVersion>6</LangVersion>
+    <Prefer32Bit>false</Prefer32Bit>
+  </PropertyGroup>
+  <PropertyGroup Condition=" '$(Configuration)|$(Platform)' == 'Release|AnyCPU' ">
+    <DebugType>pdbonly</DebugType>
+    <Optimize>true</Optimize>
+    <OutputPath>bin\Release\</OutputPath>
+    <DefineConstants>TRACE</DefineConstants>
+    <ErrorReport>prompt</ErrorReport>
+    <WarningLevel>4</WarningLevel>
+    <DocumentationFile>bin\Release\AGS.Types.XML</DocumentationFile>
+    <NoWarn>1591</NoWarn>
+    <TreatWarningsAsErrors>false</TreatWarningsAsErrors>
+    <LangVersion>6</LangVersion>
+    <Prefer32Bit>false</Prefer32Bit>
+  </PropertyGroup>
+  <PropertyGroup>
+    <SignAssembly>true</SignAssembly>
+  </PropertyGroup>
+  <PropertyGroup>
+    <AssemblyOriginatorKeyFile>AGS.Types.snk</AssemblyOriginatorKeyFile>
+  </PropertyGroup>
+  <PropertyGroup Condition="'$(Configuration)|$(Platform)' == 'Debug|x64'">
+    <DebugSymbols>true</DebugSymbols>
+    <OutputPath>bin\x64\Debug\</OutputPath>
+    <DefineConstants>DEBUG;TRACE</DefineConstants>
+    <DocumentationFile>bin\Debug\AGS.Types.XML</DocumentationFile>
+    <NoWarn>1591</NoWarn>
+    <DebugType>full</DebugType>
+    <PlatformTarget>x64</PlatformTarget>
+    <LangVersion>6</LangVersion>
+    <ErrorReport>prompt</ErrorReport>
+    <CodeAnalysisRuleSet>MinimumRecommendedRules.ruleset</CodeAnalysisRuleSet>
+  </PropertyGroup>
+  <PropertyGroup Condition="'$(Configuration)|$(Platform)' == 'Release|x64'">
+    <OutputPath>bin\x64\Release\</OutputPath>
+    <DefineConstants>TRACE</DefineConstants>
+    <DocumentationFile>bin\Release\AGS.Types.XML</DocumentationFile>
+    <Optimize>true</Optimize>
+    <NoWarn>1591</NoWarn>
+    <DebugType>pdbonly</DebugType>
+    <PlatformTarget>x64</PlatformTarget>
+    <LangVersion>6</LangVersion>
+    <ErrorReport>prompt</ErrorReport>
+    <CodeAnalysisRuleSet>MinimumRecommendedRules.ruleset</CodeAnalysisRuleSet>
+  </PropertyGroup>
+  <ItemGroup>
+    <Reference Include="System" />
+    <Reference Include="System.Data" />
+    <Reference Include="System.Design" />
+    <Reference Include="System.Drawing" />
+    <Reference Include="System.Windows.Forms" />
+    <Reference Include="System.Xml" />
+  </ItemGroup>
+  <ItemGroup>
+    <Compile Include="Attributes\AGSNoSerializeAttribute.cs" />
+    <Compile Include="Attributes\AGSSerializeClassAttribute.cs" />
+    <Compile Include="Attributes\ScriptFunctionParametersAttribute.cs" />
+    <Compile Include="AudioClip.cs" />
+    <Compile Include="AudioClipFolder.cs" />
+    <Compile Include="Constants.cs" />
+    <Compile Include="DebugLog.cs" />
+    <Compile Include="EditorFeatures\AutoComplete\ScriptDefine.cs" />
+    <Compile Include="EditorFeatures\AutoComplete\ScriptEnum.cs" />
+    <Compile Include="EditorFeatures\AutoComplete\ScriptEnumValue.cs" />
+    <Compile Include="EditorFeatures\AutoComplete\ScriptFunction.cs" />
+    <Compile Include="EditorFeatures\AutoComplete\ScriptStruct.cs" />
+    <Compile Include="EditorFeatures\AutoComplete\ScriptToken.cs" />
+    <Compile Include="EditorFeatures\AutoComplete\ScriptVariable.cs" />
+    <Compile Include="Character.cs" />
+    <Compile Include="CustomProperties.cs" />
+    <Compile Include="CustomProperty.cs" />
+    <Compile Include="CustomPropertySchema.cs" />
+    <Compile Include="CustomPropertySchemaItem.cs" />
+    <Compile Include="Dialog.cs" />
+    <Compile Include="DialogOption.cs" />
+    <Compile Include="EditorFeatures\BaseTemplate.cs" />
+    <Compile Include="EditorFeatures\BeforeShowContextMenuEventArgs.cs" />
+    <Compile Include="EditorFeatures\ContentDocument.cs" />
+    <Compile Include="EditorFeatures\EditorContentPanel.cs">
+      <SubType>UserControl</SubType>
+    </Compile>
+    <Compile Include="EditorFeatures\GetAboutDialogTextEventArgs.cs" />
+    <Compile Include="EditorFeatures\GetScriptHeaderListEventArgs.cs" />
+    <Compile Include="EditorFeatures\GetScriptModuleListEventArgs.cs" />
+    <Compile Include="EditorFeatures\MenuCommand.cs" />
+    <Compile Include="EditorFeatures\MenuCommands.cs" />
+    <Compile Include="EditorFeatures\MessageBoxIconType.cs" />
+    <Compile Include="EditorFeatures\RoomTemplate.cs" />
+    <Compile Include="Enums\AndroidBuildFormat.cs" />
+    <Compile Include="Enums\BlendMode.cs" />
+    <Compile Include="Enums\InputMotionMode.cs" />
+    <Compile Include="Enums\SpriteImportColorDepth.cs" />
+    <Compile Include="Enums\TargetDropZone.cs" />
+    <Compile Include="Enums\TouchToMouseEmulationType.cs" />
+    <Compile Include="Enums\FontAutoOutlineStyle.cs" />
+    <Compile Include="Enums\CrossfadeSpeed.cs" />
+    <Compile Include="Enums\CustomPropertyAppliesTo.cs" />
+    <Compile Include="Enums\CustomPropertyType.cs" />
+    <Compile Include="Enums\FontHeightDefinition.cs" />
+    <Compile Include="Enums\FontMetricsFixup.cs" />
+    <Compile Include="Enums\FontOutlineStyle.cs" />
+    <Compile Include="Enums\FrameAlignment.cs" />
+    <Compile Include="Enums\GameColorDepth.cs" />
+    <Compile Include="Enums\GameTextType.cs" />
+    <Compile Include="Enums\GraphicsDriver.cs" />
+    <Compile Include="Enums\GUIAlphaStyle.cs" />
+    <Compile Include="Enums\GUIPopupStyle.cs" />
+    <Compile Include="Enums\InterfaceDisabledAction.cs" />
+    <Compile Include="Enums\InventoryHotspotMarkerStyle.cs" />
+    <Compile Include="Enums\LipSyncType.cs" />
+    <Compile Include="Enums\LogGroup.cs" />
+    <Compile Include="Enums\LogLevel.cs" />
+    <Compile Include="Enums\PaletteColourType.cs" />
+    <Compile Include="Enums\RoomAreaMaskType.cs" />
+    <Compile Include="Enums\RoomTransitionStyle.cs" />
+    <Compile Include="Enums\ScreenRotationMode.cs" />
+    <Compile Include="Enums\SkipSpeechStyle.cs" />
+    <Compile Include="Enums\SpeechPortraitSide.cs" />
+    <Compile Include="Enums\SpeechStyle.cs" />
+    <Compile Include="Enums\SpriteCompression.cs" />
+    <Compile Include="Enums\SpriteImportTilingDirection.cs" />
+    <Compile Include="Enums\SpriteImportTransparency.cs" />
+    <Compile Include="Enums\SpriteImportResolution.cs" />
+    <Compile Include="Enums\TextParserWordType.cs" />
+    <Compile Include="Exceptions\CannotDeleteFileException.cs" />
+    <Compile Include="Exceptions\CompileError.cs" />
+    <Compile Include="Exceptions\CompileMessage.cs" />
+    <Compile Include="Exceptions\CompileMessages.cs" />
+    <Compile Include="Exceptions\CompileWarning.cs" />
+    <Compile Include="Exceptions\SpriteInUseException.cs" />
+    <Compile Include="Font.cs" />
+    <Compile Include="EditorFeatures\GameTemplate.cs" />
+    <Compile Include="GlobalVariable.cs" />
+    <Compile Include="GlobalVariables.cs" />
+    <Compile Include="GUIControlGroup.cs" />
+    <Compile Include="HelperTypes\SpriteInfo.cs" />
+    <Compile Include="Interfaces\IRePopulatableComponent.cs" />
+    <Compile Include="Interfaces\ILoadedRoom.cs" />
+    <Compile Include="InteractionSchema.cs" />
+    <Compile Include="Interfaces\IChangeNotification.cs" />
+    <Compile Include="Interfaces\ICompiledScript.cs" />
+    <Compile Include="Interfaces\IEditorComponent.cs" />
+    <Compile Include="Interfaces\IGame.cs" />
+    <Compile Include="Interfaces\IGUIController.cs" />
+    <Compile Include="Interfaces\IPersistUserData.cs" />
+    <Compile Include="Interfaces\IProjectTree.cs" />
+    <Compile Include="Interfaces\IProjectTreeItem.cs" />
+    <Compile Include="Interfaces\IRoom.cs" />
+    <Compile Include="Interfaces\IRoomController.cs" />
+    <Compile Include="Interfaces\ISaveable.cs" />
+    <Compile Include="Interfaces\IScriptEditorControl.cs" />
+    <Compile Include="Interfaces\ISourceControlIntegration.cs" />
+    <Compile Include="Interfaces\ISourceControlProvider.cs" />
+    <Compile Include="Interfaces\ISpriteFolder.cs" />
+    <Compile Include="Interfaces\IViewFolder.cs" />
+    <Compile Include="LipSync.cs" />
+    <Compile Include="LogGroups.cs" />
+    <Compile Include="OldInteractionVariable.cs" />
+    <Compile Include="Plugin.cs" />
+    <Compile Include="Plugins\IAGSEditor.cs" />
+    <Compile Include="Plugins\IAGSEditorPlugin.cs" />
+    <Compile Include="Plugins\RequiredAGSVersionAttribute.cs" />
+    <Compile Include="PropertyGridExtras\AudioClipSourceFileUIEditor.cs" />
+    <Compile Include="PropertyGridExtras\ColorUIEditor.cs" />
+    <Compile Include="PropertyGridExtras\CustomColorConverter.cs" />
+    <Compile Include="PropertyGridExtras\CustomPropertiesUIEditor.cs" />
+    <Compile Include="PropertyGridExtras\InteractionPropertyDescriptor.cs" />
+    <Compile Include="PropertyGridExtras\InteractionEventPropertyDescriptor.cs" />
+    <Compile Include="PropertyGridExtras\PropertyTabInteractions.cs" />
+    <Compile Include="PropertyGridExtras\ReadOnlyConverter .cs" />
+    <Compile Include="PropertyGridExtras\RoomMaskResolutionTypeConverter.cs" />
+    <Compile Include="PropertyGridExtras\ScriptListTypeConverter.cs" />
+    <Compile Include="PropertyGridExtras\SpriteFileNameEditor.cs" />
+    <Compile Include="PropertyGridExtras\SpriteSelectUIEditor.cs" />
+    <Compile Include="PropertyGridExtras\TextEncodingTypeConverter.cs" />
+    <Compile Include="PropertyGridExtras\ViewUIEditor.cs" />
+    <Compile Include="Room.cs" />
+    <Compile Include="RoomHotspot.cs" />
+    <Compile Include="RoomObject.cs" />
+    <Compile Include="RoomRegion.cs" />
+    <Compile Include="RoomWalkableArea.cs" />
+    <Compile Include="RoomWalkBehind.cs" />
+    <Compile Include="EditorFeatures\AutoComplete\ScriptAutoCompleteData.cs" />
+    <Compile Include="ScriptsAndHeaders.cs" />
+    <Compile Include="Translation.cs" />
+    <Compile Include="TranslationEntry.cs" />
+    <Compile Include="UnloadedRoom.cs" />
+    <Compile Include="TextParser.cs" />
+    <Compile Include="TextParserWord.cs" />
+    <Compile Include="Utilities.cs" />
+    <Compile Include="ViewFrame.cs" />
+    <Compile Include="ViewLoop.cs" />
+    <Compile Include="MouseCursor.cs" />
+    <Compile Include="PropertyGridExtras\AGSEventPropertyAttribute.cs" />
+    <Compile Include="PropertyGridExtras\EnumTypeConverter.cs" />
+    <Compile Include="PropertyGridExtras\ScriptFunctionUIEditor.cs" />
+    <Compile Include="Exceptions\AGSEditorException.cs" />
+    <Compile Include="Game.cs" />
+    <Compile Include="Enums\GameResolutions.cs" />
+    <Compile Include="GUITextWindowEdge.cs" />
+    <Compile Include="Interactions.cs" />
+    <Compile Include="NormalGUI.cs" />
+    <Compile Include="GUI.cs" />
+    <Compile Include="GUIButton.cs" />
+    <Compile Include="Enums\GUIClickAction.cs" />
+    <Compile Include="GUIControl.cs" />
+    <Compile Include="GUIInventory.cs" />
+    <Compile Include="GUILabel.cs" />
+    <Compile Include="GUIListBox.cs" />
+    <Compile Include="GUISlider.cs" />
+    <Compile Include="GUITextBox.cs" />
+    <Compile Include="Enums\GUIVisibility.cs" />
+    <Compile Include="Exceptions\InvalidDataException.cs" />
+    <Compile Include="InventoryHotspotMarker.cs" />
+    <Compile Include="InventoryItem.cs" />
+    <Compile Include="PaletteEntry.cs" />
+    <Compile Include="Properties\AssemblyInfo.cs" />
+    <Compile Include="PropertyGridExtras\PropertyTabEvents.cs" />
+    <Compile Include="Script.cs" />
+    <Compile Include="Scripts.cs" />
+    <Compile Include="SerializeUtils.cs" />
+    <Compile Include="Settings.cs" />
+    <Compile Include="Sprite.cs" />
+    <Compile Include="SpriteFolder.cs" />
+    <Compile Include="TextWindowGUI.cs" />
+    <Compile Include="View.cs" />
+    <Compile Include="ViewFolder.cs" />
+  </ItemGroup>
+  <ItemGroup>
+    <EmbeddedResource Include="PropertyGridExtras\event.bmp" />
+  </ItemGroup>
+  <ItemGroup>
+    <EmbeddedResource Include="Resources\roomdef.pal" />
+  </ItemGroup>
+  <ItemGroup>
+    <Service Include="{B4F97281-0DBD-4835-9ED8-7DFB966E87FF}" />
+  </ItemGroup>
+  <ItemGroup>
+    <Compile Include="AGSColor.cs" />
+    <Compile Include="Attributes\DeserializeConvertValueAttribute.cs" />
+    <Compile Include="AudioClipType.cs" />
+    <Compile Include="BaseFolderCollection.cs" />
+    <Compile Include="BuildTargetsInfo.cs" />
+    <Compile Include="Enums\BuildConfiguration.cs" />
+    <Compile Include="Enums\DialogOptionsNumbering.cs" />
+    <Compile Include="Enums\GameScaling.cs" />
+    <Compile Include="Enums\RenderAtScreenResolution.cs" />
+    <Compile Include="Enums\RuntimeAudioDriver.cs" />
+    <Compile Include="Enums\ScriptAPIVersion.cs" />
+    <Compile Include="Enums\SpriteAlphaStyle.cs" />
+    <Compile Include="HelperTypes\BindingListWithRemoving.cs" />
+    <Compile Include="CharacterFolder.cs" />
+    <Compile Include="DialogFolder.cs" />
+    <Compile Include="EditorFeatures\AutoComplete\ScriptTokenReference.cs" />
+    <Compile Include="EditorFeatures\DockData.cs" />
+    <Compile Include="Enums\AudioClipFileType.cs" />
+    <Compile Include="Enums\AudioClipPriority.cs" />
+    <Compile Include="Enums\AudioFileBundlingType.cs" />
+    <Compile Include="Enums\InheritableBool.cs" />
+    <Compile Include="Enums\LookInDocumentType.cs" />
+    <Compile Include="FolderHelper.cs" />
+    <Compile Include="HelperTypes\FolderListHybrid.cs" />
+    <Compile Include="GUIFolder.cs" />
+    <Compile Include="HelperTypes\FolderChangeEventArgs.cs" />
+    <Compile Include="Interfaces\Docking\IDockingContent.cs" />
+    <Compile Include="Interfaces\Docking\IDockingPane.cs" />
+    <Compile Include="Interfaces\Docking\IDockingPanel.cs" />
+    <Compile Include="Interfaces\Docking\IFloatWindow.cs" />
+    <Compile Include="Interfaces\IBuildTarget.cs" />
+    <Compile Include="Interfaces\IColorMapper.cs" />
+    <Compile Include="Interfaces\Docking\IDockingContainer.cs" />
+    <Compile Include="Interfaces\IGlobalVariablesController.cs" />
+    <Compile Include="Interfaces\IProjectTreeSingleClickHandler.cs" />
+    <Compile Include="Interfaces\IScript.cs" />
+    <Compile Include="Interfaces\IScriptEditor.cs" />
+    <Compile Include="Interfaces\ISpriteController.cs" />
+    <Compile Include="Interfaces\IToXml.cs" />
+    <Compile Include="InventoryItemFolder.cs" />
+    <Compile Include="PropertyGridExtras\ExclusiveEnumTypeConverter.cs" />
+    <Compile Include="PropertyGridExtras\GraphicsFilterTypeConverter.cs" />
+    <Compile Include="PropertyGridExtras\TranslationListTypeConverter.cs" />
+    <Compile Include="RuntimeSetup.cs" />
+    <Compile Include="WorkspaceState.cs" />
+    <Compile Include="PropertyGridExtras\AudioClipTypeConverter.cs" />
+    <Compile Include="PropertyGridExtras\AudioClipTypeTypeConverter.cs" />
+    <Compile Include="PropertyGridExtras\BaseListSelectTypeConverter.cs" />
+    <Compile Include="PropertyGridExtras\BuildTargetUIEditor.cs" />
+    <Compile Include="PropertyGridExtras\CustomResolutionTypeConverter.cs" />
+    <Compile Include="PropertyGridExtras\CustomResolutionUIEditor.cs" />
+    <Compile Include="PropertyGridExtras\FontTypeConverter.cs" />
+    <Compile Include="PropertyGridExtras\RoomListTypeConverter.cs" />
+    <Compile Include="PropertyGridExtras\StringListUIEditor.cs" />
+    <Compile Include="PropertyGridExtras\StringListUIEditorControl.cs">
+      <SubType>UserControl</SubType>
+    </Compile>
+    <Compile Include="PropertyGridExtras\StringListUIEditorControl.Designer.cs">
+      <DependentUpon>StringListUIEditorControl.cs</DependentUpon>
+    </Compile>
+    <Compile Include="ScriptAndHeader.cs" />
+    <Compile Include="ScriptFolder.cs" />
+    <Compile Include="UnloadedRoomFolder.cs" />
+  </ItemGroup>
+  <ItemGroup>
+    <BootstrapperPackage Include="Microsoft.Net.Client.3.5">
+      <Visible>False</Visible>
+      <ProductName>.NET Framework 3.5 SP1 Client Profile</ProductName>
+      <Install>false</Install>
+    </BootstrapperPackage>
+    <BootstrapperPackage Include="Microsoft.Net.Framework.3.5.SP1">
+      <Visible>False</Visible>
+      <ProductName>.NET Framework 3.5 SP1</ProductName>
+      <Install>true</Install>
+    </BootstrapperPackage>
+  </ItemGroup>
+  <ItemGroup>
+    <None Include="AGS.Types.snk" />
+  </ItemGroup>
+  <Import Project="$(MSBuildBinPath)\Microsoft.CSharp.targets" />
+  <!-- To modify your build process, add your task inside one of the targets below and uncomment it. 
+       Other similar extension points exist, see Microsoft.Common.targets.
+  <Target Name="BeforeBuild">
+  </Target>
+  <Target Name="AfterBuild">
+  </Target>
+  -->
+  <PropertyGroup>
+    <PostBuildEvent>
+    </PostBuildEvent>
+  </PropertyGroup>
 </Project>