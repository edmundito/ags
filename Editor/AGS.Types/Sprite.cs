using System;
using System.Collections.Generic;
using System.ComponentModel;
using System.Text;
using System.Xml;

namespace AGS.Types
{
    [DefaultProperty("SourceFile")]
    public class Sprite : IToXml, ICustomTypeDescriptor, IComparable<Sprite>
    {
        public const string PROPERTY_SPRITE_NUMBER = "Number";

        private int _number;
        private int _width;
        private int _height;
        private int _colorDepth;
        private bool _alphaChannel;
        private string _sourceFile = string.Empty;
        private int? _coloursLockedToRoom = null;
        private int _frame = 0;
        private SpriteImportTransparency _tranparentColour = SpriteImportTransparency.LeaveAsIs;
        private int _offsetX;
        private int _offsetY;
        private int _importWidth;
        private int _importHeight;
        private SpriteImportColorDepth _importColorDepth = SpriteImportColorDepth.GameDefault;
        private bool _remapToGamePalette;
        private bool _remapToRoomPalette;
        private bool _importAsTile;

        public Sprite(int number, int width, int height, int colorDepth, bool alphaChannel)
        {
            _number = number;
            _width = width;
            _height = height;
            _colorDepth = colorDepth;
            _alphaChannel = alphaChannel;
        }

		/// <summary>
		/// Basic constructor when you just want to pass simple sprite details
		/// around and use this as an entity.
		/// </summary>
		public Sprite(int number, int width, int height)
			: this(number, width, height, 0, false)
		{
		}

        [Description("The sprite slot number for this sprite")]
        [Category("Design")]
        [ReadOnly(true)]
        [DisplayName(PROPERTY_SPRITE_NUMBER)]
        public int Number 
        { 
            get { return _number; } 
            set { _number = value; } 
        }

        [Description("The width of the sprite")]
        [ReadOnly(true)]
        [Category("Appearance")]
        public int Width
        {
            get { return _width; }
            set { _width = value; }
        }

        [Description("The height of the sprite")]
        [ReadOnly(true)]
        [Category("Appearance")]
        public int Height
        {
            get { return _height; }
            set { _height = value; }
        }

        [Description("The amount of disk space this sprite takes up, when uncompressed")]
        [Category("Design")]
        public string SizeOnDisk
        {
            get { return "" + ((_width * _height * ((_colorDepth + 1) / 8)) / 1024) + " KB"; }
        }

        [Description("The colour depth of the sprite, in bits per pixel")]
        [ReadOnly(true)]
        [Category("Appearance")]
        public int ColorDepth
        {
            get { return _colorDepth; }
            set { _colorDepth = value; }
        }

        [Description("Whether this sprite has an alpha channel")]
        [ReadOnly(true)]
        [Category("Appearance")]
        public bool AlphaChannel
        {
            get { return _alphaChannel; }
            set { _alphaChannel = value; }
        }

		[Description("The file location that this sprite was imported from")]
		[Category("Import")]
        [EditorAttribute(typeof(PropertyGridExtras.SpriteFileNameEditor), typeof(System.Drawing.Design.UITypeEditor))]
		public string SourceFile
		{
			get { return _sourceFile; }
<<<<<<< HEAD
			set { _sourceFile = value; }
		}

        [Description("Import converting to this color depth")]
=======
            // CHECKME: should we allow to set null here?
			set { _sourceFile = value != null ? Utilities.ValidateFilePath(value) : null; }
		}

        [Description("Import the alpha channel (if one is available)")]
>>>>>>> 88457977
        [Category("Import")]
        public SpriteImportColorDepth ImportColorDepth
        {
            get { return _importColorDepth; }
            set { _importColorDepth = value; }
        }

        [Obsolete]
        [Browsable(false)]
        public bool ImportAlphaChannel
        {
            get; set;
        }

		[Browsable(false)]
		public int? ColoursLockedToRoom
		{
			get { return _coloursLockedToRoom; }
			set { _coloursLockedToRoom = value; }
		}

		[Description("The room number that this sprite's palette is locked against. It will look wrong if used in other rooms.")]
		[Category("Appearance")]
		[DisplayName("PaletteLockedToRoom")]
		public string ColoursLockedToRoomDescription
		{
			get { return (_coloursLockedToRoom.HasValue) ? _coloursLockedToRoom.Value.ToString() : "(None)"; }
		}

        [Description("The horizontal offset within the source file")]
        [Category("Import")]
        public int OffsetX
        {
            get { return _offsetX; }
            set { _offsetX = value; }
        }

        [Description("The vertical offset within the source file")]
        [Category("Import")]
        public int OffsetY
        {
            get { return _offsetY; }
            set { _offsetY = value; }
        }

        [Description("The width of the import")]
        [Category("Import")]
        public int ImportWidth
        {
            get { return _importWidth; }
            set { _importWidth = value; }
        }

        [Description("The height of the import")]
        [Category("Import")]
        public int ImportHeight
        {
            get { return _importHeight; }
            set { _importHeight = value; }
        }

        [Description("Import as a spritesheet tile using the specified size and offsets")]
        [Category("Import")]
        [RefreshProperties(RefreshProperties.All)]
        public bool ImportAsTile
        {
            get { return _importAsTile; }
            set { _importAsTile = value; }
        }

        [Description("The frame number of a multi-frame image within the source file")]
        [Category("Import")]
        public int Frame
        {
            get { return _frame; }
            set { _frame = value; }
        }

        [Description("The method used for processing transparent colours")]
        [Category("Import")]
        public SpriteImportTransparency TransparentColour
        {
            get { return _tranparentColour; }
            set { _tranparentColour = value; }
        }

        [Description("Remap colours to game palette")]
        [Category("Import")]
        public bool RemapToGamePalette
        {
            get { return _remapToGamePalette; }
            set { _remapToGamePalette = value; }
        }

        [Description("Remap colours to room palette")]
        [Category("Import")]
        public bool RemapToRoomPalette
        {
            get { return _remapToRoomPalette; }
            set { _remapToRoomPalette = value; }
        }

        public Sprite(XmlNode node)
        {
            _number = Convert.ToInt32(node.Attributes["Slot"].InnerText);
            _width = Convert.ToInt32(node.Attributes["Width"].InnerText);
            _height = Convert.ToInt32(node.Attributes["Height"].InnerText);
            _colorDepth = Convert.ToInt32(node.Attributes["ColorDepth"].InnerText);

            if (node.Attributes["AlphaChannel"] != null)
            {
                _alphaChannel = Convert.ToBoolean(node.Attributes["AlphaChannel"].InnerText);
            }

            if (node.Attributes["ColoursLockedToRoom"] != null)
            {
                _coloursLockedToRoom = Convert.ToInt32(node.Attributes["ColoursLockedToRoom"].InnerText);
            }

            if (node.SelectSingleNode("Source") != null)
            {
                XmlNode sourceNode = node.SelectSingleNode("Source");

                try
                {
                    _sourceFile = SerializeUtils.GetElementString(sourceNode, "FileName");

                    // added in XML version 17
                    _offsetX = Convert.ToInt32(SerializeUtils.GetElementString(sourceNode, "OffsetX"));
                    _offsetY = Convert.ToInt32(SerializeUtils.GetElementString(sourceNode, "OffsetY"));
                    _frame = Convert.ToInt32(SerializeUtils.GetElementString(sourceNode, "Frame"));
                    _remapToGamePalette = Convert.ToBoolean(SerializeUtils.GetElementString(sourceNode, "RemapToGamePalette"));
                    _remapToRoomPalette = Convert.ToBoolean(SerializeUtils.GetElementString(sourceNode, "RemapToRoomPalette"));
                    _tranparentColour = (SpriteImportTransparency)Enum.Parse(typeof(SpriteImportTransparency), SerializeUtils.GetElementString(sourceNode, "ImportMethod"));
                }
                catch (InvalidDataException)
                {
                    // pass
                }

                // added with fixup task in XML Version 23
                try
                {
                    _importWidth = Convert.ToInt32(SerializeUtils.GetElementString(sourceNode, "ImportWidth"));
                    _importHeight = Convert.ToInt32(SerializeUtils.GetElementString(sourceNode, "ImportHeight"));
                }
                catch (InvalidDataException)
                {
                    _importWidth = _width;
                    _importHeight = _height;
                }

                // added with fixup task in XML Version 24
                try
                {
                    _importAsTile = Convert.ToBoolean(SerializeUtils.GetElementString(sourceNode, "ImportAsTile"));
                }
                catch (InvalidDataException)
                {
                    _importAsTile = false;
                }

                // added in XML version 4.00.00.07
                try
                {
                    _importColorDepth = (SpriteImportColorDepth)Enum.Parse(typeof(SpriteImportColorDepth), SerializeUtils.GetElementString(sourceNode, "ImportColorDepth"));
                }
                catch (InvalidDataException)
                {
                    _importColorDepth = SpriteImportColorDepth.GameDefault;
                }
            }
        }

        public void ToXml(XmlTextWriter writer)
        {
            writer.WriteStartElement("Sprite");
            writer.WriteAttributeString("Slot", _number.ToString());
            writer.WriteAttributeString("Width", _width.ToString());
            writer.WriteAttributeString("Height", _height.ToString());
            writer.WriteAttributeString("ColorDepth", _colorDepth.ToString());
            writer.WriteAttributeString("Resolution", SpriteImportResolution.Real.ToString()); // CLNUP keep saving a value for now
            writer.WriteAttributeString("AlphaChannel", _alphaChannel.ToString());

            if (_coloursLockedToRoom.HasValue)
            {
                writer.WriteAttributeString("ColoursLockedToRoom", _coloursLockedToRoom.Value.ToString());
            }

            writer.WriteStartElement("Source"); // start source
            writer.WriteElementString("FileName", _sourceFile);
            writer.WriteElementString("OffsetX", _offsetX.ToString());
            writer.WriteElementString("OffsetY", _offsetY.ToString());
            writer.WriteElementString("ImportHeight", _importHeight.ToString());
            writer.WriteElementString("ImportWidth", _importWidth.ToString());
            writer.WriteElementString("ImportColorDepth", _importColorDepth.ToString());
            writer.WriteElementString("ImportAsTile", _importAsTile.ToString());
            writer.WriteElementString("Frame", _frame.ToString());
            writer.WriteElementString("RemapToGamePalette", _remapToGamePalette.ToString());
            writer.WriteElementString("RemapToRoomPalette", _remapToRoomPalette.ToString());
            writer.WriteElementString("ImportMethod", _tranparentColour.ToString());
            writer.WriteEndElement(); // end source

            writer.WriteEndElement();
        }

        #region ICustomTypeDescriptor Members

        public AttributeCollection GetAttributes()
        {
            return TypeDescriptor.GetAttributes(this, true);
        }

        public string GetClassName()
        {
            return TypeDescriptor.GetClassName(this, true);
        }

        public string GetComponentName()
        {
            return TypeDescriptor.GetComponentName(this, true);
        }

        public TypeConverter GetConverter()
        {
            return TypeDescriptor.GetConverter(this, true);
        }

        public EventDescriptor GetDefaultEvent()
        {
            return TypeDescriptor.GetDefaultEvent(this, true);
        }

        public PropertyDescriptor GetDefaultProperty()
        {
            return TypeDescriptor.GetDefaultProperty(this, true);
        }

        public object GetEditor(Type editorBaseType)
        {
            return TypeDescriptor.GetEditor(this, editorBaseType, true);
        }

        public EventDescriptorCollection GetEvents(Attribute[] attributes)
        {
            return TypeDescriptor.GetEvents(this, attributes, true);
        }

        public EventDescriptorCollection GetEvents()
        {
            return TypeDescriptor.GetEvents(this, true);
        }

        public PropertyDescriptorCollection GetProperties(Attribute[] attributes)
        {
            // if a re-import wouldn't be a spritesheet tile selected from the source
            // file, don't return the properties that specify the tile size and offsets
            PropertyDescriptorCollection properties = TypeDescriptor.GetProperties(this, attributes, true);
            List<PropertyDescriptor> wantProperties = new List<PropertyDescriptor>();

            foreach (PropertyDescriptor property in properties)
            {
                switch(property.Name)
                {
                    case "ImportHeight":
                    case "ImportWidth":
                    case "OffsetX":
                    case "OffsetY":
                        if (!_importAsTile) break;
                        goto default;
                    default:
                        wantProperties.Add(property);
                        break;
                }
            }

            return new PropertyDescriptorCollection(wantProperties.ToArray());
        }

        public PropertyDescriptorCollection GetProperties()
        {
            PropertyDescriptorCollection properties = TypeDescriptor.GetProperties(this, true);
            return properties;
        }

        public object GetPropertyOwner(PropertyDescriptor pd)
        {
            return this;
        }

        #endregion

		#region IComparable<Sprite> Members

		public int CompareTo(Sprite other)
		{
			return this.Number - other.Number;
		}

        #endregion

        public override bool Equals(object obj)
        {
            Sprite other = obj as Sprite;
            if (object.ReferenceEquals(other, null))
                return false;
            return Number == other.Number;
        }
        public override int GetHashCode()
        {
            return Number;
        }
    }
}<|MERGE_RESOLUTION|>--- conflicted
+++ resolved
@@ -106,18 +106,11 @@
 		public string SourceFile
 		{
 			get { return _sourceFile; }
-<<<<<<< HEAD
-			set { _sourceFile = value; }
-		}
-
-        [Description("Import converting to this color depth")]
-=======
             // CHECKME: should we allow to set null here?
 			set { _sourceFile = value != null ? Utilities.ValidateFilePath(value) : null; }
 		}
 
-        [Description("Import the alpha channel (if one is available)")]
->>>>>>> 88457977
+        [Description("Import converting to this color depth")]
         [Category("Import")]
         public SpriteImportColorDepth ImportColorDepth
         {
