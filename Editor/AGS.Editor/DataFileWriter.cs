--- conflicted
+++ resolved
@@ -529,14 +529,8 @@
             options[NativeConstants.GameOptions.OPT_SPLITRESOURCES] = game.Settings.SplitResources;
             options[NativeConstants.GameOptions.OPT_TWCUSTOM] = game.Settings.TextWindowGUI;
             options[NativeConstants.GameOptions.OPT_THOUGHTGUI] = game.Settings.ThoughtGUI;
-<<<<<<< HEAD
-            options[NativeConstants.GameOptions.OPT_TURNTOFACELOC] = (game.Settings.TurnBeforeFacing ? 1 : 0);
-            options[NativeConstants.GameOptions.OPT_ROTATECHARS] = (game.Settings.TurnBeforeWalking ? 1 : 0);
-=======
             options[NativeConstants.GameOptions.OPT_CHARTURNWHENFACE] = (game.Settings.TurnBeforeFacing ? 1 : 0);
             options[NativeConstants.GameOptions.OPT_CHARTURNWHENWALK] = (game.Settings.TurnBeforeWalking ? 1 : 0);
-            options[NativeConstants.GameOptions.OPT_NATIVECOORDINATES] = (game.Settings.UseLowResCoordinatesInScript ? 0 : 1);
->>>>>>> bd90ceab
             options[NativeConstants.GameOptions.OPT_WALKONLOOK] = (game.Settings.WalkInLookMode ? 1 : 0);
             options[NativeConstants.GameOptions.OPT_DISABLEOFF] = (int)game.Settings.WhenInterfaceDisabled;
             options[NativeConstants.GameOptions.OPT_DIALOGOPTIONSAPI] = 1; // always use new one
