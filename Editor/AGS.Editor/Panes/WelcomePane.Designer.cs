namespace AGS.Editor
{
    partial class WelcomePane
    {
        /// <summary> 
        /// Required designer variable.
        /// </summary>
        private System.ComponentModel.IContainer components = null;

        /// <summary> 
        /// Clean up any resources being used.
        /// </summary>
        /// <param name="disposing">true if managed resources should be disposed; otherwise, false.</param>
        protected override void Dispose(bool disposing)
        {
            if (disposing && (components != null))
            {
                components.Dispose();
            }
            base.Dispose(disposing);
        }

        #region Component Designer generated code

        /// <summary> 
        /// Required method for Designer support - do not modify 
        /// the contents of this method with the code editor.
        /// </summary>
        private void InitializeComponent()
        {
            System.ComponentModel.ComponentResourceManager resources = new System.ComponentModel.ComponentResourceManager(typeof(WelcomePane));
            this.panelTitle = new System.Windows.Forms.Panel();
            this.label1 = new System.Windows.Forms.Label();
            this.panelWelcomeToAgs = new System.Windows.Forms.Panel();
            this.tableWelcomeToAgs = new System.Windows.Forms.TableLayoutPanel();
            this.lnkTutorial = new System.Windows.Forms.LinkLabel();
            this.label3 = new System.Windows.Forms.Label();
            this.label2 = new System.Windows.Forms.Label();
            this.pnlRight = new System.Windows.Forms.Panel();
            this.tableRight = new System.Windows.Forms.TableLayoutPanel();
            this.lblUpgradingInfo3 = new System.Windows.Forms.Label();
            this.label5 = new System.Windows.Forms.Label();
            this.lnkUpgrading = new System.Windows.Forms.LinkLabel();
            this.lblUpgradingInfo = new System.Windows.Forms.Label();
            this.pnlTipOfTheDay = new System.Windows.Forms.Panel();
            this.tableTipOfTheDay = new System.Windows.Forms.TableLayoutPanel();
            this.lnkNextTip = new System.Windows.Forms.LinkLabel();
            this.lnkTipText = new System.Windows.Forms.LinkLabel();
            this.label6 = new System.Windows.Forms.Label();
            this.flowLayoutPanelBase = new System.Windows.Forms.FlowLayoutPanel();
            this.flowLayoutPanelLeft = new System.Windows.Forms.FlowLayoutPanel();
            this.panelBaseAll = new System.Windows.Forms.Panel();
            this.panelTitle.SuspendLayout();
            this.panelWelcomeToAgs.SuspendLayout();
            this.tableWelcomeToAgs.SuspendLayout();
            this.pnlRight.SuspendLayout();
            this.tableRight.SuspendLayout();
            this.pnlTipOfTheDay.SuspendLayout();
            this.tableTipOfTheDay.SuspendLayout();
            this.flowLayoutPanelBase.SuspendLayout();
            this.flowLayoutPanelLeft.SuspendLayout();
            this.panelBaseAll.SuspendLayout();
            this.SuspendLayout();
            // 
            // panelTitle
            // 
            this.panelTitle.AutoSize = true;
            this.panelTitle.BackColor = System.Drawing.Color.RoyalBlue;
            this.panelTitle.Controls.Add(this.label1);
            this.panelTitle.Dock = System.Windows.Forms.DockStyle.Top;
            this.panelTitle.ForeColor = System.Drawing.Color.White;
            this.panelTitle.Location = new System.Drawing.Point(0, 0);
            this.panelTitle.Name = "panelTitle";
            this.panelTitle.Padding = new System.Windows.Forms.Padding(18, 8, 18, 8);
            this.panelTitle.Size = new System.Drawing.Size(900, 58);
            this.panelTitle.TabIndex = 0;
            // 
            // label1
            // 
            this.label1.AutoSize = true;
            this.label1.Dock = System.Windows.Forms.DockStyle.Fill;
            this.label1.Font = new System.Drawing.Font("Tahoma", 26F, System.Drawing.FontStyle.Regular, System.Drawing.GraphicsUnit.Point, ((byte)(0)));
            this.label1.Location = new System.Drawing.Point(18, 8);
            this.label1.Margin = new System.Windows.Forms.Padding(15, 10, 15, 10);
            this.label1.Name = "label1";
            this.label1.Size = new System.Drawing.Size(384, 42);
            this.label1.TabIndex = 0;
            this.label1.Text = "Adventure Game Studio";
            // 
            // panelWelcomeToAgs
            // 
            this.panelWelcomeToAgs.AutoSize = true;
            this.panelWelcomeToAgs.BackColor = System.Drawing.Color.FromArgb(((int)(((byte)(201)))), ((int)(((byte)(231)))), ((int)(((byte)(252)))));
            this.panelWelcomeToAgs.Controls.Add(this.tableWelcomeToAgs);
            this.panelWelcomeToAgs.Dock = System.Windows.Forms.DockStyle.Fill;
            this.panelWelcomeToAgs.Location = new System.Drawing.Point(10, 10);
            this.panelWelcomeToAgs.Margin = new System.Windows.Forms.Padding(10);
            this.panelWelcomeToAgs.MinimumSize = new System.Drawing.Size(240, 177);
            this.panelWelcomeToAgs.Name = "panelWelcomeToAgs";
            this.panelWelcomeToAgs.Size = new System.Drawing.Size(252, 177);
            this.panelWelcomeToAgs.TabIndex = 1;
            // 
            // tableWelcomeToAgs
            // 
            this.tableWelcomeToAgs.AutoSize = true;
            this.tableWelcomeToAgs.ColumnCount = 1;
            this.tableWelcomeToAgs.ColumnStyles.Add(new System.Windows.Forms.ColumnStyle());
            this.tableWelcomeToAgs.Controls.Add(this.lnkTutorial, 0, 2);
            this.tableWelcomeToAgs.Controls.Add(this.label3, 0, 1);
            this.tableWelcomeToAgs.Controls.Add(this.label2, 0, 0);
            this.tableWelcomeToAgs.Dock = System.Windows.Forms.DockStyle.Fill;
            this.tableWelcomeToAgs.GrowStyle = System.Windows.Forms.TableLayoutPanelGrowStyle.FixedSize;
            this.tableWelcomeToAgs.Location = new System.Drawing.Point(0, 0);
            this.tableWelcomeToAgs.Name = "tableWelcomeToAgs";
            this.tableWelcomeToAgs.Padding = new System.Windows.Forms.Padding(3);
            this.tableWelcomeToAgs.RowCount = 4;
            this.tableWelcomeToAgs.RowStyles.Add(new System.Windows.Forms.RowStyle());
            this.tableWelcomeToAgs.RowStyles.Add(new System.Windows.Forms.RowStyle());
            this.tableWelcomeToAgs.RowStyles.Add(new System.Windows.Forms.RowStyle());
            this.tableWelcomeToAgs.RowStyles.Add(new System.Windows.Forms.RowStyle());
            this.tableWelcomeToAgs.Size = new System.Drawing.Size(252, 177);
            this.tableWelcomeToAgs.TabIndex = 0;
            // 
            // lnkTutorial
            // 
            this.lnkTutorial.AutoSize = true;
            this.lnkTutorial.LinkArea = new System.Windows.Forms.LinkArea(57, 8);
            this.lnkTutorial.Location = new System.Drawing.Point(6, 57);
            this.lnkTutorial.MaximumSize = new System.Drawing.Size(240, 0);
            this.lnkTutorial.Name = "lnkTutorial";
            this.lnkTutorial.Padding = new System.Windows.Forms.Padding(3);
            this.lnkTutorial.Size = new System.Drawing.Size(240, 40);
            this.lnkTutorial.TabIndex = 1;
            this.lnkTutorial.TabStop = true;
            this.lnkTutorial.Text = "If this is your first time with AGS, be sure to read the Tutorial to get you star" +
    "ted.";
            this.lnkTutorial.UseCompatibleTextRendering = true;
            this.lnkTutorial.LinkClicked += new System.Windows.Forms.LinkLabelLinkClickedEventHandler(this.lnkTutorial_LinkClicked);
            // 
            // label3
            // 
            this.label3.AutoSize = true;
            this.label3.Location = new System.Drawing.Point(6, 23);
            this.label3.MaximumSize = new System.Drawing.Size(240, 0);
            this.label3.Name = "label3";
            this.label3.Padding = new System.Windows.Forms.Padding(3);
            this.label3.Size = new System.Drawing.Size(239, 34);
            this.label3.TabIndex = 2;
            this.label3.Text = "The tree in the top-right is the main way you\'ll be navigating around the editor." +
    "";
            // 
            // label2
            // 
            this.label2.AutoSize = true;
            this.label2.Font = new System.Drawing.Font("Tahoma", 9F, System.Drawing.FontStyle.Bold, System.Drawing.GraphicsUnit.Point, ((byte)(0)));
            this.label2.Location = new System.Drawing.Point(6, 3);
            this.label2.MaximumSize = new System.Drawing.Size(240, 0);
            this.label2.Name = "label2";
            this.label2.Padding = new System.Windows.Forms.Padding(3);
            this.label2.Size = new System.Drawing.Size(119, 20);
            this.label2.TabIndex = 0;
            this.label2.Text = "Welcome to AGS!";
            // 
            // pnlRight
            // 
            this.pnlRight.AutoSize = true;
            this.pnlRight.BackColor = System.Drawing.Color.FromArgb(((int)(((byte)(201)))), ((int)(((byte)(231)))), ((int)(((byte)(252)))));
            this.pnlRight.Controls.Add(this.tableRight);
            this.pnlRight.Location = new System.Drawing.Point(266, 10);
            this.pnlRight.Margin = new System.Windows.Forms.Padding(10);
            this.pnlRight.MinimumSize = new System.Drawing.Size(443, 362);
            this.pnlRight.Name = "pnlRight";
            this.pnlRight.Size = new System.Drawing.Size(612, 362);
            this.pnlRight.TabIndex = 2;
            // 
            // tableRight
            // 
            this.tableRight.AutoSize = true;
            this.tableRight.ColumnCount = 1;
            this.tableRight.ColumnStyles.Add(new System.Windows.Forms.ColumnStyle(System.Windows.Forms.SizeType.Percent, 100F));
            this.tableRight.Controls.Add(this.lblUpgradingInfo3, 0, 3);
            this.tableRight.Controls.Add(this.label5, 0, 0);
            this.tableRight.Controls.Add(this.lnkUpgrading, 0, 2);
            this.tableRight.Controls.Add(this.lblUpgradingInfo, 0, 1);
            this.tableRight.Dock = System.Windows.Forms.DockStyle.Fill;
            this.tableRight.Location = new System.Drawing.Point(0, 0);
            this.tableRight.Name = "tableRight";
            this.tableRight.Padding = new System.Windows.Forms.Padding(3);
            this.tableRight.RowCount = 5;
            this.tableRight.RowStyles.Add(new System.Windows.Forms.RowStyle());
            this.tableRight.RowStyles.Add(new System.Windows.Forms.RowStyle());
            this.tableRight.RowStyles.Add(new System.Windows.Forms.RowStyle());
            this.tableRight.RowStyles.Add(new System.Windows.Forms.RowStyle());
            this.tableRight.RowStyles.Add(new System.Windows.Forms.RowStyle(System.Windows.Forms.SizeType.Percent, 100F));
            this.tableRight.Size = new System.Drawing.Size(612, 362);
            this.tableRight.TabIndex = 6;
            // 
            // lblUpgradingInfo3
            // 
            this.lblUpgradingInfo3.AutoSize = true;
            this.lblUpgradingInfo3.Location = new System.Drawing.Point(6, 91);
            this.lblUpgradingInfo3.MaximumSize = new System.Drawing.Size(600, 0);
            this.lblUpgradingInfo3.Name = "lblUpgradingInfo3";
            this.lblUpgradingInfo3.Padding = new System.Windows.Forms.Padding(3);
            this.lblUpgradingInfo3.Size = new System.Drawing.Size(438, 244);
            this.lblUpgradingInfo3.TabIndex = 3;
            this.lblUpgradingInfo3.Text = resources.GetString("lblUpgradingInfo3.Text");
            // 
            // label5
            // 
            this.label5.AutoSize = true;
            this.label5.Font = new System.Drawing.Font("Tahoma", 9F, System.Drawing.FontStyle.Bold, System.Drawing.GraphicsUnit.Point, ((byte)(0)));
            this.label5.Location = new System.Drawing.Point(6, 3);
            this.label5.Name = "label5";
            this.label5.Padding = new System.Windows.Forms.Padding(3);
            this.label5.Size = new System.Drawing.Size(172, 20);
            this.label5.TabIndex = 0;
<<<<<<< HEAD
            this.label5.Text = "What\'s new in AGS 4.0?";
=======
            this.label5.Text = "What\'s new in AGS 3.6.2?";
>>>>>>> ec897166
            // 
            // lnkUpgrading
            // 
            this.lnkUpgrading.AutoSize = true;
            this.lnkUpgrading.LinkArea = new System.Windows.Forms.LinkArea(0, 0);
            this.lnkUpgrading.Location = new System.Drawing.Point(6, 43);
            this.lnkUpgrading.MaximumSize = new System.Drawing.Size(600, 0);
            this.lnkUpgrading.Name = "lnkUpgrading";
            this.lnkUpgrading.Padding = new System.Windows.Forms.Padding(3);
            this.lnkUpgrading.Size = new System.Drawing.Size(600, 48);
            this.lnkUpgrading.TabIndex = 1;
<<<<<<< HEAD
            this.lnkUpgrading.TabStop = true;
            this.lnkUpgrading.Text = "If you\'ve come from an older version of AGS be sure to read \"Upgrading to ...\" ar" +
    "ticles in the manual. \"Upgrading to AGS 4.0\" page gives insight into most import" +
    "ant changes in current version.";
            this.lnkUpgrading.UseCompatibleTextRendering = true;
=======
            this.lnkUpgrading.Text = resources.GetString("lnkUpgrading.Text");
>>>>>>> ec897166
            this.lnkUpgrading.LinkClicked += new System.Windows.Forms.LinkLabelLinkClickedEventHandler(this.lnkUpgrading_LinkClicked);
            // 
            // lblUpgradingInfo
            // 
            this.lblUpgradingInfo.AutoSize = true;
            this.lblUpgradingInfo.Location = new System.Drawing.Point(6, 23);
            this.lblUpgradingInfo.MaximumSize = new System.Drawing.Size(600, 0);
            this.lblUpgradingInfo.Name = "lblUpgradingInfo";
            this.lblUpgradingInfo.Padding = new System.Windows.Forms.Padding(3);
            this.lblUpgradingInfo.Size = new System.Drawing.Size(531, 20);
            this.lblUpgradingInfo.TabIndex = 2;
<<<<<<< HEAD
            this.lblUpgradingInfo.Text = "With AGS 4.0 you can make use of the new extended compiler!";
=======
            this.lblUpgradingInfo.Text = "AGS 3.6.1 and 3.6.2 are performance and convenience updates after the major versi" +
    "on 3.6.0.";
>>>>>>> ec897166
            // 
            // pnlTipOfTheDay
            // 
            this.pnlTipOfTheDay.AutoSize = true;
            this.pnlTipOfTheDay.BackColor = System.Drawing.Color.FromArgb(((int)(((byte)(201)))), ((int)(((byte)(231)))), ((int)(((byte)(252)))));
            this.pnlTipOfTheDay.Controls.Add(this.tableTipOfTheDay);
            this.pnlTipOfTheDay.Dock = System.Windows.Forms.DockStyle.Fill;
            this.pnlTipOfTheDay.Location = new System.Drawing.Point(10, 207);
            this.pnlTipOfTheDay.Margin = new System.Windows.Forms.Padding(10);
            this.pnlTipOfTheDay.MinimumSize = new System.Drawing.Size(240, 166);
            this.pnlTipOfTheDay.Name = "pnlTipOfTheDay";
            this.pnlTipOfTheDay.Size = new System.Drawing.Size(252, 166);
            this.pnlTipOfTheDay.TabIndex = 3;
            // 
            // tableTipOfTheDay
            // 
            this.tableTipOfTheDay.AutoSize = true;
            this.tableTipOfTheDay.ColumnCount = 1;
            this.tableTipOfTheDay.ColumnStyles.Add(new System.Windows.Forms.ColumnStyle());
            this.tableTipOfTheDay.Controls.Add(this.lnkNextTip, 0, 3);
            this.tableTipOfTheDay.Controls.Add(this.lnkTipText, 0, 1);
            this.tableTipOfTheDay.Controls.Add(this.label6, 0, 0);
            this.tableTipOfTheDay.Dock = System.Windows.Forms.DockStyle.Fill;
            this.tableTipOfTheDay.Location = new System.Drawing.Point(0, 0);
            this.tableTipOfTheDay.Name = "tableTipOfTheDay";
            this.tableTipOfTheDay.Padding = new System.Windows.Forms.Padding(3);
            this.tableTipOfTheDay.RowCount = 4;
            this.tableTipOfTheDay.RowStyles.Add(new System.Windows.Forms.RowStyle());
            this.tableTipOfTheDay.RowStyles.Add(new System.Windows.Forms.RowStyle());
            this.tableTipOfTheDay.RowStyles.Add(new System.Windows.Forms.RowStyle(System.Windows.Forms.SizeType.Percent, 100F));
            this.tableTipOfTheDay.RowStyles.Add(new System.Windows.Forms.RowStyle());
            this.tableTipOfTheDay.Size = new System.Drawing.Size(252, 166);
            this.tableTipOfTheDay.TabIndex = 0;
            // 
            // lnkNextTip
            // 
            this.lnkNextTip.AutoSize = true;
            this.lnkNextTip.LinkArea = new System.Windows.Forms.LinkArea(0, 16);
            this.lnkNextTip.Location = new System.Drawing.Point(6, 143);
            this.lnkNextTip.MaximumSize = new System.Drawing.Size(240, 0);
            this.lnkNextTip.Name = "lnkNextTip";
            this.lnkNextTip.Padding = new System.Windows.Forms.Padding(3);
            this.lnkNextTip.Size = new System.Drawing.Size(109, 20);
            this.lnkNextTip.TabIndex = 5;
            this.lnkNextTip.TabStop = true;
            this.lnkNextTip.Text = "Show another tip";
            this.lnkNextTip.LinkClicked += new System.Windows.Forms.LinkLabelLinkClickedEventHandler(this.lnkNextTip_LinkClicked);
            // 
            // lnkTipText
            // 
            this.lnkTipText.AutoSize = true;
            this.lnkTipText.LinkArea = new System.Windows.Forms.LinkArea(0, 16);
            this.lnkTipText.Location = new System.Drawing.Point(6, 23);
            this.lnkTipText.MaximumSize = new System.Drawing.Size(240, 0);
            this.lnkTipText.Name = "lnkTipText";
            this.lnkTipText.Padding = new System.Windows.Forms.Padding(3);
            this.lnkTipText.Size = new System.Drawing.Size(201, 25);
            this.lnkTipText.TabIndex = 6;
            this.lnkTipText.TabStop = true;
            this.lnkTipText.Text = "** TIP OF THE DAY GOES HERE**";
            this.lnkTipText.UseCompatibleTextRendering = true;
            this.lnkTipText.LinkClicked += new System.Windows.Forms.LinkLabelLinkClickedEventHandler(this.lnkTipText_LinkClicked);
            // 
            // label6
            // 
            this.label6.AutoSize = true;
            this.label6.Font = new System.Drawing.Font("Tahoma", 9F, System.Drawing.FontStyle.Bold, System.Drawing.GraphicsUnit.Point, ((byte)(0)));
            this.label6.Location = new System.Drawing.Point(6, 3);
            this.label6.MaximumSize = new System.Drawing.Size(240, 0);
            this.label6.Name = "label6";
            this.label6.Padding = new System.Windows.Forms.Padding(3);
            this.label6.Size = new System.Drawing.Size(105, 20);
            this.label6.TabIndex = 0;
            this.label6.Text = "Did you know?";
            // 
            // flowLayoutPanelBase
            // 
            this.flowLayoutPanelBase.AutoSize = true;
            this.flowLayoutPanelBase.Controls.Add(this.flowLayoutPanelLeft);
            this.flowLayoutPanelBase.Controls.Add(this.pnlRight);
            this.flowLayoutPanelBase.Location = new System.Drawing.Point(0, 0);
            this.flowLayoutPanelBase.MinimumSize = new System.Drawing.Size(900, 600);
            this.flowLayoutPanelBase.Name = "flowLayoutPanelBase";
            this.flowLayoutPanelBase.Size = new System.Drawing.Size(900, 600);
            this.flowLayoutPanelBase.TabIndex = 4;
            this.flowLayoutPanelBase.WrapContents = false;
            // 
            // flowLayoutPanelLeft
            // 
            this.flowLayoutPanelLeft.AutoSize = true;
            this.flowLayoutPanelLeft.Controls.Add(this.panelWelcomeToAgs);
            this.flowLayoutPanelLeft.Controls.Add(this.pnlTipOfTheDay);
            this.flowLayoutPanelLeft.FlowDirection = System.Windows.Forms.FlowDirection.TopDown;
            this.flowLayoutPanelLeft.Location = new System.Drawing.Point(0, 0);
            this.flowLayoutPanelLeft.Margin = new System.Windows.Forms.Padding(0);
            this.flowLayoutPanelLeft.MaximumSize = new System.Drawing.Size(256, 1024);
            this.flowLayoutPanelLeft.MinimumSize = new System.Drawing.Size(256, 600);
            this.flowLayoutPanelLeft.Name = "flowLayoutPanelLeft";
            this.flowLayoutPanelLeft.Size = new System.Drawing.Size(256, 600);
            this.flowLayoutPanelLeft.TabIndex = 5;
            this.flowLayoutPanelLeft.WrapContents = false;
            // 
            // panelBaseAll
            // 
            this.panelBaseAll.AutoScroll = true;
            this.panelBaseAll.Controls.Add(this.flowLayoutPanelBase);
            this.panelBaseAll.Dock = System.Windows.Forms.DockStyle.Fill;
            this.panelBaseAll.Location = new System.Drawing.Point(0, 58);
            this.panelBaseAll.Name = "panelBaseAll";
            this.panelBaseAll.Size = new System.Drawing.Size(900, 611);
            this.panelBaseAll.TabIndex = 6;
            // 
            // WelcomePane
            // 
            this.AutoScaleDimensions = new System.Drawing.SizeF(7F, 14F);
            this.AutoScaleMode = System.Windows.Forms.AutoScaleMode.Font;
            this.AutoScroll = true;
            this.BackColor = System.Drawing.Color.White;
            this.Controls.Add(this.panelBaseAll);
            this.Controls.Add(this.panelTitle);
            this.Font = new System.Drawing.Font("Tahoma", 9F, System.Drawing.FontStyle.Regular, System.Drawing.GraphicsUnit.Point, ((byte)(0)));
            this.Margin = new System.Windows.Forms.Padding(3, 4, 3, 4);
            this.Name = "WelcomePane";
            this.Size = new System.Drawing.Size(900, 669);
            this.Load += new System.EventHandler(this.WelcomePane_Load);
            this.panelTitle.ResumeLayout(false);
            this.panelTitle.PerformLayout();
            this.panelWelcomeToAgs.ResumeLayout(false);
            this.panelWelcomeToAgs.PerformLayout();
            this.tableWelcomeToAgs.ResumeLayout(false);
            this.tableWelcomeToAgs.PerformLayout();
            this.pnlRight.ResumeLayout(false);
            this.pnlRight.PerformLayout();
            this.tableRight.ResumeLayout(false);
            this.tableRight.PerformLayout();
            this.pnlTipOfTheDay.ResumeLayout(false);
            this.pnlTipOfTheDay.PerformLayout();
            this.tableTipOfTheDay.ResumeLayout(false);
            this.tableTipOfTheDay.PerformLayout();
            this.flowLayoutPanelBase.ResumeLayout(false);
            this.flowLayoutPanelBase.PerformLayout();
            this.flowLayoutPanelLeft.ResumeLayout(false);
            this.flowLayoutPanelLeft.PerformLayout();
            this.panelBaseAll.ResumeLayout(false);
            this.panelBaseAll.PerformLayout();
            this.ResumeLayout(false);
            this.PerformLayout();

        }

        #endregion

        private System.Windows.Forms.Panel panelTitle;
        private System.Windows.Forms.Label label1;
        private System.Windows.Forms.Panel panelWelcomeToAgs;
        private System.Windows.Forms.Label label2;
        private System.Windows.Forms.LinkLabel lnkTutorial;
        private System.Windows.Forms.Label label3;
        private System.Windows.Forms.Panel pnlRight;
        private System.Windows.Forms.Label lblUpgradingInfo;
        private System.Windows.Forms.LinkLabel lnkUpgrading;
        private System.Windows.Forms.Label label5;
        private System.Windows.Forms.Label lblUpgradingInfo3;
        private System.Windows.Forms.Panel pnlTipOfTheDay;
        private System.Windows.Forms.Label label6;
        private System.Windows.Forms.LinkLabel lnkNextTip;
        private System.Windows.Forms.LinkLabel lnkTipText;
        private System.Windows.Forms.TableLayoutPanel tableWelcomeToAgs;
        private System.Windows.Forms.TableLayoutPanel tableTipOfTheDay;
        private System.Windows.Forms.FlowLayoutPanel flowLayoutPanelBase;
        private System.Windows.Forms.FlowLayoutPanel flowLayoutPanelLeft;
        private System.Windows.Forms.TableLayoutPanel tableRight;
        private System.Windows.Forms.Panel panelBaseAll;
    }
}<|MERGE_RESOLUTION|>--- conflicted
+++ resolved
@@ -215,11 +215,7 @@
             this.label5.Padding = new System.Windows.Forms.Padding(3);
             this.label5.Size = new System.Drawing.Size(172, 20);
             this.label5.TabIndex = 0;
-<<<<<<< HEAD
             this.label5.Text = "What\'s new in AGS 4.0?";
-=======
-            this.label5.Text = "What\'s new in AGS 3.6.2?";
->>>>>>> ec897166
             // 
             // lnkUpgrading
             // 
@@ -231,15 +227,7 @@
             this.lnkUpgrading.Padding = new System.Windows.Forms.Padding(3);
             this.lnkUpgrading.Size = new System.Drawing.Size(600, 48);
             this.lnkUpgrading.TabIndex = 1;
-<<<<<<< HEAD
-            this.lnkUpgrading.TabStop = true;
-            this.lnkUpgrading.Text = "If you\'ve come from an older version of AGS be sure to read \"Upgrading to ...\" ar" +
-    "ticles in the manual. \"Upgrading to AGS 4.0\" page gives insight into most import" +
-    "ant changes in current version.";
-            this.lnkUpgrading.UseCompatibleTextRendering = true;
-=======
             this.lnkUpgrading.Text = resources.GetString("lnkUpgrading.Text");
->>>>>>> ec897166
             this.lnkUpgrading.LinkClicked += new System.Windows.Forms.LinkLabelLinkClickedEventHandler(this.lnkUpgrading_LinkClicked);
             // 
             // lblUpgradingInfo
@@ -251,12 +239,7 @@
             this.lblUpgradingInfo.Padding = new System.Windows.Forms.Padding(3);
             this.lblUpgradingInfo.Size = new System.Drawing.Size(531, 20);
             this.lblUpgradingInfo.TabIndex = 2;
-<<<<<<< HEAD
             this.lblUpgradingInfo.Text = "With AGS 4.0 you can make use of the new extended compiler!";
-=======
-            this.lblUpgradingInfo.Text = "AGS 3.6.1 and 3.6.2 are performance and convenience updates after the major versi" +
-    "on 3.6.0.";
->>>>>>> ec897166
             // 
             // pnlTipOfTheDay
             // 
