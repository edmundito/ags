using AGS.Editor.Components;
using AGS.Editor.TextProcessing;
using AGS.Types;
using AGS.Types.AutoComplete;
using System;
using System.Collections.Generic;
using System.Text;
using System.Windows.Forms;

namespace AGS.Editor
{
    public partial class ScriptEditor : EditorContentPanel, IScriptEditor
    {
        public event EventHandler IsModifiedChanged;
        public delegate void AttemptToEditScriptHandler(ref bool allowEdit);
        public static event AttemptToEditScriptHandler AttemptToEditScript;

        private delegate void AnonymousDelegate();

        private const string CUT_COMMAND = "ScriptCut";
        private const string COPY_COMMAND = "ScriptCopy";
        private const string PASTE_COMMAND = "ScriptPaste";
        private const string UNDO_COMMAND = "ScriptUndo";
        private const string REDO_COMMAND = "ScriptRedo";
        private const string SHOW_AUTOCOMPLETE_COMMAND = "ScriptShowAutoComplete";
        private const string MATCH_BRACE_COMMAND = "MatchBrace";
        private const string TOGGLE_BREAKPOINT_COMMAND = "ToggleBreakpoint";
        private const string FIND_COMMAND = "ScriptFind";
        private const string FIND_NEXT_COMMAND = "ScriptFindNext";
        private const string REPLACE_COMMAND = "ScriptReplace";
        private const string FIND_ALL_COMMAND = "ScriptFindAll";
        private const string REPLACE_ALL_COMMAND = "ScriptReplaceAll";
        private const string GOTO_LINE_COMMAND = "ScriptGotoLine";
        private const string SHOW_MATCHING_SCRIPT_OR_HEADER_COMMAND = "ScriptShowMatchingScript";
        private const string CONTEXT_MENU_GO_TO_DEFINITION = "CtxGoToDefiniton";
        private const string CONTEXT_MENU_FIND_ALL_USAGES = "CtxFindAllUsages";
        private const string CONTEXT_MENU_GO_TO_SPRITE = "CtxGoToSprite";
        private const string CONTEXT_MENU_TOGGLE_BREAKPOINT = "CtxToggleBreakpoint";

        private Script _script;
        private Room _room;
        private int _roomNumber;
        private AGSEditor _agsEditor;
        private List<MenuCommand> _toolbarIcons = new List<MenuCommand>();
        private MenuCommands _extraMenu = new MenuCommands("&Edit", GUIController.FILE_MENU_ID);
        private string _lastSearchText = string.Empty;
        private bool _lastCaseSensitive = false;
        private AutoComplete.BackgroundCacheUpdateStatusChangedHandler _autocompleteUpdateHandler;
        private EditorEvents.FileChangedInGameFolderHandler _fileChangedHandler;
        private EventHandler _mainWindowActivatedHandler;
        private Action<Script> _showMatchingScript;
        private bool _allowZoomToFunction = true;
        private string _goToDefinition = null;
        private int? _goToSprite = null;
        private bool _fileChangedExternally = false;
        // we need this bool because it's not necessarily the same as scintilla.Modified
        private bool _editorTextModifiedSinceLastCopy = false;
<<<<<<< HEAD
        private int _firstVisibleLine;        
=======
        private int _firstVisibleLine;
        private string _lastKnownScriptText;
>>>>>>> d8baa1d3

        public ScriptEditor(Script scriptToEdit, AGSEditor agsEditor, Action<Script> showMatchingScript)
        {
            _showMatchingScript = showMatchingScript;
            _agsEditor = agsEditor;
            Init(scriptToEdit);
            _room = null;
            _roomNumber = 0;
        }

        public void Clear()
        {
            this.Controls.Clear();
            _toolbarIcons.Clear();
            _extraMenu.Commands.Clear();
            this.Resize -= new EventHandler(ScriptEditor_Resize);
            DisconnectEventHandlers();

            scintilla.IsModifiedChanged -= new EventHandler(scintilla_IsModifiedChanged);
            scintilla.AttemptModify -= new ScintillaWrapper.AttemptModifyHandler(scintilla_AttemptModify);
            scintilla.UpdateUI -= new EventHandler(scintilla_UpdateUI);
            scintilla.OnBeforeShowingAutoComplete -= new EventHandler(scintilla_OnBeforeShowingAutoComplete);
            scintilla.TextModified -= new ScintillaWrapper.TextModifiedHandler(scintilla_TextModified);
            scintilla.ConstructContextMenu -= new ScintillaWrapper.ConstructContextMenuHandler(scintilla_ConstructContextMenu);
            scintilla.ActivateContextMenu -= new ScintillaWrapper.ActivateContextMenuHandler(scintilla_ActivateContextMenu);
            scintilla.ToggleBreakpoint -= new EventHandler<Scintilla.MarginClickEventArgs>(scintilla_ToggleBreakpoint);
        }

        public void Init(Script scriptToEdit)
        {
            InitializeComponent();

            _autocompleteUpdateHandler = new AutoComplete.BackgroundCacheUpdateStatusChangedHandler(AutoComplete_BackgroundCacheUpdateStatusChanged);
            AutoComplete.BackgroundCacheUpdateStatusChanged += _autocompleteUpdateHandler;
            _fileChangedHandler = new EditorEvents.FileChangedInGameFolderHandler(Events_FileChangedInGameFolder);
            Factory.Events.FileChangedInGameFolder += _fileChangedHandler;
            _mainWindowActivatedHandler = new EventHandler(GUIController_OnMainWindowActivated);
            Factory.GUIController.OnMainWindowActivated += _mainWindowActivatedHandler;

            _toolbarIcons.Add(new MenuCommand(CUT_COMMAND, "Cut", "CutIcon"));
            _toolbarIcons.Add(new MenuCommand(COPY_COMMAND, "Copy", "CopyIcon"));
            _toolbarIcons.Add(new MenuCommand(PASTE_COMMAND, "Paste", "PasteIcon"));
            _toolbarIcons.Add(new MenuCommand(UNDO_COMMAND, "Undo", "UndoIcon"));
            _toolbarIcons.Add(new MenuCommand(REDO_COMMAND, "Redo", "RedoIcon"));
            _extraMenu.Commands.Add(new MenuCommand(UNDO_COMMAND, "Undo", System.Windows.Forms.Keys.Control | System.Windows.Forms.Keys.Z, "UndoMenuIcon"));
            _extraMenu.Commands.Add(new MenuCommand(REDO_COMMAND, "Redo", System.Windows.Forms.Keys.Control | System.Windows.Forms.Keys.Y, "RedoMenuIcon"));
            _extraMenu.Commands.Add(MenuCommand.Separator);
            _extraMenu.Commands.Add(new MenuCommand(CUT_COMMAND, "Cut", System.Windows.Forms.Keys.Control | System.Windows.Forms.Keys.X, "CutMenuIcon"));
            _extraMenu.Commands.Add(new MenuCommand(COPY_COMMAND, "Copy", System.Windows.Forms.Keys.Control | System.Windows.Forms.Keys.C, "CopyMenuIcon"));
            _extraMenu.Commands.Add(new MenuCommand(PASTE_COMMAND, "Paste", System.Windows.Forms.Keys.Control | System.Windows.Forms.Keys.V, "PasteMenuIcon"));
            _extraMenu.Commands.Add(MenuCommand.Separator);
            _extraMenu.Commands.Add(new MenuCommand(FIND_COMMAND, "Find...", System.Windows.Forms.Keys.Control | System.Windows.Forms.Keys.F, "FindMenuIcon"));
            _extraMenu.Commands.Add(new MenuCommand(FIND_NEXT_COMMAND, "Find next", System.Windows.Forms.Keys.F3, "FindNextMenuIcon"));
            _extraMenu.Commands.Add(new MenuCommand(REPLACE_COMMAND, "Replace...", System.Windows.Forms.Keys.Control | System.Windows.Forms.Keys.E));
            _extraMenu.Commands.Add(MenuCommand.Separator);
            _extraMenu.Commands.Add(new MenuCommand(FIND_ALL_COMMAND, "Find All...", System.Windows.Forms.Keys.Control | System.Windows.Forms.Keys.Shift | System.Windows.Forms.Keys.F, "FindMenuIcon"));
            _extraMenu.Commands.Add(new MenuCommand(REPLACE_ALL_COMMAND, "Replace All...", System.Windows.Forms.Keys.Control | System.Windows.Forms.Keys.Shift | System.Windows.Forms.Keys.E));
            _extraMenu.Commands.Add(MenuCommand.Separator);
            _extraMenu.Commands.Add(new MenuCommand(SHOW_AUTOCOMPLETE_COMMAND, "Show Autocomplete", System.Windows.Forms.Keys.Control | System.Windows.Forms.Keys.Space, "ShowAutocompleteMenuIcon"));
            _extraMenu.Commands.Add(new MenuCommand(TOGGLE_BREAKPOINT_COMMAND, "Toggle Breakpoint", System.Windows.Forms.Keys.F9, "ToggleBreakpointMenuIcon"));
            _extraMenu.Commands.Add(new MenuCommand(MATCH_BRACE_COMMAND, "Match Brace", System.Windows.Forms.Keys.Control | System.Windows.Forms.Keys.B));
            _extraMenu.Commands.Add(new MenuCommand(GOTO_LINE_COMMAND, "Go to Line...", System.Windows.Forms.Keys.Control | System.Windows.Forms.Keys.G));
            _extraMenu.Commands.Add(new MenuCommand(SHOW_MATCHING_SCRIPT_OR_HEADER_COMMAND, "Switch to Matching Script or Header", System.Windows.Forms.Keys.Control | System.Windows.Forms.Keys.M));

            this.Resize += new EventHandler(ScriptEditor_Resize);
            this.Script = scriptToEdit;
<<<<<<< HEAD
            InitScintilla();            
=======

            InitScintilla();
>>>>>>> d8baa1d3
        }

        public int FirstVisibleLine { get { return _firstVisibleLine; } }

        public string ModifiedText
        {
            get
            {
                return scintilla.IsDisposed ?
                    null : scintilla.GetText();
            }
<<<<<<< HEAD
            set 
            {                
                scintilla.SetTextModified(value); 
=======
            set
            {
                _lastKnownScriptText = value;
                scintilla.SetTextModified(value);
>>>>>>> d8baa1d3
            }
        }

        public void InitScintilla()
        {
            scintilla.SetKeyWords(Constants.SCRIPT_KEY_WORDS);
            UpdateStructHighlighting();

            // pressing ( [ or . will auto-complete
            scintilla.SetFillupKeys(Constants.AUTOCOMPLETE_ACCEPT_KEYS);

            scintilla.EnableLineNumbers();

            scintilla.IsModifiedChanged += new EventHandler(scintilla_IsModifiedChanged);
            scintilla.AttemptModify += new ScintillaWrapper.AttemptModifyHandler(scintilla_AttemptModify);
            scintilla.UpdateUI += new EventHandler(scintilla_UpdateUI);
            scintilla.OnBeforeShowingAutoComplete += new EventHandler(scintilla_OnBeforeShowingAutoComplete);
            scintilla.TextModified += new ScintillaWrapper.TextModifiedHandler(scintilla_TextModified);
            scintilla.ConstructContextMenu += new ScintillaWrapper.ConstructContextMenuHandler(scintilla_ConstructContextMenu);
            scintilla.ActivateContextMenu += new ScintillaWrapper.ActivateContextMenuHandler(scintilla_ActivateContextMenu);
            scintilla.ToggleBreakpoint += new EventHandler<Scintilla.MarginClickEventArgs>(scintilla_ToggleBreakpoint);

            if (!this.Script.IsHeader)
            {
                scintilla.SetAutoCompleteSource(this.Script);
            }

            scintilla.SetKeyWords(Constants.SCRIPT_KEY_WORDS);
            UpdateStructHighlighting();
        }

        public void ActivateWindow()
        {
            OnWindowActivated();
        }

        void scintilla_ToggleBreakpoint(object sender, Scintilla.MarginClickEventArgs e)
        {
            ToggleBreakpoint(e.LineNumber);
        }

        private void ScriptEditor_Resize(object sender, EventArgs e)
        {
            if (this.ClientSize.Width > 50)
            {
                cmbFunctions.Width = this.ClientSize.Width - cmbFunctions.Left - 5;
            }
        }

        private void PromptUserThatFileHasChangedExternally()
        {
            _fileChangedExternally = false;
            if (Factory.GUIController.ShowQuestion("The file '" + _script.FileName + "' has been modified externally. Do you want to reload it?", MessageBoxIcon.Question) == DialogResult.Yes)
            {
                _script.LoadFromDisk();
                scintilla.SetText(_script.Text);
                _editorTextModifiedSinceLastCopy = false;
            }
        }

        private void GUIController_OnMainWindowActivated(object sender, EventArgs e)
        {
            if (_fileChangedExternally)
            {
                PromptUserThatFileHasChangedExternally();
            }
        }

        private void Events_FileChangedInGameFolder(string fileName)
        {
            if (fileName.ToLower() == _script.FileName.ToLower() &&
                !_script.IsBeingSaved)
            {
                if (DateTime.Now.Subtract(_script.LastSavedAt).TotalSeconds > 2)
                {
                    if (!Utilities.IsMonoRunning() && Utilities.IsThisApplicationCurrentlyActive())
                    {
                        //On Mono can't use the Win API to check if application is in focus.
                        //Hopefully the prompt will be triggered by its second usage,
                        //when the main window is activated.
                        PromptUserThatFileHasChangedExternally();
                    }
                    else
                    {
                        _fileChangedExternally = true;
                    }
                }
            }
        }

        private void UpdateStructHighlighting()
        {
            StringBuilder sb = new StringBuilder(5000);
            foreach (Script script in _agsEditor.GetAllScriptHeaders())
            {
                foreach (ScriptStruct thisClass in script.AutoCompleteData.Structs)
                {
                    sb.Append(thisClass.Name + " ");
                }
                foreach (ScriptEnum thisEnum in script.AutoCompleteData.Enums)
                {
                    sb.Append(thisEnum.Name + " ");
                }
            }
            this.scintilla.SetClassNamesList(sb.ToString());
        }

        private void UpdateFunctionList()
        {
            List<string> functions = new List<string>();
            foreach (ScriptFunction func in _script.AutoCompleteData.Functions)
            {
                if (func.EndsAtCharacterIndex > 0)
                {
                    functions.Add(func.FunctionName);
                }
            }
            foreach (ScriptStruct struc in _script.AutoCompleteData.Structs)
            {
                foreach (ScriptFunction func in struc.Functions)
                {
                    if (func.EndsAtCharacterIndex > 0)
                    {
                        functions.Add(struc.Name + "::" + func.FunctionName);
                    }
                }
            }
            cmbFunctions.Items.Clear();
            cmbFunctions.Items.Add("(general definitions)");
            functions.Sort();
            foreach (string func in functions)
            {
                cmbFunctions.Items.Add(func);
            }
            SelectFunctionInListForCurrentPosition();
        }

        private void AdjustStartOfFunctionsInScript(int fromPos, int adjustment)
        {
            foreach (ScriptFunction func in _script.AutoCompleteData.Functions)
            {
                AdjustStartOfFunctionIfAppropriate(func, fromPos, adjustment);
            }

            foreach (ScriptStruct struc in _script.AutoCompleteData.Structs)
            {
                foreach (ScriptFunction func in struc.Functions)
                {
                    AdjustStartOfFunctionIfAppropriate(func, fromPos, adjustment);
                }
            }
        }

        private void AdjustStartOfFunctionIfAppropriate(ScriptFunction func, int currentPos, int adjustment)
        {
            if (func.StartsAtCharacterIndex > currentPos)
            {
                func.StartsAtCharacterIndex += adjustment;
            }

            if (func.EndsAtCharacterIndex > currentPos)
            {
                func.EndsAtCharacterIndex += adjustment;
            }

            if (func.StartsAtCharacterIndex < 0)
            {
                // Function has probably just been deleted
                func.StartsAtCharacterIndex = -1;
                func.EndsAtCharacterIndex = -1;
            }
        }

        private void SelectFunctionInListForCurrentPosition()
        {
            lock (cmbFunctions)
            {
                _allowZoomToFunction = false;

                int currentPos = scintilla.CurrentPos;
                foreach (ScriptFunction func in _script.AutoCompleteData.Functions)
                {
                    if ((currentPos >= func.StartsAtCharacterIndex) &&
                        (currentPos < func.EndsAtCharacterIndex))
                    {
                        int index = cmbFunctions.FindStringExact(func.FunctionName);
                        if (index >= 0)
                        {
                            cmbFunctions.SelectedIndex = index;
                            _allowZoomToFunction = true;
                            return;
                        }
                    }
                }

                foreach (ScriptStruct struc in _script.AutoCompleteData.Structs)
                {
                    foreach (ScriptFunction func in struc.Functions)
                    {
                        if ((currentPos >= func.StartsAtCharacterIndex) &&
                            (currentPos < func.EndsAtCharacterIndex))
                        {
                            int index = cmbFunctions.FindStringExact(struc.Name + "::" + func.FunctionName);
                            if (index >= 0)
                            {
                                cmbFunctions.SelectedIndex = index;
                                _allowZoomToFunction = true;
                                return;
                            }
                        }
                    }
                }

                if (cmbFunctions.Items.Count > 0)
                {
                    cmbFunctions.SelectedIndex = 0;
                }

                _allowZoomToFunction = true;
            }
        }

        private void AutoComplete_BackgroundCacheUpdateStatusChanged(BackgroundAutoCompleteStatus status, Exception errorDetails)
        {
            if (status == BackgroundAutoCompleteStatus.Finished)
            {
                if (this.IsHandleCreated)
                {
                    this.Invoke(new AnonymousDelegate(UpdateFunctionList));
                }
            }
        }

        public void ActivateTextEditor()
        {
            scintilla.ActivateTextEditor();
            if (scintilla.CurrentLine == 0) //If no item was seleced via Find/Replace etc
            {
                scintilla.GoToLine(_firstVisibleLine);
            }
        }

        public void DeactivateTextEditor()
        {
            scintilla.DeactivateTextEditor();
        }

        public List<MenuCommand> ToolbarIcons
        {
            get { return _toolbarIcons; }
        }

        public MenuCommands ExtraMenu
        {
            get { return _extraMenu; }
        }

        public Script Script
        {
            get { return _script; }
            set
            {
                _script = value;
                scintilla.SetText(_script.Text);
                _editorTextModifiedSinceLastCopy = false;
            }
        }

        public void ScriptModifiedExternally()
        {
            scintilla.ModifyText(_script.Text);
        }

        public bool IsModified
        {
            get { return scintilla.IsModified; }
        }

        public Room Room
        {
            get { return _room; }
            set { _room = value; }
        }

        public int RoomNumber
        {
            get { return _roomNumber; }
            set { _roomNumber = value; }
        }

        public static bool HoveringCombo { get; private set; }

        public IScriptEditorControl ScriptEditorControl
        {
            get
            {
                return scintilla;
            }
        }

        public void UpdateScriptObjectWithLatestTextInWindow()
        {
            _script.Text = scintilla.GetText();
            _editorTextModifiedSinceLastCopy = false;
        }

        public void SaveChanges()
        {
            if (_editorTextModifiedSinceLastCopy)
            {
                UpdateScriptObjectWithLatestTextInWindow();
            }

            if (!scintilla.IsDisposed && scintilla.IsModified)
            {
                _script.SaveToDisk();
                scintilla.SetSavePoint();
                if (_script.IsHeader)
                {
                    AutoComplete.ConstructCache(_script);
                }
            }
        }

<<<<<<< HEAD
		public void GoToLine(int lineNumber)
		{
			GoToLine(lineNumber, false, false);
		}
=======
        public void GoToLine(int lineNumber)
        {
            GoToLine(lineNumber, true, false);
        }
>>>>>>> d8baa1d3

        public void GoToLine(int lineNumber, bool selectLine, bool goToLineAfterOpeningBrace)
        {
            if (goToLineAfterOpeningBrace)
            {
                lineNumber = FindLineNumberAfterOpeningBrace(lineNumber);
            }

            scintilla.GoToLine(lineNumber);

            if (selectLine)
            {
                scintilla.SelectCurrentLine();
            }
        }

        private int FindLineNumberAfterOpeningBrace(int startFromLine)
        {
            while (startFromLine < scintilla.LineCount)
            {
                if (scintilla.GetTextForLine(startFromLine).Contains("{"))
                {
                    return startFromLine + 1;
                }
                startFromLine++;
            }
            return startFromLine;
        }

        public void GoToLineOfCharacterPosition(int position)
        {
            GoToLineOfCharacterPosition(position, true);
        }

        public void GoToLineOfCharacterPosition(int position, bool selectLine)
        {
            scintilla.GoToPosition(position);
            if (selectLine)
            {
                scintilla.SelectCurrentLine();
            }
        }

        public void SetExecutionPointMarker(int lineNumber)
        {
            scintilla.ShowCurrentExecutionPoint(lineNumber);
        }

        public void SetErrorMessagePopup(string errorMessage)
        {
            scintilla.ShowErrorMessagePopup(errorMessage);
        }

        public int GetLineNumberForText(string text)
        {
            return scintilla.FindLineNumberForText(text);
        }

        public void RemoveExecutionPointMarker()
        {
            scintilla.HideCurrentExecutionPoint();
            scintilla.HideErrorMessagePopup();
        }

        private void ToggleBreakpoint(int line)
        {
            if (scintilla.IsBreakpointOnLine(line))
            {
                scintilla.RemoveBreakpoint(line);
                _agsEditor.Debugger.RemovedBreakpoint(this.Script, line + 1);
            }
            else
            {
                scintilla.AddBreakpoint(line);
                _agsEditor.Debugger.AddedBreakpoint(this.Script, line + 1);
            }

            this.Script.BreakpointedLines = scintilla.GetLineNumbersForAllBreakpoints();

        }

        private void ToggleBreakpointOnCurrentLine()
        {
            ToggleBreakpoint(scintilla.CurrentLine);
        }

        protected override void OnKeyPressed(System.Windows.Forms.Keys keyData)
        {
            if (keyData.Equals(
                System.Windows.Forms.Keys.Escape))
            {
                FindReplace.CloseDialogIfNeeded();
            }
        }

        protected override void OnCommandClick(string command)
        {
            if (command == CUT_COMMAND)
            {
                scintilla.Cut();
            }
            else if (command == COPY_COMMAND)
            {
                scintilla.Copy();
            }
            else if (command == PASTE_COMMAND)
            {
                scintilla.Paste();
            }
            else if (command == UNDO_COMMAND)
            {
                if (scintilla.CanUndo())
                {
                    scintilla.Undo();
                }
            }
            else if (command == REDO_COMMAND)
            {
                if (scintilla.CanRedo())
                {
                    scintilla.Redo();
                }
            }
            else if (command == SHOW_AUTOCOMPLETE_COMMAND)
            {
                scintilla.ShowAutocompleteNow();
            }
            else if (command == TOGGLE_BREAKPOINT_COMMAND)
            {
                ToggleBreakpointOnCurrentLine();
            }
            else if (command == MATCH_BRACE_COMMAND)
            {
                scintilla.ShowMatchingBrace(true);
            }
            else if (command == SHOW_MATCHING_SCRIPT_OR_HEADER_COMMAND)
            {
                if (_showMatchingScript != null)
                {
                    _showMatchingScript(this.Script);
                }
            }
            else if (command == GOTO_LINE_COMMAND)
            {
                GotoLineDialog gotoLineDialog = new GotoLineDialog
                {
                    Minimum = 1,
                    Maximum = scintilla.LineCount,
                    LineNumber = scintilla.CurrentLine + 1
                };
                if (gotoLineDialog.ShowDialog() != DialogResult.OK) return;
                GoToLine(gotoLineDialog.LineNumber);
            }
            else if ((command == FIND_COMMAND) || (command == REPLACE_COMMAND)
                || (command == FIND_ALL_COMMAND) || (command == REPLACE_ALL_COMMAND))
            {
                if (scintilla.IsSomeSelectedText())
                {
                    _lastSearchText = scintilla.SelectedText;
                }
                else _lastSearchText = string.Empty;
                ShowFindReplaceDialog(command == REPLACE_COMMAND || command == REPLACE_ALL_COMMAND,
                    command == FIND_ALL_COMMAND || command == REPLACE_ALL_COMMAND);
            }
            else if (command == FIND_NEXT_COMMAND)
            {
                if (_lastSearchText.Length > 0)
                {
                    scintilla.FindNextOccurrence(_lastSearchText, _lastCaseSensitive, true);
                }
            }
            UpdateToolbarButtonsIfNecessary();
        }

        private void ShowFindReplaceDialog(bool showReplace, bool showAll)
        {
            FindReplace findReplace = new FindReplace(_script, _agsEditor,
                _lastSearchText, _lastCaseSensitive);
            findReplace.LastSearchTextChanged += new FindReplace.LastSearchTextChangedHandler(findReplace_LastSearchTextChanged);
            findReplace.ShowFindReplaceDialog(showReplace, showAll);
        }

        private void findReplace_LastSearchTextChanged(string searchText)
        {
            _lastSearchText = searchText;
        }

        protected override void OnWindowActivated()
        {
            _agsEditor.RegenerateScriptHeader(_room);
            if (_editorTextModifiedSinceLastCopy)
            {
                UpdateScriptObjectWithLatestTextInWindow();
            }
            AutoComplete.RequestBackgroundCacheUpdate(_script);
            ActivateTextEditor();

            Factory.GUIController.ShowCuppit("You've opened a script editor. This is where you set up how the game will react to various events like the player clicking on things. Read the Scripting Tutorial in the manual to get started.", "Script editor introduction");
        }

        protected override void OnWindowDeactivated()
        {
            DeactivateTextEditor();
        }

        protected override string OnGetHelpKeyword()
        {
            return scintilla.GetFullTypeNameAtCursor();
        }

        protected override void OnPanelClosing(bool canCancel, ref bool cancelClose)
        {
            if ((canCancel) && (scintilla.IsModified))
            {
                DialogResult answer = MessageBox.Show("Do you want to save your changes before closing?", "Save changes?", MessageBoxButtons.YesNoCancel, MessageBoxIcon.Question);
                if (answer == DialogResult.Cancel)
                {
                    cancelClose = true;
                }
                else if (answer == DialogResult.Yes)
                {
                    DisconnectEventHandlers();
                    SaveChanges();
                    return;
                }
                else if (System.IO.File.Exists(_script.FileName))
                {
                    // Revert back to saved version
                    _script.LoadFromDisk();
                }
            }

            if (!cancelClose)
            {
                DisconnectEventHandlers();
            }
        }

        private void DisconnectEventHandlers()
        {
            AutoComplete.BackgroundCacheUpdateStatusChanged -= _autocompleteUpdateHandler;
            Factory.Events.FileChangedInGameFolder -= _fileChangedHandler;
            Factory.GUIController.OnMainWindowActivated -= _mainWindowActivatedHandler;
        }

        private void scintilla_IsModifiedChanged(object sender, EventArgs e)
<<<<<<< HEAD
        {   
=======
        {
            //UGLY HACK due to a bug in DockPanel suite, where the DockStateChanged event is not
            //fired in the scenario where a document was moved from the documents tab to the bottom of
            //that same document tab
            //===================================
            if (_lastKnownScriptText == null)
            {
                _lastKnownScriptText = _script.Text;
            }
            string newText = scintilla.GetText();
            if (_lastKnownScriptText == newText)
            {
                if (DockStateChanged_Hack != null)
                    DockStateChanged_Hack(this, e);
            }
            _lastKnownScriptText = newText;
            //END OF UGLY HACK
            //===================================

>>>>>>> d8baa1d3
            if (IsModifiedChanged != null)
            {
                IsModifiedChanged(this, e);
            }
        }

        private void scintilla_AttemptModify(ref bool allowModify)
        {
            if (AttemptToEditScript != null)
            {
                AttemptToEditScript(ref allowModify);
                if (!allowModify)
                {
                    return;
                }
            }
            if (!_agsEditor.AttemptToGetWriteAccess(_script.FileName))
            {
                allowModify = false;
            }
        }

        private void scintilla_UpdateUI(object sender, EventArgs e)
        {
            UpdateToolbarButtonsIfNecessary();
            if (cmbFunctions.Items.Count > 0)
            {
                SelectFunctionInListForCurrentPosition();
            }
            if (scintilla.FirstVisibleLine != 0)
            {
                //This 'hack' is used in order to save the position of the scrollbar
                //when the docking has changed, in order to recreate the document
                //with the previous scrollbar position.
                //When the docking state changes, the first visible line in scintilla
                //changes to 0, before we have a chance of saving it, and use it
                //to recreate the scrollbar position.
                //The only scenario in which this will not work is if the scrollbar position
                //really was 0, but then the user could simply press Ctrl+Home and fix this easily.
                _firstVisibleLine = scintilla.FirstVisibleLine;
            }
        }

        private void scintilla_OnBeforeShowingAutoComplete(object sender, EventArgs e)
        {
            if (_editorTextModifiedSinceLastCopy)
            {
                UpdateScriptObjectWithLatestTextInWindow();
            }
            AutoComplete.ConstructCache(_script);
        }

        private void scintilla_TextModified(int startPos, int length, bool wasAdded)
        {
            _editorTextModifiedSinceLastCopy = true;
            int adjustment = length;
            if (!wasAdded)
            {
                adjustment = -length;
            }
            AdjustStartOfFunctionsInScript(startPos, adjustment);
        }

        private void UpdateToolbarButtonsIfNecessary()
        {
            bool canCutAndCopy = scintilla.CanCutAndCopy();
            bool canPaste = scintilla.CanPaste();
            bool canUndo = scintilla.CanUndo();
            bool canRedo = scintilla.CanRedo();
            if ((_toolbarIcons[0].Enabled != canCutAndCopy) ||
                (_toolbarIcons[2].Enabled != canPaste) ||
                (_toolbarIcons[3].Enabled != canUndo) ||
                (_toolbarIcons[4].Enabled != canRedo))
            {
                _toolbarIcons[0].Enabled = canCutAndCopy;
                _toolbarIcons[1].Enabled = canCutAndCopy;
                _toolbarIcons[2].Enabled = canPaste;
                _toolbarIcons[3].Enabled = canUndo;
                _toolbarIcons[4].Enabled = canRedo;
                _extraMenu.Commands[0].Enabled = canUndo;
                _extraMenu.Commands[1].Enabled = canRedo;
                _extraMenu.Commands[3].Enabled = canCutAndCopy;
                _extraMenu.Commands[4].Enabled = canCutAndCopy;
                _extraMenu.Commands[5].Enabled = canPaste;
                Factory.ToolBarManager.RefreshCurrentPane();
                Factory.MenuManager.RefreshCurrentPane();
            }
        }

        private ScriptFunction FindFunctionInAutocompleteData(string funcName)
        {
            ScriptFunction func = _script.AutoCompleteData.FindFunction(funcName);
            if ((func == null) && (funcName.Contains("::")))
            {
                string[] structAndFuncNames = funcName.Split(new string[] { "::" }, StringSplitOptions.None);
                ScriptStruct struc = _script.AutoCompleteData.FindStruct(structAndFuncNames[0]);
                if (struc != null)
                {
                    func = struc.FindMemberFunction(structAndFuncNames[1]);
                }
            }
            return func;
        }

        void cmbFunctions_MouseLeave(object sender, System.EventArgs e)
        {
            HoveringCombo = false;
        }

        void cmbFunctions_MouseEnter(object sender, System.EventArgs e)
        {
            HoveringCombo = true;
        }

        private void cmbFunctions_SelectedIndexChanged(object sender, EventArgs e)
        {
            if (_allowZoomToFunction)
            {
                ScriptFunction func = FindFunctionInAutocompleteData(cmbFunctions.SelectedItem.ToString());
                if (func != null)
                {
                    scintilla.GoToPosition(func.StartsAtCharacterIndex);
                    scintilla.SelectCurrentLine();
                }
                else
                {
                    scintilla.GoToPosition(0);
                }
                scintilla.Focus();
            }
        }

        private void scintilla_ActivateContextMenu(string commandName)
        {
            UpdateToolbarButtonsIfNecessary();
        }

        private ScriptToken FindTokenInScript(Script script, string structName, string memberName)
        {
            ScriptToken found = null;

            if (structName != null)
            {
                ScriptStruct struc = script.AutoCompleteData.FindStruct(structName);
                if (struc != null)
                {
                    found = struc.FindMemberFunction(memberName);
                    if (found == null)
                    {
                        found = struc.FindMemberVariable(memberName);
                    }
                }
                else
                {
                    found = script.AutoCompleteData.FindFunction(_goToDefinition.Replace(".", "::"));
                }
            }
            else
            {
                found = script.AutoCompleteData.FindFunction(memberName);
                if (found == null)
                {
                    found = script.AutoCompleteData.FindVariable(memberName);
                }
                if (found == null)
                {
                    found = script.AutoCompleteData.FindStruct(memberName);
                }
            }

            return found;
        }

        public ScriptStruct FindGlobalVariableOrType(string type)
        {
            return scintilla.FindGlobalVariableOrType(type);
        }

        public ScriptToken FindTokenAsLocalVariable(string memberName, bool searchWholeFunction)
        {
            ScriptToken found = null;
            List<ScriptVariable> localVars = scintilla.GetListOfLocalVariablesForCurrentPosition(searchWholeFunction);
            foreach (ScriptVariable localVar in localVars)
            {
                if (localVar.VariableName == memberName)
                {
                    found = localVar;
                }
            }
            return found;
        }

        private void FindAllUsages(string structName, string memberName)
        {
            TextProcessing.FindAllUsages findAllUsages = new TextProcessing.FindAllUsages(scintilla,
                this, _script, _agsEditor);
            findAllUsages.Find(structName, memberName);
        }

        private void GoToDefinition(string structName, string memberName)
        {
            ScriptToken found = null;
            Script foundInScript = null;
            List<Script> scriptsToSearch = new List<Script>();
            scriptsToSearch.AddRange(_agsEditor.GetAllScriptHeaders());
            scriptsToSearch.Add(_script);

            foreach (Script script in scriptsToSearch)
            {
                found = FindTokenInScript(script, structName, memberName);
                foundInScript = script;

                if ((found != null) && (script.IsHeader))
                {
                    // Always prefer the definition in the main script to
                    // the import in the header
                    Script mainScript = _agsEditor.CurrentGame.RootScriptFolder.FindMatchingScriptOrHeader(script);
                    if (mainScript != null)
                    {
                        if (!mainScript.AutoCompleteData.Populated)
                        {
                            AutoComplete.ConstructCache(mainScript);
                        }
                        ScriptToken foundInScriptBody = FindTokenInScript(mainScript, structName, memberName);
                        if (foundInScriptBody != null)
                        {
                            found = foundInScriptBody;
                            foundInScript = mainScript;
                        }
                    }
                }

                if (found != null)
                {
                    break;
                }
            }

            if ((found == null) && (structName == null))
            {
                found = FindTokenAsLocalVariable(memberName, false);
            }

            if (found != null)
            {
                if (foundInScript.FileName == AGSEditor.BUILT_IN_HEADER_FILE_NAME)
                {
                    Factory.GUIController.LaunchHelpForKeyword(_goToDefinition);
                }
                else if (foundInScript.FileName == Tasks.AUTO_GENERATED_HEADER_NAME)
                {
                    Factory.GUIController.ShowMessage("This variable is internally defined by AGS and probably corresponds to an in-game entity such as a Character or Inventory Item.", MessageBoxIcon.Information);
                }
                else if (foundInScript.FileName == GlobalVariablesComponent.GLOBAL_VARS_HEADER_FILE_NAME)
                {
                    IGlobalVariablesController globalVariables = (IGlobalVariablesController)Factory.ComponentController.FindComponentThatImplementsInterface(typeof(IGlobalVariablesController));
                    globalVariables.SelectGlobalVariable(_goToDefinition);
                }
                else
                {
                    Factory.GUIController.ZoomToFile(foundInScript.FileName, ZoomToFileZoomType.ZoomToCharacterPosition, found.StartsAtCharacterIndex);
                }
            }
        }

        private void ContextMenuChooseOption(object sender, EventArgs e)
        {
            ToolStripMenuItem item = (ToolStripMenuItem)sender;
            if (item.Name == CONTEXT_MENU_TOGGLE_BREAKPOINT)
            {
                ToggleBreakpointOnCurrentLine();
            }
            else if (item.Name == CONTEXT_MENU_GO_TO_DEFINITION ||
                item.Name == CONTEXT_MENU_FIND_ALL_USAGES)
            {
                string[] structAndMember = _goToDefinition.Split('.');
                string structName = null;
                string memberName = structAndMember[0];
                if (structAndMember.Length > 1)
                {
                    structName = structAndMember[0];
                    memberName = structAndMember[1];
                }

                if (item.Name == CONTEXT_MENU_GO_TO_DEFINITION)
                {
                    GoToDefinition(structName, memberName);
                }
                else
                {
                    FindAllUsages(structName, memberName);
                }
            }
            else if (item.Name == CONTEXT_MENU_GO_TO_SPRITE)
            {
                if (!Factory.Events.OnShowSpriteManager(_goToSprite.Value))
                {
                    Factory.GUIController.ShowMessage("Unable to display sprite " + _goToSprite + ". Could not find a sprite with that number.", MessageBoxIcon.Warning);
                }
            }
        }

        private void scintilla_ConstructContextMenu(ContextMenuStrip menuStrip, int clickedPositionInDocument)
        {
            EventHandler onClick = new EventHandler(ContextMenuChooseOption);

            _goToSprite = null;
            string clickedOnType = string.Empty;
            if (!scintilla.InsideStringOrComment(false, clickedPositionInDocument))
            {
                float dummy;
                clickedOnType = scintilla.GetFullTypeNameAtPosition(clickedPositionInDocument);
                // if on nothing, or a number, ignore
                if (clickedOnType.Length > 0)
                {
                    int temp;
                    if (int.TryParse(clickedOnType, out temp))
                    {
                        _goToSprite = temp;
                        clickedOnType = string.Empty;
                    }
                    else if (!float.TryParse(clickedOnType, out dummy))
                    {
                        _goToDefinition = clickedOnType;
                        clickedOnType = " of " + clickedOnType;
                    }
                }
                else
                {
                    clickedOnType = string.Empty;
                }
            }

            menuStrip.Items.Add(new ToolStripMenuItem("Go to Definition" + clickedOnType, null, onClick, CONTEXT_MENU_GO_TO_DEFINITION));
            if (clickedOnType == string.Empty)
            {
                menuStrip.Items[menuStrip.Items.Count - 1].Enabled = false;
            }

            menuStrip.Items.Add(new ToolStripMenuItem("Find All Usages" + clickedOnType, null, onClick, CONTEXT_MENU_FIND_ALL_USAGES));
            if (clickedOnType == string.Empty)
            {
                menuStrip.Items[menuStrip.Items.Count - 1].Enabled = false;
            }

            menuStrip.Items.Add(new ToolStripMenuItem("Go to sprite " + (_goToSprite.HasValue ? _goToSprite.ToString() : ""), null, onClick, CONTEXT_MENU_GO_TO_SPRITE));
            if (_goToSprite == null)
            {
                menuStrip.Items[menuStrip.Items.Count - 1].Enabled = false;
            }

            menuStrip.Items.Add(new ToolStripSeparator());
            menuStrip.Items.Add(new ToolStripMenuItem("Toggle Breakpoint", Factory.GUIController.ImageList.Images["ToggleBreakpointMenuIcon"], onClick, CONTEXT_MENU_TOGGLE_BREAKPOINT));
        }

        void ScriptEditor_HandleCreated(object sender, System.EventArgs e)
        {
            if ((_script != null) && (_script.AutoCompleteData != null))
            {
                UpdateFunctionList();
            }
        }
    }
}
<|MERGE_RESOLUTION|>--- conflicted
+++ resolved
@@ -1,1124 +1,1078 @@
-using AGS.Editor.Components;
-using AGS.Editor.TextProcessing;
-using AGS.Types;
-using AGS.Types.AutoComplete;
-using System;
-using System.Collections.Generic;
-using System.Text;
-using System.Windows.Forms;
-
-namespace AGS.Editor
-{
-    public partial class ScriptEditor : EditorContentPanel, IScriptEditor
-    {
-        public event EventHandler IsModifiedChanged;
-        public delegate void AttemptToEditScriptHandler(ref bool allowEdit);
-        public static event AttemptToEditScriptHandler AttemptToEditScript;
-
-        private delegate void AnonymousDelegate();
-
-        private const string CUT_COMMAND = "ScriptCut";
-        private const string COPY_COMMAND = "ScriptCopy";
-        private const string PASTE_COMMAND = "ScriptPaste";
-        private const string UNDO_COMMAND = "ScriptUndo";
-        private const string REDO_COMMAND = "ScriptRedo";
-        private const string SHOW_AUTOCOMPLETE_COMMAND = "ScriptShowAutoComplete";
-        private const string MATCH_BRACE_COMMAND = "MatchBrace";
-        private const string TOGGLE_BREAKPOINT_COMMAND = "ToggleBreakpoint";
-        private const string FIND_COMMAND = "ScriptFind";
-        private const string FIND_NEXT_COMMAND = "ScriptFindNext";
-        private const string REPLACE_COMMAND = "ScriptReplace";
-        private const string FIND_ALL_COMMAND = "ScriptFindAll";
-        private const string REPLACE_ALL_COMMAND = "ScriptReplaceAll";
-        private const string GOTO_LINE_COMMAND = "ScriptGotoLine";
-        private const string SHOW_MATCHING_SCRIPT_OR_HEADER_COMMAND = "ScriptShowMatchingScript";
-        private const string CONTEXT_MENU_GO_TO_DEFINITION = "CtxGoToDefiniton";
-        private const string CONTEXT_MENU_FIND_ALL_USAGES = "CtxFindAllUsages";
-        private const string CONTEXT_MENU_GO_TO_SPRITE = "CtxGoToSprite";
-        private const string CONTEXT_MENU_TOGGLE_BREAKPOINT = "CtxToggleBreakpoint";
-
-        private Script _script;
-        private Room _room;
-        private int _roomNumber;
-        private AGSEditor _agsEditor;
-        private List<MenuCommand> _toolbarIcons = new List<MenuCommand>();
-        private MenuCommands _extraMenu = new MenuCommands("&Edit", GUIController.FILE_MENU_ID);
-        private string _lastSearchText = string.Empty;
-        private bool _lastCaseSensitive = false;
-        private AutoComplete.BackgroundCacheUpdateStatusChangedHandler _autocompleteUpdateHandler;
-        private EditorEvents.FileChangedInGameFolderHandler _fileChangedHandler;
-        private EventHandler _mainWindowActivatedHandler;
-        private Action<Script> _showMatchingScript;
-        private bool _allowZoomToFunction = true;
-        private string _goToDefinition = null;
-        private int? _goToSprite = null;
-        private bool _fileChangedExternally = false;
-        // we need this bool because it's not necessarily the same as scintilla.Modified
-        private bool _editorTextModifiedSinceLastCopy = false;
-<<<<<<< HEAD
-        private int _firstVisibleLine;        
-=======
-        private int _firstVisibleLine;
-        private string _lastKnownScriptText;
->>>>>>> d8baa1d3
-
-        public ScriptEditor(Script scriptToEdit, AGSEditor agsEditor, Action<Script> showMatchingScript)
-        {
-            _showMatchingScript = showMatchingScript;
-            _agsEditor = agsEditor;
-            Init(scriptToEdit);
-            _room = null;
-            _roomNumber = 0;
-        }
-
-        public void Clear()
-        {
-            this.Controls.Clear();
-            _toolbarIcons.Clear();
-            _extraMenu.Commands.Clear();
-            this.Resize -= new EventHandler(ScriptEditor_Resize);
-            DisconnectEventHandlers();
-
-            scintilla.IsModifiedChanged -= new EventHandler(scintilla_IsModifiedChanged);
-            scintilla.AttemptModify -= new ScintillaWrapper.AttemptModifyHandler(scintilla_AttemptModify);
-            scintilla.UpdateUI -= new EventHandler(scintilla_UpdateUI);
-            scintilla.OnBeforeShowingAutoComplete -= new EventHandler(scintilla_OnBeforeShowingAutoComplete);
-            scintilla.TextModified -= new ScintillaWrapper.TextModifiedHandler(scintilla_TextModified);
-            scintilla.ConstructContextMenu -= new ScintillaWrapper.ConstructContextMenuHandler(scintilla_ConstructContextMenu);
-            scintilla.ActivateContextMenu -= new ScintillaWrapper.ActivateContextMenuHandler(scintilla_ActivateContextMenu);
-            scintilla.ToggleBreakpoint -= new EventHandler<Scintilla.MarginClickEventArgs>(scintilla_ToggleBreakpoint);
-        }
-
-        public void Init(Script scriptToEdit)
-        {
-            InitializeComponent();
-
-            _autocompleteUpdateHandler = new AutoComplete.BackgroundCacheUpdateStatusChangedHandler(AutoComplete_BackgroundCacheUpdateStatusChanged);
-            AutoComplete.BackgroundCacheUpdateStatusChanged += _autocompleteUpdateHandler;
-            _fileChangedHandler = new EditorEvents.FileChangedInGameFolderHandler(Events_FileChangedInGameFolder);
-            Factory.Events.FileChangedInGameFolder += _fileChangedHandler;
-            _mainWindowActivatedHandler = new EventHandler(GUIController_OnMainWindowActivated);
-            Factory.GUIController.OnMainWindowActivated += _mainWindowActivatedHandler;
-
-            _toolbarIcons.Add(new MenuCommand(CUT_COMMAND, "Cut", "CutIcon"));
-            _toolbarIcons.Add(new MenuCommand(COPY_COMMAND, "Copy", "CopyIcon"));
-            _toolbarIcons.Add(new MenuCommand(PASTE_COMMAND, "Paste", "PasteIcon"));
-            _toolbarIcons.Add(new MenuCommand(UNDO_COMMAND, "Undo", "UndoIcon"));
-            _toolbarIcons.Add(new MenuCommand(REDO_COMMAND, "Redo", "RedoIcon"));
-            _extraMenu.Commands.Add(new MenuCommand(UNDO_COMMAND, "Undo", System.Windows.Forms.Keys.Control | System.Windows.Forms.Keys.Z, "UndoMenuIcon"));
-            _extraMenu.Commands.Add(new MenuCommand(REDO_COMMAND, "Redo", System.Windows.Forms.Keys.Control | System.Windows.Forms.Keys.Y, "RedoMenuIcon"));
-            _extraMenu.Commands.Add(MenuCommand.Separator);
-            _extraMenu.Commands.Add(new MenuCommand(CUT_COMMAND, "Cut", System.Windows.Forms.Keys.Control | System.Windows.Forms.Keys.X, "CutMenuIcon"));
-            _extraMenu.Commands.Add(new MenuCommand(COPY_COMMAND, "Copy", System.Windows.Forms.Keys.Control | System.Windows.Forms.Keys.C, "CopyMenuIcon"));
-            _extraMenu.Commands.Add(new MenuCommand(PASTE_COMMAND, "Paste", System.Windows.Forms.Keys.Control | System.Windows.Forms.Keys.V, "PasteMenuIcon"));
-            _extraMenu.Commands.Add(MenuCommand.Separator);
-            _extraMenu.Commands.Add(new MenuCommand(FIND_COMMAND, "Find...", System.Windows.Forms.Keys.Control | System.Windows.Forms.Keys.F, "FindMenuIcon"));
-            _extraMenu.Commands.Add(new MenuCommand(FIND_NEXT_COMMAND, "Find next", System.Windows.Forms.Keys.F3, "FindNextMenuIcon"));
-            _extraMenu.Commands.Add(new MenuCommand(REPLACE_COMMAND, "Replace...", System.Windows.Forms.Keys.Control | System.Windows.Forms.Keys.E));
-            _extraMenu.Commands.Add(MenuCommand.Separator);
-            _extraMenu.Commands.Add(new MenuCommand(FIND_ALL_COMMAND, "Find All...", System.Windows.Forms.Keys.Control | System.Windows.Forms.Keys.Shift | System.Windows.Forms.Keys.F, "FindMenuIcon"));
-            _extraMenu.Commands.Add(new MenuCommand(REPLACE_ALL_COMMAND, "Replace All...", System.Windows.Forms.Keys.Control | System.Windows.Forms.Keys.Shift | System.Windows.Forms.Keys.E));
-            _extraMenu.Commands.Add(MenuCommand.Separator);
-            _extraMenu.Commands.Add(new MenuCommand(SHOW_AUTOCOMPLETE_COMMAND, "Show Autocomplete", System.Windows.Forms.Keys.Control | System.Windows.Forms.Keys.Space, "ShowAutocompleteMenuIcon"));
-            _extraMenu.Commands.Add(new MenuCommand(TOGGLE_BREAKPOINT_COMMAND, "Toggle Breakpoint", System.Windows.Forms.Keys.F9, "ToggleBreakpointMenuIcon"));
-            _extraMenu.Commands.Add(new MenuCommand(MATCH_BRACE_COMMAND, "Match Brace", System.Windows.Forms.Keys.Control | System.Windows.Forms.Keys.B));
-            _extraMenu.Commands.Add(new MenuCommand(GOTO_LINE_COMMAND, "Go to Line...", System.Windows.Forms.Keys.Control | System.Windows.Forms.Keys.G));
-            _extraMenu.Commands.Add(new MenuCommand(SHOW_MATCHING_SCRIPT_OR_HEADER_COMMAND, "Switch to Matching Script or Header", System.Windows.Forms.Keys.Control | System.Windows.Forms.Keys.M));
-
-            this.Resize += new EventHandler(ScriptEditor_Resize);
-            this.Script = scriptToEdit;
-<<<<<<< HEAD
-            InitScintilla();            
-=======
-
-            InitScintilla();
->>>>>>> d8baa1d3
-        }
-
-        public int FirstVisibleLine { get { return _firstVisibleLine; } }
-
-        public string ModifiedText
-        {
-            get
-            {
-                return scintilla.IsDisposed ?
-                    null : scintilla.GetText();
-            }
-<<<<<<< HEAD
-            set 
-            {                
-                scintilla.SetTextModified(value); 
-=======
-            set
-            {
-                _lastKnownScriptText = value;
-                scintilla.SetTextModified(value);
->>>>>>> d8baa1d3
-            }
-        }
-
-        public void InitScintilla()
-        {
-            scintilla.SetKeyWords(Constants.SCRIPT_KEY_WORDS);
-            UpdateStructHighlighting();
-
-            // pressing ( [ or . will auto-complete
-            scintilla.SetFillupKeys(Constants.AUTOCOMPLETE_ACCEPT_KEYS);
-
-            scintilla.EnableLineNumbers();
-
-            scintilla.IsModifiedChanged += new EventHandler(scintilla_IsModifiedChanged);
-            scintilla.AttemptModify += new ScintillaWrapper.AttemptModifyHandler(scintilla_AttemptModify);
-            scintilla.UpdateUI += new EventHandler(scintilla_UpdateUI);
-            scintilla.OnBeforeShowingAutoComplete += new EventHandler(scintilla_OnBeforeShowingAutoComplete);
-            scintilla.TextModified += new ScintillaWrapper.TextModifiedHandler(scintilla_TextModified);
-            scintilla.ConstructContextMenu += new ScintillaWrapper.ConstructContextMenuHandler(scintilla_ConstructContextMenu);
-            scintilla.ActivateContextMenu += new ScintillaWrapper.ActivateContextMenuHandler(scintilla_ActivateContextMenu);
-            scintilla.ToggleBreakpoint += new EventHandler<Scintilla.MarginClickEventArgs>(scintilla_ToggleBreakpoint);
-
-            if (!this.Script.IsHeader)
-            {
-                scintilla.SetAutoCompleteSource(this.Script);
-            }
-
-            scintilla.SetKeyWords(Constants.SCRIPT_KEY_WORDS);
-            UpdateStructHighlighting();
-        }
-
-        public void ActivateWindow()
-        {
-            OnWindowActivated();
-        }
-
-        void scintilla_ToggleBreakpoint(object sender, Scintilla.MarginClickEventArgs e)
-        {
-            ToggleBreakpoint(e.LineNumber);
-        }
-
-        private void ScriptEditor_Resize(object sender, EventArgs e)
-        {
-            if (this.ClientSize.Width > 50)
-            {
-                cmbFunctions.Width = this.ClientSize.Width - cmbFunctions.Left - 5;
-            }
-        }
-
-        private void PromptUserThatFileHasChangedExternally()
-        {
-            _fileChangedExternally = false;
-            if (Factory.GUIController.ShowQuestion("The file '" + _script.FileName + "' has been modified externally. Do you want to reload it?", MessageBoxIcon.Question) == DialogResult.Yes)
-            {
-                _script.LoadFromDisk();
-                scintilla.SetText(_script.Text);
-                _editorTextModifiedSinceLastCopy = false;
-            }
-        }
-
-        private void GUIController_OnMainWindowActivated(object sender, EventArgs e)
-        {
-            if (_fileChangedExternally)
-            {
-                PromptUserThatFileHasChangedExternally();
-            }
-        }
-
-        private void Events_FileChangedInGameFolder(string fileName)
-        {
-            if (fileName.ToLower() == _script.FileName.ToLower() &&
-                !_script.IsBeingSaved)
-            {
-                if (DateTime.Now.Subtract(_script.LastSavedAt).TotalSeconds > 2)
-                {
-                    if (!Utilities.IsMonoRunning() && Utilities.IsThisApplicationCurrentlyActive())
-                    {
-                        //On Mono can't use the Win API to check if application is in focus.
-                        //Hopefully the prompt will be triggered by its second usage,
-                        //when the main window is activated.
-                        PromptUserThatFileHasChangedExternally();
-                    }
-                    else
-                    {
-                        _fileChangedExternally = true;
-                    }
-                }
-            }
-        }
-
-        private void UpdateStructHighlighting()
-        {
-            StringBuilder sb = new StringBuilder(5000);
-            foreach (Script script in _agsEditor.GetAllScriptHeaders())
-            {
-                foreach (ScriptStruct thisClass in script.AutoCompleteData.Structs)
-                {
-                    sb.Append(thisClass.Name + " ");
-                }
-                foreach (ScriptEnum thisEnum in script.AutoCompleteData.Enums)
-                {
-                    sb.Append(thisEnum.Name + " ");
-                }
-            }
-            this.scintilla.SetClassNamesList(sb.ToString());
-        }
-
-        private void UpdateFunctionList()
-        {
-            List<string> functions = new List<string>();
-            foreach (ScriptFunction func in _script.AutoCompleteData.Functions)
-            {
-                if (func.EndsAtCharacterIndex > 0)
-                {
-                    functions.Add(func.FunctionName);
-                }
-            }
-            foreach (ScriptStruct struc in _script.AutoCompleteData.Structs)
-            {
-                foreach (ScriptFunction func in struc.Functions)
-                {
-                    if (func.EndsAtCharacterIndex > 0)
-                    {
-                        functions.Add(struc.Name + "::" + func.FunctionName);
-                    }
-                }
-            }
-            cmbFunctions.Items.Clear();
-            cmbFunctions.Items.Add("(general definitions)");
-            functions.Sort();
-            foreach (string func in functions)
-            {
-                cmbFunctions.Items.Add(func);
-            }
-            SelectFunctionInListForCurrentPosition();
-        }
-
-        private void AdjustStartOfFunctionsInScript(int fromPos, int adjustment)
-        {
-            foreach (ScriptFunction func in _script.AutoCompleteData.Functions)
-            {
-                AdjustStartOfFunctionIfAppropriate(func, fromPos, adjustment);
-            }
-
-            foreach (ScriptStruct struc in _script.AutoCompleteData.Structs)
-            {
-                foreach (ScriptFunction func in struc.Functions)
-                {
-                    AdjustStartOfFunctionIfAppropriate(func, fromPos, adjustment);
-                }
-            }
-        }
-
-        private void AdjustStartOfFunctionIfAppropriate(ScriptFunction func, int currentPos, int adjustment)
-        {
-            if (func.StartsAtCharacterIndex > currentPos)
-            {
-                func.StartsAtCharacterIndex += adjustment;
-            }
-
-            if (func.EndsAtCharacterIndex > currentPos)
-            {
-                func.EndsAtCharacterIndex += adjustment;
-            }
-
-            if (func.StartsAtCharacterIndex < 0)
-            {
-                // Function has probably just been deleted
-                func.StartsAtCharacterIndex = -1;
-                func.EndsAtCharacterIndex = -1;
-            }
-        }
-
-        private void SelectFunctionInListForCurrentPosition()
-        {
-            lock (cmbFunctions)
-            {
-                _allowZoomToFunction = false;
-
-                int currentPos = scintilla.CurrentPos;
-                foreach (ScriptFunction func in _script.AutoCompleteData.Functions)
-                {
-                    if ((currentPos >= func.StartsAtCharacterIndex) &&
-                        (currentPos < func.EndsAtCharacterIndex))
-                    {
-                        int index = cmbFunctions.FindStringExact(func.FunctionName);
-                        if (index >= 0)
-                        {
-                            cmbFunctions.SelectedIndex = index;
-                            _allowZoomToFunction = true;
-                            return;
-                        }
-                    }
-                }
-
-                foreach (ScriptStruct struc in _script.AutoCompleteData.Structs)
-                {
-                    foreach (ScriptFunction func in struc.Functions)
-                    {
-                        if ((currentPos >= func.StartsAtCharacterIndex) &&
-                            (currentPos < func.EndsAtCharacterIndex))
-                        {
-                            int index = cmbFunctions.FindStringExact(struc.Name + "::" + func.FunctionName);
-                            if (index >= 0)
-                            {
-                                cmbFunctions.SelectedIndex = index;
-                                _allowZoomToFunction = true;
-                                return;
-                            }
-                        }
-                    }
-                }
-
-                if (cmbFunctions.Items.Count > 0)
-                {
-                    cmbFunctions.SelectedIndex = 0;
-                }
-
-                _allowZoomToFunction = true;
-            }
-        }
-
-        private void AutoComplete_BackgroundCacheUpdateStatusChanged(BackgroundAutoCompleteStatus status, Exception errorDetails)
-        {
-            if (status == BackgroundAutoCompleteStatus.Finished)
-            {
-                if (this.IsHandleCreated)
-                {
-                    this.Invoke(new AnonymousDelegate(UpdateFunctionList));
-                }
-            }
-        }
-
-        public void ActivateTextEditor()
-        {
-            scintilla.ActivateTextEditor();
-            if (scintilla.CurrentLine == 0) //If no item was seleced via Find/Replace etc
-            {
-                scintilla.GoToLine(_firstVisibleLine);
-            }
-        }
-
-        public void DeactivateTextEditor()
-        {
-            scintilla.DeactivateTextEditor();
-        }
-
-        public List<MenuCommand> ToolbarIcons
-        {
-            get { return _toolbarIcons; }
-        }
-
-        public MenuCommands ExtraMenu
-        {
-            get { return _extraMenu; }
-        }
-
-        public Script Script
-        {
-            get { return _script; }
-            set
-            {
-                _script = value;
-                scintilla.SetText(_script.Text);
-                _editorTextModifiedSinceLastCopy = false;
-            }
-        }
-
-        public void ScriptModifiedExternally()
-        {
-            scintilla.ModifyText(_script.Text);
-        }
-
-        public bool IsModified
-        {
-            get { return scintilla.IsModified; }
-        }
-
-        public Room Room
-        {
-            get { return _room; }
-            set { _room = value; }
-        }
-
-        public int RoomNumber
-        {
-            get { return _roomNumber; }
-            set { _roomNumber = value; }
-        }
-
-        public static bool HoveringCombo { get; private set; }
-
-        public IScriptEditorControl ScriptEditorControl
-        {
-            get
-            {
-                return scintilla;
-            }
-        }
-
-        public void UpdateScriptObjectWithLatestTextInWindow()
-        {
-            _script.Text = scintilla.GetText();
-            _editorTextModifiedSinceLastCopy = false;
-        }
-
-        public void SaveChanges()
-        {
-            if (_editorTextModifiedSinceLastCopy)
-            {
-                UpdateScriptObjectWithLatestTextInWindow();
-            }
-
-            if (!scintilla.IsDisposed && scintilla.IsModified)
-            {
-                _script.SaveToDisk();
-                scintilla.SetSavePoint();
-                if (_script.IsHeader)
-                {
-                    AutoComplete.ConstructCache(_script);
-                }
-            }
-        }
-
-<<<<<<< HEAD
-		public void GoToLine(int lineNumber)
-		{
-			GoToLine(lineNumber, false, false);
-		}
-=======
-        public void GoToLine(int lineNumber)
-        {
-            GoToLine(lineNumber, true, false);
-        }
->>>>>>> d8baa1d3
-
-        public void GoToLine(int lineNumber, bool selectLine, bool goToLineAfterOpeningBrace)
-        {
-            if (goToLineAfterOpeningBrace)
-            {
-                lineNumber = FindLineNumberAfterOpeningBrace(lineNumber);
-            }
-
-            scintilla.GoToLine(lineNumber);
-
-            if (selectLine)
-            {
-                scintilla.SelectCurrentLine();
-            }
-        }
-
-        private int FindLineNumberAfterOpeningBrace(int startFromLine)
-        {
-            while (startFromLine < scintilla.LineCount)
-            {
-                if (scintilla.GetTextForLine(startFromLine).Contains("{"))
-                {
-                    return startFromLine + 1;
-                }
-                startFromLine++;
-            }
-            return startFromLine;
-        }
-
-        public void GoToLineOfCharacterPosition(int position)
-        {
-            GoToLineOfCharacterPosition(position, true);
-        }
-
-        public void GoToLineOfCharacterPosition(int position, bool selectLine)
-        {
-            scintilla.GoToPosition(position);
-            if (selectLine)
-            {
-                scintilla.SelectCurrentLine();
-            }
-        }
-
-        public void SetExecutionPointMarker(int lineNumber)
-        {
-            scintilla.ShowCurrentExecutionPoint(lineNumber);
-        }
-
-        public void SetErrorMessagePopup(string errorMessage)
-        {
-            scintilla.ShowErrorMessagePopup(errorMessage);
-        }
-
-        public int GetLineNumberForText(string text)
-        {
-            return scintilla.FindLineNumberForText(text);
-        }
-
-        public void RemoveExecutionPointMarker()
-        {
-            scintilla.HideCurrentExecutionPoint();
-            scintilla.HideErrorMessagePopup();
-        }
-
-        private void ToggleBreakpoint(int line)
-        {
-            if (scintilla.IsBreakpointOnLine(line))
-            {
-                scintilla.RemoveBreakpoint(line);
-                _agsEditor.Debugger.RemovedBreakpoint(this.Script, line + 1);
-            }
-            else
-            {
-                scintilla.AddBreakpoint(line);
-                _agsEditor.Debugger.AddedBreakpoint(this.Script, line + 1);
-            }
-
-            this.Script.BreakpointedLines = scintilla.GetLineNumbersForAllBreakpoints();
-
-        }
-
-        private void ToggleBreakpointOnCurrentLine()
-        {
-            ToggleBreakpoint(scintilla.CurrentLine);
-        }
-
-        protected override void OnKeyPressed(System.Windows.Forms.Keys keyData)
-        {
-            if (keyData.Equals(
-                System.Windows.Forms.Keys.Escape))
-            {
-                FindReplace.CloseDialogIfNeeded();
-            }
-        }
-
-        protected override void OnCommandClick(string command)
-        {
-            if (command == CUT_COMMAND)
-            {
-                scintilla.Cut();
-            }
-            else if (command == COPY_COMMAND)
-            {
-                scintilla.Copy();
-            }
-            else if (command == PASTE_COMMAND)
-            {
-                scintilla.Paste();
-            }
-            else if (command == UNDO_COMMAND)
-            {
-                if (scintilla.CanUndo())
-                {
-                    scintilla.Undo();
-                }
-            }
-            else if (command == REDO_COMMAND)
-            {
-                if (scintilla.CanRedo())
-                {
-                    scintilla.Redo();
-                }
-            }
-            else if (command == SHOW_AUTOCOMPLETE_COMMAND)
-            {
-                scintilla.ShowAutocompleteNow();
-            }
-            else if (command == TOGGLE_BREAKPOINT_COMMAND)
-            {
-                ToggleBreakpointOnCurrentLine();
-            }
-            else if (command == MATCH_BRACE_COMMAND)
-            {
-                scintilla.ShowMatchingBrace(true);
-            }
-            else if (command == SHOW_MATCHING_SCRIPT_OR_HEADER_COMMAND)
-            {
-                if (_showMatchingScript != null)
-                {
-                    _showMatchingScript(this.Script);
-                }
-            }
-            else if (command == GOTO_LINE_COMMAND)
-            {
-                GotoLineDialog gotoLineDialog = new GotoLineDialog
-                {
-                    Minimum = 1,
-                    Maximum = scintilla.LineCount,
-                    LineNumber = scintilla.CurrentLine + 1
-                };
-                if (gotoLineDialog.ShowDialog() != DialogResult.OK) return;
-                GoToLine(gotoLineDialog.LineNumber);
-            }
-            else if ((command == FIND_COMMAND) || (command == REPLACE_COMMAND)
-                || (command == FIND_ALL_COMMAND) || (command == REPLACE_ALL_COMMAND))
-            {
-                if (scintilla.IsSomeSelectedText())
-                {
-                    _lastSearchText = scintilla.SelectedText;
-                }
-                else _lastSearchText = string.Empty;
-                ShowFindReplaceDialog(command == REPLACE_COMMAND || command == REPLACE_ALL_COMMAND,
-                    command == FIND_ALL_COMMAND || command == REPLACE_ALL_COMMAND);
-            }
-            else if (command == FIND_NEXT_COMMAND)
-            {
-                if (_lastSearchText.Length > 0)
-                {
-                    scintilla.FindNextOccurrence(_lastSearchText, _lastCaseSensitive, true);
-                }
-            }
-            UpdateToolbarButtonsIfNecessary();
-        }
-
-        private void ShowFindReplaceDialog(bool showReplace, bool showAll)
-        {
-            FindReplace findReplace = new FindReplace(_script, _agsEditor,
-                _lastSearchText, _lastCaseSensitive);
-            findReplace.LastSearchTextChanged += new FindReplace.LastSearchTextChangedHandler(findReplace_LastSearchTextChanged);
-            findReplace.ShowFindReplaceDialog(showReplace, showAll);
-        }
-
-        private void findReplace_LastSearchTextChanged(string searchText)
-        {
-            _lastSearchText = searchText;
-        }
-
-        protected override void OnWindowActivated()
-        {
-            _agsEditor.RegenerateScriptHeader(_room);
-            if (_editorTextModifiedSinceLastCopy)
-            {
-                UpdateScriptObjectWithLatestTextInWindow();
-            }
-            AutoComplete.RequestBackgroundCacheUpdate(_script);
-            ActivateTextEditor();
-
-            Factory.GUIController.ShowCuppit("You've opened a script editor. This is where you set up how the game will react to various events like the player clicking on things. Read the Scripting Tutorial in the manual to get started.", "Script editor introduction");
-        }
-
-        protected override void OnWindowDeactivated()
-        {
-            DeactivateTextEditor();
-        }
-
-        protected override string OnGetHelpKeyword()
-        {
-            return scintilla.GetFullTypeNameAtCursor();
-        }
-
-        protected override void OnPanelClosing(bool canCancel, ref bool cancelClose)
-        {
-            if ((canCancel) && (scintilla.IsModified))
-            {
-                DialogResult answer = MessageBox.Show("Do you want to save your changes before closing?", "Save changes?", MessageBoxButtons.YesNoCancel, MessageBoxIcon.Question);
-                if (answer == DialogResult.Cancel)
-                {
-                    cancelClose = true;
-                }
-                else if (answer == DialogResult.Yes)
-                {
-                    DisconnectEventHandlers();
-                    SaveChanges();
-                    return;
-                }
-                else if (System.IO.File.Exists(_script.FileName))
-                {
-                    // Revert back to saved version
-                    _script.LoadFromDisk();
-                }
-            }
-
-            if (!cancelClose)
-            {
-                DisconnectEventHandlers();
-            }
-        }
-
-        private void DisconnectEventHandlers()
-        {
-            AutoComplete.BackgroundCacheUpdateStatusChanged -= _autocompleteUpdateHandler;
-            Factory.Events.FileChangedInGameFolder -= _fileChangedHandler;
-            Factory.GUIController.OnMainWindowActivated -= _mainWindowActivatedHandler;
-        }
-
-        private void scintilla_IsModifiedChanged(object sender, EventArgs e)
-<<<<<<< HEAD
-        {   
-=======
-        {
-            //UGLY HACK due to a bug in DockPanel suite, where the DockStateChanged event is not
-            //fired in the scenario where a document was moved from the documents tab to the bottom of
-            //that same document tab
-            //===================================
-            if (_lastKnownScriptText == null)
-            {
-                _lastKnownScriptText = _script.Text;
-            }
-            string newText = scintilla.GetText();
-            if (_lastKnownScriptText == newText)
-            {
-                if (DockStateChanged_Hack != null)
-                    DockStateChanged_Hack(this, e);
-            }
-            _lastKnownScriptText = newText;
-            //END OF UGLY HACK
-            //===================================
-
->>>>>>> d8baa1d3
-            if (IsModifiedChanged != null)
-            {
-                IsModifiedChanged(this, e);
-            }
-        }
-
-        private void scintilla_AttemptModify(ref bool allowModify)
-        {
-            if (AttemptToEditScript != null)
-            {
-                AttemptToEditScript(ref allowModify);
-                if (!allowModify)
-                {
-                    return;
-                }
-            }
-            if (!_agsEditor.AttemptToGetWriteAccess(_script.FileName))
-            {
-                allowModify = false;
-            }
-        }
-
-        private void scintilla_UpdateUI(object sender, EventArgs e)
-        {
-            UpdateToolbarButtonsIfNecessary();
-            if (cmbFunctions.Items.Count > 0)
-            {
-                SelectFunctionInListForCurrentPosition();
-            }
-            if (scintilla.FirstVisibleLine != 0)
-            {
-                //This 'hack' is used in order to save the position of the scrollbar
-                //when the docking has changed, in order to recreate the document
-                //with the previous scrollbar position.
-                //When the docking state changes, the first visible line in scintilla
-                //changes to 0, before we have a chance of saving it, and use it
-                //to recreate the scrollbar position.
-                //The only scenario in which this will not work is if the scrollbar position
-                //really was 0, but then the user could simply press Ctrl+Home and fix this easily.
-                _firstVisibleLine = scintilla.FirstVisibleLine;
-            }
-        }
-
-        private void scintilla_OnBeforeShowingAutoComplete(object sender, EventArgs e)
-        {
-            if (_editorTextModifiedSinceLastCopy)
-            {
-                UpdateScriptObjectWithLatestTextInWindow();
-            }
-            AutoComplete.ConstructCache(_script);
-        }
-
-        private void scintilla_TextModified(int startPos, int length, bool wasAdded)
-        {
-            _editorTextModifiedSinceLastCopy = true;
-            int adjustment = length;
-            if (!wasAdded)
-            {
-                adjustment = -length;
-            }
-            AdjustStartOfFunctionsInScript(startPos, adjustment);
-        }
-
-        private void UpdateToolbarButtonsIfNecessary()
-        {
-            bool canCutAndCopy = scintilla.CanCutAndCopy();
-            bool canPaste = scintilla.CanPaste();
-            bool canUndo = scintilla.CanUndo();
-            bool canRedo = scintilla.CanRedo();
-            if ((_toolbarIcons[0].Enabled != canCutAndCopy) ||
-                (_toolbarIcons[2].Enabled != canPaste) ||
-                (_toolbarIcons[3].Enabled != canUndo) ||
-                (_toolbarIcons[4].Enabled != canRedo))
-            {
-                _toolbarIcons[0].Enabled = canCutAndCopy;
-                _toolbarIcons[1].Enabled = canCutAndCopy;
-                _toolbarIcons[2].Enabled = canPaste;
-                _toolbarIcons[3].Enabled = canUndo;
-                _toolbarIcons[4].Enabled = canRedo;
-                _extraMenu.Commands[0].Enabled = canUndo;
-                _extraMenu.Commands[1].Enabled = canRedo;
-                _extraMenu.Commands[3].Enabled = canCutAndCopy;
-                _extraMenu.Commands[4].Enabled = canCutAndCopy;
-                _extraMenu.Commands[5].Enabled = canPaste;
-                Factory.ToolBarManager.RefreshCurrentPane();
-                Factory.MenuManager.RefreshCurrentPane();
-            }
-        }
-
-        private ScriptFunction FindFunctionInAutocompleteData(string funcName)
-        {
-            ScriptFunction func = _script.AutoCompleteData.FindFunction(funcName);
-            if ((func == null) && (funcName.Contains("::")))
-            {
-                string[] structAndFuncNames = funcName.Split(new string[] { "::" }, StringSplitOptions.None);
-                ScriptStruct struc = _script.AutoCompleteData.FindStruct(structAndFuncNames[0]);
-                if (struc != null)
-                {
-                    func = struc.FindMemberFunction(structAndFuncNames[1]);
-                }
-            }
-            return func;
-        }
-
-        void cmbFunctions_MouseLeave(object sender, System.EventArgs e)
-        {
-            HoveringCombo = false;
-        }
-
-        void cmbFunctions_MouseEnter(object sender, System.EventArgs e)
-        {
-            HoveringCombo = true;
-        }
-
-        private void cmbFunctions_SelectedIndexChanged(object sender, EventArgs e)
-        {
-            if (_allowZoomToFunction)
-            {
-                ScriptFunction func = FindFunctionInAutocompleteData(cmbFunctions.SelectedItem.ToString());
-                if (func != null)
-                {
-                    scintilla.GoToPosition(func.StartsAtCharacterIndex);
-                    scintilla.SelectCurrentLine();
-                }
-                else
-                {
-                    scintilla.GoToPosition(0);
-                }
-                scintilla.Focus();
-            }
-        }
-
-        private void scintilla_ActivateContextMenu(string commandName)
-        {
-            UpdateToolbarButtonsIfNecessary();
-        }
-
-        private ScriptToken FindTokenInScript(Script script, string structName, string memberName)
-        {
-            ScriptToken found = null;
-
-            if (structName != null)
-            {
-                ScriptStruct struc = script.AutoCompleteData.FindStruct(structName);
-                if (struc != null)
-                {
-                    found = struc.FindMemberFunction(memberName);
-                    if (found == null)
-                    {
-                        found = struc.FindMemberVariable(memberName);
-                    }
-                }
-                else
-                {
-                    found = script.AutoCompleteData.FindFunction(_goToDefinition.Replace(".", "::"));
-                }
-            }
-            else
-            {
-                found = script.AutoCompleteData.FindFunction(memberName);
-                if (found == null)
-                {
-                    found = script.AutoCompleteData.FindVariable(memberName);
-                }
-                if (found == null)
-                {
-                    found = script.AutoCompleteData.FindStruct(memberName);
-                }
-            }
-
-            return found;
-        }
-
-        public ScriptStruct FindGlobalVariableOrType(string type)
-        {
-            return scintilla.FindGlobalVariableOrType(type);
-        }
-
-        public ScriptToken FindTokenAsLocalVariable(string memberName, bool searchWholeFunction)
-        {
-            ScriptToken found = null;
-            List<ScriptVariable> localVars = scintilla.GetListOfLocalVariablesForCurrentPosition(searchWholeFunction);
-            foreach (ScriptVariable localVar in localVars)
-            {
-                if (localVar.VariableName == memberName)
-                {
-                    found = localVar;
-                }
-            }
-            return found;
-        }
-
-        private void FindAllUsages(string structName, string memberName)
-        {
-            TextProcessing.FindAllUsages findAllUsages = new TextProcessing.FindAllUsages(scintilla,
-                this, _script, _agsEditor);
-            findAllUsages.Find(structName, memberName);
-        }
-
-        private void GoToDefinition(string structName, string memberName)
-        {
-            ScriptToken found = null;
-            Script foundInScript = null;
-            List<Script> scriptsToSearch = new List<Script>();
-            scriptsToSearch.AddRange(_agsEditor.GetAllScriptHeaders());
-            scriptsToSearch.Add(_script);
-
-            foreach (Script script in scriptsToSearch)
-            {
-                found = FindTokenInScript(script, structName, memberName);
-                foundInScript = script;
-
-                if ((found != null) && (script.IsHeader))
-                {
-                    // Always prefer the definition in the main script to
-                    // the import in the header
-                    Script mainScript = _agsEditor.CurrentGame.RootScriptFolder.FindMatchingScriptOrHeader(script);
-                    if (mainScript != null)
-                    {
-                        if (!mainScript.AutoCompleteData.Populated)
-                        {
-                            AutoComplete.ConstructCache(mainScript);
-                        }
-                        ScriptToken foundInScriptBody = FindTokenInScript(mainScript, structName, memberName);
-                        if (foundInScriptBody != null)
-                        {
-                            found = foundInScriptBody;
-                            foundInScript = mainScript;
-                        }
-                    }
-                }
-
-                if (found != null)
-                {
-                    break;
-                }
-            }
-
-            if ((found == null) && (structName == null))
-            {
-                found = FindTokenAsLocalVariable(memberName, false);
-            }
-
-            if (found != null)
-            {
-                if (foundInScript.FileName == AGSEditor.BUILT_IN_HEADER_FILE_NAME)
-                {
-                    Factory.GUIController.LaunchHelpForKeyword(_goToDefinition);
-                }
-                else if (foundInScript.FileName == Tasks.AUTO_GENERATED_HEADER_NAME)
-                {
-                    Factory.GUIController.ShowMessage("This variable is internally defined by AGS and probably corresponds to an in-game entity such as a Character or Inventory Item.", MessageBoxIcon.Information);
-                }
-                else if (foundInScript.FileName == GlobalVariablesComponent.GLOBAL_VARS_HEADER_FILE_NAME)
-                {
-                    IGlobalVariablesController globalVariables = (IGlobalVariablesController)Factory.ComponentController.FindComponentThatImplementsInterface(typeof(IGlobalVariablesController));
-                    globalVariables.SelectGlobalVariable(_goToDefinition);
-                }
-                else
-                {
-                    Factory.GUIController.ZoomToFile(foundInScript.FileName, ZoomToFileZoomType.ZoomToCharacterPosition, found.StartsAtCharacterIndex);
-                }
-            }
-        }
-
-        private void ContextMenuChooseOption(object sender, EventArgs e)
-        {
-            ToolStripMenuItem item = (ToolStripMenuItem)sender;
-            if (item.Name == CONTEXT_MENU_TOGGLE_BREAKPOINT)
-            {
-                ToggleBreakpointOnCurrentLine();
-            }
-            else if (item.Name == CONTEXT_MENU_GO_TO_DEFINITION ||
-                item.Name == CONTEXT_MENU_FIND_ALL_USAGES)
-            {
-                string[] structAndMember = _goToDefinition.Split('.');
-                string structName = null;
-                string memberName = structAndMember[0];
-                if (structAndMember.Length > 1)
-                {
-                    structName = structAndMember[0];
-                    memberName = structAndMember[1];
-                }
-
-                if (item.Name == CONTEXT_MENU_GO_TO_DEFINITION)
-                {
-                    GoToDefinition(structName, memberName);
-                }
-                else
-                {
-                    FindAllUsages(structName, memberName);
-                }
-            }
-            else if (item.Name == CONTEXT_MENU_GO_TO_SPRITE)
-            {
-                if (!Factory.Events.OnShowSpriteManager(_goToSprite.Value))
-                {
-                    Factory.GUIController.ShowMessage("Unable to display sprite " + _goToSprite + ". Could not find a sprite with that number.", MessageBoxIcon.Warning);
-                }
-            }
-        }
-
-        private void scintilla_ConstructContextMenu(ContextMenuStrip menuStrip, int clickedPositionInDocument)
-        {
-            EventHandler onClick = new EventHandler(ContextMenuChooseOption);
-
-            _goToSprite = null;
-            string clickedOnType = string.Empty;
-            if (!scintilla.InsideStringOrComment(false, clickedPositionInDocument))
-            {
-                float dummy;
-                clickedOnType = scintilla.GetFullTypeNameAtPosition(clickedPositionInDocument);
-                // if on nothing, or a number, ignore
-                if (clickedOnType.Length > 0)
-                {
-                    int temp;
-                    if (int.TryParse(clickedOnType, out temp))
-                    {
-                        _goToSprite = temp;
-                        clickedOnType = string.Empty;
-                    }
-                    else if (!float.TryParse(clickedOnType, out dummy))
-                    {
-                        _goToDefinition = clickedOnType;
-                        clickedOnType = " of " + clickedOnType;
-                    }
-                }
-                else
-                {
-                    clickedOnType = string.Empty;
-                }
-            }
-
-            menuStrip.Items.Add(new ToolStripMenuItem("Go to Definition" + clickedOnType, null, onClick, CONTEXT_MENU_GO_TO_DEFINITION));
-            if (clickedOnType == string.Empty)
-            {
-                menuStrip.Items[menuStrip.Items.Count - 1].Enabled = false;
-            }
-
-            menuStrip.Items.Add(new ToolStripMenuItem("Find All Usages" + clickedOnType, null, onClick, CONTEXT_MENU_FIND_ALL_USAGES));
-            if (clickedOnType == string.Empty)
-            {
-                menuStrip.Items[menuStrip.Items.Count - 1].Enabled = false;
-            }
-
-            menuStrip.Items.Add(new ToolStripMenuItem("Go to sprite " + (_goToSprite.HasValue ? _goToSprite.ToString() : ""), null, onClick, CONTEXT_MENU_GO_TO_SPRITE));
-            if (_goToSprite == null)
-            {
-                menuStrip.Items[menuStrip.Items.Count - 1].Enabled = false;
-            }
-
-            menuStrip.Items.Add(new ToolStripSeparator());
-            menuStrip.Items.Add(new ToolStripMenuItem("Toggle Breakpoint", Factory.GUIController.ImageList.Images["ToggleBreakpointMenuIcon"], onClick, CONTEXT_MENU_TOGGLE_BREAKPOINT));
-        }
-
-        void ScriptEditor_HandleCreated(object sender, System.EventArgs e)
-        {
-            if ((_script != null) && (_script.AutoCompleteData != null))
-            {
-                UpdateFunctionList();
-            }
-        }
-    }
-}
+using AGS.Editor.Components;
+using AGS.Editor.TextProcessing;
+using AGS.Types;
+using AGS.Types.AutoComplete;
+using System;
+using System.Collections.Generic;
+using System.Text;
+using System.Windows.Forms;
+
+namespace AGS.Editor
+{
+    public partial class ScriptEditor : EditorContentPanel, IScriptEditor
+    {
+        public event EventHandler IsModifiedChanged;
+        public delegate void AttemptToEditScriptHandler(ref bool allowEdit);
+        public static event AttemptToEditScriptHandler AttemptToEditScript;
+
+        private delegate void AnonymousDelegate();
+
+        private const string CUT_COMMAND = "ScriptCut";
+        private const string COPY_COMMAND = "ScriptCopy";
+        private const string PASTE_COMMAND = "ScriptPaste";
+        private const string UNDO_COMMAND = "ScriptUndo";
+        private const string REDO_COMMAND = "ScriptRedo";
+        private const string SHOW_AUTOCOMPLETE_COMMAND = "ScriptShowAutoComplete";
+        private const string MATCH_BRACE_COMMAND = "MatchBrace";
+        private const string TOGGLE_BREAKPOINT_COMMAND = "ToggleBreakpoint";
+        private const string FIND_COMMAND = "ScriptFind";
+        private const string FIND_NEXT_COMMAND = "ScriptFindNext";
+        private const string REPLACE_COMMAND = "ScriptReplace";
+        private const string FIND_ALL_COMMAND = "ScriptFindAll";
+        private const string REPLACE_ALL_COMMAND = "ScriptReplaceAll";
+        private const string GOTO_LINE_COMMAND = "ScriptGotoLine";
+        private const string SHOW_MATCHING_SCRIPT_OR_HEADER_COMMAND = "ScriptShowMatchingScript";
+        private const string CONTEXT_MENU_GO_TO_DEFINITION = "CtxGoToDefiniton";
+        private const string CONTEXT_MENU_FIND_ALL_USAGES = "CtxFindAllUsages";
+        private const string CONTEXT_MENU_GO_TO_SPRITE = "CtxGoToSprite";
+        private const string CONTEXT_MENU_TOGGLE_BREAKPOINT = "CtxToggleBreakpoint";
+
+        private Script _script;
+        private Room _room;
+        private int _roomNumber;
+        private AGSEditor _agsEditor;
+        private List<MenuCommand> _toolbarIcons = new List<MenuCommand>();
+        private MenuCommands _extraMenu = new MenuCommands("&Edit", GUIController.FILE_MENU_ID);
+        private string _lastSearchText = string.Empty;
+        private bool _lastCaseSensitive = false;
+        private AutoComplete.BackgroundCacheUpdateStatusChangedHandler _autocompleteUpdateHandler;
+        private EditorEvents.FileChangedInGameFolderHandler _fileChangedHandler;
+        private EventHandler _mainWindowActivatedHandler;
+        private Action<Script> _showMatchingScript;
+        private bool _allowZoomToFunction = true;
+        private string _goToDefinition = null;
+        private int? _goToSprite = null;
+        private bool _fileChangedExternally = false;
+        // we need this bool because it's not necessarily the same as scintilla.Modified
+        private bool _editorTextModifiedSinceLastCopy = false;
+        private int _firstVisibleLine;        
+
+        public ScriptEditor(Script scriptToEdit, AGSEditor agsEditor, Action<Script> showMatchingScript)
+        {
+            _showMatchingScript = showMatchingScript;
+            _agsEditor = agsEditor;
+            Init(scriptToEdit);
+            _room = null;
+            _roomNumber = 0;
+        }
+
+        public void Clear()
+        {
+            this.Controls.Clear();
+            _toolbarIcons.Clear();
+            _extraMenu.Commands.Clear();
+            this.Resize -= new EventHandler(ScriptEditor_Resize);
+            DisconnectEventHandlers();
+
+            scintilla.IsModifiedChanged -= new EventHandler(scintilla_IsModifiedChanged);
+            scintilla.AttemptModify -= new ScintillaWrapper.AttemptModifyHandler(scintilla_AttemptModify);
+            scintilla.UpdateUI -= new EventHandler(scintilla_UpdateUI);
+            scintilla.OnBeforeShowingAutoComplete -= new EventHandler(scintilla_OnBeforeShowingAutoComplete);
+            scintilla.TextModified -= new ScintillaWrapper.TextModifiedHandler(scintilla_TextModified);
+            scintilla.ConstructContextMenu -= new ScintillaWrapper.ConstructContextMenuHandler(scintilla_ConstructContextMenu);
+            scintilla.ActivateContextMenu -= new ScintillaWrapper.ActivateContextMenuHandler(scintilla_ActivateContextMenu);
+            scintilla.ToggleBreakpoint -= new EventHandler<Scintilla.MarginClickEventArgs>(scintilla_ToggleBreakpoint);
+        }
+
+        public void Init(Script scriptToEdit)
+        {
+            InitializeComponent();
+
+            _autocompleteUpdateHandler = new AutoComplete.BackgroundCacheUpdateStatusChangedHandler(AutoComplete_BackgroundCacheUpdateStatusChanged);
+            AutoComplete.BackgroundCacheUpdateStatusChanged += _autocompleteUpdateHandler;
+            _fileChangedHandler = new EditorEvents.FileChangedInGameFolderHandler(Events_FileChangedInGameFolder);
+            Factory.Events.FileChangedInGameFolder += _fileChangedHandler;
+            _mainWindowActivatedHandler = new EventHandler(GUIController_OnMainWindowActivated);
+            Factory.GUIController.OnMainWindowActivated += _mainWindowActivatedHandler;
+
+            _toolbarIcons.Add(new MenuCommand(CUT_COMMAND, "Cut", "CutIcon"));
+            _toolbarIcons.Add(new MenuCommand(COPY_COMMAND, "Copy", "CopyIcon"));
+            _toolbarIcons.Add(new MenuCommand(PASTE_COMMAND, "Paste", "PasteIcon"));
+            _toolbarIcons.Add(new MenuCommand(UNDO_COMMAND, "Undo", "UndoIcon"));
+            _toolbarIcons.Add(new MenuCommand(REDO_COMMAND, "Redo", "RedoIcon"));
+            _extraMenu.Commands.Add(new MenuCommand(UNDO_COMMAND, "Undo", System.Windows.Forms.Keys.Control | System.Windows.Forms.Keys.Z, "UndoMenuIcon"));
+            _extraMenu.Commands.Add(new MenuCommand(REDO_COMMAND, "Redo", System.Windows.Forms.Keys.Control | System.Windows.Forms.Keys.Y, "RedoMenuIcon"));
+            _extraMenu.Commands.Add(MenuCommand.Separator);
+            _extraMenu.Commands.Add(new MenuCommand(CUT_COMMAND, "Cut", System.Windows.Forms.Keys.Control | System.Windows.Forms.Keys.X, "CutMenuIcon"));
+            _extraMenu.Commands.Add(new MenuCommand(COPY_COMMAND, "Copy", System.Windows.Forms.Keys.Control | System.Windows.Forms.Keys.C, "CopyMenuIcon"));
+            _extraMenu.Commands.Add(new MenuCommand(PASTE_COMMAND, "Paste", System.Windows.Forms.Keys.Control | System.Windows.Forms.Keys.V, "PasteMenuIcon"));
+            _extraMenu.Commands.Add(MenuCommand.Separator);
+            _extraMenu.Commands.Add(new MenuCommand(FIND_COMMAND, "Find...", System.Windows.Forms.Keys.Control | System.Windows.Forms.Keys.F, "FindMenuIcon"));
+            _extraMenu.Commands.Add(new MenuCommand(FIND_NEXT_COMMAND, "Find next", System.Windows.Forms.Keys.F3, "FindNextMenuIcon"));
+            _extraMenu.Commands.Add(new MenuCommand(REPLACE_COMMAND, "Replace...", System.Windows.Forms.Keys.Control | System.Windows.Forms.Keys.E));
+            _extraMenu.Commands.Add(MenuCommand.Separator);
+            _extraMenu.Commands.Add(new MenuCommand(FIND_ALL_COMMAND, "Find All...", System.Windows.Forms.Keys.Control | System.Windows.Forms.Keys.Shift | System.Windows.Forms.Keys.F, "FindMenuIcon"));
+            _extraMenu.Commands.Add(new MenuCommand(REPLACE_ALL_COMMAND, "Replace All...", System.Windows.Forms.Keys.Control | System.Windows.Forms.Keys.Shift | System.Windows.Forms.Keys.E));
+            _extraMenu.Commands.Add(MenuCommand.Separator);
+            _extraMenu.Commands.Add(new MenuCommand(SHOW_AUTOCOMPLETE_COMMAND, "Show Autocomplete", System.Windows.Forms.Keys.Control | System.Windows.Forms.Keys.Space, "ShowAutocompleteMenuIcon"));
+            _extraMenu.Commands.Add(new MenuCommand(TOGGLE_BREAKPOINT_COMMAND, "Toggle Breakpoint", System.Windows.Forms.Keys.F9, "ToggleBreakpointMenuIcon"));
+            _extraMenu.Commands.Add(new MenuCommand(MATCH_BRACE_COMMAND, "Match Brace", System.Windows.Forms.Keys.Control | System.Windows.Forms.Keys.B));
+            _extraMenu.Commands.Add(new MenuCommand(GOTO_LINE_COMMAND, "Go to Line...", System.Windows.Forms.Keys.Control | System.Windows.Forms.Keys.G));
+            _extraMenu.Commands.Add(new MenuCommand(SHOW_MATCHING_SCRIPT_OR_HEADER_COMMAND, "Switch to Matching Script or Header", System.Windows.Forms.Keys.Control | System.Windows.Forms.Keys.M));
+
+            this.Resize += new EventHandler(ScriptEditor_Resize);
+            this.Script = scriptToEdit;
+            InitScintilla();
+        }
+
+        public int FirstVisibleLine { get { return _firstVisibleLine; } }
+
+        public string ModifiedText
+        {
+            get
+            {
+                return scintilla.IsDisposed ?
+                    null : scintilla.GetText();
+            }
+            set
+            {                
+                scintilla.SetTextModified(value);
+            }
+        }
+
+        public void InitScintilla()
+        {
+            scintilla.SetKeyWords(Constants.SCRIPT_KEY_WORDS);
+            UpdateStructHighlighting();
+
+            // pressing ( [ or . will auto-complete
+            scintilla.SetFillupKeys(Constants.AUTOCOMPLETE_ACCEPT_KEYS);
+
+            scintilla.EnableLineNumbers();
+
+            scintilla.IsModifiedChanged += new EventHandler(scintilla_IsModifiedChanged);
+            scintilla.AttemptModify += new ScintillaWrapper.AttemptModifyHandler(scintilla_AttemptModify);
+            scintilla.UpdateUI += new EventHandler(scintilla_UpdateUI);
+            scintilla.OnBeforeShowingAutoComplete += new EventHandler(scintilla_OnBeforeShowingAutoComplete);
+            scintilla.TextModified += new ScintillaWrapper.TextModifiedHandler(scintilla_TextModified);
+            scintilla.ConstructContextMenu += new ScintillaWrapper.ConstructContextMenuHandler(scintilla_ConstructContextMenu);
+            scintilla.ActivateContextMenu += new ScintillaWrapper.ActivateContextMenuHandler(scintilla_ActivateContextMenu);
+            scintilla.ToggleBreakpoint += new EventHandler<Scintilla.MarginClickEventArgs>(scintilla_ToggleBreakpoint);
+
+            if (!this.Script.IsHeader)
+            {
+                scintilla.SetAutoCompleteSource(this.Script);
+            }
+
+            scintilla.SetKeyWords(Constants.SCRIPT_KEY_WORDS);
+            UpdateStructHighlighting();
+        }
+
+        public void ActivateWindow()
+        {
+            OnWindowActivated();
+        }
+
+        void scintilla_ToggleBreakpoint(object sender, Scintilla.MarginClickEventArgs e)
+        {
+            ToggleBreakpoint(e.LineNumber);
+        }
+
+        private void ScriptEditor_Resize(object sender, EventArgs e)
+        {
+            if (this.ClientSize.Width > 50)
+            {
+                cmbFunctions.Width = this.ClientSize.Width - cmbFunctions.Left - 5;
+            }
+        }
+
+        private void PromptUserThatFileHasChangedExternally()
+        {
+            _fileChangedExternally = false;
+            if (Factory.GUIController.ShowQuestion("The file '" + _script.FileName + "' has been modified externally. Do you want to reload it?", MessageBoxIcon.Question) == DialogResult.Yes)
+            {
+                _script.LoadFromDisk();
+                scintilla.SetText(_script.Text);
+                _editorTextModifiedSinceLastCopy = false;
+            }
+        }
+
+        private void GUIController_OnMainWindowActivated(object sender, EventArgs e)
+        {
+            if (_fileChangedExternally)
+            {
+                PromptUserThatFileHasChangedExternally();
+            }
+        }
+
+        private void Events_FileChangedInGameFolder(string fileName)
+        {
+            if (fileName.ToLower() == _script.FileName.ToLower() &&
+                !_script.IsBeingSaved)
+            {
+                if (DateTime.Now.Subtract(_script.LastSavedAt).TotalSeconds > 2)
+                {
+                    if (!Utilities.IsMonoRunning() && Utilities.IsThisApplicationCurrentlyActive())
+                    {
+                        //On Mono can't use the Win API to check if application is in focus.
+                        //Hopefully the prompt will be triggered by its second usage,
+                        //when the main window is activated.
+                        PromptUserThatFileHasChangedExternally();
+                    }
+                    else
+                    {
+                        _fileChangedExternally = true;
+                    }
+                }
+            }
+        }
+
+        private void UpdateStructHighlighting()
+        {
+            StringBuilder sb = new StringBuilder(5000);
+            foreach (Script script in _agsEditor.GetAllScriptHeaders())
+            {
+                foreach (ScriptStruct thisClass in script.AutoCompleteData.Structs)
+                {
+                    sb.Append(thisClass.Name + " ");
+                }
+                foreach (ScriptEnum thisEnum in script.AutoCompleteData.Enums)
+                {
+                    sb.Append(thisEnum.Name + " ");
+                }
+            }
+            this.scintilla.SetClassNamesList(sb.ToString());
+        }
+
+        private void UpdateFunctionList()
+        {
+            List<string> functions = new List<string>();
+            foreach (ScriptFunction func in _script.AutoCompleteData.Functions)
+            {
+                if (func.EndsAtCharacterIndex > 0)
+                {
+                    functions.Add(func.FunctionName);
+                }
+            }
+            foreach (ScriptStruct struc in _script.AutoCompleteData.Structs)
+            {
+                foreach (ScriptFunction func in struc.Functions)
+                {
+                    if (func.EndsAtCharacterIndex > 0)
+                    {
+                        functions.Add(struc.Name + "::" + func.FunctionName);
+                    }
+                }
+            }
+            cmbFunctions.Items.Clear();
+            cmbFunctions.Items.Add("(general definitions)");
+            functions.Sort();
+            foreach (string func in functions)
+            {
+                cmbFunctions.Items.Add(func);
+            }
+            SelectFunctionInListForCurrentPosition();
+        }
+
+        private void AdjustStartOfFunctionsInScript(int fromPos, int adjustment)
+        {
+            foreach (ScriptFunction func in _script.AutoCompleteData.Functions)
+            {
+                AdjustStartOfFunctionIfAppropriate(func, fromPos, adjustment);
+            }
+
+            foreach (ScriptStruct struc in _script.AutoCompleteData.Structs)
+            {
+                foreach (ScriptFunction func in struc.Functions)
+                {
+                    AdjustStartOfFunctionIfAppropriate(func, fromPos, adjustment);
+                }
+            }
+        }
+
+        private void AdjustStartOfFunctionIfAppropriate(ScriptFunction func, int currentPos, int adjustment)
+        {
+            if (func.StartsAtCharacterIndex > currentPos)
+            {
+                func.StartsAtCharacterIndex += adjustment;
+            }
+
+            if (func.EndsAtCharacterIndex > currentPos)
+            {
+                func.EndsAtCharacterIndex += adjustment;
+            }
+
+            if (func.StartsAtCharacterIndex < 0)
+            {
+                // Function has probably just been deleted
+                func.StartsAtCharacterIndex = -1;
+                func.EndsAtCharacterIndex = -1;
+            }
+        }
+
+        private void SelectFunctionInListForCurrentPosition()
+        {
+            lock (cmbFunctions)
+            {
+                _allowZoomToFunction = false;
+
+                int currentPos = scintilla.CurrentPos;
+                foreach (ScriptFunction func in _script.AutoCompleteData.Functions)
+                {
+                    if ((currentPos >= func.StartsAtCharacterIndex) &&
+                        (currentPos < func.EndsAtCharacterIndex))
+                    {
+                        int index = cmbFunctions.FindStringExact(func.FunctionName);
+                        if (index >= 0)
+                        {
+                            cmbFunctions.SelectedIndex = index;
+                            _allowZoomToFunction = true;
+                            return;
+                        }
+                    }
+                }
+
+                foreach (ScriptStruct struc in _script.AutoCompleteData.Structs)
+                {
+                    foreach (ScriptFunction func in struc.Functions)
+                    {
+                        if ((currentPos >= func.StartsAtCharacterIndex) &&
+                            (currentPos < func.EndsAtCharacterIndex))
+                        {
+                            int index = cmbFunctions.FindStringExact(struc.Name + "::" + func.FunctionName);
+                            if (index >= 0)
+                            {
+                                cmbFunctions.SelectedIndex = index;
+                                _allowZoomToFunction = true;
+                                return;
+                            }
+                        }
+                    }
+                }
+
+                if (cmbFunctions.Items.Count > 0)
+                {
+                    cmbFunctions.SelectedIndex = 0;
+                }
+
+                _allowZoomToFunction = true;
+            }
+        }
+
+        private void AutoComplete_BackgroundCacheUpdateStatusChanged(BackgroundAutoCompleteStatus status, Exception errorDetails)
+        {
+            if (status == BackgroundAutoCompleteStatus.Finished)
+            {
+                if (this.IsHandleCreated)
+                {
+                    this.Invoke(new AnonymousDelegate(UpdateFunctionList));
+                }
+            }
+        }
+
+        public void ActivateTextEditor()
+        {
+            scintilla.ActivateTextEditor();
+            if (scintilla.CurrentLine == 0) //If no item was seleced via Find/Replace etc
+            {
+                scintilla.GoToLine(_firstVisibleLine);
+            }
+        }
+
+        public void DeactivateTextEditor()
+        {
+            scintilla.DeactivateTextEditor();
+        }
+
+        public List<MenuCommand> ToolbarIcons
+        {
+            get { return _toolbarIcons; }
+        }
+
+        public MenuCommands ExtraMenu
+        {
+            get { return _extraMenu; }
+        }
+
+        public Script Script
+        {
+            get { return _script; }
+            set
+            {
+                _script = value;
+                scintilla.SetText(_script.Text);
+                _editorTextModifiedSinceLastCopy = false;
+            }
+        }
+
+        public void ScriptModifiedExternally()
+        {
+            scintilla.ModifyText(_script.Text);
+        }
+
+        public bool IsModified
+        {
+            get { return scintilla.IsModified; }
+        }
+
+        public Room Room
+        {
+            get { return _room; }
+            set { _room = value; }
+        }
+
+        public int RoomNumber
+        {
+            get { return _roomNumber; }
+            set { _roomNumber = value; }
+        }
+
+        public static bool HoveringCombo { get; private set; }
+
+        public IScriptEditorControl ScriptEditorControl
+        {
+            get
+            {
+                return scintilla;
+            }
+        }
+
+        public void UpdateScriptObjectWithLatestTextInWindow()
+        {
+            _script.Text = scintilla.GetText();
+            _editorTextModifiedSinceLastCopy = false;
+        }
+
+        public void SaveChanges()
+        {
+            if (_editorTextModifiedSinceLastCopy)
+            {
+                UpdateScriptObjectWithLatestTextInWindow();
+            }
+
+            if (!scintilla.IsDisposed && scintilla.IsModified)
+            {
+                _script.SaveToDisk();
+                scintilla.SetSavePoint();
+                if (_script.IsHeader)
+                {
+                    AutoComplete.ConstructCache(_script);
+                }
+            }
+        }
+
+        public void GoToLine(int lineNumber)
+        {
+			GoToLine(lineNumber, false, false);
+        }
+
+        public void GoToLine(int lineNumber, bool selectLine, bool goToLineAfterOpeningBrace)
+        {
+            if (goToLineAfterOpeningBrace)
+            {
+                lineNumber = FindLineNumberAfterOpeningBrace(lineNumber);
+            }
+
+            scintilla.GoToLine(lineNumber);
+
+            if (selectLine)
+            {
+                scintilla.SelectCurrentLine();
+            }
+        }
+
+        private int FindLineNumberAfterOpeningBrace(int startFromLine)
+        {
+            while (startFromLine < scintilla.LineCount)
+            {
+                if (scintilla.GetTextForLine(startFromLine).Contains("{"))
+                {
+                    return startFromLine + 1;
+                }
+                startFromLine++;
+            }
+            return startFromLine;
+        }
+
+        public void GoToLineOfCharacterPosition(int position)
+        {
+            GoToLineOfCharacterPosition(position, true);
+        }
+
+        public void GoToLineOfCharacterPosition(int position, bool selectLine)
+        {
+            scintilla.GoToPosition(position);
+            if (selectLine)
+            {
+                scintilla.SelectCurrentLine();
+            }
+        }
+
+        public void SetExecutionPointMarker(int lineNumber)
+        {
+            scintilla.ShowCurrentExecutionPoint(lineNumber);
+        }
+
+        public void SetErrorMessagePopup(string errorMessage)
+        {
+            scintilla.ShowErrorMessagePopup(errorMessage);
+        }
+
+        public int GetLineNumberForText(string text)
+        {
+            return scintilla.FindLineNumberForText(text);
+        }
+
+        public void RemoveExecutionPointMarker()
+        {
+            scintilla.HideCurrentExecutionPoint();
+            scintilla.HideErrorMessagePopup();
+        }
+
+        private void ToggleBreakpoint(int line)
+        {
+            if (scintilla.IsBreakpointOnLine(line))
+            {
+                scintilla.RemoveBreakpoint(line);
+                _agsEditor.Debugger.RemovedBreakpoint(this.Script, line + 1);
+            }
+            else
+            {
+                scintilla.AddBreakpoint(line);
+                _agsEditor.Debugger.AddedBreakpoint(this.Script, line + 1);
+            }
+
+            this.Script.BreakpointedLines = scintilla.GetLineNumbersForAllBreakpoints();
+
+        }
+
+        private void ToggleBreakpointOnCurrentLine()
+        {
+            ToggleBreakpoint(scintilla.CurrentLine);
+        }
+
+        protected override void OnKeyPressed(System.Windows.Forms.Keys keyData)
+        {
+            if (keyData.Equals(
+                System.Windows.Forms.Keys.Escape))
+            {
+                FindReplace.CloseDialogIfNeeded();
+            }
+        }
+
+        protected override void OnCommandClick(string command)
+        {
+            if (command == CUT_COMMAND)
+            {
+                scintilla.Cut();
+            }
+            else if (command == COPY_COMMAND)
+            {
+                scintilla.Copy();
+            }
+            else if (command == PASTE_COMMAND)
+            {
+                scintilla.Paste();
+            }
+            else if (command == UNDO_COMMAND)
+            {
+                if (scintilla.CanUndo())
+                {
+                    scintilla.Undo();
+                }
+            }
+            else if (command == REDO_COMMAND)
+            {
+                if (scintilla.CanRedo())
+                {
+                    scintilla.Redo();
+                }
+            }
+            else if (command == SHOW_AUTOCOMPLETE_COMMAND)
+            {
+                scintilla.ShowAutocompleteNow();
+            }
+            else if (command == TOGGLE_BREAKPOINT_COMMAND)
+            {
+                ToggleBreakpointOnCurrentLine();
+            }
+            else if (command == MATCH_BRACE_COMMAND)
+            {
+                scintilla.ShowMatchingBrace(true);
+            }
+            else if (command == SHOW_MATCHING_SCRIPT_OR_HEADER_COMMAND)
+            {
+                if (_showMatchingScript != null)
+                {
+                    _showMatchingScript(this.Script);
+                }
+            }
+            else if (command == GOTO_LINE_COMMAND)
+            {
+                GotoLineDialog gotoLineDialog = new GotoLineDialog
+                {
+                    Minimum = 1,
+                    Maximum = scintilla.LineCount,
+                    LineNumber = scintilla.CurrentLine + 1
+                };
+                if (gotoLineDialog.ShowDialog() != DialogResult.OK) return;
+                GoToLine(gotoLineDialog.LineNumber);
+            }
+            else if ((command == FIND_COMMAND) || (command == REPLACE_COMMAND)
+                || (command == FIND_ALL_COMMAND) || (command == REPLACE_ALL_COMMAND))
+            {
+                if (scintilla.IsSomeSelectedText())
+                {
+                    _lastSearchText = scintilla.SelectedText;
+                }
+                else _lastSearchText = string.Empty;
+                ShowFindReplaceDialog(command == REPLACE_COMMAND || command == REPLACE_ALL_COMMAND,
+                    command == FIND_ALL_COMMAND || command == REPLACE_ALL_COMMAND);
+            }
+            else if (command == FIND_NEXT_COMMAND)
+            {
+                if (_lastSearchText.Length > 0)
+                {
+                    scintilla.FindNextOccurrence(_lastSearchText, _lastCaseSensitive, true);
+                }
+            }
+            UpdateToolbarButtonsIfNecessary();
+        }
+
+        private void ShowFindReplaceDialog(bool showReplace, bool showAll)
+        {
+            FindReplace findReplace = new FindReplace(_script, _agsEditor,
+                _lastSearchText, _lastCaseSensitive);
+            findReplace.LastSearchTextChanged += new FindReplace.LastSearchTextChangedHandler(findReplace_LastSearchTextChanged);
+            findReplace.ShowFindReplaceDialog(showReplace, showAll);
+        }
+
+        private void findReplace_LastSearchTextChanged(string searchText)
+        {
+            _lastSearchText = searchText;
+        }
+
+        protected override void OnWindowActivated()
+        {
+            _agsEditor.RegenerateScriptHeader(_room);
+            if (_editorTextModifiedSinceLastCopy)
+            {
+                UpdateScriptObjectWithLatestTextInWindow();
+            }
+            AutoComplete.RequestBackgroundCacheUpdate(_script);
+            ActivateTextEditor();
+
+            Factory.GUIController.ShowCuppit("You've opened a script editor. This is where you set up how the game will react to various events like the player clicking on things. Read the Scripting Tutorial in the manual to get started.", "Script editor introduction");
+        }
+
+        protected override void OnWindowDeactivated()
+        {
+            DeactivateTextEditor();
+        }
+
+        protected override string OnGetHelpKeyword()
+        {
+            return scintilla.GetFullTypeNameAtCursor();
+        }
+
+        protected override void OnPanelClosing(bool canCancel, ref bool cancelClose)
+        {
+            if ((canCancel) && (scintilla.IsModified))
+            {
+                DialogResult answer = MessageBox.Show("Do you want to save your changes before closing?", "Save changes?", MessageBoxButtons.YesNoCancel, MessageBoxIcon.Question);
+                if (answer == DialogResult.Cancel)
+                {
+                    cancelClose = true;
+                }
+                else if (answer == DialogResult.Yes)
+                {
+                    DisconnectEventHandlers();
+                    SaveChanges();
+                    return;
+                }
+                else if (System.IO.File.Exists(_script.FileName))
+                {
+                    // Revert back to saved version
+                    _script.LoadFromDisk();
+                }
+            }
+
+            if (!cancelClose)
+            {
+                DisconnectEventHandlers();
+            }
+        }
+
+        private void DisconnectEventHandlers()
+        {
+            AutoComplete.BackgroundCacheUpdateStatusChanged -= _autocompleteUpdateHandler;
+            Factory.Events.FileChangedInGameFolder -= _fileChangedHandler;
+            Factory.GUIController.OnMainWindowActivated -= _mainWindowActivatedHandler;
+        }
+
+        private void scintilla_IsModifiedChanged(object sender, EventArgs e)
+        {
+            if (IsModifiedChanged != null)
+            {
+                IsModifiedChanged(this, e);
+            }
+        }
+
+        private void scintilla_AttemptModify(ref bool allowModify)
+        {
+            if (AttemptToEditScript != null)
+            {
+                AttemptToEditScript(ref allowModify);
+                if (!allowModify)
+                {
+                    return;
+                }
+            }
+            if (!_agsEditor.AttemptToGetWriteAccess(_script.FileName))
+            {
+                allowModify = false;
+            }
+        }
+
+        private void scintilla_UpdateUI(object sender, EventArgs e)
+        {
+            UpdateToolbarButtonsIfNecessary();
+            if (cmbFunctions.Items.Count > 0)
+            {
+                SelectFunctionInListForCurrentPosition();
+            }
+            if (scintilla.FirstVisibleLine != 0)
+            {
+                //This 'hack' is used in order to save the position of the scrollbar
+                //when the docking has changed, in order to recreate the document
+                //with the previous scrollbar position.
+                //When the docking state changes, the first visible line in scintilla
+                //changes to 0, before we have a chance of saving it, and use it
+                //to recreate the scrollbar position.
+                //The only scenario in which this will not work is if the scrollbar position
+                //really was 0, but then the user could simply press Ctrl+Home and fix this easily.
+                _firstVisibleLine = scintilla.FirstVisibleLine;
+            }
+        }
+
+        private void scintilla_OnBeforeShowingAutoComplete(object sender, EventArgs e)
+        {
+            if (_editorTextModifiedSinceLastCopy)
+            {
+                UpdateScriptObjectWithLatestTextInWindow();
+            }
+            AutoComplete.ConstructCache(_script);
+        }
+
+        private void scintilla_TextModified(int startPos, int length, bool wasAdded)
+        {
+            _editorTextModifiedSinceLastCopy = true;
+            int adjustment = length;
+            if (!wasAdded)
+            {
+                adjustment = -length;
+            }
+            AdjustStartOfFunctionsInScript(startPos, adjustment);
+        }
+
+        private void UpdateToolbarButtonsIfNecessary()
+        {
+            bool canCutAndCopy = scintilla.CanCutAndCopy();
+            bool canPaste = scintilla.CanPaste();
+            bool canUndo = scintilla.CanUndo();
+            bool canRedo = scintilla.CanRedo();
+            if ((_toolbarIcons[0].Enabled != canCutAndCopy) ||
+                (_toolbarIcons[2].Enabled != canPaste) ||
+                (_toolbarIcons[3].Enabled != canUndo) ||
+                (_toolbarIcons[4].Enabled != canRedo))
+            {
+                _toolbarIcons[0].Enabled = canCutAndCopy;
+                _toolbarIcons[1].Enabled = canCutAndCopy;
+                _toolbarIcons[2].Enabled = canPaste;
+                _toolbarIcons[3].Enabled = canUndo;
+                _toolbarIcons[4].Enabled = canRedo;
+                _extraMenu.Commands[0].Enabled = canUndo;
+                _extraMenu.Commands[1].Enabled = canRedo;
+                _extraMenu.Commands[3].Enabled = canCutAndCopy;
+                _extraMenu.Commands[4].Enabled = canCutAndCopy;
+                _extraMenu.Commands[5].Enabled = canPaste;
+                Factory.ToolBarManager.RefreshCurrentPane();
+                Factory.MenuManager.RefreshCurrentPane();
+            }
+        }
+
+        private ScriptFunction FindFunctionInAutocompleteData(string funcName)
+        {
+            ScriptFunction func = _script.AutoCompleteData.FindFunction(funcName);
+            if ((func == null) && (funcName.Contains("::")))
+            {
+                string[] structAndFuncNames = funcName.Split(new string[] { "::" }, StringSplitOptions.None);
+                ScriptStruct struc = _script.AutoCompleteData.FindStruct(structAndFuncNames[0]);
+                if (struc != null)
+                {
+                    func = struc.FindMemberFunction(structAndFuncNames[1]);
+                }
+            }
+            return func;
+        }
+
+        void cmbFunctions_MouseLeave(object sender, System.EventArgs e)
+        {
+            HoveringCombo = false;
+        }
+
+        void cmbFunctions_MouseEnter(object sender, System.EventArgs e)
+        {
+            HoveringCombo = true;
+        }
+
+        private void cmbFunctions_SelectedIndexChanged(object sender, EventArgs e)
+        {
+            if (_allowZoomToFunction)
+            {
+                ScriptFunction func = FindFunctionInAutocompleteData(cmbFunctions.SelectedItem.ToString());
+                if (func != null)
+                {
+                    scintilla.GoToPosition(func.StartsAtCharacterIndex);
+                    scintilla.SelectCurrentLine();
+                }
+                else
+                {
+                    scintilla.GoToPosition(0);
+                }
+                scintilla.Focus();
+            }
+        }
+
+        private void scintilla_ActivateContextMenu(string commandName)
+        {
+            UpdateToolbarButtonsIfNecessary();
+        }
+
+        private ScriptToken FindTokenInScript(Script script, string structName, string memberName)
+        {
+            ScriptToken found = null;
+
+            if (structName != null)
+            {
+                ScriptStruct struc = script.AutoCompleteData.FindStruct(structName);
+                if (struc != null)
+                {
+                    found = struc.FindMemberFunction(memberName);
+                    if (found == null)
+                    {
+                        found = struc.FindMemberVariable(memberName);
+                    }
+                }
+                else
+                {
+                    found = script.AutoCompleteData.FindFunction(_goToDefinition.Replace(".", "::"));
+                }
+            }
+            else
+            {
+                found = script.AutoCompleteData.FindFunction(memberName);
+                if (found == null)
+                {
+                    found = script.AutoCompleteData.FindVariable(memberName);
+                }
+                if (found == null)
+                {
+                    found = script.AutoCompleteData.FindStruct(memberName);
+                }
+            }
+
+            return found;
+        }
+
+        public ScriptStruct FindGlobalVariableOrType(string type)
+        {
+            return scintilla.FindGlobalVariableOrType(type);
+        }
+
+        public ScriptToken FindTokenAsLocalVariable(string memberName, bool searchWholeFunction)
+        {
+            ScriptToken found = null;
+            List<ScriptVariable> localVars = scintilla.GetListOfLocalVariablesForCurrentPosition(searchWholeFunction);
+            foreach (ScriptVariable localVar in localVars)
+            {
+                if (localVar.VariableName == memberName)
+                {
+                    found = localVar;
+                }
+            }
+            return found;
+        }
+
+        private void FindAllUsages(string structName, string memberName)
+        {
+            TextProcessing.FindAllUsages findAllUsages = new TextProcessing.FindAllUsages(scintilla,
+                this, _script, _agsEditor);
+            findAllUsages.Find(structName, memberName);
+        }
+
+        private void GoToDefinition(string structName, string memberName)
+        {
+            ScriptToken found = null;
+            Script foundInScript = null;
+            List<Script> scriptsToSearch = new List<Script>();
+            scriptsToSearch.AddRange(_agsEditor.GetAllScriptHeaders());
+            scriptsToSearch.Add(_script);
+
+            foreach (Script script in scriptsToSearch)
+            {
+                found = FindTokenInScript(script, structName, memberName);
+                foundInScript = script;
+
+                if ((found != null) && (script.IsHeader))
+                {
+                    // Always prefer the definition in the main script to
+                    // the import in the header
+                    Script mainScript = _agsEditor.CurrentGame.RootScriptFolder.FindMatchingScriptOrHeader(script);
+                    if (mainScript != null)
+                    {
+                        if (!mainScript.AutoCompleteData.Populated)
+                        {
+                            AutoComplete.ConstructCache(mainScript);
+                        }
+                        ScriptToken foundInScriptBody = FindTokenInScript(mainScript, structName, memberName);
+                        if (foundInScriptBody != null)
+                        {
+                            found = foundInScriptBody;
+                            foundInScript = mainScript;
+                        }
+                    }
+                }
+
+                if (found != null)
+                {
+                    break;
+                }
+            }
+
+            if ((found == null) && (structName == null))
+            {
+                found = FindTokenAsLocalVariable(memberName, false);
+            }
+
+            if (found != null)
+            {
+                if (foundInScript.FileName == AGSEditor.BUILT_IN_HEADER_FILE_NAME)
+                {
+                    Factory.GUIController.LaunchHelpForKeyword(_goToDefinition);
+                }
+                else if (foundInScript.FileName == Tasks.AUTO_GENERATED_HEADER_NAME)
+                {
+                    Factory.GUIController.ShowMessage("This variable is internally defined by AGS and probably corresponds to an in-game entity such as a Character or Inventory Item.", MessageBoxIcon.Information);
+                }
+                else if (foundInScript.FileName == GlobalVariablesComponent.GLOBAL_VARS_HEADER_FILE_NAME)
+                {
+                    IGlobalVariablesController globalVariables = (IGlobalVariablesController)Factory.ComponentController.FindComponentThatImplementsInterface(typeof(IGlobalVariablesController));
+                    globalVariables.SelectGlobalVariable(_goToDefinition);
+                }
+                else
+                {
+                    Factory.GUIController.ZoomToFile(foundInScript.FileName, ZoomToFileZoomType.ZoomToCharacterPosition, found.StartsAtCharacterIndex);
+                }
+            }
+        }
+
+        private void ContextMenuChooseOption(object sender, EventArgs e)
+        {
+            ToolStripMenuItem item = (ToolStripMenuItem)sender;
+            if (item.Name == CONTEXT_MENU_TOGGLE_BREAKPOINT)
+            {
+                ToggleBreakpointOnCurrentLine();
+            }
+            else if (item.Name == CONTEXT_MENU_GO_TO_DEFINITION ||
+                item.Name == CONTEXT_MENU_FIND_ALL_USAGES)
+            {
+                string[] structAndMember = _goToDefinition.Split('.');
+                string structName = null;
+                string memberName = structAndMember[0];
+                if (structAndMember.Length > 1)
+                {
+                    structName = structAndMember[0];
+                    memberName = structAndMember[1];
+                }
+
+                if (item.Name == CONTEXT_MENU_GO_TO_DEFINITION)
+                {
+                    GoToDefinition(structName, memberName);
+                }
+                else
+                {
+                    FindAllUsages(structName, memberName);
+                }
+            }
+            else if (item.Name == CONTEXT_MENU_GO_TO_SPRITE)
+            {
+                if (!Factory.Events.OnShowSpriteManager(_goToSprite.Value))
+                {
+                    Factory.GUIController.ShowMessage("Unable to display sprite " + _goToSprite + ". Could not find a sprite with that number.", MessageBoxIcon.Warning);
+                }
+            }
+        }
+
+        private void scintilla_ConstructContextMenu(ContextMenuStrip menuStrip, int clickedPositionInDocument)
+        {
+            EventHandler onClick = new EventHandler(ContextMenuChooseOption);
+
+            _goToSprite = null;
+            string clickedOnType = string.Empty;
+            if (!scintilla.InsideStringOrComment(false, clickedPositionInDocument))
+            {
+                float dummy;
+                clickedOnType = scintilla.GetFullTypeNameAtPosition(clickedPositionInDocument);
+                // if on nothing, or a number, ignore
+                if (clickedOnType.Length > 0)
+                {
+                    int temp;
+                    if (int.TryParse(clickedOnType, out temp))
+                    {
+                        _goToSprite = temp;
+                        clickedOnType = string.Empty;
+                    }
+                    else if (!float.TryParse(clickedOnType, out dummy))
+                    {
+                        _goToDefinition = clickedOnType;
+                        clickedOnType = " of " + clickedOnType;
+                    }
+                }
+                else
+                {
+                    clickedOnType = string.Empty;
+                }
+            }
+
+            menuStrip.Items.Add(new ToolStripMenuItem("Go to Definition" + clickedOnType, null, onClick, CONTEXT_MENU_GO_TO_DEFINITION));
+            if (clickedOnType == string.Empty)
+            {
+                menuStrip.Items[menuStrip.Items.Count - 1].Enabled = false;
+            }
+
+            menuStrip.Items.Add(new ToolStripMenuItem("Find All Usages" + clickedOnType, null, onClick, CONTEXT_MENU_FIND_ALL_USAGES));
+            if (clickedOnType == string.Empty)
+            {
+                menuStrip.Items[menuStrip.Items.Count - 1].Enabled = false;
+            }
+
+            menuStrip.Items.Add(new ToolStripMenuItem("Go to sprite " + (_goToSprite.HasValue ? _goToSprite.ToString() : ""), null, onClick, CONTEXT_MENU_GO_TO_SPRITE));
+            if (_goToSprite == null)
+            {
+                menuStrip.Items[menuStrip.Items.Count - 1].Enabled = false;
+            }
+
+            menuStrip.Items.Add(new ToolStripSeparator());
+            menuStrip.Items.Add(new ToolStripMenuItem("Toggle Breakpoint", Factory.GUIController.ImageList.Images["ToggleBreakpointMenuIcon"], onClick, CONTEXT_MENU_TOGGLE_BREAKPOINT));
+        }
+
+        void ScriptEditor_HandleCreated(object sender, System.EventArgs e)
+        {
+            if ((_script != null) && (_script.AutoCompleteData != null))
+            {
+                UpdateFunctionList();
+            }
+        }
+    }
+}