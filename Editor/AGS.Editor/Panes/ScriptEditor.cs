--- conflicted
+++ resolved
@@ -1,752 +1,745 @@
-using AGS.Editor.Components;
-using AGS.Editor.TextProcessing;
-using AGS.Types;
-using AGS.Types.AutoComplete;
-using AGS.Types.Interfaces;
-using AGS.Controls;
-using System;
-using System.Collections.Generic;
-using System.Text;
-using System.Windows.Forms;
-
-namespace AGS.Editor
-{
-    public partial class ScriptEditor : ScriptEditorBase, IScriptEditor
-    {
-        public event EventHandler IsModifiedChanged;
-        public delegate void AttemptToEditScriptHandler(ref bool allowEdit);
-        public static event AttemptToEditScriptHandler AttemptToEditScript;
-
-        private delegate void AnonymousDelegate();
-
-        // Custom Edit menu commands
-        private const string TOGGLE_BREAKPOINT_COMMAND = "ToggleBreakpoint";
-        private const string SHOW_MATCHING_SCRIPT_OR_HEADER_COMMAND = "ScriptShowMatchingScript";
-        private const string TOGGLE_LINE_COMMENT_COMMAND = "ToggleLineComment";
-        // Custom context menu commands
-        private const string TOGGLE_WORD_WRAP = "ToggleWordWrap";
-        private const string CONTEXT_MENU_TOGGLE_BREAKPOINT = "CtxToggleBreakpoint";
-
-        private readonly FileWatcher _fileWatcher;
-        private Script _script;
-        private Room _room;
-        private int _roomNumber;
-
-        // Menu item refs, for tracking their state
-        MenuCommand _menuCmdWordWrap;
-
-        private AutoComplete.BackgroundCacheUpdateStatusChangedHandler _autocompleteUpdateHandler;
-        private Action<Script> _showMatchingScript;
-        private bool _allowZoomToFunction = true;
-
-        // we need this bool because it's not necessarily the same as scintilla.Modified
-        private bool _editorTextModifiedSinceLastCopy = false;
-        private int _firstVisibleLine;
-
-        private static bool _lastWordWrap = false; // remember last used for new scripts, could be maybe saved in settings
-
-        public ScriptEditor(Script scriptToEdit, AGSEditor agsEditor, Action<Script> showMatchingScript)
-            : base(agsEditor)
-        {
-            InitializeComponent();
-            _fileWatcher = new FileWatcher(scriptToEdit.FileName, scriptToEdit, OnFileChangedExternally);
-
-            _agsEditor = agsEditor;
-            _showMatchingScript = showMatchingScript;
-            _room = null;
-            _roomNumber = -1;
-            Init(scriptToEdit);
-
-            this.Load += new EventHandler(ScriptEditor_Load);
-            this.Resize += new EventHandler(ScriptEditor_Resize);
-        }
-
-        public string GetScriptTabName()
-        {
-            if (_roomNumber >= 0)
-            {
-                UnloadedRoom room = Factory.AGSEditor.CurrentGame.FindRoomByID(_roomNumber);
-                if(room != null && room.Number == _roomNumber && !string.IsNullOrEmpty(room.Description))
-                {
-                    return Script.FileNameWithoutPath + (IsModified ? " *" : "") + ": " + room.Description;
-                }
-            }
-            return Script.FileNameWithoutPath + (IsModified ? " *" : "");
-        }
-
-        private void Init(Script scriptToEdit)
-        {
-            _autocompleteUpdateHandler = new AutoComplete.BackgroundCacheUpdateStatusChangedHandler(AutoComplete_BackgroundCacheUpdateStatusChanged);
-            AutoComplete.BackgroundCacheUpdateStatusChanged += _autocompleteUpdateHandler;
-
-            Script = scriptToEdit;
-            // Also give script reference to the base class
-            base.Script = scriptToEdit;
-            InitScintilla();
-        }
-
-        private void ScriptEditor_Load(object sender, EventArgs e)
-        {
-            if (!DesignMode)
-            {
-                Factory.GUIController.ColorThemes.Apply(LoadColorTheme);
-            }
-        }
-
-        public int FirstVisibleLine { get { return _firstVisibleLine; } }
-
-        public string ModifiedText
-        {
-            get
-            {
-                return scintilla.IsDisposed ?
-                    null : scintilla.GetText();
-            }
-            set
-            {
-                scintilla.SetTextModified(value);
-            }
-        }
-
-        public void InitScintilla()
-        {
-            scintilla.EnableLineNumbers();
-
-            scintilla.SetWrapMode(_lastWordWrap ? ScintillaNET.WrapMode.Word : ScintillaNET.WrapMode.None);
-
-            scintilla.IsModifiedChanged += scintilla_IsModifiedChanged;
-            scintilla.AttemptModify += scintilla_AttemptModify;
-            scintilla.UpdateUI += scintilla_UpdateUI;
-            scintilla.OnBeforeShowingAutoComplete += scintilla_OnBeforeShowingAutoComplete;
-            scintilla.TextModified += scintilla_TextModified;
-            scintilla.ToggleBreakpoint += scintilla_ToggleBreakpoint;
-
-            if (!this.Script.IsHeader)
-            {
-                scintilla.SetAutoCompleteSource(Script);
-            }
-
-            scintilla.SetKeyWords(Constants.SCRIPT_KEY_WORDS);
-            // pressing ( [ or . will auto-complete
-            scintilla.SetFillupKeys(Constants.AUTOCOMPLETE_ACCEPT_KEYS);
-
-            // Scripts may miss autocomplete cache when they are first opened, so update
-            UpdateAutocompleteAndControls(true);
-
-            // Assign Scintilla reference to the base class
-            Scintilla = scintilla;
-        }
-
-        protected override void AddEditMenuCommands(MenuCommands commands)
-        {
-<<<<<<< HEAD
-            _menuCmdWordWrap = new MenuCommand(TOGGLE_WORD_WRAP, "Word Wrap", "WordWrapIcon");
-            commands.Commands.Add(_menuCmdWordWrap);
-            commands.Commands.Add(new MenuCommand(TOGGLE_BREAKPOINT_COMMAND, "Toggle Breakpoint", System.Windows.Forms.Keys.F9, "ToggleBreakpointMenuIcon"));
-            commands.Commands.Add(new MenuCommand(SHOW_MATCHING_SCRIPT_OR_HEADER_COMMAND, "Switch to Matching Script or Header", System.Windows.Forms.Keys.Control | System.Windows.Forms.Keys.M));
-=======
-            commands.Commands.Add(MenuCommand.Separator);
-            commands.Commands.Add(new MenuCommand(TOGGLE_BREAKPOINT_COMMAND, "Toggle Breakpoint", Keys.F9, "ToggleBreakpointMenuIcon"));
-            commands.Commands.Add(new MenuCommand(TOGGLE_LINE_COMMENT_COMMAND, "Toggle Line Comment", Keys.Control | Keys.Shift | Keys.Q));
-            commands.Commands.Add(new MenuCommand(SHOW_MATCHING_SCRIPT_OR_HEADER_COMMAND, "Switch to Matching Script or Header", Keys.Control | Keys.M));
->>>>>>> bd90ceab
-        }
-
-        protected override void AddToolbarCommands(List<MenuCommand> toolbar)
-        {
-            toolbar.Add(_menuCmdWordWrap);
-        }
-
-        protected override void AddCtxCommands(ContextMenuStrip menuStrip)
-        {
-            EventHandler onClick = new EventHandler(ContextMenuChooseOption2);
-            menuStrip.Items.Add(new ToolStripSeparator());
-            menuStrip.Items.Add(ToolStripExtensions.CreateMenuItem("Toggle Breakpoint", Factory.GUIController.ImageList.Images["ToggleBreakpointMenuIcon"], onClick, CONTEXT_MENU_TOGGLE_BREAKPOINT, Keys.F9));
-            menuStrip.Items.Add(ToolStripExtensions.CreateMenuItem("Toggle Line Comment", null, onClick, TOGGLE_LINE_COMMENT_COMMAND, Keys.Control | Keys.Shift | Keys.Q));
-        }
-
-        public void ActivateWindow()
-        {
-            OnWindowActivated();
-        }
-
-        void scintilla_ToggleBreakpoint(object sender, ScintillaHelper.MarginClickExEventArgs e)
-        {
-            ToggleBreakpoint(e.LineNumber);
-        }
-
-
-        protected override void OnDispose()
-        {
-            _fileWatcher.Dispose();
-            base.OnDispose();
-        }
-
-        private void ScriptEditor_Resize(object sender, EventArgs e)
-        {
-            if (this.ClientSize.Width > 50)
-            {
-                cmbFunctions.Width = this.ClientSize.Width - cmbFunctions.Left - 5;
-            }
-        }
-
-        private void OnFileChangedExternally()
-        {
-            _script.LoadFromDisk();
-            scintilla.SetText(_script.Text);
-            _editorTextModifiedSinceLastCopy = false;
-        }
-
-        private void UpdateStructHighlighting()
-        {
-            StringBuilder sb = new StringBuilder(5000);
-            List<Script> allScripts = _agsEditor.GetImportedScriptHeaders(_script);
-            allScripts.Add(_script); // only imported scripts + current one
-            foreach (Script script in allScripts)
-            {
-                foreach (ScriptStruct thisClass in script.AutoCompleteData.Structs)
-                {
-                    sb.Append(thisClass.Name + " ");
-                }
-                foreach (ScriptEnum thisEnum in script.AutoCompleteData.Enums)
-                {
-                    sb.Append(thisEnum.Name + " ");
-                }
-            }
-            this.scintilla.SetKeyWords(sb.ToString(), ScintillaWrapper.WordListType.GlobalClasses);
-        }
-
-        private void UpdateFunctionList()
-        {
-            if (!this.ContainsFocus) return; // only update for the active pane to avoid expensive combo Add operations
-            List<string> functions = new List<string>();
-            foreach (ScriptFunction func in _script.AutoCompleteData.Functions)
-            {
-                if (func.EndsAtCharacterIndex > 0)
-                {
-                    functions.Add(func.FunctionName);
-                }
-            }
-            foreach (ScriptStruct struc in _script.AutoCompleteData.Structs)
-            {
-                foreach (ScriptFunction func in struc.Functions)
-                {
-                    if (func.EndsAtCharacterIndex > 0)
-                    {
-                        functions.Add(struc.Name + "::" + func.FunctionName);
-                    }
-                }
-            }
-            cmbFunctions.BeginUpdate();
-            cmbFunctions.Items.Clear();
-            cmbFunctions.Items.Add("(general definitions)");
-            functions.Sort();
-            cmbFunctions.Items.AddRange(functions.ToArray());
-            cmbFunctions.EndUpdate();
-            SelectFunctionInListForCurrentPosition();
-        }
-
-        /// <summary>
-        /// Updates this script's autocomplete cache and all the controls that depend on it.
-        /// </summary>
-        private void UpdateAutocompleteAndControls(bool force)
-        {
-            if (!force && !ContainsFocus)
-                return; // only update for the active pane to avoid expensive combo Add operations
-            AutoComplete.ConstructCache(_script, _agsEditor.GetImportedScriptHeaders(_script));
-            UpdateStructHighlighting();
-            UpdateFunctionList();
-        }
-
-        private void AdjustStartOfFunctionsInScript(int fromPos, int adjustment)
-        {
-            foreach (ScriptFunction func in _script.AutoCompleteData.Functions)
-            {
-                AdjustStartOfFunctionIfAppropriate(func, fromPos, adjustment);
-            }
-
-            foreach (ScriptStruct struc in _script.AutoCompleteData.Structs)
-            {
-                foreach (ScriptFunction func in struc.Functions)
-                {
-                    AdjustStartOfFunctionIfAppropriate(func, fromPos, adjustment);
-                }
-            }
-        }
-
-        private void AdjustStartOfFunctionIfAppropriate(ScriptFunction func, int currentPos, int adjustment)
-        {
-            if (func.StartsAtCharacterIndex > currentPos)
-            {
-                func.StartsAtCharacterIndex += adjustment;
-            }
-
-            if (func.EndsAtCharacterIndex > currentPos)
-            {
-                func.EndsAtCharacterIndex += adjustment;
-            }
-
-            if (func.StartsAtCharacterIndex < 0)
-            {
-                // Function has probably just been deleted
-                func.StartsAtCharacterIndex = -1;
-                func.EndsAtCharacterIndex = -1;
-            }
-        }
-
-        private void SelectFunctionInListForCurrentPosition()
-        {
-            lock (cmbFunctions)
-            {
-                _allowZoomToFunction = false;
-
-                int currentPos = scintilla.CurrentPos;
-                foreach (ScriptFunction func in _script.AutoCompleteData.Functions)
-                {
-                    if ((currentPos >= func.StartsAtCharacterIndex) &&
-                        (currentPos < func.EndsAtCharacterIndex))
-                    {
-                        int index = cmbFunctions.FindStringExact(func.FunctionName);
-                        if (index >= 0)
-                        {
-                            cmbFunctions.SelectedIndex = index;
-                            _allowZoomToFunction = true;
-                            return;
-                        }
-                    }
-                }
-
-                foreach (ScriptStruct struc in _script.AutoCompleteData.Structs)
-                {
-                    foreach (ScriptFunction func in struc.Functions)
-                    {
-                        if ((currentPos >= func.StartsAtCharacterIndex) &&
-                            (currentPos < func.EndsAtCharacterIndex))
-                        {
-                            int index = cmbFunctions.FindStringExact(struc.Name + "::" + func.FunctionName);
-                            if (index >= 0)
-                            {
-                                cmbFunctions.SelectedIndex = index;
-                                _allowZoomToFunction = true;
-                                return;
-                            }
-                        }
-                    }
-                }
-
-                if (cmbFunctions.Items.Count > 0)
-                {
-                    cmbFunctions.SelectedIndex = 0;
-                }
-
-                _allowZoomToFunction = true;
-            }
-        }
-
-        private void AutoComplete_BackgroundCacheUpdateStatusChanged(BackgroundAutoCompleteStatus status, Exception errorDetails)
-        {
-            if (status == BackgroundAutoCompleteStatus.Finished)
-            {
-                if (this.IsHandleCreated)
-                {
-                    this.Invoke(new AnonymousDelegate(UpdateFunctionList));
-                }
-            }
-        }
-
-        public void ActivateTextEditor()
-        {
-            scintilla.ActivateTextEditor();
-            if (scintilla.CurrentLine == 0) //If no item was seleced via Find/Replace etc
-            {
-                scintilla.GoToLine(_firstVisibleLine);
-            }
-        }
-
-        public void DeactivateTextEditor()
-        {
-            scintilla.DeactivateTextEditor();
-        }
-
-        public new Script Script
-        {
-            get { return _script; }
-            set
-            {
-                _script = value;
-                scintilla.SetText(_script.Text);
-                _editorTextModifiedSinceLastCopy = false;
-            }
-        }
-
-        public void ScriptModifiedExternally()
-        {
-            scintilla.ModifyText(_script.Text);
-        }
-
-        public bool IsModified
-        {
-            get { return scintilla.IsModified; }
-        }
-
-        public Room Room
-        {
-            get { return _room; }
-            set { _room = value; }
-        }
-
-        public int RoomNumber
-        {
-            get { return _roomNumber; }
-            set { _roomNumber = value; }
-        }
-
-        public static bool HoveringCombo { get; private set; }
-
-        public IScriptEditorControl ScriptEditorControl
-        {
-            get
-            {
-                return scintilla;
-            }
-        }
-
-        public void UpdateScriptObjectWithLatestTextInWindow()
-        {
-            _script.Text = scintilla.GetText();
-            _editorTextModifiedSinceLastCopy = false;
-        }
-
-        public void SaveChanges()
-        {
-            if (_editorTextModifiedSinceLastCopy)
-            {
-                UpdateScriptObjectWithLatestTextInWindow();
-            }
-
-            if (!scintilla.IsDisposed && scintilla.IsModified)
-            {
-                _fileWatcher.Enabled = false;
-                _script.SaveToDisk();
-                _fileWatcher.Enabled = true;
-
-                scintilla.SetSavePoint();
-                UpdateAutocompleteAndControls(true);
-            }
-        }
-
-        public void GoToLineOfCharacterPosition(int position)
-        {
-            GoToLineOfCharacterPosition(position, true);
-        }
-
-        public void GoToLineOfCharacterPosition(int position, bool selectLine)
-        {
-            scintilla.GoToPosition(position);
-            if (selectLine)
-            {
-                scintilla.SelectCurrentLine();
-            }
-        }
-
-        public void SetExecutionPointMarker(int lineNumber)
-        {
-            scintilla.ShowCurrentExecutionPoint(lineNumber);
-        }
-
-        public void SetErrorMessagePopup(string errorMessage)
-        {
-            scintilla.ShowErrorMessagePopup(errorMessage);
-        }
-
-        public int GetLineNumberForText(string text)
-        {
-            return scintilla.FindLineNumberForText(text);
-        }
-
-        public void RemoveExecutionPointMarker()
-        {
-            scintilla.HideCurrentExecutionPoint();
-            scintilla.HideErrorMessagePopup();
-        }
-
-        private void ToggleBreakpoint(int line)
-        {
-            if (scintilla.IsBreakpointOnLine(line))
-            {
-                scintilla.RemoveBreakpoint(line);
-                _agsEditor.Debugger.RemovedBreakpoint(this.Script, line + 1);
-            }
-            else
-            {
-                scintilla.AddBreakpoint(line);
-                _agsEditor.Debugger.AddedBreakpoint(this.Script, line + 1);
-            }
-
-            this.Script.BreakpointedLines = scintilla.GetLineNumbersForAllBreakpoints();
-
-        }
-
-        private void ToggleBreakpointOnCurrentLine()
-        {
-            ToggleBreakpoint(scintilla.CurrentLine);
-        }
-
-        protected override void OnKeyPressed(System.Windows.Forms.Keys keyData)
-        {
-            if (keyData.Equals(
-                Keys.Escape))
-            {
-                FindReplace.CloseDialogIfNeeded();
-            }
-        }
-
-        protected override void OnCommandClick(string command)
-        {
-            if (command == TOGGLE_BREAKPOINT_COMMAND)
-            {
-                ToggleBreakpointOnCurrentLine();
-            }
-            else if (command == SHOW_MATCHING_SCRIPT_OR_HEADER_COMMAND)
-            {
-                if (_showMatchingScript != null)
-                {
-                    _showMatchingScript(this.Script);
-                }
-            }
-<<<<<<< HEAD
-            else if (command == TOGGLE_WORD_WRAP)
-            {
-                bool wrap_enabled = !(scintilla.GetWrapMode() != ScintillaNET.WrapMode.None); // toggle
-                _lastWordWrap = wrap_enabled;
-                scintilla.SetWrapMode(wrap_enabled ? ScintillaNET.WrapMode.Word : ScintillaNET.WrapMode.None);
-=======
-            else if (command == TOGGLE_LINE_COMMENT_COMMAND)
-            {
-                scintilla.ToggleLineComment();
->>>>>>> bd90ceab
-            }
-            else
-            {
-                base.OnCommandClick(command);
-            }
-            UpdateUICommands();
-        }
-
-        protected override void UpdateUICommands()
-        {
-            base.UpdateUICommands();
-
-            bool isWrapEnabled = scintilla.GetWrapMode() != ScintillaNET.WrapMode.None;
-            if ((_menuCmdWordWrap.Checked != isWrapEnabled))
-            {
-                _menuCmdWordWrap.Checked = isWrapEnabled;
-                Factory.ToolBarManager.RefreshCurrentPane();
-                Factory.MenuManager.RefreshCurrentPane();
-            }
-        }
-
-        protected override void OnWindowActivated()
-        {
-            _agsEditor.RegenerateScriptHeader(_room);
-            if (_editorTextModifiedSinceLastCopy)
-            {
-                UpdateScriptObjectWithLatestTextInWindow();
-            }
-            AutoComplete.RequestBackgroundCacheUpdate(_script, _agsEditor.GetImportedScriptHeaders(_script));
-            ActivateTextEditor();
-        }
-
-        protected override void OnWindowDeactivated()
-        {
-            DeactivateTextEditor();
-        }
-
-        protected override string OnGetHelpKeyword()
-        {
-            var keyword = scintilla.GetFullTypeNameAtCursor();
-            if (string.IsNullOrEmpty(keyword))
-                return "Scripting Language";
-            return keyword;
-        }
-
-        protected override void OnPanelClosing(bool canCancel, ref bool cancelClose)
-        {
-            if ((canCancel) && (scintilla.IsModified))
-            {
-                DialogResult answer = MessageBox.Show("Do you want to save your changes before closing?", "Save changes?", MessageBoxButtons.YesNoCancel, MessageBoxIcon.Question);
-                if (answer == DialogResult.Cancel)
-                {
-                    cancelClose = true;
-                }
-                else if (answer == DialogResult.Yes)
-                {
-                    DisconnectEventHandlers();
-                    SaveChanges();
-                    return;
-                }
-                else if (System.IO.File.Exists(_script.FileName))
-                {
-                    // Revert back to saved version
-                    _script.LoadFromDisk();
-                }
-            }
-
-            if (!cancelClose)
-            {
-                DisconnectEventHandlers();
-            }
-        }
-
-        private void DisconnectEventHandlers()
-        {
-            AutoComplete.BackgroundCacheUpdateStatusChanged -= _autocompleteUpdateHandler;
-        }
-
-        private void scintilla_IsModifiedChanged(object sender, EventArgs e)
-        {
-            if (IsModifiedChanged != null)
-            {
-                IsModifiedChanged(this, e);
-            }
-        }
-
-        private void scintilla_AttemptModify(ref bool allowModify)
-        {
-            if (AttemptToEditScript != null)
-            {
-                AttemptToEditScript(ref allowModify);
-                if (!allowModify)
-                {
-                    return;
-                }
-            }
-            if (!_agsEditor.AttemptToGetWriteAccess(_script.FileName))
-            {
-                allowModify = false;
-            }
-        }
-
-        private void scintilla_UpdateUI(object sender, EventArgs e)
-        {
-            if (cmbFunctions.Items.Count > 0)
-            {
-                SelectFunctionInListForCurrentPosition();
-            }
-            if (scintilla.FirstVisibleLine != 0)
-            {
-                //This 'hack' is used in order to save the position of the scrollbar
-                //when the docking has changed, in order to recreate the document
-                //with the previous scrollbar position.
-                //When the docking state changes, the first visible line in scintilla
-                //changes to 0, before we have a chance of saving it, and use it
-                //to recreate the scrollbar position.
-                //The only scenario in which this will not work is if the scrollbar position
-                //really was 0, but then the user could simply press Ctrl+Home and fix this easily.
-                _firstVisibleLine = scintilla.FirstVisibleLine;
-            }
-        }
-
-        private void scintilla_OnBeforeShowingAutoComplete(object sender, EventArgs e)
-        {
-            if (_editorTextModifiedSinceLastCopy)
-            {
-                UpdateScriptObjectWithLatestTextInWindow();
-            }
-            AutoComplete.ConstructCache(_script, _agsEditor.GetImportedScriptHeaders(_script));
-        }
-
-        private void scintilla_TextModified(int startPos, int length, bool wasAdded)
-        {
-            _editorTextModifiedSinceLastCopy = IsModified; // IsModified is what keeps track of what is the actual last saved checkpoint
-            if (!IsModified)
-            {
-                // we reached the currently saved state, but with _editorTextModifiedSinceLastCopy being false we need to update Script.Text manually
-                // and make sure Script.Modified is false to ensure that ScriptEditor, Scintilla, and Script are in sync.
-                UpdateScriptObjectWithLatestTextInWindow();
-                Script.Modified = false;
-            }
-            int adjustment = length;
-            if (!wasAdded)
-            {
-                adjustment = -length;
-            }
-            AdjustStartOfFunctionsInScript(startPos, adjustment);
-        }
-
-        private ScriptFunction FindFunctionInAutocompleteData(string funcName)
-        {
-            ScriptFunction func = _script.AutoCompleteData.FindFunction(funcName);
-            if ((func == null) && (funcName.Contains("::")))
-            {
-                string[] structAndFuncNames = funcName.Split(new string[] { "::" }, StringSplitOptions.None);
-                ScriptStruct struc = _script.AutoCompleteData.FindStruct(structAndFuncNames[0]);
-                if (struc != null)
-                {
-                    func = struc.FindMemberFunction(structAndFuncNames[1]);
-                }
-            }
-            return func;
-        }
-
-        void cmbFunctions_MouseLeave(object sender, System.EventArgs e)
-        {
-            HoveringCombo = false;
-        }
-
-        void cmbFunctions_MouseEnter(object sender, System.EventArgs e)
-        {
-            HoveringCombo = true;
-        }
-
-        private void cmbFunctions_SelectedIndexChanged(object sender, EventArgs e)
-        {
-            if (_allowZoomToFunction)
-            {
-                ScriptFunction func = FindFunctionInAutocompleteData(cmbFunctions.SelectedItem.ToString());
-                if (func != null)
-                {
-                    scintilla.GoToPosition(func.StartsAtCharacterIndex);
-                    scintilla.SelectCurrentLine();
-                }
-                else
-                {
-                    scintilla.GoToPosition(0);
-                }
-                scintilla.Focus();
-            }
-        }
-
-        private void ContextMenuChooseOption2(object sender, EventArgs e)
-        {
-            ToolStripMenuItem item = (ToolStripMenuItem)sender;
-            if (item.Name == CONTEXT_MENU_TOGGLE_BREAKPOINT)
-            {
-                ToggleBreakpointOnCurrentLine();
-            }
-            else if (item.Name == TOGGLE_LINE_COMMENT_COMMAND)
-            {
-                scintilla.ToggleLineComment();
-            }
-        }
-
-        private void LoadColorTheme(ColorTheme t)
-        {
-            t.ControlHelper(this, "script-editor");
-            if (t.ComboBoxHelper(panel1.Controls, ref cmbFunctions, "script-editor/combo-functions"))
-            {
-                cmbFunctions.SelectedIndexChanged += cmbFunctions_SelectedIndexChanged;
-                cmbFunctions.MouseEnter += cmbFunctions_MouseEnter;
-                cmbFunctions.MouseLeave += cmbFunctions_MouseLeave;
-            }
-        }
-
-        void ScriptEditor_HandleCreated(object sender, System.EventArgs e)
-        {
-            if ((_script != null) && (_script.AutoCompleteData != null))
-            {
-                UpdateFunctionList();
-            }
-        }
-    }
-}
+using AGS.Editor.Components;
+using AGS.Editor.TextProcessing;
+using AGS.Types;
+using AGS.Types.AutoComplete;
+using AGS.Types.Interfaces;
+using AGS.Controls;
+using System;
+using System.Collections.Generic;
+using System.Text;
+using System.Windows.Forms;
+
+namespace AGS.Editor
+{
+    public partial class ScriptEditor : ScriptEditorBase, IScriptEditor
+    {
+        public event EventHandler IsModifiedChanged;
+        public delegate void AttemptToEditScriptHandler(ref bool allowEdit);
+        public static event AttemptToEditScriptHandler AttemptToEditScript;
+
+        private delegate void AnonymousDelegate();
+
+        // Custom Edit menu commands
+        private const string TOGGLE_BREAKPOINT_COMMAND = "ToggleBreakpoint";
+        private const string SHOW_MATCHING_SCRIPT_OR_HEADER_COMMAND = "ScriptShowMatchingScript";
+        private const string TOGGLE_LINE_COMMENT_COMMAND = "ToggleLineComment";
+        // Custom context menu commands
+        private const string TOGGLE_WORD_WRAP = "ToggleWordWrap";
+        private const string CONTEXT_MENU_TOGGLE_BREAKPOINT = "CtxToggleBreakpoint";
+
+        private readonly FileWatcher _fileWatcher;
+        private Script _script;
+        private Room _room;
+        private int _roomNumber;
+
+        // Menu item refs, for tracking their state
+        MenuCommand _menuCmdWordWrap;
+
+        private AutoComplete.BackgroundCacheUpdateStatusChangedHandler _autocompleteUpdateHandler;
+        private Action<Script> _showMatchingScript;
+        private bool _allowZoomToFunction = true;
+
+        // we need this bool because it's not necessarily the same as scintilla.Modified
+        private bool _editorTextModifiedSinceLastCopy = false;
+        private int _firstVisibleLine;
+
+        private static bool _lastWordWrap = false; // remember last used for new scripts, could be maybe saved in settings
+
+        public ScriptEditor(Script scriptToEdit, AGSEditor agsEditor, Action<Script> showMatchingScript)
+            : base(agsEditor)
+        {
+            InitializeComponent();
+            _fileWatcher = new FileWatcher(scriptToEdit.FileName, scriptToEdit, OnFileChangedExternally);
+
+            _agsEditor = agsEditor;
+            _showMatchingScript = showMatchingScript;
+            _room = null;
+            _roomNumber = -1;
+            Init(scriptToEdit);
+
+            this.Load += new EventHandler(ScriptEditor_Load);
+            this.Resize += new EventHandler(ScriptEditor_Resize);
+        }
+
+        public string GetScriptTabName()
+        {
+            if (_roomNumber >= 0)
+            {
+                UnloadedRoom room = Factory.AGSEditor.CurrentGame.FindRoomByID(_roomNumber);
+                if(room != null && room.Number == _roomNumber && !string.IsNullOrEmpty(room.Description))
+                {
+                    return Script.FileNameWithoutPath + (IsModified ? " *" : "") + ": " + room.Description;
+                }
+            }
+            return Script.FileNameWithoutPath + (IsModified ? " *" : "");
+        }
+
+        private void Init(Script scriptToEdit)
+        {
+            _autocompleteUpdateHandler = new AutoComplete.BackgroundCacheUpdateStatusChangedHandler(AutoComplete_BackgroundCacheUpdateStatusChanged);
+            AutoComplete.BackgroundCacheUpdateStatusChanged += _autocompleteUpdateHandler;
+
+            Script = scriptToEdit;
+            // Also give script reference to the base class
+            base.Script = scriptToEdit;
+            InitScintilla();
+        }
+
+        private void ScriptEditor_Load(object sender, EventArgs e)
+        {
+            if (!DesignMode)
+            {
+                Factory.GUIController.ColorThemes.Apply(LoadColorTheme);
+            }
+        }
+
+        public int FirstVisibleLine { get { return _firstVisibleLine; } }
+
+        public string ModifiedText
+        {
+            get
+            {
+                return scintilla.IsDisposed ?
+                    null : scintilla.GetText();
+            }
+            set
+            {
+                scintilla.SetTextModified(value);
+            }
+        }
+
+        public void InitScintilla()
+        {
+            scintilla.EnableLineNumbers();
+
+            scintilla.SetWrapMode(_lastWordWrap ? ScintillaNET.WrapMode.Word : ScintillaNET.WrapMode.None);
+
+            scintilla.IsModifiedChanged += scintilla_IsModifiedChanged;
+            scintilla.AttemptModify += scintilla_AttemptModify;
+            scintilla.UpdateUI += scintilla_UpdateUI;
+            scintilla.OnBeforeShowingAutoComplete += scintilla_OnBeforeShowingAutoComplete;
+            scintilla.TextModified += scintilla_TextModified;
+            scintilla.ToggleBreakpoint += scintilla_ToggleBreakpoint;
+
+            if (!this.Script.IsHeader)
+            {
+                scintilla.SetAutoCompleteSource(Script);
+            }
+
+            scintilla.SetKeyWords(Constants.SCRIPT_KEY_WORDS);
+            // pressing ( [ or . will auto-complete
+            scintilla.SetFillupKeys(Constants.AUTOCOMPLETE_ACCEPT_KEYS);
+
+            // Scripts may miss autocomplete cache when they are first opened, so update
+            UpdateAutocompleteAndControls(true);
+
+            // Assign Scintilla reference to the base class
+            Scintilla = scintilla;
+        }
+
+        protected override void AddEditMenuCommands(MenuCommands commands)
+        {
+            commands.Commands.Add(MenuCommand.Separator);
+            commands.Commands.Add(new MenuCommand(TOGGLE_BREAKPOINT_COMMAND, "Toggle Breakpoint", Keys.F9, "ToggleBreakpointMenuIcon"));
+            commands.Commands.Add(new MenuCommand(TOGGLE_LINE_COMMENT_COMMAND, "Toggle Line Comment", Keys.Control | Keys.Shift | Keys.Q));
+            _menuCmdWordWrap = new MenuCommand(TOGGLE_WORD_WRAP, "Word Wrap", "WordWrapIcon");
+            commands.Commands.Add(_menuCmdWordWrap);
+            commands.Commands.Add(new MenuCommand(SHOW_MATCHING_SCRIPT_OR_HEADER_COMMAND, "Switch to Matching Script or Header", Keys.Control | Keys.M));
+        }
+
+        protected override void AddToolbarCommands(List<MenuCommand> toolbar)
+        {
+            toolbar.Add(_menuCmdWordWrap);
+        }
+
+        protected override void AddCtxCommands(ContextMenuStrip menuStrip)
+        {
+            EventHandler onClick = new EventHandler(ContextMenuChooseOption2);
+            menuStrip.Items.Add(new ToolStripSeparator());
+            menuStrip.Items.Add(ToolStripExtensions.CreateMenuItem("Toggle Breakpoint", Factory.GUIController.ImageList.Images["ToggleBreakpointMenuIcon"], onClick, CONTEXT_MENU_TOGGLE_BREAKPOINT, Keys.F9));
+            menuStrip.Items.Add(ToolStripExtensions.CreateMenuItem("Toggle Line Comment", null, onClick, TOGGLE_LINE_COMMENT_COMMAND, Keys.Control | Keys.Shift | Keys.Q));
+        }
+
+        public void ActivateWindow()
+        {
+            OnWindowActivated();
+        }
+
+        void scintilla_ToggleBreakpoint(object sender, ScintillaHelper.MarginClickExEventArgs e)
+        {
+            ToggleBreakpoint(e.LineNumber);
+        }
+
+
+        protected override void OnDispose()
+        {
+            _fileWatcher.Dispose();
+            base.OnDispose();
+        }
+
+        private void ScriptEditor_Resize(object sender, EventArgs e)
+        {
+            if (this.ClientSize.Width > 50)
+            {
+                cmbFunctions.Width = this.ClientSize.Width - cmbFunctions.Left - 5;
+            }
+        }
+
+        private void OnFileChangedExternally()
+        {
+            _script.LoadFromDisk();
+            scintilla.SetText(_script.Text);
+            _editorTextModifiedSinceLastCopy = false;
+        }
+
+        private void UpdateStructHighlighting()
+        {
+            StringBuilder sb = new StringBuilder(5000);
+            List<Script> allScripts = _agsEditor.GetImportedScriptHeaders(_script);
+            allScripts.Add(_script); // only imported scripts + current one
+            foreach (Script script in allScripts)
+            {
+                foreach (ScriptStruct thisClass in script.AutoCompleteData.Structs)
+                {
+                    sb.Append(thisClass.Name + " ");
+                }
+                foreach (ScriptEnum thisEnum in script.AutoCompleteData.Enums)
+                {
+                    sb.Append(thisEnum.Name + " ");
+                }
+            }
+            this.scintilla.SetKeyWords(sb.ToString(), ScintillaWrapper.WordListType.GlobalClasses);
+        }
+
+        private void UpdateFunctionList()
+        {
+            if (!this.ContainsFocus) return; // only update for the active pane to avoid expensive combo Add operations
+            List<string> functions = new List<string>();
+            foreach (ScriptFunction func in _script.AutoCompleteData.Functions)
+            {
+                if (func.EndsAtCharacterIndex > 0)
+                {
+                    functions.Add(func.FunctionName);
+                }
+            }
+            foreach (ScriptStruct struc in _script.AutoCompleteData.Structs)
+            {
+                foreach (ScriptFunction func in struc.Functions)
+                {
+                    if (func.EndsAtCharacterIndex > 0)
+                    {
+                        functions.Add(struc.Name + "::" + func.FunctionName);
+                    }
+                }
+            }
+            cmbFunctions.BeginUpdate();
+            cmbFunctions.Items.Clear();
+            cmbFunctions.Items.Add("(general definitions)");
+            functions.Sort();
+            cmbFunctions.Items.AddRange(functions.ToArray());
+            cmbFunctions.EndUpdate();
+            SelectFunctionInListForCurrentPosition();
+        }
+
+        /// <summary>
+        /// Updates this script's autocomplete cache and all the controls that depend on it.
+        /// </summary>
+        private void UpdateAutocompleteAndControls(bool force)
+        {
+            if (!force && !ContainsFocus)
+                return; // only update for the active pane to avoid expensive combo Add operations
+            AutoComplete.ConstructCache(_script, _agsEditor.GetImportedScriptHeaders(_script));
+            UpdateStructHighlighting();
+            UpdateFunctionList();
+        }
+
+        private void AdjustStartOfFunctionsInScript(int fromPos, int adjustment)
+        {
+            foreach (ScriptFunction func in _script.AutoCompleteData.Functions)
+            {
+                AdjustStartOfFunctionIfAppropriate(func, fromPos, adjustment);
+            }
+
+            foreach (ScriptStruct struc in _script.AutoCompleteData.Structs)
+            {
+                foreach (ScriptFunction func in struc.Functions)
+                {
+                    AdjustStartOfFunctionIfAppropriate(func, fromPos, adjustment);
+                }
+            }
+        }
+
+        private void AdjustStartOfFunctionIfAppropriate(ScriptFunction func, int currentPos, int adjustment)
+        {
+            if (func.StartsAtCharacterIndex > currentPos)
+            {
+                func.StartsAtCharacterIndex += adjustment;
+            }
+
+            if (func.EndsAtCharacterIndex > currentPos)
+            {
+                func.EndsAtCharacterIndex += adjustment;
+            }
+
+            if (func.StartsAtCharacterIndex < 0)
+            {
+                // Function has probably just been deleted
+                func.StartsAtCharacterIndex = -1;
+                func.EndsAtCharacterIndex = -1;
+            }
+        }
+
+        private void SelectFunctionInListForCurrentPosition()
+        {
+            lock (cmbFunctions)
+            {
+                _allowZoomToFunction = false;
+
+                int currentPos = scintilla.CurrentPos;
+                foreach (ScriptFunction func in _script.AutoCompleteData.Functions)
+                {
+                    if ((currentPos >= func.StartsAtCharacterIndex) &&
+                        (currentPos < func.EndsAtCharacterIndex))
+                    {
+                        int index = cmbFunctions.FindStringExact(func.FunctionName);
+                        if (index >= 0)
+                        {
+                            cmbFunctions.SelectedIndex = index;
+                            _allowZoomToFunction = true;
+                            return;
+                        }
+                    }
+                }
+
+                foreach (ScriptStruct struc in _script.AutoCompleteData.Structs)
+                {
+                    foreach (ScriptFunction func in struc.Functions)
+                    {
+                        if ((currentPos >= func.StartsAtCharacterIndex) &&
+                            (currentPos < func.EndsAtCharacterIndex))
+                        {
+                            int index = cmbFunctions.FindStringExact(struc.Name + "::" + func.FunctionName);
+                            if (index >= 0)
+                            {
+                                cmbFunctions.SelectedIndex = index;
+                                _allowZoomToFunction = true;
+                                return;
+                            }
+                        }
+                    }
+                }
+
+                if (cmbFunctions.Items.Count > 0)
+                {
+                    cmbFunctions.SelectedIndex = 0;
+                }
+
+                _allowZoomToFunction = true;
+            }
+        }
+
+        private void AutoComplete_BackgroundCacheUpdateStatusChanged(BackgroundAutoCompleteStatus status, Exception errorDetails)
+        {
+            if (status == BackgroundAutoCompleteStatus.Finished)
+            {
+                if (this.IsHandleCreated)
+                {
+                    this.Invoke(new AnonymousDelegate(UpdateFunctionList));
+                }
+            }
+        }
+
+        public void ActivateTextEditor()
+        {
+            scintilla.ActivateTextEditor();
+            if (scintilla.CurrentLine == 0) //If no item was seleced via Find/Replace etc
+            {
+                scintilla.GoToLine(_firstVisibleLine);
+            }
+        }
+
+        public void DeactivateTextEditor()
+        {
+            scintilla.DeactivateTextEditor();
+        }
+
+        public new Script Script
+        {
+            get { return _script; }
+            set
+            {
+                _script = value;
+                scintilla.SetText(_script.Text);
+                _editorTextModifiedSinceLastCopy = false;
+            }
+        }
+
+        public void ScriptModifiedExternally()
+        {
+            scintilla.ModifyText(_script.Text);
+        }
+
+        public bool IsModified
+        {
+            get { return scintilla.IsModified; }
+        }
+
+        public Room Room
+        {
+            get { return _room; }
+            set { _room = value; }
+        }
+
+        public int RoomNumber
+        {
+            get { return _roomNumber; }
+            set { _roomNumber = value; }
+        }
+
+        public static bool HoveringCombo { get; private set; }
+
+        public IScriptEditorControl ScriptEditorControl
+        {
+            get
+            {
+                return scintilla;
+            }
+        }
+
+        public void UpdateScriptObjectWithLatestTextInWindow()
+        {
+            _script.Text = scintilla.GetText();
+            _editorTextModifiedSinceLastCopy = false;
+        }
+
+        public void SaveChanges()
+        {
+            if (_editorTextModifiedSinceLastCopy)
+            {
+                UpdateScriptObjectWithLatestTextInWindow();
+            }
+
+            if (!scintilla.IsDisposed && scintilla.IsModified)
+            {
+                _fileWatcher.Enabled = false;
+                _script.SaveToDisk();
+                _fileWatcher.Enabled = true;
+
+                scintilla.SetSavePoint();
+                UpdateAutocompleteAndControls(true);
+            }
+        }
+
+        public void GoToLineOfCharacterPosition(int position)
+        {
+            GoToLineOfCharacterPosition(position, true);
+        }
+
+        public void GoToLineOfCharacterPosition(int position, bool selectLine)
+        {
+            scintilla.GoToPosition(position);
+            if (selectLine)
+            {
+                scintilla.SelectCurrentLine();
+            }
+        }
+
+        public void SetExecutionPointMarker(int lineNumber)
+        {
+            scintilla.ShowCurrentExecutionPoint(lineNumber);
+        }
+
+        public void SetErrorMessagePopup(string errorMessage)
+        {
+            scintilla.ShowErrorMessagePopup(errorMessage);
+        }
+
+        public int GetLineNumberForText(string text)
+        {
+            return scintilla.FindLineNumberForText(text);
+        }
+
+        public void RemoveExecutionPointMarker()
+        {
+            scintilla.HideCurrentExecutionPoint();
+            scintilla.HideErrorMessagePopup();
+        }
+
+        private void ToggleBreakpoint(int line)
+        {
+            if (scintilla.IsBreakpointOnLine(line))
+            {
+                scintilla.RemoveBreakpoint(line);
+                _agsEditor.Debugger.RemovedBreakpoint(this.Script, line + 1);
+            }
+            else
+            {
+                scintilla.AddBreakpoint(line);
+                _agsEditor.Debugger.AddedBreakpoint(this.Script, line + 1);
+            }
+
+            this.Script.BreakpointedLines = scintilla.GetLineNumbersForAllBreakpoints();
+
+        }
+
+        private void ToggleBreakpointOnCurrentLine()
+        {
+            ToggleBreakpoint(scintilla.CurrentLine);
+        }
+
+        protected override void OnKeyPressed(System.Windows.Forms.Keys keyData)
+        {
+            if (keyData.Equals(
+                Keys.Escape))
+            {
+                FindReplace.CloseDialogIfNeeded();
+            }
+        }
+
+        protected override void OnCommandClick(string command)
+        {
+            if (command == TOGGLE_BREAKPOINT_COMMAND)
+            {
+                ToggleBreakpointOnCurrentLine();
+            }
+            else if (command == SHOW_MATCHING_SCRIPT_OR_HEADER_COMMAND)
+            {
+                if (_showMatchingScript != null)
+                {
+                    _showMatchingScript(this.Script);
+                }
+            }
+            else if (command == TOGGLE_LINE_COMMENT_COMMAND)
+            {
+                scintilla.ToggleLineComment();
+            }
+            else if (command == TOGGLE_WORD_WRAP)
+            {
+                bool wrap_enabled = !(scintilla.GetWrapMode() != ScintillaNET.WrapMode.None); // toggle
+                _lastWordWrap = wrap_enabled;
+                scintilla.SetWrapMode(wrap_enabled ? ScintillaNET.WrapMode.Word : ScintillaNET.WrapMode.None);
+            }
+            else
+            {
+                base.OnCommandClick(command);
+            }
+            UpdateUICommands();
+        }
+
+        protected override void UpdateUICommands()
+        {
+            base.UpdateUICommands();
+
+            bool isWrapEnabled = scintilla.GetWrapMode() != ScintillaNET.WrapMode.None;
+            if ((_menuCmdWordWrap.Checked != isWrapEnabled))
+            {
+                _menuCmdWordWrap.Checked = isWrapEnabled;
+                Factory.ToolBarManager.RefreshCurrentPane();
+                Factory.MenuManager.RefreshCurrentPane();
+            }
+        }
+
+        protected override void OnWindowActivated()
+        {
+            _agsEditor.RegenerateScriptHeader(_room);
+            if (_editorTextModifiedSinceLastCopy)
+            {
+                UpdateScriptObjectWithLatestTextInWindow();
+            }
+            AutoComplete.RequestBackgroundCacheUpdate(_script, _agsEditor.GetImportedScriptHeaders(_script));
+            ActivateTextEditor();
+        }
+
+        protected override void OnWindowDeactivated()
+        {
+            DeactivateTextEditor();
+        }
+
+        protected override string OnGetHelpKeyword()
+        {
+            var keyword = scintilla.GetFullTypeNameAtCursor();
+            if (string.IsNullOrEmpty(keyword))
+                return "Scripting Language";
+            return keyword;
+        }
+
+        protected override void OnPanelClosing(bool canCancel, ref bool cancelClose)
+        {
+            if ((canCancel) && (scintilla.IsModified))
+            {
+                DialogResult answer = MessageBox.Show("Do you want to save your changes before closing?", "Save changes?", MessageBoxButtons.YesNoCancel, MessageBoxIcon.Question);
+                if (answer == DialogResult.Cancel)
+                {
+                    cancelClose = true;
+                }
+                else if (answer == DialogResult.Yes)
+                {
+                    DisconnectEventHandlers();
+                    SaveChanges();
+                    return;
+                }
+                else if (System.IO.File.Exists(_script.FileName))
+                {
+                    // Revert back to saved version
+                    _script.LoadFromDisk();
+                }
+            }
+
+            if (!cancelClose)
+            {
+                DisconnectEventHandlers();
+            }
+        }
+
+        private void DisconnectEventHandlers()
+        {
+            AutoComplete.BackgroundCacheUpdateStatusChanged -= _autocompleteUpdateHandler;
+        }
+
+        private void scintilla_IsModifiedChanged(object sender, EventArgs e)
+        {
+            if (IsModifiedChanged != null)
+            {
+                IsModifiedChanged(this, e);
+            }
+        }
+
+        private void scintilla_AttemptModify(ref bool allowModify)
+        {
+            if (AttemptToEditScript != null)
+            {
+                AttemptToEditScript(ref allowModify);
+                if (!allowModify)
+                {
+                    return;
+                }
+            }
+            if (!_agsEditor.AttemptToGetWriteAccess(_script.FileName))
+            {
+                allowModify = false;
+            }
+        }
+
+        private void scintilla_UpdateUI(object sender, EventArgs e)
+        {
+            if (cmbFunctions.Items.Count > 0)
+            {
+                SelectFunctionInListForCurrentPosition();
+            }
+            if (scintilla.FirstVisibleLine != 0)
+            {
+                //This 'hack' is used in order to save the position of the scrollbar
+                //when the docking has changed, in order to recreate the document
+                //with the previous scrollbar position.
+                //When the docking state changes, the first visible line in scintilla
+                //changes to 0, before we have a chance of saving it, and use it
+                //to recreate the scrollbar position.
+                //The only scenario in which this will not work is if the scrollbar position
+                //really was 0, but then the user could simply press Ctrl+Home and fix this easily.
+                _firstVisibleLine = scintilla.FirstVisibleLine;
+            }
+        }
+
+        private void scintilla_OnBeforeShowingAutoComplete(object sender, EventArgs e)
+        {
+            if (_editorTextModifiedSinceLastCopy)
+            {
+                UpdateScriptObjectWithLatestTextInWindow();
+            }
+            AutoComplete.ConstructCache(_script, _agsEditor.GetImportedScriptHeaders(_script));
+        }
+
+        private void scintilla_TextModified(int startPos, int length, bool wasAdded)
+        {
+            _editorTextModifiedSinceLastCopy = IsModified; // IsModified is what keeps track of what is the actual last saved checkpoint
+            if (!IsModified)
+            {
+                // we reached the currently saved state, but with _editorTextModifiedSinceLastCopy being false we need to update Script.Text manually
+                // and make sure Script.Modified is false to ensure that ScriptEditor, Scintilla, and Script are in sync.
+                UpdateScriptObjectWithLatestTextInWindow();
+                Script.Modified = false;
+            }
+            int adjustment = length;
+            if (!wasAdded)
+            {
+                adjustment = -length;
+            }
+            AdjustStartOfFunctionsInScript(startPos, adjustment);
+        }
+
+        private ScriptFunction FindFunctionInAutocompleteData(string funcName)
+        {
+            ScriptFunction func = _script.AutoCompleteData.FindFunction(funcName);
+            if ((func == null) && (funcName.Contains("::")))
+            {
+                string[] structAndFuncNames = funcName.Split(new string[] { "::" }, StringSplitOptions.None);
+                ScriptStruct struc = _script.AutoCompleteData.FindStruct(structAndFuncNames[0]);
+                if (struc != null)
+                {
+                    func = struc.FindMemberFunction(structAndFuncNames[1]);
+                }
+            }
+            return func;
+        }
+
+        void cmbFunctions_MouseLeave(object sender, System.EventArgs e)
+        {
+            HoveringCombo = false;
+        }
+
+        void cmbFunctions_MouseEnter(object sender, System.EventArgs e)
+        {
+            HoveringCombo = true;
+        }
+
+        private void cmbFunctions_SelectedIndexChanged(object sender, EventArgs e)
+        {
+            if (_allowZoomToFunction)
+            {
+                ScriptFunction func = FindFunctionInAutocompleteData(cmbFunctions.SelectedItem.ToString());
+                if (func != null)
+                {
+                    scintilla.GoToPosition(func.StartsAtCharacterIndex);
+                    scintilla.SelectCurrentLine();
+                }
+                else
+                {
+                    scintilla.GoToPosition(0);
+                }
+                scintilla.Focus();
+            }
+        }
+
+        private void ContextMenuChooseOption2(object sender, EventArgs e)
+        {
+            ToolStripMenuItem item = (ToolStripMenuItem)sender;
+            if (item.Name == CONTEXT_MENU_TOGGLE_BREAKPOINT)
+            {
+                ToggleBreakpointOnCurrentLine();
+            }
+            else if (item.Name == TOGGLE_LINE_COMMENT_COMMAND)
+            {
+                scintilla.ToggleLineComment();
+            }
+        }
+
+        private void LoadColorTheme(ColorTheme t)
+        {
+            t.ControlHelper(this, "script-editor");
+            if (t.ComboBoxHelper(panel1.Controls, ref cmbFunctions, "script-editor/combo-functions"))
+            {
+                cmbFunctions.SelectedIndexChanged += cmbFunctions_SelectedIndexChanged;
+                cmbFunctions.MouseEnter += cmbFunctions_MouseEnter;
+                cmbFunctions.MouseLeave += cmbFunctions_MouseLeave;
+            }
+        }
+
+        void ScriptEditor_HandleCreated(object sender, System.EventArgs e)
+        {
+            if ((_script != null) && (_script.AutoCompleteData != null))
+            {
+                UpdateFunctionList();
+            }
+        }
+    }
+}