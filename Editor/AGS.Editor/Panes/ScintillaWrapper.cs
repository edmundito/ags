--- conflicted
+++ resolved
@@ -1,2120 +1,2112 @@
-using AGS.Types;
-using AGS.Types.AutoComplete;
-using AGS.Types.Interfaces;
-using Scintilla.Enums;
-using Scintilla.Lexers;
-using System;
-using System.Collections.Generic;
-using System.Drawing;
-using System.Runtime.InteropServices;
-using System.Text;
-using System.Windows.Forms;
-
-namespace AGS.Editor
-{
-    // This class is a bit of a mess ... autocomplete is out of control!!
-    public partial class ScintillaWrapper : UserControl, IScriptEditorControl
-    {
-        public delegate void ConstructContextMenuHandler(ContextMenuStrip menuStrip, int clickedPositionInDocument);
-        public delegate void ActivateContextMenuHandler(string commandName);
-
-        private const string CONTEXT_MENU_CUT = "CtxCut";
-        private const string CONTEXT_MENU_COPY = "CtxCopy";
-        private const string CONTEXT_MENU_PASTE = "CtxPaste";
-        private const string CONTEXT_MENU_GO_TO_DEFINITION = "CtxDefinition";
-
-        private const string THIS_STRUCT = "this";
-        private const int INVALID_POSITION = -1;
-        private const int AUTOCOMPLETE_MINIMUM_WORD_LENGTH = 3;
-        private const int SCAN_BACK_DISTANCE = 50;
-        private const string DEFAULT_FONT = "Courier New";
-        private const int DEFAULT_FONT_SIZE = 10;
-        private const string USER_FRIENDLY_FONT = "Tahoma";
-        private const int USER_FRIENDLY_FONT_SIZE = 8;
-        private const string AUTO_COMPLETE_CANCEL_CHARS = ")}; ";
-        private const int IMAGE_INDEX_PROPERTY = 1;
-        private const int IMAGE_INDEX_METHOD = 2;
-        private const int IMAGE_INDEX_GLOBAL_VARIABLE = 3;
-        private const int IMAGE_INDEX_ENUM = 4;
-        private const int IMAGE_INDEX_STATIC_PROPERTY = 5;
-        private const int IMAGE_INDEX_STATIC_METHOD = 6;
-        private const int IMAGE_INDEX_READONLY_PROPERTY = 7;
-        private const int IMAGE_INDEX_STRUCT = 8;
-        private const int IMAGE_INDEX_DEFINE = 9;
-        private const int IMAGE_INDEX_KEYWORD = 10;
-        private const int IMAGE_INDEX_EXTENDER_METHOD = 11;
-        private const int IMAGE_INDEX_LOCAL_VARIABLE = 12;
-        private const int MARKER_TYPE_BREAKPOINT = 1;
-        private const int MARKER_TYPE_BREAKPOINT2 = 2;
-        private const int MARKER_TYPE_CURRENT_STATEMENT = 3;
-        private const int MARKER_TYPE_CURRENT_STATEMENT2 = 4;
-        private const int MARKER_MASK_BREAKPOINT = 0x02;
-        private const int MARKER_MASK_BREAKPOINT2 = 0x04;
-        private const int MARKER_MASK_CURRENT_STATEMENT = 0x08;
-        private const int MARKER_MASK_CURRENT_STATEMENT2 = 0x10;
-
-        private static List<string> AutoCompleteIcons = new List<string>();
-
-        public event EventHandler IsModifiedChanged;
-        public event EventHandler UpdateUI;
-        public event EventHandler OnBeforeShowingAutoComplete;
-        public event EventHandler<Scintilla.MarginClickEventArgs> ToggleBreakpoint;
-        public delegate void CharAddedHandler(char charAdded);
-        public event CharAddedHandler CharAdded;
-        public delegate void TextModifiedHandler(int startPos, int length, bool wasAdded);
-        public event TextModifiedHandler TextModified;
-        public delegate void AttemptModifyHandler(ref bool allowModify);
-        public event AttemptModifyHandler AttemptModify;
-        public event ConstructContextMenuHandler ConstructContextMenu;
-        public event ActivateContextMenuHandler ActivateContextMenu;
-
-        private List<string> _keywords = new List<string>();
-        private bool _doBraceMatch = false;
-        private bool _braceMatchVisible = false;
-        private bool _doShowAutocomplete = false;
-        private bool _doCalltip = false;
-        private string _fillupKeys = string.Empty;
-        private bool _autoCompleteEnabled = true;
-        private bool _ignoreLinesWithoutIndent = false;
-        private bool _callTipsEnabled = true;
-        private bool _autoSpaceAfterComma = true;
-        private bool _autoDedentClosingBrace = true;
-        private IScript _autoCompleteForThis = null;
-        private bool _dwellCalltipVisible = false;
-        private ErrorPopup _errorPopup = null;
-        private string _fixedTypeForThisKeyword = null;
-        private bool _activated = false;
-
-        public ScintillaWrapper()
-        {
-            InitializeComponent();
-
-            if (AutoCompleteIcons.Count == 0)
-            {
-                AutoCompleteIcons.Add(Resources.ResourceManager.GetResourceAsString("prop.xpm"));
-                AutoCompleteIcons.Add(Resources.ResourceManager.GetResourceAsString("method.xpm"));
-                AutoCompleteIcons.Add(Resources.ResourceManager.GetResourceAsString("gvar.xpm"));
-                AutoCompleteIcons.Add(Resources.ResourceManager.GetResourceAsString("enum.xpm"));
-                AutoCompleteIcons.Add(Resources.ResourceManager.GetResourceAsString("statprop.xpm"));
-                AutoCompleteIcons.Add(Resources.ResourceManager.GetResourceAsString("statmeth.xpm"));
-                AutoCompleteIcons.Add(Resources.ResourceManager.GetResourceAsString("roprop.xpm"));
-                AutoCompleteIcons.Add(Resources.ResourceManager.GetResourceAsString("struct.xpm"));
-                AutoCompleteIcons.Add(Resources.ResourceManager.GetResourceAsString("define.xpm"));
-                AutoCompleteIcons.Add(Resources.ResourceManager.GetResourceAsString("keyword.xpm"));
-                AutoCompleteIcons.Add(Resources.ResourceManager.GetResourceAsString("methodext.xpm"));
-                AutoCompleteIcons.Add(Resources.ResourceManager.GetResourceAsString("localvar.xpm"));
-            }
-
-            for (int i = 0; i < AutoCompleteIcons.Count; i++)
-            {
-                this.scintillaControl1.RegisterImage(i + 1, AutoCompleteIcons[i]);
-            }
-
-            this.scintillaControl1.EOLMode = (int)EndOfLine.Crlf;
-            this.scintillaControl1.WrapMode = (int)Wrap.None;
-            this.scintillaControl1.ClearAll();
-            this.scintillaControl1.SetLexer(Scintilla.Enums.Lexer.Cpp);
-
-            this.scintillaControl1.StyleSetFont((int)Scintilla.Enums.StylesCommon.Default, DEFAULT_FONT);
-            this.scintillaControl1.StyleSetFontSize((int)Scintilla.Enums.StylesCommon.Default, DEFAULT_FONT_SIZE);
-
-            this.scintillaControl1.StyleSetFont((int)Cpp.BraceBad, DEFAULT_FONT);
-            this.scintillaControl1.StyleSetFontSize((int)Cpp.BraceBad, DEFAULT_FONT_SIZE);
-            this.scintillaControl1.StyleSetBack(Cpp.BraceBad, Color.FromArgb(255, 0, 0));
-            this.scintillaControl1.StyleSetFont((int)Cpp.BraceLight, DEFAULT_FONT);
-            this.scintillaControl1.StyleSetFontSize((int)Cpp.BraceLight, DEFAULT_FONT_SIZE);
-            this.scintillaControl1.StyleSetBold(Cpp.BraceLight, true);
-            this.scintillaControl1.StyleSetBack(Cpp.BraceLight, Color.FromArgb(210, 210, 0));
-
-            this.scintillaControl1.StyleSetFore(Cpp.Word, Color.FromArgb(0, 0, 244));
-            this.scintillaControl1.StyleSetFore(Cpp.Word2, Color.FromArgb(43, 145, 175));
-            this.scintillaControl1.StyleSetFore(Cpp.Comment, Color.FromArgb(27, 127, 27));
-            this.scintillaControl1.StyleSetFore(Cpp.CommentLine, Color.FromArgb(27, 127, 27));
-            this.scintillaControl1.StyleSetFore(Cpp.CommentDoc, Color.FromArgb(27, 127, 27));
-            this.scintillaControl1.StyleSetFore(Cpp.CommentLineDoc, Color.FromArgb(27, 127, 27));
-            this.scintillaControl1.StyleSetFore(Cpp.Number, Color.FromArgb(150, 27, 27));
-            this.scintillaControl1.StyleSetFore(Cpp.String, Color.FromArgb(70, 7, 7));
-            this.scintillaControl1.StyleSetFore(Cpp.Operator, Color.FromArgb(0, 70, 0));
-            this.scintillaControl1.StyleSetBack(Cpp.Preprocessor, Color.FromArgb(210, 210, 210));
-
-            this.scintillaControl1.StyleSetFont((int)Cpp.CallTip, USER_FRIENDLY_FONT);
-            this.scintillaControl1.StyleSetFontSize((int)Cpp.CallTip, USER_FRIENDLY_FONT_SIZE);
-            this.scintillaControl1.StyleSetFore(Cpp.CallTip, Color.Black);
-            this.scintillaControl1.StyleSetBack(Cpp.CallTip, Color.LightGoldenrodYellow);
-
-            this.scintillaControl1.CallTipSetForeHlt(Color.FromArgb(240, 0, 0));
-            this.scintillaControl1.CallTipUseStyle(0);
-            this.scintillaControl1.IsAutoCIgnoreCase = true;
-            this.scintillaControl1.IsAutoCCancelAtStart = false;
-            this.scintillaControl1.IsAutoCAutoHide = false;
-            this.scintillaControl1.AutoCMaxHeight = 8;
-            this.scintillaControl1.AutoCMaxWidth = 100;
-            this.scintillaControl1.AutoCStops(AUTO_COMPLETE_CANCEL_CHARS);
-            this.scintillaControl1.MouseDwellTime = 500;
-
-            // ensure scintilla does not handle Ctrl+Space
-            this.scintillaControl1.ClearCmdKey(' ' | ((int)KeyMod.Ctrl << 16));
-            // disable Ctrl+T swapping lines since it used to be Test Game
-            this.scintillaControl1.ClearCmdKey('T' | ((int)KeyMod.Ctrl << 16));
-
-            this.scintillaControl1.TabWidth = Factory.AGSEditor.Preferences.TabSize;
-            this.scintillaControl1.IsUseTabs = Factory.AGSEditor.Preferences.IndentUsingTabs;
-            this.scintillaControl1.UsePopUp(false);
-
-            // override the selected text colour
-            this.scintillaControl1.SetSelFore(true, Color.FromArgb(255, 255, 255));
-            this.scintillaControl1.SetSelBack(true, Color.FromArgb(0, 34, 130));
-
-            // remove the default margins
-            this.scintillaControl1.SetMarginWidth(0, 0);
-            this.scintillaControl1.SetMarginWidth(1, 16);
-
-            this.scintillaControl1.MarkerDefine(MARKER_TYPE_BREAKPOINT, (int)MarkerSymbol.Background);
-            this.scintillaControl1.MarkerSetBack(MARKER_TYPE_BREAKPOINT, Color.FromArgb(255, 100, 100));
-            this.scintillaControl1.MarkerSetFore(MARKER_TYPE_BREAKPOINT, Color.White);
-
-            this.scintillaControl1.MarkerDefine(MARKER_TYPE_BREAKPOINT2, (int)MarkerSymbol.Circle);
-            this.scintillaControl1.MarkerSetBack(MARKER_TYPE_BREAKPOINT2, Color.Red);
-            this.scintillaControl1.MarkerSetFore(MARKER_TYPE_BREAKPOINT2, Color.Black);
-
-            this.scintillaControl1.SetMarginSensitivity(1, 1);
-
-            this.scintillaControl1.MarkerDefine(MARKER_TYPE_CURRENT_STATEMENT, (int)MarkerSymbol.Arrow);
-            this.scintillaControl1.MarkerSetBack(MARKER_TYPE_CURRENT_STATEMENT, Color.Yellow);
-            this.scintillaControl1.MarkerSetFore(MARKER_TYPE_CURRENT_STATEMENT, Color.White);
-
-            this.scintillaControl1.MarkerDefine(MARKER_TYPE_CURRENT_STATEMENT2, (int)MarkerSymbol.Background);
-            this.scintillaControl1.MarkerSetBack(MARKER_TYPE_CURRENT_STATEMENT2, Color.Yellow);
-            this.scintillaControl1.MarkerSetFore(MARKER_TYPE_CURRENT_STATEMENT2, Color.White);
-
-            this.scintillaControl1.ModEventMask = 3;  // Insert/Delete text only
-
-            this.scintillaControl1.SavePointLeft += new EventHandler(OnSavePointLeft);
-            this.scintillaControl1.SavePointReached += new EventHandler(OnSavePointReached);
-            this.scintillaControl1.CharAdded += new EventHandler<Scintilla.CharAddedEventArgs>(OnCharAdded);
-            this.scintillaControl1.UpdateUI += new EventHandler(OnUpdateUI);
-            this.scintillaControl1.ModifyAttemptOnReadOnly += new EventHandler(OnModifyAttemptOnReadOnly);
-            this.scintillaControl1.TextModified += new EventHandler<Scintilla.TextModifiedEventArgs>(scintillaControl1_TextModified);
-            this.scintillaControl1.MouseUp += new MouseEventHandler(ScintillaWrapper_MouseUp);
-            this.scintillaControl1.DwellStart += new EventHandler<Scintilla.DwellStartEventArgs>(scintillaControl1_DwellStart);
-            this.scintillaControl1.DwellEnd += new EventHandler(scintillaControl1_DwellEnd);
-            this.scintillaControl1.MarginClick += new EventHandler<Scintilla.MarginClickEventArgs>(scintillaControl1_MarginClick);
-
-            this.scintillaControl1.SetFolding();
-
-            // Prettier folding markers
-            this.scintillaControl1.MarkerDefine(Scintilla.Constants.SC_MARKNUM_FOLDER, (int)Scintilla.Constants.SC_MARK_BOXPLUS);
-            this.scintillaControl1.MarkerDefine(Scintilla.Constants.SC_MARKNUM_FOLDEROPEN, (int)Scintilla.Constants.SC_MARK_BOXMINUS);
-            this.scintillaControl1.MarkerDefine(Scintilla.Constants.SC_MARKNUM_FOLDEREND, (int)Scintilla.Constants.SC_MARK_BOXPLUSCONNECTED);
-            this.scintillaControl1.MarkerDefine(Scintilla.Constants.SC_MARKNUM_FOLDERMIDTAIL, (int)Scintilla.Constants.SC_MARK_TCORNER);
-            this.scintillaControl1.MarkerDefine(Scintilla.Constants.SC_MARKNUM_FOLDEROPENMID, (int)Scintilla.Constants.SC_MARK_BOXMINUSCONNECTED);
-            this.scintillaControl1.MarkerDefine(Scintilla.Constants.SC_MARKNUM_FOLDERSUB, (int)Scintilla.Constants.SC_MARK_VLINE);
-            this.scintillaControl1.MarkerDefine(Scintilla.Constants.SC_MARKNUM_FOLDERTAIL, (int)Scintilla.Constants.SC_MARK_LCORNER);
-
-            Color FoldingForeColor = ColorTranslator.FromHtml("#F3F3F3");
-            Color FoldingBackColor = ColorTranslator.FromHtml("#808080");
-            this.scintillaControl1.MarkerSetFore((int)Scintilla.Constants.SC_MARKNUM_FOLDER, FoldingForeColor);
-            this.scintillaControl1.MarkerSetBack((int)Scintilla.Constants.SC_MARKNUM_FOLDER, FoldingBackColor);
-            this.scintillaControl1.MarkerSetFore((int)Scintilla.Constants.SC_MARKNUM_FOLDEREND, FoldingForeColor);
-            this.scintillaControl1.MarkerSetBack((int)Scintilla.Constants.SC_MARKNUM_FOLDEREND, FoldingBackColor);
-            this.scintillaControl1.MarkerSetFore((int)Scintilla.Constants.SC_MARKNUM_FOLDEROPEN, FoldingForeColor);
-            this.scintillaControl1.MarkerSetBack((int)Scintilla.Constants.SC_MARKNUM_FOLDEROPEN, FoldingBackColor);
-            this.scintillaControl1.MarkerSetFore((int)Scintilla.Constants.SC_MARKNUM_FOLDEROPENMID, FoldingForeColor);
-            this.scintillaControl1.MarkerSetBack((int)Scintilla.Constants.SC_MARKNUM_FOLDEROPENMID, FoldingBackColor);
-            this.scintillaControl1.MarkerSetFore((int)Scintilla.Constants.SC_MARKNUM_FOLDERMIDTAIL, FoldingForeColor);
-            this.scintillaControl1.MarkerSetBack((int)Scintilla.Constants.SC_MARKNUM_FOLDERMIDTAIL, FoldingBackColor);
-            this.scintillaControl1.MarkerSetFore((int)Scintilla.Constants.SC_MARKNUM_FOLDEREND, FoldingForeColor);
-            this.scintillaControl1.MarkerSetBack((int)Scintilla.Constants.SC_MARKNUM_FOLDEREND, FoldingBackColor);
-            this.scintillaControl1.MarkerSetFore((int)Scintilla.Constants.SC_MARKNUM_FOLDERSUB, FoldingForeColor);
-            this.scintillaControl1.MarkerSetBack((int)Scintilla.Constants.SC_MARKNUM_FOLDERSUB, FoldingBackColor);
-            this.scintillaControl1.MarkerSetFore((int)Scintilla.Constants.SC_MARKNUM_FOLDERTAIL, FoldingForeColor);
-            this.scintillaControl1.MarkerSetBack((int)Scintilla.Constants.SC_MARKNUM_FOLDERTAIL, FoldingBackColor);
-
-            // Indentation guides
-            this.scintillaControl1.SetIndentationGuides(3);
-            this.scintillaControl1.StyleSetFore(Cpp.IndentGuide, ColorTranslator.FromHtml("#DDDDDD"));
-
-
-            this.scintillaControl1.IsReadOnly = true;
-        }
-
-        void scintillaControl1_MarginClick(object sender, Scintilla.MarginClickEventArgs e)
-        {
-            if (e.Margin == 1)
-            {
-                if (ToggleBreakpoint != null)
-                    ToggleBreakpoint(this, e);
-            }
-            else if (e.Margin == 2)
-            {
-                this.scintillaControl1.ToggleFold(e.LineNumber);
-            }
-
-            this.scintillaControl1.Invalidate();
-        }
-
-        public bool AutoCompleteEnabled
-        {
-            get { return _autoCompleteEnabled; }
-            set { _autoCompleteEnabled = value; }
-        }
-
-        public bool IgnoreLinesWithoutIndent
-        {
-            get { return _ignoreLinesWithoutIndent; }
-            set { _ignoreLinesWithoutIndent = value; }
-        }
-
-        public bool AutoSpaceAfterComma
-        {
-            get { return _autoSpaceAfterComma; }
-            set { _autoSpaceAfterComma = value; }
-        }
-
-        public string FixedTypeForThisKeyword
-        {
-            get { return _fixedTypeForThisKeyword; }
-            set { _fixedTypeForThisKeyword = value; }
-        }
-
-        public bool CallTipsEnabled
-        {
-            get { return _callTipsEnabled; }
-            set { _callTipsEnabled = value; }
-        }
-
-        public void EnableLineNumbers()
-        {
-            // set up line numbers in left margin
-            int marginWidth = this.scintillaControl1.TextWidth((int)StylesCommon.Default, "12345");
-            this.scintillaControl1.SetMarginType(0, MarginType.Number);
-            this.scintillaControl1.SetMarginWidth(0, marginWidth + 4);
-        }
-
-        public void UndoLastModification()
-        {
-            this.scintillaControl1.Undo();
-        }
-
-        public void ActivateTextEditor()
-        {
-            _activated = true;
-            this.Focus();
-            this.scintillaControl1.Focus();
-        }
-
-        public void DeactivateTextEditor()
-        {
-            _activated = false;
-        }
-
-        public int CurrentPos
-        {
-            get { return scintillaControl1.CurrentPos; }
-        }
-
-        public int CurrentLine
-        {
-            get { return scintillaControl1.LineFromPosition(scintillaControl1.CurrentPos); }
-        }
-
-        public int FirstVisibleLine
-        {
-            get { return scintillaControl1.FirstVisibleLine; }
-        }
-
-        public void SetAsDialog()
-        {
-            scintillaControl1.SetLexer(0);
-            scintillaControl1.IsDialog = true;
-        }
-        public void GoToPosition(int newPos)
-        {
-            int lineNum = scintillaControl1.LineFromPosition(newPos);
-            if ((lineNum <= scintillaControl1.FirstVisibleLine) ||
-                (lineNum >= scintillaControl1.FirstVisibleLine + scintillaControl1.LinesOnScreen))
-            {
-                int bottomLine = lineNum + (scintillaControl1.LinesOnScreen / 2);
-                if (bottomLine > scintillaControl1.LineCount)
-                {
-                    bottomLine = scintillaControl1.LineCount - 1;
-                }
-                int topLine = lineNum - (scintillaControl1.LinesOnScreen / 2);
-                if (topLine < 0)
-                {
-                    topLine = 0;
-                }
-                scintillaControl1.GotoLine(bottomLine);
-                scintillaControl1.GotoLine(topLine);
-            }
-
-            scintillaControl1.GotoPos(newPos);
-        }
-
-<<<<<<< HEAD
-		public void SelectCurrentLine()
-		{
-			scintillaControl1.GotoPos(scintillaControl1.PositionFromLine(this.CurrentLine));
-			scintillaControl1.LineEndExtend();
-			scintillaControl1.LineScroll(0 - scintillaControl1.GetSelText().Length, 0);
-		}
-=======
-        public void SelectCurrentLine()
-        {
-            int curLine = this.CurrentLine;
-            scintillaControl1.SetSel(scintillaControl1.PositionFromLine(curLine), scintillaControl1.PositionFromLine(curLine + 1) - 1);
-        }
->>>>>>> d8baa1d3
-
-        public void AddBreakpoint(int lineNumber)
-        {
-            scintillaControl1.MarkerAdd(lineNumber, MARKER_TYPE_BREAKPOINT);
-            scintillaControl1.MarkerAdd(lineNumber, MARKER_TYPE_BREAKPOINT2);
-        }
-
-        public bool IsBreakpointOnLine(int lineNumber)
-        {
-            return (scintillaControl1.MarkerGet(lineNumber) & MARKER_MASK_BREAKPOINT) != 0;
-        }
-
-        public void RemoveBreakpoint(int lineNumber)
-        {
-            scintillaControl1.MarkerDelete(lineNumber, MARKER_TYPE_BREAKPOINT);
-            scintillaControl1.MarkerDelete(lineNumber, MARKER_TYPE_BREAKPOINT2);
-        }
-
-        public int[] GetLineNumbersForAllBreakpoints()
-        {
-            List<int> breakpointLines = new List<int>();
-            int currentLineOffset = 0;
-            while (currentLineOffset >= 0)
-            {
-                currentLineOffset = scintillaControl1.MarkerNext(currentLineOffset, MARKER_MASK_BREAKPOINT);
-                if (currentLineOffset >= 0)
-                {
-                    breakpointLines.Add(currentLineOffset + 1);
-                    currentLineOffset++;
-                }
-            }
-            return breakpointLines.ToArray();
-        }
-
-        public void ShowCurrentExecutionPoint(int lineNumber)
-        {
-            scintillaControl1.MarkerAdd(lineNumber - 1, MARKER_TYPE_CURRENT_STATEMENT);
-            scintillaControl1.MarkerAdd(lineNumber - 1, MARKER_TYPE_CURRENT_STATEMENT2);
-        }
-
-        public void HideCurrentExecutionPoint()
-        {
-            scintillaControl1.MarkerDeleteAll(MARKER_TYPE_CURRENT_STATEMENT);
-            scintillaControl1.MarkerDeleteAll(MARKER_TYPE_CURRENT_STATEMENT2);
-        }
-
-        public void ShowErrorMessagePopup(string errorMessage)
-        {
-            Form activeForm = Form.ActiveForm;
-
-            _errorPopup = new ErrorPopup(errorMessage);
-            int x = scintillaControl1.PointXFromPosition(this.scintillaControl1.CurrentPos) + 200;
-            int y = scintillaControl1.PointYFromPosition(this.scintillaControl1.CurrentPos) + 40;
-            Point mainWindowOffset = this.PointToScreen(new Point(0, 0));
-            _errorPopup.Location = new Point(mainWindowOffset.X + x, mainWindowOffset.Y + y);
-            _errorPopup.Show(this);
-
-            // don't allow the popup to steal the focus
-            if (activeForm != null)
-            {
-                activeForm.Activate();
-            }
-        }
-
-        public void HideErrorMessagePopup()
-        {
-            if (_errorPopup != null)
-            {
-                _errorPopup.Hide();
-                _errorPopup.Dispose();
-                _errorPopup = null;
-            }
-        }
-
-        public void SetKeyWords(string keyWords)
-        {
-            this.scintillaControl1.SetKeyWords(keyWords);
-            SetAutoCompleteKeyWords(keyWords);
-        }
-
-        public void SetAutoCompleteKeyWords(string keyWords)
-        {
-            _keywords.Clear();
-            string[] keywordArray = keyWords.Split(' ');
-            foreach (string keyword in keywordArray)
-            {
-                // "true" and "false" are actually enums, so don't list them as keywords
-                if ((keyword != "true") && (keyword != "false"))
-                {
-                    _keywords.Add(keyword + "?" + IMAGE_INDEX_KEYWORD);
-                }
-            }
-        }
-
-        public void SetClassNamesList(string classNames)
-        {
-            this.scintillaControl1.SetClassListHighlightedWords(classNames);
-        }
-
-        public void SetFillupKeys(string fillupKeys)
-        {
-            // pressing ( [ or . will auto-complete
-            this.scintillaControl1.AutoCSetFillups(fillupKeys);
-            _fillupKeys = fillupKeys;
-        }
-
-        public void SetSavePoint()
-        {
-            this.scintillaControl1.SetSavePoint();
-            this.scintillaControl1.IsReadOnly = true;
-        }
-
-        public void SetText(string newText)
-        {
-            SetText(newText, true);
-        }
-
-        public void SetTextModified(string newText)
-        {
-            SetText(newText, false);
-        }
-
-        public void SetText(string newText, bool clearModified)
-        {
-            bool shouldBeReadOnly = this.scintillaControl1.IsReadOnly;
-            this.scintillaControl1.IsReadOnly = false;
-
-            this.scintillaControl1.SetText(newText);
-            this.scintillaControl1.ConvertEOLs(EndOfLine.Crlf);
-            if (clearModified)
-            {
-                this.scintillaControl1.SetSavePoint();
-                this.scintillaControl1.EmptyUndoBuffer();
-            }
-
-            this.scintillaControl1.IsReadOnly = shouldBeReadOnly;
-        }
-
-        public void SetAutoCompleteSource(IScript script)
-        {
-            _autoCompleteForThis = script;
-        }
-
-        public void ModifyText(string newText)
-        {
-            this.scintillaControl1.SetText(newText);
-        }
-
-        public string GetText()
-        {
-            string text = this.scintillaControl1.GetText();
-
-            while (text.EndsWith("\0"))
-            {
-                text = text.Substring(0, text.Length - 1);
-            }
-
-            return text;
-        }
-
-        public bool IsModified
-        {
-            get { return this.scintillaControl1.IsModify; }
-        }
-
-        public int FindLineNumberForText(string text)
-        {
-            string currentText = this.scintillaControl1.GetText();
-            if (currentText.IndexOf(text) >= 0)
-            {
-                return FindLineNumberForCharacterIndex(currentText.IndexOf(text));
-            }
-            return 0;
-        }
-
-        public int FindLineNumberForCharacterIndex(int pos)
-        {
-            return this.scintillaControl1.LineFromPosition(pos) + 1;
-        }
-
-        public void GoToLine(int lineNum)
-        {
-            this.scintillaControl1.EnsureVisibleEnforcePolicy(lineNum);
-            if (lineNum > 0)
-            {
-                this.scintillaControl1.EnsureVisibleEnforcePolicy(lineNum - 1);
-            }
-
-            int bottomLine = lineNum + (scintillaControl1.LinesOnScreen / 2);
-            if (bottomLine > scintillaControl1.LineCount)
-            {
-                bottomLine = scintillaControl1.LineCount - 1;
-            }
-            int topLine = lineNum - (scintillaControl1.LinesOnScreen / 2);
-            if (topLine < 0)
-            {
-                topLine = 0;
-            }
-            scintillaControl1.GotoLine(bottomLine);
-            scintillaControl1.GotoLine(topLine);
-            this.scintillaControl1.GotoLine(lineNum - 1);
-        }
-
-        public void Cut()
-        {
-            this.scintillaControl1.Cut();
-        }
-
-        public void Copy()
-        {
-            this.scintillaControl1.Copy();
-        }
-
-        public bool CanCutAndCopy()
-        {
-            return IsSomeSelectedText();
-        }
-
-        public bool IsSomeSelectedText()
-        {
-            return (this.scintillaControl1.SelectionStart != this.scintillaControl1.SelectionEnd);
-        }
-
-        public string SelectedText
-        {
-            get { return this.scintillaControl1.GetSelText(); }
-        }
-
-        public bool CanPaste()
-        {
-            //return this.scintillaControl1.CanPaste;
-            try
-            {
-                return Clipboard.ContainsText();
-            }
-            catch (ExternalException)
-            {
-                return false;
-            }
-        }
-
-        public void Paste()
-        {
-            this.scintillaControl1.Paste();
-        }
-
-        public bool CanUndo()
-        {
-            return this.scintillaControl1.CanUndo;
-        }
-
-        public void Undo()
-        {
-            this.scintillaControl1.Undo();
-        }
-
-        public bool CanRedo()
-        {
-            return this.scintillaControl1.CanRedo;
-        }
-
-        public void Redo()
-        {
-            this.scintillaControl1.Redo();
-        }
-
-        public void ShowAutocompleteNow()
-        {
-            ShowAutoCompleteIfAppropriate(0);
-        }
-
-        public void SetSelection(int pos, int length)
-        {
-            scintillaControl1.EnsureVisible(scintillaControl1.LineFromPosition(pos));
-            scintillaControl1.SetSel(pos, pos + length);
-        }
-
-        public ScriptTokenReference FindNextOccurrence(string text, bool caseSensitive, bool jumpToStart)
-        {
-            StringComparison comparisonType = StringComparison.CurrentCulture;
-            if (!caseSensitive)
-            {
-                comparisonType = StringComparison.CurrentCultureIgnoreCase;
-            }
-            string documentText = GetText();
-            int currentPos = this.scintillaControl1.CurrentPos;
-            int nextPos = -1;
-            if (currentPos < documentText.Length)
-            {
-                nextPos = documentText.IndexOf(text, currentPos, comparisonType);
-            }
-            if (nextPos < 0)
-            {
-                if (!jumpToStart)
-                {
-                    return null;
-                }
-                nextPos = documentText.IndexOf(text, 0, comparisonType);
-                if (nextPos < 0)
-                {
-                    return null;
-                }
-            }
-
-            SetSelection(nextPos, text.Length);
-
-            return GetTokenReferenceForCurrentState();
-        }
-
-        public ScriptTokenReference GetTokenReferenceForCurrentState()
-        {
-            int nextPos = scintillaControl1.SelectionStart;
-            int lineIndex = scintillaControl1.LineFromPosition(nextPos);
-            string line = scintillaControl1.GetLine(lineIndex);
-            return new ScriptTokenReference
-            {
-                CharacterIndex = nextPos,
-                CurrentLine = line,
-                LineIndex = lineIndex,
-                Token = this.SelectedText,
-                Script = _autoCompleteForThis
-            };
-        }
-
-        public void ReplaceSelectedText(string withText)
-        {
-            scintillaControl1.ReplaceSel(withText);
-        }
-
-        public string GetFullTypeNameAtCursor()
-        {
-            return GetFullTypeNameAtPosition(scintillaControl1.CurrentPos);
-        }
-
-        public string GetFullTypeNameAtPosition(int charIndex)
-        {
-            string fullTypeName;
-            bool staticAccess;
-            bool isThis;
-
-            ScriptStruct foundType = ParsePreviousExpression(charIndex - 1, out fullTypeName, out staticAccess, out isThis);
-            if (foundType != null)
-            {
-                fullTypeName = foundType.Name + "." + fullTypeName;
-            }
-            while (charIndex < scintillaControl1.Length)
-            {
-                int thisChar = scintillaControl1.GetCharAt(charIndex);
-                if (Char.IsLetterOrDigit((char)thisChar) || (thisChar == '_'))
-                {
-                    fullTypeName += (char)thisChar;
-                }
-                else
-                {
-                    break;
-                }
-                charIndex++;
-            }
-
-            return fullTypeName;
-        }
-
-        public void OnSavePointLeft(object sender, EventArgs e)
-        {
-            if (IsModifiedChanged != null)
-            {
-                IsModifiedChanged(sender, e);
-            }
-        }
-
-        public void OnSavePointReached(object sender, EventArgs e)
-        {
-            if (IsModifiedChanged != null)
-            {
-                IsModifiedChanged(sender, e);
-            }
-        }
-
-        public void ShowMatchingBrace(bool beforeAndAfterCursor)
-        {
-            ShowMatchingBrace(beforeAndAfterCursor, false);
-        }
-
-        public void ShowMatchingBrace(bool beforeAndAfterCursor, bool alignIndentation)
-        {
-            int currentPos = scintillaControl1.CurrentPos - 1;
-            int matchPos = scintillaControl1.BraceMatch(currentPos);
-            if ((matchPos < 0) && (beforeAndAfterCursor))
-            {
-                // try the following character instead
-                currentPos++;
-                matchPos = scintillaControl1.BraceMatch(currentPos);
-            }
-            if (matchPos >= 0)
-            {
-                if (alignIndentation)
-                {
-                    AlignIndentation(currentPos, matchPos);
-                    currentPos = scintillaControl1.CurrentPos - 1;
-                }
-                scintillaControl1.BraceHighlight(matchPos, currentPos);
-            }
-            else
-            {
-                scintillaControl1.BraceBadLight(currentPos);
-            }
-            _braceMatchVisible = true;
-            _doBraceMatch = false;
-        }
-
-        private void AlignIndentation(int posToAlign, int posToAlignWith)
-        {
-            int lineToAlign = scintillaControl1.LineFromPosition(posToAlign);
-            int lineToAlignWith = scintillaControl1.LineFromPosition(posToAlignWith);
-            int indentOfPosToAlignWith = scintillaControl1.GetLineIndentation(lineToAlignWith);
-            scintillaControl1.SetLineIndentation(lineToAlign, indentOfPosToAlignWith);
-        }
-
-        private void OnUpdateUI(object sender, EventArgs e)
-        {
-            if (_braceMatchVisible)
-            {
-                scintillaControl1.BraceBadLight(INVALID_POSITION);
-                _braceMatchVisible = false;
-            }
-
-            if (_doBraceMatch)
-            {
-                ShowMatchingBrace(false, _autoDedentClosingBrace);
-            }
-
-            if (_doShowAutocomplete)
-            {
-                if (_autoCompleteEnabled)
-                {
-                    ShowAutoCompleteIfAppropriate(AUTOCOMPLETE_MINIMUM_WORD_LENGTH);
-                }
-                _doShowAutocomplete = false;
-            }
-
-            if (_doCalltip)
-            {
-                if ((_callTipsEnabled) && (!IgnoringCurrentLine()))
-                {
-                    ShowFunctionCalltip();
-                }
-                _doCalltip = false;
-            }
-
-            if (UpdateUI != null)
-            {
-                UpdateUI(this, null);
-            }
-        }
-
-        private void OnCharAdded(object sender, Scintilla.CharAddedEventArgs e)
-        {
-            // Reset to normal fillups
-            this.scintillaControl1.AutoCSetFillups(_fillupKeys);
-
-            if (e.Ch == 10)
-            {
-                int lineNumber = scintillaControl1.LineFromPosition(scintillaControl1.CurrentPos);
-                if (lineNumber > 0)
-                {
-                    int previousLineIndent = scintillaControl1.GetLineIndentation(lineNumber - 1);
-                    string previousLine = scintillaControl1.GetLine(lineNumber - 1).Trim('\r', '\n', '\0');
-                    if (previousLine.EndsWith("{"))
-                    {
-                        previousLineIndent += scintillaControl1.TabWidth;
-                    }
-                    /*else if (previousLine.EndsWith("}"))
-                    {
-                        previousLineIndent -= scintillaControl1.TabWidth;
-                        if (previousLineIndent < 0) previousLineIndent = 0;
-                        if (_autoDedentClosingBrace)
-                        {
-                            scintillaControl1.SetLineIndentation(lineNumber - 1, previousLineIndent);
-                        }
-                    }*/
-                    scintillaControl1.SetLineIndentation(lineNumber, previousLineIndent);
-                    scintillaControl1.GotoPos(scintillaControl1.GetLineIndentationPosition(lineNumber));
-                }
-            }
-            // The following events must be piped to the UpdateUI event,
-            // otherwise they don't work properly
-            else if ((e.Ch == '}') || (e.Ch == ')'))
-            {
-                if (!InsideStringOrComment(true))
-                {
-                    _doBraceMatch = true;
-                }
-
-                if (scintillaControl1.IsCallTipActive)
-                {
-                    scintillaControl1.CallTipCancel();
-                }
-            }
-            else if ((e.Ch == '(') || (e.Ch == ','))
-            {
-                if ((e.Ch == ',') && (!InsideStringOrComment(true)) &&
-                    (_autoSpaceAfterComma))
-                {
-                    scintillaControl1.AddText(" ");
-                }
-
-                _doCalltip = true;
-            }
-            else if ((e.Ch == '.') && (!scintillaControl1.IsAutoCActive))
-            {
-                _doShowAutocomplete = true;
-            }
-            else if (((Char.IsLetterOrDigit(e.Ch)) || (e.Ch == '_') || (e.Ch == ' ')) && (!scintillaControl1.IsAutoCActive))
-            {
-                _doShowAutocomplete = true;
-            }
-
-            if (CharAdded != null)
-            {
-                CharAdded(e.Ch);
-            }
-        }
-
-        private void scintillaControl1_TextModified(object sender, Scintilla.TextModifiedEventArgs e)
-        {
-            if (TextModified != null)
-            {
-                TextModified(e.Position, e.Length, (e.ModificationType & 1) != 0);
-            }
-        }
-
-        private void OnModifyAttemptOnReadOnly(object sender, EventArgs e)
-        {
-            if (AttemptModify != null)
-            {
-                bool allowModify = true;
-                AttemptModify(ref allowModify);
-                if (allowModify)
-                {
-                    this.scintillaControl1.IsReadOnly = false;
-                }
-            }
-            else
-            {
-                this.scintillaControl1.IsReadOnly = false;
-            }
-        }
-
-        private void scintillaControl1_DwellEnd(object sender, EventArgs e)
-        {
-            if (_dwellCalltipVisible)
-            {
-                scintillaControl1.CallTipCancel();
-                _dwellCalltipVisible = false;
-            }
-        }
-
-        private void scintillaControl1_DwellStart(object sender, Scintilla.DwellStartEventArgs e)
-        {
-            if ((_callTipsEnabled) && (e.Position > 0) &&
-                (!scintillaControl1.IsCallTipActive) &&
-                (!scintillaControl1.IsAutoCActive) &&
-                (!InsideStringOrComment(false, e.Position)) &&
-                _activated && !TabbedDocumentManager.HoveringTabs
-                && !ScriptEditor.HoveringCombo)
-            {
-                ShowCalltip(FindEndOfCurrentWord(e.Position), -1, false);
-                _dwellCalltipVisible = true;
-            }
-        }
-
-        private int FindEndOfCurrentWord(int currentPos)
-        {
-            int pos = currentPos;
-            while (true)
-            {
-                char theChar = (char)scintillaControl1.GetCharAt(pos);
-                if ((!Char.IsLetterOrDigit(theChar)) && (theChar != '_'))
-                {
-                    pos--;
-                    break;
-                }
-                pos++;
-            }
-            return pos;
-        }
-
-        private string GetPreviousPathedExpression(int startAtPos, bool skipSpacesBeforeCursor)
-        {
-            bool startedParsingExpression = !skipSpacesBeforeCursor;
-            if (startAtPos < 0) startAtPos = 0;
-            int cursorPos = startAtPos;
-
-            while (cursorPos > 0)
-            {
-                int thisChar = scintillaControl1.GetCharAt(cursorPos);
-                if (thisChar == ']')
-                {
-                    int bracketDepth = 1;
-                    cursorPos--;
-                    while ((bracketDepth > 0) && (cursorPos > 0))
-                    {
-                        int checkChar = scintillaControl1.GetCharAt(cursorPos);
-                        if (checkChar == ']') bracketDepth++;
-                        if (checkChar == '[') bracketDepth--;
-                        if ((checkChar == '\n') || (checkChar == '\r'))
-                        {
-                            cursorPos++;
-                            break;
-                        }
-                        cursorPos--;
-                    }
-                    startedParsingExpression = true;
-                }
-                else if ((thisChar == '.') || (thisChar == '_') ||
-                         (Char.IsLetterOrDigit((char)thisChar)))
-                {
-                    cursorPos--;
-                    startedParsingExpression = true;
-                }
-                else if ((thisChar == ' ') && (!startedParsingExpression))
-                {
-                    // if they put a space between function name and parameter
-                    // list, skip back over it
-                    cursorPos--;
-                }
-                else
-                {
-                    cursorPos++;
-                    break;
-                }
-
-                if (cursorPos < startAtPos - 200)
-                {
-                    // there is probably some invalid syntax like too many
-                    // closing brackets, so abort
-                    return string.Empty;
-                }
-            }
-            if (cursorPos == 0)
-            {
-                // parse error
-                return string.Empty;
-            }
-            if (startAtPos < cursorPos)
-            {
-                return string.Empty;
-            }
-            int lineNumber = scintillaControl1.LineFromPosition(cursorPos);
-            int startOfLine = scintillaControl1.PositionFromLine(lineNumber);
-            string lineText = scintillaControl1.GetLine(lineNumber);
-            int startAtIndex = cursorPos - startOfLine;
-
-            if (startAtIndex >= lineText.Length)
-            {
-                // can happen if the cursor is at the end of the line
-                return string.Empty;
-            }
-            return lineText.Substring(startAtIndex, (startAtPos - cursorPos) + 1).Trim();
-        }
-
-        private string GetPreviousWord()
-        {
-            int cursorPos = scintillaControl1.CurrentPos;
-            int lineNumber = scintillaControl1.LineFromPosition(cursorPos);
-            int startOfLine = scintillaControl1.PositionFromLine(lineNumber);
-            string lineText = scintillaControl1.GetLine(lineNumber);
-            int offset = (cursorPos - startOfLine) - 1;
-
-            if ((offset > 0) && (lineText[offset] == '.'))
-            {
-                offset--;
-            }
-
-            int numChars = 0;
-            while (offset >= 0)
-            {
-                if ((lineText[offset] == '_') || Char.IsLetterOrDigit(lineText, offset))
-                {
-                    offset--;
-                    numChars++;
-                }
-                else
-                {
-                    break;
-                }
-            }
-            offset++;
-
-            return lineText.Substring(offset, numChars);
-        }
-
-        public ScriptStruct FindGlobalVariableOrType(string type)
-        {
-            bool dummy = false;
-            return FindGlobalVariableOrType(type, ref dummy);
-        }
-
-        private IList<IScript> GetAutoCompleteScriptList()
-        {
-            var scriptListConcrete = Factory.AGSEditor.GetAllScriptHeaders();
-            IList<IScript> scriptList = new List<IScript>();
-            foreach (Script script in scriptListConcrete)
-            {
-                scriptList.Add(script);
-            }
-
-            if (_autoCompleteForThis != null &&
-                _autoCompleteForThis.AutoCompleteData != null)
-            {
-                scriptList.Add(_autoCompleteForThis);
-            }
-            return scriptList;
-        }
-
-        private ScriptStruct FindGlobalVariableOrType(string type, ref bool staticAccess)
-        {
-            foreach (IScript script in GetAutoCompleteScriptList())
-            {
-                foreach (ScriptStruct structDef in script.AutoCompleteData.Structs)
-                {
-                    if ((structDef.Name == type) && (structDef.FullDefinition))
-                    {
-                        staticAccess = true;
-                        return structDef;
-                    }
-                }
-                foreach (ScriptVariable varDef in script.AutoCompleteData.Variables)
-                {
-                    if (varDef.VariableName == type)
-                    {
-                        staticAccess = false;
-                        return FindGlobalVariableOrType(varDef.Type);
-                    }
-                }
-            }
-
-            staticAccess = false;
-            return null;
-        }
-
-        private string ReadNextWord(ref string pathedExpression)
-        {
-            string thisWord = string.Empty;
-            while ((pathedExpression.Length > 0) &&
-                ((Char.IsLetterOrDigit(pathedExpression[0])) || (pathedExpression[0] == '_')))
-            {
-                thisWord += pathedExpression[0];
-                pathedExpression = pathedExpression.Substring(1);
-            }
-            if ((pathedExpression.Length > 0) && (pathedExpression[0] == '['))
-            {
-                int bracketDepth = 1;
-                int cursorPos = 1;
-                while ((bracketDepth > 0) && (cursorPos < pathedExpression.Length))
-                {
-                    int checkChar = pathedExpression[cursorPos];
-                    if (checkChar == ']') bracketDepth--;
-                    if (checkChar == '[') bracketDepth++;
-                    cursorPos++;
-                }
-                pathedExpression = pathedExpression.Substring(cursorPos);
-            }
-            if ((pathedExpression.Length > 0) && (pathedExpression[0] == '.'))
-            {
-                pathedExpression = pathedExpression.Substring(1);
-            }
-            return thisWord;
-        }
-
-        private string FindTypeForThis(int startAtPos)
-        {
-            if (_fixedTypeForThisKeyword != null)
-            {
-                return _fixedTypeForThisKeyword;
-            }
-            int lineNumber = scintillaControl1.LineFromPosition(startAtPos) - 1;
-            int searchBackUntil = (lineNumber > SCAN_BACK_DISTANCE) ? lineNumber - SCAN_BACK_DISTANCE : 0;
-            while (lineNumber > searchBackUntil)
-            {
-                string lineText = scintillaControl1.GetLine(lineNumber);
-                int structNameEnd = lineText.IndexOf("::");
-                if (structNameEnd >= 0)
-                {
-                    int structNameStart = structNameEnd - 1;
-                    while ((structNameStart >= 0) && (Char.IsLetterOrDigit(lineText[structNameStart]) || (lineText[structNameStart] == '_')))
-                    {
-                        structNameStart--;
-                    }
-                    structNameStart++;
-                    return lineText.Substring(structNameStart, structNameEnd - structNameStart);
-                }
-                int extenderFunction = lineText.IndexOf("(this ");
-                if (extenderFunction >= 0)
-                {
-                    int structNameStart = extenderFunction + 5;
-                    while (lineText[structNameStart] == ' ')
-                    {
-                        structNameStart++;
-                    }
-                    structNameEnd = structNameStart + 1;
-                    while (Char.IsLetterOrDigit(lineText[structNameEnd]))
-                    {
-                        structNameEnd++;
-                    }
-                    return lineText.Substring(structNameStart, structNameEnd - structNameStart);
-                }
-                if (lineText.IndexOf("function ") >= 0)
-                {
-                    // we're in a function that wasn't a struct member
-                    break;
-                }
-                lineNumber--;
-            }
-            return string.Empty;
-        }
-
-        private ScriptStruct ParsePreviousExpression(int startAtPos, out string charactersAfterDot, out bool staticAccess, out bool isThis)
-        {
-            isThis = false;
-
-            string pathedExpression = GetPreviousPathedExpression(startAtPos, true);
-            // strip off anything after the last dot (since that's what they're typing now)
-            int lastIndex = pathedExpression.LastIndexOf('.');
-            charactersAfterDot = string.Empty;
-            if (lastIndex >= 0)
-            {
-                charactersAfterDot = pathedExpression.Substring(lastIndex + 1);
-                pathedExpression = pathedExpression.Substring(0, lastIndex);
-            }
-            else
-            {
-                charactersAfterDot = pathedExpression;
-                pathedExpression = string.Empty;
-            }
-
-            string thisWord = ReadNextWord(ref pathedExpression);
-            staticAccess = false;
-            ScriptStruct foundType;
-
-            if (thisWord == THIS_STRUCT)
-            {
-                thisWord = FindTypeForThis(startAtPos);
-                foundType = FindGlobalVariableOrType(thisWord, ref staticAccess);
-                isThis = true;
-                // force this to false for the "this" variable
-                staticAccess = false;
-            }
-            else
-            {
-                foundType = FindGlobalVariableOrType(thisWord, ref staticAccess);
-                if ((foundType == null) && (thisWord.Length > 0))
-                {
-                    ScriptVariable var = FindLocalVariableWithName(startAtPos, thisWord);
-                    if (var != null)
-                    {
-                        foundType = FindGlobalVariableOrType(var.Type);
-                    }
-                }
-            }
-
-            while ((pathedExpression.Length > 0) && (foundType != null))
-            {
-                thisWord = ReadNextWord(ref pathedExpression);
-                ScriptVariable memberVar = foundType.FindMemberVariable(thisWord);
-                if (memberVar != null)
-                {
-                    foundType = FindGlobalVariableOrType(memberVar.Type);
-                    staticAccess = false;
-                }
-                else
-                {
-                    foundType = null;
-                }
-            }
-            return foundType;
-        }
-
-        private void ShowStructMemberAutoComplete()
-        {
-            string charactersAfterDot;
-            bool staticAccess;
-            bool isThis;
-
-            ScriptStruct foundType = ParsePreviousExpression(scintillaControl1.CurrentPos - 1, out charactersAfterDot, out staticAccess, out isThis);
-
-            if (foundType != null)
-            {
-                ShowAutoComplete(charactersAfterDot.Length, ConstructScintillaAutocompleteList(GetAllStructsWithMatchingName(foundType.Name), staticAccess, isThis, null));
-            }
-        }
-
-        private List<ScriptStruct> GetAllStructsWithMatchingName(string structName)
-        {
-            List<ScriptStruct> matchingTypes = new List<ScriptStruct>();
-            foreach (IScript script in GetAutoCompleteScriptList())
-            {
-                foreach (ScriptStruct structDef in script.AutoCompleteData.Structs)
-                {
-                    if (structDef.Name == structName)
-                    {
-                        matchingTypes.Add(structDef);
-                    }
-                }
-            }
-            return matchingTypes;
-        }
-
-        private void ShowAutoComplete(int charsTyped, string autoCompleteList)
-        {
-            if (OnBeforeShowingAutoComplete != null)
-            {
-                OnBeforeShowingAutoComplete(this, null);
-            }
-            if (autoCompleteList.Length > 0)
-            {
-                scintillaControl1.StyleSetFont((int)Cpp.GlobalDefault, USER_FRIENDLY_FONT);
-                scintillaControl1.StyleSetFontSize((int)Cpp.GlobalDefault, USER_FRIENDLY_FONT_SIZE);
-
-                scintillaControl1.AutoCShow(charsTyped, autoCompleteList);
-
-                scintillaControl1.StyleSetFont((int)Cpp.GlobalDefault, DEFAULT_FONT);
-                scintillaControl1.StyleSetFontSize((int)Cpp.GlobalDefault, DEFAULT_FONT_SIZE);
-            }
-        }
-
-        private bool CheckForAndShowEnumAutocomplete(int checkAtPos)
-        {
-            if (this.scintillaControl1.GetCharAt(checkAtPos) == ' ')
-            {
-                // potential enum autocomplete
-                bool atLeastOneEquals = false;
-                checkAtPos--;
-                while ((this.scintillaControl1.GetCharAt(checkAtPos) == ' ') ||
-                       (this.scintillaControl1.GetCharAt(checkAtPos) == '='))
-                {
-                    if (this.scintillaControl1.GetCharAt(checkAtPos) == '=')
-                    {
-                        atLeastOneEquals = true;
-                    }
-                    checkAtPos--;
-                }
-
-                if (atLeastOneEquals)
-                {
-                    ScriptStruct structType;
-                    ScriptToken token = GetFinalPartOfExpression(checkAtPos, out structType, false);
-                    if (token != null)
-                    {
-                        string checkForType = null;
-                        if (token is ScriptVariable)
-                        {
-                            checkForType = ((ScriptVariable)token).Type;
-                        }
-                        else if (token is ScriptFunction)
-                        {
-                            checkForType = ((ScriptFunction)token).Type;
-                        }
-
-                        if (ShowAutoCompleteForEnum(checkForType))
-                        {
-                            return true;
-                        }
-                    }
-                }
-            }
-            return false;
-        }
-
-        /// <summary>
-        /// Checks whether the cursor is inside a string literal or a comment.
-        /// </summary>
-        /// <param name="charJustAdded">Set to true if calling from OnCharAdded,
-        /// because the new character won't have any formatting yet.</param>
-        private bool InsideStringOrComment(bool charJustAdded)
-        {
-            return InsideStringOrComment(charJustAdded, this.scintillaControl1.CurrentPos);
-        }
-
-        public bool InsideStringOrComment(bool charJustAdded, int position)
-        {
-            Cpp style = (Cpp)this.scintillaControl1.GetStyleAt(position - (charJustAdded ? 2 : 1));
-            if ((style == Cpp.CommentLine) || (style == Cpp.Comment) ||
-                (style == Cpp.CommentDoc) || (style == Cpp.CommentLineDoc) ||
-                (style == Cpp.String))
-            {
-                return true;
-            }
-
-            int lineNumber = this.scintillaControl1.LineFromPosition(position);
-            int lineStart = this.scintillaControl1.PositionFromLine(lineNumber);
-            string curLine = this.scintillaControl1.GetLine(lineNumber);
-            if (curLine.Length > 0)
-            {
-                int length = position - lineStart;
-                if (length >= curLine.Length)
-                {
-                    length = curLine.Length - 1;
-                }
-                curLine = curLine.Substring(0, length);
-            }
-            if (curLine.IndexOf('"') >= 0)
-            {
-                int curIndex = 0;
-                int numSpeechMarks = 0;
-                while ((curIndex = curLine.IndexOf('"', curIndex)) >= 0)
-                {
-                    numSpeechMarks++;
-                    curIndex++;
-                }
-                if (numSpeechMarks % 2 == 1)
-                {
-                    // in a string literal
-                    return true;
-                }
-            }
-
-            return false;
-        }
-
-        private bool IgnoringCurrentLine()
-        {
-            if (_ignoreLinesWithoutIndent)
-            {
-                int lineNumber = scintillaControl1.LineFromPosition(scintillaControl1.CurrentPos);
-                int lineIndent = scintillaControl1.GetLineIndentation(lineNumber);
-                if (lineIndent == 0)
-                {
-                    return true;
-                }
-            }
-            return false;
-        }
-
-        private void ShowAutoCompleteIfAppropriate(int minimumLength)
-        {
-            if ((InsideStringOrComment(false)) || (IgnoringCurrentLine()))
-            {
-                return;
-            }
-
-            int checkAtPos = this.scintillaControl1.CurrentPos - 1;
-            if (CheckForAndShowEnumAutocomplete(checkAtPos))
-            {
-                return;
-            }
-
-            string pathedExpression = GetPreviousPathedExpression(checkAtPos, false);
-            if (pathedExpression.IndexOf('.') >= 0)
-            {
-                ShowStructMemberAutoComplete();
-            }
-            else
-            {
-                string previousWord = GetPreviousWord();
-                if ((previousWord.Length >= minimumLength) &&
-                    ((previousWord.Length == 0) || (!Char.IsDigit(previousWord[0]))))
-                {
-                    string needMatch = previousWord;
-                    if (minimumLength == 0)
-                    {
-                        needMatch = null;
-                    }
-                    ShowAutoComplete(previousWord.Length, ConstructScintillaAutocompleteList(null, false, false, needMatch));
-                }
-            }
-        }
-
-        private ScriptFunction FindGlobalFunction(string name)
-        {
-            foreach (IScript script in GetAutoCompleteScriptList())
-            {
-                foreach (ScriptFunction func in script.AutoCompleteData.Functions)
-                {
-                    if (func.FunctionName == name)
-                    {
-                        return func;
-                    }
-                }
-            }
-            return null;
-        }
-
-        private int FindStartOfFunctionCall(int currentPos, out int parameterIndex)
-        {
-            int bracketDepth = 0;
-            parameterIndex = 0;
-            if ((char)this.scintillaControl1.GetCharAt(currentPos) == ')')
-            {
-                // if they already have   Func(1);  and insert a comma after 
-                // the 1, don't count it as opening a new sub-function
-                currentPos--;
-            }
-
-            int charsCounted = 0;
-            while (currentPos > 0)
-            {
-                char thisChar = (char)this.scintillaControl1.GetCharAt(currentPos);
-                if ((thisChar == '(') && (bracketDepth == 0))
-                {
-                    break;
-                }
-                if (thisChar == '(') bracketDepth--;
-                if (thisChar == ')') bracketDepth++;
-                if ((thisChar == ',') && (bracketDepth == 0)) parameterIndex++;
-                currentPos--;
-                charsCounted++;
-
-                if (charsCounted > 100)
-                {
-                    // not inside function parmaeters
-                    return -1;
-                }
-            }
-            return currentPos;
-        }
-
-        private ScriptToken GetFinalPartOfExpression(int currentPos, out ScriptStruct memberOfStruct, bool functionsOnly)
-        {
-            string charactersAfterDot;
-            bool staticAccess;
-            bool isThis;
-
-            ScriptStruct foundType = ParsePreviousExpression(currentPos, out charactersAfterDot, out staticAccess, out isThis);
-            memberOfStruct = foundType;
-
-            ScriptToken functionTyped = null;
-            if (charactersAfterDot.IndexOf('(') > 0)
-            {
-                charactersAfterDot = charactersAfterDot.Substring(0, charactersAfterDot.IndexOf('('));
-            }
-
-            if (foundType != null)
-            {
-                foreach (ScriptStruct thisStruct in GetAllStructsWithMatchingName(foundType.Name))
-                {
-                    functionTyped = thisStruct.FindMemberFunction(charactersAfterDot);
-
-                    if ((!functionsOnly) && (functionTyped == null))
-                    {
-                        functionTyped = thisStruct.FindMemberVariable(charactersAfterDot);
-                    }
-
-                    if (functionTyped != null)
-                    {
-                        break;
-                    }
-                }
-            }
-            else
-            {
-                functionTyped = FindGlobalFunction(charactersAfterDot);
-
-                if (functionTyped == null)
-                {
-                    functionTyped = FindLocalVariableWithName(currentPos, charactersAfterDot);
-                }
-            }
-            return functionTyped;
-        }
-
-        private void ShowFunctionCalltip()
-        {
-            int parameterIndex;
-            int currentPos = FindStartOfFunctionCall(this.scintillaControl1.CurrentPos, out parameterIndex) - 1;
-            if (currentPos > 0)
-            {
-                ShowCalltip(currentPos, parameterIndex, true);
-            }
-        }
-
-        private void ShowCalltip(int openingBracketPos, int parameterIndex, bool functionsOnly)
-        {
-            ScriptStruct foundType;
-
-            ScriptToken tokenFound = GetFinalPartOfExpression(openingBracketPos, out foundType, functionsOnly);
-            if (tokenFound != null)
-            {
-                int nameLength = 0;
-                if (tokenFound is ScriptFunction)
-                {
-                    nameLength = ((ScriptFunction)tokenFound).FunctionName.Length;
-                }
-                else if (tokenFound is ScriptVariable)
-                {
-                    nameLength = ((ScriptVariable)tokenFound).VariableName.Length;
-                }
-
-                ConstructAndShowCalltip((openingBracketPos - nameLength) + 1, parameterIndex, foundType, tokenFound);
-            }
-        }
-
-        private string ConstructFunctionCalltipText(ScriptFunction func, ScriptStruct owningStruct, int selectedParameter, out int selectionStart, out int selectionEnd)
-        {
-            string callTip = func.Type + " ";
-            if (owningStruct != null)
-            {
-                callTip += owningStruct.Name + ".";
-            }
-            callTip += func.FunctionName + "(";
-
-            selectionStart = 0;
-            selectionEnd = 0;
-
-            string[] paramList = func.ParamList.Split(',');
-            for (int i = 0; i < paramList.Length; i++)
-            {
-                string thisParam = paramList[i].Trim();
-                if (thisParam.IndexOf('=') > 0)
-                {
-                    thisParam = "optional " + thisParam.Substring(0, thisParam.IndexOf('='));
-                }
-                if (i == selectedParameter)
-                {
-                    selectionStart = callTip.Length;
-                    selectionEnd = callTip.Length + thisParam.Length;
-
-                    if (ShowEnumForParameterIfAppropriate(thisParam))
-                    {
-                        // showing enum list rather than calltip
-                        return null;
-                    }
-                }
-                callTip += thisParam;
-                if (i < paramList.Length - 1)
-                {
-                    callTip += ", ";
-                }
-            }
-
-            callTip += ")";
-            return callTip;
-        }
-
-        private string ConstructVariableCalltipText(ScriptVariable variable, ScriptStruct owningStruct)
-        {
-            string callTip = variable.Type;
-            if (variable.IsArray)
-            {
-                callTip += "[ ]";
-            }
-            callTip += " ";
-            if (owningStruct != null)
-            {
-                callTip += owningStruct.Name + ".";
-            }
-            callTip += variable.VariableName;
-            return callTip;
-        }
-
-        private void ConstructAndShowCalltip(int currentPos, int selectedParameter, ScriptStruct owningStruct, ScriptToken func)
-        {
-            int selectionStart = 0, selectionEnd = 0;
-            string callTip;
-
-            if (func is ScriptFunction)
-            {
-                callTip = ConstructFunctionCalltipText((ScriptFunction)func, owningStruct, selectedParameter, out selectionStart, out selectionEnd);
-            }
-            else
-            {
-                callTip = ConstructVariableCalltipText((ScriptVariable)func, owningStruct);
-            }
-
-            if (callTip != null)
-            {
-                if (!string.IsNullOrEmpty(func.Description))
-                {
-                    callTip += "\n" + func.Description;
-                }
-
-                this.scintillaControl1.CallTipShow(currentPos, callTip);
-                this.scintillaControl1.CallTipSetHlt(selectionStart, selectionEnd);
-            }
-        }
-
-        private bool ShowEnumForParameterIfAppropriate(string parameter)
-        {
-            if (parameter.StartsWith("optional "))
-            {
-                parameter = parameter.Substring(9);
-            }
-
-            int spaceLocation = parameter.IndexOf(' ');
-            if (spaceLocation > 0)
-            {
-                parameter = parameter.Substring(0, spaceLocation);
-            }
-
-            return ShowAutoCompleteForEnum(parameter);
-        }
-
-        private bool ShowAutoCompleteForEnum(string typeName)
-        {
-            foreach (IScript script in GetAutoCompleteScriptList())
-            {
-                foreach (ScriptEnum scEnum in script.AutoCompleteData.Enums)
-                {
-                    if (scEnum.Name == typeName)
-                    {
-                        List<string> enumMembers = new List<string>();
-                        AddEnumValuesToAutocompleteList(enumMembers, scEnum);
-                        ShowAutoComplete(0, ConvertAutocompleteListToScintillaFormat(enumMembers));
-                        return true;
-                    }
-                }
-            }
-
-            return false;
-        }
-
-        private bool ShouldShowThis(ScriptToken token)
-        {
-            Settings gameSettings = Factory.AGSEditor.CurrentGame.Settings;
-            if ((token.IfNDefOnly == "STRICT") && (gameSettings.EnforceObjectBasedScript))
-            {
-                return false;
-            }
-            if ((token.IfDefOnly == "STRICT") && (!gameSettings.EnforceObjectBasedScript))
-            {
-                return false;
-            }
-            if ((token.IfNDefOnly == "STRICT_STRINGS") && (gameSettings.EnforceNewStrings))
-            {
-                return false;
-            }
-            if ((token.IfDefOnly == "STRICT_STRINGS") && (!gameSettings.EnforceNewStrings))
-            {
-                return false;
-            }
-            if ((token.IfNDefOnly == "STRICT_AUDIO") && (gameSettings.EnforceNewAudio))
-            {
-                return false;
-            }
-            if ((token.IfDefOnly == "STRICT_AUDIO") && (!gameSettings.EnforceNewAudio))
-            {
-                return false;
-            }
-            return true;
-        }
-
-        private void AddEnumValuesToAutocompleteList(List<string> list, ScriptEnum se)
-        {
-            foreach (string enumValue in se.EnumValues)
-            {
-                list.Add(enumValue + "?" + IMAGE_INDEX_ENUM);
-            }
-        }
-
-        private void AddGlobalsFromScript(List<string> globalsList, IScript script, Dictionary<string, object> addedNames, int onlyShowIfDefinitionBeforePos)
-        {
-            foreach (ScriptVariable sv in script.AutoCompleteData.Variables)
-            {
-                if (!addedNames.ContainsKey(sv.VariableName))
-                {
-                    if (ShouldShowThis(sv))
-                    {
-                        globalsList.Add(sv.VariableName + "?" + IMAGE_INDEX_GLOBAL_VARIABLE);
-                        addedNames.Add(sv.VariableName, null);
-                    }
-                }
-            }
-            foreach (ScriptFunction sf in script.AutoCompleteData.Functions)
-            {
-                if (!addedNames.ContainsKey(sf.FunctionName))
-                {
-                    if ((ShouldShowThis(sf)) &&
-                        (sf.StartsAtCharacterIndex < onlyShowIfDefinitionBeforePos) &&
-                        (!sf.HideOnMainFunctionList))
-                    {
-                        globalsList.Add(sf.FunctionName + "?" + IMAGE_INDEX_METHOD);
-                        addedNames.Add(sf.FunctionName, null);
-                    }
-                }
-            }
-            foreach (ScriptDefine sd in script.AutoCompleteData.Defines)
-            {
-                if (ShouldShowThis(sd))
-                {
-                    globalsList.Add(sd.Name + "?" + IMAGE_INDEX_DEFINE);
-                }
-            }
-            foreach (ScriptEnum se in script.AutoCompleteData.Enums)
-            {
-                if (ShouldShowThis(se))
-                {
-                    AddEnumValuesToAutocompleteList(globalsList, se);
-                }
-            }
-            foreach (ScriptStruct ss in script.AutoCompleteData.Structs)
-            {
-                if ((ShouldShowThis(ss)) && (ss.FullDefinition))
-                {
-                    globalsList.Add(ss.Name + "?" + IMAGE_INDEX_STRUCT);
-                }
-            }
-        }
-
-        private void AddMembersOfStruct(List<string> autoCompleteList, List<ScriptStruct> scriptStructs, bool staticOnly, bool isThis)
-        {
-            Dictionary<string, object> alreadyAdded = new Dictionary<string, object>();
-
-            foreach (ScriptStruct scriptStruct in scriptStructs)
-            {
-                foreach (ScriptFunction sf in scriptStruct.Functions)
-                {
-                    if (((sf.IsStatic) || (!staticOnly)) &&
-                        ((!sf.IsStaticOnly) || (staticOnly)) &&
-                        ((!sf.IsProtected) || (isThis)) &&
-                        ShouldShowThis(sf) &&
-                        !alreadyAdded.ContainsKey(sf.FunctionName))
-                    {
-                        int imageIndex = IMAGE_INDEX_METHOD;
-                        if (sf.IsStatic)
-                        {
-                            imageIndex = IMAGE_INDEX_STATIC_METHOD;
-                        }
-                        else if (sf.IsExtenderMethod)
-                        {
-                            imageIndex = IMAGE_INDEX_EXTENDER_METHOD;
-                        }
-                        autoCompleteList.Add(sf.FunctionName + "?" + imageIndex);
-                        alreadyAdded.Add(sf.FunctionName, null);
-                    }
-                }
-                foreach (ScriptVariable sv in scriptStruct.Variables)
-                {
-                    if (((sv.IsStatic) || (!staticOnly)) &&
-                        ((!sv.IsStaticOnly) || (staticOnly)) &&
-                        ((!sv.IsProtected) || (isThis)) &&
-                        ShouldShowThis(sv))
-                    {
-                        autoCompleteList.Add(sv.VariableName + "?" + (sv.IsStatic ? IMAGE_INDEX_STATIC_PROPERTY : IMAGE_INDEX_PROPERTY));
-                    }
-                }
-            }
-        }
-
-        private void AddFunctionParametersToVariableList(ScriptFunction func, List<ScriptVariable> variables)
-        {
-            if (func.ParamList.Length == 0)
-            {
-                return;
-            }
-            string[] parameters = func.ParamList.Split(',');
-            foreach (string thisParam in parameters)
-            {
-                string param = thisParam.Trim();
-                if (param.StartsWith("optional "))
-                {
-                    param = param.Substring(9).Trim();
-                }
-                int index = param.Length - 1;
-                while ((index >= 0) &&
-                       (Char.IsLetterOrDigit(param[index]) || param[index] == '_'))
-                {
-                    index--;
-                }
-                string paramName = param.Substring(index + 1);
-                string paramType = param.Substring(0, index + 1).Trim();
-                bool isPointer = false;
-                if (paramType.EndsWith("*"))
-                {
-                    isPointer = true;
-                    paramType = paramType.Substring(0, paramType.Length - 1).Trim();
-                }
-                if ((paramName.Length > 0) && (paramType.Length > 0))
-                {
-                    variables.Add(new ScriptVariable(paramName, paramType, false, isPointer, null, null, false, false, false, false, func.StartsAtCharacterIndex));
-                }
-            }
-        }
-
-        private ScriptVariable FindLocalVariableWithName(int startAtPos, string nameToFind)
-        {
-            List<ScriptVariable> localVars = GetListOfLocalVariablesForCurrentPosition(false, startAtPos);
-            foreach (ScriptVariable var in localVars)
-            {
-                if (var.VariableName == nameToFind)
-                {
-                    return var;
-                }
-            }
-            return null;
-        }
-
-        public ScriptFunction FindFunctionAtCurrentPosition()
-        {
-            int currentPos = this.scintillaControl1.CurrentPos;
-            string scriptExtract = scintillaControl1.GetText();
-            ScriptFunction func = _autoCompleteForThis.AutoCompleteData.Functions.Find(
-                c => c.StartsAtCharacterIndex <= currentPos && c.EndsAtCharacterIndex >= currentPos);
-            return func;
-        }
-
-        public List<ScriptVariable> GetListOfLocalVariablesForCurrentPosition(bool searchWholeFunction)
-        {
-            return GetListOfLocalVariablesForCurrentPosition(searchWholeFunction, this.scintillaControl1.CurrentPos);
-        }
-
-        public List<ScriptVariable> GetListOfLocalVariablesForCurrentPosition(bool searchWholeFunction, int currentPos)
-        {
-            List<ScriptVariable> toReturn;
-
-            if (_autoCompleteForThis != null && _autoCompleteForThis.AutoCompleteData != null)
-            {
-                string scriptExtract = scintillaControl1.GetText();
-                foreach (ScriptFunction func in _autoCompleteForThis.AutoCompleteData.Functions)
-                {
-                    toReturn = CheckFunctionForLocalVariables(currentPos, func, scriptExtract, searchWholeFunction);
-                    if (toReturn != null)
-                    {
-                        return toReturn;
-                    }
-                }
-
-                foreach (ScriptStruct struc in _autoCompleteForThis.AutoCompleteData.Structs)
-                {
-                    foreach (ScriptFunction func in struc.Functions)
-                    {
-                        toReturn = CheckFunctionForLocalVariables(currentPos, func, scriptExtract, searchWholeFunction);
-                        if (toReturn != null)
-                        {
-                            return toReturn;
-                        }
-                    }
-                }
-            }
-            return new List<ScriptVariable>();
-        }
-
-        private List<ScriptVariable> CheckFunctionForLocalVariables(int currentPos, ScriptFunction func, string scriptExtract, bool searchWholeFunction)
-        {
-            if ((func.EndsAtCharacterIndex > currentPos) &&
-                (func.StartsAtCharacterIndex >= 0))
-            {
-                if ((scriptExtract.Length > currentPos) &&
-                    (currentPos > func.StartsAtCharacterIndex))
-                {
-                    int startPos = func.StartsAtCharacterIndex;
-                    int endPos = searchWholeFunction ? func.EndsAtCharacterIndex :
-                        currentPos;
-                    scriptExtract = scriptExtract.Substring(func.StartsAtCharacterIndex, (endPos - func.StartsAtCharacterIndex));
-                    int openBracketOffset = scriptExtract.IndexOf("{");
-                    if (openBracketOffset > 0)
-                    {
-                        startPos += openBracketOffset;
-                        scriptExtract = scriptExtract.Substring(openBracketOffset);
-                    }
-                    List<ScriptVariable> localVars = AutoComplete.GetLocalVariableDeclarationsFromScriptExtract(scriptExtract, startPos);
-                    AddFunctionParametersToVariableList(func, localVars);
-                    return localVars;
-                }
-            }
-            return null;
-        }
-
-        private string ConstructScintillaAutocompleteList(List<ScriptStruct> onlyMembersOf, bool staticOnly, bool isThis, string onlyIfMatchForThis)
-        {
-            List<string> globalsList = new List<string>();
-
-            if (onlyMembersOf != null)
-            {
-                AddMembersOfStruct(globalsList, onlyMembersOf, staticOnly, isThis);
-            }
-            else
-            {
-                foreach (string keyword in _keywords)
-                {
-                    globalsList.Add(keyword);
-                }
-
-                Dictionary<string, object> addedNames = new Dictionary<string, object>();
-
-                foreach (IScript script in GetAutoCompleteScriptList())
-                {
-                    int onlyShowIfDefinitionBeforePos = Int32.MaxValue;
-                    if (script == _autoCompleteForThis)
-                    {
-                        onlyShowIfDefinitionBeforePos = scintillaControl1.CurrentPos;
-                    }
-                    AddGlobalsFromScript(globalsList, script, addedNames, onlyShowIfDefinitionBeforePos);
-                }
-
-                List<ScriptVariable> variables = GetListOfLocalVariablesForCurrentPosition(false);
-                foreach (ScriptVariable var in variables)
-                {
-                    globalsList.Add(var.VariableName + "?" + IMAGE_INDEX_LOCAL_VARIABLE);
-                }
-            }
-
-            if (onlyIfMatchForThis != null)
-            {
-                onlyIfMatchForThis = onlyIfMatchForThis.ToLower();
-                int matchLength = onlyIfMatchForThis.Length;
-                bool foundMatch = false;
-                foreach (string entry in globalsList)
-                {
-                    if (entry.Length >= matchLength)
-                    {
-                        if (entry.Substring(0, matchLength).ToLower() == onlyIfMatchForThis)
-                        {
-                            foundMatch = true;
-                            break;
-                        }
-                    }
-                }
-                if (!foundMatch)
-                {
-                    return string.Empty;
-                }
-            }
-
-            return ConvertAutocompleteListToScintillaFormat(globalsList);
-        }
-
-        private string ConvertAutocompleteListToScintillaFormat(List<string> list)
-        {
-            StringBuilder sb = new StringBuilder(1000);
-            list.Sort();
-
-            foreach (string global in list)
-            {
-                if (sb.Length > 0)
-                {
-                    sb.Append(' ');
-                }
-                sb.Append(global);
-            }
-            return sb.ToString();
-        }
-
-        private void ContextMenuChooseOption(object sender, EventArgs e)
-        {
-            ToolStripMenuItem item = (ToolStripMenuItem)sender;
-            if (item.Name == CONTEXT_MENU_CUT)
-            {
-                this.Cut();
-            }
-            else if (item.Name == CONTEXT_MENU_COPY)
-            {
-                this.Copy();
-            }
-            else if (item.Name == CONTEXT_MENU_PASTE)
-            {
-                this.Paste();
-            }
-
-            if (ActivateContextMenu != null)
-            {
-                ActivateContextMenu(item.Name);
-            }
-        }
-
-        private void ScintillaWrapper_MouseUp(object sender, MouseEventArgs e)
-        {
-            if (e.Button == MouseButtons.Right)
-            {
-                int clickAtPos = scintillaControl1.PositionFromPoint(e.X, e.Y);
-                if ((clickAtPos < scintillaControl1.SelectionStart) ||
-                    (clickAtPos > scintillaControl1.SelectionEnd))
-                {
-                    scintillaControl1.GotoPos(clickAtPos);
-                }
-
-                EventHandler onClick = new EventHandler(ContextMenuChooseOption);
-                ContextMenuStrip menu = new ContextMenuStrip();
-
-                if (ConstructContextMenu != null)
-                {
-                    ConstructContextMenu(menu, clickAtPos);
-                }
-                if (menu.Items.Count > 0)
-                {
-                    menu.Items.Add(new ToolStripSeparator());
-                }
-                menu.Items.Add(new ToolStripMenuItem("Cut", Factory.GUIController.ImageList.Images["CutIcon"], onClick, CONTEXT_MENU_CUT));
-                menu.Items[menu.Items.Count - 1].Enabled = this.CanCutAndCopy();
-                menu.Items.Add(new ToolStripMenuItem("Copy", Factory.GUIController.ImageList.Images["CopyIcon"], onClick, CONTEXT_MENU_COPY));
-                menu.Items[menu.Items.Count - 1].Enabled = this.CanCutAndCopy();
-                menu.Items.Add(new ToolStripMenuItem("Paste", Factory.GUIController.ImageList.Images["PasteIcon"], onClick, CONTEXT_MENU_PASTE));
-                menu.Items[menu.Items.Count - 1].Enabled = this.CanPaste();
-
-                menu.Show(this.scintillaControl1, e.X, e.Y);
-            }
-        }
-
-        public int LineCount
-        {
-            get { return scintillaControl1.LineCount; }
-        }
-
-
-
-        void IScriptEditorControl.ShowLineNumbers()
-        {
-            EnableLineNumbers();
-        }
-
-        Control IScriptEditorControl.Control
-        {
-            get { return this; }
-        }
-
-        string IScriptEditorControl.Text
-        {
-            get { return GetText(); }
-            set { SetText(value); }
-        }
-
-        int IScriptEditorControl.SelectionStart
-        {
-            get { return scintillaControl1.SelectionStart; }
-        }
-
-        int IScriptEditorControl.SelectionEnd
-        {
-            get { return scintillaControl1.SelectionEnd; }
-        }
-
-        string IScriptEditorControl.SelectedText
-        {
-            get { return scintillaControl1.GetSelText(); }
-        }
-
-        int IScriptEditorControl.CursorPosition
-        {
-            get { return scintillaControl1.CurrentPos; }
-        }
-
-        int IScriptEditorControl.GetLineNumberForPosition(int position)
-        {
-            return scintillaControl1.LineFromPosition(position) + 1;
-        }
-
-        public string GetTextForLine(int lineNumber)
-        {
-            return scintillaControl1.GetLine(lineNumber - 1);
-        }
-
-        string IScriptEditorControl.GetTypeNameAtCursor()
-        {
-            return GetFullTypeNameAtCursor();
-        }
-
-        public void ResetSelection()
-        {
-            scintillaControl1.SelectionStart = 0;
-            scintillaControl1.SelectionEnd = 0;
-            scintillaControl1.CurrentPos = 0;
-        }
-    }
-}
+using AGS.Types;
+using AGS.Types.AutoComplete;
+using AGS.Types.Interfaces;
+using Scintilla.Enums;
+using Scintilla.Lexers;
+using System;
+using System.Collections.Generic;
+using System.Drawing;
+using System.Runtime.InteropServices;
+using System.Text;
+using System.Windows.Forms;
+
+namespace AGS.Editor
+{
+    // This class is a bit of a mess ... autocomplete is out of control!!
+    public partial class ScintillaWrapper : UserControl, IScriptEditorControl
+    {
+        public delegate void ConstructContextMenuHandler(ContextMenuStrip menuStrip, int clickedPositionInDocument);
+        public delegate void ActivateContextMenuHandler(string commandName);
+
+        private const string CONTEXT_MENU_CUT = "CtxCut";
+        private const string CONTEXT_MENU_COPY = "CtxCopy";
+        private const string CONTEXT_MENU_PASTE = "CtxPaste";
+        private const string CONTEXT_MENU_GO_TO_DEFINITION = "CtxDefinition";
+
+        private const string THIS_STRUCT = "this";
+        private const int INVALID_POSITION = -1;
+        private const int AUTOCOMPLETE_MINIMUM_WORD_LENGTH = 3;
+        private const int SCAN_BACK_DISTANCE = 50;
+        private const string DEFAULT_FONT = "Courier New";
+        private const int DEFAULT_FONT_SIZE = 10;
+        private const string USER_FRIENDLY_FONT = "Tahoma";
+        private const int USER_FRIENDLY_FONT_SIZE = 8;
+        private const string AUTO_COMPLETE_CANCEL_CHARS = ")}; ";
+        private const int IMAGE_INDEX_PROPERTY = 1;
+        private const int IMAGE_INDEX_METHOD = 2;
+        private const int IMAGE_INDEX_GLOBAL_VARIABLE = 3;
+        private const int IMAGE_INDEX_ENUM = 4;
+        private const int IMAGE_INDEX_STATIC_PROPERTY = 5;
+        private const int IMAGE_INDEX_STATIC_METHOD = 6;
+        private const int IMAGE_INDEX_READONLY_PROPERTY = 7;
+        private const int IMAGE_INDEX_STRUCT = 8;
+        private const int IMAGE_INDEX_DEFINE = 9;
+        private const int IMAGE_INDEX_KEYWORD = 10;
+        private const int IMAGE_INDEX_EXTENDER_METHOD = 11;
+        private const int IMAGE_INDEX_LOCAL_VARIABLE = 12;
+        private const int MARKER_TYPE_BREAKPOINT = 1;
+        private const int MARKER_TYPE_BREAKPOINT2 = 2;
+        private const int MARKER_TYPE_CURRENT_STATEMENT = 3;
+        private const int MARKER_TYPE_CURRENT_STATEMENT2 = 4;
+        private const int MARKER_MASK_BREAKPOINT = 0x02;
+        private const int MARKER_MASK_BREAKPOINT2 = 0x04;
+        private const int MARKER_MASK_CURRENT_STATEMENT = 0x08;
+        private const int MARKER_MASK_CURRENT_STATEMENT2 = 0x10;
+
+        private static List<string> AutoCompleteIcons = new List<string>();
+
+        public event EventHandler IsModifiedChanged;
+        public event EventHandler UpdateUI;
+        public event EventHandler OnBeforeShowingAutoComplete;
+        public event EventHandler<Scintilla.MarginClickEventArgs> ToggleBreakpoint;
+        public delegate void CharAddedHandler(char charAdded);
+        public event CharAddedHandler CharAdded;
+        public delegate void TextModifiedHandler(int startPos, int length, bool wasAdded);
+        public event TextModifiedHandler TextModified;
+        public delegate void AttemptModifyHandler(ref bool allowModify);
+        public event AttemptModifyHandler AttemptModify;
+        public event ConstructContextMenuHandler ConstructContextMenu;
+        public event ActivateContextMenuHandler ActivateContextMenu;
+
+        private List<string> _keywords = new List<string>();
+        private bool _doBraceMatch = false;
+        private bool _braceMatchVisible = false;
+        private bool _doShowAutocomplete = false;
+        private bool _doCalltip = false;
+        private string _fillupKeys = string.Empty;
+        private bool _autoCompleteEnabled = true;
+        private bool _ignoreLinesWithoutIndent = false;
+        private bool _callTipsEnabled = true;
+        private bool _autoSpaceAfterComma = true;
+        private bool _autoDedentClosingBrace = true;
+        private IScript _autoCompleteForThis = null;
+        private bool _dwellCalltipVisible = false;
+        private ErrorPopup _errorPopup = null;
+        private string _fixedTypeForThisKeyword = null;
+        private bool _activated = false;
+
+        public ScintillaWrapper()
+        {
+            InitializeComponent();
+
+            if (AutoCompleteIcons.Count == 0)
+            {
+                AutoCompleteIcons.Add(Resources.ResourceManager.GetResourceAsString("prop.xpm"));
+                AutoCompleteIcons.Add(Resources.ResourceManager.GetResourceAsString("method.xpm"));
+                AutoCompleteIcons.Add(Resources.ResourceManager.GetResourceAsString("gvar.xpm"));
+                AutoCompleteIcons.Add(Resources.ResourceManager.GetResourceAsString("enum.xpm"));
+                AutoCompleteIcons.Add(Resources.ResourceManager.GetResourceAsString("statprop.xpm"));
+                AutoCompleteIcons.Add(Resources.ResourceManager.GetResourceAsString("statmeth.xpm"));
+                AutoCompleteIcons.Add(Resources.ResourceManager.GetResourceAsString("roprop.xpm"));
+                AutoCompleteIcons.Add(Resources.ResourceManager.GetResourceAsString("struct.xpm"));
+                AutoCompleteIcons.Add(Resources.ResourceManager.GetResourceAsString("define.xpm"));
+                AutoCompleteIcons.Add(Resources.ResourceManager.GetResourceAsString("keyword.xpm"));
+                AutoCompleteIcons.Add(Resources.ResourceManager.GetResourceAsString("methodext.xpm"));
+                AutoCompleteIcons.Add(Resources.ResourceManager.GetResourceAsString("localvar.xpm"));
+            }
+
+            for (int i = 0; i < AutoCompleteIcons.Count; i++)
+            {
+                this.scintillaControl1.RegisterImage(i + 1, AutoCompleteIcons[i]);
+            }
+
+            this.scintillaControl1.EOLMode = (int)EndOfLine.Crlf;
+            this.scintillaControl1.WrapMode = (int)Wrap.None;
+            this.scintillaControl1.ClearAll();
+            this.scintillaControl1.SetLexer(Scintilla.Enums.Lexer.Cpp);
+
+            this.scintillaControl1.StyleSetFont((int)Scintilla.Enums.StylesCommon.Default, DEFAULT_FONT);
+            this.scintillaControl1.StyleSetFontSize((int)Scintilla.Enums.StylesCommon.Default, DEFAULT_FONT_SIZE);
+
+            this.scintillaControl1.StyleSetFont((int)Cpp.BraceBad, DEFAULT_FONT);
+            this.scintillaControl1.StyleSetFontSize((int)Cpp.BraceBad, DEFAULT_FONT_SIZE);
+            this.scintillaControl1.StyleSetBack(Cpp.BraceBad, Color.FromArgb(255, 0, 0));
+            this.scintillaControl1.StyleSetFont((int)Cpp.BraceLight, DEFAULT_FONT);
+            this.scintillaControl1.StyleSetFontSize((int)Cpp.BraceLight, DEFAULT_FONT_SIZE);
+            this.scintillaControl1.StyleSetBold(Cpp.BraceLight, true);
+            this.scintillaControl1.StyleSetBack(Cpp.BraceLight, Color.FromArgb(210, 210, 0));
+
+            this.scintillaControl1.StyleSetFore(Cpp.Word, Color.FromArgb(0, 0, 244));
+            this.scintillaControl1.StyleSetFore(Cpp.Word2, Color.FromArgb(43, 145, 175));
+            this.scintillaControl1.StyleSetFore(Cpp.Comment, Color.FromArgb(27, 127, 27));
+            this.scintillaControl1.StyleSetFore(Cpp.CommentLine, Color.FromArgb(27, 127, 27));
+            this.scintillaControl1.StyleSetFore(Cpp.CommentDoc, Color.FromArgb(27, 127, 27));
+            this.scintillaControl1.StyleSetFore(Cpp.CommentLineDoc, Color.FromArgb(27, 127, 27));
+            this.scintillaControl1.StyleSetFore(Cpp.Number, Color.FromArgb(150, 27, 27));
+            this.scintillaControl1.StyleSetFore(Cpp.String, Color.FromArgb(70, 7, 7));
+            this.scintillaControl1.StyleSetFore(Cpp.Operator, Color.FromArgb(0, 70, 0));
+            this.scintillaControl1.StyleSetBack(Cpp.Preprocessor, Color.FromArgb(210, 210, 210));
+
+            this.scintillaControl1.StyleSetFont((int)Cpp.CallTip, USER_FRIENDLY_FONT);
+            this.scintillaControl1.StyleSetFontSize((int)Cpp.CallTip, USER_FRIENDLY_FONT_SIZE);
+            this.scintillaControl1.StyleSetFore(Cpp.CallTip, Color.Black);
+            this.scintillaControl1.StyleSetBack(Cpp.CallTip, Color.LightGoldenrodYellow);
+
+            this.scintillaControl1.CallTipSetForeHlt(Color.FromArgb(240, 0, 0));
+            this.scintillaControl1.CallTipUseStyle(0);
+            this.scintillaControl1.IsAutoCIgnoreCase = true;
+            this.scintillaControl1.IsAutoCCancelAtStart = false;
+            this.scintillaControl1.IsAutoCAutoHide = false;
+            this.scintillaControl1.AutoCMaxHeight = 8;
+            this.scintillaControl1.AutoCMaxWidth = 100;
+            this.scintillaControl1.AutoCStops(AUTO_COMPLETE_CANCEL_CHARS);
+            this.scintillaControl1.MouseDwellTime = 500;
+
+            // ensure scintilla does not handle Ctrl+Space
+            this.scintillaControl1.ClearCmdKey(' ' | ((int)KeyMod.Ctrl << 16));
+            // disable Ctrl+T swapping lines since it used to be Test Game
+            this.scintillaControl1.ClearCmdKey('T' | ((int)KeyMod.Ctrl << 16));
+
+            this.scintillaControl1.TabWidth = Factory.AGSEditor.Preferences.TabSize;
+            this.scintillaControl1.IsUseTabs = Factory.AGSEditor.Preferences.IndentUsingTabs;
+            this.scintillaControl1.UsePopUp(false);
+
+            // override the selected text colour
+            this.scintillaControl1.SetSelFore(true, Color.FromArgb(255, 255, 255));
+            this.scintillaControl1.SetSelBack(true, Color.FromArgb(0, 34, 130));
+
+            // remove the default margins
+            this.scintillaControl1.SetMarginWidth(0, 0);
+            this.scintillaControl1.SetMarginWidth(1, 16);
+
+            this.scintillaControl1.MarkerDefine(MARKER_TYPE_BREAKPOINT, (int)MarkerSymbol.Background);
+            this.scintillaControl1.MarkerSetBack(MARKER_TYPE_BREAKPOINT, Color.FromArgb(255, 100, 100));
+            this.scintillaControl1.MarkerSetFore(MARKER_TYPE_BREAKPOINT, Color.White);
+
+            this.scintillaControl1.MarkerDefine(MARKER_TYPE_BREAKPOINT2, (int)MarkerSymbol.Circle);
+            this.scintillaControl1.MarkerSetBack(MARKER_TYPE_BREAKPOINT2, Color.Red);
+            this.scintillaControl1.MarkerSetFore(MARKER_TYPE_BREAKPOINT2, Color.Black);
+
+            this.scintillaControl1.SetMarginSensitivity(1, 1);
+
+            this.scintillaControl1.MarkerDefine(MARKER_TYPE_CURRENT_STATEMENT, (int)MarkerSymbol.Arrow);
+            this.scintillaControl1.MarkerSetBack(MARKER_TYPE_CURRENT_STATEMENT, Color.Yellow);
+            this.scintillaControl1.MarkerSetFore(MARKER_TYPE_CURRENT_STATEMENT, Color.White);
+
+            this.scintillaControl1.MarkerDefine(MARKER_TYPE_CURRENT_STATEMENT2, (int)MarkerSymbol.Background);
+            this.scintillaControl1.MarkerSetBack(MARKER_TYPE_CURRENT_STATEMENT2, Color.Yellow);
+            this.scintillaControl1.MarkerSetFore(MARKER_TYPE_CURRENT_STATEMENT2, Color.White);
+
+            this.scintillaControl1.ModEventMask = 3;  // Insert/Delete text only
+
+            this.scintillaControl1.SavePointLeft += new EventHandler(OnSavePointLeft);
+            this.scintillaControl1.SavePointReached += new EventHandler(OnSavePointReached);
+            this.scintillaControl1.CharAdded += new EventHandler<Scintilla.CharAddedEventArgs>(OnCharAdded);
+            this.scintillaControl1.UpdateUI += new EventHandler(OnUpdateUI);
+            this.scintillaControl1.ModifyAttemptOnReadOnly += new EventHandler(OnModifyAttemptOnReadOnly);
+            this.scintillaControl1.TextModified += new EventHandler<Scintilla.TextModifiedEventArgs>(scintillaControl1_TextModified);
+            this.scintillaControl1.MouseUp += new MouseEventHandler(ScintillaWrapper_MouseUp);
+            this.scintillaControl1.DwellStart += new EventHandler<Scintilla.DwellStartEventArgs>(scintillaControl1_DwellStart);
+            this.scintillaControl1.DwellEnd += new EventHandler(scintillaControl1_DwellEnd);
+            this.scintillaControl1.MarginClick += new EventHandler<Scintilla.MarginClickEventArgs>(scintillaControl1_MarginClick);
+
+            this.scintillaControl1.SetFolding();
+
+            // Prettier folding markers
+            this.scintillaControl1.MarkerDefine(Scintilla.Constants.SC_MARKNUM_FOLDER, (int)Scintilla.Constants.SC_MARK_BOXPLUS);
+            this.scintillaControl1.MarkerDefine(Scintilla.Constants.SC_MARKNUM_FOLDEROPEN, (int)Scintilla.Constants.SC_MARK_BOXMINUS);
+            this.scintillaControl1.MarkerDefine(Scintilla.Constants.SC_MARKNUM_FOLDEREND, (int)Scintilla.Constants.SC_MARK_BOXPLUSCONNECTED);
+            this.scintillaControl1.MarkerDefine(Scintilla.Constants.SC_MARKNUM_FOLDERMIDTAIL, (int)Scintilla.Constants.SC_MARK_TCORNER);
+            this.scintillaControl1.MarkerDefine(Scintilla.Constants.SC_MARKNUM_FOLDEROPENMID, (int)Scintilla.Constants.SC_MARK_BOXMINUSCONNECTED);
+            this.scintillaControl1.MarkerDefine(Scintilla.Constants.SC_MARKNUM_FOLDERSUB, (int)Scintilla.Constants.SC_MARK_VLINE);
+            this.scintillaControl1.MarkerDefine(Scintilla.Constants.SC_MARKNUM_FOLDERTAIL, (int)Scintilla.Constants.SC_MARK_LCORNER);
+
+            Color FoldingForeColor = ColorTranslator.FromHtml("#F3F3F3");
+            Color FoldingBackColor = ColorTranslator.FromHtml("#808080");
+            this.scintillaControl1.MarkerSetFore((int)Scintilla.Constants.SC_MARKNUM_FOLDER, FoldingForeColor);
+            this.scintillaControl1.MarkerSetBack((int)Scintilla.Constants.SC_MARKNUM_FOLDER, FoldingBackColor);
+            this.scintillaControl1.MarkerSetFore((int)Scintilla.Constants.SC_MARKNUM_FOLDEREND, FoldingForeColor);
+            this.scintillaControl1.MarkerSetBack((int)Scintilla.Constants.SC_MARKNUM_FOLDEREND, FoldingBackColor);
+            this.scintillaControl1.MarkerSetFore((int)Scintilla.Constants.SC_MARKNUM_FOLDEROPEN, FoldingForeColor);
+            this.scintillaControl1.MarkerSetBack((int)Scintilla.Constants.SC_MARKNUM_FOLDEROPEN, FoldingBackColor);
+            this.scintillaControl1.MarkerSetFore((int)Scintilla.Constants.SC_MARKNUM_FOLDEROPENMID, FoldingForeColor);
+            this.scintillaControl1.MarkerSetBack((int)Scintilla.Constants.SC_MARKNUM_FOLDEROPENMID, FoldingBackColor);
+            this.scintillaControl1.MarkerSetFore((int)Scintilla.Constants.SC_MARKNUM_FOLDERMIDTAIL, FoldingForeColor);
+            this.scintillaControl1.MarkerSetBack((int)Scintilla.Constants.SC_MARKNUM_FOLDERMIDTAIL, FoldingBackColor);
+            this.scintillaControl1.MarkerSetFore((int)Scintilla.Constants.SC_MARKNUM_FOLDEREND, FoldingForeColor);
+            this.scintillaControl1.MarkerSetBack((int)Scintilla.Constants.SC_MARKNUM_FOLDEREND, FoldingBackColor);
+            this.scintillaControl1.MarkerSetFore((int)Scintilla.Constants.SC_MARKNUM_FOLDERSUB, FoldingForeColor);
+            this.scintillaControl1.MarkerSetBack((int)Scintilla.Constants.SC_MARKNUM_FOLDERSUB, FoldingBackColor);
+            this.scintillaControl1.MarkerSetFore((int)Scintilla.Constants.SC_MARKNUM_FOLDERTAIL, FoldingForeColor);
+            this.scintillaControl1.MarkerSetBack((int)Scintilla.Constants.SC_MARKNUM_FOLDERTAIL, FoldingBackColor);
+
+            // Indentation guides
+            this.scintillaControl1.SetIndentationGuides(3);
+            this.scintillaControl1.StyleSetFore(Cpp.IndentGuide, ColorTranslator.FromHtml("#DDDDDD"));
+
+
+            this.scintillaControl1.IsReadOnly = true;
+        }
+
+        void scintillaControl1_MarginClick(object sender, Scintilla.MarginClickEventArgs e)
+        {
+            if (e.Margin == 1)
+            {
+                if (ToggleBreakpoint != null)
+                    ToggleBreakpoint(this, e);
+            }
+            else if (e.Margin == 2)
+            {
+                this.scintillaControl1.ToggleFold(e.LineNumber);
+            }
+
+            this.scintillaControl1.Invalidate();
+        }
+
+        public bool AutoCompleteEnabled
+        {
+            get { return _autoCompleteEnabled; }
+            set { _autoCompleteEnabled = value; }
+        }
+
+        public bool IgnoreLinesWithoutIndent
+        {
+            get { return _ignoreLinesWithoutIndent; }
+            set { _ignoreLinesWithoutIndent = value; }
+        }
+
+        public bool AutoSpaceAfterComma
+        {
+            get { return _autoSpaceAfterComma; }
+            set { _autoSpaceAfterComma = value; }
+        }
+
+        public string FixedTypeForThisKeyword
+        {
+            get { return _fixedTypeForThisKeyword; }
+            set { _fixedTypeForThisKeyword = value; }
+        }
+
+        public bool CallTipsEnabled
+        {
+            get { return _callTipsEnabled; }
+            set { _callTipsEnabled = value; }
+        }
+
+        public void EnableLineNumbers()
+        {
+            // set up line numbers in left margin
+            int marginWidth = this.scintillaControl1.TextWidth((int)StylesCommon.Default, "12345");
+            this.scintillaControl1.SetMarginType(0, MarginType.Number);
+            this.scintillaControl1.SetMarginWidth(0, marginWidth + 4);
+        }
+
+        public void UndoLastModification()
+        {
+            this.scintillaControl1.Undo();
+        }
+
+        public void ActivateTextEditor()
+        {
+            _activated = true;
+            this.Focus();
+            this.scintillaControl1.Focus();
+        }
+
+        public void DeactivateTextEditor()
+        {
+            _activated = false;
+        }
+
+        public int CurrentPos
+        {
+            get { return scintillaControl1.CurrentPos; }
+        }
+
+        public int CurrentLine
+        {
+            get { return scintillaControl1.LineFromPosition(scintillaControl1.CurrentPos); }
+        }
+
+        public int FirstVisibleLine
+        {
+            get { return scintillaControl1.FirstVisibleLine; }
+        }
+
+        public void SetAsDialog()
+        {
+            scintillaControl1.SetLexer(0);
+            scintillaControl1.IsDialog = true;
+        }
+        public void GoToPosition(int newPos)
+        {
+            int lineNum = scintillaControl1.LineFromPosition(newPos);
+            if ((lineNum <= scintillaControl1.FirstVisibleLine) ||
+                (lineNum >= scintillaControl1.FirstVisibleLine + scintillaControl1.LinesOnScreen))
+            {
+                int bottomLine = lineNum + (scintillaControl1.LinesOnScreen / 2);
+                if (bottomLine > scintillaControl1.LineCount)
+                {
+                    bottomLine = scintillaControl1.LineCount - 1;
+                }
+                int topLine = lineNum - (scintillaControl1.LinesOnScreen / 2);
+                if (topLine < 0)
+                {
+                    topLine = 0;
+                }
+                scintillaControl1.GotoLine(bottomLine);
+                scintillaControl1.GotoLine(topLine);
+            }
+
+            scintillaControl1.GotoPos(newPos);
+        }
+
+        public void SelectCurrentLine()
+        {
+			scintillaControl1.GotoPos(scintillaControl1.PositionFromLine(this.CurrentLine));
+			scintillaControl1.LineEndExtend();
+			scintillaControl1.LineScroll(0 - scintillaControl1.GetSelText().Length, 0);
+        }
+
+        public void AddBreakpoint(int lineNumber)
+        {
+            scintillaControl1.MarkerAdd(lineNumber, MARKER_TYPE_BREAKPOINT);
+            scintillaControl1.MarkerAdd(lineNumber, MARKER_TYPE_BREAKPOINT2);
+        }
+
+        public bool IsBreakpointOnLine(int lineNumber)
+        {
+            return (scintillaControl1.MarkerGet(lineNumber) & MARKER_MASK_BREAKPOINT) != 0;
+        }
+
+        public void RemoveBreakpoint(int lineNumber)
+        {
+            scintillaControl1.MarkerDelete(lineNumber, MARKER_TYPE_BREAKPOINT);
+            scintillaControl1.MarkerDelete(lineNumber, MARKER_TYPE_BREAKPOINT2);
+        }
+
+        public int[] GetLineNumbersForAllBreakpoints()
+        {
+            List<int> breakpointLines = new List<int>();
+            int currentLineOffset = 0;
+            while (currentLineOffset >= 0)
+            {
+                currentLineOffset = scintillaControl1.MarkerNext(currentLineOffset, MARKER_MASK_BREAKPOINT);
+                if (currentLineOffset >= 0)
+                {
+                    breakpointLines.Add(currentLineOffset + 1);
+                    currentLineOffset++;
+                }
+            }
+            return breakpointLines.ToArray();
+        }
+
+        public void ShowCurrentExecutionPoint(int lineNumber)
+        {
+            scintillaControl1.MarkerAdd(lineNumber - 1, MARKER_TYPE_CURRENT_STATEMENT);
+            scintillaControl1.MarkerAdd(lineNumber - 1, MARKER_TYPE_CURRENT_STATEMENT2);
+        }
+
+        public void HideCurrentExecutionPoint()
+        {
+            scintillaControl1.MarkerDeleteAll(MARKER_TYPE_CURRENT_STATEMENT);
+            scintillaControl1.MarkerDeleteAll(MARKER_TYPE_CURRENT_STATEMENT2);
+        }
+
+        public void ShowErrorMessagePopup(string errorMessage)
+        {
+            Form activeForm = Form.ActiveForm;
+
+            _errorPopup = new ErrorPopup(errorMessage);
+            int x = scintillaControl1.PointXFromPosition(this.scintillaControl1.CurrentPos) + 200;
+            int y = scintillaControl1.PointYFromPosition(this.scintillaControl1.CurrentPos) + 40;
+            Point mainWindowOffset = this.PointToScreen(new Point(0, 0));
+            _errorPopup.Location = new Point(mainWindowOffset.X + x, mainWindowOffset.Y + y);
+            _errorPopup.Show(this);
+
+            // don't allow the popup to steal the focus
+            if (activeForm != null)
+            {
+                activeForm.Activate();
+            }
+        }
+
+        public void HideErrorMessagePopup()
+        {
+            if (_errorPopup != null)
+            {
+                _errorPopup.Hide();
+                _errorPopup.Dispose();
+                _errorPopup = null;
+            }
+        }
+
+        public void SetKeyWords(string keyWords)
+        {
+            this.scintillaControl1.SetKeyWords(keyWords);
+            SetAutoCompleteKeyWords(keyWords);
+        }
+
+        public void SetAutoCompleteKeyWords(string keyWords)
+        {
+            _keywords.Clear();
+            string[] keywordArray = keyWords.Split(' ');
+            foreach (string keyword in keywordArray)
+            {
+                // "true" and "false" are actually enums, so don't list them as keywords
+                if ((keyword != "true") && (keyword != "false"))
+                {
+                    _keywords.Add(keyword + "?" + IMAGE_INDEX_KEYWORD);
+                }
+            }
+        }
+
+        public void SetClassNamesList(string classNames)
+        {
+            this.scintillaControl1.SetClassListHighlightedWords(classNames);
+        }
+
+        public void SetFillupKeys(string fillupKeys)
+        {
+            // pressing ( [ or . will auto-complete
+            this.scintillaControl1.AutoCSetFillups(fillupKeys);
+            _fillupKeys = fillupKeys;
+        }
+
+        public void SetSavePoint()
+        {
+            this.scintillaControl1.SetSavePoint();
+            this.scintillaControl1.IsReadOnly = true;
+        }
+
+        public void SetText(string newText)
+        {
+            SetText(newText, true);
+        }
+
+        public void SetTextModified(string newText)
+        {
+            SetText(newText, false);
+        }
+
+        public void SetText(string newText, bool clearModified)
+        {
+            bool shouldBeReadOnly = this.scintillaControl1.IsReadOnly;
+            this.scintillaControl1.IsReadOnly = false;
+
+            this.scintillaControl1.SetText(newText);
+            this.scintillaControl1.ConvertEOLs(EndOfLine.Crlf);
+            if (clearModified)
+            {
+                this.scintillaControl1.SetSavePoint();
+                this.scintillaControl1.EmptyUndoBuffer();
+            }
+
+            this.scintillaControl1.IsReadOnly = shouldBeReadOnly;
+        }
+
+        public void SetAutoCompleteSource(IScript script)
+        {
+            _autoCompleteForThis = script;
+        }
+
+        public void ModifyText(string newText)
+        {
+            this.scintillaControl1.SetText(newText);
+        }
+
+        public string GetText()
+        {
+            string text = this.scintillaControl1.GetText();
+
+            while (text.EndsWith("\0"))
+            {
+                text = text.Substring(0, text.Length - 1);
+            }
+
+            return text;
+        }
+
+        public bool IsModified
+        {
+            get { return this.scintillaControl1.IsModify; }
+        }
+
+        public int FindLineNumberForText(string text)
+        {
+            string currentText = this.scintillaControl1.GetText();
+            if (currentText.IndexOf(text) >= 0)
+            {
+                return FindLineNumberForCharacterIndex(currentText.IndexOf(text));
+            }
+            return 0;
+        }
+
+        public int FindLineNumberForCharacterIndex(int pos)
+        {
+            return this.scintillaControl1.LineFromPosition(pos) + 1;
+        }
+
+        public void GoToLine(int lineNum)
+        {
+            this.scintillaControl1.EnsureVisibleEnforcePolicy(lineNum);
+            if (lineNum > 0)
+            {
+                this.scintillaControl1.EnsureVisibleEnforcePolicy(lineNum - 1);
+            }
+
+            int bottomLine = lineNum + (scintillaControl1.LinesOnScreen / 2);
+            if (bottomLine > scintillaControl1.LineCount)
+            {
+                bottomLine = scintillaControl1.LineCount - 1;
+            }
+            int topLine = lineNum - (scintillaControl1.LinesOnScreen / 2);
+            if (topLine < 0)
+            {
+                topLine = 0;
+            }
+            scintillaControl1.GotoLine(bottomLine);
+            scintillaControl1.GotoLine(topLine);
+            this.scintillaControl1.GotoLine(lineNum - 1);
+        }
+
+        public void Cut()
+        {
+            this.scintillaControl1.Cut();
+        }
+
+        public void Copy()
+        {
+            this.scintillaControl1.Copy();
+        }
+
+        public bool CanCutAndCopy()
+        {
+            return IsSomeSelectedText();
+        }
+
+        public bool IsSomeSelectedText()
+        {
+            return (this.scintillaControl1.SelectionStart != this.scintillaControl1.SelectionEnd);
+        }
+
+        public string SelectedText
+        {
+            get { return this.scintillaControl1.GetSelText(); }
+        }
+
+        public bool CanPaste()
+        {
+            //return this.scintillaControl1.CanPaste;
+            try
+            {
+                return Clipboard.ContainsText();
+            }
+            catch (ExternalException)
+            {
+                return false;
+            }
+        }
+
+        public void Paste()
+        {
+            this.scintillaControl1.Paste();
+        }
+
+        public bool CanUndo()
+        {
+            return this.scintillaControl1.CanUndo;
+        }
+
+        public void Undo()
+        {
+            this.scintillaControl1.Undo();
+        }
+
+        public bool CanRedo()
+        {
+            return this.scintillaControl1.CanRedo;
+        }
+
+        public void Redo()
+        {
+            this.scintillaControl1.Redo();
+        }
+
+        public void ShowAutocompleteNow()
+        {
+            ShowAutoCompleteIfAppropriate(0);
+        }
+
+        public void SetSelection(int pos, int length)
+        {
+            scintillaControl1.EnsureVisible(scintillaControl1.LineFromPosition(pos));
+            scintillaControl1.SetSel(pos, pos + length);
+        }
+
+        public ScriptTokenReference FindNextOccurrence(string text, bool caseSensitive, bool jumpToStart)
+        {
+            StringComparison comparisonType = StringComparison.CurrentCulture;
+            if (!caseSensitive)
+            {
+                comparisonType = StringComparison.CurrentCultureIgnoreCase;
+            }
+            string documentText = GetText();
+            int currentPos = this.scintillaControl1.CurrentPos;
+            int nextPos = -1;
+            if (currentPos < documentText.Length)
+            {
+                nextPos = documentText.IndexOf(text, currentPos, comparisonType);
+            }
+            if (nextPos < 0)
+            {
+                if (!jumpToStart)
+                {
+                    return null;
+                }
+                nextPos = documentText.IndexOf(text, 0, comparisonType);
+                if (nextPos < 0)
+                {
+                    return null;
+                }
+            }
+
+            SetSelection(nextPos, text.Length);
+
+            return GetTokenReferenceForCurrentState();
+        }
+
+        public ScriptTokenReference GetTokenReferenceForCurrentState()
+        {
+            int nextPos = scintillaControl1.SelectionStart;
+            int lineIndex = scintillaControl1.LineFromPosition(nextPos);
+            string line = scintillaControl1.GetLine(lineIndex);
+            return new ScriptTokenReference
+            {
+                CharacterIndex = nextPos,
+                CurrentLine = line,
+                LineIndex = lineIndex,
+                Token = this.SelectedText,
+                Script = _autoCompleteForThis
+            };
+        }
+
+        public void ReplaceSelectedText(string withText)
+        {
+            scintillaControl1.ReplaceSel(withText);
+        }
+
+        public string GetFullTypeNameAtCursor()
+        {
+            return GetFullTypeNameAtPosition(scintillaControl1.CurrentPos);
+        }
+
+        public string GetFullTypeNameAtPosition(int charIndex)
+        {
+            string fullTypeName;
+            bool staticAccess;
+            bool isThis;
+
+            ScriptStruct foundType = ParsePreviousExpression(charIndex - 1, out fullTypeName, out staticAccess, out isThis);
+            if (foundType != null)
+            {
+                fullTypeName = foundType.Name + "." + fullTypeName;
+            }
+            while (charIndex < scintillaControl1.Length)
+            {
+                int thisChar = scintillaControl1.GetCharAt(charIndex);
+                if (Char.IsLetterOrDigit((char)thisChar) || (thisChar == '_'))
+                {
+                    fullTypeName += (char)thisChar;
+                }
+                else
+                {
+                    break;
+                }
+                charIndex++;
+            }
+
+            return fullTypeName;
+        }
+
+        public void OnSavePointLeft(object sender, EventArgs e)
+        {
+            if (IsModifiedChanged != null)
+            {
+                IsModifiedChanged(sender, e);
+            }
+        }
+
+        public void OnSavePointReached(object sender, EventArgs e)
+        {
+            if (IsModifiedChanged != null)
+            {
+                IsModifiedChanged(sender, e);
+            }
+        }
+
+        public void ShowMatchingBrace(bool beforeAndAfterCursor)
+        {
+            ShowMatchingBrace(beforeAndAfterCursor, false);
+        }
+
+        public void ShowMatchingBrace(bool beforeAndAfterCursor, bool alignIndentation)
+        {
+            int currentPos = scintillaControl1.CurrentPos - 1;
+            int matchPos = scintillaControl1.BraceMatch(currentPos);
+            if ((matchPos < 0) && (beforeAndAfterCursor))
+            {
+                // try the following character instead
+                currentPos++;
+                matchPos = scintillaControl1.BraceMatch(currentPos);
+            }
+            if (matchPos >= 0)
+            {
+                if (alignIndentation)
+                {
+                    AlignIndentation(currentPos, matchPos);
+                    currentPos = scintillaControl1.CurrentPos - 1;
+                }
+                scintillaControl1.BraceHighlight(matchPos, currentPos);
+            }
+            else
+            {
+                scintillaControl1.BraceBadLight(currentPos);
+            }
+            _braceMatchVisible = true;
+            _doBraceMatch = false;
+        }
+
+        private void AlignIndentation(int posToAlign, int posToAlignWith)
+        {
+            int lineToAlign = scintillaControl1.LineFromPosition(posToAlign);
+            int lineToAlignWith = scintillaControl1.LineFromPosition(posToAlignWith);
+            int indentOfPosToAlignWith = scintillaControl1.GetLineIndentation(lineToAlignWith);
+            scintillaControl1.SetLineIndentation(lineToAlign, indentOfPosToAlignWith);
+        }
+
+        private void OnUpdateUI(object sender, EventArgs e)
+        {
+            if (_braceMatchVisible)
+            {
+                scintillaControl1.BraceBadLight(INVALID_POSITION);
+                _braceMatchVisible = false;
+            }
+
+            if (_doBraceMatch)
+            {
+                ShowMatchingBrace(false, _autoDedentClosingBrace);
+            }
+
+            if (_doShowAutocomplete)
+            {
+                if (_autoCompleteEnabled)
+                {
+                    ShowAutoCompleteIfAppropriate(AUTOCOMPLETE_MINIMUM_WORD_LENGTH);
+                }
+                _doShowAutocomplete = false;
+            }
+
+            if (_doCalltip)
+            {
+                if ((_callTipsEnabled) && (!IgnoringCurrentLine()))
+                {
+                    ShowFunctionCalltip();
+                }
+                _doCalltip = false;
+            }
+
+            if (UpdateUI != null)
+            {
+                UpdateUI(this, null);
+            }
+        }
+
+        private void OnCharAdded(object sender, Scintilla.CharAddedEventArgs e)
+        {
+            // Reset to normal fillups
+            this.scintillaControl1.AutoCSetFillups(_fillupKeys);
+
+            if (e.Ch == 10)
+            {
+                int lineNumber = scintillaControl1.LineFromPosition(scintillaControl1.CurrentPos);
+                if (lineNumber > 0)
+                {
+                    int previousLineIndent = scintillaControl1.GetLineIndentation(lineNumber - 1);
+                    string previousLine = scintillaControl1.GetLine(lineNumber - 1).Trim('\r', '\n', '\0');
+                    if (previousLine.EndsWith("{"))
+                    {
+                        previousLineIndent += scintillaControl1.TabWidth;
+                    }
+                    /*else if (previousLine.EndsWith("}"))
+                    {
+                        previousLineIndent -= scintillaControl1.TabWidth;
+                        if (previousLineIndent < 0) previousLineIndent = 0;
+                        if (_autoDedentClosingBrace)
+                        {
+                            scintillaControl1.SetLineIndentation(lineNumber - 1, previousLineIndent);
+                        }
+                    }*/
+                    scintillaControl1.SetLineIndentation(lineNumber, previousLineIndent);
+                    scintillaControl1.GotoPos(scintillaControl1.GetLineIndentationPosition(lineNumber));
+                }
+            }
+            // The following events must be piped to the UpdateUI event,
+            // otherwise they don't work properly
+            else if ((e.Ch == '}') || (e.Ch == ')'))
+            {
+                if (!InsideStringOrComment(true))
+                {
+                    _doBraceMatch = true;
+                }
+
+                if (scintillaControl1.IsCallTipActive)
+                {
+                    scintillaControl1.CallTipCancel();
+                }
+            }
+            else if ((e.Ch == '(') || (e.Ch == ','))
+            {
+                if ((e.Ch == ',') && (!InsideStringOrComment(true)) &&
+                    (_autoSpaceAfterComma))
+                {
+                    scintillaControl1.AddText(" ");
+                }
+
+                _doCalltip = true;
+            }
+            else if ((e.Ch == '.') && (!scintillaControl1.IsAutoCActive))
+            {
+                _doShowAutocomplete = true;
+            }
+            else if (((Char.IsLetterOrDigit(e.Ch)) || (e.Ch == '_') || (e.Ch == ' ')) && (!scintillaControl1.IsAutoCActive))
+            {
+                _doShowAutocomplete = true;
+            }
+
+            if (CharAdded != null)
+            {
+                CharAdded(e.Ch);
+            }
+        }
+
+        private void scintillaControl1_TextModified(object sender, Scintilla.TextModifiedEventArgs e)
+        {
+            if (TextModified != null)
+            {
+                TextModified(e.Position, e.Length, (e.ModificationType & 1) != 0);
+            }
+        }
+
+        private void OnModifyAttemptOnReadOnly(object sender, EventArgs e)
+        {
+            if (AttemptModify != null)
+            {
+                bool allowModify = true;
+                AttemptModify(ref allowModify);
+                if (allowModify)
+                {
+                    this.scintillaControl1.IsReadOnly = false;
+                }
+            }
+            else
+            {
+                this.scintillaControl1.IsReadOnly = false;
+            }
+        }
+
+        private void scintillaControl1_DwellEnd(object sender, EventArgs e)
+        {
+            if (_dwellCalltipVisible)
+            {
+                scintillaControl1.CallTipCancel();
+                _dwellCalltipVisible = false;
+            }
+        }
+
+        private void scintillaControl1_DwellStart(object sender, Scintilla.DwellStartEventArgs e)
+        {
+            if ((_callTipsEnabled) && (e.Position > 0) &&
+                (!scintillaControl1.IsCallTipActive) &&
+                (!scintillaControl1.IsAutoCActive) &&
+                (!InsideStringOrComment(false, e.Position)) &&
+                _activated && !TabbedDocumentManager.HoveringTabs
+                && !ScriptEditor.HoveringCombo)
+            {
+                ShowCalltip(FindEndOfCurrentWord(e.Position), -1, false);
+                _dwellCalltipVisible = true;
+            }
+        }
+
+        private int FindEndOfCurrentWord(int currentPos)
+        {
+            int pos = currentPos;
+            while (true)
+            {
+                char theChar = (char)scintillaControl1.GetCharAt(pos);
+                if ((!Char.IsLetterOrDigit(theChar)) && (theChar != '_'))
+                {
+                    pos--;
+                    break;
+                }
+                pos++;
+            }
+            return pos;
+        }
+
+        private string GetPreviousPathedExpression(int startAtPos, bool skipSpacesBeforeCursor)
+        {
+            bool startedParsingExpression = !skipSpacesBeforeCursor;
+            if (startAtPos < 0) startAtPos = 0;
+            int cursorPos = startAtPos;
+
+            while (cursorPos > 0)
+            {
+                int thisChar = scintillaControl1.GetCharAt(cursorPos);
+                if (thisChar == ']')
+                {
+                    int bracketDepth = 1;
+                    cursorPos--;
+                    while ((bracketDepth > 0) && (cursorPos > 0))
+                    {
+                        int checkChar = scintillaControl1.GetCharAt(cursorPos);
+                        if (checkChar == ']') bracketDepth++;
+                        if (checkChar == '[') bracketDepth--;
+                        if ((checkChar == '\n') || (checkChar == '\r'))
+                        {
+                            cursorPos++;
+                            break;
+                        }
+                        cursorPos--;
+                    }
+                    startedParsingExpression = true;
+                }
+                else if ((thisChar == '.') || (thisChar == '_') ||
+                         (Char.IsLetterOrDigit((char)thisChar)))
+                {
+                    cursorPos--;
+                    startedParsingExpression = true;
+                }
+                else if ((thisChar == ' ') && (!startedParsingExpression))
+                {
+                    // if they put a space between function name and parameter
+                    // list, skip back over it
+                    cursorPos--;
+                }
+                else
+                {
+                    cursorPos++;
+                    break;
+                }
+
+                if (cursorPos < startAtPos - 200)
+                {
+                    // there is probably some invalid syntax like too many
+                    // closing brackets, so abort
+                    return string.Empty;
+                }
+            }
+            if (cursorPos == 0)
+            {
+                // parse error
+                return string.Empty;
+            }
+            if (startAtPos < cursorPos)
+            {
+                return string.Empty;
+            }
+            int lineNumber = scintillaControl1.LineFromPosition(cursorPos);
+            int startOfLine = scintillaControl1.PositionFromLine(lineNumber);
+            string lineText = scintillaControl1.GetLine(lineNumber);
+            int startAtIndex = cursorPos - startOfLine;
+
+            if (startAtIndex >= lineText.Length)
+            {
+                // can happen if the cursor is at the end of the line
+                return string.Empty;
+            }
+            return lineText.Substring(startAtIndex, (startAtPos - cursorPos) + 1).Trim();
+        }
+
+        private string GetPreviousWord()
+        {
+            int cursorPos = scintillaControl1.CurrentPos;
+            int lineNumber = scintillaControl1.LineFromPosition(cursorPos);
+            int startOfLine = scintillaControl1.PositionFromLine(lineNumber);
+            string lineText = scintillaControl1.GetLine(lineNumber);
+            int offset = (cursorPos - startOfLine) - 1;
+
+            if ((offset > 0) && (lineText[offset] == '.'))
+            {
+                offset--;
+            }
+
+            int numChars = 0;
+            while (offset >= 0)
+            {
+                if ((lineText[offset] == '_') || Char.IsLetterOrDigit(lineText, offset))
+                {
+                    offset--;
+                    numChars++;
+                }
+                else
+                {
+                    break;
+                }
+            }
+            offset++;
+
+            return lineText.Substring(offset, numChars);
+        }
+
+        public ScriptStruct FindGlobalVariableOrType(string type)
+        {
+            bool dummy = false;
+            return FindGlobalVariableOrType(type, ref dummy);
+        }
+
+        private IList<IScript> GetAutoCompleteScriptList()
+        {
+            var scriptListConcrete = Factory.AGSEditor.GetAllScriptHeaders();
+            IList<IScript> scriptList = new List<IScript>();
+            foreach (Script script in scriptListConcrete)
+            {
+                scriptList.Add(script);
+            }
+
+            if (_autoCompleteForThis != null &&
+                _autoCompleteForThis.AutoCompleteData != null)
+            {
+                scriptList.Add(_autoCompleteForThis);
+            }
+            return scriptList;
+        }
+
+        private ScriptStruct FindGlobalVariableOrType(string type, ref bool staticAccess)
+        {
+            foreach (IScript script in GetAutoCompleteScriptList())
+            {
+                foreach (ScriptStruct structDef in script.AutoCompleteData.Structs)
+                {
+                    if ((structDef.Name == type) && (structDef.FullDefinition))
+                    {
+                        staticAccess = true;
+                        return structDef;
+                    }
+                }
+                foreach (ScriptVariable varDef in script.AutoCompleteData.Variables)
+                {
+                    if (varDef.VariableName == type)
+                    {
+                        staticAccess = false;
+                        return FindGlobalVariableOrType(varDef.Type);
+                    }
+                }
+            }
+
+            staticAccess = false;
+            return null;
+        }
+
+        private string ReadNextWord(ref string pathedExpression)
+        {
+            string thisWord = string.Empty;
+            while ((pathedExpression.Length > 0) &&
+                ((Char.IsLetterOrDigit(pathedExpression[0])) || (pathedExpression[0] == '_')))
+            {
+                thisWord += pathedExpression[0];
+                pathedExpression = pathedExpression.Substring(1);
+            }
+            if ((pathedExpression.Length > 0) && (pathedExpression[0] == '['))
+            {
+                int bracketDepth = 1;
+                int cursorPos = 1;
+                while ((bracketDepth > 0) && (cursorPos < pathedExpression.Length))
+                {
+                    int checkChar = pathedExpression[cursorPos];
+                    if (checkChar == ']') bracketDepth--;
+                    if (checkChar == '[') bracketDepth++;
+                    cursorPos++;
+                }
+                pathedExpression = pathedExpression.Substring(cursorPos);
+            }
+            if ((pathedExpression.Length > 0) && (pathedExpression[0] == '.'))
+            {
+                pathedExpression = pathedExpression.Substring(1);
+            }
+            return thisWord;
+        }
+
+        private string FindTypeForThis(int startAtPos)
+        {
+            if (_fixedTypeForThisKeyword != null)
+            {
+                return _fixedTypeForThisKeyword;
+            }
+            int lineNumber = scintillaControl1.LineFromPosition(startAtPos) - 1;
+            int searchBackUntil = (lineNumber > SCAN_BACK_DISTANCE) ? lineNumber - SCAN_BACK_DISTANCE : 0;
+            while (lineNumber > searchBackUntil)
+            {
+                string lineText = scintillaControl1.GetLine(lineNumber);
+                int structNameEnd = lineText.IndexOf("::");
+                if (structNameEnd >= 0)
+                {
+                    int structNameStart = structNameEnd - 1;
+                    while ((structNameStart >= 0) && (Char.IsLetterOrDigit(lineText[structNameStart]) || (lineText[structNameStart] == '_')))
+                    {
+                        structNameStart--;
+                    }
+                    structNameStart++;
+                    return lineText.Substring(structNameStart, structNameEnd - structNameStart);
+                }
+                int extenderFunction = lineText.IndexOf("(this ");
+                if (extenderFunction >= 0)
+                {
+                    int structNameStart = extenderFunction + 5;
+                    while (lineText[structNameStart] == ' ')
+                    {
+                        structNameStart++;
+                    }
+                    structNameEnd = structNameStart + 1;
+                    while (Char.IsLetterOrDigit(lineText[structNameEnd]))
+                    {
+                        structNameEnd++;
+                    }
+                    return lineText.Substring(structNameStart, structNameEnd - structNameStart);
+                }
+                if (lineText.IndexOf("function ") >= 0)
+                {
+                    // we're in a function that wasn't a struct member
+                    break;
+                }
+                lineNumber--;
+            }
+            return string.Empty;
+        }
+
+        private ScriptStruct ParsePreviousExpression(int startAtPos, out string charactersAfterDot, out bool staticAccess, out bool isThis)
+        {
+            isThis = false;
+
+            string pathedExpression = GetPreviousPathedExpression(startAtPos, true);
+            // strip off anything after the last dot (since that's what they're typing now)
+            int lastIndex = pathedExpression.LastIndexOf('.');
+            charactersAfterDot = string.Empty;
+            if (lastIndex >= 0)
+            {
+                charactersAfterDot = pathedExpression.Substring(lastIndex + 1);
+                pathedExpression = pathedExpression.Substring(0, lastIndex);
+            }
+            else
+            {
+                charactersAfterDot = pathedExpression;
+                pathedExpression = string.Empty;
+            }
+
+            string thisWord = ReadNextWord(ref pathedExpression);
+            staticAccess = false;
+            ScriptStruct foundType;
+
+            if (thisWord == THIS_STRUCT)
+            {
+                thisWord = FindTypeForThis(startAtPos);
+                foundType = FindGlobalVariableOrType(thisWord, ref staticAccess);
+                isThis = true;
+                // force this to false for the "this" variable
+                staticAccess = false;
+            }
+            else
+            {
+                foundType = FindGlobalVariableOrType(thisWord, ref staticAccess);
+                if ((foundType == null) && (thisWord.Length > 0))
+                {
+                    ScriptVariable var = FindLocalVariableWithName(startAtPos, thisWord);
+                    if (var != null)
+                    {
+                        foundType = FindGlobalVariableOrType(var.Type);
+                    }
+                }
+            }
+
+            while ((pathedExpression.Length > 0) && (foundType != null))
+            {
+                thisWord = ReadNextWord(ref pathedExpression);
+                ScriptVariable memberVar = foundType.FindMemberVariable(thisWord);
+                if (memberVar != null)
+                {
+                    foundType = FindGlobalVariableOrType(memberVar.Type);
+                    staticAccess = false;
+                }
+                else
+                {
+                    foundType = null;
+                }
+            }
+            return foundType;
+        }
+
+        private void ShowStructMemberAutoComplete()
+        {
+            string charactersAfterDot;
+            bool staticAccess;
+            bool isThis;
+
+            ScriptStruct foundType = ParsePreviousExpression(scintillaControl1.CurrentPos - 1, out charactersAfterDot, out staticAccess, out isThis);
+
+            if (foundType != null)
+            {
+                ShowAutoComplete(charactersAfterDot.Length, ConstructScintillaAutocompleteList(GetAllStructsWithMatchingName(foundType.Name), staticAccess, isThis, null));
+            }
+        }
+
+        private List<ScriptStruct> GetAllStructsWithMatchingName(string structName)
+        {
+            List<ScriptStruct> matchingTypes = new List<ScriptStruct>();
+            foreach (IScript script in GetAutoCompleteScriptList())
+            {
+                foreach (ScriptStruct structDef in script.AutoCompleteData.Structs)
+                {
+                    if (structDef.Name == structName)
+                    {
+                        matchingTypes.Add(structDef);
+                    }
+                }
+            }
+            return matchingTypes;
+        }
+
+        private void ShowAutoComplete(int charsTyped, string autoCompleteList)
+        {
+            if (OnBeforeShowingAutoComplete != null)
+            {
+                OnBeforeShowingAutoComplete(this, null);
+            }
+            if (autoCompleteList.Length > 0)
+            {
+                scintillaControl1.StyleSetFont((int)Cpp.GlobalDefault, USER_FRIENDLY_FONT);
+                scintillaControl1.StyleSetFontSize((int)Cpp.GlobalDefault, USER_FRIENDLY_FONT_SIZE);
+
+                scintillaControl1.AutoCShow(charsTyped, autoCompleteList);
+
+                scintillaControl1.StyleSetFont((int)Cpp.GlobalDefault, DEFAULT_FONT);
+                scintillaControl1.StyleSetFontSize((int)Cpp.GlobalDefault, DEFAULT_FONT_SIZE);
+            }
+        }
+
+        private bool CheckForAndShowEnumAutocomplete(int checkAtPos)
+        {
+            if (this.scintillaControl1.GetCharAt(checkAtPos) == ' ')
+            {
+                // potential enum autocomplete
+                bool atLeastOneEquals = false;
+                checkAtPos--;
+                while ((this.scintillaControl1.GetCharAt(checkAtPos) == ' ') ||
+                       (this.scintillaControl1.GetCharAt(checkAtPos) == '='))
+                {
+                    if (this.scintillaControl1.GetCharAt(checkAtPos) == '=')
+                    {
+                        atLeastOneEquals = true;
+                    }
+                    checkAtPos--;
+                }
+
+                if (atLeastOneEquals)
+                {
+                    ScriptStruct structType;
+                    ScriptToken token = GetFinalPartOfExpression(checkAtPos, out structType, false);
+                    if (token != null)
+                    {
+                        string checkForType = null;
+                        if (token is ScriptVariable)
+                        {
+                            checkForType = ((ScriptVariable)token).Type;
+                        }
+                        else if (token is ScriptFunction)
+                        {
+                            checkForType = ((ScriptFunction)token).Type;
+                        }
+
+                        if (ShowAutoCompleteForEnum(checkForType))
+                        {
+                            return true;
+                        }
+                    }
+                }
+            }
+            return false;
+        }
+
+        /// <summary>
+        /// Checks whether the cursor is inside a string literal or a comment.
+        /// </summary>
+        /// <param name="charJustAdded">Set to true if calling from OnCharAdded,
+        /// because the new character won't have any formatting yet.</param>
+        private bool InsideStringOrComment(bool charJustAdded)
+        {
+            return InsideStringOrComment(charJustAdded, this.scintillaControl1.CurrentPos);
+        }
+
+        public bool InsideStringOrComment(bool charJustAdded, int position)
+        {
+            Cpp style = (Cpp)this.scintillaControl1.GetStyleAt(position - (charJustAdded ? 2 : 1));
+            if ((style == Cpp.CommentLine) || (style == Cpp.Comment) ||
+                (style == Cpp.CommentDoc) || (style == Cpp.CommentLineDoc) ||
+                (style == Cpp.String))
+            {
+                return true;
+            }
+
+            int lineNumber = this.scintillaControl1.LineFromPosition(position);
+            int lineStart = this.scintillaControl1.PositionFromLine(lineNumber);
+            string curLine = this.scintillaControl1.GetLine(lineNumber);
+            if (curLine.Length > 0)
+            {
+                int length = position - lineStart;
+                if (length >= curLine.Length)
+                {
+                    length = curLine.Length - 1;
+                }
+                curLine = curLine.Substring(0, length);
+            }
+            if (curLine.IndexOf('"') >= 0)
+            {
+                int curIndex = 0;
+                int numSpeechMarks = 0;
+                while ((curIndex = curLine.IndexOf('"', curIndex)) >= 0)
+                {
+                    numSpeechMarks++;
+                    curIndex++;
+                }
+                if (numSpeechMarks % 2 == 1)
+                {
+                    // in a string literal
+                    return true;
+                }
+            }
+
+            return false;
+        }
+
+        private bool IgnoringCurrentLine()
+        {
+            if (_ignoreLinesWithoutIndent)
+            {
+                int lineNumber = scintillaControl1.LineFromPosition(scintillaControl1.CurrentPos);
+                int lineIndent = scintillaControl1.GetLineIndentation(lineNumber);
+                if (lineIndent == 0)
+                {
+                    return true;
+                }
+            }
+            return false;
+        }
+
+        private void ShowAutoCompleteIfAppropriate(int minimumLength)
+        {
+            if ((InsideStringOrComment(false)) || (IgnoringCurrentLine()))
+            {
+                return;
+            }
+
+            int checkAtPos = this.scintillaControl1.CurrentPos - 1;
+            if (CheckForAndShowEnumAutocomplete(checkAtPos))
+            {
+                return;
+            }
+
+            string pathedExpression = GetPreviousPathedExpression(checkAtPos, false);
+            if (pathedExpression.IndexOf('.') >= 0)
+            {
+                ShowStructMemberAutoComplete();
+            }
+            else
+            {
+                string previousWord = GetPreviousWord();
+                if ((previousWord.Length >= minimumLength) &&
+                    ((previousWord.Length == 0) || (!Char.IsDigit(previousWord[0]))))
+                {
+                    string needMatch = previousWord;
+                    if (minimumLength == 0)
+                    {
+                        needMatch = null;
+                    }
+                    ShowAutoComplete(previousWord.Length, ConstructScintillaAutocompleteList(null, false, false, needMatch));
+                }
+            }
+        }
+
+        private ScriptFunction FindGlobalFunction(string name)
+        {
+            foreach (IScript script in GetAutoCompleteScriptList())
+            {
+                foreach (ScriptFunction func in script.AutoCompleteData.Functions)
+                {
+                    if (func.FunctionName == name)
+                    {
+                        return func;
+                    }
+                }
+            }
+            return null;
+        }
+
+        private int FindStartOfFunctionCall(int currentPos, out int parameterIndex)
+        {
+            int bracketDepth = 0;
+            parameterIndex = 0;
+            if ((char)this.scintillaControl1.GetCharAt(currentPos) == ')')
+            {
+                // if they already have   Func(1);  and insert a comma after 
+                // the 1, don't count it as opening a new sub-function
+                currentPos--;
+            }
+
+            int charsCounted = 0;
+            while (currentPos > 0)
+            {
+                char thisChar = (char)this.scintillaControl1.GetCharAt(currentPos);
+                if ((thisChar == '(') && (bracketDepth == 0))
+                {
+                    break;
+                }
+                if (thisChar == '(') bracketDepth--;
+                if (thisChar == ')') bracketDepth++;
+                if ((thisChar == ',') && (bracketDepth == 0)) parameterIndex++;
+                currentPos--;
+                charsCounted++;
+
+                if (charsCounted > 100)
+                {
+                    // not inside function parmaeters
+                    return -1;
+                }
+            }
+            return currentPos;
+        }
+
+        private ScriptToken GetFinalPartOfExpression(int currentPos, out ScriptStruct memberOfStruct, bool functionsOnly)
+        {
+            string charactersAfterDot;
+            bool staticAccess;
+            bool isThis;
+
+            ScriptStruct foundType = ParsePreviousExpression(currentPos, out charactersAfterDot, out staticAccess, out isThis);
+            memberOfStruct = foundType;
+
+            ScriptToken functionTyped = null;
+            if (charactersAfterDot.IndexOf('(') > 0)
+            {
+                charactersAfterDot = charactersAfterDot.Substring(0, charactersAfterDot.IndexOf('('));
+            }
+
+            if (foundType != null)
+            {
+                foreach (ScriptStruct thisStruct in GetAllStructsWithMatchingName(foundType.Name))
+                {
+                    functionTyped = thisStruct.FindMemberFunction(charactersAfterDot);
+
+                    if ((!functionsOnly) && (functionTyped == null))
+                    {
+                        functionTyped = thisStruct.FindMemberVariable(charactersAfterDot);
+                    }
+
+                    if (functionTyped != null)
+                    {
+                        break;
+                    }
+                }
+            }
+            else
+            {
+                functionTyped = FindGlobalFunction(charactersAfterDot);
+
+                if (functionTyped == null)
+                {
+                    functionTyped = FindLocalVariableWithName(currentPos, charactersAfterDot);
+                }
+            }
+            return functionTyped;
+        }
+
+        private void ShowFunctionCalltip()
+        {
+            int parameterIndex;
+            int currentPos = FindStartOfFunctionCall(this.scintillaControl1.CurrentPos, out parameterIndex) - 1;
+            if (currentPos > 0)
+            {
+                ShowCalltip(currentPos, parameterIndex, true);
+            }
+        }
+
+        private void ShowCalltip(int openingBracketPos, int parameterIndex, bool functionsOnly)
+        {
+            ScriptStruct foundType;
+
+            ScriptToken tokenFound = GetFinalPartOfExpression(openingBracketPos, out foundType, functionsOnly);
+            if (tokenFound != null)
+            {
+                int nameLength = 0;
+                if (tokenFound is ScriptFunction)
+                {
+                    nameLength = ((ScriptFunction)tokenFound).FunctionName.Length;
+                }
+                else if (tokenFound is ScriptVariable)
+                {
+                    nameLength = ((ScriptVariable)tokenFound).VariableName.Length;
+                }
+
+                ConstructAndShowCalltip((openingBracketPos - nameLength) + 1, parameterIndex, foundType, tokenFound);
+            }
+        }
+
+        private string ConstructFunctionCalltipText(ScriptFunction func, ScriptStruct owningStruct, int selectedParameter, out int selectionStart, out int selectionEnd)
+        {
+            string callTip = func.Type + " ";
+            if (owningStruct != null)
+            {
+                callTip += owningStruct.Name + ".";
+            }
+            callTip += func.FunctionName + "(";
+
+            selectionStart = 0;
+            selectionEnd = 0;
+
+            string[] paramList = func.ParamList.Split(',');
+            for (int i = 0; i < paramList.Length; i++)
+            {
+                string thisParam = paramList[i].Trim();
+                if (thisParam.IndexOf('=') > 0)
+                {
+                    thisParam = "optional " + thisParam.Substring(0, thisParam.IndexOf('='));
+                }
+                if (i == selectedParameter)
+                {
+                    selectionStart = callTip.Length;
+                    selectionEnd = callTip.Length + thisParam.Length;
+
+                    if (ShowEnumForParameterIfAppropriate(thisParam))
+                    {
+                        // showing enum list rather than calltip
+                        return null;
+                    }
+                }
+                callTip += thisParam;
+                if (i < paramList.Length - 1)
+                {
+                    callTip += ", ";
+                }
+            }
+
+            callTip += ")";
+            return callTip;
+        }
+
+        private string ConstructVariableCalltipText(ScriptVariable variable, ScriptStruct owningStruct)
+        {
+            string callTip = variable.Type;
+            if (variable.IsArray)
+            {
+                callTip += "[ ]";
+            }
+            callTip += " ";
+            if (owningStruct != null)
+            {
+                callTip += owningStruct.Name + ".";
+            }
+            callTip += variable.VariableName;
+            return callTip;
+        }
+
+        private void ConstructAndShowCalltip(int currentPos, int selectedParameter, ScriptStruct owningStruct, ScriptToken func)
+        {
+            int selectionStart = 0, selectionEnd = 0;
+            string callTip;
+
+            if (func is ScriptFunction)
+            {
+                callTip = ConstructFunctionCalltipText((ScriptFunction)func, owningStruct, selectedParameter, out selectionStart, out selectionEnd);
+            }
+            else
+            {
+                callTip = ConstructVariableCalltipText((ScriptVariable)func, owningStruct);
+            }
+
+            if (callTip != null)
+            {
+                if (!string.IsNullOrEmpty(func.Description))
+                {
+                    callTip += "\n" + func.Description;
+                }
+
+                this.scintillaControl1.CallTipShow(currentPos, callTip);
+                this.scintillaControl1.CallTipSetHlt(selectionStart, selectionEnd);
+            }
+        }
+
+        private bool ShowEnumForParameterIfAppropriate(string parameter)
+        {
+            if (parameter.StartsWith("optional "))
+            {
+                parameter = parameter.Substring(9);
+            }
+
+            int spaceLocation = parameter.IndexOf(' ');
+            if (spaceLocation > 0)
+            {
+                parameter = parameter.Substring(0, spaceLocation);
+            }
+
+            return ShowAutoCompleteForEnum(parameter);
+        }
+
+        private bool ShowAutoCompleteForEnum(string typeName)
+        {
+            foreach (IScript script in GetAutoCompleteScriptList())
+            {
+                foreach (ScriptEnum scEnum in script.AutoCompleteData.Enums)
+                {
+                    if (scEnum.Name == typeName)
+                    {
+                        List<string> enumMembers = new List<string>();
+                        AddEnumValuesToAutocompleteList(enumMembers, scEnum);
+                        ShowAutoComplete(0, ConvertAutocompleteListToScintillaFormat(enumMembers));
+                        return true;
+                    }
+                }
+            }
+
+            return false;
+        }
+
+        private bool ShouldShowThis(ScriptToken token)
+        {
+            Settings gameSettings = Factory.AGSEditor.CurrentGame.Settings;
+            if ((token.IfNDefOnly == "STRICT") && (gameSettings.EnforceObjectBasedScript))
+            {
+                return false;
+            }
+            if ((token.IfDefOnly == "STRICT") && (!gameSettings.EnforceObjectBasedScript))
+            {
+                return false;
+            }
+            if ((token.IfNDefOnly == "STRICT_STRINGS") && (gameSettings.EnforceNewStrings))
+            {
+                return false;
+            }
+            if ((token.IfDefOnly == "STRICT_STRINGS") && (!gameSettings.EnforceNewStrings))
+            {
+                return false;
+            }
+            if ((token.IfNDefOnly == "STRICT_AUDIO") && (gameSettings.EnforceNewAudio))
+            {
+                return false;
+            }
+            if ((token.IfDefOnly == "STRICT_AUDIO") && (!gameSettings.EnforceNewAudio))
+            {
+                return false;
+            }
+            return true;
+        }
+
+        private void AddEnumValuesToAutocompleteList(List<string> list, ScriptEnum se)
+        {
+            foreach (string enumValue in se.EnumValues)
+            {
+                list.Add(enumValue + "?" + IMAGE_INDEX_ENUM);
+            }
+        }
+
+        private void AddGlobalsFromScript(List<string> globalsList, IScript script, Dictionary<string, object> addedNames, int onlyShowIfDefinitionBeforePos)
+        {
+            foreach (ScriptVariable sv in script.AutoCompleteData.Variables)
+            {
+                if (!addedNames.ContainsKey(sv.VariableName))
+                {
+                    if (ShouldShowThis(sv))
+                    {
+                        globalsList.Add(sv.VariableName + "?" + IMAGE_INDEX_GLOBAL_VARIABLE);
+                        addedNames.Add(sv.VariableName, null);
+                    }
+                }
+            }
+            foreach (ScriptFunction sf in script.AutoCompleteData.Functions)
+            {
+                if (!addedNames.ContainsKey(sf.FunctionName))
+                {
+                    if ((ShouldShowThis(sf)) &&
+                        (sf.StartsAtCharacterIndex < onlyShowIfDefinitionBeforePos) &&
+                        (!sf.HideOnMainFunctionList))
+                    {
+                        globalsList.Add(sf.FunctionName + "?" + IMAGE_INDEX_METHOD);
+                        addedNames.Add(sf.FunctionName, null);
+                    }
+                }
+            }
+            foreach (ScriptDefine sd in script.AutoCompleteData.Defines)
+            {
+                if (ShouldShowThis(sd))
+                {
+                    globalsList.Add(sd.Name + "?" + IMAGE_INDEX_DEFINE);
+                }
+            }
+            foreach (ScriptEnum se in script.AutoCompleteData.Enums)
+            {
+                if (ShouldShowThis(se))
+                {
+                    AddEnumValuesToAutocompleteList(globalsList, se);
+                }
+            }
+            foreach (ScriptStruct ss in script.AutoCompleteData.Structs)
+            {
+                if ((ShouldShowThis(ss)) && (ss.FullDefinition))
+                {
+                    globalsList.Add(ss.Name + "?" + IMAGE_INDEX_STRUCT);
+                }
+            }
+        }
+
+        private void AddMembersOfStruct(List<string> autoCompleteList, List<ScriptStruct> scriptStructs, bool staticOnly, bool isThis)
+        {
+            Dictionary<string, object> alreadyAdded = new Dictionary<string, object>();
+
+            foreach (ScriptStruct scriptStruct in scriptStructs)
+            {
+                foreach (ScriptFunction sf in scriptStruct.Functions)
+                {
+                    if (((sf.IsStatic) || (!staticOnly)) &&
+                        ((!sf.IsStaticOnly) || (staticOnly)) &&
+                        ((!sf.IsProtected) || (isThis)) &&
+                        ShouldShowThis(sf) &&
+                        !alreadyAdded.ContainsKey(sf.FunctionName))
+                    {
+                        int imageIndex = IMAGE_INDEX_METHOD;
+                        if (sf.IsStatic)
+                        {
+                            imageIndex = IMAGE_INDEX_STATIC_METHOD;
+                        }
+                        else if (sf.IsExtenderMethod)
+                        {
+                            imageIndex = IMAGE_INDEX_EXTENDER_METHOD;
+                        }
+                        autoCompleteList.Add(sf.FunctionName + "?" + imageIndex);
+                        alreadyAdded.Add(sf.FunctionName, null);
+                    }
+                }
+                foreach (ScriptVariable sv in scriptStruct.Variables)
+                {
+                    if (((sv.IsStatic) || (!staticOnly)) &&
+                        ((!sv.IsStaticOnly) || (staticOnly)) &&
+                        ((!sv.IsProtected) || (isThis)) &&
+                        ShouldShowThis(sv))
+                    {
+                        autoCompleteList.Add(sv.VariableName + "?" + (sv.IsStatic ? IMAGE_INDEX_STATIC_PROPERTY : IMAGE_INDEX_PROPERTY));
+                    }
+                }
+            }
+        }
+
+        private void AddFunctionParametersToVariableList(ScriptFunction func, List<ScriptVariable> variables)
+        {
+            if (func.ParamList.Length == 0)
+            {
+                return;
+            }
+            string[] parameters = func.ParamList.Split(',');
+            foreach (string thisParam in parameters)
+            {
+                string param = thisParam.Trim();
+                if (param.StartsWith("optional "))
+                {
+                    param = param.Substring(9).Trim();
+                }
+                int index = param.Length - 1;
+                while ((index >= 0) &&
+                       (Char.IsLetterOrDigit(param[index]) || param[index] == '_'))
+                {
+                    index--;
+                }
+                string paramName = param.Substring(index + 1);
+                string paramType = param.Substring(0, index + 1).Trim();
+                bool isPointer = false;
+                if (paramType.EndsWith("*"))
+                {
+                    isPointer = true;
+                    paramType = paramType.Substring(0, paramType.Length - 1).Trim();
+                }
+                if ((paramName.Length > 0) && (paramType.Length > 0))
+                {
+                    variables.Add(new ScriptVariable(paramName, paramType, false, isPointer, null, null, false, false, false, false, func.StartsAtCharacterIndex));
+                }
+            }
+        }
+
+        private ScriptVariable FindLocalVariableWithName(int startAtPos, string nameToFind)
+        {
+            List<ScriptVariable> localVars = GetListOfLocalVariablesForCurrentPosition(false, startAtPos);
+            foreach (ScriptVariable var in localVars)
+            {
+                if (var.VariableName == nameToFind)
+                {
+                    return var;
+                }
+            }
+            return null;
+        }
+
+        public ScriptFunction FindFunctionAtCurrentPosition()
+        {
+            int currentPos = this.scintillaControl1.CurrentPos;
+            string scriptExtract = scintillaControl1.GetText();
+            ScriptFunction func = _autoCompleteForThis.AutoCompleteData.Functions.Find(
+                c => c.StartsAtCharacterIndex <= currentPos && c.EndsAtCharacterIndex >= currentPos);
+            return func;
+        }
+
+        public List<ScriptVariable> GetListOfLocalVariablesForCurrentPosition(bool searchWholeFunction)
+        {
+            return GetListOfLocalVariablesForCurrentPosition(searchWholeFunction, this.scintillaControl1.CurrentPos);
+        }
+
+        public List<ScriptVariable> GetListOfLocalVariablesForCurrentPosition(bool searchWholeFunction, int currentPos)
+        {
+            List<ScriptVariable> toReturn;
+
+            if (_autoCompleteForThis != null && _autoCompleteForThis.AutoCompleteData != null)
+            {
+                string scriptExtract = scintillaControl1.GetText();
+                foreach (ScriptFunction func in _autoCompleteForThis.AutoCompleteData.Functions)
+                {
+                    toReturn = CheckFunctionForLocalVariables(currentPos, func, scriptExtract, searchWholeFunction);
+                    if (toReturn != null)
+                    {
+                        return toReturn;
+                    }
+                }
+
+                foreach (ScriptStruct struc in _autoCompleteForThis.AutoCompleteData.Structs)
+                {
+                    foreach (ScriptFunction func in struc.Functions)
+                    {
+                        toReturn = CheckFunctionForLocalVariables(currentPos, func, scriptExtract, searchWholeFunction);
+                        if (toReturn != null)
+                        {
+                            return toReturn;
+                        }
+                    }
+                }
+            }
+            return new List<ScriptVariable>();
+        }
+
+        private List<ScriptVariable> CheckFunctionForLocalVariables(int currentPos, ScriptFunction func, string scriptExtract, bool searchWholeFunction)
+        {
+            if ((func.EndsAtCharacterIndex > currentPos) &&
+                (func.StartsAtCharacterIndex >= 0))
+            {
+                if ((scriptExtract.Length > currentPos) &&
+                    (currentPos > func.StartsAtCharacterIndex))
+                {
+                    int startPos = func.StartsAtCharacterIndex;
+                    int endPos = searchWholeFunction ? func.EndsAtCharacterIndex :
+                        currentPos;
+                    scriptExtract = scriptExtract.Substring(func.StartsAtCharacterIndex, (endPos - func.StartsAtCharacterIndex));
+                    int openBracketOffset = scriptExtract.IndexOf("{");
+                    if (openBracketOffset > 0)
+                    {
+                        startPos += openBracketOffset;
+                        scriptExtract = scriptExtract.Substring(openBracketOffset);
+                    }
+                    List<ScriptVariable> localVars = AutoComplete.GetLocalVariableDeclarationsFromScriptExtract(scriptExtract, startPos);
+                    AddFunctionParametersToVariableList(func, localVars);
+                    return localVars;
+                }
+            }
+            return null;
+        }
+
+        private string ConstructScintillaAutocompleteList(List<ScriptStruct> onlyMembersOf, bool staticOnly, bool isThis, string onlyIfMatchForThis)
+        {
+            List<string> globalsList = new List<string>();
+
+            if (onlyMembersOf != null)
+            {
+                AddMembersOfStruct(globalsList, onlyMembersOf, staticOnly, isThis);
+            }
+            else
+            {
+                foreach (string keyword in _keywords)
+                {
+                    globalsList.Add(keyword);
+                }
+
+                Dictionary<string, object> addedNames = new Dictionary<string, object>();
+
+                foreach (IScript script in GetAutoCompleteScriptList())
+                {
+                    int onlyShowIfDefinitionBeforePos = Int32.MaxValue;
+                    if (script == _autoCompleteForThis)
+                    {
+                        onlyShowIfDefinitionBeforePos = scintillaControl1.CurrentPos;
+                    }
+                    AddGlobalsFromScript(globalsList, script, addedNames, onlyShowIfDefinitionBeforePos);
+                }
+
+                List<ScriptVariable> variables = GetListOfLocalVariablesForCurrentPosition(false);
+                foreach (ScriptVariable var in variables)
+                {
+                    globalsList.Add(var.VariableName + "?" + IMAGE_INDEX_LOCAL_VARIABLE);
+                }
+            }
+
+            if (onlyIfMatchForThis != null)
+            {
+                onlyIfMatchForThis = onlyIfMatchForThis.ToLower();
+                int matchLength = onlyIfMatchForThis.Length;
+                bool foundMatch = false;
+                foreach (string entry in globalsList)
+                {
+                    if (entry.Length >= matchLength)
+                    {
+                        if (entry.Substring(0, matchLength).ToLower() == onlyIfMatchForThis)
+                        {
+                            foundMatch = true;
+                            break;
+                        }
+                    }
+                }
+                if (!foundMatch)
+                {
+                    return string.Empty;
+                }
+            }
+
+            return ConvertAutocompleteListToScintillaFormat(globalsList);
+        }
+
+        private string ConvertAutocompleteListToScintillaFormat(List<string> list)
+        {
+            StringBuilder sb = new StringBuilder(1000);
+            list.Sort();
+
+            foreach (string global in list)
+            {
+                if (sb.Length > 0)
+                {
+                    sb.Append(' ');
+                }
+                sb.Append(global);
+            }
+            return sb.ToString();
+        }
+
+        private void ContextMenuChooseOption(object sender, EventArgs e)
+        {
+            ToolStripMenuItem item = (ToolStripMenuItem)sender;
+            if (item.Name == CONTEXT_MENU_CUT)
+            {
+                this.Cut();
+            }
+            else if (item.Name == CONTEXT_MENU_COPY)
+            {
+                this.Copy();
+            }
+            else if (item.Name == CONTEXT_MENU_PASTE)
+            {
+                this.Paste();
+            }
+
+            if (ActivateContextMenu != null)
+            {
+                ActivateContextMenu(item.Name);
+            }
+        }
+
+        private void ScintillaWrapper_MouseUp(object sender, MouseEventArgs e)
+        {
+            if (e.Button == MouseButtons.Right)
+            {
+                int clickAtPos = scintillaControl1.PositionFromPoint(e.X, e.Y);
+                if ((clickAtPos < scintillaControl1.SelectionStart) ||
+                    (clickAtPos > scintillaControl1.SelectionEnd))
+                {
+                    scintillaControl1.GotoPos(clickAtPos);
+                }
+
+                EventHandler onClick = new EventHandler(ContextMenuChooseOption);
+                ContextMenuStrip menu = new ContextMenuStrip();
+
+                if (ConstructContextMenu != null)
+                {
+                    ConstructContextMenu(menu, clickAtPos);
+                }
+                if (menu.Items.Count > 0)
+                {
+                    menu.Items.Add(new ToolStripSeparator());
+                }
+                menu.Items.Add(new ToolStripMenuItem("Cut", Factory.GUIController.ImageList.Images["CutIcon"], onClick, CONTEXT_MENU_CUT));
+                menu.Items[menu.Items.Count - 1].Enabled = this.CanCutAndCopy();
+                menu.Items.Add(new ToolStripMenuItem("Copy", Factory.GUIController.ImageList.Images["CopyIcon"], onClick, CONTEXT_MENU_COPY));
+                menu.Items[menu.Items.Count - 1].Enabled = this.CanCutAndCopy();
+                menu.Items.Add(new ToolStripMenuItem("Paste", Factory.GUIController.ImageList.Images["PasteIcon"], onClick, CONTEXT_MENU_PASTE));
+                menu.Items[menu.Items.Count - 1].Enabled = this.CanPaste();
+
+                menu.Show(this.scintillaControl1, e.X, e.Y);
+            }
+        }
+
+        public int LineCount
+        {
+            get { return scintillaControl1.LineCount; }
+        }
+
+
+
+        void IScriptEditorControl.ShowLineNumbers()
+        {
+            EnableLineNumbers();
+        }
+
+        Control IScriptEditorControl.Control
+        {
+            get { return this; }
+        }
+
+        string IScriptEditorControl.Text
+        {
+            get { return GetText(); }
+            set { SetText(value); }
+        }
+
+        int IScriptEditorControl.SelectionStart
+        {
+            get { return scintillaControl1.SelectionStart; }
+        }
+
+        int IScriptEditorControl.SelectionEnd
+        {
+            get { return scintillaControl1.SelectionEnd; }
+        }
+
+        string IScriptEditorControl.SelectedText
+        {
+            get { return scintillaControl1.GetSelText(); }
+        }
+
+        int IScriptEditorControl.CursorPosition
+        {
+            get { return scintillaControl1.CurrentPos; }
+        }
+
+        int IScriptEditorControl.GetLineNumberForPosition(int position)
+        {
+            return scintillaControl1.LineFromPosition(position) + 1;
+        }
+
+        public string GetTextForLine(int lineNumber)
+        {
+            return scintillaControl1.GetLine(lineNumber - 1);
+        }
+
+        string IScriptEditorControl.GetTypeNameAtCursor()
+        {
+            return GetFullTypeNameAtCursor();
+        }
+
+        public void ResetSelection()
+        {
+            scintillaControl1.SelectionStart = 0;
+            scintillaControl1.SelectionEnd = 0;
+            scintillaControl1.CurrentPos = 0;
+        }
+    }
+}