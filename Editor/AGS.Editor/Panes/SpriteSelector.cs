--- conflicted
+++ resolved
@@ -1,1576 +1,1528 @@
-using Microsoft.Win32;
-using System;
-using System.Collections.Generic;
-using System.ComponentModel;
-using System.Diagnostics;
-using System.Drawing;
-using System.Drawing.Imaging;
-using System.Data;
-using System.IO;
-using System.Text;
-using System.Windows.Forms;
-using AGS.Types;
-
-namespace AGS.Editor
-{
-    public partial class SpriteSelector : UserControl
-    {
-        public delegate void SelectionChangedHandler(Sprite[] newSelection);
-        [Description("Occurs when the selected sprite changes")]
-        public event SelectionChangedHandler OnSelectionChanged;
-
-        public delegate void SpriteActivatedHandler(Sprite activatedSprite);
-        [Description("Occurs when a sprite is double-clicked")]
-        public event SpriteActivatedHandler OnSpriteActivated;
-
-        private const string GIF_FILTER = "Compuserve Graphics Interchange (*.gif)|*.gif";
-
-        private const string MENU_ITEM_RENAME = "Rename";
-        private const string MENU_ITEM_CREATE_SUB_FOLDER = "NewFolder";
-        private const string MENU_ITEM_DELETE_FOLDER = "DeleteFolder";
-
-        private const string MENU_ITEM_IMPORT_NEW = "ImportNewSprite";
-        private const string MENU_ITEM_PASTE_NEW = "PasteNewSprite";
-        private const string MENU_ITEM_NEW_FROM_PREVIOUS = "NewSpriteFromPrevious";
-        private const string MENU_ITEM_QUICK_IMPORT_GIF_FLC = "QuickImportGIF";
-        private const string MENU_ITEM_QUICK_IMPORT_SPRITES = "QuickImportSprites";
-        private const string MENU_ITEM_EXPORT_FOLDER = "ExportFolder";
-        private const string MENU_ITEM_SORT_BY_NUMBER = "SortSpritesByNumber";
-        private const string MENU_ITEM_REPLACE_FROM_SOURCE = "ReplaceSpriteFromSource";
-        private const string MENU_ITEM_FIND_BY_NUMBER = "FindSpriteByNumber";
-
-        private const string MENU_ITEM_USE_THIS_SPRITE = "UseThisSprite";
-        private const string MENU_ITEM_EDIT_THIS_SPRITE = "EditThisSprite";
-        private const string MENU_ITEM_COPY_TO_CLIPBOARD = "CopyToClipboard";
-        private const string MENU_ITEM_EXPORT_SPRITE = "ExportSprite";
-        private const string MENU_ITEM_REPLACE_FROM_FILE = "ReplaceFromFile";
-        private const string MENU_ITEM_REPLACE_FROM_CLIPBOARD = "ReplaceFromClipboard";
-        private const string MENU_ITEM_REPLACE_FROM_PREVIOUS = "ReplaceFromPrevious";
-        private const string MENU_ITEM_DELETE_SPRITE = "DeleteSprite";
-        private const string MENU_ITEM_SHOW_USAGE = "ShowUsage";
-        private const string MENU_ITEM_CROP_ASYMMETRIC = "CropAsymettric";
-        private const string MENU_ITEM_CROP_SYMMETRIC = "CropSymettric";
-        private const string MENU_ITEM_ASSIGN_TO_VIEW = "AssignToView";
-        private const string MENU_ITEM_CHANGE_SPRITE_NUMBER = "ChangeSpriteNumber";
-
-        private static ImageList _spManagerIcons;
-        private Dictionary<string, SpriteFolder> _folders;
-        private Dictionary<SpriteFolder, TreeNode> _folderNodeMapping;
-        private Dictionary<TreeNode, SpriteFolder> _nodeFolderMapping;
-        private SpriteFolder _currentFolder;
-        private SpriteFolder _rootFolder;
-        private ImageList _spriteImages = new ImageList();
-        private int _spriteNumberOnMenuActivation;
-        private bool _showUseThisSpriteOption = false;
-        private bool _sendUpdateNotifications = false;
-        private Bitmap _lastImportedSprite = null;
-        private string _lastImportedFileName = null;
-        private SpriteUsageChecker _spriteUsageChecker = new SpriteUsageChecker();
-        private Timer _timer;
-        private TreeNode _dropHighlight;
-
-        public SpriteSelector()
-        {
-            InitializeComponent();
-            _folders = new Dictionary<string, SpriteFolder>(
-                // The TreeNodeCollection uses case-insensitive string comparer
-                StringComparer.Create(System.Globalization.CultureInfo.CurrentCulture, true));
-            _folderNodeMapping = new Dictionary<SpriteFolder, TreeNode>();
-            _nodeFolderMapping = new Dictionary<TreeNode, SpriteFolder>();
-
-            if (_spManagerIcons == null)
-            {
-                _spManagerIcons = new ImageList();
-                _spManagerIcons.Images.Add("Folder", Resources.ResourceManager.GetIcon("folder.ico"));
-                _spManagerIcons.Images.Add("OpenFolder", Resources.ResourceManager.GetIcon("openfldr.ico"));
-            }
-            folderList.ImageList = _spManagerIcons;
-        }
-
-        public bool ShowUseThisSpriteOption
-        {
-            get { return _showUseThisSpriteOption; }
-            set { _showUseThisSpriteOption = value; }
-        }
-
-        public bool SendUpdateNotifications
-        {
-            get { return _sendUpdateNotifications; }
-            set { _sendUpdateNotifications = value; }
-        }
-
-        public Sprite SelectedSprite
-        {
-            get
-            {
-                if (spriteList.SelectedItems.Count == 1)
-                {
-                    return FindSpriteByNumber(Convert.ToInt32(spriteList.SelectedItems[0].Name));
-                }
-                return null;
-            }
-        }
-
-        public void SetDataSource(SpriteFolder rootFolder)
-        {
-            _rootFolder = rootFolder;
-            folderList.Nodes.Clear();
-            _folders.Clear();
-            _folderNodeMapping.Clear();
-            _nodeFolderMapping.Clear();
-            BuildNodeTree(rootFolder, folderList.Nodes);
-            folderList.SelectedNode = folderList.Nodes[0];
-            folderList.Nodes[0].Expand();
-            /* This doens't work, not sure why
-			if ((_currentFolder != null) &&
-				(_folderNodeMapping.ContainsKey(_currentFolder)))
-			{
-				folderList.SelectedNode = _folderNodeMapping[_currentFolder];
-				DisplaySpritesForFolder(_currentFolder);
-			}
-			else*/
-            {
-                DisplaySpritesForFolder(rootFolder);
-            }
-        }
-
-        private void BuildNodeTree(SpriteFolder folder, TreeNodeCollection parent)
-        {
-            TreeNode newNode = AddTreeNode(folder, parent);
-
-            foreach (SpriteFolder subFolder in folder.SubFolders)
-            {
-                BuildNodeTree(subFolder, newNode.Nodes);
-            }
-        }
-
-        private TreeNode AddTreeNode(SpriteFolder folder, TreeNodeCollection parent)
-        {
-            string nodeID = folder.Name;
-            while (_folders.ContainsKey(nodeID))
-            {
-                nodeID = nodeID + "A";
-            }
-            TreeNode addedNode = parent.Add(nodeID, folder.Name, "Folder", "OpenFolder");
-            _folders.Add(nodeID, folder);
-            _folderNodeMapping.Add(folder, addedNode);
-            _nodeFolderMapping.Add(addedNode, folder);
-            return addedNode;
-        }
-
-        private void DisplaySpritesForFolder(SpriteFolder folder)
-        {
-            if (OnSelectionChanged != null)
-            {
-                // this means the previously selected sprite is un-selected
-                // from the property grid
-                OnSelectionChanged(new Sprite[0]);
-            }
-
-            if (this.ParentForm != null)
-            {
-                this.ParentForm.Cursor = Cursors.WaitCursor;
-                this.Cursor = Cursors.WaitCursor;
-            }
-
-            _currentFolder = folder;
-            spriteList.BeginUpdate();
-            spriteList.Clear();
-            _spriteImages.Images.Clear();
-            _spriteImages.ColorDepth = ColorDepth.Depth16Bit;
-            _spriteImages.ImageSize = new Size(64, 64);
-            _spriteImages.TransparentColor = Color.Pink;
-            foreach (Sprite sprite in folder.Sprites)
-            {
-                Bitmap bmp = Utilities.GetBitmapForSpriteResizedKeepingAspectRatio(sprite, 64, 64, false, true, Color.Pink);
-                _spriteImages.Images.Add(sprite.Number.ToString(), bmp);
-                spriteList.Items.Add(sprite.Number.ToString(), sprite.Number.ToString(), sprite.Number.ToString());
-            }
-            spriteList.LargeImageList = _spriteImages;
-            spriteList.EndUpdate();
-
-            if (this.ParentForm != null)
-            {
-                this.ParentForm.Cursor = Cursors.Default;
-                this.Cursor = Cursors.Default;
-            }
-        }
-
-        private void RefreshSpriteDisplay()
-        {
-            DisplaySpritesForFolder(_currentFolder);
-
-            if (_sendUpdateNotifications)
-            {
-                _rootFolder.NotifyClientsOfUpdate();
-            }
-        }
-
-        public void SelectSprite(Sprite sprite)
-        {
-            SelectSprite(sprite.Number);
-        }
-
-        public void SelectSprite(int spriteNumber)
-        {
-            spriteList.SelectedItems.Clear();
-            foreach (ListViewItem listItem in spriteList.Items)
-            {
-                if (Convert.ToInt32(listItem.Name) == spriteNumber)
-                {
-                    listItem.Selected = true;
-                    listItem.Focused = true;
-                    listItem.EnsureVisible();
-                    spriteList.Focus();
-                    break;
-                }
-            }
-        }
-
-        public void EnsureSpriteListFocused()
-        {
-            spriteList.Focus();
-        }
-
-        public bool OpenFolderForSprite(int spriteNumber)
-        {
-            foreach (KeyValuePair<string, SpriteFolder> entry in _folders)
-            {
-                foreach (Sprite sprite in entry.Value.Sprites)
-                {
-                    if (sprite.Number == spriteNumber)
-                    {
-                        folderList.SelectedNode = folderList.Nodes.Find(entry.Key, true)[0];
-                        // the SelectedNode needs to process message loop before we
-                        // can focus to the new list of sprites
-                        if (_timer == null)
-                        {
-                            _timer = new Timer();
-                            _timer.Interval = 50;
-                            _timer.Tick += new EventHandler(_timer_Tick);
-                            _timer.Tag = spriteNumber;
-                            _timer.Start();
-                        }
-                        return true;
-                    }
-                }
-            }
-            return false;
-        }
-
-        private void _timer_Tick(object sender, EventArgs e)
-        {
-            _timer.Stop();
-            this.SelectSprite((int)_timer.Tag);
-            this.EnsureSpriteListFocused();
-            _timer.Dispose();
-            _timer = null;
-        }
-
-        private void folderList_AfterSelect(object sender, TreeViewEventArgs e)
-        {
-            DisplaySpritesForFolder(_folders[e.Node.Name]);
-        }
-
-        private void folderList_MouseUp(object sender, MouseEventArgs e)
-        {
-            if (e.Button == MouseButtons.Right)
-            {
-                TreeNode clickedNode = folderList.HitTest(e.Location).Node;
-                if (clickedNode != null)
-                {
-                    folderList.SelectedNode = clickedNode;
-                    ShowTreeContextMenu(clickedNode, e.Location);
-                }
-            }
-        }
-
-        private void TreeContextMenuEventHandler(object sender, EventArgs e)
-        {
-            ToolStripMenuItem item = (ToolStripMenuItem)sender;
-            TreeNode node = (TreeNode)item.Owner.Tag;
-            if (item.Name == MENU_ITEM_CREATE_SUB_FOLDER)
-            {
-                SpriteFolder newFolder = new SpriteFolder("New folder");
-                _folders[node.Name].SubFolders.Add(newFolder);
-                TreeNode newNode = AddTreeNode(newFolder, node.Nodes);
-                node.Expand();
-                folderList.SelectedNode = newNode;
-                newNode.BeginEdit();
-            }
-            else if (item.Name == MENU_ITEM_RENAME)
-            {
-                node.BeginEdit();
-            }
-            else if (item.Name == MENU_ITEM_DELETE_FOLDER)
-            {
-                DeleteFolder(node);
-            }
-        }
-
-        private void DeleteFolder(TreeNode node)
-        {
-            if (Factory.GUIController.ShowQuestion("Are you sure you want to delete the folder '" + node.Text + "' and all its subfolders?") == DialogResult.Yes)
-            {
-                SpriteFolder folderToDelete = _folders[node.Name];
-                try
-                {
-                    VerifySpriteFolderTreeCanBeDeleted(folderToDelete);
-                    node.Parent.Nodes.Remove(node);
-                    DeleteSpriteFolder(folderToDelete, Factory.AGSEditor.CurrentGame.RootSpriteFolder);
-                }
-                catch (AGSEditorException ex)
-                {
-                    Factory.GUIController.ShowMessage(ex.Message, MessageBoxIcon.Warning);
-                }
-            }
-        }
-
-        private void DeleteAllSpritesInTree(SpriteFolder topFolder)
-        {
-            if (_folderNodeMapping.ContainsKey(topFolder))
-            {
-                _folderNodeMapping.Remove(topFolder);
-            }
-
-            foreach (Sprite sprite in topFolder.Sprites)
-            {
-                Factory.NativeProxy.DeleteSprite(sprite);
-            }
-
-            foreach (SpriteFolder subFolder in topFolder.SubFolders)
-            {
-                DeleteAllSpritesInTree(subFolder);
-            }
-        }
-
-        private void VerifySpriteFolderTreeCanBeDeleted(SpriteFolder folderToDelete)
-        {
-            foreach (Sprite sprite in folderToDelete.Sprites)
-            {
-                string usageReport = _spriteUsageChecker.GetSpriteUsageReport(sprite.Number, Factory.AGSEditor.CurrentGame);
-                if (usageReport != null)
-                {
-                    throw new AGSEditorException("Folder cannot be deleted because sprite " + sprite.Number + " is in use:" + Environment.NewLine + usageReport);
-                }
-
-                if (!Factory.AGSEditor.AboutToDeleteSprite(sprite.Number))
-                {
-                    throw new AGSEditorException("Folder cannot be deleted because sprite " + sprite.Number + " could not be marked for deletion");
-                }
-            }
-        }
-
-        private void DeleteSpriteFolder(SpriteFolder folderToDelete, SpriteFolder folderToCheck)
-        {
-            foreach (SpriteFolder folder in folderToCheck.SubFolders)
-            {
-                if (folder == folderToDelete)
-                {
-                    folderToCheck.SubFolders.Remove(folderToDelete);
-                    DeleteAllSpritesInTree(folderToDelete);
-                    break;
-                }
-                DeleteSpriteFolder(folderToDelete, folder);
-            }
-        }
-
-        private void ShowTreeContextMenu(TreeNode forNode, Point menuPosition)
-        {
-            EventHandler onClick = new EventHandler(TreeContextMenuEventHandler);
-            ContextMenuStrip menu = new ContextMenuStrip();
-            menu.Tag = forNode;
-            menu.Items.Add(new ToolStripMenuItem("Rename", null, onClick, MENU_ITEM_RENAME));
-            menu.Items.Add(new ToolStripMenuItem("Create sub-folder", null, onClick, MENU_ITEM_CREATE_SUB_FOLDER));
-
-            if (forNode.Level > 0)
-            {
-                menu.Items.Add(new ToolStripSeparator());
-                menu.Items.Add(new ToolStripMenuItem("Delete", null, onClick, MENU_ITEM_DELETE_FOLDER));
-            }
-
-            menu.Show(folderList, menuPosition);
-        }
-
-        private void folderList_AfterLabelEdit(object sender, NodeLabelEditEventArgs e)
-        {
-            if ((!e.CancelEdit) && (e.Label != null))
-            {
-                _folders[e.Node.Name].Name = e.Label;
-            }
-        }
-
-        private void spriteList_MouseUp(object sender, MouseEventArgs e)
-        {
-            if (e.Button == MouseButtons.Right)
-            {
-                ShowSpriteContextMenu(e.Location);
-            }
-        }
-
-        private Sprite CreateSpriteForBitmap(Bitmap bmp, bool remapColours, bool useRoomBackground, bool alphaChannel)
-        {
-            Sprite newSprite = Factory.NativeProxy.CreateSpriteFromBitmap(bmp, (SpriteImportMethod)SpriteImportWindow.SpriteImportMethod, remapColours, useRoomBackground, alphaChannel);
-            _currentFolder.Sprites.Add(newSprite);
-            return newSprite;
-        }
-
-        private bool AskAboutAlphaChannel(Bitmap bmp)
-        {
-            bool useAlphaChannel = false;
-            if ((bmp.PixelFormat == PixelFormat.Format32bppArgb) && (Factory.AGSEditor.CurrentGame.Settings.ColorDepth == GameColorDepth.TrueColor))
-            {
-                if (Factory.GUIController.ShowQuestion("This image appears to have an alpha channel. Do you want to use it?") == DialogResult.Yes)
-                {
-                    useAlphaChannel = true;
-                }
-            }
-            return useAlphaChannel;
-        }
-
-        private void ImportNewSprite(Bitmap bmp, string sourceFileName)
-        {
-            bool useAlphaChannel = AskAboutAlphaChannel(bmp);
-            SpriteImportWindow impWin = new SpriteImportWindow(bmp);
-            if (impWin.ShowDialog() == DialogResult.OK)
-            {
-                foreach (Bitmap bmpToImport in impWin.SelectedBitmaps)
-                {
-                    Sprite newSprite = CreateSpriteForBitmap(bmpToImport, impWin.RemapToGamePalette, impWin.UseBackgroundSlots, useAlphaChannel);
-                    if ((bmpToImport.Width == bmp.Width) &&
-                        (bmpToImport.Height == bmp.Height))
-                    {
-                        newSprite.SourceFile = Utilities.GetRelativeToProjectPath(sourceFileName);
-                    }
-                }
-                RefreshSpriteDisplay();
-            }
-            impWin.Dispose();
-        }
-
-        private void ReplaceSprite(Bitmap bmp, Sprite sprite, string sourceFileName)
-        {
-            bool useAlphaChannel = AskAboutAlphaChannel(bmp);
-            SpriteImportWindow impWin = new SpriteImportWindow(bmp);
-            if (impWin.ShowDialog() == DialogResult.OK)
-            {
-                Bitmap bmpToImport = impWin.SelectedBitmaps[0];
-                Factory.NativeProxy.ReplaceSpriteWithBitmap(sprite, bmpToImport, (SpriteImportMethod)SpriteImportWindow.SpriteImportMethod, impWin.RemapToGamePalette, impWin.UseBackgroundSlots, useAlphaChannel);
-
-                if ((bmpToImport.Width == bmp.Width) &&
-                    (bmpToImport.Height == bmp.Height))
-                {
-                    sprite.SourceFile = Utilities.GetRelativeToProjectPath(sourceFileName);
-                }
-                else
-                {
-                    sprite.SourceFile = string.Empty;
-                }
-                RefreshSpriteDisplay();
-            }
-            impWin.Dispose();
-        }
-
-        public void DeleteKeyPressed()
-        {
-            if ((folderList.Focused) && (folderList.SelectedNode != null))
-            {
-                DeleteFolder(folderList.SelectedNode);
-            }
-            else if ((spriteList.Focused) && (spriteList.SelectedItems.Count > 0))
-            {
-                DeleteSelectedSprites();
-            }
-        }
-
-        private void DeleteSelectedSprites()
-        {
-            if (Factory.GUIController.ShowQuestion("Only delete this sprite(s) if you are ABSOLUTELY SURE it is not used AT ALL in your game. AGS cannot automatically detect usage of the sprite within room files or script function calls.\n\nAny parts of your game that do use this sprite will cause the editor and engine to crash if you go ahead. Are you sure?") == DialogResult.Yes)
-            {
-                foreach (ListViewItem listItem in spriteList.Items)
-                {
-                    if (listItem.Selected)
-                    {
-                        int spriteNum = Convert.ToInt32(listItem.Name);
-                        Sprite sprite = FindSpriteByNumber(spriteNum);
-
-                        try
-                        {
-                            Factory.AGSEditor.DeleteSprite(sprite);
-                        }
-                        catch (SpriteInUseException ex)
-                        {
-                            Factory.GUIController.ShowMessage(ex.Message, MessageBoxIcon.Warning);
-                        }
-                    }
-                }
-                RefreshSpriteDisplay();
-            }
-        }
-
-        private int GetDesktopColourDepth()
-        {
-            Graphics desktopHandle = Graphics.FromHwnd(IntPtr.Zero);
-            Bitmap desktopBitmap = new Bitmap(1, 1, desktopHandle);
-            PixelFormat formatToReturn = desktopBitmap.PixelFormat;
-            desktopBitmap.Dispose();
-            desktopHandle.Dispose();
-            if ((formatToReturn == PixelFormat.Format32bppArgb) ||
-                (formatToReturn == PixelFormat.Format32bppPArgb) ||
-                (formatToReturn == PixelFormat.Format32bppRgb))
-            {
-                return 32;
-            }
-            return 16;
-        }
-
-        private void SpriteContextMenuEventHandler(object sender, EventArgs e)
-        {
-            ToolStripMenuItem item = (ToolStripMenuItem)sender;
-
-            if (item.Name == MENU_ITEM_PASTE_NEW)
-            {
-                if ((Clipboard.ContainsImage()) && (Clipboard.GetImage() is Bitmap))
-                {
-                    Bitmap bmp = (Bitmap)Clipboard.GetImage();
-                    if ((bmp.PixelFormat == PixelFormat.Format32bppRgb) ||
-                        (bmp.PixelFormat == PixelFormat.Format16bppRgb565))
-                    {
-                        ImportNewSprite(bmp, null);
-                        SetAsLastImportedSprite(bmp, null);
-                    }
-                    else
-                    {
-                        Factory.GUIController.ShowMessage("The image on the clipboard is in an unrecognised format: " + bmp.PixelFormat, MessageBoxIcon.Warning);
-                        bmp.Dispose();
-                    }
-                }
-                else
-                {
-                    Factory.GUIController.ShowMessage("The clipboard does not currently contain a supported image format.", MessageBoxIcon.Warning);
-                }
-            }
-            else if (item.Name == MENU_ITEM_IMPORT_NEW)
-            {
-                string fileName = Factory.GUIController.ShowOpenFileDialog("Import new sprite...", GUIController.IMAGE_FILE_FILTER);
-                if (fileName != null)
-                {
-                    ImportNewSpriteUsingImportWindow(fileName);
-                }
-            }
-            else if (item.Name == MENU_ITEM_NEW_FROM_PREVIOUS)
-            {
-                ImportNewSprite(_lastImportedSprite, _lastImportedFileName);
-            }
-            else if (item.Name == MENU_ITEM_REPLACE_FROM_FILE)
-            {
-                string fileName = Factory.GUIController.ShowOpenFileDialog("Replace sprite...", GUIController.IMAGE_FILE_FILTER);
-                if (fileName != null)
-                {
-                    Sprite sprite = FindSpriteByNumber(_spriteNumberOnMenuActivation);
-                    ReplaceSpriteUsingImportWindow(fileName, sprite);
-                }
-            }
-            else if (item.Name == MENU_ITEM_REPLACE_FROM_CLIPBOARD)
-            {
-                if ((Clipboard.ContainsImage()) && (Clipboard.GetImage() is Bitmap))
-                {
-                    Bitmap bmp = (Bitmap)Clipboard.GetImage();
-                    if ((bmp.PixelFormat == PixelFormat.Format32bppRgb) ||
-                        (bmp.PixelFormat == PixelFormat.Format16bppRgb565))
-                    {
-                        Sprite sprite = FindSpriteByNumber(_spriteNumberOnMenuActivation);
-                        ReplaceSprite(bmp, sprite, null);
-                        SetAsLastImportedSprite(bmp, null);
-                    }
-                    else
-                    {
-                        Factory.GUIController.ShowMessage("The image on the clipboard is in an unrecognised format: " + bmp.PixelFormat, MessageBoxIcon.Warning);
-                        bmp.Dispose();
-                    }
-                }
-                else
-                {
-                    Factory.GUIController.ShowMessage("The clipboard does not currently contain a supported image format.", MessageBoxIcon.Warning);
-                }
-            }
-            else if (item.Name == MENU_ITEM_REPLACE_FROM_PREVIOUS)
-            {
-                Sprite sprite = FindSpriteByNumber(_spriteNumberOnMenuActivation);
-                ReplaceSprite(_lastImportedSprite, sprite, _lastImportedFileName);
-            }
-            else if (item.Name == MENU_ITEM_DELETE_SPRITE)
-            {
-                DeleteSelectedSprites();
-            }
-            else if (item.Name == MENU_ITEM_QUICK_IMPORT_GIF_FLC)
-            {
-                string fileName = Factory.GUIController.ShowOpenFileDialog("Import GIF frames...", GIF_FILTER);
-                if (fileName != null)
-                {
-                    ImportMultipleGIFFrames(fileName);
-                }
-            }
-            else if (item.Name == MENU_ITEM_QUICK_IMPORT_SPRITES)
-            {
-                string[] fileNames = Factory.GUIController.ShowOpenFileDialogMultipleFiles("Import multiple sprites...", GUIController.IMAGE_FILE_FILTER);
-                if ((fileNames != null) && (fileNames.Length > 0))
-                {
-                    this.Cursor = Cursors.WaitCursor;
-                    Application.DoEvents();
-
-                    foreach (string fileName in fileNames)
-                    {
-                        QuickImportSpriteFromFile(fileName);
-                    }
-
-                    this.Cursor = Cursors.Default;
-                    RefreshSpriteDisplay();
-                }
-            }
-            else if (item.Name == MENU_ITEM_EXPORT_FOLDER)
-            {
-                string exportFolder = Factory.GUIController.ShowSelectFolderOrNoneDialog("Export sprites to folder...", System.IO.Directory.GetCurrentDirectory());
-                if (exportFolder != null)
-                {
-                    ExportAllSpritesInFolder(exportFolder);
-                }
-            }
-            else if (item.Name == MENU_ITEM_SORT_BY_NUMBER)
-            {
-                SortAllSpritesInCurrentFolderByNumber();
-            }
-            else if (item.Name == MENU_ITEM_FIND_BY_NUMBER)
-            {
-                PromptUserForSpriteNumberAndFindSprite();
-            }
-            else if (item.Name == MENU_ITEM_EXPORT_SPRITE)
-            {
-                string fileName = Factory.GUIController.ShowSaveFileDialog("Export sprite...", GUIController.IMAGE_FILE_FILTER);
-                if (fileName != null)
-                {
-                    Sprite sprite = FindSpriteByNumber(_spriteNumberOnMenuActivation);
-                    ExportSprite(fileName, sprite);
-                }
-            }
-            else if (item.Name == MENU_ITEM_USE_THIS_SPRITE)
-            {
-                if (OnSpriteActivated != null)
-                {
-                    OnSpriteActivated(this.SelectedSprite);
-                }
-            }
-            else if (item.Name == MENU_ITEM_EDIT_THIS_SPRITE)
-            {
-                LaunchImageEditorForSprite(this.SelectedSprite);
-            }
-            else if (item.Name == MENU_ITEM_COPY_TO_CLIPBOARD)
-            {
-                Sprite sprite = FindSpriteByNumber(_spriteNumberOnMenuActivation);
-                Bitmap bmp = Factory.NativeProxy.GetBitmapForSprite(sprite.Number, sprite.Width, sprite.Height);
-                bool doCopy = true;
-                if ((GetDesktopColourDepth() < 32) &&
-                    ((bmp.PixelFormat == PixelFormat.Format32bppArgb) ||
-                     (bmp.PixelFormat == PixelFormat.Format32bppRgb)))
-                {
-                    if (Factory.GUIController.ShowQuestion("Your desktop colour depth is lower than this image. You may lose image detail if you copy this to the clipboard. Do you want to go ahead?") == DialogResult.No)
-                    {
-                        doCopy = false;
-                    }
-                }
-                if (doCopy)
-                {
-                    Clipboard.SetImage(bmp);
-                }
-                bmp.Dispose();
-            }
-            else if (item.Name == MENU_ITEM_CHANGE_SPRITE_NUMBER)
-            {
-                if (Factory.GUIController.ShowQuestion("Changing the sprite slot number is a specialized operation, for advanced users only.\n\nOnly re-number this sprite if you are ABSOLUTELY SURE it is not used AT ALL in your game. Any parts of your game that do use this sprite will cause the editor and engine to crash if you go ahead. Are you sure?") == DialogResult.Yes)
-                {
-                    string usage = _spriteUsageChecker.GetSpriteUsageReport(_spriteNumberOnMenuActivation, Factory.AGSEditor.CurrentGame);
-                    if (usage != null)
-                    {
-                        Factory.GUIController.ShowMessage("Cannot change the sprite number because it is in use:" + Environment.NewLine + usage, MessageBoxIcon.Warning);
-                        return;
-                    }
-
-                    Sprite sprite = FindSpriteByNumber(_spriteNumberOnMenuActivation);
-                    int newNumber = NumberEntryDialog.Show("Change Sprite Number", "Enter the new sprite number in the box below:", sprite.Number);
-                    if (newNumber == -1)
-                    {
-                        // Dialog cancelled
-                    }
-                    else if (Factory.NativeProxy.DoesSpriteExist(newNumber))
-                    {
-                        Factory.GUIController.ShowMessage("The destination sprite number " + newNumber + " already exists.", MessageBoxIcon.Stop);
-                    }
-                    else
-                    {
-                        try
-                        {
-                            Factory.NativeProxy.ChangeSpriteNumber(sprite, newNumber);
-                            RefreshSpriteDisplay();
-                            SelectSprite(sprite);
-                        }
-                        catch (AGSEditorException ex)
-                        {
-                            Factory.GUIController.ShowMessage("Unable to change the sprite number: " + ex.Message, MessageBoxIcon.Warning);
-                        }
-                    }
-                }
-            }
-            else if (item.Name == MENU_ITEM_SHOW_USAGE)
-            {
-                string usage = _spriteUsageChecker.GetSpriteUsageReport(_spriteNumberOnMenuActivation, Factory.AGSEditor.CurrentGame);
-                if (usage == null)
-                {
-                    Factory.GUIController.ShowMessage("No uses of this sprite could be found automatically. HOWEVER, it may be used in scripts or as a room object image; these uses cannot be detected automatically.", MessageBoxIcon.Information);
-                }
-                else
-                {
-                    Factory.GUIController.ShowMessage(usage, MessageBoxIcon.Information);
-                }
-            }
-            else if (item.Name == MENU_ITEM_ASSIGN_TO_VIEW)
-            {
-                AssignToView dialog = new AssignToView();
-                if (dialog.ShowDialog(this) == DialogResult.OK)
-                {
-                    List<int> spriteNumbers = new List<int>();
-                    foreach (ListViewItem selectedItem in spriteList.SelectedItems)
-                    {
-                        spriteNumbers.Add(Convert.ToInt32(selectedItem.Name.ToString()));
-                    }
-                    AssignSpritesToView(spriteNumbers, dialog);
-                }
-                dialog.Dispose();
-            }
-            else if (item.Name == MENU_ITEM_CROP_ASYMMETRIC)
-            {
-                if (Factory.GUIController.ShowQuestion("Cropping the selected sprites will trim off the edges to reduce all the selected sprites to the size required by the largest. Are you sure you want to proceed?") == DialogResult.Yes)
-                {
-                    CropSelectedSprites(false);
-                }
-            }
-            else if (item.Name == MENU_ITEM_CROP_SYMMETRIC)
-            {
-                if (Factory.GUIController.ShowQuestion("Cropping the selected sprites will trim off the edges to reduce all the selected sprites to the size required by the largest, but ensuring that the central pivot point of the sprites remains unchanged. Are you sure you want to proceed?") == DialogResult.Yes)
-                {
-                    CropSelectedSprites(true);
-                }
-            }
-            else if (item.Name == MENU_ITEM_REPLACE_FROM_SOURCE)
-            {
-                ReplaceSpritesFromSource();
-            }
-        }
-
-        private void ReplaceSpritesFromSource()
-        {
-
-            List<Sprite> sprites = new List<Sprite>();
-            foreach (ListViewItem listItem in spriteList.SelectedItems) //Check sources still exist
-            {
-                Sprite spr = FindSpriteByNumber(Convert.ToInt32(listItem.Name.ToString()));
-                if (String.IsNullOrEmpty(spr.SourceFile))
-                {
-                    Factory.GUIController.ShowMessage(String.Format("Sprite {0} does not have a source file. It may have been tile imported.", listItem.Name.ToString()), MessageBoxIcon.Error);
-                    return;
-                }
-                else if (!File.Exists(spr.SourceFile))
-                {
-                    Factory.GUIController.ShowMessage(String.Format("File {0} does not exist.", spr.SourceFile), MessageBoxIcon.Error);
-                    return;
-                }
-                sprites.Add(spr);
-            }
-            foreach (Sprite spr in sprites)
-            {
-                try
-                {
-                    Bitmap bmp = LoadSpriteFileFromDisk(spr.SourceFile);
-                    bool alphaChannel = false;
-                    if ((bmp.PixelFormat == PixelFormat.Format32bppArgb) && (Factory.AGSEditor.CurrentGame.Settings.ColorDepth == GameColorDepth.TrueColor))
-                    {
-                        alphaChannel = true;
-                    }
-                    NativeProxy.Instance.ReplaceSpriteWithBitmap(spr, bmp, (SpriteImportMethod)SpriteImportWindow.SpriteImportMethod, false, false, alphaChannel);
-                    bmp.Dispose();
-                }
-                catch (Exception ex)
-                {
-                    Factory.GUIController.ShowMessage(String.Format("There was an error importing the file, {0}. The error message was: '{1}' Please try again", spr.SourceFile, ex.Message), MessageBoxIcon.Warning);
-                    RefreshSpriteDisplay();
-                    return;
-                }
-            }
-            RefreshSpriteDisplay();
-            Factory.GUIController.ShowMessage("Import complete!", MessageBoxIcon.Information);
-
-        }
-
-        private string GetTempFileNameForSprite(Sprite sprite, out ImageFormat fileFormat)
-        {
-            string fileName;
-            try
-            {
-                fileName = System.IO.Path.GetTempFileName();
-            }
-            catch (IOException ex)
-            {
-                Factory.GUIController.ShowMessage("Unable to create temporary file. Your TEMP directory could be full. Open your temp folder in explorer (" + System.IO.Path.GetTempPath() + ") and delete any unnecessary files.\n\nError: " + ex.Message, MessageBoxIcon.Warning);
-                fileName = System.IO.Path.Combine(System.IO.Path.GetTempPath(), "agsimg.tmp");
-            }
-
-            if (sprite.ColorDepth < 15)
-            {
-                fileFormat = ImageFormat.Bmp;
-                fileName += ".bmp";
-            }
-            else
-            {
-                fileFormat = ImageFormat.Png;
-                fileName += ".png";
-            }
-            return fileName;
-        }
-
-        private void LaunchImageEditorForSprite(Sprite sprite)
-        {
-            ImageFormat fileFormat;
-            string fileName = GetTempFileNameForSprite(sprite, out fileFormat);
-
-            Bitmap bmp = Factory.NativeProxy.GetBitmapForSprite(sprite.Number);
-            bmp.Save(fileName, fileFormat);
-
-            DateTime fileLastModified = System.IO.File.GetLastWriteTimeUtc(fileName);
-
-            try
-            {
-                BusyDialog.Show("Launching your image editor. Close it to return to AGS...", new BusyDialog.ProcessingHandler(LaunchImageEditorThread), fileName);
-            }
-            catch (Exception ex)
-            {
-                Factory.GUIController.ShowMessage("Unable to launch your image editor. Make sure you have an application installed to handle PNG and BMP files, and that it is not already running. If it is already running, close it and then try again.\n\nError: " + ex.Message, MessageBoxIcon.Warning);
-            }
-
-            DateTime fileNowModified = System.IO.File.GetLastWriteTimeUtc(fileName);
-            if (fileNowModified.CompareTo(fileLastModified) != 0)
-            {
-                Bitmap newBmp = new Bitmap(fileName);
-                if ((newBmp.PixelFormat == PixelFormat.Format8bppIndexed) !=
-                    (bmp.PixelFormat == PixelFormat.Format8bppIndexed))
-                {
-                    Factory.GUIController.ShowMessage("The colour depth of the image has changed. You cannot change this with an in-place edit.", MessageBoxIcon.Warning);
-                }
-                else
-                {
-                    Factory.NativeProxy.ReplaceSpriteWithBitmap(sprite, newBmp,
-                        SpriteImportMethod.LeaveAsIs, false, false, sprite.AlphaChannel);
-                    RefreshSpriteDisplay();
-                }
-                newBmp.Dispose();
-            }
-            bmp.Dispose();
-            try
-            {
-                File.Delete(fileName);
-            }
-            catch (IOException ex)
-            {
-                Factory.GUIController.ShowMessage("AGS was not able to delete the temporary sprite file. It could be that the image editor is still running and that AGS has not been able to properly detect when it shuts down. Please report this problem on the AGS Forums." + Environment.NewLine + Environment.NewLine + "Error: " + ex.Message, MessageBoxIcon.Warning);
-            }
-        }
-
-        private string GetAssociatedProgramForFileExtension(string extension)
-        {
-            RegistryKey key = Registry.ClassesRoot.OpenSubKey(extension);
-            if (key != null)
-            {
-                string fileHandlerType = key.GetValue(null).ToString();
-                key.Close();
-                key = Registry.ClassesRoot.OpenSubKey(fileHandlerType + @"\shell\open\command");
-                if (key != null)
-                {
-                    string launchPath = key.GetValue(null).ToString();
-                    key.Close();
-                    if (launchPath.StartsWith("\""))
-                    {
-                        launchPath = launchPath.Substring(1);
-                        int endIndex = launchPath.IndexOf("\"");
-                        if (endIndex > 0)
-                        {
-                            launchPath = launchPath.Substring(0, endIndex);
-                        }
-                    }
-                    else if (launchPath.Contains(" "))
-                    {
-                        launchPath = launchPath.Substring(0, launchPath.IndexOf(' '));
-                    }
-                    return launchPath;
-                }
-            }
-            throw new AGSEditorException("No default application registered to handle file type " + extension);
-        }
-
-        private object LaunchImageEditorThread(object parameter)
-        {
-            string fileName = (string)parameter;
-            Process imageEditor = new Process();
-
-            string paintProgramPath = Factory.AGSEditor.Preferences.PaintProgramPath;
-            if (string.IsNullOrEmpty(paintProgramPath))
-            {
-                imageEditor.StartInfo.FileName = GetAssociatedProgramForFileExtension(System.IO.Path.GetExtension(fileName));
-                imageEditor.StartInfo.Arguments = string.Format("\"{0}\"", fileName);
-            }
-            else
-            {
-                imageEditor.StartInfo.FileName = paintProgramPath;
-                imageEditor.StartInfo.Arguments = string.Format("\"{0}\"", fileName);
-            }
-
-            imageEditor.Start();
-            try
-            {
-                imageEditor.WaitForInputIdle(15000);
-            }
-            catch (InvalidOperationException)
-            {
-                // if it's a console app, WaitForInputIdle doesn't work
-            }
-            imageEditor.WaitForExit();
-            imageEditor.Dispose();
-
-            return null;
-        }
-
-        private void AssignSpritesToView(List<int> spriteNumbers, AssignToView dialog)
-        {
-            int loop = dialog.LoopNumber;
-
-            if (dialog.ReverseFrames)
-            {
-                spriteNumbers.Reverse();
-            }
-
-            AGS.Types.View view = Factory.AGSEditor.CurrentGame.FindViewByID(dialog.ViewNumber);
-            if (view == null)
-            {
-                Factory.GUIController.ShowMessage("The view number you selected (" + dialog.ViewNumber + ") does not exist.", MessageBoxIcon.Warning);
-                return;
-            }
-
-            while (loop >= view.Loops.Count)
-            {
-                view.AddNewLoop();
-            }
-
-            if (!dialog.AddFramesToExistingLoop)
-            {
-                view.Loops[loop].Frames.Clear();
-            }
-
-            foreach (int spriteNum in spriteNumbers)
-            {
-                if (view.Loops[loop].Full)
-                {
-                    if (!dialog.ContinueIntoNextLoop)
-                    {
-                        Factory.GUIController.ShowMessage("The selected loop is now full. Not all the selected sprites were assigned.", MessageBoxIcon.Information);
-                        view.NotifyClientsOfUpdate();
-                        return;
-                    }
-                    loop++;
-                    if (loop >= view.Loops.Count)
-                    {
-                        view.AddNewLoop();
-                    }
-                    view.Loops[loop - 1].RunNextLoop = true;
-                }
-                ViewFrame newFrame = new ViewFrame();
-                newFrame.ID = view.Loops[loop].Frames.Count;
-                newFrame.Image = spriteNum;
-                if (dialog.FlipFrames)
-                {
-                    newFrame.Flipped = true;
-                }
-                view.Loops[loop].Frames.Add(newFrame);
-            }
-            Factory.GUIController.ShowMessage("The selected sprites were assigned successfully.", MessageBoxIcon.Information);
-            view.NotifyClientsOfUpdate();
-        }
-
-        private void CropSelectedSprites(bool symettric)
-        {
-            List<Sprite> sprites = new List<Sprite>();
-            int width = 0, height = 0;
-            foreach (ListViewItem listItem in spriteList.Items)
-            {
-                if (listItem.Selected)
-                {
-                    Sprite sprite = FindSpriteByNumber(Convert.ToInt32(listItem.Name));
-                    if (sprites.Count > 0)
-                    {
-                        if ((sprite.Width != width) || (sprite.Height != height))
-                        {
-                            Factory.GUIController.ShowMessage("All sprites to be cropped must have the same dimensions. If you want to crop unrelated sprites, do them separately.", MessageBoxIcon.Warning);
-                            return;
-                        }
-                    }
-                    else
-                    {
-                        width = sprite.Width;
-                        height = sprite.Height;
-                    }
-                    sprites.Add(sprite);
-                }
-            }
-            if ((sprites.Count > 0) && (Factory.NativeProxy.CropSpriteEdges(sprites, symettric)))
-            {
-                Factory.GUIController.ShowMessage("The selected sprites were cropped down to " + sprites[0].Width + " x " + sprites[0].Height + " successfully.", MessageBoxIcon.Information);
-                RefreshSpriteDisplay();
-            }
-            else
-            {
-                Factory.GUIController.ShowMessage("The selected sprites could not be cropped any further.", MessageBoxIcon.Information);
-            }
-        }
-
-        private void ExportSprite(string fileName, Sprite sprite)
-        {
-            Bitmap bmp = Factory.NativeProxy.GetBitmapForSprite(sprite.Number, sprite.Width, sprite.Height);
-            ImportExport.ExportBitmapToFile(fileName, bmp);
-            bmp.Dispose();
-        }
-
-        private void ExportAllSpritesInFolder(string exportToFolder)
-        {
-            try
-            {
-                foreach (Sprite sprite in _currentFolder.Sprites)
-                {
-                    Bitmap bmp = Factory.NativeProxy.GetBitmapForSprite(sprite.Number, sprite.Width, sprite.Height);
-                    if ((sprite.ColorDepth < 32) && (!sprite.AlphaChannel))
-                    {
-                        bmp.Save(string.Format("{0}{1}spr{2:00000}.bmp", exportToFolder, Path.DirectorySeparatorChar, sprite.Number), ImageFormat.Bmp);
-                    }
-                    else
-                    {
-                        // export 32-bit images as PNG so no alpha channel is lost
-                        bmp.Save(string.Format("{0}{1}spr{2:00000}.png", exportToFolder, Path.DirectorySeparatorChar, sprite.Number), ImageFormat.Png);
-                    }
-                    bmp.Dispose();
-                }
-
-                Factory.GUIController.ShowMessage("Sprites exported successfully.", MessageBoxIcon.Information);
-            }
-            catch (Exception ex)
-            {
-                Factory.GUIController.ShowMessage("There was an error exporting the files. The error message was: '" + ex.Message + "'. Please try again", MessageBoxIcon.Warning);
-            }
-        }
-
-        private void SortAllSpritesInCurrentFolderByNumber()
-        {
-            ((List<Sprite>)_currentFolder.Sprites).Sort();
-            RefreshSpriteDisplay();
-        }
-
-        private void PromptUserForSpriteNumberAndFindSprite()
-        {
-            string spriteToFind = TextEntryDialog.Show("Find sprite", "Type the number of the sprite that you want to find:", "");
-            if (!string.IsNullOrEmpty(spriteToFind))
-            {
-                int spriteNumberToFind;
-                if (int.TryParse(spriteToFind, out spriteNumberToFind))
-                {
-                    if (!OpenFolderForSprite(spriteNumberToFind))
-                    {
-                        Factory.GUIController.ShowMessage("Unable to display sprite " + spriteNumberToFind.ToString() + ". Could not find a sprite with that number.", MessageBoxIcon.Warning);
-                    }
-                }
-            }
-        }
-
-        private Bitmap LoadSpriteFileFromDisk(string fileName)
-        {
-            // We have to use this stream code because using "new Bitmap(filename)"
-            // keeps the file open until the Bitmap is disposed
-            FileStream fileStream = new FileStream(fileName, FileMode.Open, FileAccess.Read);
-            Bitmap loadedBmp = (Bitmap)Bitmap.FromStream(fileStream);
-            fileStream.Close();
-
-            // Unfortunately the Bitmap.Clone method will crash later due to
-            // a .NET bug when it's loaded from a stream. Therefore we need
-            // to make a fresh copy.
-            loadedBmp = Utilities.CreateCopyOfBitmapPreservingColourDepth(loadedBmp);
-
-            //Bitmap loadedBmp = new Bitmap(fileName);
-            if ((System.IO.Path.GetExtension(fileName).ToLower() == ".gif") &&
-                (loadedBmp.PixelFormat != PixelFormat.Format8bppIndexed))
-            {
-                // The .NET Bitmap class has a bug, whereby it will convert
-                // animated gifs to 32-bit when it loads them. This causes
-                // us an issue, so use the custom GifDecoder instead when
-                // this happens.
-                loadedBmp.Dispose();
-
-                GifDecoder decoder = new GifDecoder();
-                if (decoder.Read(fileName) != GifDecoder.STATUS_OK)
-                {
-                    throw new AGS.Types.InvalidDataException("Unable to load GIF");
-                }
-                loadedBmp = decoder.GetFrame(0);
-            }
-            return loadedBmp;
-        }
-
-        private void QuickImportSpriteFromFile(string fileName)
-        {
-            try
-            {
-                Bitmap bmp = LoadSpriteFileFromDisk(fileName);
-                bool alphaChannel = false;
-                if ((bmp.PixelFormat == PixelFormat.Format32bppArgb) && (Factory.AGSEditor.CurrentGame.Settings.ColorDepth == GameColorDepth.TrueColor))
-                {
-                    alphaChannel = true;
-                }
-                Sprite newSprite = CreateSpriteForBitmap(bmp, true, false, alphaChannel);
-                newSprite.SourceFile = Utilities.GetRelativeToProjectPath(fileName);
-                bmp.Dispose();
-            }
-            catch (Exception ex)
-            {
-                Factory.GUIController.ShowMessage("There was an error importing the file. The error message was: '" + ex.Message + "'. Please try again", MessageBoxIcon.Warning);
-            }
-        }
-
-        private void SetAsLastImportedSprite(Bitmap bmp, string fileName)
-        {
-            if (_lastImportedSprite != null)
-            {
-                _lastImportedSprite.Dispose();
-            }
-            _lastImportedSprite = bmp;
-            _lastImportedFileName = fileName;
-        }
-
-        private void ImportNewSpriteUsingImportWindow(string fileName)
-        {
-            try
-            {
-                Bitmap bmp = LoadSpriteFileFromDisk(fileName);
-                ImportNewSprite(bmp, fileName);
-                SetAsLastImportedSprite(bmp, fileName);
-            }
-            catch (Exception ex)
-            {
-                Factory.GUIController.ShowMessage("There was an error importing the file. The error message was: '" + ex.Message + "'. Please try again", MessageBoxIcon.Warning);
-            }
-        }
-
-        private void ReplaceSpriteUsingImportWindow(string fileName, Sprite sprite)
-        {
-            try
-            {
-                Bitmap bmp = LoadSpriteFileFromDisk(fileName);
-                ReplaceSprite(bmp, sprite, fileName);
-                SetAsLastImportedSprite(bmp, fileName);
-            }
-            catch (Exception ex)
-            {
-                Factory.GUIController.ShowMessage("There was an error importing the file. The error message was: '" + ex.Message + "'. Please try again", MessageBoxIcon.Warning);
-            }
-        }
-
-        private void ImportMultipleGIFFrames(string fileName)
-        {
-            try
-            {
-                GifDecoder decoder = new GifDecoder();
-                if (decoder.Read(fileName) != GifDecoder.STATUS_OK)
-                {
-                    throw new AGS.Types.InvalidDataException("Unable to load GIF");
-                }
-
-                int frameCount = decoder.GetFrameCount();
-                for (int i = 0; i < frameCount; i++)
-                {
-                    Bitmap bmp = decoder.GetFrame(i);
-                    CreateSpriteForBitmap(bmp, true, false, false);
-                }
-                decoder.Dispose();
-
-                RefreshSpriteDisplay();
-            }
-            catch (Exception ex)
-            {
-                Factory.GUIController.ShowMessage("There was an error importing the file. The error message was: '" + ex.Message + "'. Please try again", MessageBoxIcon.Warning);
-            }
-        }
-
-        private void ShowSpriteContextMenu(Point menuPosition)
-        {
-            _spriteNumberOnMenuActivation = -1;
-            ListViewItem itemAtLocation = spriteList.HitTest(menuPosition).Item;
-            EventHandler onClick = new EventHandler(SpriteContextMenuEventHandler);
-            ContextMenuStrip menu = new ContextMenuStrip();
-
-            if (itemAtLocation != null)
-            {
-                _spriteNumberOnMenuActivation = Convert.ToInt32(itemAtLocation.Name);
-                ToolStripMenuItem newItem;
-                if (_showUseThisSpriteOption)
-                {
-                    // add a bold default option for Use This Sprite
-                    newItem = new ToolStripMenuItem("Use this sprite", null, onClick, MENU_ITEM_USE_THIS_SPRITE);
-                }
-                else
-                {
-                    newItem = new ToolStripMenuItem("Edit in default image editor", null, onClick, MENU_ITEM_EDIT_THIS_SPRITE);
-                }
-                newItem.Font = new System.Drawing.Font(newItem.Font.Name, newItem.Font.Size, FontStyle.Bold);
-                menu.Items.Add(newItem);
-                menu.Items.Add(new ToolStripSeparator());
-                menu.Items.Add(new ToolStripMenuItem("Copy sprite to clipboard", null, onClick, MENU_ITEM_COPY_TO_CLIPBOARD));
-                menu.Items.Add(new ToolStripMenuItem("Export sprite to file...", null, onClick, MENU_ITEM_EXPORT_SPRITE));
-                menu.Items.Add(new ToolStripSeparator());
-                menu.Items.Add(new ToolStripMenuItem("Replace sprite from file...", null, onClick, MENU_ITEM_REPLACE_FROM_FILE));
-
-                if (Factory.AGSEditor.CurrentGame.Settings.ColorDepth != GameColorDepth.Palette)
-                {
-                    menu.Items.Add(new ToolStripMenuItem("Replace sprite from clipboard...", null, onClick, MENU_ITEM_REPLACE_FROM_CLIPBOARD));
-                    if (!Clipboard.ContainsImage())
-                    {
-                        menu.Items[menu.Items.Count - 1].Enabled = false;
-                    }
-                }
-                menu.Items.Add(new ToolStripMenuItem("Replace sprite using last sprite...", null, onClick, MENU_ITEM_REPLACE_FROM_PREVIOUS));
-                if (_lastImportedSprite == null)
-                {
-                    menu.Items[menu.Items.Count - 1].Enabled = false;
-                }
-                if (spriteList.SelectedItems.Count > 1)
-                {
-                    foreach (ToolStripItem menuItem in menu.Items)
-                    {
-                        menuItem.Enabled = false;
-                    }
-                }
-                menu.Items.Add(new ToolStripMenuItem("Replace sprite(s) from source...", null, onClick, MENU_ITEM_REPLACE_FROM_SOURCE));
-                menu.Items.Add(new ToolStripSeparator());
-                menu.Items.Add(new ToolStripMenuItem("Show usage...", null, onClick, MENU_ITEM_SHOW_USAGE));
-                menu.Items.Add(new ToolStripMenuItem("Change sprite number...", null, onClick, MENU_ITEM_CHANGE_SPRITE_NUMBER));
-                if (spriteList.SelectedItems.Count > 1)
-                {
-                    menu.Items[menu.Items.Count - 2].Enabled = false;
-                    menu.Items[menu.Items.Count - 1].Enabled = false;
-                }
-                menu.Items.Add(new ToolStripMenuItem("Assign to view...", null, onClick, MENU_ITEM_ASSIGN_TO_VIEW));
-                menu.Items.Add(new ToolStripSeparator());
-                menu.Items.Add(new ToolStripMenuItem("Crop sprite edges", null, onClick, MENU_ITEM_CROP_ASYMMETRIC));
-                menu.Items.Add(new ToolStripMenuItem("Crop sprite edges (symmetric)", null, onClick, MENU_ITEM_CROP_SYMMETRIC));
-                menu.Items.Add(new ToolStripMenuItem("Delete", null, onClick, MENU_ITEM_DELETE_SPRITE));
-                if (_spriteNumberOnMenuActivation == 0)
-                {
-                    // can't delete sprite number 0
-                    menu.Items[menu.Items.Count - 1].Enabled = false;
-                }
-                menu.Items.Add(new ToolStripSeparator());
-            }
-
-            menu.Items.Add(new ToolStripMenuItem("Import new sprite from file...", null, onClick, MENU_ITEM_IMPORT_NEW));
-
-            if (Factory.AGSEditor.CurrentGame.Settings.ColorDepth != GameColorDepth.Palette)
-            {
-                menu.Items.Add(new ToolStripMenuItem("Paste new sprite from clipboard...", null, onClick, MENU_ITEM_PASTE_NEW));
-                if (!Clipboard.ContainsImage())
-                {
-                    menu.Items[menu.Items.Count - 1].Enabled = false;
-                }
-            }
-            menu.Items.Add(new ToolStripMenuItem("New sprite using last sprite...", null, onClick, MENU_ITEM_NEW_FROM_PREVIOUS));
-            if (_lastImportedSprite == null)
-            {
-                menu.Items[menu.Items.Count - 1].Enabled = false;
-            }
-
-            menu.Items.Add(new ToolStripSeparator());
-            menu.Items.Add(new ToolStripMenuItem("Quick import GIF frames...", null, onClick, MENU_ITEM_QUICK_IMPORT_GIF_FLC));
-            menu.Items.Add(new ToolStripMenuItem("Quick import sprites...", null, onClick, MENU_ITEM_QUICK_IMPORT_SPRITES));
-            menu.Items.Add(new ToolStripMenuItem("Export all sprites in folder...", null, onClick, MENU_ITEM_EXPORT_FOLDER));
-            menu.Items.Add(new ToolStripMenuItem("Sort sprites by number", null, onClick, MENU_ITEM_SORT_BY_NUMBER));
-            menu.Items.Add(new ToolStripSeparator());
-            menu.Items.Add(new ToolStripMenuItem("Find sprite by number...", null, onClick, MENU_ITEM_FIND_BY_NUMBER));
-
-            menu.Show(spriteList, menuPosition);
-        }
-
-        public Sprite FindSpriteByNumber(int spriteNum)
-        {
-            return _currentFolder.FindSpriteByID(spriteNum, false);
-        }
-
-        private void spriteList_SelectedIndexChanged(object sender, EventArgs e)
-        {
-            if (OnSelectionChanged != null)
-            {
-                Sprite[] selectedSprites = new Sprite[spriteList.SelectedItems.Count];
-                for (int i = 0; i < selectedSprites.Length; i++)
-                {
-                    selectedSprites[i] = FindSpriteByNumber(Convert.ToInt32(spriteList.SelectedItems[i].Name));
-                    if (selectedSprites[i] == null)
-                    {
-                        throw new AGSEditorException("Internal error: selected sprite not in folder");
-                    }
-                }
-                OnSelectionChanged(selectedSprites);
-            }
-        }
-
-        private void spriteList_ItemActivate(object sender, EventArgs e)
-        {
-            Sprite selected = this.SelectedSprite;
-            if (selected != null)
-            {
-                if (OnSpriteActivated != null)
-                {
-                    OnSpriteActivated(selected);
-                }
-                else if (!_showUseThisSpriteOption)
-                {
-                    LaunchImageEditorForSprite(selected);
-                }
-            }
-        }
-
-        private void spriteList_ItemDrag(object sender, ItemDragEventArgs e)
-        {
-            SpriteManagerDragDropData dragDropData = new SpriteManagerDragDropData();
-
-            foreach (ListViewItem selectedItem in spriteList.SelectedItems)
-            {
-                dragDropData.Sprites.Add(FindSpriteByNumber(Convert.ToInt32(selectedItem.Name)));
-            }
-
-            this.DoDragDrop(dragDropData, DragDropEffects.Move);
-        }
-
-        private void spriteList_DragDrop(object sender, DragEventArgs e)
-        {
-            SpriteManagerDragDropData dragged = (SpriteManagerDragDropData)e.Data.GetData(typeof(SpriteManagerDragDropData));
-            Point locationInControl = spriteList.PointToClient(new Point(e.X, e.Y));
-            bool putSpritesBeforeSelection = true;
-            ListViewItem nearestItem = spriteList.HitTest(locationInControl).Item;
-            if (nearestItem == null)
-            {
-                putSpritesBeforeSelection = false;
-                nearestItem = spriteList.FindNearestItem(SearchDirectionHint.Left, locationInControl);
-
-                if (nearestItem == null)
-                {
-                    putSpritesBeforeSelection = true;
-                    nearestItem = spriteList.FindNearestItem(SearchDirectionHint.Right, locationInControl);
-                }
-            }
-            if (nearestItem != null)
-            {
-                int nearestSprite = Convert.ToInt32(nearestItem.Text);
-                _currentFolder.Sprites = MoveSpritesIntoNewPositionInFolder(nearestSprite, putSpritesBeforeSelection, dragged);
-                RefreshSpriteDisplay();
-            }
-        }
-
-        /// <summary>
-        /// Moves the set of supplied sprites to be before (or after) the specified
-        /// sprite in the folder. This takes account of the fact that NearestSprite
-        /// could be one of the ones being moved.
-        /// </summary>
-        private List<Sprite> MoveSpritesIntoNewPositionInFolder(int nearestSprite, bool putSpritesBeforeSelection, SpriteManagerDragDropData dragged)
-        {
-            List<Sprite> newFolderContents = new List<Sprite>();
-            foreach (Sprite sprite in _currentFolder.Sprites)
-            {
-                bool addThisSpriteToNewList = true;
-
-                if (sprite.Number == nearestSprite)
-                {
-                    if (!putSpritesBeforeSelection)
-                    {
-                        newFolderContents.Add(sprite);
-                        addThisSpriteToNewList = false;
-                    }
-                    foreach (Sprite draggedSprite in dragged.Sprites)
-                    {
-                        if ((draggedSprite.Number != sprite.Number) || (putSpritesBeforeSelection))
-                        {
-                            newFolderContents.Add(draggedSprite);
-                        }
-                    }
-                }
-                foreach (Sprite draggedSprite in dragged.Sprites)
-                {
-                    if (sprite.Number == draggedSprite.Number)
-                    {
-                        addThisSpriteToNewList = false;
-                        break;
-                    }
-                }
-                if (addThisSpriteToNewList)
-                {
-                    newFolderContents.Add(sprite);
-                }
-            }
-            return newFolderContents;
-        }
-
-        private void spriteList_DragOver(object sender, DragEventArgs e)
-        {
-            if (e.Data.GetDataPresent(typeof(SpriteManagerDragDropData)))
-            {
-                e.Effect = DragDropEffects.Move;
-            }
-        }
-
-<<<<<<< HEAD
-		private void folderList_DragOver(object sender, DragEventArgs e)
-		{
-			TreeNode target;
-
-			if (e.Data.GetDataPresent(typeof(SpriteManagerDragDropData)))
-			{
-				target = GetMouseOverTreeNode(e.X, e.Y);
-				SetFolderListDropHighlight(target);
-				if (target != null)
-				{
-					target.Expand();
-					e.Effect = DragDropEffects.Move;
-				}
-				else
-				{
-					e.Effect = DragDropEffects.None;
-				}
-			}
-		}
-
-		private void SetFolderListDropHighlight(TreeNode target)
-		{
-			if (_dropHighlight != target)
-			{
-				if (_dropHighlight != null)
-				{
-					_dropHighlight.BackColor = Color.Empty;
-					_dropHighlight.ForeColor = Color.Empty;
-				}
-				if (target != null)
-				{
-					folderList.HideSelection = target == folderList.SelectedNode;
-					target.BackColor = SystemColors.Highlight;
-					target.ForeColor = SystemColors.HighlightText;
-				}
-				else
-					if (_dropHighlight == folderList.SelectedNode)
-						folderList.HideSelection = false;
-				_dropHighlight = target;
-			}
-		}
-
-		private void RemoveSpritesFromFolder(SpriteFolder folder, List<Sprite> spritesToRemove)
-		{
-			foreach (Sprite draggedSprite in spritesToRemove)
-			{
-				folder.Sprites.Remove(draggedSprite);
-			}
-		}
-
-		private void folderList_DragDrop(object sender, DragEventArgs e)
-		{
-			SpriteFolder draggedInto = GetMouseOverFolder(e.X, e.Y);
-			SpriteManagerDragDropData dragged = (SpriteManagerDragDropData)e.Data.GetData(typeof(SpriteManagerDragDropData));
-			RemoveSpritesFromFolder(_currentFolder, dragged.Sprites);
-			foreach (Sprite draggedSprite in dragged.Sprites)
-			{
-				draggedInto.Sprites.Add(draggedSprite);
-			}
-			SetFolderListDropHighlight(null);
-			RefreshSpriteDisplay();
-		}
-
-		private void folderList_DragLeave(object sender, EventArgs e)
-		{
-			SetFolderListDropHighlight(null);
-		}
-
-		private TreeNode GetMouseOverTreeNode(int screenX, int screenY)
-		{
-			Point locationInControl = folderList.PointToClient(new Point(screenX, screenY));
-
-			return folderList.HitTest(locationInControl).Node;
-		}
-
-		private SpriteFolder GetMouseOverFolder(int screenX, int screenY)
-		{
-			TreeNode draggedIntoFolder = GetMouseOverTreeNode(screenX, screenY);
-			if (draggedIntoFolder == null)
-			{
-				return null;
-			}
-			return _nodeFolderMapping[draggedIntoFolder];
-		}
-=======
-        private void folderList_DragOver(object sender, DragEventArgs e)
-        {
-            if (e.Data.GetDataPresent(typeof(SpriteManagerDragDropData)))
-            {
-                if (GetMouseOverFolder(e.X, e.Y) != null)
-                {
-                    e.Effect = DragDropEffects.Move;
-                }
-                else
-                {
-                    e.Effect = DragDropEffects.None;
-                }
-            }
-        }
-
-        private void RemoveSpritesFromFolder(SpriteFolder folder, List<Sprite> spritesToRemove)
-        {
-            foreach (Sprite draggedSprite in spritesToRemove)
-            {
-                folder.Sprites.Remove(draggedSprite);
-            }
-        }
-
-        private void folderList_DragDrop(object sender, DragEventArgs e)
-        {
-            SpriteFolder draggedInto = GetMouseOverFolder(e.X, e.Y);
-            SpriteManagerDragDropData dragged = (SpriteManagerDragDropData)e.Data.GetData(typeof(SpriteManagerDragDropData));
-            RemoveSpritesFromFolder(_currentFolder, dragged.Sprites);
-            foreach (Sprite draggedSprite in dragged.Sprites)
-            {
-                draggedInto.Sprites.Add(draggedSprite);
-            }
-            RefreshSpriteDisplay();
-        }
-
-        private SpriteFolder GetMouseOverFolder(int screenX, int screenY)
-        {
-            Point locationInControl = folderList.PointToClient(new Point(screenX, screenY));
-            TreeNode draggedIntoFolder = folderList.HitTest(locationInControl).Node;
-            if (draggedIntoFolder == null)
-            {
-                return null;
-            }
-            return _nodeFolderMapping[draggedIntoFolder];
-        }
->>>>>>> 6e39ffb2
-
-    }
-
-    internal class SpriteManagerDragDropData
-    {
-        public List<Sprite> Sprites = new List<Sprite>();
-    }
-}
+using Microsoft.Win32;
+using System;
+using System.Collections.Generic;
+using System.ComponentModel;
+using System.Diagnostics;
+using System.Drawing;
+using System.Drawing.Imaging;
+using System.Data;
+using System.IO;
+using System.Text;
+using System.Windows.Forms;
+using AGS.Types;
+
+namespace AGS.Editor
+{
+    public partial class SpriteSelector : UserControl
+    {
+        public delegate void SelectionChangedHandler(Sprite[] newSelection);
+        [Description("Occurs when the selected sprite changes")]
+        public event SelectionChangedHandler OnSelectionChanged;
+
+        public delegate void SpriteActivatedHandler(Sprite activatedSprite);
+        [Description("Occurs when a sprite is double-clicked")]
+        public event SpriteActivatedHandler OnSpriteActivated;
+
+        private const string GIF_FILTER = "Compuserve Graphics Interchange (*.gif)|*.gif";
+
+        private const string MENU_ITEM_RENAME = "Rename";
+        private const string MENU_ITEM_CREATE_SUB_FOLDER = "NewFolder";
+        private const string MENU_ITEM_DELETE_FOLDER = "DeleteFolder";
+
+        private const string MENU_ITEM_IMPORT_NEW = "ImportNewSprite";
+        private const string MENU_ITEM_PASTE_NEW = "PasteNewSprite";
+        private const string MENU_ITEM_NEW_FROM_PREVIOUS = "NewSpriteFromPrevious";
+        private const string MENU_ITEM_QUICK_IMPORT_GIF_FLC = "QuickImportGIF";
+        private const string MENU_ITEM_QUICK_IMPORT_SPRITES = "QuickImportSprites";
+        private const string MENU_ITEM_EXPORT_FOLDER = "ExportFolder";
+        private const string MENU_ITEM_SORT_BY_NUMBER = "SortSpritesByNumber";
+        private const string MENU_ITEM_REPLACE_FROM_SOURCE = "ReplaceSpriteFromSource";
+        private const string MENU_ITEM_FIND_BY_NUMBER = "FindSpriteByNumber";
+
+        private const string MENU_ITEM_USE_THIS_SPRITE = "UseThisSprite";
+        private const string MENU_ITEM_EDIT_THIS_SPRITE = "EditThisSprite";
+        private const string MENU_ITEM_COPY_TO_CLIPBOARD = "CopyToClipboard";
+        private const string MENU_ITEM_EXPORT_SPRITE = "ExportSprite";
+        private const string MENU_ITEM_REPLACE_FROM_FILE = "ReplaceFromFile";
+        private const string MENU_ITEM_REPLACE_FROM_CLIPBOARD = "ReplaceFromClipboard";
+        private const string MENU_ITEM_REPLACE_FROM_PREVIOUS = "ReplaceFromPrevious";
+        private const string MENU_ITEM_DELETE_SPRITE = "DeleteSprite";
+        private const string MENU_ITEM_SHOW_USAGE = "ShowUsage";
+        private const string MENU_ITEM_CROP_ASYMMETRIC = "CropAsymettric";
+        private const string MENU_ITEM_CROP_SYMMETRIC = "CropSymettric";
+        private const string MENU_ITEM_ASSIGN_TO_VIEW = "AssignToView";
+        private const string MENU_ITEM_CHANGE_SPRITE_NUMBER = "ChangeSpriteNumber";
+
+        private static ImageList _spManagerIcons;
+        private Dictionary<string, SpriteFolder> _folders;
+        private Dictionary<SpriteFolder, TreeNode> _folderNodeMapping;
+        private Dictionary<TreeNode, SpriteFolder> _nodeFolderMapping;
+        private SpriteFolder _currentFolder;
+        private SpriteFolder _rootFolder;
+        private ImageList _spriteImages = new ImageList();
+        private int _spriteNumberOnMenuActivation;
+        private bool _showUseThisSpriteOption = false;
+        private bool _sendUpdateNotifications = false;
+        private Bitmap _lastImportedSprite = null;
+        private string _lastImportedFileName = null;
+        private SpriteUsageChecker _spriteUsageChecker = new SpriteUsageChecker();
+        private Timer _timer;
+        private TreeNode _dropHighlight;
+
+        public SpriteSelector()
+        {
+            InitializeComponent();
+            _folders = new Dictionary<string, SpriteFolder>(
+                // The TreeNodeCollection uses case-insensitive string comparer
+                StringComparer.Create(System.Globalization.CultureInfo.CurrentCulture, true));
+            _folderNodeMapping = new Dictionary<SpriteFolder, TreeNode>();
+            _nodeFolderMapping = new Dictionary<TreeNode, SpriteFolder>();
+
+            if (_spManagerIcons == null)
+            {
+                _spManagerIcons = new ImageList();
+                _spManagerIcons.Images.Add("Folder", Resources.ResourceManager.GetIcon("folder.ico"));
+                _spManagerIcons.Images.Add("OpenFolder", Resources.ResourceManager.GetIcon("openfldr.ico"));
+            }
+            folderList.ImageList = _spManagerIcons;
+        }
+
+        public bool ShowUseThisSpriteOption
+        {
+            get { return _showUseThisSpriteOption; }
+            set { _showUseThisSpriteOption = value; }
+        }
+
+        public bool SendUpdateNotifications
+        {
+            get { return _sendUpdateNotifications; }
+            set { _sendUpdateNotifications = value; }
+        }
+
+        public Sprite SelectedSprite
+        {
+            get
+            {
+                if (spriteList.SelectedItems.Count == 1)
+                {
+                    return FindSpriteByNumber(Convert.ToInt32(spriteList.SelectedItems[0].Name));
+                }
+                return null;
+            }
+        }
+
+        public void SetDataSource(SpriteFolder rootFolder)
+        {
+            _rootFolder = rootFolder;
+            folderList.Nodes.Clear();
+            _folders.Clear();
+            _folderNodeMapping.Clear();
+            _nodeFolderMapping.Clear();
+            BuildNodeTree(rootFolder, folderList.Nodes);
+            folderList.SelectedNode = folderList.Nodes[0];
+            folderList.Nodes[0].Expand();
+            /* This doens't work, not sure why
+			if ((_currentFolder != null) &&
+				(_folderNodeMapping.ContainsKey(_currentFolder)))
+			{
+				folderList.SelectedNode = _folderNodeMapping[_currentFolder];
+				DisplaySpritesForFolder(_currentFolder);
+			}
+			else*/
+            {
+                DisplaySpritesForFolder(rootFolder);
+            }
+        }
+
+        private void BuildNodeTree(SpriteFolder folder, TreeNodeCollection parent)
+        {
+            TreeNode newNode = AddTreeNode(folder, parent);
+
+            foreach (SpriteFolder subFolder in folder.SubFolders)
+            {
+                BuildNodeTree(subFolder, newNode.Nodes);
+            }
+        }
+
+        private TreeNode AddTreeNode(SpriteFolder folder, TreeNodeCollection parent)
+        {
+            string nodeID = folder.Name;
+            while (_folders.ContainsKey(nodeID))
+            {
+                nodeID = nodeID + "A";
+            }
+            TreeNode addedNode = parent.Add(nodeID, folder.Name, "Folder", "OpenFolder");
+            _folders.Add(nodeID, folder);
+            _folderNodeMapping.Add(folder, addedNode);
+            _nodeFolderMapping.Add(addedNode, folder);
+            return addedNode;
+        }
+
+        private void DisplaySpritesForFolder(SpriteFolder folder)
+        {
+            if (OnSelectionChanged != null)
+            {
+                // this means the previously selected sprite is un-selected
+                // from the property grid
+                OnSelectionChanged(new Sprite[0]);
+            }
+
+            if (this.ParentForm != null)
+            {
+                this.ParentForm.Cursor = Cursors.WaitCursor;
+                this.Cursor = Cursors.WaitCursor;
+            }
+
+            _currentFolder = folder;
+            spriteList.BeginUpdate();
+            spriteList.Clear();
+            _spriteImages.Images.Clear();
+            _spriteImages.ColorDepth = ColorDepth.Depth16Bit;
+            _spriteImages.ImageSize = new Size(64, 64);
+            _spriteImages.TransparentColor = Color.Pink;
+            foreach (Sprite sprite in folder.Sprites)
+            {
+                Bitmap bmp = Utilities.GetBitmapForSpriteResizedKeepingAspectRatio(sprite, 64, 64, false, true, Color.Pink);
+                _spriteImages.Images.Add(sprite.Number.ToString(), bmp);
+                spriteList.Items.Add(sprite.Number.ToString(), sprite.Number.ToString(), sprite.Number.ToString());
+            }
+            spriteList.LargeImageList = _spriteImages;
+            spriteList.EndUpdate();
+
+            if (this.ParentForm != null)
+            {
+                this.ParentForm.Cursor = Cursors.Default;
+                this.Cursor = Cursors.Default;
+            }
+        }
+
+        private void RefreshSpriteDisplay()
+        {
+            DisplaySpritesForFolder(_currentFolder);
+
+            if (_sendUpdateNotifications)
+            {
+                _rootFolder.NotifyClientsOfUpdate();
+            }
+        }
+
+        public void SelectSprite(Sprite sprite)
+        {
+            SelectSprite(sprite.Number);
+        }
+
+        public void SelectSprite(int spriteNumber)
+        {
+            spriteList.SelectedItems.Clear();
+            foreach (ListViewItem listItem in spriteList.Items)
+            {
+                if (Convert.ToInt32(listItem.Name) == spriteNumber)
+                {
+                    listItem.Selected = true;
+                    listItem.Focused = true;
+                    listItem.EnsureVisible();
+                    spriteList.Focus();
+                    break;
+                }
+            }
+        }
+
+        public void EnsureSpriteListFocused()
+        {
+            spriteList.Focus();
+        }
+
+        public bool OpenFolderForSprite(int spriteNumber)
+        {
+            foreach (KeyValuePair<string, SpriteFolder> entry in _folders)
+            {
+                foreach (Sprite sprite in entry.Value.Sprites)
+                {
+                    if (sprite.Number == spriteNumber)
+                    {
+                        folderList.SelectedNode = folderList.Nodes.Find(entry.Key, true)[0];
+                        // the SelectedNode needs to process message loop before we
+                        // can focus to the new list of sprites
+                        if (_timer == null)
+                        {
+                            _timer = new Timer();
+                            _timer.Interval = 50;
+                            _timer.Tick += new EventHandler(_timer_Tick);
+                            _timer.Tag = spriteNumber;
+                            _timer.Start();
+                        }
+                        return true;
+                    }
+                }
+            }
+            return false;
+        }
+
+        private void _timer_Tick(object sender, EventArgs e)
+        {
+            _timer.Stop();
+            this.SelectSprite((int)_timer.Tag);
+            this.EnsureSpriteListFocused();
+            _timer.Dispose();
+            _timer = null;
+        }
+
+        private void folderList_AfterSelect(object sender, TreeViewEventArgs e)
+        {
+            DisplaySpritesForFolder(_folders[e.Node.Name]);
+        }
+
+        private void folderList_MouseUp(object sender, MouseEventArgs e)
+        {
+            if (e.Button == MouseButtons.Right)
+            {
+                TreeNode clickedNode = folderList.HitTest(e.Location).Node;
+                if (clickedNode != null)
+                {
+                    folderList.SelectedNode = clickedNode;
+                    ShowTreeContextMenu(clickedNode, e.Location);
+                }
+            }
+        }
+
+        private void TreeContextMenuEventHandler(object sender, EventArgs e)
+        {
+            ToolStripMenuItem item = (ToolStripMenuItem)sender;
+            TreeNode node = (TreeNode)item.Owner.Tag;
+            if (item.Name == MENU_ITEM_CREATE_SUB_FOLDER)
+            {
+                SpriteFolder newFolder = new SpriteFolder("New folder");
+                _folders[node.Name].SubFolders.Add(newFolder);
+                TreeNode newNode = AddTreeNode(newFolder, node.Nodes);
+                node.Expand();
+                folderList.SelectedNode = newNode;
+                newNode.BeginEdit();
+            }
+            else if (item.Name == MENU_ITEM_RENAME)
+            {
+                node.BeginEdit();
+            }
+            else if (item.Name == MENU_ITEM_DELETE_FOLDER)
+            {
+                DeleteFolder(node);
+            }
+        }
+
+        private void DeleteFolder(TreeNode node)
+        {
+            if (Factory.GUIController.ShowQuestion("Are you sure you want to delete the folder '" + node.Text + "' and all its subfolders?") == DialogResult.Yes)
+            {
+                SpriteFolder folderToDelete = _folders[node.Name];
+                try
+                {
+                    VerifySpriteFolderTreeCanBeDeleted(folderToDelete);
+                    node.Parent.Nodes.Remove(node);
+                    DeleteSpriteFolder(folderToDelete, Factory.AGSEditor.CurrentGame.RootSpriteFolder);
+                }
+                catch (AGSEditorException ex)
+                {
+                    Factory.GUIController.ShowMessage(ex.Message, MessageBoxIcon.Warning);
+                }
+            }
+        }
+
+        private void DeleteAllSpritesInTree(SpriteFolder topFolder)
+        {
+            if (_folderNodeMapping.ContainsKey(topFolder))
+            {
+                _folderNodeMapping.Remove(topFolder);
+            }
+
+            foreach (Sprite sprite in topFolder.Sprites)
+            {
+                Factory.NativeProxy.DeleteSprite(sprite);
+            }
+
+            foreach (SpriteFolder subFolder in topFolder.SubFolders)
+            {
+                DeleteAllSpritesInTree(subFolder);
+            }
+        }
+
+        private void VerifySpriteFolderTreeCanBeDeleted(SpriteFolder folderToDelete)
+        {
+            foreach (Sprite sprite in folderToDelete.Sprites)
+            {
+                string usageReport = _spriteUsageChecker.GetSpriteUsageReport(sprite.Number, Factory.AGSEditor.CurrentGame);
+                if (usageReport != null)
+                {
+                    throw new AGSEditorException("Folder cannot be deleted because sprite " + sprite.Number + " is in use:" + Environment.NewLine + usageReport);
+                }
+
+                if (!Factory.AGSEditor.AboutToDeleteSprite(sprite.Number))
+                {
+                    throw new AGSEditorException("Folder cannot be deleted because sprite " + sprite.Number + " could not be marked for deletion");
+                }
+            }
+        }
+
+        private void DeleteSpriteFolder(SpriteFolder folderToDelete, SpriteFolder folderToCheck)
+        {
+            foreach (SpriteFolder folder in folderToCheck.SubFolders)
+            {
+                if (folder == folderToDelete)
+                {
+                    folderToCheck.SubFolders.Remove(folderToDelete);
+                    DeleteAllSpritesInTree(folderToDelete);
+                    break;
+                }
+                DeleteSpriteFolder(folderToDelete, folder);
+            }
+        }
+
+        private void ShowTreeContextMenu(TreeNode forNode, Point menuPosition)
+        {
+            EventHandler onClick = new EventHandler(TreeContextMenuEventHandler);
+            ContextMenuStrip menu = new ContextMenuStrip();
+            menu.Tag = forNode;
+            menu.Items.Add(new ToolStripMenuItem("Rename", null, onClick, MENU_ITEM_RENAME));
+            menu.Items.Add(new ToolStripMenuItem("Create sub-folder", null, onClick, MENU_ITEM_CREATE_SUB_FOLDER));
+
+            if (forNode.Level > 0)
+            {
+                menu.Items.Add(new ToolStripSeparator());
+                menu.Items.Add(new ToolStripMenuItem("Delete", null, onClick, MENU_ITEM_DELETE_FOLDER));
+            }
+
+            menu.Show(folderList, menuPosition);
+        }
+
+        private void folderList_AfterLabelEdit(object sender, NodeLabelEditEventArgs e)
+        {
+            if ((!e.CancelEdit) && (e.Label != null))
+            {
+                _folders[e.Node.Name].Name = e.Label;
+            }
+        }
+
+        private void spriteList_MouseUp(object sender, MouseEventArgs e)
+        {
+            if (e.Button == MouseButtons.Right)
+            {
+                ShowSpriteContextMenu(e.Location);
+            }
+        }
+
+        private Sprite CreateSpriteForBitmap(Bitmap bmp, bool remapColours, bool useRoomBackground, bool alphaChannel)
+        {
+            Sprite newSprite = Factory.NativeProxy.CreateSpriteFromBitmap(bmp, (SpriteImportMethod)SpriteImportWindow.SpriteImportMethod, remapColours, useRoomBackground, alphaChannel);
+            _currentFolder.Sprites.Add(newSprite);
+            return newSprite;
+        }
+
+        private bool AskAboutAlphaChannel(Bitmap bmp)
+        {
+            bool useAlphaChannel = false;
+            if ((bmp.PixelFormat == PixelFormat.Format32bppArgb) && (Factory.AGSEditor.CurrentGame.Settings.ColorDepth == GameColorDepth.TrueColor))
+            {
+                if (Factory.GUIController.ShowQuestion("This image appears to have an alpha channel. Do you want to use it?") == DialogResult.Yes)
+                {
+                    useAlphaChannel = true;
+                }
+            }
+            return useAlphaChannel;
+        }
+
+        private void ImportNewSprite(Bitmap bmp, string sourceFileName)
+        {
+            bool useAlphaChannel = AskAboutAlphaChannel(bmp);
+            SpriteImportWindow impWin = new SpriteImportWindow(bmp);
+            if (impWin.ShowDialog() == DialogResult.OK)
+            {
+                foreach (Bitmap bmpToImport in impWin.SelectedBitmaps)
+                {
+                    Sprite newSprite = CreateSpriteForBitmap(bmpToImport, impWin.RemapToGamePalette, impWin.UseBackgroundSlots, useAlphaChannel);
+                    if ((bmpToImport.Width == bmp.Width) &&
+                        (bmpToImport.Height == bmp.Height))
+                    {
+                        newSprite.SourceFile = Utilities.GetRelativeToProjectPath(sourceFileName);
+                    }
+                }
+                RefreshSpriteDisplay();
+            }
+            impWin.Dispose();
+        }
+
+        private void ReplaceSprite(Bitmap bmp, Sprite sprite, string sourceFileName)
+        {
+            bool useAlphaChannel = AskAboutAlphaChannel(bmp);
+            SpriteImportWindow impWin = new SpriteImportWindow(bmp);
+            if (impWin.ShowDialog() == DialogResult.OK)
+            {
+                Bitmap bmpToImport = impWin.SelectedBitmaps[0];
+                Factory.NativeProxy.ReplaceSpriteWithBitmap(sprite, bmpToImport, (SpriteImportMethod)SpriteImportWindow.SpriteImportMethod, impWin.RemapToGamePalette, impWin.UseBackgroundSlots, useAlphaChannel);
+
+                if ((bmpToImport.Width == bmp.Width) &&
+                    (bmpToImport.Height == bmp.Height))
+                {
+                    sprite.SourceFile = Utilities.GetRelativeToProjectPath(sourceFileName);
+                }
+                else
+                {
+                    sprite.SourceFile = string.Empty;
+                }
+                RefreshSpriteDisplay();
+            }
+            impWin.Dispose();
+        }
+
+        public void DeleteKeyPressed()
+        {
+            if ((folderList.Focused) && (folderList.SelectedNode != null))
+            {
+                DeleteFolder(folderList.SelectedNode);
+            }
+            else if ((spriteList.Focused) && (spriteList.SelectedItems.Count > 0))
+            {
+                DeleteSelectedSprites();
+            }
+        }
+
+        private void DeleteSelectedSprites()
+        {
+            if (Factory.GUIController.ShowQuestion("Only delete this sprite(s) if you are ABSOLUTELY SURE it is not used AT ALL in your game. AGS cannot automatically detect usage of the sprite within room files or script function calls.\n\nAny parts of your game that do use this sprite will cause the editor and engine to crash if you go ahead. Are you sure?") == DialogResult.Yes)
+            {
+                foreach (ListViewItem listItem in spriteList.Items)
+                {
+                    if (listItem.Selected)
+                    {
+                        int spriteNum = Convert.ToInt32(listItem.Name);
+                        Sprite sprite = FindSpriteByNumber(spriteNum);
+
+                        try
+                        {
+                            Factory.AGSEditor.DeleteSprite(sprite);
+                        }
+                        catch (SpriteInUseException ex)
+                        {
+                            Factory.GUIController.ShowMessage(ex.Message, MessageBoxIcon.Warning);
+                        }
+                    }
+                }
+                RefreshSpriteDisplay();
+            }
+        }
+
+        private int GetDesktopColourDepth()
+        {
+            Graphics desktopHandle = Graphics.FromHwnd(IntPtr.Zero);
+            Bitmap desktopBitmap = new Bitmap(1, 1, desktopHandle);
+            PixelFormat formatToReturn = desktopBitmap.PixelFormat;
+            desktopBitmap.Dispose();
+            desktopHandle.Dispose();
+            if ((formatToReturn == PixelFormat.Format32bppArgb) ||
+                (formatToReturn == PixelFormat.Format32bppPArgb) ||
+                (formatToReturn == PixelFormat.Format32bppRgb))
+            {
+                return 32;
+            }
+            return 16;
+        }
+
+        private void SpriteContextMenuEventHandler(object sender, EventArgs e)
+        {
+            ToolStripMenuItem item = (ToolStripMenuItem)sender;
+
+            if (item.Name == MENU_ITEM_PASTE_NEW)
+            {
+                if ((Clipboard.ContainsImage()) && (Clipboard.GetImage() is Bitmap))
+                {
+                    Bitmap bmp = (Bitmap)Clipboard.GetImage();
+                    if ((bmp.PixelFormat == PixelFormat.Format32bppRgb) ||
+                        (bmp.PixelFormat == PixelFormat.Format16bppRgb565))
+                    {
+                        ImportNewSprite(bmp, null);
+                        SetAsLastImportedSprite(bmp, null);
+                    }
+                    else
+                    {
+                        Factory.GUIController.ShowMessage("The image on the clipboard is in an unrecognised format: " + bmp.PixelFormat, MessageBoxIcon.Warning);
+                        bmp.Dispose();
+                    }
+                }
+                else
+                {
+                    Factory.GUIController.ShowMessage("The clipboard does not currently contain a supported image format.", MessageBoxIcon.Warning);
+                }
+            }
+            else if (item.Name == MENU_ITEM_IMPORT_NEW)
+            {
+                string fileName = Factory.GUIController.ShowOpenFileDialog("Import new sprite...", GUIController.IMAGE_FILE_FILTER);
+                if (fileName != null)
+                {
+                    ImportNewSpriteUsingImportWindow(fileName);
+                }
+            }
+            else if (item.Name == MENU_ITEM_NEW_FROM_PREVIOUS)
+            {
+                ImportNewSprite(_lastImportedSprite, _lastImportedFileName);
+            }
+            else if (item.Name == MENU_ITEM_REPLACE_FROM_FILE)
+            {
+                string fileName = Factory.GUIController.ShowOpenFileDialog("Replace sprite...", GUIController.IMAGE_FILE_FILTER);
+                if (fileName != null)
+                {
+                    Sprite sprite = FindSpriteByNumber(_spriteNumberOnMenuActivation);
+                    ReplaceSpriteUsingImportWindow(fileName, sprite);
+                }
+            }
+            else if (item.Name == MENU_ITEM_REPLACE_FROM_CLIPBOARD)
+            {
+                if ((Clipboard.ContainsImage()) && (Clipboard.GetImage() is Bitmap))
+                {
+                    Bitmap bmp = (Bitmap)Clipboard.GetImage();
+                    if ((bmp.PixelFormat == PixelFormat.Format32bppRgb) ||
+                        (bmp.PixelFormat == PixelFormat.Format16bppRgb565))
+                    {
+                        Sprite sprite = FindSpriteByNumber(_spriteNumberOnMenuActivation);
+                        ReplaceSprite(bmp, sprite, null);
+                        SetAsLastImportedSprite(bmp, null);
+                    }
+                    else
+                    {
+                        Factory.GUIController.ShowMessage("The image on the clipboard is in an unrecognised format: " + bmp.PixelFormat, MessageBoxIcon.Warning);
+                        bmp.Dispose();
+                    }
+                }
+                else
+                {
+                    Factory.GUIController.ShowMessage("The clipboard does not currently contain a supported image format.", MessageBoxIcon.Warning);
+                }
+            }
+            else if (item.Name == MENU_ITEM_REPLACE_FROM_PREVIOUS)
+            {
+                Sprite sprite = FindSpriteByNumber(_spriteNumberOnMenuActivation);
+                ReplaceSprite(_lastImportedSprite, sprite, _lastImportedFileName);
+            }
+            else if (item.Name == MENU_ITEM_DELETE_SPRITE)
+            {
+                DeleteSelectedSprites();
+            }
+            else if (item.Name == MENU_ITEM_QUICK_IMPORT_GIF_FLC)
+            {
+                string fileName = Factory.GUIController.ShowOpenFileDialog("Import GIF frames...", GIF_FILTER);
+                if (fileName != null)
+                {
+                    ImportMultipleGIFFrames(fileName);
+                }
+            }
+            else if (item.Name == MENU_ITEM_QUICK_IMPORT_SPRITES)
+            {
+                string[] fileNames = Factory.GUIController.ShowOpenFileDialogMultipleFiles("Import multiple sprites...", GUIController.IMAGE_FILE_FILTER);
+                if ((fileNames != null) && (fileNames.Length > 0))
+                {
+                    this.Cursor = Cursors.WaitCursor;
+                    Application.DoEvents();
+
+                    foreach (string fileName in fileNames)
+                    {
+                        QuickImportSpriteFromFile(fileName);
+                    }
+
+                    this.Cursor = Cursors.Default;
+                    RefreshSpriteDisplay();
+                }
+            }
+            else if (item.Name == MENU_ITEM_EXPORT_FOLDER)
+            {
+                string exportFolder = Factory.GUIController.ShowSelectFolderOrNoneDialog("Export sprites to folder...", System.IO.Directory.GetCurrentDirectory());
+                if (exportFolder != null)
+                {
+                    ExportAllSpritesInFolder(exportFolder);
+                }
+            }
+            else if (item.Name == MENU_ITEM_SORT_BY_NUMBER)
+            {
+                SortAllSpritesInCurrentFolderByNumber();
+            }
+            else if (item.Name == MENU_ITEM_FIND_BY_NUMBER)
+            {
+                PromptUserForSpriteNumberAndFindSprite();
+            }
+            else if (item.Name == MENU_ITEM_EXPORT_SPRITE)
+            {
+                string fileName = Factory.GUIController.ShowSaveFileDialog("Export sprite...", GUIController.IMAGE_FILE_FILTER);
+                if (fileName != null)
+                {
+                    Sprite sprite = FindSpriteByNumber(_spriteNumberOnMenuActivation);
+                    ExportSprite(fileName, sprite);
+                }
+            }
+            else if (item.Name == MENU_ITEM_USE_THIS_SPRITE)
+            {
+                if (OnSpriteActivated != null)
+                {
+                    OnSpriteActivated(this.SelectedSprite);
+                }
+            }
+            else if (item.Name == MENU_ITEM_EDIT_THIS_SPRITE)
+            {
+                LaunchImageEditorForSprite(this.SelectedSprite);
+            }
+            else if (item.Name == MENU_ITEM_COPY_TO_CLIPBOARD)
+            {
+                Sprite sprite = FindSpriteByNumber(_spriteNumberOnMenuActivation);
+                Bitmap bmp = Factory.NativeProxy.GetBitmapForSprite(sprite.Number, sprite.Width, sprite.Height);
+                bool doCopy = true;
+                if ((GetDesktopColourDepth() < 32) &&
+                    ((bmp.PixelFormat == PixelFormat.Format32bppArgb) ||
+                     (bmp.PixelFormat == PixelFormat.Format32bppRgb)))
+                {
+                    if (Factory.GUIController.ShowQuestion("Your desktop colour depth is lower than this image. You may lose image detail if you copy this to the clipboard. Do you want to go ahead?") == DialogResult.No)
+                    {
+                        doCopy = false;
+                    }
+                }
+                if (doCopy)
+                {
+                    Clipboard.SetImage(bmp);
+                }
+                bmp.Dispose();
+            }
+            else if (item.Name == MENU_ITEM_CHANGE_SPRITE_NUMBER)
+            {
+                if (Factory.GUIController.ShowQuestion("Changing the sprite slot number is a specialized operation, for advanced users only.\n\nOnly re-number this sprite if you are ABSOLUTELY SURE it is not used AT ALL in your game. Any parts of your game that do use this sprite will cause the editor and engine to crash if you go ahead. Are you sure?") == DialogResult.Yes)
+                {
+                    string usage = _spriteUsageChecker.GetSpriteUsageReport(_spriteNumberOnMenuActivation, Factory.AGSEditor.CurrentGame);
+                    if (usage != null)
+                    {
+                        Factory.GUIController.ShowMessage("Cannot change the sprite number because it is in use:" + Environment.NewLine + usage, MessageBoxIcon.Warning);
+                        return;
+                    }
+
+                    Sprite sprite = FindSpriteByNumber(_spriteNumberOnMenuActivation);
+                    int newNumber = NumberEntryDialog.Show("Change Sprite Number", "Enter the new sprite number in the box below:", sprite.Number);
+                    if (newNumber == -1)
+                    {
+                        // Dialog cancelled
+                    }
+                    else if (Factory.NativeProxy.DoesSpriteExist(newNumber))
+                    {
+                        Factory.GUIController.ShowMessage("The destination sprite number " + newNumber + " already exists.", MessageBoxIcon.Stop);
+                    }
+                    else
+                    {
+                        try
+                        {
+                            Factory.NativeProxy.ChangeSpriteNumber(sprite, newNumber);
+                            RefreshSpriteDisplay();
+                            SelectSprite(sprite);
+                        }
+                        catch (AGSEditorException ex)
+                        {
+                            Factory.GUIController.ShowMessage("Unable to change the sprite number: " + ex.Message, MessageBoxIcon.Warning);
+                        }
+                    }
+                }
+            }
+            else if (item.Name == MENU_ITEM_SHOW_USAGE)
+            {
+                string usage = _spriteUsageChecker.GetSpriteUsageReport(_spriteNumberOnMenuActivation, Factory.AGSEditor.CurrentGame);
+                if (usage == null)
+                {
+                    Factory.GUIController.ShowMessage("No uses of this sprite could be found automatically. HOWEVER, it may be used in scripts or as a room object image; these uses cannot be detected automatically.", MessageBoxIcon.Information);
+                }
+                else
+                {
+                    Factory.GUIController.ShowMessage(usage, MessageBoxIcon.Information);
+                }
+            }
+            else if (item.Name == MENU_ITEM_ASSIGN_TO_VIEW)
+            {
+                AssignToView dialog = new AssignToView();
+                if (dialog.ShowDialog(this) == DialogResult.OK)
+                {
+                    List<int> spriteNumbers = new List<int>();
+                    foreach (ListViewItem selectedItem in spriteList.SelectedItems)
+                    {
+                        spriteNumbers.Add(Convert.ToInt32(selectedItem.Name.ToString()));
+                    }
+                    AssignSpritesToView(spriteNumbers, dialog);
+                }
+                dialog.Dispose();
+            }
+            else if (item.Name == MENU_ITEM_CROP_ASYMMETRIC)
+            {
+                if (Factory.GUIController.ShowQuestion("Cropping the selected sprites will trim off the edges to reduce all the selected sprites to the size required by the largest. Are you sure you want to proceed?") == DialogResult.Yes)
+                {
+                    CropSelectedSprites(false);
+                }
+            }
+            else if (item.Name == MENU_ITEM_CROP_SYMMETRIC)
+            {
+                if (Factory.GUIController.ShowQuestion("Cropping the selected sprites will trim off the edges to reduce all the selected sprites to the size required by the largest, but ensuring that the central pivot point of the sprites remains unchanged. Are you sure you want to proceed?") == DialogResult.Yes)
+                {
+                    CropSelectedSprites(true);
+                }
+            }
+            else if (item.Name == MENU_ITEM_REPLACE_FROM_SOURCE)
+            {
+                ReplaceSpritesFromSource();
+            }
+        }
+
+        private void ReplaceSpritesFromSource()
+        {
+
+            List<Sprite> sprites = new List<Sprite>();
+            foreach (ListViewItem listItem in spriteList.SelectedItems) //Check sources still exist
+            {
+                Sprite spr = FindSpriteByNumber(Convert.ToInt32(listItem.Name.ToString()));
+                if (String.IsNullOrEmpty(spr.SourceFile))
+                {
+                    Factory.GUIController.ShowMessage(String.Format("Sprite {0} does not have a source file. It may have been tile imported.", listItem.Name.ToString()), MessageBoxIcon.Error);
+                    return;
+                }
+                else if (!File.Exists(spr.SourceFile))
+                {
+                    Factory.GUIController.ShowMessage(String.Format("File {0} does not exist.", spr.SourceFile), MessageBoxIcon.Error);
+                    return;
+                }
+                sprites.Add(spr);
+            }
+            foreach (Sprite spr in sprites)
+            {
+                try
+                {
+                    Bitmap bmp = LoadSpriteFileFromDisk(spr.SourceFile);
+                    bool alphaChannel = false;
+                    if ((bmp.PixelFormat == PixelFormat.Format32bppArgb) && (Factory.AGSEditor.CurrentGame.Settings.ColorDepth == GameColorDepth.TrueColor))
+                    {
+                        alphaChannel = true;
+                    }
+                    NativeProxy.Instance.ReplaceSpriteWithBitmap(spr, bmp, (SpriteImportMethod)SpriteImportWindow.SpriteImportMethod, false, false, alphaChannel);
+                    bmp.Dispose();
+                }
+                catch (Exception ex)
+                {
+                    Factory.GUIController.ShowMessage(String.Format("There was an error importing the file, {0}. The error message was: '{1}' Please try again", spr.SourceFile, ex.Message), MessageBoxIcon.Warning);
+                    RefreshSpriteDisplay();
+                    return;
+                }
+            }
+            RefreshSpriteDisplay();
+            Factory.GUIController.ShowMessage("Import complete!", MessageBoxIcon.Information);
+
+        }
+
+        private string GetTempFileNameForSprite(Sprite sprite, out ImageFormat fileFormat)
+        {
+            string fileName;
+            try
+            {
+                fileName = System.IO.Path.GetTempFileName();
+            }
+            catch (IOException ex)
+            {
+                Factory.GUIController.ShowMessage("Unable to create temporary file. Your TEMP directory could be full. Open your temp folder in explorer (" + System.IO.Path.GetTempPath() + ") and delete any unnecessary files.\n\nError: " + ex.Message, MessageBoxIcon.Warning);
+                fileName = System.IO.Path.Combine(System.IO.Path.GetTempPath(), "agsimg.tmp");
+            }
+
+            if (sprite.ColorDepth < 15)
+            {
+                fileFormat = ImageFormat.Bmp;
+                fileName += ".bmp";
+            }
+            else
+            {
+                fileFormat = ImageFormat.Png;
+                fileName += ".png";
+            }
+            return fileName;
+        }
+
+        private void LaunchImageEditorForSprite(Sprite sprite)
+        {
+            ImageFormat fileFormat;
+            string fileName = GetTempFileNameForSprite(sprite, out fileFormat);
+
+            Bitmap bmp = Factory.NativeProxy.GetBitmapForSprite(sprite.Number);
+            bmp.Save(fileName, fileFormat);
+
+            DateTime fileLastModified = System.IO.File.GetLastWriteTimeUtc(fileName);
+
+            try
+            {
+                BusyDialog.Show("Launching your image editor. Close it to return to AGS...", new BusyDialog.ProcessingHandler(LaunchImageEditorThread), fileName);
+            }
+            catch (Exception ex)
+            {
+                Factory.GUIController.ShowMessage("Unable to launch your image editor. Make sure you have an application installed to handle PNG and BMP files, and that it is not already running. If it is already running, close it and then try again.\n\nError: " + ex.Message, MessageBoxIcon.Warning);
+            }
+
+            DateTime fileNowModified = System.IO.File.GetLastWriteTimeUtc(fileName);
+            if (fileNowModified.CompareTo(fileLastModified) != 0)
+            {
+                Bitmap newBmp = new Bitmap(fileName);
+                if ((newBmp.PixelFormat == PixelFormat.Format8bppIndexed) !=
+                    (bmp.PixelFormat == PixelFormat.Format8bppIndexed))
+                {
+                    Factory.GUIController.ShowMessage("The colour depth of the image has changed. You cannot change this with an in-place edit.", MessageBoxIcon.Warning);
+                }
+                else
+                {
+                    Factory.NativeProxy.ReplaceSpriteWithBitmap(sprite, newBmp,
+                        SpriteImportMethod.LeaveAsIs, false, false, sprite.AlphaChannel);
+                    RefreshSpriteDisplay();
+                }
+                newBmp.Dispose();
+            }
+            bmp.Dispose();
+            try
+            {
+                File.Delete(fileName);
+            }
+            catch (IOException ex)
+            {
+                Factory.GUIController.ShowMessage("AGS was not able to delete the temporary sprite file. It could be that the image editor is still running and that AGS has not been able to properly detect when it shuts down. Please report this problem on the AGS Forums." + Environment.NewLine + Environment.NewLine + "Error: " + ex.Message, MessageBoxIcon.Warning);
+            }
+        }
+
+        private string GetAssociatedProgramForFileExtension(string extension)
+        {
+            RegistryKey key = Registry.ClassesRoot.OpenSubKey(extension);
+            if (key != null)
+            {
+                string fileHandlerType = key.GetValue(null).ToString();
+                key.Close();
+                key = Registry.ClassesRoot.OpenSubKey(fileHandlerType + @"\shell\open\command");
+                if (key != null)
+                {
+                    string launchPath = key.GetValue(null).ToString();
+                    key.Close();
+                    if (launchPath.StartsWith("\""))
+                    {
+                        launchPath = launchPath.Substring(1);
+                        int endIndex = launchPath.IndexOf("\"");
+                        if (endIndex > 0)
+                        {
+                            launchPath = launchPath.Substring(0, endIndex);
+                        }
+                    }
+                    else if (launchPath.Contains(" "))
+                    {
+                        launchPath = launchPath.Substring(0, launchPath.IndexOf(' '));
+                    }
+                    return launchPath;
+                }
+            }
+            throw new AGSEditorException("No default application registered to handle file type " + extension);
+        }
+
+        private object LaunchImageEditorThread(object parameter)
+        {
+            string fileName = (string)parameter;
+            Process imageEditor = new Process();
+
+            string paintProgramPath = Factory.AGSEditor.Preferences.PaintProgramPath;
+            if (string.IsNullOrEmpty(paintProgramPath))
+            {
+                imageEditor.StartInfo.FileName = GetAssociatedProgramForFileExtension(System.IO.Path.GetExtension(fileName));
+                imageEditor.StartInfo.Arguments = string.Format("\"{0}\"", fileName);
+            }
+            else
+            {
+                imageEditor.StartInfo.FileName = paintProgramPath;
+                imageEditor.StartInfo.Arguments = string.Format("\"{0}\"", fileName);
+            }
+
+            imageEditor.Start();
+            try
+            {
+                imageEditor.WaitForInputIdle(15000);
+            }
+            catch (InvalidOperationException)
+            {
+                // if it's a console app, WaitForInputIdle doesn't work
+            }
+            imageEditor.WaitForExit();
+            imageEditor.Dispose();
+
+            return null;
+        }
+
+        private void AssignSpritesToView(List<int> spriteNumbers, AssignToView dialog)
+        {
+            int loop = dialog.LoopNumber;
+
+            if (dialog.ReverseFrames)
+            {
+                spriteNumbers.Reverse();
+            }
+
+            AGS.Types.View view = Factory.AGSEditor.CurrentGame.FindViewByID(dialog.ViewNumber);
+            if (view == null)
+            {
+                Factory.GUIController.ShowMessage("The view number you selected (" + dialog.ViewNumber + ") does not exist.", MessageBoxIcon.Warning);
+                return;
+            }
+
+            while (loop >= view.Loops.Count)
+            {
+                view.AddNewLoop();
+            }
+
+            if (!dialog.AddFramesToExistingLoop)
+            {
+                view.Loops[loop].Frames.Clear();
+            }
+
+            foreach (int spriteNum in spriteNumbers)
+            {
+                if (view.Loops[loop].Full)
+                {
+                    if (!dialog.ContinueIntoNextLoop)
+                    {
+                        Factory.GUIController.ShowMessage("The selected loop is now full. Not all the selected sprites were assigned.", MessageBoxIcon.Information);
+                        view.NotifyClientsOfUpdate();
+                        return;
+                    }
+                    loop++;
+                    if (loop >= view.Loops.Count)
+                    {
+                        view.AddNewLoop();
+                    }
+                    view.Loops[loop - 1].RunNextLoop = true;
+                }
+                ViewFrame newFrame = new ViewFrame();
+                newFrame.ID = view.Loops[loop].Frames.Count;
+                newFrame.Image = spriteNum;
+                if (dialog.FlipFrames)
+                {
+                    newFrame.Flipped = true;
+                }
+                view.Loops[loop].Frames.Add(newFrame);
+            }
+            Factory.GUIController.ShowMessage("The selected sprites were assigned successfully.", MessageBoxIcon.Information);
+            view.NotifyClientsOfUpdate();
+        }
+
+        private void CropSelectedSprites(bool symettric)
+        {
+            List<Sprite> sprites = new List<Sprite>();
+            int width = 0, height = 0;
+            foreach (ListViewItem listItem in spriteList.Items)
+            {
+                if (listItem.Selected)
+                {
+                    Sprite sprite = FindSpriteByNumber(Convert.ToInt32(listItem.Name));
+                    if (sprites.Count > 0)
+                    {
+                        if ((sprite.Width != width) || (sprite.Height != height))
+                        {
+                            Factory.GUIController.ShowMessage("All sprites to be cropped must have the same dimensions. If you want to crop unrelated sprites, do them separately.", MessageBoxIcon.Warning);
+                            return;
+                        }
+                    }
+                    else
+                    {
+                        width = sprite.Width;
+                        height = sprite.Height;
+                    }
+                    sprites.Add(sprite);
+                }
+            }
+            if ((sprites.Count > 0) && (Factory.NativeProxy.CropSpriteEdges(sprites, symettric)))
+            {
+                Factory.GUIController.ShowMessage("The selected sprites were cropped down to " + sprites[0].Width + " x " + sprites[0].Height + " successfully.", MessageBoxIcon.Information);
+                RefreshSpriteDisplay();
+            }
+            else
+            {
+                Factory.GUIController.ShowMessage("The selected sprites could not be cropped any further.", MessageBoxIcon.Information);
+            }
+        }
+
+        private void ExportSprite(string fileName, Sprite sprite)
+        {
+            Bitmap bmp = Factory.NativeProxy.GetBitmapForSprite(sprite.Number, sprite.Width, sprite.Height);
+            ImportExport.ExportBitmapToFile(fileName, bmp);
+            bmp.Dispose();
+        }
+
+        private void ExportAllSpritesInFolder(string exportToFolder)
+        {
+            try
+            {
+                foreach (Sprite sprite in _currentFolder.Sprites)
+                {
+                    Bitmap bmp = Factory.NativeProxy.GetBitmapForSprite(sprite.Number, sprite.Width, sprite.Height);
+                    if ((sprite.ColorDepth < 32) && (!sprite.AlphaChannel))
+                    {
+                        bmp.Save(string.Format("{0}{1}spr{2:00000}.bmp", exportToFolder, Path.DirectorySeparatorChar, sprite.Number), ImageFormat.Bmp);
+                    }
+                    else
+                    {
+                        // export 32-bit images as PNG so no alpha channel is lost
+                        bmp.Save(string.Format("{0}{1}spr{2:00000}.png", exportToFolder, Path.DirectorySeparatorChar, sprite.Number), ImageFormat.Png);
+                    }
+                    bmp.Dispose();
+                }
+
+                Factory.GUIController.ShowMessage("Sprites exported successfully.", MessageBoxIcon.Information);
+            }
+            catch (Exception ex)
+            {
+                Factory.GUIController.ShowMessage("There was an error exporting the files. The error message was: '" + ex.Message + "'. Please try again", MessageBoxIcon.Warning);
+            }
+        }
+
+        private void SortAllSpritesInCurrentFolderByNumber()
+        {
+            ((List<Sprite>)_currentFolder.Sprites).Sort();
+            RefreshSpriteDisplay();
+        }
+
+        private void PromptUserForSpriteNumberAndFindSprite()
+        {
+            string spriteToFind = TextEntryDialog.Show("Find sprite", "Type the number of the sprite that you want to find:", "");
+            if (!string.IsNullOrEmpty(spriteToFind))
+            {
+                int spriteNumberToFind;
+                if (int.TryParse(spriteToFind, out spriteNumberToFind))
+                {
+                    if (!OpenFolderForSprite(spriteNumberToFind))
+                    {
+                        Factory.GUIController.ShowMessage("Unable to display sprite " + spriteNumberToFind.ToString() + ". Could not find a sprite with that number.", MessageBoxIcon.Warning);
+                    }
+                }
+            }
+        }
+
+        private Bitmap LoadSpriteFileFromDisk(string fileName)
+        {
+            // We have to use this stream code because using "new Bitmap(filename)"
+            // keeps the file open until the Bitmap is disposed
+            FileStream fileStream = new FileStream(fileName, FileMode.Open, FileAccess.Read);
+            Bitmap loadedBmp = (Bitmap)Bitmap.FromStream(fileStream);
+            fileStream.Close();
+
+            // Unfortunately the Bitmap.Clone method will crash later due to
+            // a .NET bug when it's loaded from a stream. Therefore we need
+            // to make a fresh copy.
+            loadedBmp = Utilities.CreateCopyOfBitmapPreservingColourDepth(loadedBmp);
+
+            //Bitmap loadedBmp = new Bitmap(fileName);
+            if ((System.IO.Path.GetExtension(fileName).ToLower() == ".gif") &&
+                (loadedBmp.PixelFormat != PixelFormat.Format8bppIndexed))
+            {
+                // The .NET Bitmap class has a bug, whereby it will convert
+                // animated gifs to 32-bit when it loads them. This causes
+                // us an issue, so use the custom GifDecoder instead when
+                // this happens.
+                loadedBmp.Dispose();
+
+                GifDecoder decoder = new GifDecoder();
+                if (decoder.Read(fileName) != GifDecoder.STATUS_OK)
+                {
+                    throw new AGS.Types.InvalidDataException("Unable to load GIF");
+                }
+                loadedBmp = decoder.GetFrame(0);
+            }
+            return loadedBmp;
+        }
+
+        private void QuickImportSpriteFromFile(string fileName)
+        {
+            try
+            {
+                Bitmap bmp = LoadSpriteFileFromDisk(fileName);
+                bool alphaChannel = false;
+                if ((bmp.PixelFormat == PixelFormat.Format32bppArgb) && (Factory.AGSEditor.CurrentGame.Settings.ColorDepth == GameColorDepth.TrueColor))
+                {
+                    alphaChannel = true;
+                }
+                Sprite newSprite = CreateSpriteForBitmap(bmp, true, false, alphaChannel);
+                newSprite.SourceFile = Utilities.GetRelativeToProjectPath(fileName);
+                bmp.Dispose();
+            }
+            catch (Exception ex)
+            {
+                Factory.GUIController.ShowMessage("There was an error importing the file. The error message was: '" + ex.Message + "'. Please try again", MessageBoxIcon.Warning);
+            }
+        }
+
+        private void SetAsLastImportedSprite(Bitmap bmp, string fileName)
+        {
+            if (_lastImportedSprite != null)
+            {
+                _lastImportedSprite.Dispose();
+            }
+            _lastImportedSprite = bmp;
+            _lastImportedFileName = fileName;
+        }
+
+        private void ImportNewSpriteUsingImportWindow(string fileName)
+        {
+            try
+            {
+                Bitmap bmp = LoadSpriteFileFromDisk(fileName);
+                ImportNewSprite(bmp, fileName);
+                SetAsLastImportedSprite(bmp, fileName);
+            }
+            catch (Exception ex)
+            {
+                Factory.GUIController.ShowMessage("There was an error importing the file. The error message was: '" + ex.Message + "'. Please try again", MessageBoxIcon.Warning);
+            }
+        }
+
+        private void ReplaceSpriteUsingImportWindow(string fileName, Sprite sprite)
+        {
+            try
+            {
+                Bitmap bmp = LoadSpriteFileFromDisk(fileName);
+                ReplaceSprite(bmp, sprite, fileName);
+                SetAsLastImportedSprite(bmp, fileName);
+            }
+            catch (Exception ex)
+            {
+                Factory.GUIController.ShowMessage("There was an error importing the file. The error message was: '" + ex.Message + "'. Please try again", MessageBoxIcon.Warning);
+            }
+        }
+
+        private void ImportMultipleGIFFrames(string fileName)
+        {
+            try
+            {
+                GifDecoder decoder = new GifDecoder();
+                if (decoder.Read(fileName) != GifDecoder.STATUS_OK)
+                {
+                    throw new AGS.Types.InvalidDataException("Unable to load GIF");
+                }
+
+                int frameCount = decoder.GetFrameCount();
+                for (int i = 0; i < frameCount; i++)
+                {
+                    Bitmap bmp = decoder.GetFrame(i);
+                    CreateSpriteForBitmap(bmp, true, false, false);
+                }
+                decoder.Dispose();
+
+                RefreshSpriteDisplay();
+            }
+            catch (Exception ex)
+            {
+                Factory.GUIController.ShowMessage("There was an error importing the file. The error message was: '" + ex.Message + "'. Please try again", MessageBoxIcon.Warning);
+            }
+        }
+
+        private void ShowSpriteContextMenu(Point menuPosition)
+        {
+            _spriteNumberOnMenuActivation = -1;
+            ListViewItem itemAtLocation = spriteList.HitTest(menuPosition).Item;
+            EventHandler onClick = new EventHandler(SpriteContextMenuEventHandler);
+            ContextMenuStrip menu = new ContextMenuStrip();
+
+            if (itemAtLocation != null)
+            {
+                _spriteNumberOnMenuActivation = Convert.ToInt32(itemAtLocation.Name);
+                ToolStripMenuItem newItem;
+                if (_showUseThisSpriteOption)
+                {
+                    // add a bold default option for Use This Sprite
+                    newItem = new ToolStripMenuItem("Use this sprite", null, onClick, MENU_ITEM_USE_THIS_SPRITE);
+                }
+                else
+                {
+                    newItem = new ToolStripMenuItem("Edit in default image editor", null, onClick, MENU_ITEM_EDIT_THIS_SPRITE);
+                }
+                newItem.Font = new System.Drawing.Font(newItem.Font.Name, newItem.Font.Size, FontStyle.Bold);
+                menu.Items.Add(newItem);
+                menu.Items.Add(new ToolStripSeparator());
+                menu.Items.Add(new ToolStripMenuItem("Copy sprite to clipboard", null, onClick, MENU_ITEM_COPY_TO_CLIPBOARD));
+                menu.Items.Add(new ToolStripMenuItem("Export sprite to file...", null, onClick, MENU_ITEM_EXPORT_SPRITE));
+                menu.Items.Add(new ToolStripSeparator());
+                menu.Items.Add(new ToolStripMenuItem("Replace sprite from file...", null, onClick, MENU_ITEM_REPLACE_FROM_FILE));
+
+                if (Factory.AGSEditor.CurrentGame.Settings.ColorDepth != GameColorDepth.Palette)
+                {
+                    menu.Items.Add(new ToolStripMenuItem("Replace sprite from clipboard...", null, onClick, MENU_ITEM_REPLACE_FROM_CLIPBOARD));
+                    if (!Clipboard.ContainsImage())
+                    {
+                        menu.Items[menu.Items.Count - 1].Enabled = false;
+                    }
+                }
+                menu.Items.Add(new ToolStripMenuItem("Replace sprite using last sprite...", null, onClick, MENU_ITEM_REPLACE_FROM_PREVIOUS));
+                if (_lastImportedSprite == null)
+                {
+                    menu.Items[menu.Items.Count - 1].Enabled = false;
+                }
+                if (spriteList.SelectedItems.Count > 1)
+                {
+                    foreach (ToolStripItem menuItem in menu.Items)
+                    {
+                        menuItem.Enabled = false;
+                    }
+                }
+                menu.Items.Add(new ToolStripMenuItem("Replace sprite(s) from source...", null, onClick, MENU_ITEM_REPLACE_FROM_SOURCE));
+                menu.Items.Add(new ToolStripSeparator());
+                menu.Items.Add(new ToolStripMenuItem("Show usage...", null, onClick, MENU_ITEM_SHOW_USAGE));
+                menu.Items.Add(new ToolStripMenuItem("Change sprite number...", null, onClick, MENU_ITEM_CHANGE_SPRITE_NUMBER));
+                if (spriteList.SelectedItems.Count > 1)
+                {
+                    menu.Items[menu.Items.Count - 2].Enabled = false;
+                    menu.Items[menu.Items.Count - 1].Enabled = false;
+                }
+                menu.Items.Add(new ToolStripMenuItem("Assign to view...", null, onClick, MENU_ITEM_ASSIGN_TO_VIEW));
+                menu.Items.Add(new ToolStripSeparator());
+                menu.Items.Add(new ToolStripMenuItem("Crop sprite edges", null, onClick, MENU_ITEM_CROP_ASYMMETRIC));
+                menu.Items.Add(new ToolStripMenuItem("Crop sprite edges (symmetric)", null, onClick, MENU_ITEM_CROP_SYMMETRIC));
+                menu.Items.Add(new ToolStripMenuItem("Delete", null, onClick, MENU_ITEM_DELETE_SPRITE));
+                if (_spriteNumberOnMenuActivation == 0)
+                {
+                    // can't delete sprite number 0
+                    menu.Items[menu.Items.Count - 1].Enabled = false;
+                }
+                menu.Items.Add(new ToolStripSeparator());
+            }
+
+            menu.Items.Add(new ToolStripMenuItem("Import new sprite from file...", null, onClick, MENU_ITEM_IMPORT_NEW));
+
+            if (Factory.AGSEditor.CurrentGame.Settings.ColorDepth != GameColorDepth.Palette)
+            {
+                menu.Items.Add(new ToolStripMenuItem("Paste new sprite from clipboard...", null, onClick, MENU_ITEM_PASTE_NEW));
+                if (!Clipboard.ContainsImage())
+                {
+                    menu.Items[menu.Items.Count - 1].Enabled = false;
+                }
+            }
+            menu.Items.Add(new ToolStripMenuItem("New sprite using last sprite...", null, onClick, MENU_ITEM_NEW_FROM_PREVIOUS));
+            if (_lastImportedSprite == null)
+            {
+                menu.Items[menu.Items.Count - 1].Enabled = false;
+            }
+
+            menu.Items.Add(new ToolStripSeparator());
+            menu.Items.Add(new ToolStripMenuItem("Quick import GIF frames...", null, onClick, MENU_ITEM_QUICK_IMPORT_GIF_FLC));
+            menu.Items.Add(new ToolStripMenuItem("Quick import sprites...", null, onClick, MENU_ITEM_QUICK_IMPORT_SPRITES));
+            menu.Items.Add(new ToolStripMenuItem("Export all sprites in folder...", null, onClick, MENU_ITEM_EXPORT_FOLDER));
+            menu.Items.Add(new ToolStripMenuItem("Sort sprites by number", null, onClick, MENU_ITEM_SORT_BY_NUMBER));
+            menu.Items.Add(new ToolStripSeparator());
+            menu.Items.Add(new ToolStripMenuItem("Find sprite by number...", null, onClick, MENU_ITEM_FIND_BY_NUMBER));
+
+            menu.Show(spriteList, menuPosition);
+        }
+
+        public Sprite FindSpriteByNumber(int spriteNum)
+        {
+            return _currentFolder.FindSpriteByID(spriteNum, false);
+        }
+
+        private void spriteList_SelectedIndexChanged(object sender, EventArgs e)
+        {
+            if (OnSelectionChanged != null)
+            {
+                Sprite[] selectedSprites = new Sprite[spriteList.SelectedItems.Count];
+                for (int i = 0; i < selectedSprites.Length; i++)
+                {
+                    selectedSprites[i] = FindSpriteByNumber(Convert.ToInt32(spriteList.SelectedItems[i].Name));
+                    if (selectedSprites[i] == null)
+                    {
+                        throw new AGSEditorException("Internal error: selected sprite not in folder");
+                    }
+                }
+                OnSelectionChanged(selectedSprites);
+            }
+        }
+
+        private void spriteList_ItemActivate(object sender, EventArgs e)
+        {
+            Sprite selected = this.SelectedSprite;
+            if (selected != null)
+            {
+                if (OnSpriteActivated != null)
+                {
+                    OnSpriteActivated(selected);
+                }
+                else if (!_showUseThisSpriteOption)
+                {
+                    LaunchImageEditorForSprite(selected);
+                }
+            }
+        }
+
+        private void spriteList_ItemDrag(object sender, ItemDragEventArgs e)
+        {
+            SpriteManagerDragDropData dragDropData = new SpriteManagerDragDropData();
+
+            foreach (ListViewItem selectedItem in spriteList.SelectedItems)
+            {
+                dragDropData.Sprites.Add(FindSpriteByNumber(Convert.ToInt32(selectedItem.Name)));
+            }
+
+            this.DoDragDrop(dragDropData, DragDropEffects.Move);
+        }
+
+        private void spriteList_DragDrop(object sender, DragEventArgs e)
+        {
+            SpriteManagerDragDropData dragged = (SpriteManagerDragDropData)e.Data.GetData(typeof(SpriteManagerDragDropData));
+            Point locationInControl = spriteList.PointToClient(new Point(e.X, e.Y));
+            bool putSpritesBeforeSelection = true;
+            ListViewItem nearestItem = spriteList.HitTest(locationInControl).Item;
+            if (nearestItem == null)
+            {
+                putSpritesBeforeSelection = false;
+                nearestItem = spriteList.FindNearestItem(SearchDirectionHint.Left, locationInControl);
+
+                if (nearestItem == null)
+                {
+                    putSpritesBeforeSelection = true;
+                    nearestItem = spriteList.FindNearestItem(SearchDirectionHint.Right, locationInControl);
+                }
+            }
+            if (nearestItem != null)
+            {
+                int nearestSprite = Convert.ToInt32(nearestItem.Text);
+                _currentFolder.Sprites = MoveSpritesIntoNewPositionInFolder(nearestSprite, putSpritesBeforeSelection, dragged);
+                RefreshSpriteDisplay();
+            }
+        }
+
+        /// <summary>
+        /// Moves the set of supplied sprites to be before (or after) the specified
+        /// sprite in the folder. This takes account of the fact that NearestSprite
+        /// could be one of the ones being moved.
+        /// </summary>
+        private List<Sprite> MoveSpritesIntoNewPositionInFolder(int nearestSprite, bool putSpritesBeforeSelection, SpriteManagerDragDropData dragged)
+        {
+            List<Sprite> newFolderContents = new List<Sprite>();
+            foreach (Sprite sprite in _currentFolder.Sprites)
+            {
+                bool addThisSpriteToNewList = true;
+
+                if (sprite.Number == nearestSprite)
+                {
+                    if (!putSpritesBeforeSelection)
+                    {
+                        newFolderContents.Add(sprite);
+                        addThisSpriteToNewList = false;
+                    }
+                    foreach (Sprite draggedSprite in dragged.Sprites)
+                    {
+                        if ((draggedSprite.Number != sprite.Number) || (putSpritesBeforeSelection))
+                        {
+                            newFolderContents.Add(draggedSprite);
+                        }
+                    }
+                }
+                foreach (Sprite draggedSprite in dragged.Sprites)
+                {
+                    if (sprite.Number == draggedSprite.Number)
+                    {
+                        addThisSpriteToNewList = false;
+                        break;
+                    }
+                }
+                if (addThisSpriteToNewList)
+                {
+                    newFolderContents.Add(sprite);
+                }
+            }
+            return newFolderContents;
+        }
+
+        private void spriteList_DragOver(object sender, DragEventArgs e)
+        {
+            if (e.Data.GetDataPresent(typeof(SpriteManagerDragDropData)))
+            {
+                e.Effect = DragDropEffects.Move;
+            }
+        }
+
+        private void folderList_DragOver(object sender, DragEventArgs e)
+        {
+			TreeNode target;
+
+            if (e.Data.GetDataPresent(typeof(SpriteManagerDragDropData)))
+            {
+				target = GetMouseOverTreeNode(e.X, e.Y);
+				SetFolderListDropHighlight(target);
+				if (target != null)
+                {
+					target.Expand();
+                    e.Effect = DragDropEffects.Move;
+                }
+                else
+                {
+                    e.Effect = DragDropEffects.None;
+                }
+            }
+        }
+
+		private void SetFolderListDropHighlight(TreeNode target)
+		{
+			if (_dropHighlight != target)
+			{
+				if (_dropHighlight != null)
+				{
+					_dropHighlight.BackColor = Color.Empty;
+					_dropHighlight.ForeColor = Color.Empty;
+				}
+				if (target != null)
+				{
+					folderList.HideSelection = target == folderList.SelectedNode;
+					target.BackColor = SystemColors.Highlight;
+					target.ForeColor = SystemColors.HighlightText;
+				}
+				else
+					if (_dropHighlight == folderList.SelectedNode)
+						folderList.HideSelection = false;
+				_dropHighlight = target;
+			}
+		}
+
+        private void RemoveSpritesFromFolder(SpriteFolder folder, List<Sprite> spritesToRemove)
+        {
+            foreach (Sprite draggedSprite in spritesToRemove)
+            {
+                folder.Sprites.Remove(draggedSprite);
+            }
+        }
+
+        private void folderList_DragDrop(object sender, DragEventArgs e)
+        {
+            SpriteFolder draggedInto = GetMouseOverFolder(e.X, e.Y);
+            SpriteManagerDragDropData dragged = (SpriteManagerDragDropData)e.Data.GetData(typeof(SpriteManagerDragDropData));
+            RemoveSpritesFromFolder(_currentFolder, dragged.Sprites);
+            foreach (Sprite draggedSprite in dragged.Sprites)
+            {
+                draggedInto.Sprites.Add(draggedSprite);
+            }
+			SetFolderListDropHighlight(null);
+            RefreshSpriteDisplay();
+        }
+
+		private void folderList_DragLeave(object sender, EventArgs e)
+		{
+			SetFolderListDropHighlight(null);
+		}
+
+		private TreeNode GetMouseOverTreeNode(int screenX, int screenY)
+        {
+            Point locationInControl = folderList.PointToClient(new Point(screenX, screenY));
+
+			return folderList.HitTest(locationInControl).Node;
+		}
+
+		private SpriteFolder GetMouseOverFolder(int screenX, int screenY)
+		{
+			TreeNode draggedIntoFolder = GetMouseOverTreeNode(screenX, screenY);
+            if (draggedIntoFolder == null)
+            {
+                return null;
+            }
+            return _nodeFolderMapping[draggedIntoFolder];
+        }
+
+    }
+
+    internal class SpriteManagerDragDropData
+    {
+        public List<Sprite> Sprites = new List<Sprite>();
+    }
+}