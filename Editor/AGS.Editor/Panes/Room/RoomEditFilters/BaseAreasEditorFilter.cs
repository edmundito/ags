--- conflicted
+++ resolved
@@ -1,790 +1,766 @@
-using AGS.Types;
-using System;
-using System.Collections.Generic;
-using System.Drawing;
-using System.Drawing.Imaging;
-using System.Text;
-using System.Windows.Forms;
-
-namespace AGS.Editor
-{
-    public abstract class BaseAreasEditorFilter : BaseRoomEditorFilter, IRoomEditorFilter
-    {
-        protected const string SELECT_AREA_COMMAND = "SelectArea";
-        protected const string DRAW_LINE_COMMAND = "DrawLine";
-        protected const string DRAW_FREEHAND_COMMAND = "DrawFreehand";
-		protected const string DRAW_RECTANGLE_COMMAND = "DrawRectangle";
-		protected const string DRAW_FILL_COMMAND = "DrawFill";
-        protected const string IMPORT_MASK_COMMAND = "ImportAreaMask";
-        protected const string EXPORT_MASK_COMMAND = "ExportAreaMask";
-        protected const string UNDO_COMMAND = "UndoAreaDraw";
-		protected const string GREYED_OUT_MASKS_COMMAND = "GreyOutMasks";
-
-        protected const int TOOLBAR_INDEX_UNDO = 5;
-		protected const int TOOLBAR_INDEX_GREY_OUT_MASKS = 8;
-
-        private const string ERASER = "Eraser";      
-
-		private readonly Brush[] _brushesForAreas = new Brush[]{Brushes.Black, Brushes.DarkBlue,
-			Brushes.DarkGreen, Brushes.DarkCyan, Brushes.DarkRed, Brushes.DarkMagenta, 
-			Brushes.Brown, Brushes.Red, Brushes.Red, Brushes.Blue,
-			Brushes.LightGreen, Brushes.Cyan, Brushes.Red, Brushes.Pink,
-			Brushes.Yellow, Brushes.White};
-		private readonly Pen[] _pensForAreas = new Pen[]{Pens.Black, Pens.DarkBlue,
-			Pens.DarkGreen, Pens.DarkCyan, Pens.DarkRed, Pens.DarkMagenta, 
-			Pens.Brown, Pens.Red, Pens.Red, Pens.Blue,
-			Pens.LightGreen, Pens.Cyan, Pens.Red, Pens.Pink,
-			Pens.Yellow, Pens.White};
-
-        private GUIController.PropertyObjectChangedHandler _propertyObjectChangedDelegate;
-        protected readonly Room _room;
-        protected Panel _panel;
-        RoomSettingsEditor _editor;
-        protected ToolTip _tooltip;
-        private IRoomController _roomController;
-        private bool _isOn = false;
-        private int _selectedArea = 1;
-		private int _drawingWithArea;
-        private bool _mouseDown = false;
-        // Mouse hold/release positions in ROOM's coordinates
-        private int _mouseDownX, _mouseDownY;
-        private int _currentMouseX, _currentMouseY;
-        private Bitmap _undoBufferMask;
-
-        // FIXME: why these are "static"? investigate, and change what's possible to to regular (except icons?)
-        // Active draw mode, may be modified by temporary states or actions
-        private static AreaDrawMode _drawMode = AreaDrawMode.Select;
-        // Base draw mode, set by a mode toggle command
-        private static AreaDrawMode _baseDrawMode = AreaDrawMode.Select;
-        private static List<MenuCommand> _toolbarIcons = null;
-        private static bool _registeredIcons = false;
-        private static Cursor _selectCursor;
-        private static bool _greyedOutMasks = true;
-
-        public BaseAreasEditorFilter(Panel displayPanel, RoomSettingsEditor editor, Room room, IRoomController roomController)
-        {
-            if (!_registeredIcons)
-            {
-                Factory.GUIController.RegisterIcon("SelectAreaIcon", Resources.ResourceManager.GetIcon("findarea.ico"));
-                Factory.GUIController.RegisterIcon("DrawLineIcon", Resources.ResourceManager.GetIcon("drawline.ico"));
-                Factory.GUIController.RegisterIcon("DrawFreehandIcon", Resources.ResourceManager.GetIcon("drawfree.ico"));
-				Factory.GUIController.RegisterIcon("DrawRectIcon", Resources.ResourceManager.GetIcon("drawrect.ico"));
-				Factory.GUIController.RegisterIcon("DrawFillIcon", Resources.ResourceManager.GetIcon("drawfill.ico"));
-                Factory.GUIController.RegisterIcon("ImportMaskIcon", Resources.ResourceManager.GetIcon("importmask.ico"));
-                Factory.GUIController.RegisterImage("ExportMaskIcon", Resources.ResourceManager.GetBitmap("exportmask.png"));
-				Factory.GUIController.RegisterIcon("GreyedOutMasksIcon", Resources.ResourceManager.GetIcon("greymasks.ico"));                
-				_selectCursor = Resources.ResourceManager.GetCursor("findarea.cur");
-                _registeredIcons = true;
-            }
-
-            _tooltip = new ToolTip();
-            _tooltip.IsBalloon = true;
-            _toolbarIcons = new List<MenuCommand>();
-            _toolbarIcons.Add(new MenuCommand(SELECT_AREA_COMMAND, "Select area (Ctrl+C)", "SelectAreaIcon"));
-            _toolbarIcons.Add(new MenuCommand(DRAW_LINE_COMMAND, "Line tool (Ctrl+N)", "DrawLineIcon"));
-            _toolbarIcons.Add(new MenuCommand(DRAW_FREEHAND_COMMAND, "Freehand tool (Ctrl+D)", "DrawFreehandIcon"));
-			_toolbarIcons.Add(new MenuCommand(DRAW_RECTANGLE_COMMAND, "Rectangle tool (Ctrl+E)", "DrawRectIcon"));
-			_toolbarIcons.Add(new MenuCommand(DRAW_FILL_COMMAND, "Fill area (Ctrl+F)", "DrawFillIcon"));
-            _toolbarIcons.Add(new MenuCommand(UNDO_COMMAND, "Undo (Ctrl+Z)", "UndoIcon"));
-			_toolbarIcons.Add(new MenuCommand(IMPORT_MASK_COMMAND, "Import mask from file", "ImportMaskIcon"));
-            _toolbarIcons.Add(new MenuCommand(EXPORT_MASK_COMMAND, "Export mask to file", "ExportMaskIcon"));
-			_toolbarIcons.Add(new MenuCommand(GREYED_OUT_MASKS_COMMAND, "Show non-selected masks greyed out", "GreyedOutMasksIcon"));
-			_toolbarIcons[(int)_baseDrawMode].Checked = true;
-			_toolbarIcons[TOOLBAR_INDEX_GREY_OUT_MASKS].Checked = _greyedOutMasks;
-
-            _room = room;
-            _roomController = roomController;
-            _panel = displayPanel;
-            _editor = editor;
-            _propertyObjectChangedDelegate = new GUIController.PropertyObjectChangedHandler(GUIController_OnPropertyObjectChanged);
-            UpdateUndoButtonEnabledState();
-            RoomItemRefs = new SortedDictionary<string, int>();
-            DesignItems = new SortedDictionary<string, DesignTimeProperties>();
-            InitGameEntities();
-        }
-
-        public abstract string Name { get; }
-        public abstract string DisplayName { get; }
-
-        public SortedDictionary<string, DesignTimeProperties> DesignItems { get; private set; }
-        /// <summary>
-        /// A lookup table for getting game object reference by they key.
-        /// the keys are area IDs and values are area indexes.
-        /// </summary>
-        private SortedDictionary<string, int> RoomItemRefs { get; set; }
-
-        public abstract RoomAreaMaskType MaskToDraw
-        {
-            get;
-        }
-
-// currently we don't raise these events at BaseAreasEditorFilter but we do raise for specific layers.
-// this quiets the "event is never used" warning for both events below
-#pragma warning disable 67
-        public event EventHandler OnItemsChanged;
-        public event EventHandler<RoomFilterContextMenuArgs> OnContextMenu;
-#pragma warning restore 67
-        public event EventHandler<SelectedRoomItemEventArgs> OnSelectedItemChanged;
-
-        public abstract int ItemCount { get; }
-
-		public int SelectedArea
-		{
-			get { return _selectedArea; }
-            set 
-            { 
-                _selectedArea = value;
-                if (OnSelectedItemChanged != null)
-                {
-                    OnSelectedItemChanged(this, new SelectedRoomItemEventArgs(GetValidItemName(_selectedArea)));
-                }
-            }
-		}
-
-		public string HelpKeyword
-		{
-			get { return string.Empty; }
-		}
-
-		public bool ShowTransparencySlider
-		{
-			get { return true; }
-		}
-
-        public bool SupportVisibleItems { get { return false; } }
-        public bool Modified { get; set; }
-        public bool Visible { get; set; }
-        public bool Locked { get; set; }
-        public bool Enabled { get { return _isOn; } }
-
-        private Bitmap UndoBufferMask
-        {
-            get { return _undoBufferMask; }
-            set
-            {
-                _undoBufferMask?.Dispose();
-                _undoBufferMask = value;
-            }
-        }
-
-        protected virtual void FilterActivated()
-		{
-		}
-
-        public void Invalidate() { _panel.Invalidate(); }
-
-        /// <summary>
-        /// Draw hint overlay.
-        /// NOTE: this is NOT drawing on actual mask, which is performed when
-        /// user releases mouse button.
-        /// </summary>
-        public virtual void Paint(Graphics graphics, RoomEditorState state)
-        {
-            if (!Enabled)
-                return;
-
-            int roomPixel = state.RoomSizeToWindow(1);
-            int halfRoomPixel = roomPixel / 2;
-            if ((_mouseDown) && (_drawMode == AreaDrawMode.Line))
-            {
-                int penWidth = (int)(roomPixel * GetHintScaleFactor(state));
-                Pen pen = GetPenForArea(_drawingWithArea);
-                pen = new Pen(pen.Color, penWidth);
-                graphics.DrawLine(pen, state.RoomXToWindow(_mouseDownX) + halfRoomPixel,
-                    state.RoomYToWindow(_mouseDownY) + halfRoomPixel,
-                    state.RoomXToWindow(_currentMouseX) + halfRoomPixel,
-                    state.RoomYToWindow(_currentMouseY) + halfRoomPixel);
-                pen.Dispose();
-            }
-			else if ((_mouseDown) && (_drawMode == AreaDrawMode.Rectangle))
-			{
-                int x1 = state.RoomXToWindow(_mouseDownX);
-                int y1 = state.RoomYToWindow(_mouseDownY);
-                int x2 = state.RoomXToWindow(_currentMouseX);
-                int y2 = state.RoomYToWindow(_currentMouseY);
-                EnsureSmallestNumberIsFirst(ref x1, ref x2);
-                EnsureSmallestNumberIsFirst(ref y1, ref y2);
-                graphics.FillRectangle(GetBrushForArea(_drawingWithArea),
-                    x1, y1, x2 - x1 + roomPixel, y2 - y1 + roomPixel);
-			}
-		}
-
-		private void EnsureSmallestNumberIsFirst(ref int int1, ref int int2)
-		{
-			if (int1 > int2)
-			{
-				int temp = int1;
-				int1 = int2;
-				int2 = temp;
-			}
-		}
-
-		private Brush GetBrushForArea(int area)
-		{
-			if (area < _brushesForAreas.Length)
-			{
-				return _brushesForAreas[area];
-			}
-			return Brushes.Red;
-		}
-
-		protected Pen GetPenForArea(int area)
-		{
-			if (area < _pensForAreas.Length)
-			{
-				return _pensForAreas[area];
-			}
-			return Pens.Red;
-		}
-
-        // Gets the scale factor for drawing auxiliary stuff on screen.
-        // This does not have any relation to screen/room coordinate conversion,
-        // only lets to have extra size for some hint lines etc, in hi-res games.
-        // TODO: choose this factor based on game size vs window size relation
-        private float GetHintScaleFactor(RoomEditorState state)
-        {
-            return _room.MaskResolution;
-        }
-
-        public virtual bool MouseDown(MouseEventArgs e, RoomEditorState state)
-        {
-            UpdateModKeyState();
-
-            if (e.Button == MouseButtons.Middle) return false;
-            if (e.Button == MouseButtons.Right && Control.ModifierKeys != Keys.None) return false;
-            
-            int x = state.WindowXToRoom(e.X);
-            int y = state.WindowYToRoom(e.Y);
-
-            AreaDrawMode drawMode = Enabled ? _drawMode : AreaDrawMode.Select;
-
-            if (IsLocked(_selectedArea) && drawMode != AreaDrawMode.Select) return false;
-
-            if (drawMode == AreaDrawMode.Freehand)
-            {
-                UndoBufferMask = _roomController.GetMask(MaskToDraw);
-            }
-
-			_drawingWithArea = _selectedArea;
-
-			if (e.Button == MouseButtons.Right)
-			{
-				_drawingWithArea = 0;
-			}
-
-            if ((drawMode == AreaDrawMode.Line) ||
-                (drawMode == AreaDrawMode.Freehand) ||
-                (drawMode == AreaDrawMode.Rectangle))
-            {
-                if (_selectedArea == 0)
-                {
-                    _tooltip.Show("You are currently using the eraser. To draw new areas, change the selection in the list above the Properties Pane.", _panel, e.X, e.Y - 70, 2000);
-                }
-                _mouseDown = true;
-                _mouseDownX = x;
-                _mouseDownY = y;
-                _room.Modified = true;
-            }
-            else if (drawMode == AreaDrawMode.Fill)
-            {
-                UndoBufferMask = _roomController.GetMask(MaskToDraw);
-                FillAreaOntoMask(x, y);
-                _room.Modified = true;
-                UpdateUndoButtonEnabledState();
-            }
-            else if (drawMode == AreaDrawMode.Select)
-            {
-                int area = _roomController.GetAreaMaskPixel(MaskToDraw, x, y);
-                if (area != 0)
-                {
-                    SelectedArea = area;
-                    SelectedAreaChanged(_selectedArea);
-                }
-                else
-                {
-                    DeselectArea();
-                    SelectedAreaChanged(_selectedArea);
-                }
-            }
-            return true;
-        }
-
-        private bool IsLocked(int area)
-        {
-            return DesignItems[GetItemID(area)].Locked;
-        }
-
-        public virtual bool MouseUp(MouseEventArgs e, RoomEditorState state)
-        {
-            UpdateModKeyState();
-
-            if (e.Button == MouseButtons.Middle) return false;
-            if (!_mouseDown) return false; // drawing was not triggered
-
-            _mouseDown = false;
-            AreaDrawMode drawMode = Enabled ? _drawMode : AreaDrawMode.Select;
-
-            if (IsLocked(_selectedArea) && drawMode != AreaDrawMode.Select) return false;
-
-            if (drawMode == AreaDrawMode.Line)
-            {
-                UndoBufferMask = _roomController.GetMask(MaskToDraw);
-                DrawLineOntoMask();
-                _panel.Invalidate();
-                UpdateUndoButtonEnabledState();
-            }
-            else if (drawMode == AreaDrawMode.Rectangle)
-            {
-                UndoBufferMask = _roomController.GetMask(MaskToDraw);
-                DrawFilledRectangleOntoMask();
-                _panel.Invalidate();
-                UpdateUndoButtonEnabledState();
-            }
-            else return false;
-            return true;
-        }
-
-		public virtual bool DoubleClick(RoomEditorState state)
-		{
-            return false;
-		}
-
-        public virtual bool MouseMove(int x, int y, RoomEditorState state)
-        {
-            UpdateModKeyState();
-
-            _currentMouseX = state.WindowXToRoom(x);
-            _currentMouseY = state.WindowYToRoom(y);
-
-            AreaDrawMode drawMode = Enabled ? _drawMode : AreaDrawMode.Select;            
-
-            if (_mouseDown)
-            {
-                if (drawMode == AreaDrawMode.Freehand)
-                {
-                    DrawLineOntoMask();
-                    _mouseDownX = _currentMouseX;
-                    _mouseDownY = _currentMouseY;
-                    UpdateUndoButtonEnabledState();
-                }
-
-                return true;
-            }
-
-            return false;
-        }
-
-		public bool KeyPressed(Keys key)
-		{
-            UpdateModKeyState();
-
-			if ((key == (Keys.Control | Keys.Z)) && (_toolbarIcons[TOOLBAR_INDEX_UNDO].Enabled))
-			{
-				CommandClick(UNDO_COMMAND);
-			}
-			else if ((key == (Keys.Control | Keys.N)) && (!_mouseDown))
-			{
-				CommandClick(DRAW_LINE_COMMAND);
-			}
-			else if ((key == (Keys.Control | Keys.D)) && (!_mouseDown))
-			{
-				CommandClick(DRAW_FREEHAND_COMMAND);
-			}
-			else if ((key == (Keys.Control | Keys.F)) && (!_mouseDown))
-			{
-				CommandClick(DRAW_FILL_COMMAND);
-			}
-			else if ((key == (Keys.Control | Keys.E)) && (!_mouseDown))
-			{
-				CommandClick(DRAW_RECTANGLE_COMMAND);
-			}
-			else if ((key == (Keys.Control | Keys.C)) && (!_mouseDown))
-			{
-				CommandClick(SELECT_AREA_COMMAND);
-			}
-            else
-            {
-                return false; // not handled
-            }
-            return true; // handled
-		}
-
-        public bool KeyReleased(Keys key)
-        {
-            UpdateModKeyState();
-            return false; // not handled
-        }
-
-        private void UpdateModKeyState()
-        {
-            // Don't change anything while drawing
-            if (_mouseDown)
-                return;
-
-            if ((Control.ModifierKeys & Keys.Control) != 0)
-            {
-                _drawMode = AreaDrawMode.Select;
-            }
-            else
-            {
-                _drawMode = _baseDrawMode;
-            }
-        }
-
-        public virtual void CommandClick(string command)
-        {
-            foreach (MenuCommand menuCommand in _toolbarIcons)
-            {
-				if (menuCommand.ID != GREYED_OUT_MASKS_COMMAND)
-				{
-					menuCommand.Checked = false;
-				}
-            }
-
-            if (command == SELECT_AREA_COMMAND)
-            {
-                _baseDrawMode = AreaDrawMode.Select;
-            }
-            else if (command == DRAW_LINE_COMMAND)
-            {
-                _baseDrawMode = AreaDrawMode.Line;
-            }
-            else if (command == DRAW_FREEHAND_COMMAND)
-            {
-                _baseDrawMode = AreaDrawMode.Freehand;
-            }
-			else if (command == DRAW_RECTANGLE_COMMAND)
-			{
-                _baseDrawMode = AreaDrawMode.Rectangle;
-			}
-			else if (command == DRAW_FILL_COMMAND)
-			{
-                _baseDrawMode = AreaDrawMode.Fill;
-			}
-			else if (command == UNDO_COMMAND)
-			{
-                _roomController.SetMask(MaskToDraw, UndoBufferMask);
-                UndoBufferMask = null;
-				_panel.Invalidate();
-				UpdateUndoButtonEnabledState();
-			}
-			else if (command == IMPORT_MASK_COMMAND)
-			{
-				string fileName = Factory.GUIController.ShowOpenFileDialog("Select mask to import...", Constants.MASK_IMAGE_FILE_FILTER);
-				if (fileName != null)
-				{
-					ImportMaskFromFile(fileName);
-				}
-			}
-            else if (command == EXPORT_MASK_COMMAND)
-            {
-                ExportMaskFromFile();
-            }
-			else if (command == GREYED_OUT_MASKS_COMMAND)
-			{
-				_greyedOutMasks = !_greyedOutMasks;
-				_toolbarIcons[TOOLBAR_INDEX_GREY_OUT_MASKS].Checked = _greyedOutMasks;
-                _roomController.GreyOutNonSelectedMasks = _greyedOutMasks;
-				_panel.Invalidate();
-			}
-
-            _drawMode = _baseDrawMode;
-
-            _toolbarIcons[(int)_baseDrawMode].Checked = true;
-            Factory.ToolBarManager.RefreshCurrentPane();
-        }
-
-        private string GetMaskName(RoomAreaMaskType maskType)
-        {
-            switch (maskType)
-            {
-                case RoomAreaMaskType.Hotspots: return "Hotspots";
-                case RoomAreaMaskType.Regions: return "Regions";
-                case RoomAreaMaskType.WalkableAreas: return "Walkable Areas";
-                case RoomAreaMaskType.WalkBehinds: return "Walk-behinds";
-                default: return string.Empty;
-            }
-        }
-
-        private void ImportMaskFromFile(string fileName)
-        {
-            try
-            {
-<<<<<<< HEAD
-                using (Bitmap bmp = BitmapExtensions.LoadNonLockedBitmap(fileName))
-                {
-                    int maskFactor = (MaskToDraw == RoomAreaMaskType.WalkBehinds) ? 1 : _room.MaskResolution;
-                    if ((bmp.Width != _room.Width / maskFactor) || (bmp.Height != _room.Height / maskFactor))
-                    {
-                        Factory.GUIController.ShowMessage($"This image cannot be imported as a {GetMaskName(MaskToDraw)} mask, because it does not match the size of the room background (accounting to Mask Resolution setting)." +
-                            $"\nImage size: {bmp.Width} x {bmp.Height}" +
-                            $"\nRoom size: {_room.Width} x {_room.Height}" +
-                            $"\nExpected mask size: {_room.Width / maskFactor} x {_room.Height / maskFactor}",
-                            MessageBoxIcon.Warning);
-                        return;
-                    }
-
-                    if (bmp.PixelFormat != PixelFormat.Format8bppIndexed &&
-                        bmp.PixelFormat != PixelFormat.Format4bppIndexed &&
-                        bmp.PixelFormat != PixelFormat.Format1bppIndexed)
-                    {
-                        Factory.GUIController.ShowMessage("This is not a valid mask bitmap. Masks must be 256-colour (8-bit) images, using the first colours in the palette to draw the room areas.", MessageBoxIcon.Warning);
-                        return;
-                    }
-
-                    UndoBufferMask = _roomController.GetMask(MaskToDraw);
-
-                    // allow them to import a double-size or half-size mask, adjust it as appropriate
-                    if (UndoBufferMask.Size != bmp.Size)
-                    {
-                        using (Bitmap scaled = bmp.ScaleIndexed(bmp.Width, bmp.Height))
-                        {
-                            _roomController.SetMask(MaskToDraw, scaled);
-                        }
-                    }
-                    else
-                    {
-                        _roomController.SetMask(MaskToDraw, bmp);
-                    }
-=======
-                bmp = BitmapExtensions.LoadNonLockedBitmap(fileName);
-
-                int maskFactor = (MaskToDraw == RoomAreaMaskType.WalkBehinds) ? 1 : _room.MaskResolution;
-                if ((bmp.Width != _room.Width / maskFactor) || (bmp.Height != _room.Height / maskFactor))
-                {
-                    Factory.GUIController.ShowMessage($"This image cannot be imported as a {GetMaskName(MaskToDraw)} mask, because it does not match the size of the room background (accounting to Mask Resolution setting)." +
-                        $"\nImage size: {bmp.Width} x {bmp.Height}" +
-                        $"\nRoom size: {_room.Width} x {_room.Height}" +
-                        $"\nExpected mask size: {_room.Width / maskFactor} x {_room.Height / maskFactor}",
-                        MessageBoxIcon.Warning);
-                    bmp.Dispose();
-                    return;
-                }
-
-                if (!bmp.IsIndexed())
-                {
-                    Factory.GUIController.ShowMessage("This is not a valid mask bitmap. Masks must be an indexed colour images (1, 4 or 8-bit), using the first colours in the palette to draw the room areas.", MessageBoxIcon.Warning);
-                    bmp.Dispose();
-                    return;
->>>>>>> 88457977
-                }
-
-                _panel.Invalidate();
-                UpdateUndoButtonEnabledState();
-            }
-            catch (Exception ex)
-            {
-                Factory.GUIController.ShowMessage("There was an error importing the area mask. The error was: " + ex.Message, MessageBoxIcon.Warning);
-            }
-        }
-
-        private void ExportMaskFromFile()
-        {
-            try
-            {
-                string fileName = Factory.GUIController.ShowSaveFileDialog("Save mask as...", Constants.MASK_IMAGE_FILE_FILTER);
-                if (!string.IsNullOrWhiteSpace(fileName))
-                {
-                    using (Bitmap bmp = _roomController.GetMask(MaskToDraw))
-                    {
-                        ImportExport.ExportBitmapToFile(fileName, bmp);
-                    }
-                }
-            }
-            catch (Exception ex)
-            {
-                Factory.GUIController.ShowMessage("There was an error exporting the area mask. The error was: " + ex.Message, MessageBoxIcon.Warning);
-            }
-        }
-
-        private void UpdateUndoButtonEnabledState()
-        {
-            bool shouldBeEnabled = UndoBufferMask != null;
-
-            if (shouldBeEnabled != _toolbarIcons[TOOLBAR_INDEX_UNDO].Enabled)
-            {
-                _toolbarIcons[TOOLBAR_INDEX_UNDO].Enabled = shouldBeEnabled;
-                Factory.ToolBarManager.RefreshCurrentPane();
-            }
-        }
-
-        public void FilterOn()
-        {
-            SetPropertyGridList();
-            _editor.ContentDocument.ToolbarCommands = _toolbarIcons;
-            bool hasSelectedCommand = false;
-            foreach (MenuCommand menuCommand in _toolbarIcons)
-            {
-                if (menuCommand.Checked)
-                {
-                    hasSelectedCommand = true;
-                    break;
-                }
-            }
-            if (!hasSelectedCommand) CommandClick(SELECT_AREA_COMMAND);
-            else Factory.ToolBarManager.RefreshCurrentPane();
-
-            _drawMode = _baseDrawMode;
-            _mouseDown = false;
-            if (_selectedArea >= ItemCount)
-            {
-                DeselectArea();
-            }
-            SelectedAreaChanged(_selectedArea);
-            Factory.GUIController.OnPropertyObjectChanged += _propertyObjectChangedDelegate;
-
-            FilterActivated();
-            _isOn = true;
-        }
-
-        public void FilterOff()
-        {            
-            if (_tooltip.Active)
-            {
-                _tooltip.Hide(_panel);
-            }
-
-            _drawMode = _baseDrawMode;
-            _mouseDown = false;
-            Factory.GUIController.OnPropertyObjectChanged -= _propertyObjectChangedDelegate;
-            _editor.ContentDocument.ToolbarCommands = null;
-            Factory.ToolBarManager.RefreshCurrentPane();
-            _isOn = false;
-        }
-
-        public void Dispose()
-        {
-            _tooltip.Dispose();
-            UndoBufferMask = null; // Dispose is invoked inside the property setter
-        }
-
-        public string GetItemName(string id)
-        {
-            int area;
-            if (id != null && RoomItemRefs.TryGetValue(id, out area))
-                return GetValidItemName(area);
-            return null;
-        }
-
-        public void SelectItem(string id)
-        { 
-            int area;
-            if (id != null && RoomItemRefs.TryGetValue(id, out area))
-            {
-                _selectedArea = area;
-                SelectedAreaChanged(area);                
-                return;  
-            }
-            SetPropertyGridObject(_room);
-        }
-
-        public virtual Cursor GetCursor(int x, int y, RoomEditorState state)
-        {
-            if (_drawMode == AreaDrawMode.Select)
-                return _selectCursor;
-            if (!IsLocked(_selectedArea))
-                return Cursors.Cross;
-            return RoomSettingsEditor.LockedCursor;
-        }
-
-        public bool AllowClicksInterception()
-        {
-            return _drawMode == AreaDrawMode.Select;
-        }
-
-        protected void DeselectArea()
-        {
-            _selectedArea = 0;
-            _drawingWithArea = 0;
-        }
-
-        protected string GetItemID(int id)
-        {
-            // Use numeric area ID as a "unique identifier", for now
-            return id.ToString("D4");
-        }
-
-        /// <summary>
-        /// Gets a human-readable area name.
-        /// </summary>
-        /// <param name="id"></param>
-        protected abstract string GetItemName(int id);
-        
-        protected string GetValidItemName(int id)
-        {
-            return id == 0 ? ERASER : GetItemName(id);
-        }
-
-        /// <summary>
-        /// Initialize dictionary of current item references.
-        /// </summary>
-        /// <returns></returns>
-        protected abstract SortedDictionary<string, int> InitItemRefs();
-        protected abstract Dictionary<string, object> GetPropertyGridList();
-        protected abstract void SelectedAreaChanged(int areaNumber);
-        protected abstract void GUIController_OnPropertyObjectChanged(object newPropertyObject);
-
-        protected void SetPropertyGridList()
-        {
-            Factory.GUIController.SetPropertyGridObjectList(GetPropertyGridList(), _editor.ContentDocument, _room);
-        }
-
-        protected void SetPropertyGridObject(object obj)
-        {
-            Factory.GUIController.SetPropertyGridObject(obj, _editor.ContentDocument);
-        }
-
-        private void InitGameEntities()
-        {
-            // Initialize item reference
-            RoomItemRefs = InitItemRefs();
-            // Initialize design-time properties
-            // TODO: load last design settings
-            DesignItems.Clear();
-            foreach (var item in RoomItemRefs)
-                DesignItems.Add(item.Key, new DesignTimeProperties());
-        }
-
-        private void DrawLineOntoMask()
-        {
-            Point start = new Point(_mouseDownX, _mouseDownY);
-            Point finish = new Point(_currentMouseX, _currentMouseY);
-            double scale = _room.GetMaskScale(MaskToDraw);
-
-            using (Bitmap mask = _roomController.GetMask(MaskToDraw))
-            {
-                using (IndexedGraphics g = IndexedGraphics.FromBitmap(mask))
-                    g.DrawLine(_drawingWithArea, start, finish, scale);
-                _roomController.SetMask(MaskToDraw, mask);
-            }
-        }
-
-        private void DrawFilledRectangleOntoMask()
-        {
-            Point p1 = new Point(_mouseDownX, _mouseDownY);
-            Point p2 = new Point(_currentMouseX, _currentMouseY);
-            double scale = _room.GetMaskScale(MaskToDraw);
-
-            using (Bitmap mask = _roomController.GetMask(MaskToDraw))
-            {
-                using (IndexedGraphics g = IndexedGraphics.FromBitmap(mask))
-                    g.FillRectangle(_drawingWithArea, p1, p2, scale);
-                _roomController.SetMask(MaskToDraw, mask);
-            }
-        }
-
-        private void FillAreaOntoMask(int x, int y)
-        {
-            Point point = new Point(x, y);
-            Color color = Factory.AGSEditor.CurrentGame.Palette[_drawingWithArea].Colour;
-            double scale = _room.GetMaskScale(MaskToDraw);
-
-            using (Bitmap mask = _roomController.GetMask(MaskToDraw))
-            {
-                using (IndexedGraphics g = IndexedGraphics.FromBitmap(mask))
-                    g.FillArea(_drawingWithArea, point, scale);
-                _roomController.SetMask(MaskToDraw, mask);
-            }
-        }
-    }
-}
+using AGS.Types;
+using System;
+using System.Collections.Generic;
+using System.Drawing;
+using System.Drawing.Imaging;
+using System.Text;
+using System.Windows.Forms;
+
+namespace AGS.Editor
+{
+    public abstract class BaseAreasEditorFilter : BaseRoomEditorFilter, IRoomEditorFilter
+    {
+        protected const string SELECT_AREA_COMMAND = "SelectArea";
+        protected const string DRAW_LINE_COMMAND = "DrawLine";
+        protected const string DRAW_FREEHAND_COMMAND = "DrawFreehand";
+		protected const string DRAW_RECTANGLE_COMMAND = "DrawRectangle";
+		protected const string DRAW_FILL_COMMAND = "DrawFill";
+        protected const string IMPORT_MASK_COMMAND = "ImportAreaMask";
+        protected const string EXPORT_MASK_COMMAND = "ExportAreaMask";
+        protected const string UNDO_COMMAND = "UndoAreaDraw";
+		protected const string GREYED_OUT_MASKS_COMMAND = "GreyOutMasks";
+
+        protected const int TOOLBAR_INDEX_UNDO = 5;
+		protected const int TOOLBAR_INDEX_GREY_OUT_MASKS = 8;
+
+        private const string ERASER = "Eraser";      
+
+		private readonly Brush[] _brushesForAreas = new Brush[]{Brushes.Black, Brushes.DarkBlue,
+			Brushes.DarkGreen, Brushes.DarkCyan, Brushes.DarkRed, Brushes.DarkMagenta, 
+			Brushes.Brown, Brushes.Red, Brushes.Red, Brushes.Blue,
+			Brushes.LightGreen, Brushes.Cyan, Brushes.Red, Brushes.Pink,
+			Brushes.Yellow, Brushes.White};
+		private readonly Pen[] _pensForAreas = new Pen[]{Pens.Black, Pens.DarkBlue,
+			Pens.DarkGreen, Pens.DarkCyan, Pens.DarkRed, Pens.DarkMagenta, 
+			Pens.Brown, Pens.Red, Pens.Red, Pens.Blue,
+			Pens.LightGreen, Pens.Cyan, Pens.Red, Pens.Pink,
+			Pens.Yellow, Pens.White};
+
+        private GUIController.PropertyObjectChangedHandler _propertyObjectChangedDelegate;
+        protected readonly Room _room;
+        protected Panel _panel;
+        RoomSettingsEditor _editor;
+        protected ToolTip _tooltip;
+        private IRoomController _roomController;
+        private bool _isOn = false;
+        private int _selectedArea = 1;
+		private int _drawingWithArea;
+        private bool _mouseDown = false;
+        // Mouse hold/release positions in ROOM's coordinates
+        private int _mouseDownX, _mouseDownY;
+        private int _currentMouseX, _currentMouseY;
+        private Bitmap _undoBufferMask;
+
+        // FIXME: why these are "static"? investigate, and change what's possible to to regular (except icons?)
+        // Active draw mode, may be modified by temporary states or actions
+        private static AreaDrawMode _drawMode = AreaDrawMode.Select;
+        // Base draw mode, set by a mode toggle command
+        private static AreaDrawMode _baseDrawMode = AreaDrawMode.Select;
+        private static List<MenuCommand> _toolbarIcons = null;
+        private static bool _registeredIcons = false;
+        private static Cursor _selectCursor;
+        private static bool _greyedOutMasks = true;
+
+        public BaseAreasEditorFilter(Panel displayPanel, RoomSettingsEditor editor, Room room, IRoomController roomController)
+        {
+            if (!_registeredIcons)
+            {
+                Factory.GUIController.RegisterIcon("SelectAreaIcon", Resources.ResourceManager.GetIcon("findarea.ico"));
+                Factory.GUIController.RegisterIcon("DrawLineIcon", Resources.ResourceManager.GetIcon("drawline.ico"));
+                Factory.GUIController.RegisterIcon("DrawFreehandIcon", Resources.ResourceManager.GetIcon("drawfree.ico"));
+				Factory.GUIController.RegisterIcon("DrawRectIcon", Resources.ResourceManager.GetIcon("drawrect.ico"));
+				Factory.GUIController.RegisterIcon("DrawFillIcon", Resources.ResourceManager.GetIcon("drawfill.ico"));
+                Factory.GUIController.RegisterIcon("ImportMaskIcon", Resources.ResourceManager.GetIcon("importmask.ico"));
+                Factory.GUIController.RegisterImage("ExportMaskIcon", Resources.ResourceManager.GetBitmap("exportmask.png"));
+				Factory.GUIController.RegisterIcon("GreyedOutMasksIcon", Resources.ResourceManager.GetIcon("greymasks.ico"));                
+				_selectCursor = Resources.ResourceManager.GetCursor("findarea.cur");
+                _registeredIcons = true;
+            }
+
+            _tooltip = new ToolTip();
+            _tooltip.IsBalloon = true;
+            _toolbarIcons = new List<MenuCommand>();
+            _toolbarIcons.Add(new MenuCommand(SELECT_AREA_COMMAND, "Select area (Ctrl+C)", "SelectAreaIcon"));
+            _toolbarIcons.Add(new MenuCommand(DRAW_LINE_COMMAND, "Line tool (Ctrl+N)", "DrawLineIcon"));
+            _toolbarIcons.Add(new MenuCommand(DRAW_FREEHAND_COMMAND, "Freehand tool (Ctrl+D)", "DrawFreehandIcon"));
+			_toolbarIcons.Add(new MenuCommand(DRAW_RECTANGLE_COMMAND, "Rectangle tool (Ctrl+E)", "DrawRectIcon"));
+			_toolbarIcons.Add(new MenuCommand(DRAW_FILL_COMMAND, "Fill area (Ctrl+F)", "DrawFillIcon"));
+            _toolbarIcons.Add(new MenuCommand(UNDO_COMMAND, "Undo (Ctrl+Z)", "UndoIcon"));
+			_toolbarIcons.Add(new MenuCommand(IMPORT_MASK_COMMAND, "Import mask from file", "ImportMaskIcon"));
+            _toolbarIcons.Add(new MenuCommand(EXPORT_MASK_COMMAND, "Export mask to file", "ExportMaskIcon"));
+			_toolbarIcons.Add(new MenuCommand(GREYED_OUT_MASKS_COMMAND, "Show non-selected masks greyed out", "GreyedOutMasksIcon"));
+			_toolbarIcons[(int)_baseDrawMode].Checked = true;
+			_toolbarIcons[TOOLBAR_INDEX_GREY_OUT_MASKS].Checked = _greyedOutMasks;
+
+            _room = room;
+            _roomController = roomController;
+            _panel = displayPanel;
+            _editor = editor;
+            _propertyObjectChangedDelegate = new GUIController.PropertyObjectChangedHandler(GUIController_OnPropertyObjectChanged);
+            UpdateUndoButtonEnabledState();
+            RoomItemRefs = new SortedDictionary<string, int>();
+            DesignItems = new SortedDictionary<string, DesignTimeProperties>();
+            InitGameEntities();
+        }
+
+        public abstract string Name { get; }
+        public abstract string DisplayName { get; }
+
+        public SortedDictionary<string, DesignTimeProperties> DesignItems { get; private set; }
+        /// <summary>
+        /// A lookup table for getting game object reference by they key.
+        /// the keys are area IDs and values are area indexes.
+        /// </summary>
+        private SortedDictionary<string, int> RoomItemRefs { get; set; }
+
+        public abstract RoomAreaMaskType MaskToDraw
+        {
+            get;
+        }
+
+// currently we don't raise these events at BaseAreasEditorFilter but we do raise for specific layers.
+// this quiets the "event is never used" warning for both events below
+#pragma warning disable 67
+        public event EventHandler OnItemsChanged;
+        public event EventHandler<RoomFilterContextMenuArgs> OnContextMenu;
+#pragma warning restore 67
+        public event EventHandler<SelectedRoomItemEventArgs> OnSelectedItemChanged;
+
+        public abstract int ItemCount { get; }
+
+		public int SelectedArea
+		{
+			get { return _selectedArea; }
+            set 
+            { 
+                _selectedArea = value;
+                if (OnSelectedItemChanged != null)
+                {
+                    OnSelectedItemChanged(this, new SelectedRoomItemEventArgs(GetValidItemName(_selectedArea)));
+                }
+            }
+		}
+
+		public string HelpKeyword
+		{
+			get { return string.Empty; }
+		}
+
+		public bool ShowTransparencySlider
+		{
+			get { return true; }
+		}
+
+        public bool SupportVisibleItems { get { return false; } }
+        public bool Modified { get; set; }
+        public bool Visible { get; set; }
+        public bool Locked { get; set; }
+        public bool Enabled { get { return _isOn; } }
+
+        private Bitmap UndoBufferMask
+        {
+            get { return _undoBufferMask; }
+            set
+            {
+                _undoBufferMask?.Dispose();
+                _undoBufferMask = value;
+            }
+        }
+
+        protected virtual void FilterActivated()
+		{
+		}
+
+        public void Invalidate() { _panel.Invalidate(); }
+
+        /// <summary>
+        /// Draw hint overlay.
+        /// NOTE: this is NOT drawing on actual mask, which is performed when
+        /// user releases mouse button.
+        /// </summary>
+        public virtual void Paint(Graphics graphics, RoomEditorState state)
+        {
+            if (!Enabled)
+                return;
+
+            int roomPixel = state.RoomSizeToWindow(1);
+            int halfRoomPixel = roomPixel / 2;
+            if ((_mouseDown) && (_drawMode == AreaDrawMode.Line))
+            {
+                int penWidth = (int)(roomPixel * GetHintScaleFactor(state));
+                Pen pen = GetPenForArea(_drawingWithArea);
+                pen = new Pen(pen.Color, penWidth);
+                graphics.DrawLine(pen, state.RoomXToWindow(_mouseDownX) + halfRoomPixel,
+                    state.RoomYToWindow(_mouseDownY) + halfRoomPixel,
+                    state.RoomXToWindow(_currentMouseX) + halfRoomPixel,
+                    state.RoomYToWindow(_currentMouseY) + halfRoomPixel);
+                pen.Dispose();
+            }
+			else if ((_mouseDown) && (_drawMode == AreaDrawMode.Rectangle))
+			{
+                int x1 = state.RoomXToWindow(_mouseDownX);
+                int y1 = state.RoomYToWindow(_mouseDownY);
+                int x2 = state.RoomXToWindow(_currentMouseX);
+                int y2 = state.RoomYToWindow(_currentMouseY);
+                EnsureSmallestNumberIsFirst(ref x1, ref x2);
+                EnsureSmallestNumberIsFirst(ref y1, ref y2);
+                graphics.FillRectangle(GetBrushForArea(_drawingWithArea),
+                    x1, y1, x2 - x1 + roomPixel, y2 - y1 + roomPixel);
+			}
+		}
+
+		private void EnsureSmallestNumberIsFirst(ref int int1, ref int int2)
+		{
+			if (int1 > int2)
+			{
+				int temp = int1;
+				int1 = int2;
+				int2 = temp;
+			}
+		}
+
+		private Brush GetBrushForArea(int area)
+		{
+			if (area < _brushesForAreas.Length)
+			{
+				return _brushesForAreas[area];
+			}
+			return Brushes.Red;
+		}
+
+		protected Pen GetPenForArea(int area)
+		{
+			if (area < _pensForAreas.Length)
+			{
+				return _pensForAreas[area];
+			}
+			return Pens.Red;
+		}
+
+        // Gets the scale factor for drawing auxiliary stuff on screen.
+        // This does not have any relation to screen/room coordinate conversion,
+        // only lets to have extra size for some hint lines etc, in hi-res games.
+        // TODO: choose this factor based on game size vs window size relation
+        private float GetHintScaleFactor(RoomEditorState state)
+        {
+            return _room.MaskResolution;
+        }
+
+        public virtual bool MouseDown(MouseEventArgs e, RoomEditorState state)
+        {
+            UpdateModKeyState();
+
+            if (e.Button == MouseButtons.Middle) return false;
+            if (e.Button == MouseButtons.Right && Control.ModifierKeys != Keys.None) return false;
+            
+            int x = state.WindowXToRoom(e.X);
+            int y = state.WindowYToRoom(e.Y);
+
+            AreaDrawMode drawMode = Enabled ? _drawMode : AreaDrawMode.Select;
+
+            if (IsLocked(_selectedArea) && drawMode != AreaDrawMode.Select) return false;
+
+            if (drawMode == AreaDrawMode.Freehand)
+            {
+                UndoBufferMask = _roomController.GetMask(MaskToDraw);
+            }
+
+			_drawingWithArea = _selectedArea;
+
+			if (e.Button == MouseButtons.Right)
+			{
+				_drawingWithArea = 0;
+			}
+
+            if ((drawMode == AreaDrawMode.Line) ||
+                (drawMode == AreaDrawMode.Freehand) ||
+                (drawMode == AreaDrawMode.Rectangle))
+            {
+                if (_selectedArea == 0)
+                {
+                    _tooltip.Show("You are currently using the eraser. To draw new areas, change the selection in the list above the Properties Pane.", _panel, e.X, e.Y - 70, 2000);
+                }
+                _mouseDown = true;
+                _mouseDownX = x;
+                _mouseDownY = y;
+                _room.Modified = true;
+            }
+            else if (drawMode == AreaDrawMode.Fill)
+            {
+                UndoBufferMask = _roomController.GetMask(MaskToDraw);
+                FillAreaOntoMask(x, y);
+                _room.Modified = true;
+                UpdateUndoButtonEnabledState();
+            }
+            else if (drawMode == AreaDrawMode.Select)
+            {
+                int area = _roomController.GetAreaMaskPixel(MaskToDraw, x, y);
+                if (area != 0)
+                {
+                    SelectedArea = area;
+                    SelectedAreaChanged(_selectedArea);
+                }
+                else
+                {
+                    DeselectArea();
+                    SelectedAreaChanged(_selectedArea);
+                }
+            }
+            return true;
+        }
+
+        private bool IsLocked(int area)
+        {
+            return DesignItems[GetItemID(area)].Locked;
+        }
+
+        public virtual bool MouseUp(MouseEventArgs e, RoomEditorState state)
+        {
+            UpdateModKeyState();
+
+            if (e.Button == MouseButtons.Middle) return false;
+            if (!_mouseDown) return false; // drawing was not triggered
+
+            _mouseDown = false;
+            AreaDrawMode drawMode = Enabled ? _drawMode : AreaDrawMode.Select;
+
+            if (IsLocked(_selectedArea) && drawMode != AreaDrawMode.Select) return false;
+
+            if (drawMode == AreaDrawMode.Line)
+            {
+                UndoBufferMask = _roomController.GetMask(MaskToDraw);
+                DrawLineOntoMask();
+                _panel.Invalidate();
+                UpdateUndoButtonEnabledState();
+            }
+            else if (drawMode == AreaDrawMode.Rectangle)
+            {
+                UndoBufferMask = _roomController.GetMask(MaskToDraw);
+                DrawFilledRectangleOntoMask();
+                _panel.Invalidate();
+                UpdateUndoButtonEnabledState();
+            }
+            else return false;
+            return true;
+        }
+
+		public virtual bool DoubleClick(RoomEditorState state)
+		{
+            return false;
+		}
+
+        public virtual bool MouseMove(int x, int y, RoomEditorState state)
+        {
+            UpdateModKeyState();
+
+            _currentMouseX = state.WindowXToRoom(x);
+            _currentMouseY = state.WindowYToRoom(y);
+
+            AreaDrawMode drawMode = Enabled ? _drawMode : AreaDrawMode.Select;            
+
+            if (_mouseDown)
+            {
+                if (drawMode == AreaDrawMode.Freehand)
+                {
+                    DrawLineOntoMask();
+                    _mouseDownX = _currentMouseX;
+                    _mouseDownY = _currentMouseY;
+                    UpdateUndoButtonEnabledState();
+                }
+
+                return true;
+            }
+
+            return false;
+        }
+
+		public bool KeyPressed(Keys key)
+		{
+            UpdateModKeyState();
+
+			if ((key == (Keys.Control | Keys.Z)) && (_toolbarIcons[TOOLBAR_INDEX_UNDO].Enabled))
+			{
+				CommandClick(UNDO_COMMAND);
+			}
+			else if ((key == (Keys.Control | Keys.N)) && (!_mouseDown))
+			{
+				CommandClick(DRAW_LINE_COMMAND);
+			}
+			else if ((key == (Keys.Control | Keys.D)) && (!_mouseDown))
+			{
+				CommandClick(DRAW_FREEHAND_COMMAND);
+			}
+			else if ((key == (Keys.Control | Keys.F)) && (!_mouseDown))
+			{
+				CommandClick(DRAW_FILL_COMMAND);
+			}
+			else if ((key == (Keys.Control | Keys.E)) && (!_mouseDown))
+			{
+				CommandClick(DRAW_RECTANGLE_COMMAND);
+			}
+			else if ((key == (Keys.Control | Keys.C)) && (!_mouseDown))
+			{
+				CommandClick(SELECT_AREA_COMMAND);
+			}
+            else
+            {
+                return false; // not handled
+            }
+            return true; // handled
+		}
+
+        public bool KeyReleased(Keys key)
+        {
+            UpdateModKeyState();
+            return false; // not handled
+        }
+
+        private void UpdateModKeyState()
+        {
+            // Don't change anything while drawing
+            if (_mouseDown)
+                return;
+
+            if ((Control.ModifierKeys & Keys.Control) != 0)
+            {
+                _drawMode = AreaDrawMode.Select;
+            }
+            else
+            {
+                _drawMode = _baseDrawMode;
+            }
+        }
+
+        public virtual void CommandClick(string command)
+        {
+            foreach (MenuCommand menuCommand in _toolbarIcons)
+            {
+				if (menuCommand.ID != GREYED_OUT_MASKS_COMMAND)
+				{
+					menuCommand.Checked = false;
+				}
+            }
+
+            if (command == SELECT_AREA_COMMAND)
+            {
+                _baseDrawMode = AreaDrawMode.Select;
+            }
+            else if (command == DRAW_LINE_COMMAND)
+            {
+                _baseDrawMode = AreaDrawMode.Line;
+            }
+            else if (command == DRAW_FREEHAND_COMMAND)
+            {
+                _baseDrawMode = AreaDrawMode.Freehand;
+            }
+			else if (command == DRAW_RECTANGLE_COMMAND)
+			{
+                _baseDrawMode = AreaDrawMode.Rectangle;
+			}
+			else if (command == DRAW_FILL_COMMAND)
+			{
+                _baseDrawMode = AreaDrawMode.Fill;
+			}
+			else if (command == UNDO_COMMAND)
+			{
+                _roomController.SetMask(MaskToDraw, UndoBufferMask);
+                UndoBufferMask = null;
+				_panel.Invalidate();
+				UpdateUndoButtonEnabledState();
+			}
+			else if (command == IMPORT_MASK_COMMAND)
+			{
+				string fileName = Factory.GUIController.ShowOpenFileDialog("Select mask to import...", Constants.MASK_IMAGE_FILE_FILTER);
+				if (fileName != null)
+				{
+					ImportMaskFromFile(fileName);
+				}
+			}
+            else if (command == EXPORT_MASK_COMMAND)
+            {
+                ExportMaskFromFile();
+            }
+			else if (command == GREYED_OUT_MASKS_COMMAND)
+			{
+				_greyedOutMasks = !_greyedOutMasks;
+				_toolbarIcons[TOOLBAR_INDEX_GREY_OUT_MASKS].Checked = _greyedOutMasks;
+                _roomController.GreyOutNonSelectedMasks = _greyedOutMasks;
+				_panel.Invalidate();
+			}
+
+            _drawMode = _baseDrawMode;
+
+            _toolbarIcons[(int)_baseDrawMode].Checked = true;
+            Factory.ToolBarManager.RefreshCurrentPane();
+        }
+
+        private string GetMaskName(RoomAreaMaskType maskType)
+        {
+            switch (maskType)
+            {
+                case RoomAreaMaskType.Hotspots: return "Hotspots";
+                case RoomAreaMaskType.Regions: return "Regions";
+                case RoomAreaMaskType.WalkableAreas: return "Walkable Areas";
+                case RoomAreaMaskType.WalkBehinds: return "Walk-behinds";
+                default: return string.Empty;
+            }
+        }
+
+        private void ImportMaskFromFile(string fileName)
+        {
+            try
+            {
+                using (Bitmap bmp = BitmapExtensions.LoadNonLockedBitmap(fileName))
+                {
+                    int maskFactor = (MaskToDraw == RoomAreaMaskType.WalkBehinds) ? 1 : _room.MaskResolution;
+                    if ((bmp.Width != _room.Width / maskFactor) || (bmp.Height != _room.Height / maskFactor))
+                    {
+                        Factory.GUIController.ShowMessage($"This image cannot be imported as a {GetMaskName(MaskToDraw)} mask, because it does not match the size of the room background (accounting to Mask Resolution setting)." +
+                            $"\nImage size: {bmp.Width} x {bmp.Height}" +
+                            $"\nRoom size: {_room.Width} x {_room.Height}" +
+                            $"\nExpected mask size: {_room.Width / maskFactor} x {_room.Height / maskFactor}",
+                            MessageBoxIcon.Warning);
+                        return;
+                    }
+
+                    if (!bmp.IsIndexed())
+                    {
+                    Factory.GUIController.ShowMessage("This is not a valid mask bitmap. Masks must be an indexed colour images (1, 4 or 8-bit), using the first colours in the palette to draw the room areas.", MessageBoxIcon.Warning);
+                        return;
+                    }
+
+                    UndoBufferMask = _roomController.GetMask(MaskToDraw);
+
+                    // allow them to import a double-size or half-size mask, adjust it as appropriate
+                    if (UndoBufferMask.Size != bmp.Size)
+                    {
+                        using (Bitmap scaled = bmp.ScaleIndexed(bmp.Width, bmp.Height))
+                        {
+                            _roomController.SetMask(MaskToDraw, scaled);
+                        }
+                    }
+                    else
+                    {
+                        _roomController.SetMask(MaskToDraw, bmp);
+                    }
+                }
+
+                _panel.Invalidate();
+                UpdateUndoButtonEnabledState();
+            }
+            catch (Exception ex)
+            {
+                Factory.GUIController.ShowMessage("There was an error importing the area mask. The error was: " + ex.Message, MessageBoxIcon.Warning);
+            }
+        }
+
+        private void ExportMaskFromFile()
+        {
+            try
+            {
+                string fileName = Factory.GUIController.ShowSaveFileDialog("Save mask as...", Constants.MASK_IMAGE_FILE_FILTER);
+                if (!string.IsNullOrWhiteSpace(fileName))
+                {
+                    using (Bitmap bmp = _roomController.GetMask(MaskToDraw))
+                    {
+                        ImportExport.ExportBitmapToFile(fileName, bmp);
+                    }
+                }
+            }
+            catch (Exception ex)
+            {
+                Factory.GUIController.ShowMessage("There was an error exporting the area mask. The error was: " + ex.Message, MessageBoxIcon.Warning);
+            }
+        }
+
+        private void UpdateUndoButtonEnabledState()
+        {
+            bool shouldBeEnabled = UndoBufferMask != null;
+
+            if (shouldBeEnabled != _toolbarIcons[TOOLBAR_INDEX_UNDO].Enabled)
+            {
+                _toolbarIcons[TOOLBAR_INDEX_UNDO].Enabled = shouldBeEnabled;
+                Factory.ToolBarManager.RefreshCurrentPane();
+            }
+        }
+
+        public void FilterOn()
+        {
+            SetPropertyGridList();
+            _editor.ContentDocument.ToolbarCommands = _toolbarIcons;
+            bool hasSelectedCommand = false;
+            foreach (MenuCommand menuCommand in _toolbarIcons)
+            {
+                if (menuCommand.Checked)
+                {
+                    hasSelectedCommand = true;
+                    break;
+                }
+            }
+            if (!hasSelectedCommand) CommandClick(SELECT_AREA_COMMAND);
+            else Factory.ToolBarManager.RefreshCurrentPane();
+
+            _drawMode = _baseDrawMode;
+            _mouseDown = false;
+            if (_selectedArea >= ItemCount)
+            {
+                DeselectArea();
+            }
+            SelectedAreaChanged(_selectedArea);
+            Factory.GUIController.OnPropertyObjectChanged += _propertyObjectChangedDelegate;
+
+            FilterActivated();
+            _isOn = true;
+        }
+
+        public void FilterOff()
+        {            
+            if (_tooltip.Active)
+            {
+                _tooltip.Hide(_panel);
+            }
+
+            _drawMode = _baseDrawMode;
+            _mouseDown = false;
+            Factory.GUIController.OnPropertyObjectChanged -= _propertyObjectChangedDelegate;
+            _editor.ContentDocument.ToolbarCommands = null;
+            Factory.ToolBarManager.RefreshCurrentPane();
+            _isOn = false;
+        }
+
+        public void Dispose()
+        {
+            _tooltip.Dispose();
+            UndoBufferMask = null; // Dispose is invoked inside the property setter
+        }
+
+        public string GetItemName(string id)
+        {
+            int area;
+            if (id != null && RoomItemRefs.TryGetValue(id, out area))
+                return GetValidItemName(area);
+            return null;
+        }
+
+        public void SelectItem(string id)
+        { 
+            int area;
+            if (id != null && RoomItemRefs.TryGetValue(id, out area))
+            {
+                _selectedArea = area;
+                SelectedAreaChanged(area);                
+                return;  
+            }
+            SetPropertyGridObject(_room);
+        }
+
+        public virtual Cursor GetCursor(int x, int y, RoomEditorState state)
+        {
+            if (_drawMode == AreaDrawMode.Select)
+                return _selectCursor;
+            if (!IsLocked(_selectedArea))
+                return Cursors.Cross;
+            return RoomSettingsEditor.LockedCursor;
+        }
+
+        public bool AllowClicksInterception()
+        {
+            return _drawMode == AreaDrawMode.Select;
+        }
+
+        protected void DeselectArea()
+        {
+            _selectedArea = 0;
+            _drawingWithArea = 0;
+        }
+
+        protected string GetItemID(int id)
+        {
+            // Use numeric area ID as a "unique identifier", for now
+            return id.ToString("D4");
+        }
+
+        /// <summary>
+        /// Gets a human-readable area name.
+        /// </summary>
+        /// <param name="id"></param>
+        protected abstract string GetItemName(int id);
+        
+        protected string GetValidItemName(int id)
+        {
+            return id == 0 ? ERASER : GetItemName(id);
+        }
+
+        /// <summary>
+        /// Initialize dictionary of current item references.
+        /// </summary>
+        /// <returns></returns>
+        protected abstract SortedDictionary<string, int> InitItemRefs();
+        protected abstract Dictionary<string, object> GetPropertyGridList();
+        protected abstract void SelectedAreaChanged(int areaNumber);
+        protected abstract void GUIController_OnPropertyObjectChanged(object newPropertyObject);
+
+        protected void SetPropertyGridList()
+        {
+            Factory.GUIController.SetPropertyGridObjectList(GetPropertyGridList(), _editor.ContentDocument, _room);
+        }
+
+        protected void SetPropertyGridObject(object obj)
+        {
+            Factory.GUIController.SetPropertyGridObject(obj, _editor.ContentDocument);
+        }
+
+        private void InitGameEntities()
+        {
+            // Initialize item reference
+            RoomItemRefs = InitItemRefs();
+            // Initialize design-time properties
+            // TODO: load last design settings
+            DesignItems.Clear();
+            foreach (var item in RoomItemRefs)
+                DesignItems.Add(item.Key, new DesignTimeProperties());
+        }
+
+        private void DrawLineOntoMask()
+        {
+            Point start = new Point(_mouseDownX, _mouseDownY);
+            Point finish = new Point(_currentMouseX, _currentMouseY);
+            double scale = _room.GetMaskScale(MaskToDraw);
+
+            using (Bitmap mask = _roomController.GetMask(MaskToDraw))
+            {
+                using (IndexedGraphics g = IndexedGraphics.FromBitmap(mask))
+                    g.DrawLine(_drawingWithArea, start, finish, scale);
+                _roomController.SetMask(MaskToDraw, mask);
+            }
+        }
+
+        private void DrawFilledRectangleOntoMask()
+        {
+            Point p1 = new Point(_mouseDownX, _mouseDownY);
+            Point p2 = new Point(_currentMouseX, _currentMouseY);
+            double scale = _room.GetMaskScale(MaskToDraw);
+
+            using (Bitmap mask = _roomController.GetMask(MaskToDraw))
+            {
+                using (IndexedGraphics g = IndexedGraphics.FromBitmap(mask))
+                    g.FillRectangle(_drawingWithArea, p1, p2, scale);
+                _roomController.SetMask(MaskToDraw, mask);
+            }
+        }
+
+        private void FillAreaOntoMask(int x, int y)
+        {
+            Point point = new Point(x, y);
+            Color color = Factory.AGSEditor.CurrentGame.Palette[_drawingWithArea].Colour;
+            double scale = _room.GetMaskScale(MaskToDraw);
+
+            using (Bitmap mask = _roomController.GetMask(MaskToDraw))
+            {
+                using (IndexedGraphics g = IndexedGraphics.FromBitmap(mask))
+                    g.FillArea(_drawingWithArea, point, scale);
+                _roomController.SetMask(MaskToDraw, mask);
+            }
+        }
+    }
+}