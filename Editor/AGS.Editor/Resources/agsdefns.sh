--- conflicted
+++ resolved
@@ -1,2983 +1,2980 @@
-
-// The available script API is determined by two bounds: upper bound
-// determines which new API parts will be enabled, and lower bound
-// determines which obsolete API parts will be disabled.
-//
-// Upper bound depends on defined SCRIPT_API_vXXX macros. For every macro
-// defined the corresponding API contents should be enabled. If certain
-// macro is not defined, then those API version contents stay disabled.
-//
-// Lower bound depends on defined SCRIPT_COMPAT_vXXX macros. For every
-// macro defined the deprecated API contents that were still active in
-// corresponding version are kept enabled; otherwise these are disabled.
-
-#define function int  // $AUTOCOMPLETEIGNORE$
-// CursorMode isn't actually defined yet, but int will do
-#define CursorMode int
-#define FontType int
-#define AudioType int
-// MAX_INV is a topmost index, AGS_MAX_INV_ITEMS is max count
-#define MAX_INV 301
-#define AGS_MAX_INV_ITEMS 300
-#define AGS_MAX_OBJECTS   256
-#define AGS_MAX_HOTSPOTS  50
-#define AGS_MAX_REGIONS   16
-#define AGS_MAX_WALKABLE_AREAS 16
-#define AGS_MAX_WALKBEHINDS 16
-// MAX_ROOM_OBJECTS is a duplicate and was added by an oversight
-#define MAX_ROOM_OBJECTS  40
-#define MAX_LEGACY_GLOBAL_VARS  50
-#define MAX_LISTBOX_SAVED_GAMES 50
-#define PALETTE_SIZE      256
-#define FOLLOW_EXACTLY 32766
-#define NARRATOR -1
-
-#define OPT_DEBUGMODE        0
-// OPT_SCORESOUND            1   // [HIDDEN], only read once on startup
-#define OPT_WALKONLOOK       2
-#define OPT_DIALOGOPTIONSGUI 3
-#define OPT_ANTIGLIDE        4   // $AUTOCOMPLETEIGNORE$
-#define OPT_TWCUSTOM         5
-#define OPT_DIALOGOPTIONSGAP 6
-#define OPT_NOSKIPTEXT       7   // $AUTOCOMPLETEIGNORE$
-#define OPT_WHENGUIDISABLED  8
-#define OPT_ALWAYSSPEECH     9
-#define OPT_SPEECHTYPE      10   // $AUTOCOMPLETEIGNORE$
-#define OPT_PIXELPERFECT    11
-#define OPT_NOWALKMODE      12
-#define OPT_LETTERBOX       13
-#define OPT_FIXEDINVCURSOR  14
-#define OPT_DONTLOSEINV     15   // $AUTOCOMPLETEIGNORE$
-// OPT_HIRES_FONTS          16   // [HIDDEN]
-// OPT_SPLITRESOURCES       17   // [HIDDEN]
-#define OPT_TURNBEFOREWALK  18
-// OPT_FADETYPE             19   // [HIDDEN], only read once on startup
-#define OPT_HANDLEINVCLICKS 20
-#define OPT_MOUSEWHEEL      21
-#define OPT_DIALOGNUMBERED  22
-#define OPT_DIALOGUPWARDS   23
-#define OPT_ANTIALIASFONTS  25
-#define OPT_THOUGHTGUI      26
-#define OPT_TURNWHENFACING  27
-#define OPT_RIGHTTOLEFT     28
-#define OPT_MULTIPLEINV     29
-#define OPT_SAVEGAMESCREENSHOTS 30
-#define OPT_PORTRAITPOSITION  31
-// OPT_STRICTSCRIPTING        32 // [HIDDEN]
-// OPT_LEFTTORIGHTEVAL        33 // [HIDDEN]
-// OPT_COMPRESSSPRITES        34 // [HIDDEN]
-// OPT_STRICTSTRINGS          35 // [HIDDEN]
-#define OPT_GUIALPHABLEND     36
-#define OPT_RUNGAMEINDLGOPTS  37
-#define OPT_NATIVECOORDINATES 38
-#define OPT_GLOBALTALKANIMSPD 39 // $AUTOCOMPLETEIGNORE$
-#define OPT_SPRITEALPHABLEND  40
-// OPT_SAFEFILEPATHS          41 // [HIDDEN]
-#define OPT_DIALOGOPTIONSAPI  42
-#define OPT_BASESCRIPTAPI     43
-#define OPT_SCRIPTCOMPATLEV   44
-// OPT_RENDERATSCREENRES      45 // [HIDDEN], only read once on startup
-// OPT_RELATIVEASSETRES       46 // [HIDDEN]
-#define OPT_WALKSPEEDABSOLUTE 47
-#define OPT_CLIPGUICONTROLS   48
-#define OPT_GAMETEXTENCODING  49
-#define OPT_KEYHANDLEAPI      50
-// OPT_CUSTOMENGINETAG        51 // [HIDDEN]
-#define OPT_SCALECHAROFFSETS  52
-#define OPT_SAVEGAMESCREENSHOTLAYER 53
-#define OPT_LIPSYNCTEXT       99
-
-#define COLOR_TRANSPARENT -1
-#define DIALOG_PARSER_SELECTED -3053
-#define RUN_DIALOG_RETURN        -1
-#define RUN_DIALOG_STOP_DIALOG   -2
-#define RUN_DIALOG_GOTO_PREVIOUS -4
-
-#define SCR_NO_VALUE   31998   // $AUTOCOMPLETEIGNORE$
-
-#ifdef SCRIPT_API_v399
-  #define AXIS_DEFAULT_DEADZONE 0.125
-#endif
-
-enum bool {
-  false = 0,
-  true = 1
-};
-
-enum eOperatingSystem {
-  eOSDOS = 1,
-  eOSWindows,
-  eOSLinux,
-  eOSMacOS,
-  eOSAndroid,
-  eOSiOS,
-  eOSPSP,
-  eOSWeb,
-  eOSFreeBSD
-};
-
-enum TransitionStyle {
-  eTransitionFade=0,
-  eTransitionInstant,
-  eTransitionDissolve,
-  eTransitionBoxout,
-  eTransitionCrossfade
-};
-
-enum MouseButton {
-  eMouseLeft = 1,
-  eMouseRight = 2,
-  eMouseMiddle = 3,
-  eMouseLeftInv = 5,
-  eMouseRightInv = 6,
-  eMouseMiddleInv = 7,
-  eMouseWheelNorth = 8,
-  eMouseWheelSouth = 9
-};
-
-enum RoundDirection {
-  eRoundDown = 0,
-  eRoundNearest = 1,
-  eRoundUp = 2
-};
-
-enum RepeatStyle {
-  eOnce = 0,
-  eRepeat = 1
-};
-
-#ifdef SCRIPT_API_v350
-enum Alignment {
-  eAlignNone         = 0,
-
-  eAlignTopLeft       = 1,
-  eAlignTopCenter     = 2,
-  eAlignTopRight      = 4,
-  eAlignMiddleLeft    = 8,
-  eAlignMiddleCenter  = 16,
-  eAlignMiddleRight   = 32,
-  eAlignBottomLeft    = 64,
-  eAlignBottomCenter  = 128,
-  eAlignBottomRight   = 256,
-
-  // Masks are helping to determine whether alignment parameter contains
-  // particular horizontal or vertical component (for example: left side
-  // or bottom side)
-  eAlignHasLeft       = 73,
-  eAlignHasRight      = 292,
-  eAlignHasTop        = 7,
-  eAlignHasBottom     = 448,
-  eAlignHasHorCenter  = 146,
-  eAlignHasVerCenter  = 56
-};
-
-enum HorizontalAlignment {
-  // eq eAlignTopLeft
-  eAlignLeft = 1,
-  // eq eAlignTopCenter
-  eAlignCenter = 2,
-  // eq eAlignTopRight
-  eAlignRight = 4
-};
-#endif
-
-enum LocationType {
-  eLocationNothing = 0,
-  eLocationHotspot = 1,
-  eLocationCharacter = 2,
-  eLocationObject = 3
-};
-
-enum CutsceneSkipType {
-  eSkipESCOnly = 1,
-  eSkipAnyKey = 2,
-  eSkipMouseClick = 3,
-  eSkipAnyKeyOrMouseClick = 4,
-  eSkipESCOrRightButton = 5,
-  eSkipScriptOnly = 6
-};
-
-enum DialogOptionState {
-  eOptionOff = 0,
-  eOptionOn = 1,
-  eOptionOffForever = 2
-};
-
-enum eSpeechStyle {
-  eSpeechLucasarts = 0,
-  eSpeechSierra = 1,
-  eSpeechSierraWithBackground = 2,
-  eSpeechFullScreen = 3
-};
-
-enum eVoiceMode {
-  eSpeechTextOnly = 0,
-  eSpeechVoiceAndText = 1,
-  eSpeechVoiceOnly = 2
-};
-
-enum eFlipDirection {
-  eFlipLeftToRight = 1,
-  eFlipUpsideDown = 2,
-  eFlipBoth = 3
-};
-
-enum DialogOptionSayStyle
-{
-  eSayUseOptionSetting = 1,
-  eSayAlways = 2,
-  eSayNever = 3
-};
-
-enum VideoSkipStyle
-{
-  eVideoSkipNotAllowed = 0,
-  eVideoSkipEscKey = 1,
-  eVideoSkipAnyKey = 2,
-  eVideoSkipAnyKeyOrMouse = 3
-};
-
-enum eKeyCode
-{
-  eKeyNone  = 0,
-  eKeyCtrlA = 1,
-  eKeyCtrlB = 2,
-  eKeyCtrlC = 3,
-  eKeyCtrlD = 4,
-  eKeyCtrlE = 5,
-  eKeyCtrlF = 6,
-  eKeyCtrlG = 7,
-  eKeyCtrlH = 8,
-  eKeyBackspace = 8,
-  eKeyCtrlI = 9,
-  eKeyTab = 9,
-  eKeyCtrlJ = 10,
-  eKeyCtrlK = 11,
-  eKeyCtrlL = 12,
-  eKeyCtrlM = 13,
-  eKeyReturn = 13,
-  eKeyCtrlN = 14,
-  eKeyCtrlO = 15,
-  eKeyCtrlP = 16,
-  eKeyCtrlQ = 17,
-  eKeyCtrlR = 18,
-  eKeyCtrlS = 19,
-  eKeyCtrlT = 20,
-  eKeyCtrlU = 21,
-  eKeyCtrlV = 22,
-  eKeyCtrlW = 23,
-  eKeyCtrlX = 24,
-  eKeyCtrlY = 25,
-  eKeyCtrlZ = 26,
-  eKeyEscape = 27,
-  eKeySpace = 32,
-  eKeyExclamationMark = 33,
-  eKeyDoubleQuote = 34,
-  eKeyHash = 35,
-  eKeyDollar = 36,
-  eKeyPercent = 37,
-  eKeyAmpersand = 38,
-  eKeySingleQuote = 39,
-  eKeyOpenParenthesis = 40,
-  eKeyCloseParenthesis = 41,
-  eKeyAsterisk = 42,
-  eKeyPlus = 43,
-  eKeyComma = 44,
-  eKeyHyphen = 45,
-  eKeyPeriod = 46,
-  eKeyForwardSlash = 47,
-  eKey0 = 48,
-  eKey1 = 49,
-  eKey2 = 50,
-  eKey3 = 51,
-  eKey4 = 52,
-  eKey5 = 53,
-  eKey6 = 54,
-  eKey7 = 55,
-  eKey8 = 56,
-  eKey9 = 57,
-  eKeyColon = 58,
-  eKeySemiColon = 59,
-  eKeyLessThan = 60,
-  eKeyEquals = 61,
-  eKeyGreaterThan = 62,
-  eKeyQuestionMark = 63,
-  eKeyAt = 64,
-  eKeyA = 65,
-  eKeyB = 66,
-  eKeyC = 67,
-  eKeyD = 68,
-  eKeyE = 69,
-  eKeyF = 70,
-  eKeyG = 71,
-  eKeyH = 72,
-  eKeyI = 73,
-  eKeyJ = 74,
-  eKeyK = 75,
-  eKeyL = 76,
-  eKeyM = 77,
-  eKeyN = 78,
-  eKeyO = 79,
-  eKeyP = 80,
-  eKeyQ = 81,
-  eKeyR = 82,
-  eKeyS = 83,
-  eKeyT = 84,
-  eKeyU = 85,
-  eKeyV = 86,
-  eKeyW = 87,
-  eKeyX = 88,
-  eKeyY = 89,
-  eKeyZ = 90,
-  eKeyOpenBracket = 91,
-  eKeyBackSlash = 92,
-  eKeyCloseBracket = 93,
-  eKeyUnderscore = 95,
-  eKeyF1 = 359,
-  eKeyF2 = 360,
-  eKeyF3 = 361,
-  eKeyF4 = 362,
-  eKeyF5 = 363,
-  eKeyF6 = 364,
-  eKeyF7 = 365,
-  eKeyF8 = 366,
-  eKeyF9 = 367,
-  eKeyF10 = 368,
-  eKeyHome = 371,
-  eKeyUpArrow = 372,
-  eKeyPageUp = 373,
-  eKeyLeftArrow = 375,
-  eKeyNumPad5 = 376,
-  eKeyRightArrow = 377,
-  eKeyEnd = 379,
-  eKeyDownArrow = 380,
-  eKeyPageDown = 381,
-  eKeyInsert = 382,
-  eKeyDelete = 383,
-#ifdef SCRIPT_API_v360
-  eKeyShiftLeft = 403, 
-  eKeyShiftRight = 404, 
-  eKeyCtrlLeft = 405, 
-  eKeyCtrlRight = 406,
-  eKeyAltLeft = 407,
-  eKeyAltRight = 420,
-#endif
-  eKeyF11 = 433,
-  eKeyF12 = 434,
-
-#ifdef SCRIPT_API_v36026
-  eKeyCodeMask = 0x0FFF
-#endif
-};
-
-#ifdef SCRIPT_API_v360
-enum eKeyMod
-{
-  eKeyModShiftLeft  = 0x00010000,
-  eKeyModShiftRight = 0x00020000,
-  eKeyModShift      = 0x00030000,
-  eKeyModCtrlLeft   = 0x00040000,
-  eKeyModCtrlRight  = 0x00080000,
-  eKeyModCtrl       = 0x000C0000,
-  eKeyModAltLeft    = 0x00100000,
-  eKeyModAltRight   = 0x00200000,
-  eKeyModAlt        = 0x00300000,
-  eKeyModNum        = 0x00400000,
-  eKeyModCaps       = 0x00800000,
-
-  eKeyModMask       = 0x00FF0000
-};
-#endif
-
-#ifdef SCRIPT_API_v3507
-managed struct Point {
-	int x, y;
-};
-#endif
-
-#define CHARID int  // $AUTOCOMPLETEIGNORE$
-builtin struct ColorType {
-  char r,g,b;
-  char filler;  // $AUTOCOMPLETEIGNORE$
-  };
-
-enum AudioFileType {
-  eAudioFileOGG = 1,
-  eAudioFileMP3 = 2,
-  eAudioFileWAV = 3,
-  eAudioFileVOC = 4,
-  eAudioFileMIDI = 5,
-  eAudioFileMOD = 6,
-  eAudioFileFLAC = 7
-};
-
-enum AudioPriority {
-  eAudioPriorityVeryLow = 1,
-  eAudioPriorityLow = 25,
-  eAudioPriorityNormal = 50,
-  eAudioPriorityHigh = 75,
-  eAudioPriorityVeryHigh = 100
-};
-
-enum ChangeVolumeType {
-  eVolChangeExisting = 1678,
-  eVolSetFutureDefault = 1679,
-  eVolExistingAndFuture = 1680
-};
-
-enum CharacterDirection {
-  eDirectionDown = 0,
-  eDirectionLeft,
-  eDirectionRight,
-  eDirectionUp,
-  eDirectionDownRight,
-  eDirectionUpRight,
-  eDirectionDownLeft,
-  eDirectionUpLeft,
-  eDirectionNone = SCR_NO_VALUE
-};
-
-#ifdef SCRIPT_API_v350
-enum StringCompareStyle
-{
-  eCaseInsensitive = 0,
-  eCaseSensitive = 1
-};
-
-enum SortStyle
-{
-  eNonSorted = 0,
-  eSorted = 1
-};
-#endif
-
-#ifdef SCRIPT_API_v360
-enum LogLevel
-{
-  eLogAlert = 1,
-  eLogFatal = 2,
-  eLogError = 3,
-  eLogWarn = 4,
-  eLogInfo = 5,
-  eLogDebug = 6
-};
-#endif
-
-#ifdef SCRIPT_API_v36026
-enum InputType
-{
-  eInputNone     = 0x00000000,
-  // 0x0100... is used internally to define Timeout (may be worked around in the future)
-  eInputKeyboard = 0x02000000,
-  eInputMouse    = 0x04000000,
-#endif
-#ifdef SCRIPT_API_v399
-  eInputGamepad  = 0x08000000,
-#endif
-#ifdef SCRIPT_API_v36026
-  eInputAny      = 0xFF000000
-};
-#endif
-
-<<<<<<< HEAD
-#ifdef SCRIPT_API_v399
-enum eGamepad_Axis
-{
-    eGamepad_AxisInvalid=0,
-    eGamepad_AxisLeftX,
-    eGamepad_AxisLeftY,
-    eGamepad_AxisRightX,
-    eGamepad_AxisRightY,
-    eGamepad_AxisTriggerLeft,
-    eGamepad_AxisTriggerRight,
-    eGamepad_AxisCount
-};
-
-enum eGamepad_Button
-{
-    eGamepad_ButtonInvalid=0,
-    eGamepad_ButtonA,
-    eGamepad_ButtonB,
-    eGamepad_ButtonX,
-    eGamepad_ButtonY,
-    eGamepad_ButtonBack,
-    eGamepad_ButtonGuide,
-    eGamepad_ButtonStart,
-    eGamepad_ButtonLeftStick,
-    eGamepad_ButtonRightStick,
-    eGamepad_ButtonLeftShoulder,
-    eGamepad_ButtonRightShoulder,
-    eGamepad_ButtonDpadUp,
-    eGamepad_ButtonDpadDown,
-    eGamepad_ButtonDpadLeft,
-    eGamepad_ButtonDpadRight,
-    eGamepad_ButtonCount
-};
-
-enum eJoystick_Hat
-{
-    eJoystick_HatInvalid = -1,
-    eJoystick_HatCentered = 0,
-    eJoystick_HatUp = 0x01,
-    eJoystick_HatRight = 0x02,
-    eJoystick_HatDown = 0x04,
-    eJoystick_HatLeft = 0x08,
-    eJoystick_HatRightUp = 0x03,
-    eJoystick_HatRightDown = 0x06,
-    eJoystick_HatLeftUp = 0x09,
-    eJoystick_HatLeftDown = 0x0C,
-};
-#endif
-
-#ifdef SCRIPT_API_v399
-enum BlendMode {
-    eBlendNormal = 0,
-    eBlendAdd,
-    eBlendDarken,
-    eBlendLighten,
-    eBlendMultiply,
-    eBlendScreen,
-    eBlendBurn,
-    eBlendSubtract,
-    eBlendExclusion,
-    eBlendDodge
-};
-#endif
-
-#ifdef SCRIPT_API_v400
-enum StringSplitOptions {
-    eStrSplit_None = 0,
-    eStrSplit_RemoveEmpty = 0x0001,
-    eStrSplit_Trim = 0x0002
-};
-#endif
-=======
-#ifdef SCRIPT_API_v362
-enum RenderLayer
-{
-  eRenderLayerNone      = 0x00000000,
-  eRenderLayerEngine    = 0x00000001,
-  eRenderLayerCursor    = 0x00000002,
-  eRenderLayerUI        = 0x00000004,
-  eRenderLayerRoom      = 0x00000008,
-  eRenderLayerAll       = 0xFFFFFFFF
-};
-#endif
-
->>>>>>> 628bd12d
-
-internalstring autoptr builtin managed struct String {
-  /// Creates a formatted string using the supplied parameters.
-  import static String Format(const string format, ...);    // $AUTOCOMPLETESTATICONLY$
-  /// Checks whether the supplied string is null or empty.
-  import static bool IsNullOrEmpty(String stringToCheck);  // $AUTOCOMPLETESTATICONLY$
-#ifdef SCRIPT_API_v400
-  /// Joins a dynamic array of strings using the separator in a single string
-  import static String Join(String[], const string separator);  // $AUTOCOMPLETESTATICONLY$
-  /// Returns a new string without any leading or trailing whitespace.
-  import String  Trim();
-  /// Creates a dynamic array made of substrings of the string each time the separator occurred.
-  import String[] Split(const string separator, StringSplitOptions options = eStrSplit_None);
-#endif
-  /// Returns a new string with the specified string appended to this string.
-  import String  Append(const string appendText);
-  /// Returns a new string that has the extra character appended.
-  import String  AppendChar(int extraChar);
-  import int     Contains(const string needle);   // $AUTOCOMPLETEIGNORE$
-  /// Creates a copy of the string.
-  import String  Copy();
-  /// Returns the index of the first occurrence of the needle in this string, after specified index. A count 0 will run until string end.
-  import int     IndexOf(const string needle, StringCompareStyle style = eCaseInsensitive, int index = 0, int count = 0);
-  /// Returns a lower-cased version of this string.
-  import String  LowerCase();
-  /// Returns a new string, with the specified character changed.
-  import String  ReplaceCharAt(int index, int newChar);
-  /// Returns a portion of the string.
-  import String  Substring(int index, int length);
-  /// Truncates the string down to the specified length by removing characters from the end.
-  import String  Truncate(int length);
-  /// Returns an upper-cased version of this string.
-  import String  UpperCase();
-#ifdef SCRIPT_API_v350
-  /// Compares this string to the other string.
-  import int     CompareTo(const string otherString, StringCompareStyle style = eCaseInsensitive);
-  /// Checks whether this string ends with the specified text.
-  import bool    EndsWith(const string endsWithText, StringCompareStyle style = eCaseInsensitive);
-  /// Returns a copy of this string with all occurrences of LookForText replaced with ReplaceWithText
-  import String  Replace(const string lookForText, const string replaceWithText, StringCompareStyle style = eCaseInsensitive);
-  /// Checks whether this string starts with the specified text.
-  import bool    StartsWith(const string startsWithText, StringCompareStyle style = eCaseInsensitive);
-#endif
-  /// Converts the string to a float.
-  readonly import attribute float AsFloat;
-  /// Converts the string to an integer.
-  readonly import attribute int AsInt;
-  /// Accesses individual characters of the string.
-  readonly import attribute int Chars[];
-  /// Returns the length of the string.
-  readonly import attribute int Length;
-};
-
-#ifdef SCRIPT_API_v350
-builtin managed struct Dictionary
-{
-  /// Creates a new empty Dictionary of the given properties.
-  import static Dictionary* Create(SortStyle sortStyle = eNonSorted, StringCompareStyle compareStyle = eCaseInsensitive); // $AUTOCOMPLETESTATICONLY$
-
-  /// Removes all items from the dictionary.
-  import void Clear();
-  /// Tells if given key is in the dictionary.
-  import bool Contains(const string key);
-  /// Gets value by the key; returns null if such key does not exist.
-  import String Get(const string key);
-  /// Removes key/value pair from the dictionary, fails if there was no such key.
-  import bool Remove(const string key);
-  /// Assigns a value to the given key, adds this key if it did not exist yet.
-  import bool Set(const string key, const string value);
-
-  /// Gets if this dictionary is case-sensitive.
-  import readonly attribute StringCompareStyle CompareStyle;
-  /// Gets the method items are arranged in this dictionary.
-  import readonly attribute SortStyle SortStyle;
-  /// Gets the number of key/value pairs currently in the dictionary.
-  import readonly attribute int ItemCount;
-  /// Creates a dynamic array filled with keys in same order as they are stored in the Dictionary.
-  import String[] GetKeysAsArray();
-  /// Creates a dynamic array filled with values in same order as they are stored in the Dictionary.
-  import String[] GetValuesAsArray();
-};
-
-builtin managed struct Set
-{
-  /// Creates a new empty Set of the given properties.
-  import static Set* Create(SortStyle sortStyle = eNonSorted, StringCompareStyle compareStyle = eCaseInsensitive); // $AUTOCOMPLETESTATICONLY$
-
-  /// Adds item to the set, fails if such item was already existing.
-  import bool Add(const string item);
-  /// Removes all items from the set.
-  import void Clear();
-  /// Tells if given item is in the set.
-  import bool Contains(const string item);
-  /// Removes item from the set, fails if there was no such item.
-  import bool Remove(const string item);
-
-  /// Gets if this set is case-sensitive.
-  import readonly attribute StringCompareStyle CompareStyle;
-  /// Gets the method items are arranged in this set.
-  import readonly attribute SortStyle SortStyle;
-  /// Gets the number of items currently in the set.
-  import readonly attribute int ItemCount;
-  /// Creates a dynamic array filled with items in same order as they are stored in the Set.
-  import String[] GetItemsAsArray();
-};
-#endif
-
-builtin managed struct AudioClip;
-
-builtin managed struct ViewFrame {
-  /// Gets whether this frame is flipped.
-  readonly import attribute bool Flipped;
-  /// Gets the frame number of this frame.
-  readonly import attribute int Frame;
-  /// Gets/sets the sprite that is displayed by this frame.
-  import attribute int Graphic;
-  /// Gets/sets the audio that is played when this frame comes around.
-  import attribute AudioClip* LinkedAudio;
-  /// Gets the loop number of this frame.
-  readonly import attribute int Loop;
-  /// Gets the delay of this frame.
-  readonly import attribute int Speed;
-  /// Gets the view number that this frame is part of.
-  readonly import attribute int View;
-};
-
-builtin managed struct DrawingSurface {
-  /// Clears the surface to the specified colour, or transparent if you do not specify a colour.
-  import void Clear(int colour=-SCR_NO_VALUE);
-  /// Creates a copy of the surface.
-  import DrawingSurface* CreateCopy();
-  /// Draws a circle onto the surface with its centre at (x,y).
-  import void DrawCircle(int x, int y, int radius);
-#ifdef SCRIPT_API_v360
-  /// Draws a sprite onto the surface with its top-left corner at (x,y).
-  import void DrawImage(int x, int y, int spriteSlot, int transparency=0, int width=SCR_NO_VALUE, int height=SCR_NO_VALUE,
-						int cut_x=0, int cut_y=0, int cut_width=SCR_NO_VALUE, int cut_height=SCR_NO_VALUE);
-  /// Draws the specified surface onto this surface.
-  import void DrawSurface(DrawingSurface *surfaceToDraw, int transparency=0, int x=0, int y=0, int width=SCR_NO_VALUE, int height=SCR_NO_VALUE,
-						int cut_x=0, int cut_y=0, int cut_width=SCR_NO_VALUE, int cut_height=SCR_NO_VALUE);
-#endif
-#ifdef SCRIPT_API_v399
-  /// Blends a sprite onto the surface with its top-left corner at (x,y).
-  import void BlendImage(int x, int y, int spriteSlot, BlendMode mode, int transparency=0, int width=SCR_NO_VALUE, int height=SCR_NO_VALUE,
-						int part_x=0, int part_y=0, int part_width=SCR_NO_VALUE, int part_height=SCR_NO_VALUE);
-  /// Blends the specified surface onto this surface.
-  import void BlendSurface(DrawingSurface *surfaceToDraw, BlendMode mode, int transparency=0, int x=0, int y=0, int width=SCR_NO_VALUE, int height=SCR_NO_VALUE,
-						int part_x=0, int part_y=0, int part_width=SCR_NO_VALUE, int part_height=SCR_NO_VALUE);
-#endif
-  /// Draws a straight line between the two points on the surface.
-  import void DrawLine(int x1, int y1, int x2, int y2, int thickness=1);
-  /// Changes the colour of a single pixel on the surface.
-  import void DrawPixel(int x, int y);
-  /// Draws a filled rectangle to the surface.
-  import void DrawRectangle(int x1, int y1, int x2, int y2);
-  /// Draws the specified text to the surface.
-  import void DrawString(int x, int y, FontType, const string text, ...);
-#ifdef SCRIPT_API_v361
-  /// Draws the text to the surface, wrapping it at the specified width.
-  import void DrawStringWrapped(int x, int y, int width, FontType, HorizontalAlignment, const string text, ...);
-#endif
-#ifndef SCRIPT_API_v361
-#ifdef SCRIPT_API_v350
-  /// Draws the text to the surface, wrapping it at the specified width.
-  import void DrawStringWrapped(int x, int y, int width, FontType, HorizontalAlignment, const string text);
-#endif
-#endif // !SCRIPT_API_v361
-  /// Draws a filled triangle onto the surface.
-  import void DrawTriangle(int x1, int y1, int x2, int y2, int x3, int y3);
-  /// Gets the colour of a single pixel on the surface.
-  import int  GetPixel(int x, int y);
-  /// Tells AGS that you have finished drawing onto the surface.
-  import void Release();
-  /// Gets/sets the current AGS Colour Number that will be used for drawing onto this surface.
-  import attribute int DrawingColor;
-  /// Gets the height of this surface.
-  readonly import attribute int Height;
-  /// Gets the width of the surface.
-  readonly import attribute int Width;
-#ifdef SCRIPT_API_v400
-  /// Gets the colour depth of this surface.
-  readonly import attribute int ColorDepth;
-#endif
-};
-
-#ifdef SCRIPT_API_v3507
-builtin managed struct Camera;
-builtin managed struct Viewport;
-#endif
-
-builtin managed struct Hotspot;
-builtin managed struct Object;
-builtin managed struct Region;
-#ifdef SCRIPT_API_v400
-builtin managed struct WalkableArea;
-builtin managed struct Walkbehind;
-builtin managed struct Pathfinder;
-#endif
-
-builtin struct Room {
-  /// Gets a custom text property associated with this room.
-  import static String GetTextProperty(const string property);
-  /// Gets a drawing surface that allows you to manipulate the room background.
-  import static DrawingSurface* GetDrawingSurfaceForBackground(int backgroundNumber=SCR_NO_VALUE);
-  /// Gets the Y co-ordinate of the bottom edge of the room.
-  readonly import static attribute int BottomEdge;
-  /// Gets the colour depth of the room background.
-  readonly import static attribute int ColorDepth;
-  /// Gets the height of the room background.
-  readonly import static attribute int Height;
-  /// Gets the X co-ordinate of the left edge of the room.
-  readonly import static attribute int LeftEdge;
-  /// Gets the number of objects in this room.
-  readonly import static attribute int ObjectCount;
-  /// Gets the X co-ordinate of the right edge of the room.
-  readonly import static attribute int RightEdge;
-  /// Gets the Y co-ordinate of the top edge of the room.
-  readonly import static attribute int TopEdge;
-  /// Gets the width of the room background.
-  readonly import static attribute int Width;
-  /// Gets a Custom Property associated with this room.
-  import static int GetProperty(const string property);
-  /// Sets an integer custom property associated with this room.
-  import static bool SetProperty(const string property, int value);
-  /// Sets a text custom property associated with this room.
-  import static bool SetTextProperty(const string property, const string value);
-  /// Performs default processing of a mouse click at the specified co-ordinates.
-  import static void ProcessClick(int x, int y, CursorMode);
-#ifdef SCRIPT_API_v360
-  /// Checks if the specified room exists
-  import static bool Exists(int room);   // $AUTOCOMPLETESTATICONLY$
-#endif
-#ifdef SCRIPT_API_v400
-  /// Accesses the Hotspots in the current room.
-  import static readonly attribute Hotspot *Hotspots[];   // $AUTOCOMPLETESTATICONLY$
-  /// Accesses the Objects in the current room.
-  import static readonly attribute Object *Objects[];   // $AUTOCOMPLETESTATICONLY$
-  /// Accesses the Regions in the current room.
-  import static readonly attribute Region *Regions[];   // $AUTOCOMPLETESTATICONLY$
-  /// Accesses the Walkable areas in the current room.
-  import static readonly attribute WalkableArea *WalkableAreas[];   // $AUTOCOMPLETESTATICONLY$
-  /// Accesses the Walk-behinds in the current room.
-  import static readonly attribute Walkbehind *Walkbehinds[];   // $AUTOCOMPLETESTATICONLY$
-  /// Gets this Room's Pathfinder object that lets find route around walkable areas.
-  import static readonly attribute Pathfinder *PathFinder;   // $AUTOCOMPLETESTATICONLY$
-  /// Gets/sets the optional y/x ratio of character's facing directions, determining directional loop selection for each Character in the current room.
-  import static attribute float FaceDirectionRatio;
-#endif
-};
-
-builtin struct Parser {
-  /// Returns the parser dictionary word ID for the specified word
-  import static int    FindWordID(const string wordToFind);
-  /// Stores the supplied user text for later use with Said
-  import static void   ParseText(const string text);
-  /// Checks whether the player's input matched this text.
-  import static bool   Said(const string text);
-  /// Gets any word that the player typed that was not in the game dictionary.
-  import static String SaidUnknownWord();
-};
-
-// standard functions
-/// Displays the text in a standard text window.
-import void Display(const string message, ...);
-/// Displays the text in a standard text window at the specified location.
-import void DisplayAt(int x, int y, int width, const string message, ...);
-#ifdef SCRIPT_API_v361
-/// Displays the text in a standard text window at the specified y-coordinate.
-import void DisplayAtY (int y, const string message, ...);
-#endif
-#ifndef SCRIPT_API_v361
-/// Displays the text in a standard text window at the specified y-coordinate.
-import void DisplayAtY (int y, const string message);
-#endif
-/// Displays a message in a text window with a title, used for speech in SCI0 games.
-import void DisplayTopBar(int y, int textColor, int backColor, const string title, const string text, ...);
-/// Resets the room state back to how it was initially set up in the editor.
-import void ResetRoom(int roomNumber);
-/// Checks whether the player has been in the specified room yet.
-import int  HasPlayerBeenInRoom(int roomNumber);
-/// Exits the game with an error message.
-import void AbortGame(const string message, ...);
-/// Quits the game, optionally showing a confirmation dialog.
-import void QuitGame(int promptUser);
-/// Changes the current game speed.
-import void SetGameSpeed(int framesPerSecond);
-/// Gets the current game speed.
-import int  GetGameSpeed();
-/// Changes a game option; see the manual for details.
-import int  SetGameOption(int option, int value);
-/// Gets the current value of a game option.
-import int  GetGameOption(int option);
-/// Performs various debugging commands.
-import void Debug(int command, int data);
-/// Calls the on_call function in the current room.
-import void CallRoomScript(int value);
-/// Transfers gameplay into a separate AGS game.
-import int  RunAGSGame(const string filename, int mode, int data);
-/// Gets the translated version of the specified text.
-import const string GetTranslation (const string originalText);
-/// Checks if a translation is currently in use.
-import int  IsTranslationAvailable ();
-/// Displays the default built-in Restore Game dialog.
-import void RestoreGameDialog(int min_slot = 0, int max_slot = 50);
-/// Displays the default built-in Save Game dialog.
-import void SaveGameDialog(int min_slot = 0, int max_slot = 50);
-/// Restarts the game from the restart point.
-import void RestartGame();
-/// Saves the current game position to the specified slot.
-import void SaveGameSlot(int slot, const string description, int sprite = -1);
-/// Restores the game saved to the specified game slot.
-import void RestoreGameSlot(int slot);
-#ifdef SCRIPT_API_v400
-/// Moves the save game from one slot to another, overwriting a save if one was already present at a new slot.
-import void MoveSaveSlot(int old_slot, int new_slot);
-#endif
-/// Deletes the specified save game.
-import void DeleteSaveSlot(int slot);
-/// Sets this as the point at which the game will be restarted.
-import void SetRestartPoint();
-/// Gets what type of thing is in the room at the specified co-ordinates.
-import LocationType GetLocationType(int x, int y);
-#ifdef SCRIPT_COMPAT_v399
-#ifdef SCRIPT_API_v3507
-/// Returns which walkable area is at the specified position on screen.
-import int  GetWalkableAreaAtScreen(int screenX, int screenY);
-/// Returns which walkable area is at the specified position within the room.
-import int  GetWalkableAreaAtRoom(int roomX, int roomY);
-#endif
-#ifdef SCRIPT_API_v360
-/// Gets the drawing surface for the 8-bit walkable mask
-import DrawingSurface* GetDrawingSurfaceForWalkableArea();
-/// Gets the drawing surface for the 8-bit walk-behind mask
-import DrawingSurface* GetDrawingSurfaceForWalkbehind();
-#endif
-#endif // SCRIPT_COMPAT_v399
-/// Returns the scaling level at the specified position within the room.
-import int  GetScalingAt (int x, int y);
-/// Returns whether the game is currently paused.
-import int  IsGamePaused();
-import int  GetGraphicalVariable (const string variableName);
-import void SetGraphicalVariable (const string variableName, int value);
-/// Disables the player interface and activates the Wait cursor.
-import void DisableInterface();
-/// Re-enables the player interface.
-import void EnableInterface();
-/// Checks whether the player interface is currently enabled.
-import int  IsInterfaceEnabled();
-
-struct Mouse {
-  /// Changes the sprite for the specified mouse cursor.
-  import static void ChangeModeGraphic(CursorMode, int slot);
-  /// Changes the active hotspot for the specified mouse cursor.
-  import static void ChangeModeHotspot(CursorMode, int x, int y);
-  /// Changes the view used to animate the specified mouse cursor.
-  import static void ChangeModeView(CursorMode, int view, int delay = SCR_NO_VALUE);
-  /// Disables the specified cursor mode.
-  import static void DisableMode(CursorMode);
-  /// Re-enables the specified cursor mode.
-  import static void EnableMode(CursorMode);
-  /// Gets the sprite used for the specified mouse cursor.
-  import static int  GetModeGraphic(CursorMode);
-  /// Checks whether the specified mouse button is currently pressed.
-  import static bool IsButtonDown(MouseButton);
-  /// Remembers the current mouse cursor and restores it when the mouse leaves the current area.
-  import static void SaveCursorUntilItLeaves();
-  /// Cycles to the next available mouse cursor.
-  import static void SelectNextMode();
-  /// Cycles to the previous available mouse cursor.
-  import static void SelectPreviousMode();
-  /// Restricts the mouse movement to the specified area.
-  import static void SetBounds(int left, int top, int right, int bottom);
-  /// Moves the mouse cursor to the specified location.
-  import static void SetPosition(int x, int y);
-  /// Updates the X and Y co-ordinates to match the current mouse position.
-  import static void Update();
-  /// Changes the current mouse cursor back to the default for the current mode.
-  import static void UseDefaultGraphic();
-  /// Changes the mouse cursor to use the graphic for a different non-active cursor mode.
-  import static void UseModeGraphic(CursorMode);
-  /// Gets/sets the current mouse cursor mode.
-  import static attribute CursorMode Mode;
-  /// Gets/sets whether the mouse cursor is visible.
-  import static attribute bool Visible;
-  /// Gets/sets whether the user-defined factors are applied to mouse movement
-  import static attribute bool ControlEnabled;
-  /// Gets/sets the mouse speed
-  import static attribute float Speed;
-  /// Fires mouse click event at current mouse position.
-  import static void Click(MouseButton);
-  /// Returns whether the specified mouse cursor is currently enabled.
-  import static bool IsModeEnabled(CursorMode);
-#ifdef SCRIPT_API_v36026
-  /// Gets/sets whether the mouse cursor will be automatically locked in the game window.
-  import static attribute bool AutoLock;
-#endif
-  /// Gets the current mouse position.
-  readonly int  x,y;
-};
-
-import int  Said (const string text);
-
-/// Gets the width of the specified text in the specified font
-import int  GetTextWidth(const string text, FontType);
-/// Gets the height of the specified text in the specified font when wrapped at the specified width
-import int  GetTextHeight(const string text, FontType, int width);
-/// Gets the font's height, in pixels
-import int  GetFontHeight(FontType);
-/// Gets the default step between two lines of text for the specified font
-import int  GetFontLineSpacing(FontType);
-/// Refreshes the on-screen inventory display.
-import void UpdateInventory();
-/// From within dialog_request, tells AGS not to return to the dialog after this function ends.
-import void StopDialog();
-/// Determines whether two objects or characters are overlapping each other.
-import int  AreThingsOverlapping(int thing1, int thing2);
-
-/// Starts a timer, which will expire after the specified number of game loops.
-import void SetTimer(int timerID, int timeout);
-/// Returns true the first time this is called after the timer expires.
-import bool IsTimerExpired(int timerID);
-/// Sets whether the game can continue to run in the background if the player switches to another application.
-import void SetMultitaskingMode (int mode);
-/// Converts a floating point value to an integer.
-import int  FloatToInt(float value, RoundDirection=eRoundDown);
-/// Converts an integer to a floating point number.
-import float IntToFloat(int value);
-
-// File I/O
-enum FileMode {
-  eFileRead = 1,
-  eFileWrite = 2,
-  eFileAppend = 3
-};
-
-enum FileSeek {
-  eSeekBegin = 0,
-  eSeekCurrent = 1,
-  eSeekEnd = 2
-};
-
-builtin managed struct File {
-  /// Delets the specified file from the disk.
-  import static bool Delete(const string filename);   // $AUTOCOMPLETESTATICONLY$
-  /// Checks if the specified file exists on the disk.
-  import static bool Exists(const string filename);   // $AUTOCOMPLETESTATICONLY$
-  /// Opens the specified file in order to read from or write to it.
-  import static File *Open(const string filename, FileMode);   // $AUTOCOMPLETESTATICONLY$
-  /// Closes the file.
-  import void Close();
-  /// Reads an integer value from the file.
-  import int  ReadInt();
-  /// Reads the next raw byte from the file.
-  import int  ReadRawChar();
-  /// Reads the next raw 32-bit int from the file.
-  import int  ReadRawInt();
-  /// Reads the next raw line of text from the file.
-  import String ReadRawLineBack();
-  /// Reads the next string from the file.
-  import String ReadStringBack();
-  /// Writes an integer to the file.
-  import void WriteInt(int value);
-  /// Writes a raw byte to the file.
-  import void WriteRawChar(int value);
-  /// Writes a raw line of text to the file.
-  import void WriteRawLine(const string text);
-  /// Writes a string to the file.
-  import void WriteString(const string text);
-  /// Gets whether you have reached the end of the file.
-  readonly import attribute bool EOF;
-  /// Gets whether any errors occurred reading or writing the file.
-  readonly import attribute bool Error;
-  /// Moves file cursor by specified offset, returns new position.
-  import int Seek(int offset, FileSeek origin = eSeekCurrent);
-  /// Gets current cursor position inside the file.
-  readonly import attribute int Position;
-#ifdef SCRIPT_API_v36026
-  /// Writes a raw 32-bit int to the file.
-  import void WriteRawInt(int value);
-#endif
-#ifdef SCRIPT_API_v361
-  /// Resolves the script path into the system filepath; for diagnostic purposes only.
-  import static String ResolvePath(const string filename);   // $AUTOCOMPLETESTATICONLY$
-  /// Gets the path to opened file.
-  readonly import attribute String Path;
-#endif
-#ifdef SCRIPT_API_v399
-  /// Renames an existing file; if there's already a file with the new name then it will be overwritten
-  import static bool Rename(const string old_filename, const string new_filename);   // $AUTOCOMPLETESTATICONLY$
-#endif
-  int reserved[2];   // $AUTOCOMPLETEIGNORE$
-};
-
-builtin managed struct InventoryItem {
-  /// Returns the inventory item at the specified location.
-  import static InventoryItem* GetAtScreenXY(int x, int y);    // $AUTOCOMPLETESTATICONLY$
-#ifdef SCRIPT_API_v361
-  import static InventoryItem* GetByName(const string scriptName); // $AUTOCOMPLETESTATICONLY$
-#endif
-  /// Gets an integer custom property for this item.
-  import int  GetProperty(const string property);
-  /// Gets a text custom property for this item.
-  import String GetTextProperty(const string property);
-  /// Checks whether an event handler has been registered for clicking on this item in the specified cursor mode.
-  import int  IsInteractionAvailable(CursorMode);
-  /// Runs the registered event handler for this item.
-  import void RunInteraction(CursorMode);
-  /// Gets/sets the sprite used as the item's mouse cursor.
-  import attribute int  CursorGraphic;
-  /// Gets/sets the sprite used to display the inventory item.
-  import attribute int  Graphic;
-  /// Gets the ID number of the inventory item.
-  readonly import attribute int ID;
-  /// Gets/sets the human-readable name of the inventory item.
-  import attribute String Name;
-  /// Sets an integer custom property for this item.
-  import bool SetProperty(const string property, int value);
-  /// Sets a text custom property for this item.
-  import bool SetTextProperty(const string property, const string value);
-#ifdef SCRIPT_API_v361
-  /// Gets the script name of the inventory item.
-  import readonly attribute String ScriptName;
-#endif
-
-  readonly int reserved[2];   // $AUTOCOMPLETEIGNORE$
-};
-
-builtin managed struct Overlay {
-  /// Creates an overlay that displays a sprite.
-  import static Overlay* CreateGraphical(int x, int y, int slot
-#ifdef SCRIPT_API_v360
-	, bool clone = false
-#endif
-  );  // $AUTOCOMPLETESTATICONLY$
-  /// Creates an overlay that displays some text.
-  import static Overlay* CreateTextual(int x, int y, int width, FontType, int colour, const string text, ...);  // $AUTOCOMPLETESTATICONLY$
-  /// Changes the text on the overlay.
-  import void SetText(int width, FontType, int colour, const string text, ...);
-  /// Removes the overlay from the screen.
-  import void Remove();
-  /// Checks whether this overlay is currently valid.
-  readonly import attribute bool Valid;
-  /// Gets/sets the X position on the screen where this overlay is displayed.
-  import attribute int X;
-  /// Gets/sets the Y position on the screen where this overlay is displayed.
-  import attribute int Y;
-#ifdef SCRIPT_API_v360
-  /// Creates an overlay that displays a sprite inside the room.
-  import static Overlay* CreateRoomGraphical(int x, int y, int slot, bool clone = false);  // $AUTOCOMPLETESTATICONLY$
-  /// Creates an overlay that displays some text inside the room.
-  import static Overlay* CreateRoomTextual(int x, int y, int width, FontType, int colour, const string text, ...);  // $AUTOCOMPLETESTATICONLY$
-  /// Gets whether this overlay is located inside the room, as opposed to the screen layer.
-  import readonly attribute bool InRoom;
-  /// Gets/sets the width of this overlay. Resizing overlay will scale its image.
-  import attribute int Width;
-  /// Gets/sets the height of this overlay. Resizing overlay will scale its image.
-  import attribute int Height;
-  /// Gets/sets the sprite's number which is displayed on this overlay. Returns -1 for generated image without actual number.
-  import attribute int Graphic;
-  /// Gets the original width of this overlay's graphic.
-  import readonly attribute int GraphicWidth;
-  /// Gets the original height of this overlay's graphic.
-  import readonly attribute int GraphicHeight;
-  /// Gets/sets the transparency of this overlay.
-  import attribute int Transparency;
-  /// Gets/sets the overlay's z-order relative to other overlays and on-screen objects.
-  import attribute int ZOrder;
-#endif
-#ifdef SCRIPT_API_v399
-  /// Gets/sets the blending mode of this overlay.
-  import attribute BlendMode BlendMode;
-  /// Gets/sets the overlay's image rotation in degrees.
-  import attribute float Rotation;
-#endif
-#ifdef SCRIPT_API_v400
-  /// Sets this overlay's position, and optionally its size.
-  import void SetPosition(int x, int y, int width = 0, int height = 0);
-  /// Changes the size of the overlay.
-  import void SetSize(int width, int height);
-  /// Tints the overlay to the specified colour. RGB values must be in 0-255 range, saturation and luminance in 0-100 range.
-  import void Tint(int red, int green, int blue, int saturation, int luminance);
-  /// Sets the light level for this overlay, from -100 to 100 (negative values darken the sprite, positive brighten the sprite).
-  import void SetLightLevel(int light_level);
-  /// Removes an existing colour tint or light level from this overlay.
-  import void RemoveTint();
-  /// Gets whether the overlay has a tint set.
-  readonly import attribute bool HasTint;
-  /// Gets whether the overlay has a light level set.
-  readonly import attribute bool HasLightLevel;
-  /// Gets the individual light level for this character.
-  readonly import attribute int  LightLevel;
-  /// Gets the Blue component of this overlay's colour tint.
-  readonly import attribute int  TintBlue;
-  /// Gets the Green component of this overlay's colour tint.
-  readonly import attribute int  TintGreen;
-  /// Gets the Red component of this overlay's colour tint.
-  readonly import attribute int  TintRed;
-  /// Gets the Saturation of this overlay's colour tint.
-  readonly import attribute int  TintSaturation;
-  /// Gets the Luminance of this overlay's colour tint.
-  readonly import attribute int  TintLuminance;
-#endif
-};
-
-#ifdef SCRIPT_API_v400
-enum ColorFormat
-{
-  /// Tells to use default game color depth
-  eColorFmt_Default = 0,
-  eColorFmt_8bit    = 8
-};
-#endif
-
-builtin managed struct DynamicSprite {
-  /// Creates a blank dynamic sprite of the specified size.
-  import static DynamicSprite* Create(int width, int height, ColorFormat color_format = eColorFmt_Default);    // $AUTOCOMPLETESTATICONLY$
-  /// Creates a dynamic sprite as a copy of a room background.
-  import static DynamicSprite* CreateFromBackground(int frame=SCR_NO_VALUE, int x=SCR_NO_VALUE, int y=SCR_NO_VALUE, int width=SCR_NO_VALUE, int height=SCR_NO_VALUE);     // $AUTOCOMPLETESTATICONLY$
-  /// Creates a dynamic sprite as a copy of a drawing surface.
-  import static DynamicSprite* CreateFromDrawingSurface(DrawingSurface* surface, int x, int y, int width, int height, ColorFormat format = eColorFmt_Default); // $AUTOCOMPLETESTATICONLY$
-  /// Creates a dynamic sprite as a copy of an existing sprite.
-  import static DynamicSprite* CreateFromExistingSprite(int slot, ColorFormat format = eColorFmt_Default); // $AUTOCOMPLETESTATICONLY$
-  /// Creates a dynamic sprite from a BMP or PCX file.
-  import static DynamicSprite* CreateFromFile(const string filename, ColorFormat format = eColorFmt_Default); // $AUTOCOMPLETESTATICONLY$
-  /// Creates a dynamic sprite from a save game screenshot.
-  import static DynamicSprite* CreateFromSaveGame(int slot, int width, int height);  // $AUTOCOMPLETESTATICONLY$
-  /// Creates a dynamic sprite as a copy of the current screen.
-  import static DynamicSprite* CreateFromScreenShot(int width=0, int height=0, int layer=eRenderLayerAll);  // $AUTOCOMPLETESTATICONLY$
-  /// Enlarges the size of the sprite, but does not resize the image.
-  import void ChangeCanvasSize(int width, int height, int x, int y);
-  /// Copies the transparency mask and/or alpha channel from the specified sprite onto this dynamic sprite.
-  import void CopyTransparencyMask(int fromSpriteSlot);
-  /// Reduces the size of the sprite, but does not resize the image.
-  import void Crop(int x, int y, int width, int height);
-  /// Deletes the dynamic sprite from memory when you no longer need it.
-  import void Delete();
-  /// Flips the sprite in the specified direction.
-  import void Flip(eFlipDirection);
-  /// Gets a drawing surface that can be used to manually draw onto the sprite.
-  import DrawingSurface* GetDrawingSurface();
-  /// Resizes the sprite.
-  import void Resize(int width, int height);
-  /// Rotates the sprite by the specified number of degrees.
-  import void Rotate(int angle, int width=SCR_NO_VALUE, int height=SCR_NO_VALUE);
-  /// Saves the sprite to a BMP or PCX file.
-  import int  SaveToFile(const string filename);
-  /// Permanently tints the sprite to the specified colour. RGB values must be in 0-255 range, saturation and luminance in 0-100 range.
-  import void Tint(int red, int green, int blue, int saturation, int luminance);
-  /// Gets the colour depth of this sprite.
-  readonly import attribute int ColorDepth;
-  /// Gets the sprite number of this dynamic sprite, which you can use to display it in the game.
-  readonly import attribute int Graphic;
-  /// Gets the height of this sprite.
-  readonly import attribute int Height;
-  /// Gets the width of this sprite.
-  readonly import attribute int Width;
-};
-
-// Palette FX
-/// Fades the screen in from black to the normal palette.
-import void FadeIn(int speed);
-/// Fades the screen out to the current fade colour.
-import void FadeOut(int speed);
-/// Cycles the palette entries between start and end. (8-bit games only)
-import void CyclePalette(int start, int end);
-/// Changes the RGB colour of a palette slot. (8-bit games only)
-import void SetPalRGB(int slot, int r, int g, int b);
-/// Updates the screen with manual changes to the palette. (8-bit games only)
-import void UpdatePalette();
-/// Tints the whole screen to the specified colour. RGB values must be in 0-255 range.
-import void TintScreen (int red, int green, int blue);
-/// Sets an ambient tint that affects all objects and characters in the room. RGB values must be in 0-255 range, saturation and luminance in 0-100 range.
-import void SetAmbientTint(int red, int green, int blue, int saturation, int luminance);
-/// Returns a random number between 0 and MAX, inclusive.
-import int  Random(int max);
-/// Locks the current room to the specified background.
-import void SetBackgroundFrame(int frame);
-/// Gets the current background frame number.
-import int  GetBackgroundFrame();
-/// Shakes the screen by the specified amount.
-import void ShakeScreen(int amount);
-/// Shakes the screen but does not pause the game while it does so.
-import void ShakeScreenBackground(int delay, int amount, int length);
-/// Changes the room transition style.
-import void SetScreenTransition(TransitionStyle);
-/// Changes the room transition style for the next room change only.
-import void SetNextScreenTransition(TransitionStyle);
-/// Changes the colour to which the screen fades out with a FadeOut call.
-import void SetFadeColor(int red, int green, int blue);
-/// Checks whether an event handler is registered to handle clicking at the specified location on the screen.
-import int  IsInteractionAvailable (int x, int y, CursorMode);
-/// Disables all region events, and optionally light levels and tints.
-import void DisableGroundLevelAreas(int disableTints);
-/// Re-enables region events, light levels and tints.
-import void EnableGroundLevelAreas();
-/// Plays a FLI/FLC animation.
-import void PlayFlic(int flcNumber, int options);
-/// Plays an AVI/MPG video.
-import void PlayVideo(const string filename, VideoSkipStyle, int flags);
-/// Sets an ambient light level that affects all objects and characters in the room.
-import void SetAmbientLightLevel(int light_level);
-
-#ifdef SCRIPT_COMPAT_v399
-/// Removes the specified walkable area from the room.
-import void RemoveWalkableArea(int area);
-/// Brings back a previously removed walkable area.
-import void RestoreWalkableArea(int area);
-/// Changes the specified walkable area's scaling level.
-import void SetAreaScaling(int area, int min, int max);
-/// Changes the baseline of the specified walk-behind area.
-import void SetWalkBehindBase(int area, int baseline);
-#endif // SCRIPT_COMPAT_v399
-
-import int  IsVoxAvailable();
-/// Changes the voice speech volume.
-import void SetSpeechVolume(int volume);
-/// Checks whether a MUSIC.VOX file was found.
-import int  IsMusicVoxAvailable();
-/// Saves a screenshot of the current game position to a file.
-import int  SaveScreenShot(const string filename);
-/// Pauses the game, which stops all animations and movement.
-import void PauseGame();
-/// Resumes the game after it was paused earlier.
-import void UnPauseGame();
-/// Blocks the script for the specified number of game loops.
-import void Wait(int waitLoops);
-/// Blocks the script for the specified number of game loops, unless a key is pressed.
-import int  WaitKey(int waitLoops = -1);
-/// Blocks the script for the specified number of game loops, unless a key is pressed or the mouse is clicked.
-import int  WaitMouseKey(int waitLoops = -1);
-#ifdef SCRIPT_API_v360
-/// Blocks the script for the specified number of game loops, unless the mouse is clicked.
-import int  WaitMouse(int waitLoops = -1);
-/// Cancels current Wait function, regardless of its type, if one was active at the moment.
-import void SkipWait();
-#endif
-#ifdef SCRIPT_API_v36026
-/// Blocks the script for the specified number of game loops, unless a input is issued. Input are flags, and can be combined using bitwise operators.
-import int  WaitInput(InputType inputs, int waitLoops = -1);
-#endif
-/// Checks whether the specified key is currently held down.
-import bool IsKeyPressed(eKeyCode);
-import void FlipScreen(int way);
-/// Fast-forwards the game until the specified character finishes moving.
-import void SkipUntilCharacterStops(CHARID);
-/// Specifies the start of a skippable cutscene.
-import void StartCutscene(CutsceneSkipType);
-/// Specifies the end of a skippable cutscene.
-import int  EndCutscene();
-/// Prevents further event handlers running for this event.
-import void ClaimEvent();
-// Changes the GUI used to render standard game text windows.
-import void SetTextWindowGUI (int gui);
-// Internal function used in GUIID macro generation
-import int  FindGUIID(const string);  // $AUTOCOMPLETEIGNORE$
-
-#ifdef SCRIPT_API_v3507
-/// Skip current cutscene (if one is currently in progress)
-import void SkipCutscene();
-#endif
-
-enum EventType {
-  eEventLeaveRoom = 1,
-  eEventEnterRoomBeforeFadein = 2,
-  // 3 is reserved by an obsolete "death" event
-  // 4 is reserved by an obsolete "got score" event
-  eEventGUIMouseDown = 5,
-  eEventGUIMouseUp = 6,
-  eEventAddInventory = 7,
-  eEventLoseInventory = 8,
-  eEventRestoreGame = 9,
-#ifdef SCRIPT_API_v36026
-  eEventEnterRoomAfterFadein = 10,
-#endif
-#ifdef SCRIPT_API_v361
-  eEventLeaveRoomAfterFadeout = 11,
-  eEventGameSaved = 12,
-#endif
-#ifdef SCRIPT_API_v400
-  eEventDialogStart = 13,
-  eEventDialogStop = 14,
-  eEventDialogRun = 15,
-  eEventDialogOptionsOpen = 16,
-  eEventDialogOptionsClose = 17,
-#endif
-};
-
-#ifdef SCRIPT_API_v350
-enum GUIPopupStyle {
-  eGUIPopupNormal = 0,
-  eGUIPopupMouseYPos = 1,
-  eGUIPopupModal = 2,
-  eGUIPopupPersistent = 3
-};
-#endif
-
-enum BlockingStyle {
-  eBlock = 919,
-  eNoBlock = 920
-};
-enum Direction {
-  eForwards = 1062,
-  eBackwards = 1063
-};
-enum WalkWhere {
-  eAnywhere = 304,
-  eWalkableAreas = 305
-};
-
-// forward-declare these so that they can be returned by GUIControl class
-builtin managed struct GUI;
-builtin managed struct Label;
-builtin managed struct Button;
-builtin managed struct Slider;
-builtin managed struct TextBox;
-builtin managed struct InvWindow;
-builtin managed struct ListBox;
-builtin managed struct Character;
-#ifdef SCRIPT_API_v350
-builtin managed struct TextWindowGUI;
-#endif
-
-builtin managed struct GUIControl {
-  /// Brings this control to the front of the z-order, in front of all other controls.
-  import void BringToFront();
-  /// Gets the GUI Control that is visible at the specified location on the screen, or null.
-  import static GUIControl* GetAtScreenXY(int x, int y);    // $AUTOCOMPLETESTATICONLY$  $AUTOCOMPLETENOINHERIT$
-#ifdef SCRIPT_API_v361
-  import static GUIControl* GetByName(const string scriptName); // $AUTOCOMPLETESTATICONLY$
-#endif
-  /// Sends this control to the back of the z-order, behind all other controls.
-  import void SendToBack();
-  /// Moves the control to the specified position within the GUI.
-  import void SetPosition(int x, int y);
-  /// Changes the control to the specified size.
-  import void SetSize(int width, int height);
-  /// If this control is a button, returns the Button interface; otherwise null.
-  readonly import attribute Button*  AsButton;   // $AUTOCOMPLETENOINHERIT$
-  /// If this control is a inventory window, returns the InvWindow interface; otherwise null.
-  readonly import attribute InvWindow* AsInvWindow;  // $AUTOCOMPLETENOINHERIT$
-  /// If this control is a label, returns the Label interface; otherwise null.
-  readonly import attribute Label*   AsLabel;    // $AUTOCOMPLETENOINHERIT$
-  /// If this control is a list box, returns the ListBox interface; otherwise null.
-  readonly import attribute ListBox* AsListBox;  // $AUTOCOMPLETENOINHERIT$
-  /// If this control is a slider, returns the Slider interface; otherwise null.
-  readonly import attribute Slider*  AsSlider;   // $AUTOCOMPLETENOINHERIT$
-  /// If this control is a text box, returns the TextBox interface; otherwise null.
-  readonly import attribute TextBox* AsTextBox;  // $AUTOCOMPLETENOINHERIT$
-  /// Gets/sets whether this control can be clicked on or whether clicks pass straight through it.
-  import attribute bool Clickable;
-  /// Gets/sets whether this control is currently enabled.
-  import attribute bool Enabled;
-  /// Gets/sets the height of the control.
-  import attribute int  Height;
-  /// Gets the ID number of the control within its owning GUI.
-  readonly import attribute int  ID;
-  /// Gets the GUI that this control is placed onto.
-  readonly import attribute GUI* OwningGUI;
-  /// Gets/sets whether this control is currently visible.
-  import attribute bool Visible;
-  /// Gets/sets the width of the control.
-  import attribute int  Width;
-  /// Gets/sets the X position of the control's top-left corner.
-  import attribute int  X;
-  /// Gets/sets the Y position of the control's top-left corner.
-  import attribute int  Y;
-  /// Gets/sets the control's z-order relative to other controls within the same owning GUI.
-  import attribute int  ZOrder;
-#ifdef SCRIPT_API_v360
-  /// Gets/sets the control's transparency.
-  import attribute int  Transparency;
-#endif
-#ifdef SCRIPT_API_v361
-  /// Gets the script name of this control.
-  import readonly attribute String ScriptName;
-#endif
-#ifdef SCRIPT_API_v400
-  /// Gets an integer custom property for this GUI.
-  import int  GetProperty(const string property);
-  /// Gets a text custom property for this GUI.
-  import String GetTextProperty(const string property);
-  /// Sets an integer custom property for this GUI.
-  import bool SetProperty(const string property, int value);
-  /// Sets a text custom property for this GUI.
-  import bool SetTextProperty(const string property, const string value);
-#endif
-};
-
-builtin managed struct Label extends GUIControl {
-  /// Gets/sets the font that is used to draw the label text.
-  import attribute FontType Font;
-  /// Gets/sets the text that is shown on the label.
-  import attribute String Text;
-  /// Gets/sets the colour in which the label text is drawn.
-  import attribute int  TextColor;
-#ifdef SCRIPT_API_v350
-  /// Gets/sets label's text alignment.
-  import attribute HorizontalAlignment TextAlignment;
-#endif
-};
-
-builtin managed struct Button extends GUIControl {
-#ifdef SCRIPT_API_v360
-  /// Animates the button graphic using the specified view loop.
-  import void Animate(int view, int loop, int delay, RepeatStyle=eOnce, BlockingStyle=eNoBlock, Direction=eForwards, int frame=0, int volume=100);
-#endif
-  /// Gets/sets whether the image is clipped to the size of the control.
-  import attribute bool ClipImage;
-  /// Gets/sets the font used to display text on the button.
-  import attribute FontType Font;
-  /// Gets the currently displayed sprite number.
-  readonly import attribute int  Graphic;
-  /// Gets/sets the image that is shown when the player moves the mouse over the button (-1 if none)
-  import attribute int  MouseOverGraphic;
-  /// Gets/sets the image that is shown when the button is not pressed or mouse-overed
-  import attribute int  NormalGraphic;
-  /// Gets/sets the image that is shown when the button is pressed
-  import attribute int  PushedGraphic;
-  /// Gets/sets the colour in which the button text is drawn.
-  import attribute int  TextColor;
-  /// Gets/sets the text to be drawn on the button.
-  import attribute String Text;
-  /// Runs the OnClick event handler for this Button.
-  import void Click(MouseButton);
-  /// Gets whether the button is currently animating.
-  readonly import attribute bool Animating;
-  /// Gets the current frame number during an animation.
-  readonly import attribute int  Frame;
-  /// Gets the current loop number during an animation.
-  readonly import attribute int  Loop;
-  /// Gets the current view number during an animation.
-  readonly import attribute int  View;
-#ifdef SCRIPT_API_v350
-  /// Gets/sets text alignment inside the button.
-  import attribute Alignment TextAlignment;
-#endif
-};
-
-builtin managed struct Slider extends GUIControl {
-  /// Gets/sets the image that is tiled to make up the background of the slider.
-  import attribute int  BackgroundGraphic;
-  /// Gets/sets the image used for the 'handle' that represents the current slider position.
-  import attribute int  HandleGraphic;
-  /// Gets/sets the pixel offset at which the handle is drawn.
-  import attribute int  HandleOffset;
-  /// Gets/sets the maximum value that the slider can have.
-  import attribute int  Max;
-  /// Gets/sets the minimum value that the slider can have.
-  import attribute int  Min;
-  /// Gets/sets the current value of the slider.
-  import attribute int  Value;
-};
-
-builtin managed struct TextBox extends GUIControl {
-  /// Gets/sets the font used to draw the text in the text box.
-  import attribute FontType Font;
-  /// Gets/sets the text that is currently in the text box.
-  import attribute String Text;
-  /// Gets/sets the color of the text in the text box.
-  import attribute int TextColor;
-#ifdef SCRIPT_API_v350
-  /// Gets/sets whether the border around the text box is shown.
-  import attribute bool ShowBorder;
-#endif
-};
-
-builtin managed struct InvWindow extends GUIControl {
-  /// Scrolls the inventory window down one row.
-  import void ScrollDown();
-  /// Scrolls the inventory window up one row.
-  import void ScrollUp();
-  /// Gets/sets which character's inventory is displayed in this window.
-  import attribute Character* CharacterToUse;
-  /// Gets the inventory item at the specified index in the window.
-  readonly import attribute InventoryItem* ItemAtIndex[];
-  /// Gets the number of inventory items currently shown in the window.
-  readonly import attribute int ItemCount;
-  /// Gets the height of each row of items.
-  import attribute int ItemHeight;
-  /// Gets the width of each column of items.
-  import attribute int ItemWidth;
-  /// Gets the index of the first visible item in the window.
-  import attribute int TopItem;
-  /// Gets the number of items shown per row in this inventory window.
-  readonly import attribute int ItemsPerRow;
-  /// Gets the number of visible rows in this inventory window.
-  readonly import attribute int RowCount;
-};
-
-builtin managed struct ListBox extends GUIControl {
-	/// Adds a new item to the bottom of the list with the specified text.
-	import bool AddItem(const string text);
-	/// Removes all the items from the list.
-	import void Clear();
-	/// Fills the list box with all the filenames that match the specified file mask.
-	import void FillDirList(const string fileMask);
-	/// Fills the list box with the current user's saved games in the given range of slots.
-	import int  FillSaveGameList(int min_slot = 0, int max_slot = 50);
-	/// Gets the item index at the specified screen co-ordinates, if they lie within the list box.
-	import int  GetItemAtLocation(int x, int y);
-	/// Inserts a new item before the specified index.
-	import bool InsertItemAt(int listIndex, const string text);
-	/// Removes the specified item from the list.
-	import void RemoveItem(int listIndex);
-	/// Scrolls the list down one row.
-	import void ScrollDown();
-	/// Scrolls the list up one row.
-	import void ScrollUp();
-	/// Gets/sets the font used to draw the list items.
-	import attribute FontType Font;
-	/// Gets the number of items currently in the list.
-	readonly import attribute int ItemCount;
-	/// Accesses the text for the items in the list.
-	import attribute String Items[];
-	/// Gets the number of visible rows that the listbox can display.
-	readonly import attribute int RowCount;
-	/// Gets the save game number that each row in the list corresponds to, after using FillSaveGameList.
-	readonly import attribute int SaveGameSlots[];
-	/// Gets/sets the currently selected item.
-	import attribute int  SelectedIndex;
-	/// Gets/sets the first visible item in the list.
-	import attribute int  TopItem;
-#ifdef SCRIPT_API_v350
-	/// Gets/sets whether the border around the list box is shown.
-	import attribute bool ShowBorder;
-	/// Gets/sets whether the clickable scroll arrows are shown.
-	import attribute bool ShowScrollArrows;
-	/// Gets/sets color of the list item's selection
-	import attribute int  SelectedBackColor;
-	/// Gets/sets selected list item's text color
-	import attribute int  SelectedTextColor;
-	/// Gets/sets list item's text alignment.
-	import attribute HorizontalAlignment TextAlignment;
-	/// Gets/sets regular list item's text color
-	import attribute int  TextColor;
-#endif
-};
-
-builtin managed struct GUI {
-  /// Moves the GUI to be centred on the screen.
-  import void Centre();
-  /// Gets the topmost GUI visible on the screen at the specified co-ordinates.
-  import static GUI* GetAtScreenXY(int x, int y);    // $AUTOCOMPLETESTATICONLY$
-#ifdef SCRIPT_API_v361
-  import static GUI* GetByName(const string scriptName); // $AUTOCOMPLETESTATICONLY$
-#endif
-  /// Moves the GUI to have its top-left corner at the specified position.
-  import void SetPosition(int x, int y);
-  /// Changes the size of the GUI.
-  import void SetSize(int width, int height);
-  /// Gets/sets the sprite used to draw the GUI's background image.
-  import attribute int  BackgroundGraphic;
-  /// Gets/sets whether the GUI can be clicked on, or whether clicks pass straight through.
-  import attribute bool Clickable;
-  /// Accesses the controls that are on this GUI.
-  readonly import attribute GUIControl *Controls[];
-  /// Gets the number of controls on this GUI.
-  readonly import attribute int  ControlCount;
-  /// Gets/sets the height of the GUI.
-  import attribute int  Height;
-  /// Gets the ID number of the GUI.
-  readonly import attribute int  ID;
-  /// Gets/sets the transparency of the GUI.
-  import attribute int  Transparency;
-  /// Gets/sets whether the GUI is visible.
-  import attribute bool Visible;
-  /// Gets/sets the width of the GUI.
-  import attribute int  Width;
-  /// Gets/sets the X co-ordinate of the GUI's top-left corner.
-  import attribute int  X;
-  /// Gets/sets the Y co-ordinate of the GUI's top-left corner.
-  import attribute int  Y;
-  /// Gets/sets the GUI's z-order relative to other GUIs.
-  import attribute int  ZOrder;
-  /// Runs the OnClick event handler for this GUI.
-  import void Click(MouseButton);
-  /// Performs default processing of a mouse click at the specified co-ordinates.
-  import static void ProcessClick(int x, int y, MouseButton);
-#ifdef SCRIPT_API_v350
-  /// Gets/sets the background color.
-  import attribute int  BackgroundColor;
-  /// Gets/sets the border color. Not applicable to TextWindow GUIs.
-  import attribute int  BorderColor;
-  /// If this GUI is a TextWindow, returns the TextWindowGUI interface; otherwise null.
-  import readonly attribute TextWindowGUI* AsTextWindow; // $AUTOCOMPLETENOINHERIT$
-  /// Gets the style of GUI behavior on screen.
-  import readonly attribute GUIPopupStyle PopupStyle;
-  /// Gets/sets the Y co-ordinate at which the GUI will appear when using MouseYPos popup style.
-  import attribute int  PopupYPos;
-#endif
-#ifdef SCRIPT_API_v351
-  /// Gets if this GUI is currently active on screen. In certain cases this is different than reading Visible property.
-  import readonly attribute bool Shown;
-#endif
-#ifdef SCRIPT_API_v361
-  /// Gets the script name of this GUI.
-  import readonly attribute String ScriptName;
-#endif
-#ifdef SCRIPT_API_v399
-  /// Gets/sets the blending mode for this GUI.
-  import attribute BlendMode BlendMode;
-  /// Gets/sets the GUI's image rotation in degrees.
-  import attribute float Rotation;
-#endif
-#ifdef SCRIPT_API_v400
-  /// Gets/sets this GUI horizontal scaling.
-  import attribute float ScaleX;
-  /// Gets/sets this GUI vertical scaling.
-  import attribute float ScaleY;
-  /// Sets this GUI horizontal and vertical scaling
-  import void SetScale(float x, float y);
-
-  import Point *GUIToScreenPoint(int guix, int guiy, bool clipToGUI = true);
-  import Point *ScreenToGUIPoint(int screenx, int screeny, bool clipToGUI = true);
-
-  /// Gets an integer custom property for this GUI.
-  import int  GetProperty(const string property);
-  /// Gets a text custom property for this GUI.
-  import String GetTextProperty(const string property);
-  /// Sets an integer custom property for this GUI.
-  import bool SetProperty(const string property, int value);
-  /// Sets a text custom property for this GUI.
-  import bool SetTextProperty(const string property, const string value);
-#endif
-  readonly int reserved[2];   // $AUTOCOMPLETEIGNORE$
-};
-
-#ifdef SCRIPT_API_v350
-builtin managed struct TextWindowGUI extends GUI {
-  /// Gets/sets the text color.
-  import attribute int  TextColor;
-  /// Gets/sets the amount of padding, in pixels, surrounding the text in the TextWindow.
-  import attribute int  TextPadding;
-};
-#endif
-
-builtin managed struct Hotspot {
-  /// Gets the hotspot that is at the specified position on the screen.
-  import static Hotspot* GetAtScreenXY(int x, int y);    // $AUTOCOMPLETESTATICONLY$
-#ifdef SCRIPT_API_v361
-  import static Hotspot* GetByName(const string scriptName); // $AUTOCOMPLETESTATICONLY$
-#endif
-  /// Gets an integer Custom Property for this hotspot.
-  import int  GetProperty(const string property);
-  /// Gets a text Custom Property for this hotspot.
-  import String GetTextProperty(const string property);
-  /// Runs the specified event handler for this hotspot.
-  import void RunInteraction(CursorMode);
-  /// Gets/sets whether this hotspot is enabled.
-  import attribute bool Enabled;
-  /// Gets the ID of the hotspot.
-  readonly import attribute int ID;
-  /// Gets/sets the human-readable name of the hotspot.
-  import attribute String Name;
-  /// Gets the X co-ordinate of the walk-to point for this hotspot.
-  readonly import attribute int WalkToX;
-  /// Gets the Y co-ordinate of the walk-to point for this hotspot.
-  readonly import attribute int WalkToY;
-  /// Checks whether an event handler has been registered for clicking on this hotspot in the specified cursor mode.
-  import bool IsInteractionAvailable(CursorMode);
-  /// Sets an integer custom property for this hotspot.
-  import bool SetProperty(const string property, int value);
-  /// Sets a text custom property for this hotspot.
-  import bool SetTextProperty(const string property, const string value);
-#ifdef SCRIPT_API_v3507
-  /// Returns the hotspot at the specified position within this room.
-  import static Hotspot* GetAtRoomXY(int x, int y);      // $AUTOCOMPLETESTATICONLY$
-#endif
-#ifdef SCRIPT_API_v360
-  /// Gets the drawing surface for the 8-bit hotspots mask
-  import static DrawingSurface* GetDrawingSurface();     // $AUTOCOMPLETESTATICONLY$
-#endif
-#ifdef SCRIPT_API_v361
-  /// Gets the script name of this hotspot.
-  import readonly attribute String ScriptName;
-#endif
-
-  int reserved[2];   // $AUTOCOMPLETEIGNORE$
-};
-
-builtin managed struct Region {
-  /// Returns the region at the specified position within this room.
-  import static Region* GetAtRoomXY(int x, int y);    // $AUTOCOMPLETESTATICONLY$
-  /// Runs the event handler for the specified event for this region.
-  import void RunInteraction(int event);
-  /// Sets the region tint which will apply to characters that are standing on the region. RGB values must be in 0-255 range, saturation and luminance in 0-100 range.
-  import void Tint(int red, int green, int blue, int amount, int luminance = 100);
-  /// Gets/sets whether this region is enabled.
-  import attribute bool Enabled;
-  /// Gets the ID number for this region.
-  readonly import attribute int ID;
-  /// Gets/sets the light level for this region. Valid values are from -100 to 100 (negative values darken the sprite, positive brighten the sprite).
-  import attribute int  LightLevel;
-  /// Gets whether a colour tint is set for this region.
-  readonly import attribute bool TintEnabled;
-  /// Gets the Blue component of this region's colour tint.
-  readonly import attribute int  TintBlue;
-  /// Gets the Green component of this region's colour tint.
-  readonly import attribute int  TintGreen;
-  /// Gets the Red component of this region's colour tint.
-  readonly import attribute int  TintRed;
-  /// Gets the Saturation of this region's colour tint.
-  readonly import attribute int  TintSaturation;
-  /// Gets the Luminance of this region's colour tint.
-  readonly import attribute int  TintLuminance;
-#ifdef SCRIPT_API_v3507
-  /// Returns the region at the specified position on the screen.
-  import static Region* GetAtScreenXY(int x, int y);    // $AUTOCOMPLETESTATICONLY$
-#endif
-#ifdef SCRIPT_API_v360
-  /// Gets the drawing surface for the 8-bit regions mask
-  import static DrawingSurface* GetDrawingSurface();  // $AUTOCOMPLETESTATICONLY$
-#endif
-#ifdef SCRIPT_API_v400
-  /// Gets an integer custom property for this region.
-  import int  GetProperty(const string property);
-  /// Gets a text custom property for this region.
-  import String GetTextProperty(const string property);
-  /// Sets an integer custom property for this region.
-  import bool SetProperty(const string property, int value);
-  /// Sets a text custom property for this region.
-  import bool SetTextProperty(const string property, const string value);
-#endif
-  int reserved[2];   // $AUTOCOMPLETEIGNORE$
-};
-
-#ifdef SCRIPT_API_v400
-builtin managed struct WalkableArea {
-  /// Gets the walkable area at the specified position on the screen.
-  import static WalkableArea* GetAtScreenXY(int x, int y);    // $AUTOCOMPLETESTATICONLY$
-  /// Returns the walkable area at the specified position within this room.
-  import static WalkableArea* GetAtRoomXY(int x, int y);    // $AUTOCOMPLETESTATICONLY$
-  /// Gets the drawing surface for the 8-bit walkable mask
-  import static DrawingSurface* GetDrawingSurface();  // $AUTOCOMPLETESTATICONLY$
-  /// Changes this walkable area's scaling level.
-  import void SetScaling(int min, int max);
-  /// Gets an integer custom property for this area.
-  import int  GetProperty(const string property);
-  /// Gets a text custom property for this area.
-  import String GetTextProperty(const string property);
-  /// Sets an integer custom property for this area.
-  import bool SetProperty(const string property, int value);
-  /// Sets a text custom property for this area.
-  import bool SetTextProperty(const string property, const string value);
-
-  /// Gets the ID number for this area.
-  import readonly attribute int ID;
-  /// Gets/sets whether this walkable area is enabled.
-  import attribute bool Enabled;
-  /// Gets this walkable area's minimal scaling level.
-  import readonly attribute int ScalingMin;
-  /// Gets this walkable area's maximal scaling level.
-  import readonly attribute int ScalingMax;
-  /// Gets/sets the optional y/x ratio of character's facing directions, determining directional loop selection for each Character while on this area.
-  import static attribute float FaceDirectionRatio;
-};
-#endif
-
-#ifdef SCRIPT_API_v400
-builtin managed struct Walkbehind {
-  /// Gets the walk-behind at the specified position on the screen.
-  import static Walkbehind* GetAtScreenXY(int x, int y);    // $AUTOCOMPLETESTATICONLY$
-  /// Returns the walk-behind at the specified position within this room.
-  import static Walkbehind* GetAtRoomXY(int x, int y);    // $AUTOCOMPLETESTATICONLY$
-  /// Gets the drawing surface for the 8-bit walk-behind mask
-  import static DrawingSurface* GetDrawingSurface();  // $AUTOCOMPLETESTATICONLY$
-  /// Gets the ID number for this walk-behind.
-  import readonly attribute int ID;
-  /// Gets/sets this walk-behind's baseline.
-  import attribute int Baseline;
-};
-#endif
-
-builtin managed struct Dialog {
-#ifdef SCRIPT_API_v361
-  import static Dialog* GetByName(const string scriptName); // $AUTOCOMPLETESTATICONLY$
-#endif
-  /// Displays the options for this dialog and returns which one the player selected.
-  import int DisplayOptions(DialogOptionSayStyle = eSayUseOptionSetting);
-  /// Gets the enabled state for the specified option in this dialog.
-  import DialogOptionState GetOptionState(int option);
-  /// Gets the text of the specified option in this dialog.
-  import String GetOptionText(int option);
-  /// Checks whether the player has chosen this option before.
-  import bool HasOptionBeenChosen(int option);
-  /// Sets the enabled state of the specified option in this dialog.
-  import void SetOptionState(int option, DialogOptionState);
-  /// Runs the dialog interactively.
-  import void Start();
-  /// Gets the dialog's ID number for interoperating with legacy code.
-  readonly import attribute int ID;
-  /// Gets the number of options that this dialog has.
-  readonly import attribute int OptionCount;
-  /// Gets whether this dialog allows the player to type in text.
-  readonly import attribute bool ShowTextParser;
-  /// Manually marks whether the option was chosen before or not.
-  import void SetHasOptionBeenChosen(int option, bool chosen);
-#ifdef SCRIPT_API_v361
-  /// Gets the script name of this dialog.
-  import readonly attribute String ScriptName;
-#endif
-#ifdef SCRIPT_API_v400
-  /// Gets the currently running dialog, returns null if no dialog is run
-  import static readonly attribute Dialog* CurrentDialog; // $AUTOCOMPLETESTATICONLY$
-  /// Gets the currently executed dialog option, or -1 if none is
-  import static readonly attribute int ExecutedOption; // $AUTOCOMPLETESTATICONLY$
-  /// Gets if the dialog options are currently displayed on screen
-  import static readonly attribute bool AreOptionsDisplayed; // $AUTOCOMPLETESTATICONLY$
-  /// Gets an integer custom property for this dialog.
-  import int  GetProperty(const string property);
-  /// Gets a text custom property for this dialog.
-  import String GetTextProperty(const string property);
-  /// Sets an integer custom property for this dialog.
-  import bool SetProperty(const string property, int value);
-  /// Sets a text custom property for this dialog.
-  import bool SetTextProperty(const string property, const string value);
-#endif
-
-  readonly int reserved[2];   // $AUTOCOMPLETEIGNORE$
-};
-
-#define IsSpeechVoxAvailable IsVoxAvailable
-//import int IsSpeechVoxAvailable();  // make autocomplete recognise
-
-builtin struct Maths {
-  /// Calculates the Arc Cosine of the specified value.
-  import static float ArcCos(float value);
-  /// Calculates the Arc Sine of the specified value.
-  import static float ArcSin(float value);
-  /// Calculates the Arc Tan of the specified value.
-  import static float ArcTan(float value);
-  /// Calculates the Arc Tan of y/x.
-  import static float ArcTan2(float y, float x);
-  /// Calculates the cosine of the specified angle.
-  import static float Cos(float radians);
-  /// Calculates the hyperbolic cosine of the specified angle.
-  import static float Cosh(float radians);
-  /// Converts the angle from degrees to radians.
-  import static float DegreesToRadians(float degrees);
-  /// Calculates the value of e to the power x.
-  import static float Exp(float x);
-  /// Calculates the natural logarithm (base e) of x.
-  import static float Log(float x);
-  /// Calculates the base-10 logarithm of x.
-  import static float Log10(float x);
-  /// Converts the angle from radians to degrees.
-  import static float RadiansToDegrees(float radians);
-  /// Calculates the base raised to the power of the exponent.
-  import static float RaiseToPower(float base, float exponent);
-  /// Calculates the sine of the angle.
-  import static float Sin(float radians);
-  /// Calculates the hyperbolic sine of the specified angle.
-  import static float Sinh(float radians);
-  /// Calculates the square root of the value.
-  import static float Sqrt(float value);
-  /// Calculates the tangent of the angle.
-  import static float Tan(float radians);
-  /// Calculates the hyperbolic tangent of the specified angle.
-  import static float Tanh(float radians);
-  /// Gets the value of PI
-  readonly import static attribute float Pi;
-};
-
-builtin managed struct DateTime {
-  /// Gets the current date and time on the player's system.
-  readonly import static attribute DateTime* Now;   // $AUTOCOMPLETESTATICONLY$
-  /// Gets the Year component of the date.
-  readonly import attribute int Year;
-  /// Gets the Month (1-12) component of the date.
-  readonly import attribute int Month;
-  /// Gets the DayOfMonth (1-31) component of the date.
-  readonly import attribute int DayOfMonth;
-  /// Gets the Hour (0-23) component of the time.
-  readonly import attribute int Hour;
-  /// Gets the Minute (0-59) component of the time.
-  readonly import attribute int Minute;
-  /// Gets the Second (0-59) component of the time.
-  readonly import attribute int Second;
-  /// Gets the raw time value, useful for calculating elapsed time periods.
-  readonly import attribute int RawTime;
-};
-
-builtin managed struct DialogOptionsRenderingInfo {
-  /// The option that the mouse is currently positioned over
-  import attribute int ActiveOptionID;
-  /// The dialog that is to have its options rendered
-  readonly import attribute Dialog* DialogToRender;
-  /// The height of the dialog options
-  import attribute int Height;
-  /// The width of the text box for typing parser input, if enabled
-  import attribute int ParserTextBoxWidth;
-  /// The X co-ordinate of the top-left corner of the text box for typing input
-  import attribute int ParserTextBoxX;
-  /// The Y co-ordinate of the top-left corner of the text box for typing input
-  import attribute int ParserTextBoxY;
-  /// The surface that the dialog options need to be rendered to
-  readonly import attribute DrawingSurface* Surface;
-  /// The width of the dialog options
-  import attribute int Width;
-  /// The X co-ordinate of the top-left corner of the dialog options
-  import attribute int X;
-  /// The Y co-ordinate of the top-left corner of the dialog options
-  import attribute int Y;
-  /// Runs the active dialog option
-  import bool RunActiveOption();
-  /// Forces dialog options to redraw itself
-  import void Update();
-};
-
-builtin managed struct AudioChannel {
-  /// Changes playback to continue from the specified position. The position units depend on the audio type.
-  import void Seek(int position);
-  /// Sets the audio to have its location at (x,y); it will get quieter the further away the player is.
-  import void SetRoomLocation(int x, int y);
-  /// Stops the sound currently playing on this channel.
-  import void Stop();
-  /// The channel ID of this channel (for use with legacy script).
-  readonly import attribute int ID;
-  /// Whether this channel is currently playing something.
-  readonly import attribute bool IsPlaying;
-  /// The length of the currently playing audio clip, in milliseconds.
-  readonly import attribute int LengthMs;
-  /// The stereo panning of the channel, from -100 to 100.
-  import attribute int Panning;
-  /// The audio clip that is currently being played on this channel, or null if none.
-  readonly import attribute AudioClip* PlayingClip;
-  /// The current offset into the sound. What this represents depends on the audio type.
-  readonly import attribute int Position;
-  /// The current offset into the sound, in milliseconds.
-  readonly import attribute int PositionMs;
-  /// The volume of this sound channel, from 0 to 100.
-  import attribute int Volume;
-  /// The speed of playing, in clip milliseconds per second (1000 is default).
-  import attribute int Speed;
-#ifdef SCRIPT_API_v360
-  /// Pauses the playback on this channel.
-  import void Pause();
-  /// Resumes the paused playback on this channel.
-  import void Resume();
-  /// Whether this channel is currently paused.
-  readonly import attribute bool IsPaused;
-#endif
-#ifdef SCRIPT_API_v36026
-  /// Changes playback to continue from the specified position in milliseconds.
-  import void SeekMs(int position);
-#endif
-};
-
-builtin managed struct AudioClip {
-#ifdef SCRIPT_API_v361
-  import static AudioClip* GetByName(const string scriptName); // $AUTOCOMPLETESTATICONLY$
-#endif
-  /// Plays this audio clip.
-  import AudioChannel* Play(AudioPriority=SCR_NO_VALUE, RepeatStyle=SCR_NO_VALUE);
-  /// Plays this audio clip, starting from the specified offset.
-  import AudioChannel* PlayFrom(int position, AudioPriority=SCR_NO_VALUE, RepeatStyle=SCR_NO_VALUE);
-  /// Plays this audio clip, or queues it if all channels are busy.
-  import AudioChannel* PlayQueued(AudioPriority=SCR_NO_VALUE, RepeatStyle=SCR_NO_VALUE);
-#ifdef SCRIPT_API_v360
-  /// Plays this audio clip, explicitly putting it on the particular channel.
-  import AudioChannel* PlayOnChannel(int chan, AudioPriority=SCR_NO_VALUE, RepeatStyle=SCR_NO_VALUE);
-#endif
-  /// Stops all currently playing instances of this audio clip.
-  import void Stop();
-  /// Gets the file type of the sound.
-  readonly import attribute AudioFileType FileType;
-  /// Checks whether this audio file is available on the player's system.
-  readonly import attribute bool IsAvailable;
-  /// Gets the type of audio that this clip contains.
-  readonly import attribute AudioType Type;
-#ifdef SCRIPT_API_v350
-  /// Gets the clip's ID number.
-  readonly import attribute int ID;
-#endif
-#ifdef SCRIPT_API_v361
-  /// Gets the script name of this clip.
-  import readonly attribute String ScriptName;
-#endif
-#ifdef SCRIPT_API_v400
-  /// Gets an integer custom property for this item.
-  import int  GetProperty(const string property);
-  /// Gets a text custom property for this item.
-  import String GetTextProperty(const string property);
-  /// Sets an integer custom property for this item.
-  import bool SetProperty(const string property, int value);
-  /// Sets a text custom property for this item.
-  import bool SetTextProperty(const string property, const string value);
-#endif
-};
-
-
-#ifdef SCRIPT_API_v362
-// Engine value constant name pattern:
-// ENGINE_VALUE_<I,II,S,SI>_NAME, where
-//   I - integer, II - indexed integer, S - string, SI - indexed string.
-// When adding indexed values - make sure to also add a value that tells their count.
-
-enum EngineValueID {
-  ENGINE_VALUE_UNDEFINED = 0,            // formality...
-  ENGINE_VALUE_SI_VALUENAME,             // get engine value's own name, by its index
-  ENGINE_VALUE_S_ENGINE_NAME,
-  ENGINE_VALUE_S_ENGINE_VERSION,         // N.N.N.N (with an optional custom tag)
-  ENGINE_VALUE_S_ENGINE_VERSION_FULL,    // full, with bitness, endianess and any tag list
-  ENGINE_VALUE_S_DISPLAY_MODE_STR,
-  ENGINE_VALUE_S_GFXRENDERER,
-  ENGINE_VALUE_S_GFXFILTER,
-  ENGINE_VALUE_I_SPRCACHE_MAXNORMAL,
-  ENGINE_VALUE_I_SPRCACHE_NORMAL,
-  ENGINE_VALUE_I_SPRCACHE_LOCKED,
-  ENGINE_VALUE_I_SPRCACHE_EXTERNAL,
-  ENGINE_VALUE_I_TEXCACHE_MAXNORMAL,
-  ENGINE_VALUE_I_TEXCACHE_NORMAL,
-  ENGINE_VALUE_I_FPS_MAX,
-  ENGINE_VALUE_I_FPS,
-  ENGINE_VALUE_LAST                      // in case user wants to iterate them
-};
-#endif
-
-builtin struct System {
-  /// Gets whether Caps Lock is currently on.
-  readonly import static attribute bool CapsLock;
-  /// Gets a specific audio channel instance.
-  readonly import static attribute AudioChannel *AudioChannels[];   // $AUTOCOMPLETESTATICONLY$
-  /// Gets the number of audio channels supported by AGS.
-  readonly import static attribute int  AudioChannelCount;   // $AUTOCOMPLETESTATICONLY$
-  /// Gets the colour depth that the game is running at.
-  readonly import static attribute int  ColorDepth;
-  /// Gets/sets the gamma correction level.
-  import static attribute int  Gamma;
-  /// Gets whether the game is running with 3D Hardware Acceleration.
-  readonly import static attribute bool HardwareAcceleration;
-  /// Gets whether Num Lock is currently on.
-  readonly import static attribute bool NumLock;
-  /// Gets which operating system the game is running on.
-  readonly import static attribute eOperatingSystem OperatingSystem;
-  /// Gets whether Scroll Lock is currently on.
-  readonly import static attribute bool ScrollLock;
-  /// Gets whether the player's system supports gamma adjustment.
-  readonly import static attribute bool SupportsGammaControl;
-  /// Gets the AGS engine version number.
-  readonly import static attribute String Version;
-  /// Gets/sets the audio output volume, from 0-100.
-  import static attribute int  Volume;
-  /// Gets/sets whether waiting for the vertical sync is enabled.
-  import static attribute bool VSync;
-  /// Gets/sets whether the game runs in a window or fullscreen.
-  import static attribute bool Windowed;
-  /// Gets whether the game window has input focus
-  readonly import static attribute bool HasInputFocus;
-  /// Gets a report about the runtime engine the game is running under.
-  readonly import static attribute String RuntimeInfo;
-#ifdef SCRIPT_API_v341
-  /// Gets/sets whether sprites are rendered at screen resolution or native game resolution.
-  import static attribute bool RenderAtScreenResolution;
-#endif
-#ifdef SCRIPT_API_v351
-  /// Saves current runtime settings into configuration file
-  import static void SaveConfigToFile();
-#endif
-#ifdef SCRIPT_API_v360
-  /// Prints message
-  import static void Log(LogLevel level, const string format, ...);    // $AUTOCOMPLETESTATICONLY$
-#endif
-#ifdef SCRIPT_API_v362
-  /// Gets a runtime engine value represented as integer by the given identifier; is meant for diagnostic purposes only
-  import static int GetEngineInteger(EngineValueID value, int index = 0); // $AUTOCOMPLETESTATICONLY$
-  /// Gets a runtime engine string by the given identifier; is meant for diagnostic purposes only
-  import static String GetEngineString(EngineValueID value, int index = 0); // $AUTOCOMPLETESTATICONLY$
-#endif
-};
-
-builtin managed struct Object {
-  /// Animates the object using its current view.
-  import function Animate(int loop, int delay, RepeatStyle=eOnce, BlockingStyle=eBlock, Direction=eForwards
-#ifdef SCRIPT_API_v3507
-    , int frame=0
-#endif  
-#ifdef SCRIPT_API_v360
-    , int volume=100
-#endif
-  );
-  /// Gets the object that is on the screen at the specified co-ordinates.
-  import static Object* GetAtScreenXY(int x, int y);    // $AUTOCOMPLETESTATICONLY$
-#ifdef SCRIPT_API_v361
-  import static Object* GetByName(const string scriptName); // $AUTOCOMPLETESTATICONLY$
-#endif
-  /// Gets an integer Custom Property for this object.
-  import function GetProperty(const string property);
-  /// Gets a text Custom Property for this object.
-  import String   GetTextProperty(const string property);
-  /// Checks whether this object is colliding with another.
-  import bool IsCollidingWithObject(Object*);
-  /// Starts the object moving towards the specified co-ordinates.
-  import function Move(int x, int y, int speed, BlockingStyle=eNoBlock, WalkWhere=eWalkableAreas);
-  /// Removes a specific object tint, and returns the object to using the ambient room tint.
-  import function RemoveTint();
-  /// Runs the event handler for the specified event.
-  import function RunInteraction(CursorMode);
-  /// Instantly moves the object to have its bottom-left at the new co-ordinates.
-  import function SetPosition(int x, int y);
-#ifdef SCRIPT_API_v360
-  /// Sets the object to use the specified view, ahead of doing an animation.
-  import function SetView(int view, int loop=0, int frame=0);
-#endif
-  /// Stops any currently running animation on the object.
-  import function StopAnimating();
-  /// Stops any currently running move on the object.
-  import function StopMoving();
-  /// Tints the object to the specified colour. RGB values must be in 0-255 range, saturation and luminance in 0-100 range.
-  import function Tint(int red, int green, int blue, int saturation, int luminance);
-  /// Gets whether the object is currently animating.
-  readonly import attribute bool Animating;
-  /// Gets/sets the object's baseline. This can be 0 to use the object's Y position as its baseline.
-  import attribute int  Baseline;
-  /// Allows you to manually specify the blocking height of the base of the object.
-  import attribute int  BlockingHeight;
-  /// Allows you to manually specify the blocking width of the base of the object.
-  import attribute int  BlockingWidth;
-  /// Gets/sets whether the mouse can be clicked on this object or whether it passes straight through.
-  import attribute bool Clickable;
-  /// Gets the current frame number during an animation.
-  readonly import attribute int  Frame;
-  /// Gets/sets the sprite number that is currently displayed on the object.
-  import attribute int  Graphic;
-  /// Gets the object's ID number.
-  readonly import attribute int ID;
-  /// Gets the current loop number during an animation.
-  readonly import attribute int  Loop;
-  /// Gets whether the object is currently moving.
-  readonly import attribute bool Moving;
-  /// Gets/sets the human-readable name of the object.
-  import attribute String Name;
-  /// Gets/sets whether other objects and characters can move through this object.
-  import attribute bool Solid;
-  /// Gets/sets the object's transparency.
-  import attribute int  Transparency;
-  /// Gets the current view number during an animation.
-  readonly import attribute int View;
-  /// Gets/sets whether the object is currently visible.
-  import attribute bool Visible;
-  /// Gets/sets the X co-ordinate of the object's bottom-left hand corner.
-  import attribute int  X;
-  /// Gets/sets the Y co-ordinate of the object's bottom-left hand corner.
-  import attribute int  Y;
-  /// Checks whether an event handler has been registered for clicking on this object in the specified cursor mode.
-  import bool IsInteractionAvailable(CursorMode);
-  /// Sets the individual light level for this object, from -100 to 100 (negative values darken the sprite, positive brighten the sprite).
-  import void SetLightLevel(int light_level);
-  /// Sets an integer custom property for this object.
-  import bool SetProperty(const string property, int value);
-  /// Sets a text custom property for this object.
-  import bool SetTextProperty(const string property, const string value);
-  /// Gets whether the object has an explicit light level set.
-  readonly import attribute bool HasExplicitLight;
-  /// Gets whether the object has an explicit tint set.
-  readonly import attribute bool HasExplicitTint;
-  /// Gets the individual light level for this object.
-  readonly import attribute int  LightLevel;
-  /// Gets the Blue component of this object's colour tint.
-  readonly import attribute int  TintBlue;
-  /// Gets the Green component of this object's colour tint.
-  readonly import attribute int  TintGreen;
-  /// Gets the Red component of this object's colour tint.
-  readonly import attribute int  TintRed;
-  /// Gets the Saturation of this object's colour tint.
-  readonly import attribute int  TintSaturation;
-  /// Gets the Luminance of this object's colour tint.
-  readonly import attribute int  TintLuminance;
-#ifdef SCRIPT_API_v3507
-  /// Returns the object at the specified position within this room.
-  import static Object* GetAtRoomXY(int x, int y);      // $AUTOCOMPLETESTATICONLY$
-#endif
-#ifdef SCRIPT_API_v360
-  /// Gets/sets whether the object uses manually specified scaling instead of using walkable area scaling.
-  import attribute bool ManualScaling;
-  /// Gets/sets the object's current scaling level.
-  import attribute int  Scaling;
-#endif
-#ifdef SCRIPT_API_v361
-  /// Gets/sets the volume modifier (0-100) of frame-linked sounds for this object.
-  import attribute int  AnimationVolume;
-  /// Gets the script name of this object.
-  import readonly attribute String ScriptName;
-#endif
-#ifdef SCRIPT_API_v399
-  /// Gets/sets the blending mode for this object.
-  import attribute BlendMode BlendMode;
-  /// Gets/sets the object's sprite rotation in degrees.
-  import attribute float GraphicRotation;
-  /// Gets/sets whether the object uses region tinting.
-  import attribute bool UseRegionTint;
-#endif
-#ifdef SCRIPT_API_v400
-  /// Returns the moving path of this object, or null if it's not moving
-  import Point*[] GetPath();
-  /// Moves the object along the path, ignoring walkable areas.
-  import function MovePath(Point*[], int speed, BlockingStyle=eNoBlock, RepeatStyle=eOnce, Direction=eForwards);
-  /// Gets/sets whether the object will be drawn and updated during the game update.
-  import attribute bool Enabled;
-#endif
-  readonly int reserved[2];  // $AUTOCOMPLETEIGNORE$
-};
-
-enum StopMovementStyle
-{
-  eKeepMoving = 0,
-  eStopMoving = 1
-};
-
-builtin managed struct Character {
-  /// Adds the specified item to the character's inventory.
-  import function AddInventory(InventoryItem *item, int addAtIndex=SCR_NO_VALUE);
-  /// Manually adds a waypoint to the character's movement path.
-  import function AddWaypoint(int x, int y);
-  /// Animates the character using its current locked view.
-  import function Animate(int loop, int delay, RepeatStyle=eOnce, BlockingStyle=eBlock, Direction=eForwards
-#ifdef SCRIPT_API_v3507
-    , int frame=0
-#endif  
-#ifdef SCRIPT_API_v360
-    , int volume=100
-#endif
-  );
-  /// Moves the character to another room. If this is the player character, the game will also switch to that room.
-  import function ChangeRoom(int room, int x=SCR_NO_VALUE, int y=SCR_NO_VALUE, CharacterDirection direction=eDirectionNone);
-  /// Moves the character to another room, using the old-style position variable
-  import function ChangeRoomAutoPosition(int room, int position=0);
-  /// Changes the character's normal walking view.
-  import function ChangeView(int view);
-  /// Turns this character to face the other character.
-  import function FaceCharacter(Character* , BlockingStyle=eBlock);
-  /// Turns this character to face the specified location in the room.
-  import function FaceLocation(int x, int y, BlockingStyle=eBlock);
-  /// Turns this character to face the specified object.
-  import function FaceObject(Object* , BlockingStyle=eBlock);
-  /// Starts this character following the other character.
-  import function FollowCharacter(Character*, int dist=10, int eagerness=97);
-  /// Returns the character that is at the specified position on the screen.
-  import static Character* GetAtScreenXY(int x, int y);    // $AUTOCOMPLETESTATICONLY$
-#ifdef SCRIPT_API_v361
-  import static Character* GetByName(const string scriptName); // $AUTOCOMPLETESTATICONLY$
-#endif
-  /// Gets a numeric custom property for this character.
-  import function GetProperty(const string property);
-  /// Gets a text custom property for this character.
-  import String   GetTextProperty(const string property);
-  /// Checks whether the character currently has the specified inventory item.
-  import bool     HasInventory(InventoryItem *item);
-  /// Checks whether this character is in collision with the other character.
-  import function IsCollidingWithChar(Character*);
-  /// Checks whether this character is in collision with the object.
-  import function IsCollidingWithObject(Object* );
-  /// Locks the character to this view, ready for doing animations.
-  import function LockView(int view, StopMovementStyle=eStopMoving);
-#ifdef SCRIPT_API_v350
-  /// Locks the character to this view, and aligns it against one side of the existing sprite.
-  import function LockViewAligned(int view, int loop, HorizontalAlignment, StopMovementStyle=eStopMoving);
-#endif
-  /// Locks the character to the specified view frame
-  import function LockViewFrame(int view, int loop, int frame, StopMovementStyle=eStopMoving);
-  /// Locks the character to is view, with high-resolution position adjustment.
-  import function LockViewOffset(int view, int xOffset, int yOffset, StopMovementStyle=eStopMoving);
-  /// Removes the item from this character's inventory.
-  import function LoseInventory(InventoryItem *item);
-  /// Moves the character to the destination, without playing his walking animation.
-  import function Move(int x, int y, BlockingStyle=eNoBlock, WalkWhere=eWalkableAreas);
-  /// Moves the character to the nearest walkable area.
-  import function PlaceOnWalkableArea();
-  /// Removes an existing colour tint from the character.
-  import void     RemoveTint();
-  /// Runs one of the character's interaction events.
-  import function RunInteraction(CursorMode);
-  /// Says the specified text using the character's speech settings.
-  import function Say(const string message, ...);
-#ifdef SCRIPT_API_v361
-  /// Says the specified text at the specified position on the screen using the character's speech settings.
-  import function SayAt(int x, int y, int width, const string message, ...);
-#endif
-#ifndef SCRIPT_API_v361
-  /// Says the specified text at the specified position on the screen using the character's speech settings.
-  import function SayAt(int x, int y, int width, const string message);
-#endif
-#ifdef SCRIPT_API_v361
-  /// Displays the text as lucasarts-style speech but does not block the game.
-  import Overlay* SayBackground(const string message, ...);
-#endif
-#ifndef SCRIPT_API_v361
-  /// Displays the text as lucasarts-style speech but does not block the game.
-  import Overlay* SayBackground(const string message);
-#endif
-  /// Makes this character the player character.
-  import function SetAsPlayer();
-  /// Changes the character's idle view.
-  import function SetIdleView(int view, int delay);
-  /// Changes the character's movement speed.
-  import function SetWalkSpeed(int x, int y);
-  /// Stops the character from moving.
-  import function StopMoving();
-  /// The specified text is displayed in a thought-bubble GUI.
-  import function Think(const string message, ...);
-  /// Tints the character to the specified colour. RGB values must be in 0-255 range, saturation and luminance in 0-100 range.
-  import void     Tint(int red, int green, int blue, int saturation, int luminance);
-  /// Unlocks the view after an animation has finished.
-  import function UnlockView(StopMovementStyle=eStopMoving);
-  /// Moves the character to the destination, automatically playing his walking animation.
-  import function Walk(int x, int y, BlockingStyle=eNoBlock, WalkWhere=eWalkableAreas);
-  /// Moves the character in a straight line as far as possible towards the co-ordinates. Useful for keyboard movement.
-  import function WalkStraight(int x, int y, BlockingStyle=eNoBlock);
-  /// Gets/sets the character's current inventory item. null if no item selected.
-  import attribute InventoryItem* ActiveInventory;
-  /// Gets whether the character is currently animating.
-  readonly import attribute bool Animating;
-  /// Gets/sets the character's animation speed.
-  import attribute int  AnimationSpeed;
-  /// Gets/sets a specific baseline for the character. 0 means character's Y-pos will be used.
-  import attribute int  Baseline;
-  /// Gets/sets the interval at which the character will blink while talking, in game loops.
-  import attribute int  BlinkInterval;
-  /// Gets/sets the view used for the character's blinking animation. -1 to disable.
-  import attribute int  BlinkView;
-  /// Gets/sets whether the character will blink while thinking as well as talking.
-  import attribute bool BlinkWhileThinking;
-  /// Allows you to manually specify the height of the blocking area at the character's feet.
-  import attribute int  BlockingHeight;
-  /// Allows you to manually specify the width of the blocking area at the character's feet.
-  import attribute int  BlockingWidth;
-  /// Gets/sets whether the mouse can be clicked on the character, or whether it passes straight through.
-  import attribute bool Clickable;
-  /// Gets/sets whether this character has an 8-loop walking view with diagonal loops.
-  import attribute bool DiagonalLoops;
-  /// Gets/sets the character's current frame number within its current view.
-  import attribute int  Frame;
-  /// Gets whether the character has an explicit tint set.
-  readonly import attribute bool HasExplicitTint;
-  /// Gets the character's ID number.
-  readonly import attribute int ID;
-  /// Gets the character's idle view (-1 if none).
-  readonly import attribute int IdleView;
-#ifdef SCRIPT_COMPAT_v360
-  /// Gets/sets whether the character ignores region tints and lighting.
-  import attribute bool IgnoreLighting;
-#endif
-  /// Accesses the number of each inventory item that the character currently has.
-  import attribute int  InventoryQuantity[];
-  /// Gets/sets the character's current loop number within its current view.
-  import attribute int  Loop;
-  /// Gets/sets whether the character uses manually specified scaling instead of using walkable area scaling.
-  import attribute bool ManualScaling;
-  /// Gets/sets whether the character only moves when their animation frame changes.
-  import attribute bool MovementLinkedToAnimation;
-  /// Gets whether the character is currently moving.
-  readonly import attribute bool Moving;
-  /// Gets/sets the human-readable character's name.
-  import attribute String Name;
-  /// Gets the character's normal walking view.
-  readonly import attribute int NormalView;
-  /// Gets the room number that the character was in before this one.
-  readonly import attribute int PreviousRoom;
-  /// Gets the room number that the character is currently in.
-  readonly import attribute int Room;
-  /// Gets/sets whether the character's movement speed is adjusted in line with its scaling level.
-  import attribute bool ScaleMoveSpeed;
-  /// Gets/sets whether the volume of frame-linked sounds for the character are adjusted in line with its scaling level.
-  import attribute bool ScaleVolume;
-  /// Gets/sets the character's current scaling level.
-  import attribute int  Scaling;
-  /// Gets/sets whether this character blocks other objects and characters from moving through it.
-  import attribute bool Solid;
-  /// Gets whether the character is currently in the middle of a Say command.
-  readonly import attribute bool Speaking;
-  /// Gets the current frame of the character's speaking animation (only valid when Speaking is true)
-  readonly import attribute int SpeakingFrame;
-  /// Gets/sets the character's speech animation delay (only if not using global setting).
-  import attribute int  SpeechAnimationDelay;
-  /// Gets/sets the character's speech text colour.
-  import attribute int  SpeechColor;
-  /// Gets/sets the character's speech view.
-  import attribute int  SpeechView;
-  /// Gets/sets the character's thinking view.
-  import attribute int  ThinkView;
-  /// Gets/sets the character's current transparency level.
-  import attribute int  Transparency;
-  /// Gets/sets whether the character turns on the spot to face the correct direction before walking.
-  import attribute bool TurnBeforeWalking;
-  /// Gets the character's current view number.
-  readonly import attribute int View;
-  /// Gets the character's X movement speed.
-  readonly import attribute int WalkSpeedX;
-  /// Gets the character's Y movement speed.
-  readonly import attribute int WalkSpeedY;
-  /// Gets whether the character is currently in the middle of a Think command.
-  readonly import attribute bool Thinking;
-  /// Gets the current frame of the character's thinking animation (only valid when Thinking is true)
-  readonly import attribute int ThinkingFrame;
-  /// Turns this character to face the specified direction.
-  import function FaceDirection(CharacterDirection direction, BlockingStyle=eBlock);
-  /// Sets an integer custom property for this character.
-  import bool SetProperty(const string property, int value);
-  /// Sets a text custom property for this character.
-  import bool SetTextProperty(const string property, const string value);
-  /// Checks whether an event handler has been registered for clicking on this character in the specified cursor mode.
-  import bool IsInteractionAvailable(CursorMode);
-  /// Sets the individual light level for this character, from -100 to 100 (negative values darken the sprite, positive brighten the sprite).
-  import void SetLightLevel(int light_level);
-  /// Gets the X position this character is currently moving towards.
-  readonly import attribute int DestinationX;
-  /// Gets the Y position this character is currently moving towards.
-  readonly import attribute int DestinationY;
-  /// Gets whether the character has an explicit light level set.
-  readonly import attribute bool HasExplicitLight;
-  /// Gets the individual light level for this character.
-  readonly import attribute int  LightLevel;
-  /// Gets the Blue component of this character's colour tint.
-  readonly import attribute int  TintBlue;
-  /// Gets the Green component of this character's colour tint.
-  readonly import attribute int  TintGreen;
-  /// Gets the Red component of this character's colour tint.
-  readonly import attribute int  TintRed;
-  /// Gets the Saturation of this character's colour tint.
-  readonly import attribute int  TintSaturation;
-  /// Gets the Luminance of this character's colour tint.
-  readonly import attribute int  TintLuminance;
-#ifdef SCRIPT_API_v3507
-  /// Returns the character at the specified position within this room.
-  import static Character* GetAtRoomXY(int x, int y);      // $AUTOCOMPLETESTATICONLY$
-#endif
-#ifdef SCRIPT_API_v360
-  /// Gets/sets the volume modifier (0-100) of frame-linked sounds for this character.
-  import attribute int  AnimationVolume;
-  /// Gets/sets the character's idle animation delay.
-  import attribute int  IdleAnimationDelay;
-#endif
-#ifdef SCRIPT_API_v361
-  /// Gets the script name of this character.
-  import readonly attribute String ScriptName;
-#endif
-#ifdef SCRIPT_API_v362
-  /// Moves the character in a straight line as far as possible towards the co-ordinates, without walking animation. Useful for keyboard movement.
-  import function MoveStraight(int x, int y, BlockingStyle=eNoBlock);
-  /// Gets/sets whether the character turns on the spot when ordered to face the new standing direction.
-  import attribute bool TurnWhenFacing;
-#endif
-#ifdef SCRIPT_API_v400
-  /// Returns the moving path of this character, or null if it's not moving
-  import Point*[] GetPath();
-  /// Moves the character along the path, ignoring walkable areas, without playing his walking animation.
-  import function MovePath(Point*[], BlockingStyle=eNoBlock, RepeatStyle=eOnce, Direction=eForwards);
-  /// Moves the character along the path, ignoring walkable areas, automatically playing his walking animation.
-  import function WalkPath(Point*[], BlockingStyle=eNoBlock, RepeatStyle=eOnce, Direction=eForwards);
-#endif
-  /// The character's current X-position.
-  import attribute int  x;
-  /// The character's current Y-position.
-  import attribute int  y;
-  /// The character's current Z-position.
-  import attribute int  z;
-#ifdef SCRIPT_API_v399
-  /// Gets/sets the character's current blend mode.
-  import attribute BlendMode BlendMode;
-  /// Gets/sets the character's sprite rotation in degrees.
-  import attribute float GraphicRotation;
-  /// Gets/sets whether the character uses region tinting.
-  import attribute bool UseRegionTint;
-#endif
-#ifdef SCRIPT_API_v400
-  /// Gets/sets whether the character will be drawn and updated during the game update.
-  import attribute bool Enabled;
-  /// Gets/sets whether the character is currently visible.
-  import attribute bool Visible;
-  /// Gets/sets the optional y/x ratio of character's facing directions, determining directional loop selection while Character moves and turns.
-  import attribute float FaceDirectionRatio;
-#endif
-#ifdef SCRIPT_COMPAT_v399
-  char  on;
-#endif
-  };
-
-builtin struct Game {
-  /// Changes the active translation.
-  import static bool   ChangeTranslation(const string newName);
-  /// Returns true the first time this command is called with this token.
-  import static bool   DoOnceOnly(const string token);
-  /// Gets the AGS Colour Number for the specified RGB colour.
-  import static int    GetColorFromRGB(int red, int green, int blue);
-  /// Gets the number of frames in the specified view loop.
-  import static int    GetFrameCountForLoop(int view, int loop);
-  /// Gets the name of whatever is on the screen at (x,y)
-  import static String GetLocationName(int x, int y);
-  /// Gets the number of loops in the specified view.
-  import static int    GetLoopCountForView(int view);
-  /// Gets whether the "Run next loop after this" setting is checked for the specified loop.
-  import static bool   GetRunNextSettingForLoop(int view, int loop);
-  /// Gets the description of the specified save game slot.
-  import static String GetSaveSlotDescription(int saveSlot);
-  /// Gets the ViewFrame instance for the specified view frame.
-  import static ViewFrame* GetViewFrame(int view, int loop, int frame);
-  /// Prompts the user to type in a string, and returns the text that they type in.
-  import static String InputBox(const string prompt);
-  /// Gets whether any audio (of this type) is currently playing.
-  import static bool   IsAudioPlaying(AudioType audioType=SCR_NO_VALUE);
-  /// Changes the volume drop applied to this audio type when speech is played
-  import static void   SetAudioTypeSpeechVolumeDrop(AudioType, int volumeDrop);
-  /// Changes the default volume of audio clips of the specified type.
-  import static void   SetAudioTypeVolume(AudioType, int volume, ChangeVolumeType);
-  /// Sets the directory where AGS will save and load saved games.
-  import static bool   SetSaveGameDirectory(const string directory);
-  /// Stops all currently playing audio (optionally of the specified type).
-  import static void   StopAudio(AudioType audioType=SCR_NO_VALUE);
-  /// Gets the number of characters in the game.
-  readonly import static attribute int CharacterCount;
-  /// Gets the number of dialogs in the game.
-  readonly import static attribute int DialogCount;
-  /// Gets the name of the game EXE file.
-  readonly import static attribute String FileName;
-  /// Gets the number of fonts in the game.
-  readonly import static attribute int FontCount;
-  /// Gets the number of GUIs in the game.
-  readonly import static attribute int GUICount;
-  /// Gets/sets the time for which user input is ignored after some text is automatically removed
-  import static attribute int IgnoreUserInputAfterTextTimeoutMs;
-  /// Checks whether the game is currently in the middle of a skippable cutscene.
-  readonly import static attribute bool InSkippableCutscene;
-  /// Gets the number of inventory items in the game.
-  readonly import static attribute int InventoryItemCount;
-  /// Gets/sets the minimum time that a piece of speech text stays on screen (in milliseconds)
-  import static attribute int MinimumTextDisplayTimeMs;
-  /// Gets the number of mouse cursors in the game.
-  readonly import static attribute int MouseCursorCount;
-  /// Gets/sets the game name.
-  import static attribute String Name;
-  /// Gets/sets the normal font used for displaying text.
-  import static attribute FontType NormalFont;
-  /// Checks whether the game is currently skipping over a cutscene.
-  readonly import static attribute bool SkippingCutscene;
-  /// Gets/sets the font used for displaying speech text.
-  import static attribute FontType SpeechFont;
-  /// Gets the height of the specified sprite.
-  readonly import static attribute int SpriteHeight[];
-  /// Gets the width of the specified sprite.
-  readonly import static attribute int SpriteWidth[];
-  /// Gets/sets how fast speech text is removed from the screen.
-  import static attribute int TextReadingSpeed;
-  /// Gets name of the currently active translation.
-  readonly import static attribute String TranslationFilename;
-  /// Gets whether the game is using native co-ordinates.
-  readonly import static attribute bool UseNativeCoordinates;
-  /// Gets the number of views in the game.
-  readonly import static attribute int ViewCount;
-#ifdef SCRIPT_API_v340
-  /// Returns true if the given plugin is currently loaded.
-  import static bool   IsPluginLoaded(const string name);
-  /// Gets the number of audio clips in the game.
-  readonly import static attribute int AudioClipCount;
-  /// Accesses the audio clips collection.
-  readonly import static attribute AudioClip *AudioClips[];
-#endif
-#ifdef SCRIPT_API_v350
-  /// Play speech voice-over in non-blocking mode, optionally apply music and sound volume reduction
-  import static AudioChannel* PlayVoiceClip(Character*, int cue, bool as_speech = true);
-  /// Simulate a keypress on the keyboard.
-  import static void   SimulateKeyPress(eKeyCode key);
-#endif
-#ifdef SCRIPT_API_v3507
-  /// Gets the primary camera
-  import static readonly attribute Camera *Camera;
-  /// Gets the Camera by index.
-  import static readonly attribute Camera *Cameras[];
-  /// Gets the number of cameras.
-  import static readonly attribute int CameraCount;
-#endif
-#ifdef SCRIPT_API_v360
-  /// Changes the active voice-over pack.
-  import static bool   ChangeSpeechVox(const string newName);
-  /// Gets the code which describes how was the last blocking state skipped by a user (or autotimer).
-  import static readonly attribute int BlockingWaitSkipped;
-  /// Gets name of the currently active voice-over pack.
-  readonly import static attribute String SpeechVoxFilename;
-#endif
-#ifdef SCRIPT_API_v361
-  /// Resets all of the "DoOnceOnly" token states
-  import static void   ResetDoOnceOnly();
-  /// Preloads and caches a single sprite.
-  import static void   PrecacheSprite(int sprnum);
-  /// Preloads and caches sprites and linked sounds for a view, within a selected range of loops.
-  import static void   PrecacheView(int view, int first_loop, int last_loop);
-#endif
-#ifdef SCRIPT_API_v400
-  /// Gets/sets the default y/x ratio of character's facing directions, determining directional loop selection for all Characters in game.
-  import static attribute float FaceDirectionRatio;
-  /// Gets the color depth of the specified sprite.
-  readonly import static attribute int SpriteColorDepth[];
-#endif
-};
-
-builtin struct GameState {
-  readonly int  reserved__11; // $AUTOCOMPLETEIGNORE$
-  int  used_mode;
-  int  disabled_user_interface;
-  int  gscript_timer;
-  int  debug_mode;
-  int  globalvars[MAX_LEGACY_GLOBAL_VARS];
-  int  messagetime;   // for auto-remove messages
-  int  usedinv;
-  readonly int  reserved__[4];   // $AUTOCOMPLETEIGNORE$
-  int  text_speed;
-  int  sierra_inv_color;
-  int  talkanim_speed;  // $AUTOCOMPLETEIGNORE$
-  int  inv_item_wid;
-  int  inv_item_hit;
-  int  text_shadow_color;
-  int  swap_portrait;
-  int  speech_text_gui;
-  int  following_room_timer;
-  int  reserved__12;  // $AUTOCOMPLETEIGNORE$
-  int  skip_display;
-  int  no_multiloop_repeat;
-  int  roomscript_finished;
-  int  inv_activated;
-  int  no_textbg_when_voice;
-  int  max_dialogoption_width;
-  int  no_hicolor_fadein;
-  int  bgspeech_game_speed;
-  int  bgspeech_stay_on_display;
-  int  unfactor_speech_from_textlength;
-  readonly int  reserved__9;   // $AUTOCOMPLETEIGNORE$
-  int  speech_music_drop;
-  readonly int  in_cutscene;
-  readonly int  skipping_cutscene;
-  readonly int  room_width;
-  readonly int  room_height;
-  int  game_speed_modifier;  // $AUTOCOMPLETEIGNORE$
-  int  reserved__13;  // $AUTOCOMPLETEIGNORE$
-  int  previous_game_data;
-  readonly readonly int unused__041; // $AUTOCOMPLETEIGNORE$
-  int  dialog_options_x;
-  int  dialog_options_y;
-  int  narrator_speech;
-  readonly int  reserved__10;   // $AUTOCOMPLETEIGNORE$
-  int  lipsync_speed;
-  readonly int  reserved__4;   // $AUTOCOMPLETEIGNORE$
-  int  disable_antialiasing;
-  int  text_speed_modifier;
-  int  text_align;
-  int  speech_bubble_width;
-  int  min_dialogoption_width;
-  int  disable_dialog_parser;
-  int  anim_background_speed;
-  int  top_bar_backcolor;
-  int  top_bar_textcolor;
-  int  top_bar_bordercolor;
-  int  top_bar_borderwidth;
-  int  top_bar_ypos;
-  int  screenshot_width;
-  int  screenshot_height;
-  int  top_bar_font;
-  readonly int  reserved__2;   // $AUTOCOMPLETEIGNORE$
-  int  auto_use_walkto_points;
-  int  inventory_greys_out;
-  readonly int  reserved__3;   // $AUTOCOMPLETEIGNORE$
-  int  abort_key;
-  readonly int fade_color_red;
-  readonly int fade_color_green;
-  readonly int fade_color_blue;
-  int  show_single_dialog_option;
-  int  keep_screen_during_instant_transition;
-  int  read_dialog_option_color;
-  int  stop_dialog_at_end;   // $AUTOCOMPLETEIGNORE$
-  readonly int  reserved__5;   // $AUTOCOMPLETEIGNORE$
-  readonly int  reserved__6;   // $AUTOCOMPLETEIGNORE$
-  readonly int  reserved__7;   // $AUTOCOMPLETEIGNORE$
-  readonly int  reserved__8;   // $AUTOCOMPLETEIGNORE$
-  int  dialog_options_highlight_color;
-  };
-  
-enum SkipSpeechStyle {
-#ifdef SCRIPT_API_v360
-  eSkipNone         = -1,
-#endif
-  eSkipKeyMouseTime = 0,
-  eSkipKeyTime      = 1,
-  eSkipTime         = 2,
-  eSkipKeyMouse     = 3,
-  eSkipMouseTime    = 4,
-  eSkipKey          = 5,
-  eSkipMouse        = 6
-};
-  
-builtin struct Speech {
-  /// Stop speech animation this number of game loops before speech ends (text mode only).
-  import static attribute int             AnimationStopTimeMargin;
-  /// Enables/disables the custom speech portrait placement.
-  import static attribute bool            CustomPortraitPlacement;
-  /// Gets/sets extra time the speech will always stay on screen after its common time runs out.
-  import static attribute int             DisplayPostTimeMs;
-  /// Gets/sets global speech animation delay (if using global setting).
-  import static attribute int             GlobalSpeechAnimationDelay;
-  /// Gets/sets speech portrait x offset relative to screen side.
-  import static attribute int             PortraitXOffset;
-  /// Gets/sets speech portrait y position.
-  import static attribute int             PortraitY;
-  /// Gets/sets specific key which can skip speech text.
-  import static attribute eKeyCode        SkipKey;
-  /// Gets/sets how the player can skip speech lines.
-  import static attribute SkipSpeechStyle SkipStyle;
-  /// Gets/sets the style in which speech is displayed.
-  import static attribute eSpeechStyle    Style;
-#ifdef SCRIPT_API_v350
-  /// Gets/sets how text in message boxes and Sierra-style speech is aligned.
-  import static attribute HorizontalAlignment TextAlignment;
-#endif
-  /// Gets/sets whether speech animation delay should use global setting (or Character setting).
-  import static attribute bool            UseGlobalSpeechAnimationDelay;
-  /// Gets/sets whether voice and/or text are used in the game.
-  import static attribute eVoiceMode      VoiceMode;
-#ifdef SCRIPT_API_v360
-  /// Gets the overlay representing displayed blocking text, or null if no such text none is displayed at the moment.
-  import static readonly attribute Overlay* TextOverlay;
-  /// Gets the overlay representing displayed portrait, or null if it is not displayed at the moment.
-  import static readonly attribute Overlay* PortraitOverlay;
-#endif
-#ifdef SCRIPT_API_v362
-  /// Gets the currently speaking Character (only works for blocking speech).
-  import static readonly attribute Character* SpeakingCharacter;
-#endif;
-};
-
-#ifdef SCRIPT_API_v3507
-builtin managed struct Camera {
-  /// Gets/sets the X position of this camera in the room.
-  import attribute int X;
-  /// Gets/sets the Y position of this camera in the room.
-  import attribute int Y;
-  /// Gets/sets the camera's capture width in room coordinates.
-  import attribute int Width;
-  /// Gets/sets the camera's capture height in room coordinates.
-  import attribute int Height;
-#ifdef SCRIPT_API_v399
-  /// Gets/sets the camera rotation in degrees.
-  import attribute float Rotation;
-#endif
-
-  /// Gets/sets whether this camera will follow the player character automatically.
-  import attribute bool AutoTracking;
-
-  /// Creates a new Camera.
-  import static Camera *Create();
-  /// Removes an existing camera; note that primary camera will never be removed
-  import void Delete();
-  /// Changes camera position in the room and disables automatic tracking of the player character.
-  import void SetAt(int x, int y);
-  /// Changes camera's capture dimensions in room coordinates.
-  import void SetSize(int width, int height);
-};
-
-builtin managed struct Viewport {
-  /// Gets/sets the X position on the screen where this viewport is located.
-  import attribute int X;
-  /// Gets/sets the Y position on the screen where this viewport is located.
-  import attribute int Y;
-  /// Gets/sets the viewport's width in screen coordinates.
-  import attribute int Width;
-  /// Gets/sets the viewport's height in screen coordinates.
-  import attribute int Height;
-  /// Gets/sets the room camera displayed in this viewport.
-  import attribute Camera *Camera;
-  /// Gets/sets whether the viewport is drawn on screen.
-  import attribute bool Visible;
-  /// Gets/sets the Viewport's z-order relative to other viewports.
-  import attribute int ZOrder;
-
-  /// Creates a new Viewport.
-  import static Viewport *Create();
-  /// Returns the viewport at the specified screen location.
-  import static Viewport *GetAtScreenXY(int x, int y);
-  /// Removes an existing viewport; note that primary viewport will never be removed
-  import void Delete();
-  /// Changes viewport's position on the screen
-  import void SetPosition(int x, int y, int width, int height);
-  /// Returns the point in room corresponding to the given screen coordinates if seen through this viewport.
-  import Point *ScreenToRoomPoint(int scrx, int scry, bool clipViewport = true);
-  /// Returns the point on screen corresponding to the given room coordinates if seen through this viewport.
-  import Point *RoomToScreenPoint(int roomx, int roomy, bool clipViewport = true);
-};
-
-builtin struct Screen {
-  /// Gets the width of the game resolution.
-  import static readonly attribute int Width;
-  /// Gets the height of the game resolution.
-  import static readonly attribute int Height;
-  /// Gets/sets whether the viewport should automatically adjust itself and camera to the new room's background size.
-  import static attribute bool AutoSizeViewportOnRoomLoad;
-  /// Gets the primary room viewport.
-  import static readonly attribute Viewport *Viewport;
-  /// Gets a Viewport by index.
-  import static readonly attribute Viewport *Viewports[];
-  /// Gets the number of viewports.
-  import static readonly attribute int ViewportCount;
-
-  /// Returns the point in room which is displayed at the given screen coordinates.
-  import static Point *ScreenToRoomPoint(int sx, int sy
-#ifdef SCRIPT_API_v36026
-	, bool restrictToViewport = false
-#endif
-  );
-  /// Returns the point on screen corresponding to the given room coordinates relative to the main viewport.
-  import static Point *RoomToScreenPoint(int rx, int ry);
-};
-#endif
-
-#ifdef SCRIPT_API_v399
-builtin managed struct Joystick {
-  /// get number of connected joysticks.
-  import static readonly attribute int JoystickCount; // $AUTOCOMPLETESTATICONLY$
-  /// get a connected joystick by index or null on invalid index.
-  import static readonly attribute Joystick *Joysticks[]; // $AUTOCOMPLETESTATICONLY$
-  /// gets joystick name
-  import readonly attribute String Name;
-  /// checks if joystick is really connected
-  import readonly attribute bool IsConnected;
-  /// checks if joystick is a valid gamepad
-  import readonly attribute bool IsGamepad;
-  /// checks if a gamepad button is pressed, including dpad.
-  import bool IsGamepadButtonDown(eGamepad_Button button);
-  /// get gamepad axis or trigger, trigger only has positive values.
-  import float GetGamepadAxis(eGamepad_Axis axis, float dead_zone = AXIS_DEFAULT_DEADZONE); 
-  /// get joystick axis or trigger, by index
-  import float GetAxis(int axis, float dead_zone = AXIS_DEFAULT_DEADZONE);
-  /// checks if a joystick button is pressed.
-  import bool IsButtonDown(int button);
-  /// gets the direction a dpad from the joystick is pointing to.
-  import eJoystick_Hat GetHat(int hat);
-  /// get axis count from the joystick
-  import readonly attribute int AxisCount;
-  /// get button count from the joystick
-  import readonly attribute int ButtonCount;
-  /// get hat count from the joystick
-  import readonly attribute int HatCount;
-};
-#endif
-
-#ifdef SCRIPT_API_v400
-enum PlaybackState {
-  ePlaybackOn = 2,
-  ePlaybackPaused = 3,
-  ePlaybackStopped = 4
-};
-
-builtin managed struct VideoPlayer {
-  import static VideoPlayer* Open(const string filename, bool autoPlay=true, RepeatStyle=eOnce);
-  /// Starts or resumes the playback.
-  import void Play();
-  /// Pauses the playback.
-  import void Pause();
-  /// Advances video by 1 frame, may be called when the video is paused.
-  import void NextFrame();
-  /// Changes playback to continue from the specified frame; returns new position or -1 on error.
-  import int  SeekFrame(int frame);
-  /// Changes playback to continue from the specified position in milliseconds; returns new position or -1 on error.
-  import int  SeekMs(int position);
-  /// Stops the video completely.
-  import void Stop();
-
-  /// Gets current frame index.
-  import readonly attribute int Frame;
-  /// Gets total number of frames in this video.
-  import readonly attribute int FrameCount;
-  /// Gets this video's framerate (number of frames per second).
-  import readonly attribute float FrameRate;
-  /// Gets the number of sprite this video renders to.
-  import readonly attribute int Graphic;
-  /// The length of the currently playing video, in milliseconds.
-  import readonly attribute int LengthMs;
-  /// Gets/sets whether the video should loop.
-  import attribute bool Looping;
-  /// The current playback position, in milliseconds.
-  import readonly attribute int PositionMs;
-  /// The speed of playing (1.0 is default).
-  import attribute float Speed;
-  /// Gets the current playback state (playing, paused, etc).
-  import readonly attribute PlaybackState State;
-  /// The volume of this video's sound, from 0 to 100.
-  import attribute int Volume;
-};
-
-builtin managed struct Pathfinder {
-  /// Tries to find a move path from source to destination, returns an array of navigation points.
-  import Point*[] FindPath(int srcx, int srcy, int dstx, int dsty);
-  /// Traces a straight path from source to destination, returns the furthermost point reached.
-  import Point* Trace(int srcx, int srcy, int dstx, int dsty);
-};
-
-builtin managed struct MaskPathfinder extends Pathfinder {
-  /// Creates a new MaskPathfinder, initialized with the given 8-bit mask sprite
-  import static MaskPathfinder* Create(int mask_sprite);  // $AUTOCOMPLETESTATICONLY$
-  /// Assigns a new mask to this MaskPathfinder
-  import void SetMask(int mask_sprite);
-};
-
-#endif
-
-
-import ColorType palette[PALETTE_SIZE];
-import Mouse mouse;
-import GameState game;
-import readonly Character *player;
-
-// Room element arrays
-import readonly Object *object[AGS_MAX_OBJECTS];
-import readonly Hotspot *hotspot[AGS_MAX_HOTSPOTS];
-import readonly Region *region[AGS_MAX_REGIONS];
-import readonly WalkableArea *walkarea[AGS_MAX_WALKABLE_AREAS];
-import readonly Walkbehind *walkbehind[AGS_MAX_WALKBEHINDS];
-
-#undef CursorMode
-#undef FontType
-#undef AudioType
+
+// The available script API is determined by two bounds: upper bound
+// determines which new API parts will be enabled, and lower bound
+// determines which obsolete API parts will be disabled.
+//
+// Upper bound depends on defined SCRIPT_API_vXXX macros. For every macro
+// defined the corresponding API contents should be enabled. If certain
+// macro is not defined, then those API version contents stay disabled.
+//
+// Lower bound depends on defined SCRIPT_COMPAT_vXXX macros. For every
+// macro defined the deprecated API contents that were still active in
+// corresponding version are kept enabled; otherwise these are disabled.
+
+#define function int  // $AUTOCOMPLETEIGNORE$
+// CursorMode isn't actually defined yet, but int will do
+#define CursorMode int
+#define FontType int
+#define AudioType int
+// MAX_INV is a topmost index, AGS_MAX_INV_ITEMS is max count
+#define MAX_INV 301
+#define AGS_MAX_INV_ITEMS 300
+#define AGS_MAX_OBJECTS   256
+#define AGS_MAX_HOTSPOTS  50
+#define AGS_MAX_REGIONS   16
+#define AGS_MAX_WALKABLE_AREAS 16
+#define AGS_MAX_WALKBEHINDS 16
+// MAX_ROOM_OBJECTS is a duplicate and was added by an oversight
+#define MAX_ROOM_OBJECTS  40
+#define MAX_LEGACY_GLOBAL_VARS  50
+#define MAX_LISTBOX_SAVED_GAMES 50
+#define PALETTE_SIZE      256
+#define FOLLOW_EXACTLY 32766
+#define NARRATOR -1
+
+#define OPT_DEBUGMODE        0
+// OPT_SCORESOUND            1   // [HIDDEN], only read once on startup
+#define OPT_WALKONLOOK       2
+#define OPT_DIALOGOPTIONSGUI 3
+#define OPT_ANTIGLIDE        4   // $AUTOCOMPLETEIGNORE$
+#define OPT_TWCUSTOM         5
+#define OPT_DIALOGOPTIONSGAP 6
+#define OPT_NOSKIPTEXT       7   // $AUTOCOMPLETEIGNORE$
+#define OPT_WHENGUIDISABLED  8
+#define OPT_ALWAYSSPEECH     9
+#define OPT_SPEECHTYPE      10   // $AUTOCOMPLETEIGNORE$
+#define OPT_PIXELPERFECT    11
+#define OPT_NOWALKMODE      12
+#define OPT_LETTERBOX       13
+#define OPT_FIXEDINVCURSOR  14
+#define OPT_DONTLOSEINV     15   // $AUTOCOMPLETEIGNORE$
+// OPT_HIRES_FONTS          16   // [HIDDEN]
+// OPT_SPLITRESOURCES       17   // [HIDDEN]
+#define OPT_TURNBEFOREWALK  18
+// OPT_FADETYPE             19   // [HIDDEN], only read once on startup
+#define OPT_HANDLEINVCLICKS 20
+#define OPT_MOUSEWHEEL      21
+#define OPT_DIALOGNUMBERED  22
+#define OPT_DIALOGUPWARDS   23
+#define OPT_ANTIALIASFONTS  25
+#define OPT_THOUGHTGUI      26
+#define OPT_TURNWHENFACING  27
+#define OPT_RIGHTTOLEFT     28
+#define OPT_MULTIPLEINV     29
+#define OPT_SAVEGAMESCREENSHOTS 30
+#define OPT_PORTRAITPOSITION  31
+// OPT_STRICTSCRIPTING        32 // [HIDDEN]
+// OPT_LEFTTORIGHTEVAL        33 // [HIDDEN]
+// OPT_COMPRESSSPRITES        34 // [HIDDEN]
+// OPT_STRICTSTRINGS          35 // [HIDDEN]
+#define OPT_GUIALPHABLEND     36
+#define OPT_RUNGAMEINDLGOPTS  37
+#define OPT_NATIVECOORDINATES 38
+#define OPT_GLOBALTALKANIMSPD 39 // $AUTOCOMPLETEIGNORE$
+#define OPT_SPRITEALPHABLEND  40
+// OPT_SAFEFILEPATHS          41 // [HIDDEN]
+#define OPT_DIALOGOPTIONSAPI  42
+#define OPT_BASESCRIPTAPI     43
+#define OPT_SCRIPTCOMPATLEV   44
+// OPT_RENDERATSCREENRES      45 // [HIDDEN], only read once on startup
+// OPT_RELATIVEASSETRES       46 // [HIDDEN]
+#define OPT_WALKSPEEDABSOLUTE 47
+#define OPT_CLIPGUICONTROLS   48
+#define OPT_GAMETEXTENCODING  49
+#define OPT_KEYHANDLEAPI      50
+// OPT_CUSTOMENGINETAG        51 // [HIDDEN]
+#define OPT_SCALECHAROFFSETS  52
+#define OPT_SAVEGAMESCREENSHOTLAYER 53
+#define OPT_LIPSYNCTEXT       99
+
+#define COLOR_TRANSPARENT -1
+#define DIALOG_PARSER_SELECTED -3053
+#define RUN_DIALOG_RETURN        -1
+#define RUN_DIALOG_STOP_DIALOG   -2
+#define RUN_DIALOG_GOTO_PREVIOUS -4
+
+#define SCR_NO_VALUE   31998   // $AUTOCOMPLETEIGNORE$
+
+#ifdef SCRIPT_API_v399
+  #define AXIS_DEFAULT_DEADZONE 0.125
+#endif
+
+enum bool {
+  false = 0,
+  true = 1
+};
+
+enum eOperatingSystem {
+  eOSDOS = 1,
+  eOSWindows,
+  eOSLinux,
+  eOSMacOS,
+  eOSAndroid,
+  eOSiOS,
+  eOSPSP,
+  eOSWeb,
+  eOSFreeBSD
+};
+
+enum TransitionStyle {
+  eTransitionFade=0,
+  eTransitionInstant,
+  eTransitionDissolve,
+  eTransitionBoxout,
+  eTransitionCrossfade
+};
+
+enum MouseButton {
+  eMouseLeft = 1,
+  eMouseRight = 2,
+  eMouseMiddle = 3,
+  eMouseLeftInv = 5,
+  eMouseRightInv = 6,
+  eMouseMiddleInv = 7,
+  eMouseWheelNorth = 8,
+  eMouseWheelSouth = 9
+};
+
+enum RoundDirection {
+  eRoundDown = 0,
+  eRoundNearest = 1,
+  eRoundUp = 2
+};
+
+enum RepeatStyle {
+  eOnce = 0,
+  eRepeat = 1
+};
+
+#ifdef SCRIPT_API_v350
+enum Alignment {
+  eAlignNone         = 0,
+
+  eAlignTopLeft       = 1,
+  eAlignTopCenter     = 2,
+  eAlignTopRight      = 4,
+  eAlignMiddleLeft    = 8,
+  eAlignMiddleCenter  = 16,
+  eAlignMiddleRight   = 32,
+  eAlignBottomLeft    = 64,
+  eAlignBottomCenter  = 128,
+  eAlignBottomRight   = 256,
+
+  // Masks are helping to determine whether alignment parameter contains
+  // particular horizontal or vertical component (for example: left side
+  // or bottom side)
+  eAlignHasLeft       = 73,
+  eAlignHasRight      = 292,
+  eAlignHasTop        = 7,
+  eAlignHasBottom     = 448,
+  eAlignHasHorCenter  = 146,
+  eAlignHasVerCenter  = 56
+};
+
+enum HorizontalAlignment {
+  // eq eAlignTopLeft
+  eAlignLeft = 1,
+  // eq eAlignTopCenter
+  eAlignCenter = 2,
+  // eq eAlignTopRight
+  eAlignRight = 4
+};
+#endif
+
+enum LocationType {
+  eLocationNothing = 0,
+  eLocationHotspot = 1,
+  eLocationCharacter = 2,
+  eLocationObject = 3
+};
+
+enum CutsceneSkipType {
+  eSkipESCOnly = 1,
+  eSkipAnyKey = 2,
+  eSkipMouseClick = 3,
+  eSkipAnyKeyOrMouseClick = 4,
+  eSkipESCOrRightButton = 5,
+  eSkipScriptOnly = 6
+};
+
+enum DialogOptionState {
+  eOptionOff = 0,
+  eOptionOn = 1,
+  eOptionOffForever = 2
+};
+
+enum eSpeechStyle {
+  eSpeechLucasarts = 0,
+  eSpeechSierra = 1,
+  eSpeechSierraWithBackground = 2,
+  eSpeechFullScreen = 3
+};
+
+enum eVoiceMode {
+  eSpeechTextOnly = 0,
+  eSpeechVoiceAndText = 1,
+  eSpeechVoiceOnly = 2
+};
+
+enum eFlipDirection {
+  eFlipLeftToRight = 1,
+  eFlipUpsideDown = 2,
+  eFlipBoth = 3
+};
+
+enum DialogOptionSayStyle
+{
+  eSayUseOptionSetting = 1,
+  eSayAlways = 2,
+  eSayNever = 3
+};
+
+enum VideoSkipStyle
+{
+  eVideoSkipNotAllowed = 0,
+  eVideoSkipEscKey = 1,
+  eVideoSkipAnyKey = 2,
+  eVideoSkipAnyKeyOrMouse = 3
+};
+
+enum eKeyCode
+{
+  eKeyNone  = 0,
+  eKeyCtrlA = 1,
+  eKeyCtrlB = 2,
+  eKeyCtrlC = 3,
+  eKeyCtrlD = 4,
+  eKeyCtrlE = 5,
+  eKeyCtrlF = 6,
+  eKeyCtrlG = 7,
+  eKeyCtrlH = 8,
+  eKeyBackspace = 8,
+  eKeyCtrlI = 9,
+  eKeyTab = 9,
+  eKeyCtrlJ = 10,
+  eKeyCtrlK = 11,
+  eKeyCtrlL = 12,
+  eKeyCtrlM = 13,
+  eKeyReturn = 13,
+  eKeyCtrlN = 14,
+  eKeyCtrlO = 15,
+  eKeyCtrlP = 16,
+  eKeyCtrlQ = 17,
+  eKeyCtrlR = 18,
+  eKeyCtrlS = 19,
+  eKeyCtrlT = 20,
+  eKeyCtrlU = 21,
+  eKeyCtrlV = 22,
+  eKeyCtrlW = 23,
+  eKeyCtrlX = 24,
+  eKeyCtrlY = 25,
+  eKeyCtrlZ = 26,
+  eKeyEscape = 27,
+  eKeySpace = 32,
+  eKeyExclamationMark = 33,
+  eKeyDoubleQuote = 34,
+  eKeyHash = 35,
+  eKeyDollar = 36,
+  eKeyPercent = 37,
+  eKeyAmpersand = 38,
+  eKeySingleQuote = 39,
+  eKeyOpenParenthesis = 40,
+  eKeyCloseParenthesis = 41,
+  eKeyAsterisk = 42,
+  eKeyPlus = 43,
+  eKeyComma = 44,
+  eKeyHyphen = 45,
+  eKeyPeriod = 46,
+  eKeyForwardSlash = 47,
+  eKey0 = 48,
+  eKey1 = 49,
+  eKey2 = 50,
+  eKey3 = 51,
+  eKey4 = 52,
+  eKey5 = 53,
+  eKey6 = 54,
+  eKey7 = 55,
+  eKey8 = 56,
+  eKey9 = 57,
+  eKeyColon = 58,
+  eKeySemiColon = 59,
+  eKeyLessThan = 60,
+  eKeyEquals = 61,
+  eKeyGreaterThan = 62,
+  eKeyQuestionMark = 63,
+  eKeyAt = 64,
+  eKeyA = 65,
+  eKeyB = 66,
+  eKeyC = 67,
+  eKeyD = 68,
+  eKeyE = 69,
+  eKeyF = 70,
+  eKeyG = 71,
+  eKeyH = 72,
+  eKeyI = 73,
+  eKeyJ = 74,
+  eKeyK = 75,
+  eKeyL = 76,
+  eKeyM = 77,
+  eKeyN = 78,
+  eKeyO = 79,
+  eKeyP = 80,
+  eKeyQ = 81,
+  eKeyR = 82,
+  eKeyS = 83,
+  eKeyT = 84,
+  eKeyU = 85,
+  eKeyV = 86,
+  eKeyW = 87,
+  eKeyX = 88,
+  eKeyY = 89,
+  eKeyZ = 90,
+  eKeyOpenBracket = 91,
+  eKeyBackSlash = 92,
+  eKeyCloseBracket = 93,
+  eKeyUnderscore = 95,
+  eKeyF1 = 359,
+  eKeyF2 = 360,
+  eKeyF3 = 361,
+  eKeyF4 = 362,
+  eKeyF5 = 363,
+  eKeyF6 = 364,
+  eKeyF7 = 365,
+  eKeyF8 = 366,
+  eKeyF9 = 367,
+  eKeyF10 = 368,
+  eKeyHome = 371,
+  eKeyUpArrow = 372,
+  eKeyPageUp = 373,
+  eKeyLeftArrow = 375,
+  eKeyNumPad5 = 376,
+  eKeyRightArrow = 377,
+  eKeyEnd = 379,
+  eKeyDownArrow = 380,
+  eKeyPageDown = 381,
+  eKeyInsert = 382,
+  eKeyDelete = 383,
+#ifdef SCRIPT_API_v360
+  eKeyShiftLeft = 403, 
+  eKeyShiftRight = 404, 
+  eKeyCtrlLeft = 405, 
+  eKeyCtrlRight = 406,
+  eKeyAltLeft = 407,
+  eKeyAltRight = 420,
+#endif
+  eKeyF11 = 433,
+  eKeyF12 = 434,
+
+#ifdef SCRIPT_API_v36026
+  eKeyCodeMask = 0x0FFF
+#endif
+};
+
+#ifdef SCRIPT_API_v360
+enum eKeyMod
+{
+  eKeyModShiftLeft  = 0x00010000,
+  eKeyModShiftRight = 0x00020000,
+  eKeyModShift      = 0x00030000,
+  eKeyModCtrlLeft   = 0x00040000,
+  eKeyModCtrlRight  = 0x00080000,
+  eKeyModCtrl       = 0x000C0000,
+  eKeyModAltLeft    = 0x00100000,
+  eKeyModAltRight   = 0x00200000,
+  eKeyModAlt        = 0x00300000,
+  eKeyModNum        = 0x00400000,
+  eKeyModCaps       = 0x00800000,
+
+  eKeyModMask       = 0x00FF0000
+};
+#endif
+
+#ifdef SCRIPT_API_v3507
+managed struct Point {
+	int x, y;
+};
+#endif
+
+#define CHARID int  // $AUTOCOMPLETEIGNORE$
+builtin struct ColorType {
+  char r,g,b;
+  char filler;  // $AUTOCOMPLETEIGNORE$
+  };
+
+enum AudioFileType {
+  eAudioFileOGG = 1,
+  eAudioFileMP3 = 2,
+  eAudioFileWAV = 3,
+  eAudioFileVOC = 4,
+  eAudioFileMIDI = 5,
+  eAudioFileMOD = 6,
+  eAudioFileFLAC = 7
+};
+
+enum AudioPriority {
+  eAudioPriorityVeryLow = 1,
+  eAudioPriorityLow = 25,
+  eAudioPriorityNormal = 50,
+  eAudioPriorityHigh = 75,
+  eAudioPriorityVeryHigh = 100
+};
+
+enum ChangeVolumeType {
+  eVolChangeExisting = 1678,
+  eVolSetFutureDefault = 1679,
+  eVolExistingAndFuture = 1680
+};
+
+enum CharacterDirection {
+  eDirectionDown = 0,
+  eDirectionLeft,
+  eDirectionRight,
+  eDirectionUp,
+  eDirectionDownRight,
+  eDirectionUpRight,
+  eDirectionDownLeft,
+  eDirectionUpLeft,
+  eDirectionNone = SCR_NO_VALUE
+};
+
+#ifdef SCRIPT_API_v350
+enum StringCompareStyle
+{
+  eCaseInsensitive = 0,
+  eCaseSensitive = 1
+};
+
+enum SortStyle
+{
+  eNonSorted = 0,
+  eSorted = 1
+};
+#endif
+
+#ifdef SCRIPT_API_v360
+enum LogLevel
+{
+  eLogAlert = 1,
+  eLogFatal = 2,
+  eLogError = 3,
+  eLogWarn = 4,
+  eLogInfo = 5,
+  eLogDebug = 6
+};
+#endif
+
+#ifdef SCRIPT_API_v36026
+enum InputType
+{
+  eInputNone     = 0x00000000,
+  // 0x0100... is used internally to define Timeout (may be worked around in the future)
+  eInputKeyboard = 0x02000000,
+  eInputMouse    = 0x04000000,
+#endif
+#ifdef SCRIPT_API_v399
+  eInputGamepad  = 0x08000000,
+#endif
+#ifdef SCRIPT_API_v36026
+  eInputAny      = 0xFF000000
+};
+#endif
+
+#ifdef SCRIPT_API_v362
+enum RenderLayer
+{
+  eRenderLayerNone      = 0x00000000,
+  eRenderLayerEngine    = 0x00000001,
+  eRenderLayerCursor    = 0x00000002,
+  eRenderLayerUI        = 0x00000004,
+  eRenderLayerRoom      = 0x00000008,
+  eRenderLayerAll       = 0xFFFFFFFF
+};
+#endif
+
+#ifdef SCRIPT_API_v399
+enum eGamepad_Axis
+{
+    eGamepad_AxisInvalid=0,
+    eGamepad_AxisLeftX,
+    eGamepad_AxisLeftY,
+    eGamepad_AxisRightX,
+    eGamepad_AxisRightY,
+    eGamepad_AxisTriggerLeft,
+    eGamepad_AxisTriggerRight,
+    eGamepad_AxisCount
+};
+
+enum eGamepad_Button
+{
+    eGamepad_ButtonInvalid=0,
+    eGamepad_ButtonA,
+    eGamepad_ButtonB,
+    eGamepad_ButtonX,
+    eGamepad_ButtonY,
+    eGamepad_ButtonBack,
+    eGamepad_ButtonGuide,
+    eGamepad_ButtonStart,
+    eGamepad_ButtonLeftStick,
+    eGamepad_ButtonRightStick,
+    eGamepad_ButtonLeftShoulder,
+    eGamepad_ButtonRightShoulder,
+    eGamepad_ButtonDpadUp,
+    eGamepad_ButtonDpadDown,
+    eGamepad_ButtonDpadLeft,
+    eGamepad_ButtonDpadRight,
+    eGamepad_ButtonCount
+};
+
+enum eJoystick_Hat
+{
+    eJoystick_HatInvalid = -1,
+    eJoystick_HatCentered = 0,
+    eJoystick_HatUp = 0x01,
+    eJoystick_HatRight = 0x02,
+    eJoystick_HatDown = 0x04,
+    eJoystick_HatLeft = 0x08,
+    eJoystick_HatRightUp = 0x03,
+    eJoystick_HatRightDown = 0x06,
+    eJoystick_HatLeftUp = 0x09,
+    eJoystick_HatLeftDown = 0x0C,
+};
+#endif
+
+#ifdef SCRIPT_API_v399
+enum BlendMode {
+    eBlendNormal = 0,
+    eBlendAdd,
+    eBlendDarken,
+    eBlendLighten,
+    eBlendMultiply,
+    eBlendScreen,
+    eBlendBurn,
+    eBlendSubtract,
+    eBlendExclusion,
+    eBlendDodge
+};
+#endif
+
+#ifdef SCRIPT_API_v400
+enum StringSplitOptions {
+    eStrSplit_None = 0,
+    eStrSplit_RemoveEmpty = 0x0001,
+    eStrSplit_Trim = 0x0002
+};
+#endif
+
+internalstring autoptr builtin managed struct String {
+  /// Creates a formatted string using the supplied parameters.
+  import static String Format(const string format, ...);    // $AUTOCOMPLETESTATICONLY$
+  /// Checks whether the supplied string is null or empty.
+  import static bool IsNullOrEmpty(String stringToCheck);  // $AUTOCOMPLETESTATICONLY$
+#ifdef SCRIPT_API_v400
+  /// Joins a dynamic array of strings using the separator in a single string
+  import static String Join(String[], const string separator);  // $AUTOCOMPLETESTATICONLY$
+  /// Returns a new string without any leading or trailing whitespace.
+  import String  Trim();
+  /// Creates a dynamic array made of substrings of the string each time the separator occurred.
+  import String[] Split(const string separator, StringSplitOptions options = eStrSplit_None);
+#endif
+  /// Returns a new string with the specified string appended to this string.
+  import String  Append(const string appendText);
+  /// Returns a new string that has the extra character appended.
+  import String  AppendChar(int extraChar);
+  import int     Contains(const string needle);   // $AUTOCOMPLETEIGNORE$
+  /// Creates a copy of the string.
+  import String  Copy();
+  /// Returns the index of the first occurrence of the needle in this string, after specified index. A count 0 will run until string end.
+  import int     IndexOf(const string needle, StringCompareStyle style = eCaseInsensitive, int index = 0, int count = 0);
+  /// Returns a lower-cased version of this string.
+  import String  LowerCase();
+  /// Returns a new string, with the specified character changed.
+  import String  ReplaceCharAt(int index, int newChar);
+  /// Returns a portion of the string.
+  import String  Substring(int index, int length);
+  /// Truncates the string down to the specified length by removing characters from the end.
+  import String  Truncate(int length);
+  /// Returns an upper-cased version of this string.
+  import String  UpperCase();
+#ifdef SCRIPT_API_v350
+  /// Compares this string to the other string.
+  import int     CompareTo(const string otherString, StringCompareStyle style = eCaseInsensitive);
+  /// Checks whether this string ends with the specified text.
+  import bool    EndsWith(const string endsWithText, StringCompareStyle style = eCaseInsensitive);
+  /// Returns a copy of this string with all occurrences of LookForText replaced with ReplaceWithText
+  import String  Replace(const string lookForText, const string replaceWithText, StringCompareStyle style = eCaseInsensitive);
+  /// Checks whether this string starts with the specified text.
+  import bool    StartsWith(const string startsWithText, StringCompareStyle style = eCaseInsensitive);
+#endif
+  /// Converts the string to a float.
+  readonly import attribute float AsFloat;
+  /// Converts the string to an integer.
+  readonly import attribute int AsInt;
+  /// Accesses individual characters of the string.
+  readonly import attribute int Chars[];
+  /// Returns the length of the string.
+  readonly import attribute int Length;
+};
+
+#ifdef SCRIPT_API_v350
+builtin managed struct Dictionary
+{
+  /// Creates a new empty Dictionary of the given properties.
+  import static Dictionary* Create(SortStyle sortStyle = eNonSorted, StringCompareStyle compareStyle = eCaseInsensitive); // $AUTOCOMPLETESTATICONLY$
+
+  /// Removes all items from the dictionary.
+  import void Clear();
+  /// Tells if given key is in the dictionary.
+  import bool Contains(const string key);
+  /// Gets value by the key; returns null if such key does not exist.
+  import String Get(const string key);
+  /// Removes key/value pair from the dictionary, fails if there was no such key.
+  import bool Remove(const string key);
+  /// Assigns a value to the given key, adds this key if it did not exist yet.
+  import bool Set(const string key, const string value);
+
+  /// Gets if this dictionary is case-sensitive.
+  import readonly attribute StringCompareStyle CompareStyle;
+  /// Gets the method items are arranged in this dictionary.
+  import readonly attribute SortStyle SortStyle;
+  /// Gets the number of key/value pairs currently in the dictionary.
+  import readonly attribute int ItemCount;
+  /// Creates a dynamic array filled with keys in same order as they are stored in the Dictionary.
+  import String[] GetKeysAsArray();
+  /// Creates a dynamic array filled with values in same order as they are stored in the Dictionary.
+  import String[] GetValuesAsArray();
+};
+
+builtin managed struct Set
+{
+  /// Creates a new empty Set of the given properties.
+  import static Set* Create(SortStyle sortStyle = eNonSorted, StringCompareStyle compareStyle = eCaseInsensitive); // $AUTOCOMPLETESTATICONLY$
+
+  /// Adds item to the set, fails if such item was already existing.
+  import bool Add(const string item);
+  /// Removes all items from the set.
+  import void Clear();
+  /// Tells if given item is in the set.
+  import bool Contains(const string item);
+  /// Removes item from the set, fails if there was no such item.
+  import bool Remove(const string item);
+
+  /// Gets if this set is case-sensitive.
+  import readonly attribute StringCompareStyle CompareStyle;
+  /// Gets the method items are arranged in this set.
+  import readonly attribute SortStyle SortStyle;
+  /// Gets the number of items currently in the set.
+  import readonly attribute int ItemCount;
+  /// Creates a dynamic array filled with items in same order as they are stored in the Set.
+  import String[] GetItemsAsArray();
+};
+#endif
+
+builtin managed struct AudioClip;
+
+builtin managed struct ViewFrame {
+  /// Gets whether this frame is flipped.
+  readonly import attribute bool Flipped;
+  /// Gets the frame number of this frame.
+  readonly import attribute int Frame;
+  /// Gets/sets the sprite that is displayed by this frame.
+  import attribute int Graphic;
+  /// Gets/sets the audio that is played when this frame comes around.
+  import attribute AudioClip* LinkedAudio;
+  /// Gets the loop number of this frame.
+  readonly import attribute int Loop;
+  /// Gets the delay of this frame.
+  readonly import attribute int Speed;
+  /// Gets the view number that this frame is part of.
+  readonly import attribute int View;
+};
+
+builtin managed struct DrawingSurface {
+  /// Clears the surface to the specified colour, or transparent if you do not specify a colour.
+  import void Clear(int colour=-SCR_NO_VALUE);
+  /// Creates a copy of the surface.
+  import DrawingSurface* CreateCopy();
+  /// Draws a circle onto the surface with its centre at (x,y).
+  import void DrawCircle(int x, int y, int radius);
+#ifdef SCRIPT_API_v360
+  /// Draws a sprite onto the surface with its top-left corner at (x,y).
+  import void DrawImage(int x, int y, int spriteSlot, int transparency=0, int width=SCR_NO_VALUE, int height=SCR_NO_VALUE,
+						int cut_x=0, int cut_y=0, int cut_width=SCR_NO_VALUE, int cut_height=SCR_NO_VALUE);
+  /// Draws the specified surface onto this surface.
+  import void DrawSurface(DrawingSurface *surfaceToDraw, int transparency=0, int x=0, int y=0, int width=SCR_NO_VALUE, int height=SCR_NO_VALUE,
+						int cut_x=0, int cut_y=0, int cut_width=SCR_NO_VALUE, int cut_height=SCR_NO_VALUE);
+#endif
+#ifdef SCRIPT_API_v399
+  /// Blends a sprite onto the surface with its top-left corner at (x,y).
+  import void BlendImage(int x, int y, int spriteSlot, BlendMode mode, int transparency=0, int width=SCR_NO_VALUE, int height=SCR_NO_VALUE,
+						int part_x=0, int part_y=0, int part_width=SCR_NO_VALUE, int part_height=SCR_NO_VALUE);
+  /// Blends the specified surface onto this surface.
+  import void BlendSurface(DrawingSurface *surfaceToDraw, BlendMode mode, int transparency=0, int x=0, int y=0, int width=SCR_NO_VALUE, int height=SCR_NO_VALUE,
+						int part_x=0, int part_y=0, int part_width=SCR_NO_VALUE, int part_height=SCR_NO_VALUE);
+#endif
+  /// Draws a straight line between the two points on the surface.
+  import void DrawLine(int x1, int y1, int x2, int y2, int thickness=1);
+  /// Changes the colour of a single pixel on the surface.
+  import void DrawPixel(int x, int y);
+  /// Draws a filled rectangle to the surface.
+  import void DrawRectangle(int x1, int y1, int x2, int y2);
+  /// Draws the specified text to the surface.
+  import void DrawString(int x, int y, FontType, const string text, ...);
+#ifdef SCRIPT_API_v361
+  /// Draws the text to the surface, wrapping it at the specified width.
+  import void DrawStringWrapped(int x, int y, int width, FontType, HorizontalAlignment, const string text, ...);
+#endif
+#ifndef SCRIPT_API_v361
+#ifdef SCRIPT_API_v350
+  /// Draws the text to the surface, wrapping it at the specified width.
+  import void DrawStringWrapped(int x, int y, int width, FontType, HorizontalAlignment, const string text);
+#endif
+#endif // !SCRIPT_API_v361
+  /// Draws a filled triangle onto the surface.
+  import void DrawTriangle(int x1, int y1, int x2, int y2, int x3, int y3);
+  /// Gets the colour of a single pixel on the surface.
+  import int  GetPixel(int x, int y);
+  /// Tells AGS that you have finished drawing onto the surface.
+  import void Release();
+  /// Gets/sets the current AGS Colour Number that will be used for drawing onto this surface.
+  import attribute int DrawingColor;
+  /// Gets the height of this surface.
+  readonly import attribute int Height;
+  /// Gets the width of the surface.
+  readonly import attribute int Width;
+#ifdef SCRIPT_API_v400
+  /// Gets the colour depth of this surface.
+  readonly import attribute int ColorDepth;
+#endif
+};
+
+#ifdef SCRIPT_API_v3507
+builtin managed struct Camera;
+builtin managed struct Viewport;
+#endif
+
+builtin managed struct Hotspot;
+builtin managed struct Object;
+builtin managed struct Region;
+#ifdef SCRIPT_API_v400
+builtin managed struct WalkableArea;
+builtin managed struct Walkbehind;
+builtin managed struct Pathfinder;
+#endif
+
+builtin struct Room {
+  /// Gets a custom text property associated with this room.
+  import static String GetTextProperty(const string property);
+  /// Gets a drawing surface that allows you to manipulate the room background.
+  import static DrawingSurface* GetDrawingSurfaceForBackground(int backgroundNumber=SCR_NO_VALUE);
+  /// Gets the Y co-ordinate of the bottom edge of the room.
+  readonly import static attribute int BottomEdge;
+  /// Gets the colour depth of the room background.
+  readonly import static attribute int ColorDepth;
+  /// Gets the height of the room background.
+  readonly import static attribute int Height;
+  /// Gets the X co-ordinate of the left edge of the room.
+  readonly import static attribute int LeftEdge;
+  /// Gets the number of objects in this room.
+  readonly import static attribute int ObjectCount;
+  /// Gets the X co-ordinate of the right edge of the room.
+  readonly import static attribute int RightEdge;
+  /// Gets the Y co-ordinate of the top edge of the room.
+  readonly import static attribute int TopEdge;
+  /// Gets the width of the room background.
+  readonly import static attribute int Width;
+  /// Gets a Custom Property associated with this room.
+  import static int GetProperty(const string property);
+  /// Sets an integer custom property associated with this room.
+  import static bool SetProperty(const string property, int value);
+  /// Sets a text custom property associated with this room.
+  import static bool SetTextProperty(const string property, const string value);
+  /// Performs default processing of a mouse click at the specified co-ordinates.
+  import static void ProcessClick(int x, int y, CursorMode);
+#ifdef SCRIPT_API_v360
+  /// Checks if the specified room exists
+  import static bool Exists(int room);   // $AUTOCOMPLETESTATICONLY$
+#endif
+#ifdef SCRIPT_API_v400
+  /// Accesses the Hotspots in the current room.
+  import static readonly attribute Hotspot *Hotspots[];   // $AUTOCOMPLETESTATICONLY$
+  /// Accesses the Objects in the current room.
+  import static readonly attribute Object *Objects[];   // $AUTOCOMPLETESTATICONLY$
+  /// Accesses the Regions in the current room.
+  import static readonly attribute Region *Regions[];   // $AUTOCOMPLETESTATICONLY$
+  /// Accesses the Walkable areas in the current room.
+  import static readonly attribute WalkableArea *WalkableAreas[];   // $AUTOCOMPLETESTATICONLY$
+  /// Accesses the Walk-behinds in the current room.
+  import static readonly attribute Walkbehind *Walkbehinds[];   // $AUTOCOMPLETESTATICONLY$
+  /// Gets this Room's Pathfinder object that lets find route around walkable areas.
+  import static readonly attribute Pathfinder *PathFinder;   // $AUTOCOMPLETESTATICONLY$
+  /// Gets/sets the optional y/x ratio of character's facing directions, determining directional loop selection for each Character in the current room.
+  import static attribute float FaceDirectionRatio;
+#endif
+};
+
+builtin struct Parser {
+  /// Returns the parser dictionary word ID for the specified word
+  import static int    FindWordID(const string wordToFind);
+  /// Stores the supplied user text for later use with Said
+  import static void   ParseText(const string text);
+  /// Checks whether the player's input matched this text.
+  import static bool   Said(const string text);
+  /// Gets any word that the player typed that was not in the game dictionary.
+  import static String SaidUnknownWord();
+};
+
+// standard functions
+/// Displays the text in a standard text window.
+import void Display(const string message, ...);
+/// Displays the text in a standard text window at the specified location.
+import void DisplayAt(int x, int y, int width, const string message, ...);
+#ifdef SCRIPT_API_v361
+/// Displays the text in a standard text window at the specified y-coordinate.
+import void DisplayAtY (int y, const string message, ...);
+#endif
+#ifndef SCRIPT_API_v361
+/// Displays the text in a standard text window at the specified y-coordinate.
+import void DisplayAtY (int y, const string message);
+#endif
+/// Displays a message in a text window with a title, used for speech in SCI0 games.
+import void DisplayTopBar(int y, int textColor, int backColor, const string title, const string text, ...);
+/// Resets the room state back to how it was initially set up in the editor.
+import void ResetRoom(int roomNumber);
+/// Checks whether the player has been in the specified room yet.
+import int  HasPlayerBeenInRoom(int roomNumber);
+/// Exits the game with an error message.
+import void AbortGame(const string message, ...);
+/// Quits the game, optionally showing a confirmation dialog.
+import void QuitGame(int promptUser);
+/// Changes the current game speed.
+import void SetGameSpeed(int framesPerSecond);
+/// Gets the current game speed.
+import int  GetGameSpeed();
+/// Changes a game option; see the manual for details.
+import int  SetGameOption(int option, int value);
+/// Gets the current value of a game option.
+import int  GetGameOption(int option);
+/// Performs various debugging commands.
+import void Debug(int command, int data);
+/// Calls the on_call function in the current room.
+import void CallRoomScript(int value);
+/// Transfers gameplay into a separate AGS game.
+import int  RunAGSGame(const string filename, int mode, int data);
+/// Gets the translated version of the specified text.
+import const string GetTranslation (const string originalText);
+/// Checks if a translation is currently in use.
+import int  IsTranslationAvailable ();
+/// Displays the default built-in Restore Game dialog.
+import void RestoreGameDialog(int min_slot = 0, int max_slot = 50);
+/// Displays the default built-in Save Game dialog.
+import void SaveGameDialog(int min_slot = 0, int max_slot = 50);
+/// Restarts the game from the restart point.
+import void RestartGame();
+/// Saves the current game position to the specified slot.
+import void SaveGameSlot(int slot, const string description, int sprite = -1);
+/// Restores the game saved to the specified game slot.
+import void RestoreGameSlot(int slot);
+#ifdef SCRIPT_API_v400
+/// Moves the save game from one slot to another, overwriting a save if one was already present at a new slot.
+import void MoveSaveSlot(int old_slot, int new_slot);
+#endif
+/// Deletes the specified save game.
+import void DeleteSaveSlot(int slot);
+/// Sets this as the point at which the game will be restarted.
+import void SetRestartPoint();
+/// Gets what type of thing is in the room at the specified co-ordinates.
+import LocationType GetLocationType(int x, int y);
+#ifdef SCRIPT_COMPAT_v399
+#ifdef SCRIPT_API_v3507
+/// Returns which walkable area is at the specified position on screen.
+import int  GetWalkableAreaAtScreen(int screenX, int screenY);
+/// Returns which walkable area is at the specified position within the room.
+import int  GetWalkableAreaAtRoom(int roomX, int roomY);
+#endif
+#ifdef SCRIPT_API_v360
+/// Gets the drawing surface for the 8-bit walkable mask
+import DrawingSurface* GetDrawingSurfaceForWalkableArea();
+/// Gets the drawing surface for the 8-bit walk-behind mask
+import DrawingSurface* GetDrawingSurfaceForWalkbehind();
+#endif
+#endif // SCRIPT_COMPAT_v399
+/// Returns the scaling level at the specified position within the room.
+import int  GetScalingAt (int x, int y);
+/// Returns whether the game is currently paused.
+import int  IsGamePaused();
+import int  GetGraphicalVariable (const string variableName);
+import void SetGraphicalVariable (const string variableName, int value);
+/// Disables the player interface and activates the Wait cursor.
+import void DisableInterface();
+/// Re-enables the player interface.
+import void EnableInterface();
+/// Checks whether the player interface is currently enabled.
+import int  IsInterfaceEnabled();
+
+struct Mouse {
+  /// Changes the sprite for the specified mouse cursor.
+  import static void ChangeModeGraphic(CursorMode, int slot);
+  /// Changes the active hotspot for the specified mouse cursor.
+  import static void ChangeModeHotspot(CursorMode, int x, int y);
+  /// Changes the view used to animate the specified mouse cursor.
+  import static void ChangeModeView(CursorMode, int view, int delay = SCR_NO_VALUE);
+  /// Disables the specified cursor mode.
+  import static void DisableMode(CursorMode);
+  /// Re-enables the specified cursor mode.
+  import static void EnableMode(CursorMode);
+  /// Gets the sprite used for the specified mouse cursor.
+  import static int  GetModeGraphic(CursorMode);
+  /// Checks whether the specified mouse button is currently pressed.
+  import static bool IsButtonDown(MouseButton);
+  /// Remembers the current mouse cursor and restores it when the mouse leaves the current area.
+  import static void SaveCursorUntilItLeaves();
+  /// Cycles to the next available mouse cursor.
+  import static void SelectNextMode();
+  /// Cycles to the previous available mouse cursor.
+  import static void SelectPreviousMode();
+  /// Restricts the mouse movement to the specified area.
+  import static void SetBounds(int left, int top, int right, int bottom);
+  /// Moves the mouse cursor to the specified location.
+  import static void SetPosition(int x, int y);
+  /// Updates the X and Y co-ordinates to match the current mouse position.
+  import static void Update();
+  /// Changes the current mouse cursor back to the default for the current mode.
+  import static void UseDefaultGraphic();
+  /// Changes the mouse cursor to use the graphic for a different non-active cursor mode.
+  import static void UseModeGraphic(CursorMode);
+  /// Gets/sets the current mouse cursor mode.
+  import static attribute CursorMode Mode;
+  /// Gets/sets whether the mouse cursor is visible.
+  import static attribute bool Visible;
+  /// Gets/sets whether the user-defined factors are applied to mouse movement
+  import static attribute bool ControlEnabled;
+  /// Gets/sets the mouse speed
+  import static attribute float Speed;
+  /// Fires mouse click event at current mouse position.
+  import static void Click(MouseButton);
+  /// Returns whether the specified mouse cursor is currently enabled.
+  import static bool IsModeEnabled(CursorMode);
+#ifdef SCRIPT_API_v36026
+  /// Gets/sets whether the mouse cursor will be automatically locked in the game window.
+  import static attribute bool AutoLock;
+#endif
+  /// Gets the current mouse position.
+  readonly int  x,y;
+};
+
+import int  Said (const string text);
+
+/// Gets the width of the specified text in the specified font
+import int  GetTextWidth(const string text, FontType);
+/// Gets the height of the specified text in the specified font when wrapped at the specified width
+import int  GetTextHeight(const string text, FontType, int width);
+/// Gets the font's height, in pixels
+import int  GetFontHeight(FontType);
+/// Gets the default step between two lines of text for the specified font
+import int  GetFontLineSpacing(FontType);
+/// Refreshes the on-screen inventory display.
+import void UpdateInventory();
+/// From within dialog_request, tells AGS not to return to the dialog after this function ends.
+import void StopDialog();
+/// Determines whether two objects or characters are overlapping each other.
+import int  AreThingsOverlapping(int thing1, int thing2);
+
+/// Starts a timer, which will expire after the specified number of game loops.
+import void SetTimer(int timerID, int timeout);
+/// Returns true the first time this is called after the timer expires.
+import bool IsTimerExpired(int timerID);
+/// Sets whether the game can continue to run in the background if the player switches to another application.
+import void SetMultitaskingMode (int mode);
+/// Converts a floating point value to an integer.
+import int  FloatToInt(float value, RoundDirection=eRoundDown);
+/// Converts an integer to a floating point number.
+import float IntToFloat(int value);
+
+// File I/O
+enum FileMode {
+  eFileRead = 1,
+  eFileWrite = 2,
+  eFileAppend = 3
+};
+
+enum FileSeek {
+  eSeekBegin = 0,
+  eSeekCurrent = 1,
+  eSeekEnd = 2
+};
+
+builtin managed struct File {
+  /// Delets the specified file from the disk.
+  import static bool Delete(const string filename);   // $AUTOCOMPLETESTATICONLY$
+  /// Checks if the specified file exists on the disk.
+  import static bool Exists(const string filename);   // $AUTOCOMPLETESTATICONLY$
+  /// Opens the specified file in order to read from or write to it.
+  import static File *Open(const string filename, FileMode);   // $AUTOCOMPLETESTATICONLY$
+  /// Closes the file.
+  import void Close();
+  /// Reads an integer value from the file.
+  import int  ReadInt();
+  /// Reads the next raw byte from the file.
+  import int  ReadRawChar();
+  /// Reads the next raw 32-bit int from the file.
+  import int  ReadRawInt();
+  /// Reads the next raw line of text from the file.
+  import String ReadRawLineBack();
+  /// Reads the next string from the file.
+  import String ReadStringBack();
+  /// Writes an integer to the file.
+  import void WriteInt(int value);
+  /// Writes a raw byte to the file.
+  import void WriteRawChar(int value);
+  /// Writes a raw line of text to the file.
+  import void WriteRawLine(const string text);
+  /// Writes a string to the file.
+  import void WriteString(const string text);
+  /// Gets whether you have reached the end of the file.
+  readonly import attribute bool EOF;
+  /// Gets whether any errors occurred reading or writing the file.
+  readonly import attribute bool Error;
+  /// Moves file cursor by specified offset, returns new position.
+  import int Seek(int offset, FileSeek origin = eSeekCurrent);
+  /// Gets current cursor position inside the file.
+  readonly import attribute int Position;
+#ifdef SCRIPT_API_v36026
+  /// Writes a raw 32-bit int to the file.
+  import void WriteRawInt(int value);
+#endif
+#ifdef SCRIPT_API_v361
+  /// Resolves the script path into the system filepath; for diagnostic purposes only.
+  import static String ResolvePath(const string filename);   // $AUTOCOMPLETESTATICONLY$
+  /// Gets the path to opened file.
+  readonly import attribute String Path;
+#endif
+#ifdef SCRIPT_API_v399
+  /// Renames an existing file; if there's already a file with the new name then it will be overwritten
+  import static bool Rename(const string old_filename, const string new_filename);   // $AUTOCOMPLETESTATICONLY$
+#endif
+  int reserved[2];   // $AUTOCOMPLETEIGNORE$
+};
+
+builtin managed struct InventoryItem {
+  /// Returns the inventory item at the specified location.
+  import static InventoryItem* GetAtScreenXY(int x, int y);    // $AUTOCOMPLETESTATICONLY$
+#ifdef SCRIPT_API_v361
+  import static InventoryItem* GetByName(const string scriptName); // $AUTOCOMPLETESTATICONLY$
+#endif
+  /// Gets an integer custom property for this item.
+  import int  GetProperty(const string property);
+  /// Gets a text custom property for this item.
+  import String GetTextProperty(const string property);
+  /// Checks whether an event handler has been registered for clicking on this item in the specified cursor mode.
+  import int  IsInteractionAvailable(CursorMode);
+  /// Runs the registered event handler for this item.
+  import void RunInteraction(CursorMode);
+  /// Gets/sets the sprite used as the item's mouse cursor.
+  import attribute int  CursorGraphic;
+  /// Gets/sets the sprite used to display the inventory item.
+  import attribute int  Graphic;
+  /// Gets the ID number of the inventory item.
+  readonly import attribute int ID;
+  /// Gets/sets the human-readable name of the inventory item.
+  import attribute String Name;
+  /// Sets an integer custom property for this item.
+  import bool SetProperty(const string property, int value);
+  /// Sets a text custom property for this item.
+  import bool SetTextProperty(const string property, const string value);
+#ifdef SCRIPT_API_v361
+  /// Gets the script name of the inventory item.
+  import readonly attribute String ScriptName;
+#endif
+
+  readonly int reserved[2];   // $AUTOCOMPLETEIGNORE$
+};
+
+builtin managed struct Overlay {
+  /// Creates an overlay that displays a sprite.
+  import static Overlay* CreateGraphical(int x, int y, int slot
+#ifdef SCRIPT_API_v360
+	, bool clone = false
+#endif
+  );  // $AUTOCOMPLETESTATICONLY$
+  /// Creates an overlay that displays some text.
+  import static Overlay* CreateTextual(int x, int y, int width, FontType, int colour, const string text, ...);  // $AUTOCOMPLETESTATICONLY$
+  /// Changes the text on the overlay.
+  import void SetText(int width, FontType, int colour, const string text, ...);
+  /// Removes the overlay from the screen.
+  import void Remove();
+  /// Checks whether this overlay is currently valid.
+  readonly import attribute bool Valid;
+  /// Gets/sets the X position on the screen where this overlay is displayed.
+  import attribute int X;
+  /// Gets/sets the Y position on the screen where this overlay is displayed.
+  import attribute int Y;
+#ifdef SCRIPT_API_v360
+  /// Creates an overlay that displays a sprite inside the room.
+  import static Overlay* CreateRoomGraphical(int x, int y, int slot, bool clone = false);  // $AUTOCOMPLETESTATICONLY$
+  /// Creates an overlay that displays some text inside the room.
+  import static Overlay* CreateRoomTextual(int x, int y, int width, FontType, int colour, const string text, ...);  // $AUTOCOMPLETESTATICONLY$
+  /// Gets whether this overlay is located inside the room, as opposed to the screen layer.
+  import readonly attribute bool InRoom;
+  /// Gets/sets the width of this overlay. Resizing overlay will scale its image.
+  import attribute int Width;
+  /// Gets/sets the height of this overlay. Resizing overlay will scale its image.
+  import attribute int Height;
+  /// Gets/sets the sprite's number which is displayed on this overlay. Returns -1 for generated image without actual number.
+  import attribute int Graphic;
+  /// Gets the original width of this overlay's graphic.
+  import readonly attribute int GraphicWidth;
+  /// Gets the original height of this overlay's graphic.
+  import readonly attribute int GraphicHeight;
+  /// Gets/sets the transparency of this overlay.
+  import attribute int Transparency;
+  /// Gets/sets the overlay's z-order relative to other overlays and on-screen objects.
+  import attribute int ZOrder;
+#endif
+#ifdef SCRIPT_API_v399
+  /// Gets/sets the blending mode of this overlay.
+  import attribute BlendMode BlendMode;
+  /// Gets/sets the overlay's image rotation in degrees.
+  import attribute float Rotation;
+#endif
+#ifdef SCRIPT_API_v400
+  /// Sets this overlay's position, and optionally its size.
+  import void SetPosition(int x, int y, int width = 0, int height = 0);
+  /// Changes the size of the overlay.
+  import void SetSize(int width, int height);
+  /// Tints the overlay to the specified colour. RGB values must be in 0-255 range, saturation and luminance in 0-100 range.
+  import void Tint(int red, int green, int blue, int saturation, int luminance);
+  /// Sets the light level for this overlay, from -100 to 100 (negative values darken the sprite, positive brighten the sprite).
+  import void SetLightLevel(int light_level);
+  /// Removes an existing colour tint or light level from this overlay.
+  import void RemoveTint();
+  /// Gets whether the overlay has a tint set.
+  readonly import attribute bool HasTint;
+  /// Gets whether the overlay has a light level set.
+  readonly import attribute bool HasLightLevel;
+  /// Gets the individual light level for this character.
+  readonly import attribute int  LightLevel;
+  /// Gets the Blue component of this overlay's colour tint.
+  readonly import attribute int  TintBlue;
+  /// Gets the Green component of this overlay's colour tint.
+  readonly import attribute int  TintGreen;
+  /// Gets the Red component of this overlay's colour tint.
+  readonly import attribute int  TintRed;
+  /// Gets the Saturation of this overlay's colour tint.
+  readonly import attribute int  TintSaturation;
+  /// Gets the Luminance of this overlay's colour tint.
+  readonly import attribute int  TintLuminance;
+#endif
+};
+
+#ifdef SCRIPT_API_v400
+enum ColorFormat
+{
+  /// Tells to use default game color depth
+  eColorFmt_Default = 0,
+  eColorFmt_8bit    = 8
+};
+#endif
+
+builtin managed struct DynamicSprite {
+  /// Creates a blank dynamic sprite of the specified size.
+  import static DynamicSprite* Create(int width, int height, ColorFormat color_format = eColorFmt_Default);    // $AUTOCOMPLETESTATICONLY$
+  /// Creates a dynamic sprite as a copy of a room background.
+  import static DynamicSprite* CreateFromBackground(int frame=SCR_NO_VALUE, int x=SCR_NO_VALUE, int y=SCR_NO_VALUE, int width=SCR_NO_VALUE, int height=SCR_NO_VALUE);     // $AUTOCOMPLETESTATICONLY$
+  /// Creates a dynamic sprite as a copy of a drawing surface.
+  import static DynamicSprite* CreateFromDrawingSurface(DrawingSurface* surface, int x, int y, int width, int height, ColorFormat format = eColorFmt_Default); // $AUTOCOMPLETESTATICONLY$
+  /// Creates a dynamic sprite as a copy of an existing sprite.
+  import static DynamicSprite* CreateFromExistingSprite(int slot, ColorFormat format = eColorFmt_Default); // $AUTOCOMPLETESTATICONLY$
+  /// Creates a dynamic sprite from a BMP or PCX file.
+  import static DynamicSprite* CreateFromFile(const string filename, ColorFormat format = eColorFmt_Default); // $AUTOCOMPLETESTATICONLY$
+  /// Creates a dynamic sprite from a save game screenshot.
+  import static DynamicSprite* CreateFromSaveGame(int slot, int width, int height);  // $AUTOCOMPLETESTATICONLY$
+  /// Creates a dynamic sprite as a copy of the current screen.
+  import static DynamicSprite* CreateFromScreenShot(int width=0, int height=0, int layer=eRenderLayerAll);  // $AUTOCOMPLETESTATICONLY$
+  /// Enlarges the size of the sprite, but does not resize the image.
+  import void ChangeCanvasSize(int width, int height, int x, int y);
+  /// Copies the transparency mask and/or alpha channel from the specified sprite onto this dynamic sprite.
+  import void CopyTransparencyMask(int fromSpriteSlot);
+  /// Reduces the size of the sprite, but does not resize the image.
+  import void Crop(int x, int y, int width, int height);
+  /// Deletes the dynamic sprite from memory when you no longer need it.
+  import void Delete();
+  /// Flips the sprite in the specified direction.
+  import void Flip(eFlipDirection);
+  /// Gets a drawing surface that can be used to manually draw onto the sprite.
+  import DrawingSurface* GetDrawingSurface();
+  /// Resizes the sprite.
+  import void Resize(int width, int height);
+  /// Rotates the sprite by the specified number of degrees.
+  import void Rotate(int angle, int width=SCR_NO_VALUE, int height=SCR_NO_VALUE);
+  /// Saves the sprite to a BMP or PCX file.
+  import int  SaveToFile(const string filename);
+  /// Permanently tints the sprite to the specified colour. RGB values must be in 0-255 range, saturation and luminance in 0-100 range.
+  import void Tint(int red, int green, int blue, int saturation, int luminance);
+  /// Gets the colour depth of this sprite.
+  readonly import attribute int ColorDepth;
+  /// Gets the sprite number of this dynamic sprite, which you can use to display it in the game.
+  readonly import attribute int Graphic;
+  /// Gets the height of this sprite.
+  readonly import attribute int Height;
+  /// Gets the width of this sprite.
+  readonly import attribute int Width;
+};
+
+// Palette FX
+/// Fades the screen in from black to the normal palette.
+import void FadeIn(int speed);
+/// Fades the screen out to the current fade colour.
+import void FadeOut(int speed);
+/// Cycles the palette entries between start and end. (8-bit games only)
+import void CyclePalette(int start, int end);
+/// Changes the RGB colour of a palette slot. (8-bit games only)
+import void SetPalRGB(int slot, int r, int g, int b);
+/// Updates the screen with manual changes to the palette. (8-bit games only)
+import void UpdatePalette();
+/// Tints the whole screen to the specified colour. RGB values must be in 0-255 range.
+import void TintScreen (int red, int green, int blue);
+/// Sets an ambient tint that affects all objects and characters in the room. RGB values must be in 0-255 range, saturation and luminance in 0-100 range.
+import void SetAmbientTint(int red, int green, int blue, int saturation, int luminance);
+/// Returns a random number between 0 and MAX, inclusive.
+import int  Random(int max);
+/// Locks the current room to the specified background.
+import void SetBackgroundFrame(int frame);
+/// Gets the current background frame number.
+import int  GetBackgroundFrame();
+/// Shakes the screen by the specified amount.
+import void ShakeScreen(int amount);
+/// Shakes the screen but does not pause the game while it does so.
+import void ShakeScreenBackground(int delay, int amount, int length);
+/// Changes the room transition style.
+import void SetScreenTransition(TransitionStyle);
+/// Changes the room transition style for the next room change only.
+import void SetNextScreenTransition(TransitionStyle);
+/// Changes the colour to which the screen fades out with a FadeOut call.
+import void SetFadeColor(int red, int green, int blue);
+/// Checks whether an event handler is registered to handle clicking at the specified location on the screen.
+import int  IsInteractionAvailable (int x, int y, CursorMode);
+/// Disables all region events, and optionally light levels and tints.
+import void DisableGroundLevelAreas(int disableTints);
+/// Re-enables region events, light levels and tints.
+import void EnableGroundLevelAreas();
+/// Plays a FLI/FLC animation.
+import void PlayFlic(int flcNumber, int options);
+/// Plays an AVI/MPG video.
+import void PlayVideo(const string filename, VideoSkipStyle, int flags);
+/// Sets an ambient light level that affects all objects and characters in the room.
+import void SetAmbientLightLevel(int light_level);
+
+#ifdef SCRIPT_COMPAT_v399
+/// Removes the specified walkable area from the room.
+import void RemoveWalkableArea(int area);
+/// Brings back a previously removed walkable area.
+import void RestoreWalkableArea(int area);
+/// Changes the specified walkable area's scaling level.
+import void SetAreaScaling(int area, int min, int max);
+/// Changes the baseline of the specified walk-behind area.
+import void SetWalkBehindBase(int area, int baseline);
+#endif // SCRIPT_COMPAT_v399
+
+import int  IsVoxAvailable();
+/// Changes the voice speech volume.
+import void SetSpeechVolume(int volume);
+/// Checks whether a MUSIC.VOX file was found.
+import int  IsMusicVoxAvailable();
+/// Saves a screenshot of the current game position to a file.
+import int  SaveScreenShot(const string filename);
+/// Pauses the game, which stops all animations and movement.
+import void PauseGame();
+/// Resumes the game after it was paused earlier.
+import void UnPauseGame();
+/// Blocks the script for the specified number of game loops.
+import void Wait(int waitLoops);
+/// Blocks the script for the specified number of game loops, unless a key is pressed.
+import int  WaitKey(int waitLoops = -1);
+/// Blocks the script for the specified number of game loops, unless a key is pressed or the mouse is clicked.
+import int  WaitMouseKey(int waitLoops = -1);
+#ifdef SCRIPT_API_v360
+/// Blocks the script for the specified number of game loops, unless the mouse is clicked.
+import int  WaitMouse(int waitLoops = -1);
+/// Cancels current Wait function, regardless of its type, if one was active at the moment.
+import void SkipWait();
+#endif
+#ifdef SCRIPT_API_v36026
+/// Blocks the script for the specified number of game loops, unless a input is issued. Input are flags, and can be combined using bitwise operators.
+import int  WaitInput(InputType inputs, int waitLoops = -1);
+#endif
+/// Checks whether the specified key is currently held down.
+import bool IsKeyPressed(eKeyCode);
+import void FlipScreen(int way);
+/// Fast-forwards the game until the specified character finishes moving.
+import void SkipUntilCharacterStops(CHARID);
+/// Specifies the start of a skippable cutscene.
+import void StartCutscene(CutsceneSkipType);
+/// Specifies the end of a skippable cutscene.
+import int  EndCutscene();
+/// Prevents further event handlers running for this event.
+import void ClaimEvent();
+// Changes the GUI used to render standard game text windows.
+import void SetTextWindowGUI (int gui);
+// Internal function used in GUIID macro generation
+import int  FindGUIID(const string);  // $AUTOCOMPLETEIGNORE$
+
+#ifdef SCRIPT_API_v3507
+/// Skip current cutscene (if one is currently in progress)
+import void SkipCutscene();
+#endif
+
+enum EventType {
+  eEventLeaveRoom = 1,
+  eEventEnterRoomBeforeFadein = 2,
+  // 3 is reserved by an obsolete "death" event
+  // 4 is reserved by an obsolete "got score" event
+  eEventGUIMouseDown = 5,
+  eEventGUIMouseUp = 6,
+  eEventAddInventory = 7,
+  eEventLoseInventory = 8,
+  eEventRestoreGame = 9,
+#ifdef SCRIPT_API_v36026
+  eEventEnterRoomAfterFadein = 10,
+#endif
+#ifdef SCRIPT_API_v361
+  eEventLeaveRoomAfterFadeout = 11,
+  eEventGameSaved = 12,
+#endif
+#ifdef SCRIPT_API_v400
+  eEventDialogStart = 13,
+  eEventDialogStop = 14,
+  eEventDialogRun = 15,
+  eEventDialogOptionsOpen = 16,
+  eEventDialogOptionsClose = 17,
+#endif
+};
+
+#ifdef SCRIPT_API_v350
+enum GUIPopupStyle {
+  eGUIPopupNormal = 0,
+  eGUIPopupMouseYPos = 1,
+  eGUIPopupModal = 2,
+  eGUIPopupPersistent = 3
+};
+#endif
+
+enum BlockingStyle {
+  eBlock = 919,
+  eNoBlock = 920
+};
+enum Direction {
+  eForwards = 1062,
+  eBackwards = 1063
+};
+enum WalkWhere {
+  eAnywhere = 304,
+  eWalkableAreas = 305
+};
+
+// forward-declare these so that they can be returned by GUIControl class
+builtin managed struct GUI;
+builtin managed struct Label;
+builtin managed struct Button;
+builtin managed struct Slider;
+builtin managed struct TextBox;
+builtin managed struct InvWindow;
+builtin managed struct ListBox;
+builtin managed struct Character;
+#ifdef SCRIPT_API_v350
+builtin managed struct TextWindowGUI;
+#endif
+
+builtin managed struct GUIControl {
+  /// Brings this control to the front of the z-order, in front of all other controls.
+  import void BringToFront();
+  /// Gets the GUI Control that is visible at the specified location on the screen, or null.
+  import static GUIControl* GetAtScreenXY(int x, int y);    // $AUTOCOMPLETESTATICONLY$  $AUTOCOMPLETENOINHERIT$
+#ifdef SCRIPT_API_v361
+  import static GUIControl* GetByName(const string scriptName); // $AUTOCOMPLETESTATICONLY$
+#endif
+  /// Sends this control to the back of the z-order, behind all other controls.
+  import void SendToBack();
+  /// Moves the control to the specified position within the GUI.
+  import void SetPosition(int x, int y);
+  /// Changes the control to the specified size.
+  import void SetSize(int width, int height);
+  /// If this control is a button, returns the Button interface; otherwise null.
+  readonly import attribute Button*  AsButton;   // $AUTOCOMPLETENOINHERIT$
+  /// If this control is a inventory window, returns the InvWindow interface; otherwise null.
+  readonly import attribute InvWindow* AsInvWindow;  // $AUTOCOMPLETENOINHERIT$
+  /// If this control is a label, returns the Label interface; otherwise null.
+  readonly import attribute Label*   AsLabel;    // $AUTOCOMPLETENOINHERIT$
+  /// If this control is a list box, returns the ListBox interface; otherwise null.
+  readonly import attribute ListBox* AsListBox;  // $AUTOCOMPLETENOINHERIT$
+  /// If this control is a slider, returns the Slider interface; otherwise null.
+  readonly import attribute Slider*  AsSlider;   // $AUTOCOMPLETENOINHERIT$
+  /// If this control is a text box, returns the TextBox interface; otherwise null.
+  readonly import attribute TextBox* AsTextBox;  // $AUTOCOMPLETENOINHERIT$
+  /// Gets/sets whether this control can be clicked on or whether clicks pass straight through it.
+  import attribute bool Clickable;
+  /// Gets/sets whether this control is currently enabled.
+  import attribute bool Enabled;
+  /// Gets/sets the height of the control.
+  import attribute int  Height;
+  /// Gets the ID number of the control within its owning GUI.
+  readonly import attribute int  ID;
+  /// Gets the GUI that this control is placed onto.
+  readonly import attribute GUI* OwningGUI;
+  /// Gets/sets whether this control is currently visible.
+  import attribute bool Visible;
+  /// Gets/sets the width of the control.
+  import attribute int  Width;
+  /// Gets/sets the X position of the control's top-left corner.
+  import attribute int  X;
+  /// Gets/sets the Y position of the control's top-left corner.
+  import attribute int  Y;
+  /// Gets/sets the control's z-order relative to other controls within the same owning GUI.
+  import attribute int  ZOrder;
+#ifdef SCRIPT_API_v360
+  /// Gets/sets the control's transparency.
+  import attribute int  Transparency;
+#endif
+#ifdef SCRIPT_API_v361
+  /// Gets the script name of this control.
+  import readonly attribute String ScriptName;
+#endif
+#ifdef SCRIPT_API_v400
+  /// Gets an integer custom property for this GUI.
+  import int  GetProperty(const string property);
+  /// Gets a text custom property for this GUI.
+  import String GetTextProperty(const string property);
+  /// Sets an integer custom property for this GUI.
+  import bool SetProperty(const string property, int value);
+  /// Sets a text custom property for this GUI.
+  import bool SetTextProperty(const string property, const string value);
+#endif
+};
+
+builtin managed struct Label extends GUIControl {
+  /// Gets/sets the font that is used to draw the label text.
+  import attribute FontType Font;
+  /// Gets/sets the text that is shown on the label.
+  import attribute String Text;
+  /// Gets/sets the colour in which the label text is drawn.
+  import attribute int  TextColor;
+#ifdef SCRIPT_API_v350
+  /// Gets/sets label's text alignment.
+  import attribute HorizontalAlignment TextAlignment;
+#endif
+};
+
+builtin managed struct Button extends GUIControl {
+#ifdef SCRIPT_API_v360
+  /// Animates the button graphic using the specified view loop.
+  import void Animate(int view, int loop, int delay, RepeatStyle=eOnce, BlockingStyle=eNoBlock, Direction=eForwards, int frame=0, int volume=100);
+#endif
+  /// Gets/sets whether the image is clipped to the size of the control.
+  import attribute bool ClipImage;
+  /// Gets/sets the font used to display text on the button.
+  import attribute FontType Font;
+  /// Gets the currently displayed sprite number.
+  readonly import attribute int  Graphic;
+  /// Gets/sets the image that is shown when the player moves the mouse over the button (-1 if none)
+  import attribute int  MouseOverGraphic;
+  /// Gets/sets the image that is shown when the button is not pressed or mouse-overed
+  import attribute int  NormalGraphic;
+  /// Gets/sets the image that is shown when the button is pressed
+  import attribute int  PushedGraphic;
+  /// Gets/sets the colour in which the button text is drawn.
+  import attribute int  TextColor;
+  /// Gets/sets the text to be drawn on the button.
+  import attribute String Text;
+  /// Runs the OnClick event handler for this Button.
+  import void Click(MouseButton);
+  /// Gets whether the button is currently animating.
+  readonly import attribute bool Animating;
+  /// Gets the current frame number during an animation.
+  readonly import attribute int  Frame;
+  /// Gets the current loop number during an animation.
+  readonly import attribute int  Loop;
+  /// Gets the current view number during an animation.
+  readonly import attribute int  View;
+#ifdef SCRIPT_API_v350
+  /// Gets/sets text alignment inside the button.
+  import attribute Alignment TextAlignment;
+#endif
+};
+
+builtin managed struct Slider extends GUIControl {
+  /// Gets/sets the image that is tiled to make up the background of the slider.
+  import attribute int  BackgroundGraphic;
+  /// Gets/sets the image used for the 'handle' that represents the current slider position.
+  import attribute int  HandleGraphic;
+  /// Gets/sets the pixel offset at which the handle is drawn.
+  import attribute int  HandleOffset;
+  /// Gets/sets the maximum value that the slider can have.
+  import attribute int  Max;
+  /// Gets/sets the minimum value that the slider can have.
+  import attribute int  Min;
+  /// Gets/sets the current value of the slider.
+  import attribute int  Value;
+};
+
+builtin managed struct TextBox extends GUIControl {
+  /// Gets/sets the font used to draw the text in the text box.
+  import attribute FontType Font;
+  /// Gets/sets the text that is currently in the text box.
+  import attribute String Text;
+  /// Gets/sets the color of the text in the text box.
+  import attribute int TextColor;
+#ifdef SCRIPT_API_v350
+  /// Gets/sets whether the border around the text box is shown.
+  import attribute bool ShowBorder;
+#endif
+};
+
+builtin managed struct InvWindow extends GUIControl {
+  /// Scrolls the inventory window down one row.
+  import void ScrollDown();
+  /// Scrolls the inventory window up one row.
+  import void ScrollUp();
+  /// Gets/sets which character's inventory is displayed in this window.
+  import attribute Character* CharacterToUse;
+  /// Gets the inventory item at the specified index in the window.
+  readonly import attribute InventoryItem* ItemAtIndex[];
+  /// Gets the number of inventory items currently shown in the window.
+  readonly import attribute int ItemCount;
+  /// Gets the height of each row of items.
+  import attribute int ItemHeight;
+  /// Gets the width of each column of items.
+  import attribute int ItemWidth;
+  /// Gets the index of the first visible item in the window.
+  import attribute int TopItem;
+  /// Gets the number of items shown per row in this inventory window.
+  readonly import attribute int ItemsPerRow;
+  /// Gets the number of visible rows in this inventory window.
+  readonly import attribute int RowCount;
+};
+
+builtin managed struct ListBox extends GUIControl {
+	/// Adds a new item to the bottom of the list with the specified text.
+	import bool AddItem(const string text);
+	/// Removes all the items from the list.
+	import void Clear();
+	/// Fills the list box with all the filenames that match the specified file mask.
+	import void FillDirList(const string fileMask);
+	/// Fills the list box with the current user's saved games in the given range of slots.
+	import int  FillSaveGameList(int min_slot = 0, int max_slot = 50);
+	/// Gets the item index at the specified screen co-ordinates, if they lie within the list box.
+	import int  GetItemAtLocation(int x, int y);
+	/// Inserts a new item before the specified index.
+	import bool InsertItemAt(int listIndex, const string text);
+	/// Removes the specified item from the list.
+	import void RemoveItem(int listIndex);
+	/// Scrolls the list down one row.
+	import void ScrollDown();
+	/// Scrolls the list up one row.
+	import void ScrollUp();
+	/// Gets/sets the font used to draw the list items.
+	import attribute FontType Font;
+	/// Gets the number of items currently in the list.
+	readonly import attribute int ItemCount;
+	/// Accesses the text for the items in the list.
+	import attribute String Items[];
+	/// Gets the number of visible rows that the listbox can display.
+	readonly import attribute int RowCount;
+	/// Gets the save game number that each row in the list corresponds to, after using FillSaveGameList.
+	readonly import attribute int SaveGameSlots[];
+	/// Gets/sets the currently selected item.
+	import attribute int  SelectedIndex;
+	/// Gets/sets the first visible item in the list.
+	import attribute int  TopItem;
+#ifdef SCRIPT_API_v350
+	/// Gets/sets whether the border around the list box is shown.
+	import attribute bool ShowBorder;
+	/// Gets/sets whether the clickable scroll arrows are shown.
+	import attribute bool ShowScrollArrows;
+	/// Gets/sets color of the list item's selection
+	import attribute int  SelectedBackColor;
+	/// Gets/sets selected list item's text color
+	import attribute int  SelectedTextColor;
+	/// Gets/sets list item's text alignment.
+	import attribute HorizontalAlignment TextAlignment;
+	/// Gets/sets regular list item's text color
+	import attribute int  TextColor;
+#endif
+};
+
+builtin managed struct GUI {
+  /// Moves the GUI to be centred on the screen.
+  import void Centre();
+  /// Gets the topmost GUI visible on the screen at the specified co-ordinates.
+  import static GUI* GetAtScreenXY(int x, int y);    // $AUTOCOMPLETESTATICONLY$
+#ifdef SCRIPT_API_v361
+  import static GUI* GetByName(const string scriptName); // $AUTOCOMPLETESTATICONLY$
+#endif
+  /// Moves the GUI to have its top-left corner at the specified position.
+  import void SetPosition(int x, int y);
+  /// Changes the size of the GUI.
+  import void SetSize(int width, int height);
+  /// Gets/sets the sprite used to draw the GUI's background image.
+  import attribute int  BackgroundGraphic;
+  /// Gets/sets whether the GUI can be clicked on, or whether clicks pass straight through.
+  import attribute bool Clickable;
+  /// Accesses the controls that are on this GUI.
+  readonly import attribute GUIControl *Controls[];
+  /// Gets the number of controls on this GUI.
+  readonly import attribute int  ControlCount;
+  /// Gets/sets the height of the GUI.
+  import attribute int  Height;
+  /// Gets the ID number of the GUI.
+  readonly import attribute int  ID;
+  /// Gets/sets the transparency of the GUI.
+  import attribute int  Transparency;
+  /// Gets/sets whether the GUI is visible.
+  import attribute bool Visible;
+  /// Gets/sets the width of the GUI.
+  import attribute int  Width;
+  /// Gets/sets the X co-ordinate of the GUI's top-left corner.
+  import attribute int  X;
+  /// Gets/sets the Y co-ordinate of the GUI's top-left corner.
+  import attribute int  Y;
+  /// Gets/sets the GUI's z-order relative to other GUIs.
+  import attribute int  ZOrder;
+  /// Runs the OnClick event handler for this GUI.
+  import void Click(MouseButton);
+  /// Performs default processing of a mouse click at the specified co-ordinates.
+  import static void ProcessClick(int x, int y, MouseButton);
+#ifdef SCRIPT_API_v350
+  /// Gets/sets the background color.
+  import attribute int  BackgroundColor;
+  /// Gets/sets the border color. Not applicable to TextWindow GUIs.
+  import attribute int  BorderColor;
+  /// If this GUI is a TextWindow, returns the TextWindowGUI interface; otherwise null.
+  import readonly attribute TextWindowGUI* AsTextWindow; // $AUTOCOMPLETENOINHERIT$
+  /// Gets the style of GUI behavior on screen.
+  import readonly attribute GUIPopupStyle PopupStyle;
+  /// Gets/sets the Y co-ordinate at which the GUI will appear when using MouseYPos popup style.
+  import attribute int  PopupYPos;
+#endif
+#ifdef SCRIPT_API_v351
+  /// Gets if this GUI is currently active on screen. In certain cases this is different than reading Visible property.
+  import readonly attribute bool Shown;
+#endif
+#ifdef SCRIPT_API_v361
+  /// Gets the script name of this GUI.
+  import readonly attribute String ScriptName;
+#endif
+#ifdef SCRIPT_API_v399
+  /// Gets/sets the blending mode for this GUI.
+  import attribute BlendMode BlendMode;
+  /// Gets/sets the GUI's image rotation in degrees.
+  import attribute float Rotation;
+#endif
+#ifdef SCRIPT_API_v400
+  /// Gets/sets this GUI horizontal scaling.
+  import attribute float ScaleX;
+  /// Gets/sets this GUI vertical scaling.
+  import attribute float ScaleY;
+  /// Sets this GUI horizontal and vertical scaling
+  import void SetScale(float x, float y);
+
+  import Point *GUIToScreenPoint(int guix, int guiy, bool clipToGUI = true);
+  import Point *ScreenToGUIPoint(int screenx, int screeny, bool clipToGUI = true);
+
+  /// Gets an integer custom property for this GUI.
+  import int  GetProperty(const string property);
+  /// Gets a text custom property for this GUI.
+  import String GetTextProperty(const string property);
+  /// Sets an integer custom property for this GUI.
+  import bool SetProperty(const string property, int value);
+  /// Sets a text custom property for this GUI.
+  import bool SetTextProperty(const string property, const string value);
+#endif
+  readonly int reserved[2];   // $AUTOCOMPLETEIGNORE$
+};
+
+#ifdef SCRIPT_API_v350
+builtin managed struct TextWindowGUI extends GUI {
+  /// Gets/sets the text color.
+  import attribute int  TextColor;
+  /// Gets/sets the amount of padding, in pixels, surrounding the text in the TextWindow.
+  import attribute int  TextPadding;
+};
+#endif
+
+builtin managed struct Hotspot {
+  /// Gets the hotspot that is at the specified position on the screen.
+  import static Hotspot* GetAtScreenXY(int x, int y);    // $AUTOCOMPLETESTATICONLY$
+#ifdef SCRIPT_API_v361
+  import static Hotspot* GetByName(const string scriptName); // $AUTOCOMPLETESTATICONLY$
+#endif
+  /// Gets an integer Custom Property for this hotspot.
+  import int  GetProperty(const string property);
+  /// Gets a text Custom Property for this hotspot.
+  import String GetTextProperty(const string property);
+  /// Runs the specified event handler for this hotspot.
+  import void RunInteraction(CursorMode);
+  /// Gets/sets whether this hotspot is enabled.
+  import attribute bool Enabled;
+  /// Gets the ID of the hotspot.
+  readonly import attribute int ID;
+  /// Gets/sets the human-readable name of the hotspot.
+  import attribute String Name;
+  /// Gets the X co-ordinate of the walk-to point for this hotspot.
+  readonly import attribute int WalkToX;
+  /// Gets the Y co-ordinate of the walk-to point for this hotspot.
+  readonly import attribute int WalkToY;
+  /// Checks whether an event handler has been registered for clicking on this hotspot in the specified cursor mode.
+  import bool IsInteractionAvailable(CursorMode);
+  /// Sets an integer custom property for this hotspot.
+  import bool SetProperty(const string property, int value);
+  /// Sets a text custom property for this hotspot.
+  import bool SetTextProperty(const string property, const string value);
+#ifdef SCRIPT_API_v3507
+  /// Returns the hotspot at the specified position within this room.
+  import static Hotspot* GetAtRoomXY(int x, int y);      // $AUTOCOMPLETESTATICONLY$
+#endif
+#ifdef SCRIPT_API_v360
+  /// Gets the drawing surface for the 8-bit hotspots mask
+  import static DrawingSurface* GetDrawingSurface();     // $AUTOCOMPLETESTATICONLY$
+#endif
+#ifdef SCRIPT_API_v361
+  /// Gets the script name of this hotspot.
+  import readonly attribute String ScriptName;
+#endif
+
+  int reserved[2];   // $AUTOCOMPLETEIGNORE$
+};
+
+builtin managed struct Region {
+  /// Returns the region at the specified position within this room.
+  import static Region* GetAtRoomXY(int x, int y);    // $AUTOCOMPLETESTATICONLY$
+  /// Runs the event handler for the specified event for this region.
+  import void RunInteraction(int event);
+  /// Sets the region tint which will apply to characters that are standing on the region. RGB values must be in 0-255 range, saturation and luminance in 0-100 range.
+  import void Tint(int red, int green, int blue, int amount, int luminance = 100);
+  /// Gets/sets whether this region is enabled.
+  import attribute bool Enabled;
+  /// Gets the ID number for this region.
+  readonly import attribute int ID;
+  /// Gets/sets the light level for this region. Valid values are from -100 to 100 (negative values darken the sprite, positive brighten the sprite).
+  import attribute int  LightLevel;
+  /// Gets whether a colour tint is set for this region.
+  readonly import attribute bool TintEnabled;
+  /// Gets the Blue component of this region's colour tint.
+  readonly import attribute int  TintBlue;
+  /// Gets the Green component of this region's colour tint.
+  readonly import attribute int  TintGreen;
+  /// Gets the Red component of this region's colour tint.
+  readonly import attribute int  TintRed;
+  /// Gets the Saturation of this region's colour tint.
+  readonly import attribute int  TintSaturation;
+  /// Gets the Luminance of this region's colour tint.
+  readonly import attribute int  TintLuminance;
+#ifdef SCRIPT_API_v3507
+  /// Returns the region at the specified position on the screen.
+  import static Region* GetAtScreenXY(int x, int y);    // $AUTOCOMPLETESTATICONLY$
+#endif
+#ifdef SCRIPT_API_v360
+  /// Gets the drawing surface for the 8-bit regions mask
+  import static DrawingSurface* GetDrawingSurface();  // $AUTOCOMPLETESTATICONLY$
+#endif
+#ifdef SCRIPT_API_v400
+  /// Gets an integer custom property for this region.
+  import int  GetProperty(const string property);
+  /// Gets a text custom property for this region.
+  import String GetTextProperty(const string property);
+  /// Sets an integer custom property for this region.
+  import bool SetProperty(const string property, int value);
+  /// Sets a text custom property for this region.
+  import bool SetTextProperty(const string property, const string value);
+#endif
+  int reserved[2];   // $AUTOCOMPLETEIGNORE$
+};
+
+#ifdef SCRIPT_API_v400
+builtin managed struct WalkableArea {
+  /// Gets the walkable area at the specified position on the screen.
+  import static WalkableArea* GetAtScreenXY(int x, int y);    // $AUTOCOMPLETESTATICONLY$
+  /// Returns the walkable area at the specified position within this room.
+  import static WalkableArea* GetAtRoomXY(int x, int y);    // $AUTOCOMPLETESTATICONLY$
+  /// Gets the drawing surface for the 8-bit walkable mask
+  import static DrawingSurface* GetDrawingSurface();  // $AUTOCOMPLETESTATICONLY$
+  /// Changes this walkable area's scaling level.
+  import void SetScaling(int min, int max);
+  /// Gets an integer custom property for this area.
+  import int  GetProperty(const string property);
+  /// Gets a text custom property for this area.
+  import String GetTextProperty(const string property);
+  /// Sets an integer custom property for this area.
+  import bool SetProperty(const string property, int value);
+  /// Sets a text custom property for this area.
+  import bool SetTextProperty(const string property, const string value);
+
+  /// Gets the ID number for this area.
+  import readonly attribute int ID;
+  /// Gets/sets whether this walkable area is enabled.
+  import attribute bool Enabled;
+  /// Gets this walkable area's minimal scaling level.
+  import readonly attribute int ScalingMin;
+  /// Gets this walkable area's maximal scaling level.
+  import readonly attribute int ScalingMax;
+  /// Gets/sets the optional y/x ratio of character's facing directions, determining directional loop selection for each Character while on this area.
+  import static attribute float FaceDirectionRatio;
+};
+#endif
+
+#ifdef SCRIPT_API_v400
+builtin managed struct Walkbehind {
+  /// Gets the walk-behind at the specified position on the screen.
+  import static Walkbehind* GetAtScreenXY(int x, int y);    // $AUTOCOMPLETESTATICONLY$
+  /// Returns the walk-behind at the specified position within this room.
+  import static Walkbehind* GetAtRoomXY(int x, int y);    // $AUTOCOMPLETESTATICONLY$
+  /// Gets the drawing surface for the 8-bit walk-behind mask
+  import static DrawingSurface* GetDrawingSurface();  // $AUTOCOMPLETESTATICONLY$
+  /// Gets the ID number for this walk-behind.
+  import readonly attribute int ID;
+  /// Gets/sets this walk-behind's baseline.
+  import attribute int Baseline;
+};
+#endif
+
+builtin managed struct Dialog {
+#ifdef SCRIPT_API_v361
+  import static Dialog* GetByName(const string scriptName); // $AUTOCOMPLETESTATICONLY$
+#endif
+  /// Displays the options for this dialog and returns which one the player selected.
+  import int DisplayOptions(DialogOptionSayStyle = eSayUseOptionSetting);
+  /// Gets the enabled state for the specified option in this dialog.
+  import DialogOptionState GetOptionState(int option);
+  /// Gets the text of the specified option in this dialog.
+  import String GetOptionText(int option);
+  /// Checks whether the player has chosen this option before.
+  import bool HasOptionBeenChosen(int option);
+  /// Sets the enabled state of the specified option in this dialog.
+  import void SetOptionState(int option, DialogOptionState);
+  /// Runs the dialog interactively.
+  import void Start();
+  /// Gets the dialog's ID number for interoperating with legacy code.
+  readonly import attribute int ID;
+  /// Gets the number of options that this dialog has.
+  readonly import attribute int OptionCount;
+  /// Gets whether this dialog allows the player to type in text.
+  readonly import attribute bool ShowTextParser;
+  /// Manually marks whether the option was chosen before or not.
+  import void SetHasOptionBeenChosen(int option, bool chosen);
+#ifdef SCRIPT_API_v361
+  /// Gets the script name of this dialog.
+  import readonly attribute String ScriptName;
+#endif
+#ifdef SCRIPT_API_v400
+  /// Gets the currently running dialog, returns null if no dialog is run
+  import static readonly attribute Dialog* CurrentDialog; // $AUTOCOMPLETESTATICONLY$
+  /// Gets the currently executed dialog option, or -1 if none is
+  import static readonly attribute int ExecutedOption; // $AUTOCOMPLETESTATICONLY$
+  /// Gets if the dialog options are currently displayed on screen
+  import static readonly attribute bool AreOptionsDisplayed; // $AUTOCOMPLETESTATICONLY$
+  /// Gets an integer custom property for this dialog.
+  import int  GetProperty(const string property);
+  /// Gets a text custom property for this dialog.
+  import String GetTextProperty(const string property);
+  /// Sets an integer custom property for this dialog.
+  import bool SetProperty(const string property, int value);
+  /// Sets a text custom property for this dialog.
+  import bool SetTextProperty(const string property, const string value);
+#endif
+
+  readonly int reserved[2];   // $AUTOCOMPLETEIGNORE$
+};
+
+#define IsSpeechVoxAvailable IsVoxAvailable
+//import int IsSpeechVoxAvailable();  // make autocomplete recognise
+
+builtin struct Maths {
+  /// Calculates the Arc Cosine of the specified value.
+  import static float ArcCos(float value);
+  /// Calculates the Arc Sine of the specified value.
+  import static float ArcSin(float value);
+  /// Calculates the Arc Tan of the specified value.
+  import static float ArcTan(float value);
+  /// Calculates the Arc Tan of y/x.
+  import static float ArcTan2(float y, float x);
+  /// Calculates the cosine of the specified angle.
+  import static float Cos(float radians);
+  /// Calculates the hyperbolic cosine of the specified angle.
+  import static float Cosh(float radians);
+  /// Converts the angle from degrees to radians.
+  import static float DegreesToRadians(float degrees);
+  /// Calculates the value of e to the power x.
+  import static float Exp(float x);
+  /// Calculates the natural logarithm (base e) of x.
+  import static float Log(float x);
+  /// Calculates the base-10 logarithm of x.
+  import static float Log10(float x);
+  /// Converts the angle from radians to degrees.
+  import static float RadiansToDegrees(float radians);
+  /// Calculates the base raised to the power of the exponent.
+  import static float RaiseToPower(float base, float exponent);
+  /// Calculates the sine of the angle.
+  import static float Sin(float radians);
+  /// Calculates the hyperbolic sine of the specified angle.
+  import static float Sinh(float radians);
+  /// Calculates the square root of the value.
+  import static float Sqrt(float value);
+  /// Calculates the tangent of the angle.
+  import static float Tan(float radians);
+  /// Calculates the hyperbolic tangent of the specified angle.
+  import static float Tanh(float radians);
+  /// Gets the value of PI
+  readonly import static attribute float Pi;
+};
+
+builtin managed struct DateTime {
+  /// Gets the current date and time on the player's system.
+  readonly import static attribute DateTime* Now;   // $AUTOCOMPLETESTATICONLY$
+  /// Gets the Year component of the date.
+  readonly import attribute int Year;
+  /// Gets the Month (1-12) component of the date.
+  readonly import attribute int Month;
+  /// Gets the DayOfMonth (1-31) component of the date.
+  readonly import attribute int DayOfMonth;
+  /// Gets the Hour (0-23) component of the time.
+  readonly import attribute int Hour;
+  /// Gets the Minute (0-59) component of the time.
+  readonly import attribute int Minute;
+  /// Gets the Second (0-59) component of the time.
+  readonly import attribute int Second;
+  /// Gets the raw time value, useful for calculating elapsed time periods.
+  readonly import attribute int RawTime;
+};
+
+builtin managed struct DialogOptionsRenderingInfo {
+  /// The option that the mouse is currently positioned over
+  import attribute int ActiveOptionID;
+  /// The dialog that is to have its options rendered
+  readonly import attribute Dialog* DialogToRender;
+  /// The height of the dialog options
+  import attribute int Height;
+  /// The width of the text box for typing parser input, if enabled
+  import attribute int ParserTextBoxWidth;
+  /// The X co-ordinate of the top-left corner of the text box for typing input
+  import attribute int ParserTextBoxX;
+  /// The Y co-ordinate of the top-left corner of the text box for typing input
+  import attribute int ParserTextBoxY;
+  /// The surface that the dialog options need to be rendered to
+  readonly import attribute DrawingSurface* Surface;
+  /// The width of the dialog options
+  import attribute int Width;
+  /// The X co-ordinate of the top-left corner of the dialog options
+  import attribute int X;
+  /// The Y co-ordinate of the top-left corner of the dialog options
+  import attribute int Y;
+  /// Runs the active dialog option
+  import bool RunActiveOption();
+  /// Forces dialog options to redraw itself
+  import void Update();
+};
+
+builtin managed struct AudioChannel {
+  /// Changes playback to continue from the specified position. The position units depend on the audio type.
+  import void Seek(int position);
+  /// Sets the audio to have its location at (x,y); it will get quieter the further away the player is.
+  import void SetRoomLocation(int x, int y);
+  /// Stops the sound currently playing on this channel.
+  import void Stop();
+  /// The channel ID of this channel (for use with legacy script).
+  readonly import attribute int ID;
+  /// Whether this channel is currently playing something.
+  readonly import attribute bool IsPlaying;
+  /// The length of the currently playing audio clip, in milliseconds.
+  readonly import attribute int LengthMs;
+  /// The stereo panning of the channel, from -100 to 100.
+  import attribute int Panning;
+  /// The audio clip that is currently being played on this channel, or null if none.
+  readonly import attribute AudioClip* PlayingClip;
+  /// The current offset into the sound. What this represents depends on the audio type.
+  readonly import attribute int Position;
+  /// The current offset into the sound, in milliseconds.
+  readonly import attribute int PositionMs;
+  /// The volume of this sound channel, from 0 to 100.
+  import attribute int Volume;
+  /// The speed of playing, in clip milliseconds per second (1000 is default).
+  import attribute int Speed;
+#ifdef SCRIPT_API_v360
+  /// Pauses the playback on this channel.
+  import void Pause();
+  /// Resumes the paused playback on this channel.
+  import void Resume();
+  /// Whether this channel is currently paused.
+  readonly import attribute bool IsPaused;
+#endif
+#ifdef SCRIPT_API_v36026
+  /// Changes playback to continue from the specified position in milliseconds.
+  import void SeekMs(int position);
+#endif
+};
+
+builtin managed struct AudioClip {
+#ifdef SCRIPT_API_v361
+  import static AudioClip* GetByName(const string scriptName); // $AUTOCOMPLETESTATICONLY$
+#endif
+  /// Plays this audio clip.
+  import AudioChannel* Play(AudioPriority=SCR_NO_VALUE, RepeatStyle=SCR_NO_VALUE);
+  /// Plays this audio clip, starting from the specified offset.
+  import AudioChannel* PlayFrom(int position, AudioPriority=SCR_NO_VALUE, RepeatStyle=SCR_NO_VALUE);
+  /// Plays this audio clip, or queues it if all channels are busy.
+  import AudioChannel* PlayQueued(AudioPriority=SCR_NO_VALUE, RepeatStyle=SCR_NO_VALUE);
+#ifdef SCRIPT_API_v360
+  /// Plays this audio clip, explicitly putting it on the particular channel.
+  import AudioChannel* PlayOnChannel(int chan, AudioPriority=SCR_NO_VALUE, RepeatStyle=SCR_NO_VALUE);
+#endif
+  /// Stops all currently playing instances of this audio clip.
+  import void Stop();
+  /// Gets the file type of the sound.
+  readonly import attribute AudioFileType FileType;
+  /// Checks whether this audio file is available on the player's system.
+  readonly import attribute bool IsAvailable;
+  /// Gets the type of audio that this clip contains.
+  readonly import attribute AudioType Type;
+#ifdef SCRIPT_API_v350
+  /// Gets the clip's ID number.
+  readonly import attribute int ID;
+#endif
+#ifdef SCRIPT_API_v361
+  /// Gets the script name of this clip.
+  import readonly attribute String ScriptName;
+#endif
+#ifdef SCRIPT_API_v400
+  /// Gets an integer custom property for this item.
+  import int  GetProperty(const string property);
+  /// Gets a text custom property for this item.
+  import String GetTextProperty(const string property);
+  /// Sets an integer custom property for this item.
+  import bool SetProperty(const string property, int value);
+  /// Sets a text custom property for this item.
+  import bool SetTextProperty(const string property, const string value);
+#endif
+};
+
+
+#ifdef SCRIPT_API_v362
+// Engine value constant name pattern:
+// ENGINE_VALUE_<I,II,S,SI>_NAME, where
+//   I - integer, II - indexed integer, S - string, SI - indexed string.
+// When adding indexed values - make sure to also add a value that tells their count.
+
+enum EngineValueID {
+  ENGINE_VALUE_UNDEFINED = 0,            // formality...
+  ENGINE_VALUE_SI_VALUENAME,             // get engine value's own name, by its index
+  ENGINE_VALUE_S_ENGINE_NAME,
+  ENGINE_VALUE_S_ENGINE_VERSION,         // N.N.N.N (with an optional custom tag)
+  ENGINE_VALUE_S_ENGINE_VERSION_FULL,    // full, with bitness, endianess and any tag list
+  ENGINE_VALUE_S_DISPLAY_MODE_STR,
+  ENGINE_VALUE_S_GFXRENDERER,
+  ENGINE_VALUE_S_GFXFILTER,
+  ENGINE_VALUE_I_SPRCACHE_MAXNORMAL,
+  ENGINE_VALUE_I_SPRCACHE_NORMAL,
+  ENGINE_VALUE_I_SPRCACHE_LOCKED,
+  ENGINE_VALUE_I_SPRCACHE_EXTERNAL,
+  ENGINE_VALUE_I_TEXCACHE_MAXNORMAL,
+  ENGINE_VALUE_I_TEXCACHE_NORMAL,
+  ENGINE_VALUE_I_FPS_MAX,
+  ENGINE_VALUE_I_FPS,
+  ENGINE_VALUE_LAST                      // in case user wants to iterate them
+};
+#endif
+
+builtin struct System {
+  /// Gets whether Caps Lock is currently on.
+  readonly import static attribute bool CapsLock;
+  /// Gets a specific audio channel instance.
+  readonly import static attribute AudioChannel *AudioChannels[];   // $AUTOCOMPLETESTATICONLY$
+  /// Gets the number of audio channels supported by AGS.
+  readonly import static attribute int  AudioChannelCount;   // $AUTOCOMPLETESTATICONLY$
+  /// Gets the colour depth that the game is running at.
+  readonly import static attribute int  ColorDepth;
+  /// Gets/sets the gamma correction level.
+  import static attribute int  Gamma;
+  /// Gets whether the game is running with 3D Hardware Acceleration.
+  readonly import static attribute bool HardwareAcceleration;
+  /// Gets whether Num Lock is currently on.
+  readonly import static attribute bool NumLock;
+  /// Gets which operating system the game is running on.
+  readonly import static attribute eOperatingSystem OperatingSystem;
+  /// Gets whether Scroll Lock is currently on.
+  readonly import static attribute bool ScrollLock;
+  /// Gets whether the player's system supports gamma adjustment.
+  readonly import static attribute bool SupportsGammaControl;
+  /// Gets the AGS engine version number.
+  readonly import static attribute String Version;
+  /// Gets/sets the audio output volume, from 0-100.
+  import static attribute int  Volume;
+  /// Gets/sets whether waiting for the vertical sync is enabled.
+  import static attribute bool VSync;
+  /// Gets/sets whether the game runs in a window or fullscreen.
+  import static attribute bool Windowed;
+  /// Gets whether the game window has input focus
+  readonly import static attribute bool HasInputFocus;
+  /// Gets a report about the runtime engine the game is running under.
+  readonly import static attribute String RuntimeInfo;
+#ifdef SCRIPT_API_v341
+  /// Gets/sets whether sprites are rendered at screen resolution or native game resolution.
+  import static attribute bool RenderAtScreenResolution;
+#endif
+#ifdef SCRIPT_API_v351
+  /// Saves current runtime settings into configuration file
+  import static void SaveConfigToFile();
+#endif
+#ifdef SCRIPT_API_v360
+  /// Prints message
+  import static void Log(LogLevel level, const string format, ...);    // $AUTOCOMPLETESTATICONLY$
+#endif
+#ifdef SCRIPT_API_v362
+  /// Gets a runtime engine value represented as integer by the given identifier; is meant for diagnostic purposes only
+  import static int GetEngineInteger(EngineValueID value, int index = 0); // $AUTOCOMPLETESTATICONLY$
+  /// Gets a runtime engine string by the given identifier; is meant for diagnostic purposes only
+  import static String GetEngineString(EngineValueID value, int index = 0); // $AUTOCOMPLETESTATICONLY$
+#endif
+};
+
+builtin managed struct Object {
+  /// Animates the object using its current view.
+  import function Animate(int loop, int delay, RepeatStyle=eOnce, BlockingStyle=eBlock, Direction=eForwards
+#ifdef SCRIPT_API_v3507
+    , int frame=0
+#endif  
+#ifdef SCRIPT_API_v360
+    , int volume=100
+#endif
+  );
+  /// Gets the object that is on the screen at the specified co-ordinates.
+  import static Object* GetAtScreenXY(int x, int y);    // $AUTOCOMPLETESTATICONLY$
+#ifdef SCRIPT_API_v361
+  import static Object* GetByName(const string scriptName); // $AUTOCOMPLETESTATICONLY$
+#endif
+  /// Gets an integer Custom Property for this object.
+  import function GetProperty(const string property);
+  /// Gets a text Custom Property for this object.
+  import String   GetTextProperty(const string property);
+  /// Checks whether this object is colliding with another.
+  import bool IsCollidingWithObject(Object*);
+  /// Starts the object moving towards the specified co-ordinates.
+  import function Move(int x, int y, int speed, BlockingStyle=eNoBlock, WalkWhere=eWalkableAreas);
+  /// Removes a specific object tint, and returns the object to using the ambient room tint.
+  import function RemoveTint();
+  /// Runs the event handler for the specified event.
+  import function RunInteraction(CursorMode);
+  /// Instantly moves the object to have its bottom-left at the new co-ordinates.
+  import function SetPosition(int x, int y);
+#ifdef SCRIPT_API_v360
+  /// Sets the object to use the specified view, ahead of doing an animation.
+  import function SetView(int view, int loop=0, int frame=0);
+#endif
+  /// Stops any currently running animation on the object.
+  import function StopAnimating();
+  /// Stops any currently running move on the object.
+  import function StopMoving();
+  /// Tints the object to the specified colour. RGB values must be in 0-255 range, saturation and luminance in 0-100 range.
+  import function Tint(int red, int green, int blue, int saturation, int luminance);
+  /// Gets whether the object is currently animating.
+  readonly import attribute bool Animating;
+  /// Gets/sets the object's baseline. This can be 0 to use the object's Y position as its baseline.
+  import attribute int  Baseline;
+  /// Allows you to manually specify the blocking height of the base of the object.
+  import attribute int  BlockingHeight;
+  /// Allows you to manually specify the blocking width of the base of the object.
+  import attribute int  BlockingWidth;
+  /// Gets/sets whether the mouse can be clicked on this object or whether it passes straight through.
+  import attribute bool Clickable;
+  /// Gets the current frame number during an animation.
+  readonly import attribute int  Frame;
+  /// Gets/sets the sprite number that is currently displayed on the object.
+  import attribute int  Graphic;
+  /// Gets the object's ID number.
+  readonly import attribute int ID;
+  /// Gets the current loop number during an animation.
+  readonly import attribute int  Loop;
+  /// Gets whether the object is currently moving.
+  readonly import attribute bool Moving;
+  /// Gets/sets the human-readable name of the object.
+  import attribute String Name;
+  /// Gets/sets whether other objects and characters can move through this object.
+  import attribute bool Solid;
+  /// Gets/sets the object's transparency.
+  import attribute int  Transparency;
+  /// Gets the current view number during an animation.
+  readonly import attribute int View;
+  /// Gets/sets whether the object is currently visible.
+  import attribute bool Visible;
+  /// Gets/sets the X co-ordinate of the object's bottom-left hand corner.
+  import attribute int  X;
+  /// Gets/sets the Y co-ordinate of the object's bottom-left hand corner.
+  import attribute int  Y;
+  /// Checks whether an event handler has been registered for clicking on this object in the specified cursor mode.
+  import bool IsInteractionAvailable(CursorMode);
+  /// Sets the individual light level for this object, from -100 to 100 (negative values darken the sprite, positive brighten the sprite).
+  import void SetLightLevel(int light_level);
+  /// Sets an integer custom property for this object.
+  import bool SetProperty(const string property, int value);
+  /// Sets a text custom property for this object.
+  import bool SetTextProperty(const string property, const string value);
+  /// Gets whether the object has an explicit light level set.
+  readonly import attribute bool HasExplicitLight;
+  /// Gets whether the object has an explicit tint set.
+  readonly import attribute bool HasExplicitTint;
+  /// Gets the individual light level for this object.
+  readonly import attribute int  LightLevel;
+  /// Gets the Blue component of this object's colour tint.
+  readonly import attribute int  TintBlue;
+  /// Gets the Green component of this object's colour tint.
+  readonly import attribute int  TintGreen;
+  /// Gets the Red component of this object's colour tint.
+  readonly import attribute int  TintRed;
+  /// Gets the Saturation of this object's colour tint.
+  readonly import attribute int  TintSaturation;
+  /// Gets the Luminance of this object's colour tint.
+  readonly import attribute int  TintLuminance;
+#ifdef SCRIPT_API_v3507
+  /// Returns the object at the specified position within this room.
+  import static Object* GetAtRoomXY(int x, int y);      // $AUTOCOMPLETESTATICONLY$
+#endif
+#ifdef SCRIPT_API_v360
+  /// Gets/sets whether the object uses manually specified scaling instead of using walkable area scaling.
+  import attribute bool ManualScaling;
+  /// Gets/sets the object's current scaling level.
+  import attribute int  Scaling;
+#endif
+#ifdef SCRIPT_API_v361
+  /// Gets/sets the volume modifier (0-100) of frame-linked sounds for this object.
+  import attribute int  AnimationVolume;
+  /// Gets the script name of this object.
+  import readonly attribute String ScriptName;
+#endif
+#ifdef SCRIPT_API_v399
+  /// Gets/sets the blending mode for this object.
+  import attribute BlendMode BlendMode;
+  /// Gets/sets the object's sprite rotation in degrees.
+  import attribute float GraphicRotation;
+  /// Gets/sets whether the object uses region tinting.
+  import attribute bool UseRegionTint;
+#endif
+#ifdef SCRIPT_API_v400
+  /// Returns the moving path of this object, or null if it's not moving
+  import Point*[] GetPath();
+  /// Moves the object along the path, ignoring walkable areas.
+  import function MovePath(Point*[], int speed, BlockingStyle=eNoBlock, RepeatStyle=eOnce, Direction=eForwards);
+  /// Gets/sets whether the object will be drawn and updated during the game update.
+  import attribute bool Enabled;
+#endif
+  readonly int reserved[2];  // $AUTOCOMPLETEIGNORE$
+};
+
+enum StopMovementStyle
+{
+  eKeepMoving = 0,
+  eStopMoving = 1
+};
+
+builtin managed struct Character {
+  /// Adds the specified item to the character's inventory.
+  import function AddInventory(InventoryItem *item, int addAtIndex=SCR_NO_VALUE);
+  /// Manually adds a waypoint to the character's movement path.
+  import function AddWaypoint(int x, int y);
+  /// Animates the character using its current locked view.
+  import function Animate(int loop, int delay, RepeatStyle=eOnce, BlockingStyle=eBlock, Direction=eForwards
+#ifdef SCRIPT_API_v3507
+    , int frame=0
+#endif  
+#ifdef SCRIPT_API_v360
+    , int volume=100
+#endif
+  );
+  /// Moves the character to another room. If this is the player character, the game will also switch to that room.
+  import function ChangeRoom(int room, int x=SCR_NO_VALUE, int y=SCR_NO_VALUE, CharacterDirection direction=eDirectionNone);
+  /// Moves the character to another room, using the old-style position variable
+  import function ChangeRoomAutoPosition(int room, int position=0);
+  /// Changes the character's normal walking view.
+  import function ChangeView(int view);
+  /// Turns this character to face the other character.
+  import function FaceCharacter(Character* , BlockingStyle=eBlock);
+  /// Turns this character to face the specified location in the room.
+  import function FaceLocation(int x, int y, BlockingStyle=eBlock);
+  /// Turns this character to face the specified object.
+  import function FaceObject(Object* , BlockingStyle=eBlock);
+  /// Starts this character following the other character.
+  import function FollowCharacter(Character*, int dist=10, int eagerness=97);
+  /// Returns the character that is at the specified position on the screen.
+  import static Character* GetAtScreenXY(int x, int y);    // $AUTOCOMPLETESTATICONLY$
+#ifdef SCRIPT_API_v361
+  import static Character* GetByName(const string scriptName); // $AUTOCOMPLETESTATICONLY$
+#endif
+  /// Gets a numeric custom property for this character.
+  import function GetProperty(const string property);
+  /// Gets a text custom property for this character.
+  import String   GetTextProperty(const string property);
+  /// Checks whether the character currently has the specified inventory item.
+  import bool     HasInventory(InventoryItem *item);
+  /// Checks whether this character is in collision with the other character.
+  import function IsCollidingWithChar(Character*);
+  /// Checks whether this character is in collision with the object.
+  import function IsCollidingWithObject(Object* );
+  /// Locks the character to this view, ready for doing animations.
+  import function LockView(int view, StopMovementStyle=eStopMoving);
+#ifdef SCRIPT_API_v350
+  /// Locks the character to this view, and aligns it against one side of the existing sprite.
+  import function LockViewAligned(int view, int loop, HorizontalAlignment, StopMovementStyle=eStopMoving);
+#endif
+  /// Locks the character to the specified view frame
+  import function LockViewFrame(int view, int loop, int frame, StopMovementStyle=eStopMoving);
+  /// Locks the character to is view, with high-resolution position adjustment.
+  import function LockViewOffset(int view, int xOffset, int yOffset, StopMovementStyle=eStopMoving);
+  /// Removes the item from this character's inventory.
+  import function LoseInventory(InventoryItem *item);
+  /// Moves the character to the destination, without playing his walking animation.
+  import function Move(int x, int y, BlockingStyle=eNoBlock, WalkWhere=eWalkableAreas);
+  /// Moves the character to the nearest walkable area.
+  import function PlaceOnWalkableArea();
+  /// Removes an existing colour tint from the character.
+  import void     RemoveTint();
+  /// Runs one of the character's interaction events.
+  import function RunInteraction(CursorMode);
+  /// Says the specified text using the character's speech settings.
+  import function Say(const string message, ...);
+#ifdef SCRIPT_API_v361
+  /// Says the specified text at the specified position on the screen using the character's speech settings.
+  import function SayAt(int x, int y, int width, const string message, ...);
+#endif
+#ifndef SCRIPT_API_v361
+  /// Says the specified text at the specified position on the screen using the character's speech settings.
+  import function SayAt(int x, int y, int width, const string message);
+#endif
+#ifdef SCRIPT_API_v361
+  /// Displays the text as lucasarts-style speech but does not block the game.
+  import Overlay* SayBackground(const string message, ...);
+#endif
+#ifndef SCRIPT_API_v361
+  /// Displays the text as lucasarts-style speech but does not block the game.
+  import Overlay* SayBackground(const string message);
+#endif
+  /// Makes this character the player character.
+  import function SetAsPlayer();
+  /// Changes the character's idle view.
+  import function SetIdleView(int view, int delay);
+  /// Changes the character's movement speed.
+  import function SetWalkSpeed(int x, int y);
+  /// Stops the character from moving.
+  import function StopMoving();
+  /// The specified text is displayed in a thought-bubble GUI.
+  import function Think(const string message, ...);
+  /// Tints the character to the specified colour. RGB values must be in 0-255 range, saturation and luminance in 0-100 range.
+  import void     Tint(int red, int green, int blue, int saturation, int luminance);
+  /// Unlocks the view after an animation has finished.
+  import function UnlockView(StopMovementStyle=eStopMoving);
+  /// Moves the character to the destination, automatically playing his walking animation.
+  import function Walk(int x, int y, BlockingStyle=eNoBlock, WalkWhere=eWalkableAreas);
+  /// Moves the character in a straight line as far as possible towards the co-ordinates. Useful for keyboard movement.
+  import function WalkStraight(int x, int y, BlockingStyle=eNoBlock);
+  /// Gets/sets the character's current inventory item. null if no item selected.
+  import attribute InventoryItem* ActiveInventory;
+  /// Gets whether the character is currently animating.
+  readonly import attribute bool Animating;
+  /// Gets/sets the character's animation speed.
+  import attribute int  AnimationSpeed;
+  /// Gets/sets a specific baseline for the character. 0 means character's Y-pos will be used.
+  import attribute int  Baseline;
+  /// Gets/sets the interval at which the character will blink while talking, in game loops.
+  import attribute int  BlinkInterval;
+  /// Gets/sets the view used for the character's blinking animation. -1 to disable.
+  import attribute int  BlinkView;
+  /// Gets/sets whether the character will blink while thinking as well as talking.
+  import attribute bool BlinkWhileThinking;
+  /// Allows you to manually specify the height of the blocking area at the character's feet.
+  import attribute int  BlockingHeight;
+  /// Allows you to manually specify the width of the blocking area at the character's feet.
+  import attribute int  BlockingWidth;
+  /// Gets/sets whether the mouse can be clicked on the character, or whether it passes straight through.
+  import attribute bool Clickable;
+  /// Gets/sets whether this character has an 8-loop walking view with diagonal loops.
+  import attribute bool DiagonalLoops;
+  /// Gets/sets the character's current frame number within its current view.
+  import attribute int  Frame;
+  /// Gets whether the character has an explicit tint set.
+  readonly import attribute bool HasExplicitTint;
+  /// Gets the character's ID number.
+  readonly import attribute int ID;
+  /// Gets the character's idle view (-1 if none).
+  readonly import attribute int IdleView;
+#ifdef SCRIPT_COMPAT_v360
+  /// Gets/sets whether the character ignores region tints and lighting.
+  import attribute bool IgnoreLighting;
+#endif
+  /// Accesses the number of each inventory item that the character currently has.
+  import attribute int  InventoryQuantity[];
+  /// Gets/sets the character's current loop number within its current view.
+  import attribute int  Loop;
+  /// Gets/sets whether the character uses manually specified scaling instead of using walkable area scaling.
+  import attribute bool ManualScaling;
+  /// Gets/sets whether the character only moves when their animation frame changes.
+  import attribute bool MovementLinkedToAnimation;
+  /// Gets whether the character is currently moving.
+  readonly import attribute bool Moving;
+  /// Gets/sets the human-readable character's name.
+  import attribute String Name;
+  /// Gets the character's normal walking view.
+  readonly import attribute int NormalView;
+  /// Gets the room number that the character was in before this one.
+  readonly import attribute int PreviousRoom;
+  /// Gets the room number that the character is currently in.
+  readonly import attribute int Room;
+  /// Gets/sets whether the character's movement speed is adjusted in line with its scaling level.
+  import attribute bool ScaleMoveSpeed;
+  /// Gets/sets whether the volume of frame-linked sounds for the character are adjusted in line with its scaling level.
+  import attribute bool ScaleVolume;
+  /// Gets/sets the character's current scaling level.
+  import attribute int  Scaling;
+  /// Gets/sets whether this character blocks other objects and characters from moving through it.
+  import attribute bool Solid;
+  /// Gets whether the character is currently in the middle of a Say command.
+  readonly import attribute bool Speaking;
+  /// Gets the current frame of the character's speaking animation (only valid when Speaking is true)
+  readonly import attribute int SpeakingFrame;
+  /// Gets/sets the character's speech animation delay (only if not using global setting).
+  import attribute int  SpeechAnimationDelay;
+  /// Gets/sets the character's speech text colour.
+  import attribute int  SpeechColor;
+  /// Gets/sets the character's speech view.
+  import attribute int  SpeechView;
+  /// Gets/sets the character's thinking view.
+  import attribute int  ThinkView;
+  /// Gets/sets the character's current transparency level.
+  import attribute int  Transparency;
+  /// Gets/sets whether the character turns on the spot to face the correct direction before walking.
+  import attribute bool TurnBeforeWalking;
+  /// Gets the character's current view number.
+  readonly import attribute int View;
+  /// Gets the character's X movement speed.
+  readonly import attribute int WalkSpeedX;
+  /// Gets the character's Y movement speed.
+  readonly import attribute int WalkSpeedY;
+  /// Gets whether the character is currently in the middle of a Think command.
+  readonly import attribute bool Thinking;
+  /// Gets the current frame of the character's thinking animation (only valid when Thinking is true)
+  readonly import attribute int ThinkingFrame;
+  /// Turns this character to face the specified direction.
+  import function FaceDirection(CharacterDirection direction, BlockingStyle=eBlock);
+  /// Sets an integer custom property for this character.
+  import bool SetProperty(const string property, int value);
+  /// Sets a text custom property for this character.
+  import bool SetTextProperty(const string property, const string value);
+  /// Checks whether an event handler has been registered for clicking on this character in the specified cursor mode.
+  import bool IsInteractionAvailable(CursorMode);
+  /// Sets the individual light level for this character, from -100 to 100 (negative values darken the sprite, positive brighten the sprite).
+  import void SetLightLevel(int light_level);
+  /// Gets the X position this character is currently moving towards.
+  readonly import attribute int DestinationX;
+  /// Gets the Y position this character is currently moving towards.
+  readonly import attribute int DestinationY;
+  /// Gets whether the character has an explicit light level set.
+  readonly import attribute bool HasExplicitLight;
+  /// Gets the individual light level for this character.
+  readonly import attribute int  LightLevel;
+  /// Gets the Blue component of this character's colour tint.
+  readonly import attribute int  TintBlue;
+  /// Gets the Green component of this character's colour tint.
+  readonly import attribute int  TintGreen;
+  /// Gets the Red component of this character's colour tint.
+  readonly import attribute int  TintRed;
+  /// Gets the Saturation of this character's colour tint.
+  readonly import attribute int  TintSaturation;
+  /// Gets the Luminance of this character's colour tint.
+  readonly import attribute int  TintLuminance;
+#ifdef SCRIPT_API_v3507
+  /// Returns the character at the specified position within this room.
+  import static Character* GetAtRoomXY(int x, int y);      // $AUTOCOMPLETESTATICONLY$
+#endif
+#ifdef SCRIPT_API_v360
+  /// Gets/sets the volume modifier (0-100) of frame-linked sounds for this character.
+  import attribute int  AnimationVolume;
+  /// Gets/sets the character's idle animation delay.
+  import attribute int  IdleAnimationDelay;
+#endif
+#ifdef SCRIPT_API_v361
+  /// Gets the script name of this character.
+  import readonly attribute String ScriptName;
+#endif
+#ifdef SCRIPT_API_v362
+  /// Moves the character in a straight line as far as possible towards the co-ordinates, without walking animation. Useful for keyboard movement.
+  import function MoveStraight(int x, int y, BlockingStyle=eNoBlock);
+  /// Gets/sets whether the character turns on the spot when ordered to face the new standing direction.
+  import attribute bool TurnWhenFacing;
+#endif
+#ifdef SCRIPT_API_v400
+  /// Returns the moving path of this character, or null if it's not moving
+  import Point*[] GetPath();
+  /// Moves the character along the path, ignoring walkable areas, without playing his walking animation.
+  import function MovePath(Point*[], BlockingStyle=eNoBlock, RepeatStyle=eOnce, Direction=eForwards);
+  /// Moves the character along the path, ignoring walkable areas, automatically playing his walking animation.
+  import function WalkPath(Point*[], BlockingStyle=eNoBlock, RepeatStyle=eOnce, Direction=eForwards);
+#endif
+  /// The character's current X-position.
+  import attribute int  x;
+  /// The character's current Y-position.
+  import attribute int  y;
+  /// The character's current Z-position.
+  import attribute int  z;
+#ifdef SCRIPT_API_v399
+  /// Gets/sets the character's current blend mode.
+  import attribute BlendMode BlendMode;
+  /// Gets/sets the character's sprite rotation in degrees.
+  import attribute float GraphicRotation;
+  /// Gets/sets whether the character uses region tinting.
+  import attribute bool UseRegionTint;
+#endif
+#ifdef SCRIPT_API_v400
+  /// Gets/sets whether the character will be drawn and updated during the game update.
+  import attribute bool Enabled;
+  /// Gets/sets whether the character is currently visible.
+  import attribute bool Visible;
+  /// Gets/sets the optional y/x ratio of character's facing directions, determining directional loop selection while Character moves and turns.
+  import attribute float FaceDirectionRatio;
+#endif
+#ifdef SCRIPT_COMPAT_v399
+  char  on;
+#endif
+  };
+
+builtin struct Game {
+  /// Changes the active translation.
+  import static bool   ChangeTranslation(const string newName);
+  /// Returns true the first time this command is called with this token.
+  import static bool   DoOnceOnly(const string token);
+  /// Gets the AGS Colour Number for the specified RGB colour.
+  import static int    GetColorFromRGB(int red, int green, int blue);
+  /// Gets the number of frames in the specified view loop.
+  import static int    GetFrameCountForLoop(int view, int loop);
+  /// Gets the name of whatever is on the screen at (x,y)
+  import static String GetLocationName(int x, int y);
+  /// Gets the number of loops in the specified view.
+  import static int    GetLoopCountForView(int view);
+  /// Gets whether the "Run next loop after this" setting is checked for the specified loop.
+  import static bool   GetRunNextSettingForLoop(int view, int loop);
+  /// Gets the description of the specified save game slot.
+  import static String GetSaveSlotDescription(int saveSlot);
+  /// Gets the ViewFrame instance for the specified view frame.
+  import static ViewFrame* GetViewFrame(int view, int loop, int frame);
+  /// Prompts the user to type in a string, and returns the text that they type in.
+  import static String InputBox(const string prompt);
+  /// Gets whether any audio (of this type) is currently playing.
+  import static bool   IsAudioPlaying(AudioType audioType=SCR_NO_VALUE);
+  /// Changes the volume drop applied to this audio type when speech is played
+  import static void   SetAudioTypeSpeechVolumeDrop(AudioType, int volumeDrop);
+  /// Changes the default volume of audio clips of the specified type.
+  import static void   SetAudioTypeVolume(AudioType, int volume, ChangeVolumeType);
+  /// Sets the directory where AGS will save and load saved games.
+  import static bool   SetSaveGameDirectory(const string directory);
+  /// Stops all currently playing audio (optionally of the specified type).
+  import static void   StopAudio(AudioType audioType=SCR_NO_VALUE);
+  /// Gets the number of characters in the game.
+  readonly import static attribute int CharacterCount;
+  /// Gets the number of dialogs in the game.
+  readonly import static attribute int DialogCount;
+  /// Gets the name of the game EXE file.
+  readonly import static attribute String FileName;
+  /// Gets the number of fonts in the game.
+  readonly import static attribute int FontCount;
+  /// Gets the number of GUIs in the game.
+  readonly import static attribute int GUICount;
+  /// Gets/sets the time for which user input is ignored after some text is automatically removed
+  import static attribute int IgnoreUserInputAfterTextTimeoutMs;
+  /// Checks whether the game is currently in the middle of a skippable cutscene.
+  readonly import static attribute bool InSkippableCutscene;
+  /// Gets the number of inventory items in the game.
+  readonly import static attribute int InventoryItemCount;
+  /// Gets/sets the minimum time that a piece of speech text stays on screen (in milliseconds)
+  import static attribute int MinimumTextDisplayTimeMs;
+  /// Gets the number of mouse cursors in the game.
+  readonly import static attribute int MouseCursorCount;
+  /// Gets/sets the game name.
+  import static attribute String Name;
+  /// Gets/sets the normal font used for displaying text.
+  import static attribute FontType NormalFont;
+  /// Checks whether the game is currently skipping over a cutscene.
+  readonly import static attribute bool SkippingCutscene;
+  /// Gets/sets the font used for displaying speech text.
+  import static attribute FontType SpeechFont;
+  /// Gets the height of the specified sprite.
+  readonly import static attribute int SpriteHeight[];
+  /// Gets the width of the specified sprite.
+  readonly import static attribute int SpriteWidth[];
+  /// Gets/sets how fast speech text is removed from the screen.
+  import static attribute int TextReadingSpeed;
+  /// Gets name of the currently active translation.
+  readonly import static attribute String TranslationFilename;
+  /// Gets whether the game is using native co-ordinates.
+  readonly import static attribute bool UseNativeCoordinates;
+  /// Gets the number of views in the game.
+  readonly import static attribute int ViewCount;
+#ifdef SCRIPT_API_v340
+  /// Returns true if the given plugin is currently loaded.
+  import static bool   IsPluginLoaded(const string name);
+  /// Gets the number of audio clips in the game.
+  readonly import static attribute int AudioClipCount;
+  /// Accesses the audio clips collection.
+  readonly import static attribute AudioClip *AudioClips[];
+#endif
+#ifdef SCRIPT_API_v350
+  /// Play speech voice-over in non-blocking mode, optionally apply music and sound volume reduction
+  import static AudioChannel* PlayVoiceClip(Character*, int cue, bool as_speech = true);
+  /// Simulate a keypress on the keyboard.
+  import static void   SimulateKeyPress(eKeyCode key);
+#endif
+#ifdef SCRIPT_API_v3507
+  /// Gets the primary camera
+  import static readonly attribute Camera *Camera;
+  /// Gets the Camera by index.
+  import static readonly attribute Camera *Cameras[];
+  /// Gets the number of cameras.
+  import static readonly attribute int CameraCount;
+#endif
+#ifdef SCRIPT_API_v360
+  /// Changes the active voice-over pack.
+  import static bool   ChangeSpeechVox(const string newName);
+  /// Gets the code which describes how was the last blocking state skipped by a user (or autotimer).
+  import static readonly attribute int BlockingWaitSkipped;
+  /// Gets name of the currently active voice-over pack.
+  readonly import static attribute String SpeechVoxFilename;
+#endif
+#ifdef SCRIPT_API_v361
+  /// Resets all of the "DoOnceOnly" token states
+  import static void   ResetDoOnceOnly();
+  /// Preloads and caches a single sprite.
+  import static void   PrecacheSprite(int sprnum);
+  /// Preloads and caches sprites and linked sounds for a view, within a selected range of loops.
+  import static void   PrecacheView(int view, int first_loop, int last_loop);
+#endif
+#ifdef SCRIPT_API_v400
+  /// Gets/sets the default y/x ratio of character's facing directions, determining directional loop selection for all Characters in game.
+  import static attribute float FaceDirectionRatio;
+  /// Gets the color depth of the specified sprite.
+  readonly import static attribute int SpriteColorDepth[];
+#endif
+};
+
+builtin struct GameState {
+  readonly int  reserved__11; // $AUTOCOMPLETEIGNORE$
+  int  used_mode;
+  int  disabled_user_interface;
+  int  gscript_timer;
+  int  debug_mode;
+  int  globalvars[MAX_LEGACY_GLOBAL_VARS];
+  int  messagetime;   // for auto-remove messages
+  int  usedinv;
+  readonly int  reserved__[4];   // $AUTOCOMPLETEIGNORE$
+  int  text_speed;
+  int  sierra_inv_color;
+  int  talkanim_speed;  // $AUTOCOMPLETEIGNORE$
+  int  inv_item_wid;
+  int  inv_item_hit;
+  int  text_shadow_color;
+  int  swap_portrait;
+  int  speech_text_gui;
+  int  following_room_timer;
+  int  reserved__12;  // $AUTOCOMPLETEIGNORE$
+  int  skip_display;
+  int  no_multiloop_repeat;
+  int  roomscript_finished;
+  int  inv_activated;
+  int  no_textbg_when_voice;
+  int  max_dialogoption_width;
+  int  no_hicolor_fadein;
+  int  bgspeech_game_speed;
+  int  bgspeech_stay_on_display;
+  int  unfactor_speech_from_textlength;
+  readonly int  reserved__9;   // $AUTOCOMPLETEIGNORE$
+  int  speech_music_drop;
+  readonly int  in_cutscene;
+  readonly int  skipping_cutscene;
+  readonly int  room_width;
+  readonly int  room_height;
+  int  game_speed_modifier;  // $AUTOCOMPLETEIGNORE$
+  int  reserved__13;  // $AUTOCOMPLETEIGNORE$
+  int  previous_game_data;
+  readonly readonly int unused__041; // $AUTOCOMPLETEIGNORE$
+  int  dialog_options_x;
+  int  dialog_options_y;
+  int  narrator_speech;
+  readonly int  reserved__10;   // $AUTOCOMPLETEIGNORE$
+  int  lipsync_speed;
+  readonly int  reserved__4;   // $AUTOCOMPLETEIGNORE$
+  int  disable_antialiasing;
+  int  text_speed_modifier;
+  int  text_align;
+  int  speech_bubble_width;
+  int  min_dialogoption_width;
+  int  disable_dialog_parser;
+  int  anim_background_speed;
+  int  top_bar_backcolor;
+  int  top_bar_textcolor;
+  int  top_bar_bordercolor;
+  int  top_bar_borderwidth;
+  int  top_bar_ypos;
+  int  screenshot_width;
+  int  screenshot_height;
+  int  top_bar_font;
+  readonly int  reserved__2;   // $AUTOCOMPLETEIGNORE$
+  int  auto_use_walkto_points;
+  int  inventory_greys_out;
+  readonly int  reserved__3;   // $AUTOCOMPLETEIGNORE$
+  int  abort_key;
+  readonly int fade_color_red;
+  readonly int fade_color_green;
+  readonly int fade_color_blue;
+  int  show_single_dialog_option;
+  int  keep_screen_during_instant_transition;
+  int  read_dialog_option_color;
+  int  stop_dialog_at_end;   // $AUTOCOMPLETEIGNORE$
+  readonly int  reserved__5;   // $AUTOCOMPLETEIGNORE$
+  readonly int  reserved__6;   // $AUTOCOMPLETEIGNORE$
+  readonly int  reserved__7;   // $AUTOCOMPLETEIGNORE$
+  readonly int  reserved__8;   // $AUTOCOMPLETEIGNORE$
+  int  dialog_options_highlight_color;
+  };
+  
+enum SkipSpeechStyle {
+#ifdef SCRIPT_API_v360
+  eSkipNone         = -1,
+#endif
+  eSkipKeyMouseTime = 0,
+  eSkipKeyTime      = 1,
+  eSkipTime         = 2,
+  eSkipKeyMouse     = 3,
+  eSkipMouseTime    = 4,
+  eSkipKey          = 5,
+  eSkipMouse        = 6
+};
+  
+builtin struct Speech {
+  /// Stop speech animation this number of game loops before speech ends (text mode only).
+  import static attribute int             AnimationStopTimeMargin;
+  /// Enables/disables the custom speech portrait placement.
+  import static attribute bool            CustomPortraitPlacement;
+  /// Gets/sets extra time the speech will always stay on screen after its common time runs out.
+  import static attribute int             DisplayPostTimeMs;
+  /// Gets/sets global speech animation delay (if using global setting).
+  import static attribute int             GlobalSpeechAnimationDelay;
+  /// Gets/sets speech portrait x offset relative to screen side.
+  import static attribute int             PortraitXOffset;
+  /// Gets/sets speech portrait y position.
+  import static attribute int             PortraitY;
+  /// Gets/sets specific key which can skip speech text.
+  import static attribute eKeyCode        SkipKey;
+  /// Gets/sets how the player can skip speech lines.
+  import static attribute SkipSpeechStyle SkipStyle;
+  /// Gets/sets the style in which speech is displayed.
+  import static attribute eSpeechStyle    Style;
+#ifdef SCRIPT_API_v350
+  /// Gets/sets how text in message boxes and Sierra-style speech is aligned.
+  import static attribute HorizontalAlignment TextAlignment;
+#endif
+  /// Gets/sets whether speech animation delay should use global setting (or Character setting).
+  import static attribute bool            UseGlobalSpeechAnimationDelay;
+  /// Gets/sets whether voice and/or text are used in the game.
+  import static attribute eVoiceMode      VoiceMode;
+#ifdef SCRIPT_API_v360
+  /// Gets the overlay representing displayed blocking text, or null if no such text none is displayed at the moment.
+  import static readonly attribute Overlay* TextOverlay;
+  /// Gets the overlay representing displayed portrait, or null if it is not displayed at the moment.
+  import static readonly attribute Overlay* PortraitOverlay;
+#endif
+#ifdef SCRIPT_API_v362
+  /// Gets the currently speaking Character (only works for blocking speech).
+  import static readonly attribute Character* SpeakingCharacter;
+#endif;
+};
+
+#ifdef SCRIPT_API_v3507
+builtin managed struct Camera {
+  /// Gets/sets the X position of this camera in the room.
+  import attribute int X;
+  /// Gets/sets the Y position of this camera in the room.
+  import attribute int Y;
+  /// Gets/sets the camera's capture width in room coordinates.
+  import attribute int Width;
+  /// Gets/sets the camera's capture height in room coordinates.
+  import attribute int Height;
+#ifdef SCRIPT_API_v399
+  /// Gets/sets the camera rotation in degrees.
+  import attribute float Rotation;
+#endif
+
+  /// Gets/sets whether this camera will follow the player character automatically.
+  import attribute bool AutoTracking;
+
+  /// Creates a new Camera.
+  import static Camera *Create();
+  /// Removes an existing camera; note that primary camera will never be removed
+  import void Delete();
+  /// Changes camera position in the room and disables automatic tracking of the player character.
+  import void SetAt(int x, int y);
+  /// Changes camera's capture dimensions in room coordinates.
+  import void SetSize(int width, int height);
+};
+
+builtin managed struct Viewport {
+  /// Gets/sets the X position on the screen where this viewport is located.
+  import attribute int X;
+  /// Gets/sets the Y position on the screen where this viewport is located.
+  import attribute int Y;
+  /// Gets/sets the viewport's width in screen coordinates.
+  import attribute int Width;
+  /// Gets/sets the viewport's height in screen coordinates.
+  import attribute int Height;
+  /// Gets/sets the room camera displayed in this viewport.
+  import attribute Camera *Camera;
+  /// Gets/sets whether the viewport is drawn on screen.
+  import attribute bool Visible;
+  /// Gets/sets the Viewport's z-order relative to other viewports.
+  import attribute int ZOrder;
+
+  /// Creates a new Viewport.
+  import static Viewport *Create();
+  /// Returns the viewport at the specified screen location.
+  import static Viewport *GetAtScreenXY(int x, int y);
+  /// Removes an existing viewport; note that primary viewport will never be removed
+  import void Delete();
+  /// Changes viewport's position on the screen
+  import void SetPosition(int x, int y, int width, int height);
+  /// Returns the point in room corresponding to the given screen coordinates if seen through this viewport.
+  import Point *ScreenToRoomPoint(int scrx, int scry, bool clipViewport = true);
+  /// Returns the point on screen corresponding to the given room coordinates if seen through this viewport.
+  import Point *RoomToScreenPoint(int roomx, int roomy, bool clipViewport = true);
+};
+
+builtin struct Screen {
+  /// Gets the width of the game resolution.
+  import static readonly attribute int Width;
+  /// Gets the height of the game resolution.
+  import static readonly attribute int Height;
+  /// Gets/sets whether the viewport should automatically adjust itself and camera to the new room's background size.
+  import static attribute bool AutoSizeViewportOnRoomLoad;
+  /// Gets the primary room viewport.
+  import static readonly attribute Viewport *Viewport;
+  /// Gets a Viewport by index.
+  import static readonly attribute Viewport *Viewports[];
+  /// Gets the number of viewports.
+  import static readonly attribute int ViewportCount;
+
+  /// Returns the point in room which is displayed at the given screen coordinates.
+  import static Point *ScreenToRoomPoint(int sx, int sy
+#ifdef SCRIPT_API_v36026
+	, bool restrictToViewport = false
+#endif
+  );
+  /// Returns the point on screen corresponding to the given room coordinates relative to the main viewport.
+  import static Point *RoomToScreenPoint(int rx, int ry);
+};
+#endif
+
+#ifdef SCRIPT_API_v399
+builtin managed struct Joystick {
+  /// get number of connected joysticks.
+  import static readonly attribute int JoystickCount; // $AUTOCOMPLETESTATICONLY$
+  /// get a connected joystick by index or null on invalid index.
+  import static readonly attribute Joystick *Joysticks[]; // $AUTOCOMPLETESTATICONLY$
+  /// gets joystick name
+  import readonly attribute String Name;
+  /// checks if joystick is really connected
+  import readonly attribute bool IsConnected;
+  /// checks if joystick is a valid gamepad
+  import readonly attribute bool IsGamepad;
+  /// checks if a gamepad button is pressed, including dpad.
+  import bool IsGamepadButtonDown(eGamepad_Button button);
+  /// get gamepad axis or trigger, trigger only has positive values.
+  import float GetGamepadAxis(eGamepad_Axis axis, float dead_zone = AXIS_DEFAULT_DEADZONE); 
+  /// get joystick axis or trigger, by index
+  import float GetAxis(int axis, float dead_zone = AXIS_DEFAULT_DEADZONE);
+  /// checks if a joystick button is pressed.
+  import bool IsButtonDown(int button);
+  /// gets the direction a dpad from the joystick is pointing to.
+  import eJoystick_Hat GetHat(int hat);
+  /// get axis count from the joystick
+  import readonly attribute int AxisCount;
+  /// get button count from the joystick
+  import readonly attribute int ButtonCount;
+  /// get hat count from the joystick
+  import readonly attribute int HatCount;
+};
+#endif
+
+#ifdef SCRIPT_API_v400
+enum PlaybackState {
+  ePlaybackOn = 2,
+  ePlaybackPaused = 3,
+  ePlaybackStopped = 4
+};
+
+builtin managed struct VideoPlayer {
+  import static VideoPlayer* Open(const string filename, bool autoPlay=true, RepeatStyle=eOnce);
+  /// Starts or resumes the playback.
+  import void Play();
+  /// Pauses the playback.
+  import void Pause();
+  /// Advances video by 1 frame, may be called when the video is paused.
+  import void NextFrame();
+  /// Changes playback to continue from the specified frame; returns new position or -1 on error.
+  import int  SeekFrame(int frame);
+  /// Changes playback to continue from the specified position in milliseconds; returns new position or -1 on error.
+  import int  SeekMs(int position);
+  /// Stops the video completely.
+  import void Stop();
+
+  /// Gets current frame index.
+  import readonly attribute int Frame;
+  /// Gets total number of frames in this video.
+  import readonly attribute int FrameCount;
+  /// Gets this video's framerate (number of frames per second).
+  import readonly attribute float FrameRate;
+  /// Gets the number of sprite this video renders to.
+  import readonly attribute int Graphic;
+  /// The length of the currently playing video, in milliseconds.
+  import readonly attribute int LengthMs;
+  /// Gets/sets whether the video should loop.
+  import attribute bool Looping;
+  /// The current playback position, in milliseconds.
+  import readonly attribute int PositionMs;
+  /// The speed of playing (1.0 is default).
+  import attribute float Speed;
+  /// Gets the current playback state (playing, paused, etc).
+  import readonly attribute PlaybackState State;
+  /// The volume of this video's sound, from 0 to 100.
+  import attribute int Volume;
+};
+
+builtin managed struct Pathfinder {
+  /// Tries to find a move path from source to destination, returns an array of navigation points.
+  import Point*[] FindPath(int srcx, int srcy, int dstx, int dsty);
+  /// Traces a straight path from source to destination, returns the furthermost point reached.
+  import Point* Trace(int srcx, int srcy, int dstx, int dsty);
+};
+
+builtin managed struct MaskPathfinder extends Pathfinder {
+  /// Creates a new MaskPathfinder, initialized with the given 8-bit mask sprite
+  import static MaskPathfinder* Create(int mask_sprite);  // $AUTOCOMPLETESTATICONLY$
+  /// Assigns a new mask to this MaskPathfinder
+  import void SetMask(int mask_sprite);
+};
+
+#endif
+
+
+import ColorType palette[PALETTE_SIZE];
+import Mouse mouse;
+import GameState game;
+import readonly Character *player;
+
+// Room element arrays
+import readonly Object *object[AGS_MAX_OBJECTS];
+import readonly Hotspot *hotspot[AGS_MAX_HOTSPOTS];
+import readonly Region *region[AGS_MAX_REGIONS];
+import readonly WalkableArea *walkarea[AGS_MAX_WALKABLE_AREAS];
+import readonly Walkbehind *walkbehind[AGS_MAX_WALKBEHINDS];
+
+#undef CursorMode
+#undef FontType
+#undef AudioType