﻿using System;
using System.Collections.Generic;
using System.IO;
using System.Linq;
using System.Windows.Forms;
<<<<<<< HEAD
using AGS.Editor.Preferences;
=======
using System.Diagnostics;
>>>>>>> 05cfa5a6

namespace AGS.Editor
{
    public class ColorThemes : IColorThemes
    {
        private readonly IAGSEditorDirectories _agsEditorDirs;
        private readonly IAppSettings _settings;
        private readonly List<ColorTheme> _themes = new List<ColorTheme>();
        private ColorTheme _current;

        public ColorThemes(IAGSEditorDirectories agsEditorDirs, IAppSettings settings)
        {
            _agsEditorDirs = agsEditorDirs;
            _settings = settings;
            Load();
            Init();
        }

        public ColorTheme Current
        {
            get
            {
                return _current;
            }

            set
            {
                if (value == null)
                {
                    throw new NullReferenceException($"{Current} cannot be null.");
                }

                _current = value;
                _settings.ColorTheme = Current.Name;
                _settings.Save();
            }
        }

        public IEnumerable<ColorTheme> Themes => _themes;

        public bool IsCurrentDefault => Current == ColorThemeStub.DEFAULT;

<<<<<<< HEAD
        private string DiskDir => Path.Combine(_agsEditorDirs.LocalAppData, "Themes");
=======
        public static string DiskDir => Path.Combine(Factory.AGSEditor.LocalAppData, "Themes");
>>>>>>> 05cfa5a6

        public void Load()
        {
            if (!Directory.Exists(DiskDir))
            {
                Directory.CreateDirectory(DiskDir);
            }

            _themes.Clear();
            _themes.Add(ColorThemeStub.DEFAULT);
            Directory.GetFiles(DiskDir, "*.json").ToList().ForEach(f => _themes.Add(new ColorThemeJson(Path.GetFileNameWithoutExtension(f), f)));
            Current = _themes.FirstOrDefault(t => t.Name == _settings.ColorTheme) ?? ColorThemeStub.DEFAULT;
        }

        public void Init()
        {
            try
            {
                Current.Init();
            }
            catch (Exception e)
            {
                Factory.GUIController.ShowMessage(
                    $"Something went wrong when loading color theme {Current.Name}. The editor " +
                    $"will set the color them back to the default them and continue as normal. " +
                    $"See stack trace for more details.\n\n{e}",
                    MessageBoxIcon.Warning);
                Current = ColorThemeStub.DEFAULT;
            }
        }

        public void Apply(Action<ColorTheme> apply)
        {
            if (!IsCurrentDefault)
            {
                try
                {
                    apply.Invoke(Current);
                }
                catch (Exception e)
                {
                    Factory.GUIController.ShowMessage(
                        $"Something went wrong when trying to apply color theme {Current}. " +
                        $"The editor will set the color theme back to the default theme and continue " +
                        $"as normal, however it may not look right until the next time you restart " +
                        $"the editor. See stack trace for more details.\n\n{e}",
                        MessageBoxIcon.Warning);
                    Current = ColorThemeStub.DEFAULT;
                }
            }
        }

        public void Import(string dir)
        {
            try
            {
                string newDir = Path.Combine(DiskDir, Path.GetFileName(dir));
                _themes.Add(new ColorThemeJson(Path.GetFileNameWithoutExtension(dir), dir));
                File.Copy(dir, newDir);
            }
            catch (Exception e)
            {
                Factory.GUIController.ShowMessage(
                    $"Something went wrong importing the color theme, see stack trace for more details.\n\n{e}",
                    MessageBoxIcon.Error);
            }
        }

        public void OpenFolder()
        {
            if (Directory.Exists(DiskDir))
            {
                if (!Directory.Exists(DiskDir))
                {
                    Directory.CreateDirectory(DiskDir);
                }

                ProcessStartInfo startInfo = new ProcessStartInfo
                {
                    Arguments = DiskDir,
                    FileName = "explorer.exe"
                };

                Process.Start(startInfo);
            }
        }

    }
}<|MERGE_RESOLUTION|>--- conflicted
+++ resolved
@@ -3,11 +3,8 @@
 using System.IO;
 using System.Linq;
 using System.Windows.Forms;
-<<<<<<< HEAD
+using System.Diagnostics;
 using AGS.Editor.Preferences;
-=======
-using System.Diagnostics;
->>>>>>> 05cfa5a6
 
 namespace AGS.Editor
 {
@@ -43,6 +40,7 @@
                 _current = value;
                 _settings.ColorTheme = Current.Name;
                 _settings.Save();
+                Init(); // required to initialize the theme json
             }
         }
 
@@ -50,11 +48,7 @@
 
         public bool IsCurrentDefault => Current == ColorThemeStub.DEFAULT;
 
-<<<<<<< HEAD
         private string DiskDir => Path.Combine(_agsEditorDirs.LocalAppData, "Themes");
-=======
-        public static string DiskDir => Path.Combine(Factory.AGSEditor.LocalAppData, "Themes");
->>>>>>> 05cfa5a6
 
         public void Load()
         {
