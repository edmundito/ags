using AGS.Types;
using AGS.Editor.Utils;
using System;
using System.Collections.Generic;
using System.Diagnostics;
using System.Drawing;
using System.Drawing.Imaging;
using System.Drawing.Text;
using System.IO;
using System.Linq;
using System.Runtime.InteropServices;
using System.Windows.Forms;
using System.Reflection;

namespace AGS.Editor
{
    internal class Utilities
    {
        private const int ERROR_NO_MORE_FILES = 18;

        [DllImport("Kernel32.dll", CharSet = CharSet.Unicode)]
        internal static extern bool CreateHardLink(string lpFileName, string lpExistingFileName, IntPtr lpSecurityAttributes);

        [DllImport("user32.dll", CharSet = CharSet.Auto, CallingConvention = CallingConvention.Winapi)]
        internal static extern IntPtr GetFocus();

        //[DllImport("kernel32.dll")]
        //internal static extern void RtlMoveMemory(IntPtr dest, IntPtr src, uint len);

        [DllImport("user32.dll")]
        internal static extern IntPtr GetForegroundWindow();

        [DllImport("user32.dll")]
        internal static extern IntPtr GetWindowThreadProcessId(IntPtr hWnd, out IntPtr lpdwProcessId);

        [DllImport("user32.dll", EntryPoint = "DestroyIcon")]
        private static extern bool DestroyIcon(IntPtr hIcon);

        private static char[] PathSeparators = new char[]
        { Path.DirectorySeparatorChar, Path.AltDirectorySeparatorChar };

        public static string SelectedReligion = "Not a Believer";

        public static string NetRuntimeVersion
        {
            get
            {
                string runtime = IsMonoRunning() ? "Mono" : ".NET";
                // By getting the assembly directory location of integers or other basic types we
                // will obtain the assembly that hosts the .NET run-time.
                string version = FileVersionInfo.GetVersionInfo(typeof(int).Assembly.Location).ProductVersion;

                return string.Format("{0} {1}", runtime, version);
            }
        }

        public static void CopyMemory(IntPtr source, IntPtr destination, int numberOfBytes)
        {
            byte[] tmpArray = new byte[numberOfBytes];
            Marshal.Copy(source, tmpArray, 0, numberOfBytes);
            Marshal.Copy(tmpArray, 0, destination, numberOfBytes);
            //RtlMoveMemory(destination, source, (uint)numberOfBytes);
        }

        public static Process GetProcessForActiveApplication()
        {
            IntPtr activeProcessId;
            IntPtr activeWindowHandle = GetForegroundWindow();
            GetWindowThreadProcessId(activeWindowHandle, out activeProcessId);
            return Process.GetProcessById(activeProcessId.ToInt32());
        }

        public static bool IsMonoRunning()
        {
            return Type.GetType("Mono.Runtime") != null;
        }

        public static bool IsThisApplicationCurrentlyActive()
        {
            return (GetProcessForActiveApplication().Id == Process.GetCurrentProcess().Id);
        }

        public static bool IsShiftPressed()
        {
            return (System.Windows.Forms.Control.ModifierKeys & Keys.Shift) == Keys.Shift;
        }

        public static bool IsControlPressed()
        {
            return (System.Windows.Forms.Control.ModifierKeys & Keys.Control) == Keys.Control;
        }

        public static Control GetControlThatHasFocus()
        {
            Control focusControl = null;
            IntPtr focusHandle = GetFocus();
            if (focusHandle != IntPtr.Zero)
            {
                // returns null if handle is not to a .NET control
                focusControl = Control.FromHandle(focusHandle);
            }
            return focusControl;
        }

        public static void EnsureStandardSubFoldersExist()
        {
            // TODO: This list partially contradicts the Output Target concepts,
            // because it explicitly mentions Data target's directories
            List<string> foldersToCreate = new List<string> { "Speech", AudioClip.AUDIO_CACHE_DIRECTORY,
                AGSEditor.OUTPUT_DIRECTORY, Path.Combine(AGSEditor.OUTPUT_DIRECTORY, AGSEditor.DATA_OUTPUT_DIRECTORY) };
            foreach (string folderName in foldersToCreate)
            {
                if (!Directory.Exists(folderName))
                {
                    Directory.CreateDirectory(folderName);
                }
            }
        }

        public static void AddAllMatchingFiles(IList<string> list, string fileMask)
        {
            AddAllMatchingFiles(list, fileMask, false);
        }

        public static void AddAllMatchingFiles(IList<string> list, string fileMask, bool fullPaths)
        {
            AddAllMatchingFiles(list, Directory.GetCurrentDirectory(), fileMask, fullPaths);
        }

        public static void AddAllMatchingFiles(IList<string> list, string parentDir,
            string fileMask, bool fullPaths, SearchOption searchOption = SearchOption.TopDirectoryOnly)
        {
            var files = GetDirectoryFileList(parentDir, fileMask, searchOption);
            if (fullPaths)
            {
                foreach (string fileName in files)
                    list.Add(fileName);
            }
            else
            {
                foreach (string fileName in files)
                    list.Add(fileName.Substring(parentDir.Length + 1));
            }
        }

        public static string GetRelativeToProjectPath(string absolutePath)
        {
            if (String.IsNullOrEmpty(absolutePath) ||
                !absolutePath.Contains(Factory.AGSEditor.CurrentGame.DirectoryPath))
            {
                return absolutePath;
            }

            Uri currentProjectUri = new Uri(Factory.AGSEditor.CurrentGame.DirectoryPath + Path.DirectorySeparatorChar);
            Uri currentPathUri = new Uri(absolutePath);

            return Uri.UnescapeDataString(currentProjectUri.MakeRelativeUri(currentPathUri).OriginalString);
        }

        public static string[] GetRelativeToProjectPath(string[] absolutePaths)
        {
            string[] normalizedPaths = new string[absolutePaths.Length];
            for (int i = 0; i < absolutePaths.Length; i++)
            {
                normalizedPaths[i] = GetRelativeToProjectPath(absolutePaths[i]);
            }
            return normalizedPaths;
        }

        public static string ResolveSourcePath(string sourcePath)
        {
            Uri baseUri = new Uri(Factory.AGSEditor.CurrentGame.DirectoryPath + Path.DirectorySeparatorChar);
            Uri absoluteUri;

            if (Uri.TryCreate(baseUri, sourcePath, out absoluteUri))
            {
                sourcePath = absoluteUri.LocalPath;
            }

            return sourcePath;
        }

        public static bool PathsAreEqual(string path1, string path2)
        {
            Uri uri1 = new Uri(path1);
            Uri uri2 = new Uri(path2);
            return uri1.Equals(uri2);
        }

        public static bool AnyPathsAreEqual(string path1, string path2)
        {
            return PathsAreEqual(ResolveSourcePath(path1), ResolveSourcePath(path2));
        }

        /// <summary>
        /// Tells if the given path equals to or subdirectory of a basepath.
        /// </summary>
        public static bool PathsAreSameOrNested(string path, string basepath)
        {
            Uri baseUri = new Uri(basepath + Path.DirectorySeparatorChar);
            Uri pathUri = new Uri(path + Path.DirectorySeparatorChar);
            return baseUri.IsBaseOf(pathUri);
        }

        /// <summary>
        /// Tells if the given path equals to or is a subdirectory of one
        /// of the given basepaths
        /// </summary>
        public static bool PathIsSameOrNestedAmong(string path, IEnumerable<string> basepaths)
        {
            return basepaths.Any(basep => Utilities.PathsAreSameOrNested(path, basep));
        }

        /// <summary>
        /// Tells if the path contains "." or ".." sections.
        /// </summary>
        public static bool DoesPathContainDotDirs(string path)
        {
            string[] parts = path.Split(PathSeparators);
            return parts.Any(p => p == "." || p == "..");
        }

        /// <summary>
        /// Wraps Directory.GetFiles in a handler to deal with an exception
        /// erroneously being thrown on Linux network shares if no files match.
        /// </summary>
        public static string[] GetDirectoryFileList(string directory, string fileMask)
        {
            return GetDirectoryFileList(directory, fileMask, SearchOption.TopDirectoryOnly);
        }

        /// <summary>
        /// Wraps Directory.GetFiles in a handler to deal with an exception
        /// erroneously being thrown on Linux network shares if no files match.
        /// </summary>
        public static string[] GetDirectoryFileList(string directory, string fileMask, SearchOption searchOption)
        {
            try
            {
                return Directory.GetFiles(directory, fileMask, searchOption);
            }
            catch (IOException)
            {
                return new string[] { };
            }
        }

        /// <summary>
        /// Returns whether the sourceFile is newer than the destinationFile or
        /// if the destinationFile doesn't exist.
        /// 
        /// Exceptions:
        ///  - ArgumentException: if source file does not exist
        /// </summary>
        public static bool DoesFileNeedRecompile(string sourceFile, string destinationFile)
        {
            if (!File.Exists(sourceFile))
            {
                throw new ArgumentException("Source file does not exist: " + sourceFile);
            }
            if (!File.Exists(destinationFile))
            {
                return true;
            }
            return (File.GetLastWriteTime(sourceFile) >= File.GetLastWriteTime(destinationFile));
        }

        /// <summary>
        /// Attempts to delete file, handling few common exception cases.
        /// 
        /// Exceptions:
        ///  - CannotDeleteFileException
        /// </summary>
        public static void TryDeleteFile(string fileName)
        {
            if (!File.Exists(fileName))
                return;

            try
            {
                try
                {
                    File.Delete(fileName);
                }
                catch (UnauthorizedAccessException)
                {
                    File.SetAttributes(fileName, FileAttributes.Normal);
                    File.Delete(fileName);
                }
            }
            catch (Exception ex)
            {
                throw new CannotDeleteFileException("Unable to delete the file '" + fileName + "'." + Environment.NewLine + ex.Message, ex);
            }
        }

        /// <summary>
        /// Copies the source to destination, and makes sure that the newly
        /// created destination file is not read-only.
        /// </summary>
        public static void CopyFileAndSetDestinationWritable(string sourceFileName, string destFileName)
        {
            File.Copy(sourceFileName, destFileName, true);
            File.SetAttributes(destFileName, FileAttributes.Archive);
        }

        public static bool SafeCopyFileOverwrite(string sourceFileName, string destFileName, bool makeDestinationWritable = false)
        {
            string bkpDestFileName = destFileName + ".bkp";
            if (File.Exists(destFileName))
            {
                File.Move(destFileName, bkpDestFileName);
            }
            try
            {
                File.Copy(sourceFileName, destFileName, true);
                if (makeDestinationWritable) File.SetAttributes(destFileName, FileAttributes.Archive);
            }
            catch
            {
                if (File.Exists(bkpDestFileName))
                {
                    File.Move(bkpDestFileName, destFileName);
                }
                return false;
            }
            finally
            {
                if (File.Exists(bkpDestFileName))
                {
                    File.Delete(bkpDestFileName);
                }
            }
            return true;
        }

        /// <summary>
        /// // Copies N bytes from one stream into another; returns number of bytes actually written.
        /// </summary>
        /// <returns></returns>
        public static long CopyStream(Stream instream, Stream outstream, long length)
        {
            byte[] buf = new byte[256 * 1024]; // 256 KB buffer
            long wroteTotal = 0;
            while (length > 0)
            {
                int toRead = Math.Min(buf.Length, (int)Math.Min(int.MaxValue, length));
                int wasRead = instream.Read(buf, 0, toRead);
                if (wasRead == 0)
                    return wroteTotal;
                length -= wasRead;
                outstream.Write(buf, 0, wasRead);
                wroteTotal += wasRead;
            }
            return wroteTotal;
        }

        public static void CopyFont(int fromSlot, int toSlot)
        {
            if (fromSlot == toSlot)
            {
                return;
            }
            if (File.Exists("agsfnt" + fromSlot + ".wfn"))
            {
                File.Copy("agsfnt" + fromSlot + ".wfn", "agsfnt" + toSlot + ".wfn", true);
                // if a read-only file was copied, make the new one normal
                File.SetAttributes("agsfnt" + toSlot + ".wfn", FileAttributes.Archive);
            }
            else if (File.Exists("agsfnt" + fromSlot + ".ttf"))
            {
                File.Copy("agsfnt" + fromSlot + ".ttf", "agsfnt" + toSlot + ".ttf", true);
                File.SetAttributes("agsfnt" + toSlot + ".ttf", FileAttributes.Archive);
            }
            else
            {
                Factory.GUIController.ShowMessage("Unable to create new font: Font " + fromSlot + " not found.", System.Windows.Forms.MessageBoxIcon.Warning);
            }
        }

        public static Bitmap GetBitmapForSpriteResizedKeepingAspectRatio(Sprite sprite, int width, int height, bool centreInNewCanvas, bool drawOutline, Color backgroundColour)
        {
            float targetWidthHeightRatio = (float)width / (float)height;
            float spriteWidthHeightRatio = (float)sprite.Width / (float)sprite.Height;
            int newWidth, newHeight;

            if (spriteWidthHeightRatio > targetWidthHeightRatio)
            {
                newWidth = width;
                newHeight = (int)(((float)width / (float)sprite.Width) * (float)sprite.Height);
            }
            else
            {
                newHeight = height;
                newWidth = (int)(((float)height / (float)sprite.Height) * (float)sprite.Width);
            }

            // correct size if a very wide/tall image (eg. 400x2) is shrunk
            if (newWidth < 1) newWidth = 1;
            if (newHeight < 1) newHeight = 1;

            Bitmap newBmp = new Bitmap(width, height, PixelFormat.Format32bppRgb);

            using (Graphics g = Graphics.FromImage(newBmp))
            {
                g.Clear(backgroundColour);
                int x = 0, y = 0;

<<<<<<< HEAD
                using (Bitmap bitmapToDraw = Factory.NativeProxy.GetSpriteBitmapAs32bit(sprite.Number, newWidth, newHeight))
=======
                using (Bitmap bitmapToDraw = Factory.NativeProxy.GetSpriteBitmapAs32Bit(sprite.Number, newWidth, newHeight))
>>>>>>> 28b95663
                {
                    Bitmap bmp = bitmapToDraw ?? SpriteTools.GetPlaceHolder();
                    if (centreInNewCanvas)
                    {
                        x = width / 2 - bmp.Width / 2;
                        y = height - bmp.Height;
                    }

                    g.DrawImage(bmp, x, y, bmp.Width, bmp.Height);
                }

                if (drawOutline)
                {
                    g.DrawRectangle(Pens.Brown, x, y, newWidth - 1, newHeight - 1);
                }
            }

            return newBmp;
        }

        /// <summary>
        /// Gets the size at which the sprite will be rendered in the game.
        /// This will be the sprite size, but doubled if it is a 320-res sprite
        /// in a 640-res game.
        /// </summary>
        public static void GetSizeSpriteWillBeRenderedInGame(int spriteSlot, out int width, out int height)
        {
            // CLNUP maybe remove, the scale factor shouldn't belong to the sprite itself
            SpriteInfo info = Factory.NativeProxy.GetSpriteInfo(spriteSlot);
            width = info.Width;
            height = info.Height;
        }

        /// <summary>
        /// Gets the size at which the sprite will be rendered in the game.
        /// This will be the sprite size, but doubled if it is a 320-res sprite
        /// in a 640-res game.
        /// </summary>
        /// <param name="spriteSlot">The sprite to get the size for.</param>
        /// <returns>A size instance for the sprite. Will be doubled if 320-res sprite.</returns>
        public static Size GetSizeSpriteWillBeRenderedInGame(int spriteSlot)
        {
            int width, height;
            GetSizeSpriteWillBeRenderedInGame(spriteSlot, out width, out height);
            return new Size { Width = width, Height = height };
        }

        /// <summary>
        /// Gets the maximal size at which the given view's frames will be
        /// rendered in game.
        /// </summary>
        public static Size GetSizeViewWillBeRenderedInGame(Types.View view)
        {
            return Factory.NativeProxy.GetMaxViewFrameSize(view);
        }

        /// <summary>
        /// Draws a Sprite on System.Drawing.Graphics (for the room editor)
        /// </summary>
        public static void DrawSpriteOnGraphics(Graphics graphics, int spriteSlot, int x, int y, int width, int height)
        {
            // TODO: optimize this by caching sprite bitmaps?
            using (Bitmap sprite = Factory.NativeProxy.GetSpriteBitmap(spriteSlot))
            {
                // 32-bit and 8-bit sprites can be drawn directly
                switch (sprite.PixelFormat)
                {
                    case PixelFormat.Format32bppArgb:
                    case PixelFormat.Format32bppRgb:
                    case PixelFormat.Format8bppIndexed:
                        graphics.DrawImage(sprite, x, y, width, height);
                        return;
                    default:
                        break;
                }

                // convert to 32bit and draw
                // TODO: optimize this by caching converted images?
                using (Bitmap sprite32bppAlpha = new Bitmap(sprite.Width, sprite.Height, PixelFormat.Format32bppArgb))
                {
                    sprite32bppAlpha.SetRawData(sprite.GetRawData(), sprite.PixelFormat);
                    
                    // handle 16bit sprite transparency
                    if (sprite.PixelFormat == PixelFormat.Format16bppRgb565)
                    {
                        Sprite gameSprite = Factory.AGSEditor.CurrentGame.RootSpriteFolder.FindSpriteByID(spriteSlot, true);
                        if (gameSprite.TransparentColour != SpriteImportTransparency.NoTransparency)
                            sprite32bppAlpha.MakeTransparent();
                    }

                    graphics.DrawImage(sprite32bppAlpha, x, y, width, height);
                }
            }
        }

        public static void CheckLabelWidthsOnForm(Control parentControl)
        {
            foreach (Control child in parentControl.Controls)
            {
                CheckLabelWidthsOnForm(child);

                if (child is Label)
                {
                    if (child.Right > parentControl.ClientRectangle.Right)
                    {
                        //System.Diagnostics.Trace.WriteLine("Control: " + child.ToString() + " X: " + child.Left + "  ParentRight: " + parentControl.ClientRectangle.Right);
                        //System.Diagnostics.Trace.WriteLine("MaxSize was: " + child.MaximumSize.ToString() + "; size was: " + child.Size.ToString());
                        if (child.MaximumSize.Width > 0)
                        {
                            child.MaximumSize = new Size(parentControl.ClientRectangle.Right - child.Left - 10, 0);
                        }
                        else
                        {
                            child.Size = new Size(parentControl.ClientRectangle.Right - child.Left - 10, child.Height);
                        }
                        //System.Diagnostics.Trace.WriteLine("MaxSize now: " + child.MaximumSize.ToString() + "; size now: " + child.Size.ToString());
                    }
                }
            }
        }

        public static Bitmap CreateCopyOfBitmapPreservingColourDepth(Bitmap source)
        {
            Bitmap newImage = new Bitmap(source.Width, source.Height, source.PixelFormat);

            Rectangle rect = new Rectangle(0, 0, source.Width, source.Height);
            BitmapData sourceData = source.LockBits(rect, ImageLockMode.ReadOnly, source.PixelFormat);
            BitmapData destData = newImage.LockBits(rect, ImageLockMode.WriteOnly, newImage.PixelFormat);
            IntPtr sourceAddress = sourceData.Scan0;
            IntPtr destAddress = destData.Scan0;
            for (int y = 0; y < newImage.Height; y++)
            {
                Utilities.CopyMemory(sourceAddress, destAddress, destData.Stride);

                sourceAddress += sourceData.Stride;
                destAddress += destData.Stride;
            }
            source.UnlockBits(sourceData);
            newImage.UnlockBits(destData);

            if (source.PixelFormat == PixelFormat.Format8bppIndexed)
            {
                ColorPalette sourcePal = source.Palette;
                ColorPalette destPal = newImage.Palette;
                for (int i = 0; i < sourcePal.Entries.Length; i++)
                {
                    destPal.Entries[i] = sourcePal.Entries[i];
                }
                // The palette needs to be re-set onto the bitmap to force it
                // to update its internal storage of the colours
                newImage.Palette = destPal;
            }

            return newImage;
        }

        public static void CopyTextToClipboard(string text)
        {
            try
            {
                Clipboard.SetText(text);
            }
            catch (System.Runtime.InteropServices.ExternalException)
            {
                Factory.GUIController.ShowMessage("Unable to copy the text to the clipboard. The clipboard might be in use by another application.", System.Windows.Forms.MessageBoxIcon.Warning);
            }
        }

        /// <summary>
        /// Converts an image to icon.
        /// Code taken from comments section in:
        /// http://ryanfarley.com/blog/archive/2004/04/06/507.aspx
        /// </summary>
        /// <param name="image">The image</param>
        /// <returns>The icon</returns>
        public static Icon ImageToIcon(Image image)
        {
            Icon icon = null;

            Bitmap bitmap = new Bitmap(image);
            IntPtr UnmanagedIconHandle = bitmap.GetHicon();

            // Clone FromHandle result so we can destroy the unmanaged handle version of the icon before the converted object is passed out.
            icon = Icon.FromHandle(UnmanagedIconHandle).Clone() as Icon;

            //Unfortunately, GetHicon creates an unmanaged handle which must be manually destroyed otherwise a generic error will occur in GDI+.
            DestroyIcon(UnmanagedIconHandle);

            return icon;
        }

        public static bool IsWindowsXPOrHigher()
        {
            OperatingSystem os = Environment.OSVersion;
            // Windows XP reports platform as Win32NT and version number >= 5.1
            return ((os.Platform == PlatformID.Win32NT) && ((os.Version.Major > 5) || ((os.Version.Major == 5) && (os.Version.Minor == 1))));
        }

        public static bool IsWindowsVistaOrHigher()
        {
            OperatingSystem os = Environment.OSVersion;
            // Windows Vista reports platform as Win32NT and version number >= 6
            return ((os.Platform == PlatformID.Win32NT) && (os.Version.Major >= 6));
        }

        /// <summary>
        /// Creates hardlink, if failed then creates file's copy.
        /// </summary>
        /// <param name="destFileName">Destination file path, name of the created hardlink</param>
        /// <param name="sourceFileName">Source file path, what hardlink to</param>
        /// <param name="overwrite">Whether overwrite existing hardlink or not</param>
        /// <returns></returns>
        public static bool HardlinkOrCopy(string destFileName, string sourceFileName, bool overwrite)
        {
            sourceFileName = ResolveSourcePath(sourceFileName);
            destFileName = ResolveSourcePath(destFileName);

            if (File.Exists(destFileName))
            {
                if (!overwrite)
                {
                    return false;
                }

                TryDeleteFile(destFileName);
            }

            if (IsMonoRunning() || !CreateHardLink(destFileName, sourceFileName, IntPtr.Zero))
            {
                File.Copy(sourceFileName, destFileName, overwrite);
            }

            return true;
        }

        /// <summary>
        /// Iterates given array of font family names and return the first
        /// FontFamily object that is installed in the system. If none was
        /// found, returns generic Sans-Serif system font.
        /// </summary>
        /// <param name="fontNames"></param>
        /// <returns></returns>
        public static FontFamily FindExistingFont(string[] fontNames)
        {
            FontFamily fontfam = null;
            foreach (string name in fontNames)
            {
                try
                {
                    fontfam = new FontFamily(name);
                }
                catch (System.ArgumentException)
                {
                    continue;
                }
                if (fontfam.Name == name)
                    return fontfam;
            }
            return new FontFamily(GenericFontFamilies.SansSerif);
        }

        /// <summary>
        /// Returns relation between current graphics resolution and default DpiY (96.0).
        /// Can be used when arranging controls and resizing forms.
        /// </summary>
        /// <param name="control"></param>
        /// <returns></returns>
        public static float CalculateGraphicsProportion(Control control)
        {
            Graphics graphics = control.CreateGraphics();
            float proportion = (float)(graphics.DpiY / 96.0);
            graphics.Dispose();
            return proportion;
        }

        public static bool OpenFileOrDirInFileExplorer(string path)
        {
            if (File.Exists(path))
            {
                if (Utilities.IsMonoRunning())
                {
                    // FIXME - this probably needs to be more platform specific
                    Process.Start(path);
                }
                else
                {
                    Hacks.ShowInExplorer(path);
                }
                return true;
            }
            else if(Directory.Exists(path))
            {
                if (Utilities.IsMonoRunning())
                {
                    // FIXME - this probably needs to be more platform specific
                    Process.Start(path);
                }
                else
                {
                    Hacks.ShowInExplorer(path, null);
                }
                return true;
            }
            return false;
        }

        /// <summary>
        /// Tries to get a config value stored in particular section, under certain key.
        /// If either section or key does not exist, then returns provided default value.
        /// </summary>
        public static string GetConfigString(Dictionary<string, Dictionary<string, string>> cfg, string section, string key, string def)
        {
            Dictionary<string, string> secmap;
            if (!cfg.TryGetValue(section, out secmap))
                return def;
            string value;
            if (!secmap.TryGetValue(key, out value))
                return def;
            return value;
        }

        /// <summary>
        /// Do a simple shallow copy of properties that are both readableand writeable from one object to the other
        /// TO-DO: If we do add a Clone or Duplicate to the objects in AGS.Types, move this to Utilities there.
        /// </summary>
        public static void NaiveCopyProperties(object source_obj, object clone)
        {
            IEnumerable<PropertyInfo> properties = source_obj.GetType().GetProperties()
                .Where(f => f.CanWrite && f.CanRead);

            foreach (PropertyInfo prop in properties)
            {
                prop.SetValue(clone, prop.GetValue(source_obj));
            }
        }
    }
}
<|MERGE_RESOLUTION|>--- conflicted
+++ resolved
@@ -1,750 +1,746 @@
-using AGS.Types;
-using AGS.Editor.Utils;
-using System;
-using System.Collections.Generic;
-using System.Diagnostics;
-using System.Drawing;
-using System.Drawing.Imaging;
-using System.Drawing.Text;
-using System.IO;
-using System.Linq;
-using System.Runtime.InteropServices;
-using System.Windows.Forms;
-using System.Reflection;
-
-namespace AGS.Editor
-{
-    internal class Utilities
-    {
-        private const int ERROR_NO_MORE_FILES = 18;
-
-        [DllImport("Kernel32.dll", CharSet = CharSet.Unicode)]
-        internal static extern bool CreateHardLink(string lpFileName, string lpExistingFileName, IntPtr lpSecurityAttributes);
-
-        [DllImport("user32.dll", CharSet = CharSet.Auto, CallingConvention = CallingConvention.Winapi)]
-        internal static extern IntPtr GetFocus();
-
-        //[DllImport("kernel32.dll")]
-        //internal static extern void RtlMoveMemory(IntPtr dest, IntPtr src, uint len);
-
-        [DllImport("user32.dll")]
-        internal static extern IntPtr GetForegroundWindow();
-
-        [DllImport("user32.dll")]
-        internal static extern IntPtr GetWindowThreadProcessId(IntPtr hWnd, out IntPtr lpdwProcessId);
-
-        [DllImport("user32.dll", EntryPoint = "DestroyIcon")]
-        private static extern bool DestroyIcon(IntPtr hIcon);
-
-        private static char[] PathSeparators = new char[]
-        { Path.DirectorySeparatorChar, Path.AltDirectorySeparatorChar };
-
-        public static string SelectedReligion = "Not a Believer";
-
-        public static string NetRuntimeVersion
-        {
-            get
-            {
-                string runtime = IsMonoRunning() ? "Mono" : ".NET";
-                // By getting the assembly directory location of integers or other basic types we
-                // will obtain the assembly that hosts the .NET run-time.
-                string version = FileVersionInfo.GetVersionInfo(typeof(int).Assembly.Location).ProductVersion;
-
-                return string.Format("{0} {1}", runtime, version);
-            }
-        }
-
-        public static void CopyMemory(IntPtr source, IntPtr destination, int numberOfBytes)
-        {
-            byte[] tmpArray = new byte[numberOfBytes];
-            Marshal.Copy(source, tmpArray, 0, numberOfBytes);
-            Marshal.Copy(tmpArray, 0, destination, numberOfBytes);
-            //RtlMoveMemory(destination, source, (uint)numberOfBytes);
-        }
-
-        public static Process GetProcessForActiveApplication()
-        {
-            IntPtr activeProcessId;
-            IntPtr activeWindowHandle = GetForegroundWindow();
-            GetWindowThreadProcessId(activeWindowHandle, out activeProcessId);
-            return Process.GetProcessById(activeProcessId.ToInt32());
-        }
-
-        public static bool IsMonoRunning()
-        {
-            return Type.GetType("Mono.Runtime") != null;
-        }
-
-        public static bool IsThisApplicationCurrentlyActive()
-        {
-            return (GetProcessForActiveApplication().Id == Process.GetCurrentProcess().Id);
-        }
-
-        public static bool IsShiftPressed()
-        {
-            return (System.Windows.Forms.Control.ModifierKeys & Keys.Shift) == Keys.Shift;
-        }
-
-        public static bool IsControlPressed()
-        {
-            return (System.Windows.Forms.Control.ModifierKeys & Keys.Control) == Keys.Control;
-        }
-
-        public static Control GetControlThatHasFocus()
-        {
-            Control focusControl = null;
-            IntPtr focusHandle = GetFocus();
-            if (focusHandle != IntPtr.Zero)
-            {
-                // returns null if handle is not to a .NET control
-                focusControl = Control.FromHandle(focusHandle);
-            }
-            return focusControl;
-        }
-
-        public static void EnsureStandardSubFoldersExist()
-        {
-            // TODO: This list partially contradicts the Output Target concepts,
-            // because it explicitly mentions Data target's directories
-            List<string> foldersToCreate = new List<string> { "Speech", AudioClip.AUDIO_CACHE_DIRECTORY,
-                AGSEditor.OUTPUT_DIRECTORY, Path.Combine(AGSEditor.OUTPUT_DIRECTORY, AGSEditor.DATA_OUTPUT_DIRECTORY) };
-            foreach (string folderName in foldersToCreate)
-            {
-                if (!Directory.Exists(folderName))
-                {
-                    Directory.CreateDirectory(folderName);
-                }
-            }
-        }
-
-        public static void AddAllMatchingFiles(IList<string> list, string fileMask)
-        {
-            AddAllMatchingFiles(list, fileMask, false);
-        }
-
-        public static void AddAllMatchingFiles(IList<string> list, string fileMask, bool fullPaths)
-        {
-            AddAllMatchingFiles(list, Directory.GetCurrentDirectory(), fileMask, fullPaths);
-        }
-
-        public static void AddAllMatchingFiles(IList<string> list, string parentDir,
-            string fileMask, bool fullPaths, SearchOption searchOption = SearchOption.TopDirectoryOnly)
-        {
-            var files = GetDirectoryFileList(parentDir, fileMask, searchOption);
-            if (fullPaths)
-            {
-                foreach (string fileName in files)
-                    list.Add(fileName);
-            }
-            else
-            {
-                foreach (string fileName in files)
-                    list.Add(fileName.Substring(parentDir.Length + 1));
-            }
-        }
-
-        public static string GetRelativeToProjectPath(string absolutePath)
-        {
-            if (String.IsNullOrEmpty(absolutePath) ||
-                !absolutePath.Contains(Factory.AGSEditor.CurrentGame.DirectoryPath))
-            {
-                return absolutePath;
-            }
-
-            Uri currentProjectUri = new Uri(Factory.AGSEditor.CurrentGame.DirectoryPath + Path.DirectorySeparatorChar);
-            Uri currentPathUri = new Uri(absolutePath);
-
-            return Uri.UnescapeDataString(currentProjectUri.MakeRelativeUri(currentPathUri).OriginalString);
-        }
-
-        public static string[] GetRelativeToProjectPath(string[] absolutePaths)
-        {
-            string[] normalizedPaths = new string[absolutePaths.Length];
-            for (int i = 0; i < absolutePaths.Length; i++)
-            {
-                normalizedPaths[i] = GetRelativeToProjectPath(absolutePaths[i]);
-            }
-            return normalizedPaths;
-        }
-
-        public static string ResolveSourcePath(string sourcePath)
-        {
-            Uri baseUri = new Uri(Factory.AGSEditor.CurrentGame.DirectoryPath + Path.DirectorySeparatorChar);
-            Uri absoluteUri;
-
-            if (Uri.TryCreate(baseUri, sourcePath, out absoluteUri))
-            {
-                sourcePath = absoluteUri.LocalPath;
-            }
-
-            return sourcePath;
-        }
-
-        public static bool PathsAreEqual(string path1, string path2)
-        {
-            Uri uri1 = new Uri(path1);
-            Uri uri2 = new Uri(path2);
-            return uri1.Equals(uri2);
-        }
-
-        public static bool AnyPathsAreEqual(string path1, string path2)
-        {
-            return PathsAreEqual(ResolveSourcePath(path1), ResolveSourcePath(path2));
-        }
-
-        /// <summary>
-        /// Tells if the given path equals to or subdirectory of a basepath.
-        /// </summary>
-        public static bool PathsAreSameOrNested(string path, string basepath)
-        {
-            Uri baseUri = new Uri(basepath + Path.DirectorySeparatorChar);
-            Uri pathUri = new Uri(path + Path.DirectorySeparatorChar);
-            return baseUri.IsBaseOf(pathUri);
-        }
-
-        /// <summary>
-        /// Tells if the given path equals to or is a subdirectory of one
-        /// of the given basepaths
-        /// </summary>
-        public static bool PathIsSameOrNestedAmong(string path, IEnumerable<string> basepaths)
-        {
-            return basepaths.Any(basep => Utilities.PathsAreSameOrNested(path, basep));
-        }
-
-        /// <summary>
-        /// Tells if the path contains "." or ".." sections.
-        /// </summary>
-        public static bool DoesPathContainDotDirs(string path)
-        {
-            string[] parts = path.Split(PathSeparators);
-            return parts.Any(p => p == "." || p == "..");
-        }
-
-        /// <summary>
-        /// Wraps Directory.GetFiles in a handler to deal with an exception
-        /// erroneously being thrown on Linux network shares if no files match.
-        /// </summary>
-        public static string[] GetDirectoryFileList(string directory, string fileMask)
-        {
-            return GetDirectoryFileList(directory, fileMask, SearchOption.TopDirectoryOnly);
-        }
-
-        /// <summary>
-        /// Wraps Directory.GetFiles in a handler to deal with an exception
-        /// erroneously being thrown on Linux network shares if no files match.
-        /// </summary>
-        public static string[] GetDirectoryFileList(string directory, string fileMask, SearchOption searchOption)
-        {
-            try
-            {
-                return Directory.GetFiles(directory, fileMask, searchOption);
-            }
-            catch (IOException)
-            {
-                return new string[] { };
-            }
-        }
-
-        /// <summary>
-        /// Returns whether the sourceFile is newer than the destinationFile or
-        /// if the destinationFile doesn't exist.
-        /// 
-        /// Exceptions:
-        ///  - ArgumentException: if source file does not exist
-        /// </summary>
-        public static bool DoesFileNeedRecompile(string sourceFile, string destinationFile)
-        {
-            if (!File.Exists(sourceFile))
-            {
-                throw new ArgumentException("Source file does not exist: " + sourceFile);
-            }
-            if (!File.Exists(destinationFile))
-            {
-                return true;
-            }
-            return (File.GetLastWriteTime(sourceFile) >= File.GetLastWriteTime(destinationFile));
-        }
-
-        /// <summary>
-        /// Attempts to delete file, handling few common exception cases.
-        /// 
-        /// Exceptions:
-        ///  - CannotDeleteFileException
-        /// </summary>
-        public static void TryDeleteFile(string fileName)
-        {
-            if (!File.Exists(fileName))
-                return;
-
-            try
-            {
-                try
-                {
-                    File.Delete(fileName);
-                }
-                catch (UnauthorizedAccessException)
-                {
-                    File.SetAttributes(fileName, FileAttributes.Normal);
-                    File.Delete(fileName);
-                }
-            }
-            catch (Exception ex)
-            {
-                throw new CannotDeleteFileException("Unable to delete the file '" + fileName + "'." + Environment.NewLine + ex.Message, ex);
-            }
-        }
-
-        /// <summary>
-        /// Copies the source to destination, and makes sure that the newly
-        /// created destination file is not read-only.
-        /// </summary>
-        public static void CopyFileAndSetDestinationWritable(string sourceFileName, string destFileName)
-        {
-            File.Copy(sourceFileName, destFileName, true);
-            File.SetAttributes(destFileName, FileAttributes.Archive);
-        }
-
-        public static bool SafeCopyFileOverwrite(string sourceFileName, string destFileName, bool makeDestinationWritable = false)
-        {
-            string bkpDestFileName = destFileName + ".bkp";
-            if (File.Exists(destFileName))
-            {
-                File.Move(destFileName, bkpDestFileName);
-            }
-            try
-            {
-                File.Copy(sourceFileName, destFileName, true);
-                if (makeDestinationWritable) File.SetAttributes(destFileName, FileAttributes.Archive);
-            }
-            catch
-            {
-                if (File.Exists(bkpDestFileName))
-                {
-                    File.Move(bkpDestFileName, destFileName);
-                }
-                return false;
-            }
-            finally
-            {
-                if (File.Exists(bkpDestFileName))
-                {
-                    File.Delete(bkpDestFileName);
-                }
-            }
-            return true;
-        }
-
-        /// <summary>
-        /// // Copies N bytes from one stream into another; returns number of bytes actually written.
-        /// </summary>
-        /// <returns></returns>
-        public static long CopyStream(Stream instream, Stream outstream, long length)
-        {
-            byte[] buf = new byte[256 * 1024]; // 256 KB buffer
-            long wroteTotal = 0;
-            while (length > 0)
-            {
-                int toRead = Math.Min(buf.Length, (int)Math.Min(int.MaxValue, length));
-                int wasRead = instream.Read(buf, 0, toRead);
-                if (wasRead == 0)
-                    return wroteTotal;
-                length -= wasRead;
-                outstream.Write(buf, 0, wasRead);
-                wroteTotal += wasRead;
-            }
-            return wroteTotal;
-        }
-
-        public static void CopyFont(int fromSlot, int toSlot)
-        {
-            if (fromSlot == toSlot)
-            {
-                return;
-            }
-            if (File.Exists("agsfnt" + fromSlot + ".wfn"))
-            {
-                File.Copy("agsfnt" + fromSlot + ".wfn", "agsfnt" + toSlot + ".wfn", true);
-                // if a read-only file was copied, make the new one normal
-                File.SetAttributes("agsfnt" + toSlot + ".wfn", FileAttributes.Archive);
-            }
-            else if (File.Exists("agsfnt" + fromSlot + ".ttf"))
-            {
-                File.Copy("agsfnt" + fromSlot + ".ttf", "agsfnt" + toSlot + ".ttf", true);
-                File.SetAttributes("agsfnt" + toSlot + ".ttf", FileAttributes.Archive);
-            }
-            else
-            {
-                Factory.GUIController.ShowMessage("Unable to create new font: Font " + fromSlot + " not found.", System.Windows.Forms.MessageBoxIcon.Warning);
-            }
-        }
-
-        public static Bitmap GetBitmapForSpriteResizedKeepingAspectRatio(Sprite sprite, int width, int height, bool centreInNewCanvas, bool drawOutline, Color backgroundColour)
-        {
-            float targetWidthHeightRatio = (float)width / (float)height;
-            float spriteWidthHeightRatio = (float)sprite.Width / (float)sprite.Height;
-            int newWidth, newHeight;
-
-            if (spriteWidthHeightRatio > targetWidthHeightRatio)
-            {
-                newWidth = width;
-                newHeight = (int)(((float)width / (float)sprite.Width) * (float)sprite.Height);
-            }
-            else
-            {
-                newHeight = height;
-                newWidth = (int)(((float)height / (float)sprite.Height) * (float)sprite.Width);
-            }
-
-            // correct size if a very wide/tall image (eg. 400x2) is shrunk
-            if (newWidth < 1) newWidth = 1;
-            if (newHeight < 1) newHeight = 1;
-
-            Bitmap newBmp = new Bitmap(width, height, PixelFormat.Format32bppRgb);
-
-            using (Graphics g = Graphics.FromImage(newBmp))
-            {
-                g.Clear(backgroundColour);
-                int x = 0, y = 0;
-
-<<<<<<< HEAD
-                using (Bitmap bitmapToDraw = Factory.NativeProxy.GetSpriteBitmapAs32bit(sprite.Number, newWidth, newHeight))
-=======
-                using (Bitmap bitmapToDraw = Factory.NativeProxy.GetSpriteBitmapAs32Bit(sprite.Number, newWidth, newHeight))
->>>>>>> 28b95663
-                {
-                    Bitmap bmp = bitmapToDraw ?? SpriteTools.GetPlaceHolder();
-                    if (centreInNewCanvas)
-                    {
-                        x = width / 2 - bmp.Width / 2;
-                        y = height - bmp.Height;
-                    }
-
-                    g.DrawImage(bmp, x, y, bmp.Width, bmp.Height);
-                }
-
-                if (drawOutline)
-                {
-                    g.DrawRectangle(Pens.Brown, x, y, newWidth - 1, newHeight - 1);
-                }
-            }
-
-            return newBmp;
-        }
-
-        /// <summary>
-        /// Gets the size at which the sprite will be rendered in the game.
-        /// This will be the sprite size, but doubled if it is a 320-res sprite
-        /// in a 640-res game.
-        /// </summary>
-        public static void GetSizeSpriteWillBeRenderedInGame(int spriteSlot, out int width, out int height)
-        {
-            // CLNUP maybe remove, the scale factor shouldn't belong to the sprite itself
-            SpriteInfo info = Factory.NativeProxy.GetSpriteInfo(spriteSlot);
-            width = info.Width;
-            height = info.Height;
-        }
-
-        /// <summary>
-        /// Gets the size at which the sprite will be rendered in the game.
-        /// This will be the sprite size, but doubled if it is a 320-res sprite
-        /// in a 640-res game.
-        /// </summary>
-        /// <param name="spriteSlot">The sprite to get the size for.</param>
-        /// <returns>A size instance for the sprite. Will be doubled if 320-res sprite.</returns>
-        public static Size GetSizeSpriteWillBeRenderedInGame(int spriteSlot)
-        {
-            int width, height;
-            GetSizeSpriteWillBeRenderedInGame(spriteSlot, out width, out height);
-            return new Size { Width = width, Height = height };
-        }
-
-        /// <summary>
-        /// Gets the maximal size at which the given view's frames will be
-        /// rendered in game.
-        /// </summary>
-        public static Size GetSizeViewWillBeRenderedInGame(Types.View view)
-        {
-            return Factory.NativeProxy.GetMaxViewFrameSize(view);
-        }
-
-        /// <summary>
-        /// Draws a Sprite on System.Drawing.Graphics (for the room editor)
-        /// </summary>
-        public static void DrawSpriteOnGraphics(Graphics graphics, int spriteSlot, int x, int y, int width, int height)
-        {
-            // TODO: optimize this by caching sprite bitmaps?
-            using (Bitmap sprite = Factory.NativeProxy.GetSpriteBitmap(spriteSlot))
-            {
-                // 32-bit and 8-bit sprites can be drawn directly
-                switch (sprite.PixelFormat)
-                {
-                    case PixelFormat.Format32bppArgb:
-                    case PixelFormat.Format32bppRgb:
-                    case PixelFormat.Format8bppIndexed:
-                        graphics.DrawImage(sprite, x, y, width, height);
-                        return;
-                    default:
-                        break;
-                }
-
-                // convert to 32bit and draw
-                // TODO: optimize this by caching converted images?
-                using (Bitmap sprite32bppAlpha = new Bitmap(sprite.Width, sprite.Height, PixelFormat.Format32bppArgb))
-                {
-                    sprite32bppAlpha.SetRawData(sprite.GetRawData(), sprite.PixelFormat);
-                    
-                    // handle 16bit sprite transparency
-                    if (sprite.PixelFormat == PixelFormat.Format16bppRgb565)
-                    {
-                        Sprite gameSprite = Factory.AGSEditor.CurrentGame.RootSpriteFolder.FindSpriteByID(spriteSlot, true);
-                        if (gameSprite.TransparentColour != SpriteImportTransparency.NoTransparency)
-                            sprite32bppAlpha.MakeTransparent();
-                    }
-
-                    graphics.DrawImage(sprite32bppAlpha, x, y, width, height);
-                }
-            }
-        }
-
-        public static void CheckLabelWidthsOnForm(Control parentControl)
-        {
-            foreach (Control child in parentControl.Controls)
-            {
-                CheckLabelWidthsOnForm(child);
-
-                if (child is Label)
-                {
-                    if (child.Right > parentControl.ClientRectangle.Right)
-                    {
-                        //System.Diagnostics.Trace.WriteLine("Control: " + child.ToString() + " X: " + child.Left + "  ParentRight: " + parentControl.ClientRectangle.Right);
-                        //System.Diagnostics.Trace.WriteLine("MaxSize was: " + child.MaximumSize.ToString() + "; size was: " + child.Size.ToString());
-                        if (child.MaximumSize.Width > 0)
-                        {
-                            child.MaximumSize = new Size(parentControl.ClientRectangle.Right - child.Left - 10, 0);
-                        }
-                        else
-                        {
-                            child.Size = new Size(parentControl.ClientRectangle.Right - child.Left - 10, child.Height);
-                        }
-                        //System.Diagnostics.Trace.WriteLine("MaxSize now: " + child.MaximumSize.ToString() + "; size now: " + child.Size.ToString());
-                    }
-                }
-            }
-        }
-
-        public static Bitmap CreateCopyOfBitmapPreservingColourDepth(Bitmap source)
-        {
-            Bitmap newImage = new Bitmap(source.Width, source.Height, source.PixelFormat);
-
-            Rectangle rect = new Rectangle(0, 0, source.Width, source.Height);
-            BitmapData sourceData = source.LockBits(rect, ImageLockMode.ReadOnly, source.PixelFormat);
-            BitmapData destData = newImage.LockBits(rect, ImageLockMode.WriteOnly, newImage.PixelFormat);
-            IntPtr sourceAddress = sourceData.Scan0;
-            IntPtr destAddress = destData.Scan0;
-            for (int y = 0; y < newImage.Height; y++)
-            {
-                Utilities.CopyMemory(sourceAddress, destAddress, destData.Stride);
-
-                sourceAddress += sourceData.Stride;
-                destAddress += destData.Stride;
-            }
-            source.UnlockBits(sourceData);
-            newImage.UnlockBits(destData);
-
-            if (source.PixelFormat == PixelFormat.Format8bppIndexed)
-            {
-                ColorPalette sourcePal = source.Palette;
-                ColorPalette destPal = newImage.Palette;
-                for (int i = 0; i < sourcePal.Entries.Length; i++)
-                {
-                    destPal.Entries[i] = sourcePal.Entries[i];
-                }
-                // The palette needs to be re-set onto the bitmap to force it
-                // to update its internal storage of the colours
-                newImage.Palette = destPal;
-            }
-
-            return newImage;
-        }
-
-        public static void CopyTextToClipboard(string text)
-        {
-            try
-            {
-                Clipboard.SetText(text);
-            }
-            catch (System.Runtime.InteropServices.ExternalException)
-            {
-                Factory.GUIController.ShowMessage("Unable to copy the text to the clipboard. The clipboard might be in use by another application.", System.Windows.Forms.MessageBoxIcon.Warning);
-            }
-        }
-
-        /// <summary>
-        /// Converts an image to icon.
-        /// Code taken from comments section in:
-        /// http://ryanfarley.com/blog/archive/2004/04/06/507.aspx
-        /// </summary>
-        /// <param name="image">The image</param>
-        /// <returns>The icon</returns>
-        public static Icon ImageToIcon(Image image)
-        {
-            Icon icon = null;
-
-            Bitmap bitmap = new Bitmap(image);
-            IntPtr UnmanagedIconHandle = bitmap.GetHicon();
-
-            // Clone FromHandle result so we can destroy the unmanaged handle version of the icon before the converted object is passed out.
-            icon = Icon.FromHandle(UnmanagedIconHandle).Clone() as Icon;
-
-            //Unfortunately, GetHicon creates an unmanaged handle which must be manually destroyed otherwise a generic error will occur in GDI+.
-            DestroyIcon(UnmanagedIconHandle);
-
-            return icon;
-        }
-
-        public static bool IsWindowsXPOrHigher()
-        {
-            OperatingSystem os = Environment.OSVersion;
-            // Windows XP reports platform as Win32NT and version number >= 5.1
-            return ((os.Platform == PlatformID.Win32NT) && ((os.Version.Major > 5) || ((os.Version.Major == 5) && (os.Version.Minor == 1))));
-        }
-
-        public static bool IsWindowsVistaOrHigher()
-        {
-            OperatingSystem os = Environment.OSVersion;
-            // Windows Vista reports platform as Win32NT and version number >= 6
-            return ((os.Platform == PlatformID.Win32NT) && (os.Version.Major >= 6));
-        }
-
-        /// <summary>
-        /// Creates hardlink, if failed then creates file's copy.
-        /// </summary>
-        /// <param name="destFileName">Destination file path, name of the created hardlink</param>
-        /// <param name="sourceFileName">Source file path, what hardlink to</param>
-        /// <param name="overwrite">Whether overwrite existing hardlink or not</param>
-        /// <returns></returns>
-        public static bool HardlinkOrCopy(string destFileName, string sourceFileName, bool overwrite)
-        {
-            sourceFileName = ResolveSourcePath(sourceFileName);
-            destFileName = ResolveSourcePath(destFileName);
-
-            if (File.Exists(destFileName))
-            {
-                if (!overwrite)
-                {
-                    return false;
-                }
-
-                TryDeleteFile(destFileName);
-            }
-
-            if (IsMonoRunning() || !CreateHardLink(destFileName, sourceFileName, IntPtr.Zero))
-            {
-                File.Copy(sourceFileName, destFileName, overwrite);
-            }
-
-            return true;
-        }
-
-        /// <summary>
-        /// Iterates given array of font family names and return the first
-        /// FontFamily object that is installed in the system. If none was
-        /// found, returns generic Sans-Serif system font.
-        /// </summary>
-        /// <param name="fontNames"></param>
-        /// <returns></returns>
-        public static FontFamily FindExistingFont(string[] fontNames)
-        {
-            FontFamily fontfam = null;
-            foreach (string name in fontNames)
-            {
-                try
-                {
-                    fontfam = new FontFamily(name);
-                }
-                catch (System.ArgumentException)
-                {
-                    continue;
-                }
-                if (fontfam.Name == name)
-                    return fontfam;
-            }
-            return new FontFamily(GenericFontFamilies.SansSerif);
-        }
-
-        /// <summary>
-        /// Returns relation between current graphics resolution and default DpiY (96.0).
-        /// Can be used when arranging controls and resizing forms.
-        /// </summary>
-        /// <param name="control"></param>
-        /// <returns></returns>
-        public static float CalculateGraphicsProportion(Control control)
-        {
-            Graphics graphics = control.CreateGraphics();
-            float proportion = (float)(graphics.DpiY / 96.0);
-            graphics.Dispose();
-            return proportion;
-        }
-
-        public static bool OpenFileOrDirInFileExplorer(string path)
-        {
-            if (File.Exists(path))
-            {
-                if (Utilities.IsMonoRunning())
-                {
-                    // FIXME - this probably needs to be more platform specific
-                    Process.Start(path);
-                }
-                else
-                {
-                    Hacks.ShowInExplorer(path);
-                }
-                return true;
-            }
-            else if(Directory.Exists(path))
-            {
-                if (Utilities.IsMonoRunning())
-                {
-                    // FIXME - this probably needs to be more platform specific
-                    Process.Start(path);
-                }
-                else
-                {
-                    Hacks.ShowInExplorer(path, null);
-                }
-                return true;
-            }
-            return false;
-        }
-
-        /// <summary>
-        /// Tries to get a config value stored in particular section, under certain key.
-        /// If either section or key does not exist, then returns provided default value.
-        /// </summary>
-        public static string GetConfigString(Dictionary<string, Dictionary<string, string>> cfg, string section, string key, string def)
-        {
-            Dictionary<string, string> secmap;
-            if (!cfg.TryGetValue(section, out secmap))
-                return def;
-            string value;
-            if (!secmap.TryGetValue(key, out value))
-                return def;
-            return value;
-        }
-
-        /// <summary>
-        /// Do a simple shallow copy of properties that are both readableand writeable from one object to the other
-        /// TO-DO: If we do add a Clone or Duplicate to the objects in AGS.Types, move this to Utilities there.
-        /// </summary>
-        public static void NaiveCopyProperties(object source_obj, object clone)
-        {
-            IEnumerable<PropertyInfo> properties = source_obj.GetType().GetProperties()
-                .Where(f => f.CanWrite && f.CanRead);
-
-            foreach (PropertyInfo prop in properties)
-            {
-                prop.SetValue(clone, prop.GetValue(source_obj));
-            }
-        }
-    }
-}
+using AGS.Types;
+using AGS.Editor.Utils;
+using System;
+using System.Collections.Generic;
+using System.Diagnostics;
+using System.Drawing;
+using System.Drawing.Imaging;
+using System.Drawing.Text;
+using System.IO;
+using System.Linq;
+using System.Runtime.InteropServices;
+using System.Windows.Forms;
+using System.Reflection;
+
+namespace AGS.Editor
+{
+    internal class Utilities
+    {
+        private const int ERROR_NO_MORE_FILES = 18;
+
+        [DllImport("Kernel32.dll", CharSet = CharSet.Unicode)]
+        internal static extern bool CreateHardLink(string lpFileName, string lpExistingFileName, IntPtr lpSecurityAttributes);
+
+        [DllImport("user32.dll", CharSet = CharSet.Auto, CallingConvention = CallingConvention.Winapi)]
+        internal static extern IntPtr GetFocus();
+
+        //[DllImport("kernel32.dll")]
+        //internal static extern void RtlMoveMemory(IntPtr dest, IntPtr src, uint len);
+
+        [DllImport("user32.dll")]
+        internal static extern IntPtr GetForegroundWindow();
+
+        [DllImport("user32.dll")]
+        internal static extern IntPtr GetWindowThreadProcessId(IntPtr hWnd, out IntPtr lpdwProcessId);
+
+        [DllImport("user32.dll", EntryPoint = "DestroyIcon")]
+        private static extern bool DestroyIcon(IntPtr hIcon);
+
+        private static char[] PathSeparators = new char[]
+        { Path.DirectorySeparatorChar, Path.AltDirectorySeparatorChar };
+
+        public static string SelectedReligion = "Not a Believer";
+
+        public static string NetRuntimeVersion
+        {
+            get
+            {
+                string runtime = IsMonoRunning() ? "Mono" : ".NET";
+                // By getting the assembly directory location of integers or other basic types we
+                // will obtain the assembly that hosts the .NET run-time.
+                string version = FileVersionInfo.GetVersionInfo(typeof(int).Assembly.Location).ProductVersion;
+
+                return string.Format("{0} {1}", runtime, version);
+            }
+        }
+
+        public static void CopyMemory(IntPtr source, IntPtr destination, int numberOfBytes)
+        {
+            byte[] tmpArray = new byte[numberOfBytes];
+            Marshal.Copy(source, tmpArray, 0, numberOfBytes);
+            Marshal.Copy(tmpArray, 0, destination, numberOfBytes);
+            //RtlMoveMemory(destination, source, (uint)numberOfBytes);
+        }
+
+        public static Process GetProcessForActiveApplication()
+        {
+            IntPtr activeProcessId;
+            IntPtr activeWindowHandle = GetForegroundWindow();
+            GetWindowThreadProcessId(activeWindowHandle, out activeProcessId);
+            return Process.GetProcessById(activeProcessId.ToInt32());
+        }
+
+        public static bool IsMonoRunning()
+        {
+            return Type.GetType("Mono.Runtime") != null;
+        }
+
+        public static bool IsThisApplicationCurrentlyActive()
+        {
+            return (GetProcessForActiveApplication().Id == Process.GetCurrentProcess().Id);
+        }
+
+        public static bool IsShiftPressed()
+        {
+            return (System.Windows.Forms.Control.ModifierKeys & Keys.Shift) == Keys.Shift;
+        }
+
+        public static bool IsControlPressed()
+        {
+            return (System.Windows.Forms.Control.ModifierKeys & Keys.Control) == Keys.Control;
+        }
+
+        public static Control GetControlThatHasFocus()
+        {
+            Control focusControl = null;
+            IntPtr focusHandle = GetFocus();
+            if (focusHandle != IntPtr.Zero)
+            {
+                // returns null if handle is not to a .NET control
+                focusControl = Control.FromHandle(focusHandle);
+            }
+            return focusControl;
+        }
+
+        public static void EnsureStandardSubFoldersExist()
+        {
+            // TODO: This list partially contradicts the Output Target concepts,
+            // because it explicitly mentions Data target's directories
+            List<string> foldersToCreate = new List<string> { "Speech", AudioClip.AUDIO_CACHE_DIRECTORY,
+                AGSEditor.OUTPUT_DIRECTORY, Path.Combine(AGSEditor.OUTPUT_DIRECTORY, AGSEditor.DATA_OUTPUT_DIRECTORY) };
+            foreach (string folderName in foldersToCreate)
+            {
+                if (!Directory.Exists(folderName))
+                {
+                    Directory.CreateDirectory(folderName);
+                }
+            }
+        }
+
+        public static void AddAllMatchingFiles(IList<string> list, string fileMask)
+        {
+            AddAllMatchingFiles(list, fileMask, false);
+        }
+
+        public static void AddAllMatchingFiles(IList<string> list, string fileMask, bool fullPaths)
+        {
+            AddAllMatchingFiles(list, Directory.GetCurrentDirectory(), fileMask, fullPaths);
+        }
+
+        public static void AddAllMatchingFiles(IList<string> list, string parentDir,
+            string fileMask, bool fullPaths, SearchOption searchOption = SearchOption.TopDirectoryOnly)
+        {
+            var files = GetDirectoryFileList(parentDir, fileMask, searchOption);
+            if (fullPaths)
+            {
+                foreach (string fileName in files)
+                    list.Add(fileName);
+            }
+            else
+            {
+                foreach (string fileName in files)
+                    list.Add(fileName.Substring(parentDir.Length + 1));
+            }
+        }
+
+        public static string GetRelativeToProjectPath(string absolutePath)
+        {
+            if (String.IsNullOrEmpty(absolutePath) ||
+                !absolutePath.Contains(Factory.AGSEditor.CurrentGame.DirectoryPath))
+            {
+                return absolutePath;
+            }
+
+            Uri currentProjectUri = new Uri(Factory.AGSEditor.CurrentGame.DirectoryPath + Path.DirectorySeparatorChar);
+            Uri currentPathUri = new Uri(absolutePath);
+
+            return Uri.UnescapeDataString(currentProjectUri.MakeRelativeUri(currentPathUri).OriginalString);
+        }
+
+        public static string[] GetRelativeToProjectPath(string[] absolutePaths)
+        {
+            string[] normalizedPaths = new string[absolutePaths.Length];
+            for (int i = 0; i < absolutePaths.Length; i++)
+            {
+                normalizedPaths[i] = GetRelativeToProjectPath(absolutePaths[i]);
+            }
+            return normalizedPaths;
+        }
+
+        public static string ResolveSourcePath(string sourcePath)
+        {
+            Uri baseUri = new Uri(Factory.AGSEditor.CurrentGame.DirectoryPath + Path.DirectorySeparatorChar);
+            Uri absoluteUri;
+
+            if (Uri.TryCreate(baseUri, sourcePath, out absoluteUri))
+            {
+                sourcePath = absoluteUri.LocalPath;
+            }
+
+            return sourcePath;
+        }
+
+        public static bool PathsAreEqual(string path1, string path2)
+        {
+            Uri uri1 = new Uri(path1);
+            Uri uri2 = new Uri(path2);
+            return uri1.Equals(uri2);
+        }
+
+        public static bool AnyPathsAreEqual(string path1, string path2)
+        {
+            return PathsAreEqual(ResolveSourcePath(path1), ResolveSourcePath(path2));
+        }
+
+        /// <summary>
+        /// Tells if the given path equals to or subdirectory of a basepath.
+        /// </summary>
+        public static bool PathsAreSameOrNested(string path, string basepath)
+        {
+            Uri baseUri = new Uri(basepath + Path.DirectorySeparatorChar);
+            Uri pathUri = new Uri(path + Path.DirectorySeparatorChar);
+            return baseUri.IsBaseOf(pathUri);
+        }
+
+        /// <summary>
+        /// Tells if the given path equals to or is a subdirectory of one
+        /// of the given basepaths
+        /// </summary>
+        public static bool PathIsSameOrNestedAmong(string path, IEnumerable<string> basepaths)
+        {
+            return basepaths.Any(basep => Utilities.PathsAreSameOrNested(path, basep));
+        }
+
+        /// <summary>
+        /// Tells if the path contains "." or ".." sections.
+        /// </summary>
+        public static bool DoesPathContainDotDirs(string path)
+        {
+            string[] parts = path.Split(PathSeparators);
+            return parts.Any(p => p == "." || p == "..");
+        }
+
+        /// <summary>
+        /// Wraps Directory.GetFiles in a handler to deal with an exception
+        /// erroneously being thrown on Linux network shares if no files match.
+        /// </summary>
+        public static string[] GetDirectoryFileList(string directory, string fileMask)
+        {
+            return GetDirectoryFileList(directory, fileMask, SearchOption.TopDirectoryOnly);
+        }
+
+        /// <summary>
+        /// Wraps Directory.GetFiles in a handler to deal with an exception
+        /// erroneously being thrown on Linux network shares if no files match.
+        /// </summary>
+        public static string[] GetDirectoryFileList(string directory, string fileMask, SearchOption searchOption)
+        {
+            try
+            {
+                return Directory.GetFiles(directory, fileMask, searchOption);
+            }
+            catch (IOException)
+            {
+                return new string[] { };
+            }
+        }
+
+        /// <summary>
+        /// Returns whether the sourceFile is newer than the destinationFile or
+        /// if the destinationFile doesn't exist.
+        /// 
+        /// Exceptions:
+        ///  - ArgumentException: if source file does not exist
+        /// </summary>
+        public static bool DoesFileNeedRecompile(string sourceFile, string destinationFile)
+        {
+            if (!File.Exists(sourceFile))
+            {
+                throw new ArgumentException("Source file does not exist: " + sourceFile);
+            }
+            if (!File.Exists(destinationFile))
+            {
+                return true;
+            }
+            return (File.GetLastWriteTime(sourceFile) >= File.GetLastWriteTime(destinationFile));
+        }
+
+        /// <summary>
+        /// Attempts to delete file, handling few common exception cases.
+        /// 
+        /// Exceptions:
+        ///  - CannotDeleteFileException
+        /// </summary>
+        public static void TryDeleteFile(string fileName)
+        {
+            if (!File.Exists(fileName))
+                return;
+
+            try
+            {
+                try
+                {
+                    File.Delete(fileName);
+                }
+                catch (UnauthorizedAccessException)
+                {
+                    File.SetAttributes(fileName, FileAttributes.Normal);
+                    File.Delete(fileName);
+                }
+            }
+            catch (Exception ex)
+            {
+                throw new CannotDeleteFileException("Unable to delete the file '" + fileName + "'." + Environment.NewLine + ex.Message, ex);
+            }
+        }
+
+        /// <summary>
+        /// Copies the source to destination, and makes sure that the newly
+        /// created destination file is not read-only.
+        /// </summary>
+        public static void CopyFileAndSetDestinationWritable(string sourceFileName, string destFileName)
+        {
+            File.Copy(sourceFileName, destFileName, true);
+            File.SetAttributes(destFileName, FileAttributes.Archive);
+        }
+
+        public static bool SafeCopyFileOverwrite(string sourceFileName, string destFileName, bool makeDestinationWritable = false)
+        {
+            string bkpDestFileName = destFileName + ".bkp";
+            if (File.Exists(destFileName))
+            {
+                File.Move(destFileName, bkpDestFileName);
+            }
+            try
+            {
+                File.Copy(sourceFileName, destFileName, true);
+                if (makeDestinationWritable) File.SetAttributes(destFileName, FileAttributes.Archive);
+            }
+            catch
+            {
+                if (File.Exists(bkpDestFileName))
+                {
+                    File.Move(bkpDestFileName, destFileName);
+                }
+                return false;
+            }
+            finally
+            {
+                if (File.Exists(bkpDestFileName))
+                {
+                    File.Delete(bkpDestFileName);
+                }
+            }
+            return true;
+        }
+
+        /// <summary>
+        /// // Copies N bytes from one stream into another; returns number of bytes actually written.
+        /// </summary>
+        /// <returns></returns>
+        public static long CopyStream(Stream instream, Stream outstream, long length)
+        {
+            byte[] buf = new byte[256 * 1024]; // 256 KB buffer
+            long wroteTotal = 0;
+            while (length > 0)
+            {
+                int toRead = Math.Min(buf.Length, (int)Math.Min(int.MaxValue, length));
+                int wasRead = instream.Read(buf, 0, toRead);
+                if (wasRead == 0)
+                    return wroteTotal;
+                length -= wasRead;
+                outstream.Write(buf, 0, wasRead);
+                wroteTotal += wasRead;
+            }
+            return wroteTotal;
+        }
+
+        public static void CopyFont(int fromSlot, int toSlot)
+        {
+            if (fromSlot == toSlot)
+            {
+                return;
+            }
+            if (File.Exists("agsfnt" + fromSlot + ".wfn"))
+            {
+                File.Copy("agsfnt" + fromSlot + ".wfn", "agsfnt" + toSlot + ".wfn", true);
+                // if a read-only file was copied, make the new one normal
+                File.SetAttributes("agsfnt" + toSlot + ".wfn", FileAttributes.Archive);
+            }
+            else if (File.Exists("agsfnt" + fromSlot + ".ttf"))
+            {
+                File.Copy("agsfnt" + fromSlot + ".ttf", "agsfnt" + toSlot + ".ttf", true);
+                File.SetAttributes("agsfnt" + toSlot + ".ttf", FileAttributes.Archive);
+            }
+            else
+            {
+                Factory.GUIController.ShowMessage("Unable to create new font: Font " + fromSlot + " not found.", System.Windows.Forms.MessageBoxIcon.Warning);
+            }
+        }
+
+        public static Bitmap GetBitmapForSpriteResizedKeepingAspectRatio(Sprite sprite, int width, int height, bool centreInNewCanvas, bool drawOutline, Color backgroundColour)
+        {
+            float targetWidthHeightRatio = (float)width / (float)height;
+            float spriteWidthHeightRatio = (float)sprite.Width / (float)sprite.Height;
+            int newWidth, newHeight;
+
+            if (spriteWidthHeightRatio > targetWidthHeightRatio)
+            {
+                newWidth = width;
+                newHeight = (int)(((float)width / (float)sprite.Width) * (float)sprite.Height);
+            }
+            else
+            {
+                newHeight = height;
+                newWidth = (int)(((float)height / (float)sprite.Height) * (float)sprite.Width);
+            }
+
+            // correct size if a very wide/tall image (eg. 400x2) is shrunk
+            if (newWidth < 1) newWidth = 1;
+            if (newHeight < 1) newHeight = 1;
+
+            Bitmap newBmp = new Bitmap(width, height, PixelFormat.Format32bppRgb);
+
+            using (Graphics g = Graphics.FromImage(newBmp))
+            {
+                g.Clear(backgroundColour);
+                int x = 0, y = 0;
+
+                using (Bitmap bitmapToDraw = Factory.NativeProxy.GetSpriteBitmapAs32Bit(sprite.Number, newWidth, newHeight))
+                {
+                    Bitmap bmp = bitmapToDraw ?? SpriteTools.GetPlaceHolder();
+                    if (centreInNewCanvas)
+                    {
+                        x = width / 2 - bmp.Width / 2;
+                        y = height - bmp.Height;
+                    }
+
+                    g.DrawImage(bmp, x, y, bmp.Width, bmp.Height);
+                }
+
+                if (drawOutline)
+                {
+                    g.DrawRectangle(Pens.Brown, x, y, newWidth - 1, newHeight - 1);
+                }
+            }
+
+            return newBmp;
+        }
+
+        /// <summary>
+        /// Gets the size at which the sprite will be rendered in the game.
+        /// This will be the sprite size, but doubled if it is a 320-res sprite
+        /// in a 640-res game.
+        /// </summary>
+        public static void GetSizeSpriteWillBeRenderedInGame(int spriteSlot, out int width, out int height)
+        {
+            // CLNUP maybe remove, the scale factor shouldn't belong to the sprite itself
+            SpriteInfo info = Factory.NativeProxy.GetSpriteInfo(spriteSlot);
+            width = info.Width;
+            height = info.Height;
+        }
+
+        /// <summary>
+        /// Gets the size at which the sprite will be rendered in the game.
+        /// This will be the sprite size, but doubled if it is a 320-res sprite
+        /// in a 640-res game.
+        /// </summary>
+        /// <param name="spriteSlot">The sprite to get the size for.</param>
+        /// <returns>A size instance for the sprite. Will be doubled if 320-res sprite.</returns>
+        public static Size GetSizeSpriteWillBeRenderedInGame(int spriteSlot)
+        {
+            int width, height;
+            GetSizeSpriteWillBeRenderedInGame(spriteSlot, out width, out height);
+            return new Size { Width = width, Height = height };
+        }
+
+        /// <summary>
+        /// Gets the maximal size at which the given view's frames will be
+        /// rendered in game.
+        /// </summary>
+        public static Size GetSizeViewWillBeRenderedInGame(Types.View view)
+        {
+            return Factory.NativeProxy.GetMaxViewFrameSize(view);
+        }
+
+        /// <summary>
+        /// Draws a Sprite on System.Drawing.Graphics (for the room editor)
+        /// </summary>
+        public static void DrawSpriteOnGraphics(Graphics graphics, int spriteSlot, int x, int y, int width, int height)
+        {
+            // TODO: optimize this by caching sprite bitmaps?
+            using (Bitmap sprite = Factory.NativeProxy.GetSpriteBitmap(spriteSlot))
+            {
+                // 32-bit and 8-bit sprites can be drawn directly
+                switch (sprite.PixelFormat)
+                {
+                    case PixelFormat.Format32bppArgb:
+                    case PixelFormat.Format32bppRgb:
+                    case PixelFormat.Format8bppIndexed:
+                        graphics.DrawImage(sprite, x, y, width, height);
+                        return;
+                    default:
+                        break;
+                }
+
+                // convert to 32bit and draw
+                // TODO: optimize this by caching converted images?
+                using (Bitmap sprite32bppAlpha = new Bitmap(sprite.Width, sprite.Height, PixelFormat.Format32bppArgb))
+                {
+                    sprite32bppAlpha.SetRawData(sprite.GetRawData(), sprite.PixelFormat);
+                    
+                    // handle 16bit sprite transparency
+                    if (sprite.PixelFormat == PixelFormat.Format16bppRgb565)
+                    {
+                        Sprite gameSprite = Factory.AGSEditor.CurrentGame.RootSpriteFolder.FindSpriteByID(spriteSlot, true);
+                        if (gameSprite.TransparentColour != SpriteImportTransparency.NoTransparency)
+                            sprite32bppAlpha.MakeTransparent();
+                    }
+
+                    graphics.DrawImage(sprite32bppAlpha, x, y, width, height);
+                }
+            }
+        }
+
+        public static void CheckLabelWidthsOnForm(Control parentControl)
+        {
+            foreach (Control child in parentControl.Controls)
+            {
+                CheckLabelWidthsOnForm(child);
+
+                if (child is Label)
+                {
+                    if (child.Right > parentControl.ClientRectangle.Right)
+                    {
+                        //System.Diagnostics.Trace.WriteLine("Control: " + child.ToString() + " X: " + child.Left + "  ParentRight: " + parentControl.ClientRectangle.Right);
+                        //System.Diagnostics.Trace.WriteLine("MaxSize was: " + child.MaximumSize.ToString() + "; size was: " + child.Size.ToString());
+                        if (child.MaximumSize.Width > 0)
+                        {
+                            child.MaximumSize = new Size(parentControl.ClientRectangle.Right - child.Left - 10, 0);
+                        }
+                        else
+                        {
+                            child.Size = new Size(parentControl.ClientRectangle.Right - child.Left - 10, child.Height);
+                        }
+                        //System.Diagnostics.Trace.WriteLine("MaxSize now: " + child.MaximumSize.ToString() + "; size now: " + child.Size.ToString());
+                    }
+                }
+            }
+        }
+
+        public static Bitmap CreateCopyOfBitmapPreservingColourDepth(Bitmap source)
+        {
+            Bitmap newImage = new Bitmap(source.Width, source.Height, source.PixelFormat);
+
+            Rectangle rect = new Rectangle(0, 0, source.Width, source.Height);
+            BitmapData sourceData = source.LockBits(rect, ImageLockMode.ReadOnly, source.PixelFormat);
+            BitmapData destData = newImage.LockBits(rect, ImageLockMode.WriteOnly, newImage.PixelFormat);
+            IntPtr sourceAddress = sourceData.Scan0;
+            IntPtr destAddress = destData.Scan0;
+            for (int y = 0; y < newImage.Height; y++)
+            {
+                Utilities.CopyMemory(sourceAddress, destAddress, destData.Stride);
+
+                sourceAddress += sourceData.Stride;
+                destAddress += destData.Stride;
+            }
+            source.UnlockBits(sourceData);
+            newImage.UnlockBits(destData);
+
+            if (source.PixelFormat == PixelFormat.Format8bppIndexed)
+            {
+                ColorPalette sourcePal = source.Palette;
+                ColorPalette destPal = newImage.Palette;
+                for (int i = 0; i < sourcePal.Entries.Length; i++)
+                {
+                    destPal.Entries[i] = sourcePal.Entries[i];
+                }
+                // The palette needs to be re-set onto the bitmap to force it
+                // to update its internal storage of the colours
+                newImage.Palette = destPal;
+            }
+
+            return newImage;
+        }
+
+        public static void CopyTextToClipboard(string text)
+        {
+            try
+            {
+                Clipboard.SetText(text);
+            }
+            catch (System.Runtime.InteropServices.ExternalException)
+            {
+                Factory.GUIController.ShowMessage("Unable to copy the text to the clipboard. The clipboard might be in use by another application.", System.Windows.Forms.MessageBoxIcon.Warning);
+            }
+        }
+
+        /// <summary>
+        /// Converts an image to icon.
+        /// Code taken from comments section in:
+        /// http://ryanfarley.com/blog/archive/2004/04/06/507.aspx
+        /// </summary>
+        /// <param name="image">The image</param>
+        /// <returns>The icon</returns>
+        public static Icon ImageToIcon(Image image)
+        {
+            Icon icon = null;
+
+            Bitmap bitmap = new Bitmap(image);
+            IntPtr UnmanagedIconHandle = bitmap.GetHicon();
+
+            // Clone FromHandle result so we can destroy the unmanaged handle version of the icon before the converted object is passed out.
+            icon = Icon.FromHandle(UnmanagedIconHandle).Clone() as Icon;
+
+            //Unfortunately, GetHicon creates an unmanaged handle which must be manually destroyed otherwise a generic error will occur in GDI+.
+            DestroyIcon(UnmanagedIconHandle);
+
+            return icon;
+        }
+
+        public static bool IsWindowsXPOrHigher()
+        {
+            OperatingSystem os = Environment.OSVersion;
+            // Windows XP reports platform as Win32NT and version number >= 5.1
+            return ((os.Platform == PlatformID.Win32NT) && ((os.Version.Major > 5) || ((os.Version.Major == 5) && (os.Version.Minor == 1))));
+        }
+
+        public static bool IsWindowsVistaOrHigher()
+        {
+            OperatingSystem os = Environment.OSVersion;
+            // Windows Vista reports platform as Win32NT and version number >= 6
+            return ((os.Platform == PlatformID.Win32NT) && (os.Version.Major >= 6));
+        }
+
+        /// <summary>
+        /// Creates hardlink, if failed then creates file's copy.
+        /// </summary>
+        /// <param name="destFileName">Destination file path, name of the created hardlink</param>
+        /// <param name="sourceFileName">Source file path, what hardlink to</param>
+        /// <param name="overwrite">Whether overwrite existing hardlink or not</param>
+        /// <returns></returns>
+        public static bool HardlinkOrCopy(string destFileName, string sourceFileName, bool overwrite)
+        {
+            sourceFileName = ResolveSourcePath(sourceFileName);
+            destFileName = ResolveSourcePath(destFileName);
+
+            if (File.Exists(destFileName))
+            {
+                if (!overwrite)
+                {
+                    return false;
+                }
+
+                TryDeleteFile(destFileName);
+            }
+
+            if (IsMonoRunning() || !CreateHardLink(destFileName, sourceFileName, IntPtr.Zero))
+            {
+                File.Copy(sourceFileName, destFileName, overwrite);
+            }
+
+            return true;
+        }
+
+        /// <summary>
+        /// Iterates given array of font family names and return the first
+        /// FontFamily object that is installed in the system. If none was
+        /// found, returns generic Sans-Serif system font.
+        /// </summary>
+        /// <param name="fontNames"></param>
+        /// <returns></returns>
+        public static FontFamily FindExistingFont(string[] fontNames)
+        {
+            FontFamily fontfam = null;
+            foreach (string name in fontNames)
+            {
+                try
+                {
+                    fontfam = new FontFamily(name);
+                }
+                catch (System.ArgumentException)
+                {
+                    continue;
+                }
+                if (fontfam.Name == name)
+                    return fontfam;
+            }
+            return new FontFamily(GenericFontFamilies.SansSerif);
+        }
+
+        /// <summary>
+        /// Returns relation between current graphics resolution and default DpiY (96.0).
+        /// Can be used when arranging controls and resizing forms.
+        /// </summary>
+        /// <param name="control"></param>
+        /// <returns></returns>
+        public static float CalculateGraphicsProportion(Control control)
+        {
+            Graphics graphics = control.CreateGraphics();
+            float proportion = (float)(graphics.DpiY / 96.0);
+            graphics.Dispose();
+            return proportion;
+        }
+
+        public static bool OpenFileOrDirInFileExplorer(string path)
+        {
+            if (File.Exists(path))
+            {
+                if (Utilities.IsMonoRunning())
+                {
+                    // FIXME - this probably needs to be more platform specific
+                    Process.Start(path);
+                }
+                else
+                {
+                    Hacks.ShowInExplorer(path);
+                }
+                return true;
+            }
+            else if(Directory.Exists(path))
+            {
+                if (Utilities.IsMonoRunning())
+                {
+                    // FIXME - this probably needs to be more platform specific
+                    Process.Start(path);
+                }
+                else
+                {
+                    Hacks.ShowInExplorer(path, null);
+                }
+                return true;
+            }
+            return false;
+        }
+
+        /// <summary>
+        /// Tries to get a config value stored in particular section, under certain key.
+        /// If either section or key does not exist, then returns provided default value.
+        /// </summary>
+        public static string GetConfigString(Dictionary<string, Dictionary<string, string>> cfg, string section, string key, string def)
+        {
+            Dictionary<string, string> secmap;
+            if (!cfg.TryGetValue(section, out secmap))
+                return def;
+            string value;
+            if (!secmap.TryGetValue(key, out value))
+                return def;
+            return value;
+        }
+
+        /// <summary>
+        /// Do a simple shallow copy of properties that are both readableand writeable from one object to the other
+        /// TO-DO: If we do add a Clone or Duplicate to the objects in AGS.Types, move this to Utilities there.
+        /// </summary>
+        public static void NaiveCopyProperties(object source_obj, object clone)
+        {
+            IEnumerable<PropertyInfo> properties = source_obj.GetType().GetProperties()
+                .Where(f => f.CanWrite && f.CanRead);
+
+            foreach (PropertyInfo prop in properties)
+            {
+                prop.SetValue(clone, prop.GetValue(source_obj));
+            }
+        }
+    }
+}