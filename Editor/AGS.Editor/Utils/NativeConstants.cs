--- conflicted
+++ resolved
@@ -27,12 +27,9 @@
         public static readonly int CHF_SCALEMOVESPEED = (int)Factory.NativeProxy.GetNativeConstant("CHF_SCALEMOVESPEED");
         public static readonly int CHF_SCALEVOLUME = (int)Factory.NativeProxy.GetNativeConstant("CHF_SCALEVOLUME");
         public static readonly int CHF_ANTIGLIDE = (int)Factory.NativeProxy.GetNativeConstant("CHF_ANTIGLIDE");
-<<<<<<< HEAD
+        public static readonly int CHF_TURNWHENFACE = (int)Factory.NativeProxy.GetNativeConstant("CHF_TURNWHENFACE");
         public static readonly int CHF_ENABLED = (int)Factory.NativeProxy.GetNativeConstant("CHF_ENABLED");
         public static readonly int CHF_VISIBLE = (int)Factory.NativeProxy.GetNativeConstant("CHF_VISIBLE");
-=======
-        public static readonly int CHF_TURNWHENFACE = (int)Factory.NativeProxy.GetNativeConstant("CHF_TURNWHENFACE");
->>>>>>> bd90ceab
         public static readonly int DFLG_ON = (int)Factory.NativeProxy.GetNativeConstant("DFLG_ON");
         public static readonly int DFLG_NOREPEAT = (int)Factory.NativeProxy.GetNativeConstant("DFLG_NOREPEAT");
         public static readonly int DTFLG_SHOWPARSER = (int)Factory.NativeProxy.GetNativeConstant("DTFLG_SHOWPARSER");
