﻿<?xml version="1.0" encoding="utf-8"?>
<Project ToolsVersion="4.0" xmlns="http://schemas.microsoft.com/developer/msbuild/2003">
  <ItemGroup>
    <Filter Include="Source Files">
      <UniqueIdentifier>{4FC737F1-C7A5-4376-A066-2A32D752A2FF}</UniqueIdentifier>
      <Extensions>cpp;c;cc;cxx;def;odl;idl;hpj;bat;asm;asmx</Extensions>
    </Filter>
    <Filter Include="Source Files\script">
      <UniqueIdentifier>{2a4b050e-3edd-404e-b601-cdd0be0d6b2e}</UniqueIdentifier>
    </Filter>
    <Filter Include="Header Files">
      <UniqueIdentifier>{93995380-89BD-4b04-88EB-625FBE52EBFB}</UniqueIdentifier>
      <Extensions>h;hpp;hxx;hm;inl;inc;xsd</Extensions>
    </Filter>
    <Filter Include="Header Files\cs">
      <UniqueIdentifier>{a8c8f89e-e1b2-45b1-a2ca-c8535971a3e0}</UniqueIdentifier>
    </Filter>
    <Filter Include="Header Files\script">
      <UniqueIdentifier>{88b38dc3-7935-47f5-b029-b8795f386220}</UniqueIdentifier>
    </Filter>
    <Filter Include="Common Source Files">
      <UniqueIdentifier>{dd17ec87-e7d5-48f2-bf6b-2a4041eb37fa}</UniqueIdentifier>
    </Filter>
    <Filter Include="Common Header Files">
      <UniqueIdentifier>{a7d52cc8-335a-417b-805a-f5cd4d2a373e}</UniqueIdentifier>
    </Filter>
    <Filter Include="Source Files\preproc">
      <UniqueIdentifier>{f81f94b4-2caf-47e6-95d3-cceae31dd823}</UniqueIdentifier>
    </Filter>
    <Filter Include="Header Files\preproc">
      <UniqueIdentifier>{1708ce39-05d7-418b-a0b9-f045fd8ca22d}</UniqueIdentifier>
    </Filter>
  </ItemGroup>
  <ItemGroup>
    <ClCompile Include="..\..\Compiler\fmem.cpp">
      <Filter>Source Files</Filter>
    </ClCompile>
    <ClCompile Include="..\..\Compiler\script\cc_compiledscript.cpp">
      <Filter>Source Files\script</Filter>
    </ClCompile>
    <ClCompile Include="..\..\Compiler\script\cc_internallist.cpp">
      <Filter>Source Files\script</Filter>
    </ClCompile>
    <ClCompile Include="..\..\Compiler\preproc\cc_macrotable.cpp">
      <Filter>Source Files\script</Filter>
    </ClCompile>
    <ClCompile Include="..\..\Compiler\script\cc_symboltable.cpp">
      <Filter>Source Files\script</Filter>
    </ClCompile>
    <ClCompile Include="..\..\Compiler\script\cs_compiler.cpp">
      <Filter>Source Files\script</Filter>
    </ClCompile>
    <ClCompile Include="..\..\Compiler\script\cs_parser.cpp">
      <Filter>Source Files\script</Filter>
    </ClCompile>
    <ClCompile Include="..\..\Compiler\preproc\preprocessor.cpp">
      <Filter>Source Files\preproc</Filter>
    </ClCompile>
    <ClCompile Include="..\..\Common\script\cc_script.cpp">
      <Filter>Source Files\script</Filter>
    </ClCompile>
    <ClCompile Include="..\..\Compiler\script\cc_treemap.cpp">
      <Filter>Source Files\script</Filter>
    </ClCompile>
    <ClCompile Include="..\..\Common\script\cc_common.cpp">
      <Filter>Source Files\script</Filter>
    </ClCompile>
    <ClCompile Include="..\..\Common\script\cc_reflect.cpp">
      <Filter>Source Files\script</Filter>
    </ClCompile>
  </ItemGroup>
  <ItemGroup>
    <ClCompile Include="..\..\Common\util\version.cpp">
      <Filter>Common Source Files</Filter>
    </ClCompile>
  </ItemGroup>
  <ItemGroup>
    <ClInclude Include="..\..\Common\util\version.h">
      <Filter>Common Header Files</Filter>
    </ClInclude>
    <ClInclude Include="..\..\Compiler\preproc\preprocessor.h">
      <Filter>Header Files\preproc</Filter>
    </ClInclude>
<<<<<<< HEAD
    <ClInclude Include="..\..\Common\script\cc_reflect.h">
      <Filter>Header Files\script</Filter>
    </ClInclude>
  </ItemGroup>
  <ItemGroup>
    <ClInclude Include="..\..\Compiler\fmem.h">
      <Filter>Header Files</Filter>
    </ClInclude>
    <ClInclude Include="..\..\Common\script\cc_error.h">
      <Filter>Header Files\cs</Filter>
    </ClInclude>
    <ClInclude Include="..\..\Common\script\cc_options.h">
=======
    <ClInclude Include="..\..\Common\script\cc_internal.h">
>>>>>>> 0a7b8fd6
      <Filter>Header Files\cs</Filter>
    </ClInclude>
    <ClInclude Include="..\..\Common\script\cc_script.h">
      <Filter>Header Files\cs</Filter>
    </ClInclude>
    <ClInclude Include="..\..\Common\script\cc_common.h">
      <Filter>Header Files\cs</Filter>
    </ClInclude>
  </ItemGroup>
  <ItemGroup>
    <ClInclude Include="..\..\Compiler\fmem.h">
      <Filter>Header Files</Filter>
    </ClInclude>
    <ClInclude Include="..\..\Compiler\script\cc_compiledscript.h">
      <Filter>Header Files\script</Filter>
    </ClInclude>
    <ClInclude Include="..\..\Compiler\script\cc_internallist.h">
      <Filter>Header Files\script</Filter>
    </ClInclude>
    <ClInclude Include="..\..\Compiler\preproc\cc_macrotable.h">
      <Filter>Header Files\script</Filter>
    </ClInclude>
    <ClInclude Include="..\..\Compiler\script\cc_symboldef.h">
      <Filter>Header Files\script</Filter>
    </ClInclude>
    <ClInclude Include="..\..\Compiler\script\cc_symboltable.h">
      <Filter>Header Files\script</Filter>
    </ClInclude>
    <ClInclude Include="..\..\Compiler\script\cc_variablesymlist.h">
      <Filter>Header Files\script</Filter>
    </ClInclude>
    <ClInclude Include="..\..\Compiler\script\cs_compiler.h">
      <Filter>Header Files\script</Filter>
    </ClInclude>
    <ClInclude Include="..\..\Compiler\script\cs_parser.h">
      <Filter>Header Files\script</Filter>
    </ClInclude>
    <ClInclude Include="..\..\Compiler\script\cs_parser_common.h">
      <Filter>Header Files\script</Filter>
    </ClInclude>
    <ClInclude Include="..\..\Compiler\script\cc_treemap.h">
      <Filter>Header Files\cs</Filter>
    </ClInclude>
  </ItemGroup>
</Project><|MERGE_RESOLUTION|>--- conflicted
+++ resolved
@@ -81,22 +81,10 @@
     <ClInclude Include="..\..\Compiler\preproc\preprocessor.h">
       <Filter>Header Files\preproc</Filter>
     </ClInclude>
-<<<<<<< HEAD
     <ClInclude Include="..\..\Common\script\cc_reflect.h">
       <Filter>Header Files\script</Filter>
     </ClInclude>
-  </ItemGroup>
-  <ItemGroup>
-    <ClInclude Include="..\..\Compiler\fmem.h">
-      <Filter>Header Files</Filter>
-    </ClInclude>
-    <ClInclude Include="..\..\Common\script\cc_error.h">
-      <Filter>Header Files\cs</Filter>
-    </ClInclude>
-    <ClInclude Include="..\..\Common\script\cc_options.h">
-=======
     <ClInclude Include="..\..\Common\script\cc_internal.h">
->>>>>>> 0a7b8fd6
       <Filter>Header Files\cs</Filter>
     </ClInclude>
     <ClInclude Include="..\..\Common\script\cc_script.h">
