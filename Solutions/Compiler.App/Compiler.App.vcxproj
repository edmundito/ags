﻿<?xml version="1.0" encoding="utf-8"?>
<Project DefaultTargets="Build" ToolsVersion="14.0" xmlns="http://schemas.microsoft.com/developer/msbuild/2003">
  <ItemGroup Label="ProjectConfigurations">
    <ProjectConfiguration Include="Debug_MD|Win32">
      <Configuration>Debug_MD</Configuration>
      <Platform>Win32</Platform>
    </ProjectConfiguration>
    <ProjectConfiguration Include="Debug_MD|x64">
      <Configuration>Debug_MD</Configuration>
      <Platform>x64</Platform>
    </ProjectConfiguration>
    <ProjectConfiguration Include="Debug|Win32">
      <Configuration>Debug</Configuration>
      <Platform>Win32</Platform>
    </ProjectConfiguration>
    <ProjectConfiguration Include="Debug|x64">
      <Configuration>Debug</Configuration>
      <Platform>x64</Platform>
    </ProjectConfiguration>
    <ProjectConfiguration Include="Release_MD|Win32">
      <Configuration>Release_MD</Configuration>
      <Platform>Win32</Platform>
    </ProjectConfiguration>
    <ProjectConfiguration Include="Release_MD|x64">
      <Configuration>Release_MD</Configuration>
      <Platform>x64</Platform>
    </ProjectConfiguration>
    <ProjectConfiguration Include="Release|Win32">
      <Configuration>Release</Configuration>
      <Platform>Win32</Platform>
    </ProjectConfiguration>
    <ProjectConfiguration Include="Release|x64">
      <Configuration>Release</Configuration>
      <Platform>x64</Platform>
    </ProjectConfiguration>
  </ItemGroup>
  <PropertyGroup Label="Globals">
    <ProjectGuid>{328E0769-7941-4093-8BF9-0E138955F44C}</ProjectGuid>
    <Keyword>Win32Proj</Keyword>
    <RootNamespace>CompilerApp</RootNamespace>
    <WindowsTargetPlatformVersion>8.1</WindowsTargetPlatformVersion>
  </PropertyGroup>
  <Import Project="$(VCTargetsPath)\Microsoft.Cpp.Default.props" />
  <PropertyGroup Condition="'$(Configuration)|$(Platform)'=='Debug_MD|Win32'" Label="Configuration">
    <ConfigurationType>Application</ConfigurationType>
    <PlatformToolset>v140</PlatformToolset>
    <CharacterSet>MultiByte</CharacterSet>
  </PropertyGroup>
  <PropertyGroup Condition="'$(Configuration)|$(Platform)'=='Debug_MD|x64'" Label="Configuration">
    <ConfigurationType>Application</ConfigurationType>
    <PlatformToolset>v140</PlatformToolset>
    <CharacterSet>MultiByte</CharacterSet>
  </PropertyGroup>
  <PropertyGroup Condition="'$(Configuration)|$(Platform)'=='Release_MD|Win32'" Label="Configuration">
    <ConfigurationType>Application</ConfigurationType>
    <PlatformToolset>v140</PlatformToolset>
    <CharacterSet>MultiByte</CharacterSet>
    <WholeProgramOptimization>true</WholeProgramOptimization>
  </PropertyGroup>
  <PropertyGroup Condition="'$(Configuration)|$(Platform)'=='Release_MD|x64'" Label="Configuration">
    <ConfigurationType>Application</ConfigurationType>
    <PlatformToolset>v140</PlatformToolset>
    <CharacterSet>MultiByte</CharacterSet>
    <WholeProgramOptimization>true</WholeProgramOptimization>
  </PropertyGroup>
  <PropertyGroup Condition="'$(Configuration)|$(Platform)'=='Release|Win32'" Label="Configuration">
    <ConfigurationType>Application</ConfigurationType>
    <PlatformToolset>v140</PlatformToolset>
    <CharacterSet>MultiByte</CharacterSet>
    <WholeProgramOptimization>true</WholeProgramOptimization>
  </PropertyGroup>
  <PropertyGroup Condition="'$(Configuration)|$(Platform)'=='Release|x64'" Label="Configuration">
    <ConfigurationType>Application</ConfigurationType>
    <PlatformToolset>v140</PlatformToolset>
    <CharacterSet>MultiByte</CharacterSet>
    <WholeProgramOptimization>true</WholeProgramOptimization>
  </PropertyGroup>
  <PropertyGroup Condition="'$(Configuration)|$(Platform)'=='Debug|Win32'" Label="Configuration">
    <ConfigurationType>Application</ConfigurationType>
    <PlatformToolset>v140</PlatformToolset>
    <CharacterSet>MultiByte</CharacterSet>
  </PropertyGroup>
  <PropertyGroup Condition="'$(Configuration)|$(Platform)'=='Debug|x64'" Label="Configuration">
    <ConfigurationType>Application</ConfigurationType>
    <PlatformToolset>v140</PlatformToolset>
    <CharacterSet>MultiByte</CharacterSet>
  </PropertyGroup>
  <Import Project="$(VCTargetsPath)\Microsoft.Cpp.props" />
  <ImportGroup Label="ExtensionSettings">
  </ImportGroup>
  <ImportGroup Condition="'$(Configuration)|$(Platform)'=='Debug_MD|Win32'" Label="PropertySheets">
    <Import Project="$(UserRootDir)\Microsoft.Cpp.$(Platform).user.props" Condition="exists('$(UserRootDir)\Microsoft.Cpp.$(Platform).user.props')" Label="LocalAppDataPlatform" />
  </ImportGroup>
  <ImportGroup Condition="'$(Configuration)|$(Platform)'=='Debug_MD|x64'" Label="PropertySheets">
    <Import Project="$(UserRootDir)\Microsoft.Cpp.$(Platform).user.props" Condition="exists('$(UserRootDir)\Microsoft.Cpp.$(Platform).user.props')" Label="LocalAppDataPlatform" />
  </ImportGroup>
  <ImportGroup Condition="'$(Configuration)|$(Platform)'=='Release_MD|Win32'" Label="PropertySheets">
    <Import Project="$(UserRootDir)\Microsoft.Cpp.$(Platform).user.props" Condition="exists('$(UserRootDir)\Microsoft.Cpp.$(Platform).user.props')" Label="LocalAppDataPlatform" />
  </ImportGroup>
  <ImportGroup Condition="'$(Configuration)|$(Platform)'=='Release_MD|x64'" Label="PropertySheets">
    <Import Project="$(UserRootDir)\Microsoft.Cpp.$(Platform).user.props" Condition="exists('$(UserRootDir)\Microsoft.Cpp.$(Platform).user.props')" Label="LocalAppDataPlatform" />
  </ImportGroup>
  <ImportGroup Condition="'$(Configuration)|$(Platform)'=='Release|Win32'" Label="PropertySheets">
    <Import Project="$(UserRootDir)\Microsoft.Cpp.$(Platform).user.props" Condition="exists('$(UserRootDir)\Microsoft.Cpp.$(Platform).user.props')" Label="LocalAppDataPlatform" />
  </ImportGroup>
  <ImportGroup Condition="'$(Configuration)|$(Platform)'=='Release|x64'" Label="PropertySheets">
    <Import Project="$(UserRootDir)\Microsoft.Cpp.$(Platform).user.props" Condition="exists('$(UserRootDir)\Microsoft.Cpp.$(Platform).user.props')" Label="LocalAppDataPlatform" />
  </ImportGroup>
  <ImportGroup Condition="'$(Configuration)|$(Platform)'=='Debug|Win32'" Label="PropertySheets">
    <Import Project="$(UserRootDir)\Microsoft.Cpp.$(Platform).user.props" Condition="exists('$(UserRootDir)\Microsoft.Cpp.$(Platform).user.props')" Label="LocalAppDataPlatform" />
  </ImportGroup>
  <ImportGroup Condition="'$(Configuration)|$(Platform)'=='Debug|x64'" Label="PropertySheets">
    <Import Project="$(UserRootDir)\Microsoft.Cpp.$(Platform).user.props" Condition="exists('$(UserRootDir)\Microsoft.Cpp.$(Platform).user.props')" Label="LocalAppDataPlatform" />
  </ImportGroup>
  <PropertyGroup Label="UserMacros" />
  <PropertyGroup>
    <_ProjectFileVersion>14.0.25431.1</_ProjectFileVersion>
  </PropertyGroup>
  <PropertyGroup Condition="'$(Configuration)|$(Platform)'=='Debug|Win32'">
    <OutDir>$(SolutionDir)\.build\$(Configuration)\</OutDir>
    <IntDir>$(Configuration)\</IntDir>
    <TargetName>agscc</TargetName>
    <LinkIncremental>true</LinkIncremental>
  </PropertyGroup>
  <PropertyGroup Condition="'$(Configuration)|$(Platform)'=='Debug|x64'">
    <TargetName>agscc</TargetName>
    <LinkIncremental>true</LinkIncremental>
  </PropertyGroup>
  <PropertyGroup Condition="'$(Configuration)|$(Platform)'=='Release|Win32'">
    <OutDir>$(SolutionDir)\.build\$(Configuration)\</OutDir>
    <IntDir>$(Configuration)\</IntDir>
    <TargetName>agscc</TargetName>
    <LinkIncremental>false</LinkIncremental>
  </PropertyGroup>
  <PropertyGroup Condition="'$(Configuration)|$(Platform)'=='Release|x64'">
    <TargetName>agscc</TargetName>
    <LinkIncremental>false</LinkIncremental>
  </PropertyGroup>
  <PropertyGroup Condition="'$(Configuration)|$(Platform)'=='Release_MD|Win32'">
    <OutDir>$(SolutionDir)\.build\$(Configuration)\</OutDir>
    <IntDir>$(Configuration)\</IntDir>
    <TargetName>agscc</TargetName>
    <LinkIncremental>false</LinkIncremental>
  </PropertyGroup>
  <PropertyGroup Condition="'$(Configuration)|$(Platform)'=='Release_MD|x64'">
    <TargetName>agscc</TargetName>
    <LinkIncremental>false</LinkIncremental>
  </PropertyGroup>
  <PropertyGroup Condition="'$(Configuration)|$(Platform)'=='Debug_MD|Win32'">
    <OutDir>$(SolutionDir)\.build\$(Configuration)\</OutDir>
    <IntDir>$(Configuration)\</IntDir>
    <LinkIncremental>true</LinkIncremental>
    <TargetName>agscc</TargetName>
  </PropertyGroup>
  <PropertyGroup Condition="'$(Configuration)|$(Platform)'=='Debug_MD|x64'">
    <LinkIncremental>true</LinkIncremental>
    <TargetName>agscc</TargetName>
  </PropertyGroup>
  <ItemDefinitionGroup Condition="'$(Configuration)|$(Platform)'=='Debug|Win32'">
    <ClCompile>
      <Optimization>Disabled</Optimization>
      <AdditionalIncludeDirectories>..\..\Common;..\..\Compiler;%(AdditionalIncludeDirectories)</AdditionalIncludeDirectories>
      <PreprocessorDefinitions>WIN32;_DEBUG;_CONSOLE;%(PreprocessorDefinitions)</PreprocessorDefinitions>
      <MinimalRebuild>true</MinimalRebuild>
      <BasicRuntimeChecks>EnableFastChecks</BasicRuntimeChecks>
      <RuntimeLibrary>MultiThreadedDebug</RuntimeLibrary>
      <PrecompiledHeader />
      <WarningLevel>Level3</WarningLevel>
      <DebugInformationFormat>EditAndContinue</DebugInformationFormat>
      <DisableSpecificWarnings>4996;%(DisableSpecificWarnings)</DisableSpecificWarnings>
      <MultiProcessorCompilation>true</MultiProcessorCompilation>
    </ClCompile>
    <Link>
      <AdditionalDependencies>Compiler_d.lib;shlwapi.lib;%(AdditionalDependencies)</AdditionalDependencies>
      <AdditionalLibraryDirectories>$(SolutionDir)\.lib\$(Configuration);%(AdditionalLibraryDirectories)</AdditionalLibraryDirectories>
      <SubSystem>Console</SubSystem>
      <GenerateDebugInformation>true</GenerateDebugInformation>
    </Link>
    <Lib>
      <OutputFile>$(OutDir)$(TargetName)$(TargetExt)</OutputFile>
    </Lib>
  </ItemDefinitionGroup>
  <ItemDefinitionGroup Condition="'$(Configuration)|$(Platform)'=='Debug|x64'">
    <ClCompile>
      <Optimization>Disabled</Optimization>
      <AdditionalIncludeDirectories>..\..\Common;..\..\Compiler;%(AdditionalIncludeDirectories)</AdditionalIncludeDirectories>
      <PreprocessorDefinitions>WIN32;_DEBUG;_CONSOLE;%(PreprocessorDefinitions)</PreprocessorDefinitions>
      <BasicRuntimeChecks>EnableFastChecks</BasicRuntimeChecks>
      <RuntimeLibrary>MultiThreadedDebug</RuntimeLibrary>
      <PrecompiledHeader>
      </PrecompiledHeader>
      <WarningLevel>Level3</WarningLevel>
      <DebugInformationFormat>ProgramDatabase</DebugInformationFormat>
      <DisableSpecificWarnings>4996;%(DisableSpecificWarnings)</DisableSpecificWarnings>
      <MultiProcessorCompilation>true</MultiProcessorCompilation>
    </ClCompile>
    <Link>
      <AdditionalDependencies>Compiler_d.lib;shlwapi.lib;%(AdditionalDependencies)</AdditionalDependencies>
      <AdditionalLibraryDirectories>$(SolutionDir)\.lib\$(Configuration);%(AdditionalLibraryDirectories)</AdditionalLibraryDirectories>
      <SubSystem>Console</SubSystem>
      <GenerateDebugInformation>true</GenerateDebugInformation>
    </Link>
    <Lib>
      <OutputFile>$(OutDir)$(TargetName)$(TargetExt)</OutputFile>
    </Lib>
  </ItemDefinitionGroup>
  <ItemDefinitionGroup Condition="'$(Configuration)|$(Platform)'=='Release|Win32'">
    <ClCompile>
      <Optimization>MaxSpeed</Optimization>
      <IntrinsicFunctions>true</IntrinsicFunctions>
      <AdditionalIncludeDirectories>..\..\Common;..\..\Compiler;%(AdditionalIncludeDirectories)</AdditionalIncludeDirectories>
      <PreprocessorDefinitions>WIN32;NDEBUG;_CONSOLE;%(PreprocessorDefinitions)</PreprocessorDefinitions>
      <RuntimeLibrary>MultiThreaded</RuntimeLibrary>
      <FunctionLevelLinking>true</FunctionLevelLinking>
      <PrecompiledHeader />
      <WarningLevel>Level3</WarningLevel>
      <DebugInformationFormat>ProgramDatabase</DebugInformationFormat>
      <DisableSpecificWarnings>4996;%(DisableSpecificWarnings)</DisableSpecificWarnings>
      <MultiProcessorCompilation>true</MultiProcessorCompilation>
    </ClCompile>
    <Link>
      <AdditionalDependencies>Compiler.lib;shlwapi.lib;%(AdditionalDependencies)</AdditionalDependencies>
      <AdditionalLibraryDirectories>$(SolutionDir)\.lib\$(Configuration);%(AdditionalLibraryDirectories)</AdditionalLibraryDirectories>
      <SubSystem>Console</SubSystem>
      <EnableCOMDATFolding>true</EnableCOMDATFolding>
      <OptimizeReferences>true</OptimizeReferences>
      <GenerateDebugInformation>true</GenerateDebugInformation>
    </Link>
    <Lib>
      <OutputFile>$(OutDir)$(TargetName)$(TargetExt)</OutputFile>
    </Lib>
  </ItemDefinitionGroup>
  <ItemDefinitionGroup Condition="'$(Configuration)|$(Platform)'=='Release|x64'">
    <ClCompile>
      <Optimization>MaxSpeed</Optimization>
      <IntrinsicFunctions>true</IntrinsicFunctions>
      <AdditionalIncludeDirectories>..\..\Common;..\..\Compiler;%(AdditionalIncludeDirectories)</AdditionalIncludeDirectories>
      <PreprocessorDefinitions>WIN32;NDEBUG;_CONSOLE;%(PreprocessorDefinitions)</PreprocessorDefinitions>
      <RuntimeLibrary>MultiThreaded</RuntimeLibrary>
      <FunctionLevelLinking>true</FunctionLevelLinking>
      <PrecompiledHeader>
      </PrecompiledHeader>
      <WarningLevel>Level3</WarningLevel>
      <DebugInformationFormat>ProgramDatabase</DebugInformationFormat>
      <DisableSpecificWarnings>4996;%(DisableSpecificWarnings)</DisableSpecificWarnings>
      <MultiProcessorCompilation>true</MultiProcessorCompilation>
    </ClCompile>
    <Link>
      <AdditionalDependencies>Compiler.lib;shlwapi.lib;%(AdditionalDependencies)</AdditionalDependencies>
      <AdditionalLibraryDirectories>$(SolutionDir)\.lib\$(Configuration);%(AdditionalLibraryDirectories)</AdditionalLibraryDirectories>
      <SubSystem>Console</SubSystem>
      <EnableCOMDATFolding>true</EnableCOMDATFolding>
      <OptimizeReferences>true</OptimizeReferences>
      <GenerateDebugInformation>true</GenerateDebugInformation>
    </Link>
    <Lib>
      <OutputFile>$(OutDir)$(TargetName)$(TargetExt)</OutputFile>
    </Lib>
  </ItemDefinitionGroup>
  <ItemDefinitionGroup Condition="'$(Configuration)|$(Platform)'=='Release_MD|Win32'">
    <ClCompile>
      <Optimization>MaxSpeed</Optimization>
      <IntrinsicFunctions>true</IntrinsicFunctions>
      <AdditionalIncludeDirectories>..\..\Common;..\..\Compiler;%(AdditionalIncludeDirectories)</AdditionalIncludeDirectories>
      <PreprocessorDefinitions>WIN32;NDEBUG;_CONSOLE;%(PreprocessorDefinitions)</PreprocessorDefinitions>
      <RuntimeLibrary>MultiThreadedDLL</RuntimeLibrary>
      <FunctionLevelLinking>true</FunctionLevelLinking>
      <PrecompiledHeader />
      <WarningLevel>Level3</WarningLevel>
      <DebugInformationFormat>ProgramDatabase</DebugInformationFormat>
      <DisableSpecificWarnings>4996;%(DisableSpecificWarnings)</DisableSpecificWarnings>
      <MultiProcessorCompilation>true</MultiProcessorCompilation>
    </ClCompile>
    <Link>
      <AdditionalDependencies>Compiler_md.lib;shlwapi.lib;%(AdditionalDependencies)</AdditionalDependencies>
      <AdditionalLibraryDirectories>$(SolutionDir)\.lib\$(Configuration);%(AdditionalLibraryDirectories)</AdditionalLibraryDirectories>
      <SubSystem>Console</SubSystem>
      <EnableCOMDATFolding>true</EnableCOMDATFolding>
      <OptimizeReferences>true</OptimizeReferences>
      <GenerateDebugInformation>true</GenerateDebugInformation>
    </Link>
    <Lib>
      <OutputFile>$(OutDir)$(TargetName)$(TargetExt)</OutputFile>
    </Lib>
  </ItemDefinitionGroup>
  <ItemDefinitionGroup Condition="'$(Configuration)|$(Platform)'=='Release_MD|x64'">
    <ClCompile>
      <Optimization>MaxSpeed</Optimization>
      <IntrinsicFunctions>true</IntrinsicFunctions>
      <AdditionalIncludeDirectories>..\..\Common;..\..\Compiler;%(AdditionalIncludeDirectories)</AdditionalIncludeDirectories>
      <PreprocessorDefinitions>WIN32;NDEBUG;_CONSOLE;%(PreprocessorDefinitions)</PreprocessorDefinitions>
      <RuntimeLibrary>MultiThreadedDLL</RuntimeLibrary>
      <FunctionLevelLinking>true</FunctionLevelLinking>
      <PrecompiledHeader>
      </PrecompiledHeader>
      <WarningLevel>Level3</WarningLevel>
      <DebugInformationFormat>ProgramDatabase</DebugInformationFormat>
      <DisableSpecificWarnings>4996;%(DisableSpecificWarnings)</DisableSpecificWarnings>
      <MultiProcessorCompilation>true</MultiProcessorCompilation>
    </ClCompile>
    <Link>
      <AdditionalDependencies>Compiler_md.lib;shlwapi.lib;%(AdditionalDependencies)</AdditionalDependencies>
      <AdditionalLibraryDirectories>$(SolutionDir)\.lib\$(Configuration);%(AdditionalLibraryDirectories)</AdditionalLibraryDirectories>
      <SubSystem>Console</SubSystem>
      <EnableCOMDATFolding>true</EnableCOMDATFolding>
      <OptimizeReferences>true</OptimizeReferences>
      <GenerateDebugInformation>true</GenerateDebugInformation>
    </Link>
    <Lib>
      <OutputFile>$(OutDir)$(TargetName)$(TargetExt)</OutputFile>
    </Lib>
  </ItemDefinitionGroup>
  <ItemDefinitionGroup Condition="'$(Configuration)|$(Platform)'=='Debug_MD|Win32'">
    <ClCompile>
      <Optimization>Disabled</Optimization>
      <AdditionalIncludeDirectories>..\..\Common;..\..\Compiler;%(AdditionalIncludeDirectories)</AdditionalIncludeDirectories>
      <PreprocessorDefinitions>WIN32;_DEBUG;_CONSOLE;%(PreprocessorDefinitions)</PreprocessorDefinitions>
      <MinimalRebuild>true</MinimalRebuild>
      <BasicRuntimeChecks>EnableFastChecks</BasicRuntimeChecks>
      <RuntimeLibrary>MultiThreadedDebugDLL</RuntimeLibrary>
      <PrecompiledHeader />
      <WarningLevel>Level3</WarningLevel>
      <DebugInformationFormat>EditAndContinue</DebugInformationFormat>
      <DisableSpecificWarnings>4996;%(DisableSpecificWarnings)</DisableSpecificWarnings>
      <MultiProcessorCompilation>true</MultiProcessorCompilation>
    </ClCompile>
    <Link>
      <AdditionalDependencies>Compiler_md_d.lib;shlwapi.lib;%(AdditionalDependencies)</AdditionalDependencies>
      <AdditionalLibraryDirectories>$(SolutionDir)\.lib\$(Configuration);%(AdditionalLibraryDirectories)</AdditionalLibraryDirectories>
      <SubSystem>Console</SubSystem>
      <GenerateDebugInformation>true</GenerateDebugInformation>
    </Link>
    <Lib>
      <OutputFile>$(OutDir)$(TargetName)$(TargetExt)</OutputFile>
    </Lib>
  </ItemDefinitionGroup>
  <ItemDefinitionGroup Condition="'$(Configuration)|$(Platform)'=='Debug_MD|x64'">
    <ClCompile>
      <Optimization>Disabled</Optimization>
      <AdditionalIncludeDirectories>..\..\Common;..\..\Compiler;%(AdditionalIncludeDirectories)</AdditionalIncludeDirectories>
      <PreprocessorDefinitions>WIN32;_DEBUG;_CONSOLE;%(PreprocessorDefinitions)</PreprocessorDefinitions>
      <BasicRuntimeChecks>EnableFastChecks</BasicRuntimeChecks>
      <RuntimeLibrary>MultiThreadedDebugDLL</RuntimeLibrary>
      <PrecompiledHeader>
      </PrecompiledHeader>
      <WarningLevel>Level3</WarningLevel>
      <DebugInformationFormat>ProgramDatabase</DebugInformationFormat>
      <DisableSpecificWarnings>4996;%(DisableSpecificWarnings)</DisableSpecificWarnings>
      <MultiProcessorCompilation>true</MultiProcessorCompilation>
    </ClCompile>
    <Link>
      <AdditionalDependencies>Compiler_md_d.lib;shlwapi.lib;%(AdditionalDependencies)</AdditionalDependencies>
      <AdditionalLibraryDirectories>$(SolutionDir)\.lib\$(Configuration);%(AdditionalLibraryDirectories)</AdditionalLibraryDirectories>
      <SubSystem>Console</SubSystem>
      <GenerateDebugInformation>true</GenerateDebugInformation>
    </Link>
    <Lib>
      <OutputFile>$(OutDir)$(TargetName)$(TargetExt)</OutputFile>
    </Lib>
  </ItemDefinitionGroup>
  <ItemGroup>
    <ClCompile Include="..\..\Common\debug\debugmanager.cpp" />
    <ClCompile Include="..\..\Common\util\bufferedstream.cpp" />
<<<<<<< HEAD
    <ClCompile Include="..\..\Common\util\datastream.cpp" />
    <ClCompile Include="..\..\Common\util\data_ext.cpp" />
=======
>>>>>>> 361058f6
    <ClCompile Include="..\..\Common\util\directory.cpp" />
    <ClCompile Include="..\..\Common\util\file.cpp" />
    <ClCompile Include="..\..\Common\util\path.cpp" />
    <ClCompile Include="..\..\Common\util\filestream.cpp" />
    <ClCompile Include="..\..\Common\util\stdio_compat.c" />
    <ClCompile Include="..\..\Common\util\stream.cpp" />
    <ClCompile Include="..\..\Common\util\string.cpp" />
    <ClCompile Include="..\..\Common\util\string_compat.c" />
    <ClCompile Include="..\..\Common\util\string_utils.cpp" />
    <ClCompile Include="..\..\Common\util\textstreamreader.cpp" />
    <ClCompile Include="..\..\Common\util\cmdlineopts.cpp" />
  </ItemGroup>
  <ItemGroup>
    <ClInclude Include="..\..\Common\util\stream.h" />
    <ClInclude Include="..\..\Common\util\textstreamreader.h" />
    <ClInclude Include="..\..\Common\util\filestream.h" />
    <ClInclude Include="..\..\Common\util\file.h" />
    <ClInclude Include="..\..\Common\util\path.h" />
    <ClInclude Include="..\..\Common\util\cmdlineopts.h" />
  </ItemGroup>
  <ItemGroup>
    <ClCompile Include="..\..\Compiler\main.cpp" />
    <ClCompile Include="..\..\Compiler\compiler.cpp" />
  </ItemGroup>
  <ItemGroup>
    <ClInclude Include="..\..\Compiler\compiler.h" />
  </ItemGroup>
  <Import Project="$(VCTargetsPath)\Microsoft.Cpp.targets" />
  <ImportGroup Label="ExtensionTargets">
  </ImportGroup>
</Project><|MERGE_RESOLUTION|>--- conflicted
+++ resolved
@@ -361,11 +361,7 @@
   <ItemGroup>
     <ClCompile Include="..\..\Common\debug\debugmanager.cpp" />
     <ClCompile Include="..\..\Common\util\bufferedstream.cpp" />
-<<<<<<< HEAD
-    <ClCompile Include="..\..\Common\util\datastream.cpp" />
     <ClCompile Include="..\..\Common\util\data_ext.cpp" />
-=======
->>>>>>> 361058f6
     <ClCompile Include="..\..\Common\util\directory.cpp" />
     <ClCompile Include="..\..\Common\util\file.cpp" />
     <ClCompile Include="..\..\Common\util\path.cpp" />
