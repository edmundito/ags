﻿<?xml version="1.0" encoding="utf-8"?>
<Project ToolsVersion="4.0" xmlns="http://schemas.microsoft.com/developer/msbuild/2003">
  <ItemGroup>
    <Filter Include="Source Files">
      <UniqueIdentifier>{4FC737F1-C7A5-4376-A066-2A32D752A2FF}</UniqueIdentifier>
      <Extensions>cpp;c;cc;cxx;def;odl;idl;hpj;bat;asm;asmx</Extensions>
    </Filter>
    <Filter Include="Source Files\ac">
      <UniqueIdentifier>{0958abdd-c8bb-4b14-a389-01cb61cd0cc4}</UniqueIdentifier>
    </Filter>
    <Filter Include="Source Files\ac\dynobj">
      <UniqueIdentifier>{a09dd323-d8ae-489b-afa7-e25097df08f2}</UniqueIdentifier>
    </Filter>
    <Filter Include="Source Files\font">
      <UniqueIdentifier>{5f8d572e-94fb-435d-bf97-c2ea9753a17c}</UniqueIdentifier>
    </Filter>
    <Filter Include="Source Files\gui">
      <UniqueIdentifier>{121c0615-ae75-4930-879a-fe3dfdaddf9f}</UniqueIdentifier>
    </Filter>
    <Filter Include="Source Files\util">
      <UniqueIdentifier>{173f38da-e332-436d-b137-08058d600e00}</UniqueIdentifier>
    </Filter>
    <Filter Include="Source Files\script">
      <UniqueIdentifier>{a8588f0e-0608-4040-b056-9d77192953a4}</UniqueIdentifier>
    </Filter>
    <Filter Include="Source Files\debug">
      <UniqueIdentifier>{1efa2ffe-8f4f-4abc-99ab-ba89e965a0eb}</UniqueIdentifier>
    </Filter>
    <Filter Include="Source Files\gfx">
      <UniqueIdentifier>{e0c98b5d-5da0-41a8-8800-5d57cb7a22f6}</UniqueIdentifier>
    </Filter>
    <Filter Include="Source Files\core">
      <UniqueIdentifier>{c07445cb-2491-439b-8a76-2309c599f536}</UniqueIdentifier>
    </Filter>
    <Filter Include="Source Files\game">
      <UniqueIdentifier>{16e18385-3cc7-48fb-aa26-6311d7d1ddc6}</UniqueIdentifier>
    </Filter>
    <Filter Include="Header Files">
      <UniqueIdentifier>{93995380-89BD-4b04-88EB-625FBE52EBFB}</UniqueIdentifier>
      <Extensions>h;hpp;hxx;hm;inl;inc;xsd</Extensions>
    </Filter>
    <Filter Include="Header Files\ac">
      <UniqueIdentifier>{2966e3a7-61cc-47ed-ac6f-30e37bcf5de4}</UniqueIdentifier>
    </Filter>
    <Filter Include="Header Files\ac\dynobj">
      <UniqueIdentifier>{36a39d20-106b-49e5-8be2-68ed20024ee5}</UniqueIdentifier>
    </Filter>
    <Filter Include="Header Files\font">
      <UniqueIdentifier>{e0ee9c49-aef4-45e7-9deb-0f0bbabc6f28}</UniqueIdentifier>
    </Filter>
    <Filter Include="Header Files\gui">
      <UniqueIdentifier>{1677d1d0-736b-4bfa-8dbe-e89e4aeb233f}</UniqueIdentifier>
    </Filter>
    <Filter Include="Header Files\util">
      <UniqueIdentifier>{bb2c611a-2922-4f39-a61d-1abb93d13bbc}</UniqueIdentifier>
    </Filter>
    <Filter Include="Header Files\script">
      <UniqueIdentifier>{6987358e-c678-4062-a991-337a97c4d4b5}</UniqueIdentifier>
    </Filter>
    <Filter Include="Header Files\core">
      <UniqueIdentifier>{794e545d-ee5a-4fbd-a3b8-b06b8c59c839}</UniqueIdentifier>
    </Filter>
    <Filter Include="Header Files\debug">
      <UniqueIdentifier>{3b201c98-3133-440c-8d8d-fe6010570cce}</UniqueIdentifier>
    </Filter>
    <Filter Include="Header Files\gfx">
      <UniqueIdentifier>{66e1c3d5-ab0d-479d-bbbe-665775b69bb1}</UniqueIdentifier>
    </Filter>
    <Filter Include="Header Files\game">
      <UniqueIdentifier>{44be5689-ac12-482b-b7c7-7bd671f8d7a5}</UniqueIdentifier>
    </Filter>
    <Filter Include="Library Sources">
      <UniqueIdentifier>{61ad85ba-8495-4fb3-8129-5e785ed7a418}</UniqueIdentifier>
    </Filter>
    <Filter Include="Library Sources\aastr">
      <UniqueIdentifier>{c4dc6891-0e6a-42d5-9849-7a7b3f5c4d27}</UniqueIdentifier>
    </Filter>
    <Filter Include="Library Sources\alfont">
      <UniqueIdentifier>{e7a82ba7-051e-4d0e-88b0-7ca64220a40e}</UniqueIdentifier>
    </Filter>
    <Filter Include="Library Sources\freetype">
      <UniqueIdentifier>{4b4e728b-ae08-436a-aeaa-9e342f323611}</UniqueIdentifier>
    </Filter>
    <Filter Include="Library Sources\allegro">
      <UniqueIdentifier>{2328eaaa-6acc-42b4-af0d-75c3e91c0e85}</UniqueIdentifier>
    </Filter>
    <Filter Include="Library Sources\allegro\win">
      <UniqueIdentifier>{925a0e71-4cf9-478c-bf82-26aa4cf4ee9a}</UniqueIdentifier>
    </Filter>
    <Filter Include="Library Sources\allegro\c">
      <UniqueIdentifier>{15c601a4-df1d-48e4-ad00-8a22d9761e2b}</UniqueIdentifier>
    </Filter>
    <Filter Include="Header Files\platform">
      <UniqueIdentifier>{ed0da32a-4d9f-4d2f-9152-cdcc304ff9ff}</UniqueIdentifier>
    </Filter>
    <Filter Include="Header Files\platform\windows">
      <UniqueIdentifier>{2d32d9cb-7c8c-4b22-92af-3afdb3d24d12}</UniqueIdentifier>
    </Filter>
    <Filter Include="Library Sources\miniz">
      <UniqueIdentifier>{e2b0e876-0ee0-4a08-a2b9-0e7e889b04e7}</UniqueIdentifier>
    </Filter>
  </ItemGroup>
  <ItemGroup>
    <ClCompile Include="..\..\Common\ac\audiocliptype.cpp">
      <Filter>Source Files\ac</Filter>
    </ClCompile>
    <ClCompile Include="..\..\Common\ac\characterinfo.cpp">
      <Filter>Source Files\ac</Filter>
    </ClCompile>
    <ClCompile Include="..\..\Common\ac\common.cpp">
      <Filter>Source Files\ac</Filter>
    </ClCompile>
    <ClCompile Include="..\..\Common\ac\dialogtopic.cpp">
      <Filter>Source Files\ac</Filter>
    </ClCompile>
    <ClCompile Include="..\..\Common\ac\gamesetupstruct.cpp">
      <Filter>Source Files\ac</Filter>
    </ClCompile>
    <ClCompile Include="..\..\Common\ac\gamesetupstructbase.cpp">
      <Filter>Source Files\ac</Filter>
    </ClCompile>
    <ClCompile Include="..\..\Common\ac\inventoryiteminfo.cpp">
      <Filter>Source Files\ac</Filter>
    </ClCompile>
    <ClCompile Include="..\..\Common\ac\mousecursor.cpp">
      <Filter>Source Files\ac</Filter>
    </ClCompile>
    <ClCompile Include="..\..\Common\ac\spritecache.cpp">
      <Filter>Source Files\ac</Filter>
    </ClCompile>
    <ClCompile Include="..\..\Common\ac\view.cpp">
      <Filter>Source Files\ac</Filter>
    </ClCompile>
    <ClCompile Include="..\..\Common\ac\wordsdictionary.cpp">
      <Filter>Source Files\ac</Filter>
    </ClCompile>
    <ClCompile Include="..\..\Common\ac\dynobj\scriptaudioclip.cpp">
      <Filter>Source Files\ac\dynobj</Filter>
    </ClCompile>
    <ClCompile Include="..\..\Common\font\fonts.cpp">
      <Filter>Source Files\font</Filter>
    </ClCompile>
    <ClCompile Include="..\..\Common\font\ttffontrenderer.cpp">
      <Filter>Source Files\font</Filter>
    </ClCompile>
    <ClCompile Include="..\..\Common\font\wfnfont.cpp">
      <Filter>Source Files\font</Filter>
    </ClCompile>
    <ClCompile Include="..\..\Common\font\wfnfontrenderer.cpp">
      <Filter>Source Files\font</Filter>
    </ClCompile>
    <ClCompile Include="..\..\Common\gui\guibutton.cpp">
      <Filter>Source Files\gui</Filter>
    </ClCompile>
    <ClCompile Include="..\..\Common\gui\guiinv.cpp">
      <Filter>Source Files\gui</Filter>
    </ClCompile>
    <ClCompile Include="..\..\Common\gui\guilabel.cpp">
      <Filter>Source Files\gui</Filter>
    </ClCompile>
    <ClCompile Include="..\..\Common\gui\guilistbox.cpp">
      <Filter>Source Files\gui</Filter>
    </ClCompile>
    <ClCompile Include="..\..\Common\gui\guimain.cpp">
      <Filter>Source Files\gui</Filter>
    </ClCompile>
    <ClCompile Include="..\..\Common\gui\guiobject.cpp">
      <Filter>Source Files\gui</Filter>
    </ClCompile>
    <ClCompile Include="..\..\Common\gui\guislider.cpp">
      <Filter>Source Files\gui</Filter>
    </ClCompile>
    <ClCompile Include="..\..\Common\gui\guitextbox.cpp">
      <Filter>Source Files\gui</Filter>
    </ClCompile>
    <ClCompile Include="..\..\Common\util\compress.cpp">
      <Filter>Source Files\util</Filter>
    </ClCompile>
    <ClCompile Include="..\..\Common\util\directory.cpp">
      <Filter>Source Files\util</Filter>
    </ClCompile>
    <ClCompile Include="..\..\Common\util\file.cpp">
      <Filter>Source Files\util</Filter>
    </ClCompile>
    <ClCompile Include="..\..\Common\util\filestream.cpp">
      <Filter>Source Files\util</Filter>
    </ClCompile>
    <ClCompile Include="..\..\Common\util\geometry.cpp">
      <Filter>Source Files\util</Filter>
    </ClCompile>
    <ClCompile Include="..\..\Common\util\ini_util.cpp">
      <Filter>Source Files\util</Filter>
    </ClCompile>
    <ClCompile Include="..\..\Common\util\inifile.cpp">
      <Filter>Source Files\util</Filter>
    </ClCompile>
    <ClCompile Include="..\..\Common\util\lzw.cpp">
      <Filter>Source Files\util</Filter>
    </ClCompile>
    <ClCompile Include="..\..\Common\util\multifilelib.cpp">
      <Filter>Source Files\util</Filter>
    </ClCompile>
    <ClCompile Include="..\..\Common\util\path.cpp">
      <Filter>Source Files\util</Filter>
    </ClCompile>
    <ClCompile Include="..\..\Common\util\stream.cpp">
      <Filter>Source Files\util</Filter>
    </ClCompile>
    <ClCompile Include="..\..\Common\util\string.cpp">
      <Filter>Source Files\util</Filter>
    </ClCompile>
    <ClCompile Include="..\..\Common\util\string_utils.cpp">
      <Filter>Source Files\util</Filter>
    </ClCompile>
    <ClCompile Include="..\..\Common\util\textstreamreader.cpp">
      <Filter>Source Files\util</Filter>
    </ClCompile>
    <ClCompile Include="..\..\Common\util\textstreamwriter.cpp">
      <Filter>Source Files\util</Filter>
    </ClCompile>
    <ClCompile Include="..\..\Common\util\version.cpp">
      <Filter>Source Files\util</Filter>
    </ClCompile>
    <ClCompile Include="..\..\Common\util\wgt2allg.cpp">
      <Filter>Source Files\util</Filter>
    </ClCompile>
    <ClCompile Include="..\..\Common\script\cc_script.cpp">
      <Filter>Source Files\script</Filter>
    </ClCompile>
    <ClCompile Include="..\..\Common\debug\debugmanager.cpp">
      <Filter>Source Files\debug</Filter>
    </ClCompile>
    <ClCompile Include="..\..\Common\gfx\allegrobitmap.cpp">
      <Filter>Source Files\gfx</Filter>
    </ClCompile>
    <ClCompile Include="..\..\Common\gfx\bitmap.cpp">
      <Filter>Source Files\gfx</Filter>
    </ClCompile>
    <ClCompile Include="..\..\Common\core\asset.cpp">
      <Filter>Source Files\core</Filter>
    </ClCompile>
    <ClCompile Include="..\..\Common\core\assetmanager.cpp">
      <Filter>Source Files\core</Filter>
    </ClCompile>
    <ClCompile Include="..\..\Common\game\customproperties.cpp">
      <Filter>Source Files\game</Filter>
    </ClCompile>
    <ClCompile Include="..\..\Common\game\interactions.cpp">
      <Filter>Source Files\game</Filter>
    </ClCompile>
    <ClCompile Include="..\..\Common\game\main_game_file.cpp">
      <Filter>Source Files\game</Filter>
    </ClCompile>
    <ClCompile Include="..\..\Common\libsrc\aastr-0.1.1\aastr.c">
      <Filter>Library Sources\aastr</Filter>
    </ClCompile>
    <ClCompile Include="..\..\Common\libsrc\aastr-0.1.1\aautil.c">
      <Filter>Library Sources\aastr</Filter>
    </ClCompile>
    <ClCompile Include="..\..\Common\game\room_file.cpp">
      <Filter>Source Files\game</Filter>
    </ClCompile>
    <ClCompile Include="..\..\Common\game\roomstruct.cpp">
      <Filter>Source Files\game</Filter>
    </ClCompile>
    <ClCompile Include="..\..\Common\game\roomstruct.cpp">
      <Filter>Source Files\game</Filter>
    </ClCompile>
    <ClCompile Include="..\..\Common\libsrc\aastr-0.1.1\aarot.c">
      <Filter>Library Sources\aastr</Filter>
    </ClCompile>
    <ClCompile Include="..\..\Common\util\stdio_compat.c">
      <Filter>Source Files\util</Filter>
    </ClCompile>
    <ClCompile Include="..\..\Common\util\bufferedstream.cpp">
      <Filter>Source Files\util</Filter>
    </ClCompile>
    <ClCompile Include="..\..\Common\util\string_compat.c">
      <Filter>Source Files\util</Filter>
    </ClCompile>
    <ClCompile Include="..\..\Common\libsrc\alfont-2.0.9\alfont.c">
      <Filter>Library Sources\alfont</Filter>
    </ClCompile>
    <ClCompile Include="..\..\Common\libsrc\freetype-2.1.3\src\autohint\autohint.c">
      <Filter>Library Sources\freetype</Filter>
    </ClCompile>
    <ClCompile Include="..\..\Common\libsrc\freetype-2.1.3\src\bdf\bdf.c">
      <Filter>Library Sources\freetype</Filter>
    </ClCompile>
    <ClCompile Include="..\..\Common\libsrc\freetype-2.1.3\src\cff\cff.c">
      <Filter>Library Sources\freetype</Filter>
    </ClCompile>
    <ClCompile Include="..\..\Common\libsrc\freetype-2.1.3\src\base\ftbase.c">
      <Filter>Library Sources\freetype</Filter>
    </ClCompile>
    <ClCompile Include="..\..\Common\libsrc\freetype-2.1.3\src\base\ftdebug.c">
      <Filter>Library Sources\freetype</Filter>
    </ClCompile>
    <ClCompile Include="..\..\Common\libsrc\freetype-2.1.3\src\cache\ftcache.c">
      <Filter>Library Sources\freetype</Filter>
    </ClCompile>
    <ClCompile Include="..\..\Common\libsrc\freetype-2.1.3\src\base\ftglyph.c">
      <Filter>Library Sources\freetype</Filter>
    </ClCompile>
    <ClCompile Include="..\..\Common\libsrc\freetype-2.1.3\src\gzip\ftgzip.c">
      <Filter>Library Sources\freetype</Filter>
    </ClCompile>
    <ClCompile Include="..\..\Common\libsrc\freetype-2.1.3\src\base\ftinit.c">
      <Filter>Library Sources\freetype</Filter>
    </ClCompile>
    <ClCompile Include="..\..\Common\libsrc\freetype-2.1.3\src\base\ftmm.c">
      <Filter>Library Sources\freetype</Filter>
    </ClCompile>
    <ClCompile Include="..\..\Common\libsrc\freetype-2.1.3\src\base\ftsystem.c">
      <Filter>Library Sources\freetype</Filter>
    </ClCompile>
    <ClCompile Include="..\..\Common\libsrc\freetype-2.1.3\src\pcf\pcf.c">
      <Filter>Library Sources\freetype</Filter>
    </ClCompile>
    <ClCompile Include="..\..\Common\libsrc\freetype-2.1.3\src\pfr\pfr.c">
      <Filter>Library Sources\freetype</Filter>
    </ClCompile>
    <ClCompile Include="..\..\Common\libsrc\freetype-2.1.3\src\psaux\psaux.c">
      <Filter>Library Sources\freetype</Filter>
    </ClCompile>
    <ClCompile Include="..\..\Common\libsrc\freetype-2.1.3\src\pshinter\pshinter.c">
      <Filter>Library Sources\freetype</Filter>
    </ClCompile>
    <ClCompile Include="..\..\Common\libsrc\freetype-2.1.3\src\raster\raster.c">
      <Filter>Library Sources\freetype</Filter>
    </ClCompile>
    <ClCompile Include="..\..\Common\libsrc\freetype-2.1.3\src\psnames\psmodule.c">
      <Filter>Library Sources\freetype</Filter>
    </ClCompile>
    <ClCompile Include="..\..\Common\libsrc\freetype-2.1.3\src\sfnt\sfnt.c">
      <Filter>Library Sources\freetype</Filter>
    </ClCompile>
    <ClCompile Include="..\..\Common\libsrc\freetype-2.1.3\src\smooth\smooth.c">
      <Filter>Library Sources\freetype</Filter>
    </ClCompile>
    <ClCompile Include="..\..\Common\libsrc\freetype-2.1.3\src\truetype\truetype.c">
      <Filter>Library Sources\freetype</Filter>
    </ClCompile>
    <ClCompile Include="..\..\Common\libsrc\freetype-2.1.3\src\type1\type1.c">
      <Filter>Library Sources\freetype</Filter>
    </ClCompile>
    <ClCompile Include="..\..\Common\libsrc\freetype-2.1.3\src\type42\type42.c">
      <Filter>Library Sources\freetype</Filter>
    </ClCompile>
    <ClCompile Include="..\..\Common\libsrc\freetype-2.1.3\src\cid\type1cid.c">
      <Filter>Library Sources\freetype</Filter>
    </ClCompile>
    <ClCompile Include="..\..\Common\libsrc\freetype-2.1.3\src\winfonts\winfnt.c">
      <Filter>Library Sources\freetype</Filter>
    </ClCompile>
    <ClCompile Include="..\..\Common\ac\keycode.cpp">
      <Filter>Source Files\ac</Filter>
    </ClCompile>
    <ClCompile Include="..\..\libsrc\allegro\src\allegro.c">
      <Filter>Library Sources\allegro</Filter>
    </ClCompile>
    <ClCompile Include="..\..\libsrc\allegro\src\blit.c">
      <Filter>Library Sources\allegro</Filter>
    </ClCompile>
    <ClCompile Include="..\..\libsrc\allegro\src\colblend.c">
      <Filter>Library Sources\allegro</Filter>
    </ClCompile>
    <ClCompile Include="..\..\libsrc\allegro\src\color.c">
      <Filter>Library Sources\allegro</Filter>
    </ClCompile>
    <ClCompile Include="..\..\libsrc\allegro\src\dither.c">
      <Filter>Library Sources\allegro</Filter>
    </ClCompile>
    <ClCompile Include="..\..\libsrc\allegro\src\fli.c">
      <Filter>Library Sources\allegro</Filter>
    </ClCompile>
    <ClCompile Include="..\..\libsrc\allegro\src\flood.c">
      <Filter>Library Sources\allegro</Filter>
    </ClCompile>
    <ClCompile Include="..\..\libsrc\allegro\src\gfx.c">
      <Filter>Library Sources\allegro</Filter>
    </ClCompile>
    <ClCompile Include="..\..\libsrc\allegro\src\graphics.c">
      <Filter>Library Sources\allegro</Filter>
    </ClCompile>
    <ClCompile Include="..\..\libsrc\allegro\src\inline.c">
      <Filter>Library Sources\allegro</Filter>
    </ClCompile>
    <ClCompile Include="..\..\libsrc\allegro\src\libc.c">
      <Filter>Library Sources\allegro</Filter>
    </ClCompile>
    <ClCompile Include="..\..\libsrc\allegro\src\polygon.c">
      <Filter>Library Sources\allegro</Filter>
    </ClCompile>
    <ClCompile Include="..\..\libsrc\allegro\src\quantize.c">
      <Filter>Library Sources\allegro</Filter>
    </ClCompile>
    <ClCompile Include="..\..\libsrc\allegro\src\readbmp.c">
      <Filter>Library Sources\allegro</Filter>
    </ClCompile>
    <ClCompile Include="..\..\libsrc\allegro\src\rotate.c">
      <Filter>Library Sources\allegro</Filter>
    </ClCompile>
    <ClCompile Include="..\..\libsrc\allegro\src\unicode.c">
      <Filter>Library Sources\allegro</Filter>
    </ClCompile>
    <ClCompile Include="..\..\libsrc\allegro\src\vtable.c">
      <Filter>Library Sources\allegro</Filter>
    </ClCompile>
    <ClCompile Include="..\..\libsrc\allegro\src\vtable8.c">
      <Filter>Library Sources\allegro</Filter>
    </ClCompile>
    <ClCompile Include="..\..\libsrc\allegro\src\vtable15.c">
      <Filter>Library Sources\allegro</Filter>
    </ClCompile>
    <ClCompile Include="..\..\libsrc\allegro\src\vtable16.c">
      <Filter>Library Sources\allegro</Filter>
    </ClCompile>
    <ClCompile Include="..\..\libsrc\allegro\src\vtable24.c">
      <Filter>Library Sources\allegro</Filter>
    </ClCompile>
    <ClCompile Include="..\..\libsrc\allegro\src\vtable32.c">
      <Filter>Library Sources\allegro</Filter>
    </ClCompile>
    <ClCompile Include="..\..\libsrc\allegro\src\c\cblit8.c">
      <Filter>Library Sources\allegro\c</Filter>
    </ClCompile>
    <ClCompile Include="..\..\libsrc\allegro\src\c\cblit16.c">
      <Filter>Library Sources\allegro\c</Filter>
    </ClCompile>
    <ClCompile Include="..\..\libsrc\allegro\src\c\cblit24.c">
      <Filter>Library Sources\allegro\c</Filter>
    </ClCompile>
    <ClCompile Include="..\..\libsrc\allegro\src\c\cblit32.c">
      <Filter>Library Sources\allegro\c</Filter>
    </ClCompile>
    <ClCompile Include="..\..\libsrc\allegro\src\c\cgfx8.c">
      <Filter>Library Sources\allegro\c</Filter>
    </ClCompile>
    <ClCompile Include="..\..\libsrc\allegro\src\c\cgfx15.c">
      <Filter>Library Sources\allegro\c</Filter>
    </ClCompile>
    <ClCompile Include="..\..\libsrc\allegro\src\c\cgfx16.c">
      <Filter>Library Sources\allegro\c</Filter>
    </ClCompile>
    <ClCompile Include="..\..\libsrc\allegro\src\c\cgfx24.c">
      <Filter>Library Sources\allegro\c</Filter>
    </ClCompile>
    <ClCompile Include="..\..\libsrc\allegro\src\c\cgfx32.c">
      <Filter>Library Sources\allegro\c</Filter>
    </ClCompile>
    <ClCompile Include="..\..\libsrc\allegro\src\c\cmisc.c">
      <Filter>Library Sources\allegro\c</Filter>
    </ClCompile>
    <ClCompile Include="..\..\libsrc\allegro\src\c\cspr8.c">
      <Filter>Library Sources\allegro\c</Filter>
    </ClCompile>
    <ClCompile Include="..\..\libsrc\allegro\src\c\cspr15.c">
      <Filter>Library Sources\allegro\c</Filter>
    </ClCompile>
    <ClCompile Include="..\..\libsrc\allegro\src\c\cspr16.c">
      <Filter>Library Sources\allegro\c</Filter>
    </ClCompile>
    <ClCompile Include="..\..\libsrc\allegro\src\c\cspr24.c">
      <Filter>Library Sources\allegro\c</Filter>
    </ClCompile>
    <ClCompile Include="..\..\libsrc\allegro\src\c\cspr32.c">
      <Filter>Library Sources\allegro\c</Filter>
    </ClCompile>
    <ClCompile Include="..\..\libsrc\allegro\src\c\cstretch.c">
      <Filter>Library Sources\allegro\c</Filter>
    </ClCompile>
    <ClCompile Include="..\..\libsrc\allegro\src\win\gdi.c">
      <Filter>Library Sources\allegro\win</Filter>
    </ClCompile>
    <ClCompile Include="..\..\libsrc\allegro\src\win\wfile.c">
      <Filter>Library Sources\allegro\win</Filter>
    </ClCompile>
    <ClCompile Include="..\..\libsrc\allegro\src\file.c">
      <Filter>Library Sources\allegro</Filter>
    </ClCompile>
    <ClCompile Include="..\..\libsrc\allegro\src\math.c">
      <Filter>Library Sources\allegro</Filter>
    </ClCompile>
    <ClCompile Include="..\..\Common\game\room_file_base.cpp">
      <Filter>Source Files\game</Filter>
    </ClCompile>
    <ClCompile Include="..\..\Common\util\memorystream.cpp">
      <Filter>Source Files\util</Filter>
    </ClCompile>
    <ClCompile Include="..\..\Common\game\tra_file.cpp">
      <Filter>Source Files\game</Filter>
    </ClCompile>
    <ClCompile Include="..\..\Common\util\data_ext.cpp">
      <Filter>Source Files\util</Filter>
    </ClCompile>
    <ClCompile Include="..\..\Common\util\path_ex.cpp">
      <Filter>Source Files\util</Filter>
    </ClCompile>
    <ClCompile Include="..\..\Common\ac\spritefile.cpp">
      <Filter>Source Files\ac</Filter>
    </ClCompile>
    <ClCompile Include="..\..\Common\util\cmdlineopts.cpp">
      <Filter>Source Files\util</Filter>
    </ClCompile>
    <ClCompile Include="..\..\Common\script\cc_common.cpp">
      <Filter>Source Files\script</Filter>
    </ClCompile>
    <ClCompile Include="..\..\libsrc\miniz\miniz.c">
      <Filter>Library Sources\miniz</Filter>
    </ClCompile>
    <ClCompile Include="..\..\Common\script\cc_reflect.cpp">
      <Filter>Source Files\script</Filter>
    </ClCompile>
    <ClCompile Include="..\..\Common\gfx\bitmapdata.cpp">
      <Filter>Source Files\gfx</Filter>
    </ClCompile>
    <ClCompile Include="..\..\Common\gfx\image_file.cpp">
      <Filter>Source Files\gfx</Filter>
    </ClCompile>
<<<<<<< HEAD
    <ClCompile Include="..\..\Common\gfx\blender.cpp">
      <Filter>Source Files\gfx</Filter>
=======
    <ClCompile Include="..\..\Common\util\deflatestream.cpp">
      <Filter>Source Files\util</Filter>
    </ClCompile>
    <ClCompile Include="..\..\Common\util\transformstream.cpp">
      <Filter>Source Files\util</Filter>
>>>>>>> ec897166
    </ClCompile>
  </ItemGroup>
  <ItemGroup>
    <ClInclude Include="..\..\Common\ac\audiocliptype.h">
      <Filter>Header Files\ac</Filter>
    </ClInclude>
    <ClInclude Include="..\..\Common\ac\characterinfo.h">
      <Filter>Header Files\ac</Filter>
    </ClInclude>
    <ClInclude Include="..\..\Common\ac\common.h">
      <Filter>Header Files\ac</Filter>
    </ClInclude>
    <ClInclude Include="..\..\Common\ac\common_defines.h">
      <Filter>Header Files\ac</Filter>
    </ClInclude>
    <ClInclude Include="..\..\Common\ac\dialogtopic.h">
      <Filter>Header Files\ac</Filter>
    </ClInclude>
    <ClInclude Include="..\..\Common\ac\game_version.h">
      <Filter>Header Files\ac</Filter>
    </ClInclude>
    <ClInclude Include="..\..\Common\ac\gamesetupstruct.h">
      <Filter>Header Files\ac</Filter>
    </ClInclude>
    <ClInclude Include="..\..\Common\ac\gamesetupstructbase.h">
      <Filter>Header Files\ac</Filter>
    </ClInclude>
    <ClInclude Include="..\..\Common\ac\gamestructdefines.h">
      <Filter>Header Files\ac</Filter>
    </ClInclude>
    <ClInclude Include="..\..\Common\ac\inventoryiteminfo.h">
      <Filter>Header Files\ac</Filter>
    </ClInclude>
    <ClInclude Include="..\..\Common\ac\mousecursor.h">
      <Filter>Header Files\ac</Filter>
    </ClInclude>
    <ClInclude Include="..\..\Common\ac\spritecache.h">
      <Filter>Header Files\ac</Filter>
    </ClInclude>
    <ClInclude Include="..\..\Common\ac\view.h">
      <Filter>Header Files\ac</Filter>
    </ClInclude>
    <ClInclude Include="..\..\Common\ac\wordsdictionary.h">
      <Filter>Header Files\ac</Filter>
    </ClInclude>
    <ClInclude Include="..\..\Common\ac\dynobj\scriptaudioclip.h">
      <Filter>Header Files\ac\dynobj</Filter>
    </ClInclude>
    <ClInclude Include="..\..\Common\font\agsfontrenderer.h">
      <Filter>Header Files\font</Filter>
    </ClInclude>
    <ClInclude Include="..\..\Common\font\fonts.h">
      <Filter>Header Files\font</Filter>
    </ClInclude>
    <ClInclude Include="..\..\Common\font\ttffontrenderer.h">
      <Filter>Header Files\font</Filter>
    </ClInclude>
    <ClInclude Include="..\..\Common\font\wfnfont.h">
      <Filter>Header Files\font</Filter>
    </ClInclude>
    <ClInclude Include="..\..\Common\font\wfnfontrenderer.h">
      <Filter>Header Files\font</Filter>
    </ClInclude>
    <ClInclude Include="..\..\Common\gui\guibutton.h">
      <Filter>Header Files\gui</Filter>
    </ClInclude>
    <ClInclude Include="..\..\Common\gui\guidefines.h">
      <Filter>Header Files\gui</Filter>
    </ClInclude>
    <ClInclude Include="..\..\Common\gui\guiinv.h">
      <Filter>Header Files\gui</Filter>
    </ClInclude>
    <ClInclude Include="..\..\Common\gui\guilabel.h">
      <Filter>Header Files\gui</Filter>
    </ClInclude>
    <ClInclude Include="..\..\Common\gui\guilistbox.h">
      <Filter>Header Files\gui</Filter>
    </ClInclude>
    <ClInclude Include="..\..\Common\gui\guimain.h">
      <Filter>Header Files\gui</Filter>
    </ClInclude>
    <ClInclude Include="..\..\Common\gui\guiobject.h">
      <Filter>Header Files\gui</Filter>
    </ClInclude>
    <ClInclude Include="..\..\Common\gui\guislider.h">
      <Filter>Header Files\gui</Filter>
    </ClInclude>
    <ClInclude Include="..\..\Common\gui\guitextbox.h">
      <Filter>Header Files\gui</Filter>
    </ClInclude>
    <ClInclude Include="..\..\Common\util\bbop.h">
      <Filter>Header Files\util</Filter>
    </ClInclude>
    <ClInclude Include="..\..\Common\util\compress.h">
      <Filter>Header Files\util</Filter>
    </ClInclude>
    <ClInclude Include="..\..\Common\util\directory.h">
      <Filter>Header Files\util</Filter>
    </ClInclude>
    <ClInclude Include="..\..\Common\util\file.h">
      <Filter>Header Files\util</Filter>
    </ClInclude>
    <ClInclude Include="..\..\Common\util\filestream.h">
      <Filter>Header Files\util</Filter>
    </ClInclude>
    <ClInclude Include="..\..\Common\util\geometry.h">
      <Filter>Header Files\util</Filter>
    </ClInclude>
    <ClInclude Include="..\..\Common\util\ini_util.h">
      <Filter>Header Files\util</Filter>
    </ClInclude>
    <ClInclude Include="..\..\Common\util\inifile.h">
      <Filter>Header Files\util</Filter>
    </ClInclude>
    <ClInclude Include="..\..\Common\util\lzw.h">
      <Filter>Header Files\util</Filter>
    </ClInclude>
    <ClInclude Include="..\..\Common\util\math.h">
      <Filter>Header Files\util</Filter>
    </ClInclude>
    <ClInclude Include="..\..\Common\util\memory.h">
      <Filter>Header Files\util</Filter>
    </ClInclude>
    <ClInclude Include="..\..\Common\util\multifilelib.h">
      <Filter>Header Files\util</Filter>
    </ClInclude>
    <ClInclude Include="..\..\Common\util\path.h">
      <Filter>Header Files\util</Filter>
    </ClInclude>
    <ClInclude Include="..\..\Common\util\stream.h">
      <Filter>Header Files\util</Filter>
    </ClInclude>
    <ClInclude Include="..\..\Common\util\string.h">
      <Filter>Header Files\util</Filter>
    </ClInclude>
    <ClInclude Include="..\..\Common\util\string_types.h">
      <Filter>Header Files\util</Filter>
    </ClInclude>
    <ClInclude Include="..\..\Common\util\string_utils.h">
      <Filter>Header Files\util</Filter>
    </ClInclude>
    <ClInclude Include="..\..\Common\util\textreader.h">
      <Filter>Header Files\util</Filter>
    </ClInclude>
    <ClInclude Include="..\..\Common\util\textstreamreader.h">
      <Filter>Header Files\util</Filter>
    </ClInclude>
    <ClInclude Include="..\..\Common\util\textstreamwriter.h">
      <Filter>Header Files\util</Filter>
    </ClInclude>
    <ClInclude Include="..\..\Common\util\textwriter.h">
      <Filter>Header Files\util</Filter>
    </ClInclude>
    <ClInclude Include="..\..\Common\util\version.h">
      <Filter>Header Files\util</Filter>
    </ClInclude>
    <ClInclude Include="..\..\Common\util\wgt2allg.h">
      <Filter>Header Files\util</Filter>
    </ClInclude>
    <ClInclude Include="..\..\Common\script\cc_script.h">
      <Filter>Header Files\script</Filter>
    </ClInclude>
    <ClInclude Include="..\..\Common\core\asset.h">
      <Filter>Header Files\core</Filter>
    </ClInclude>
    <ClInclude Include="..\..\Common\core\assetmanager.h">
      <Filter>Header Files\core</Filter>
    </ClInclude>
    <ClInclude Include="..\..\Common\core\def_version.h">
      <Filter>Header Files\core</Filter>
    </ClInclude>
    <ClInclude Include="..\..\Common\core\types.h">
      <Filter>Header Files\core</Filter>
    </ClInclude>
    <ClInclude Include="..\..\Common\debug\assert.h">
      <Filter>Header Files\debug</Filter>
    </ClInclude>
    <ClInclude Include="..\..\Common\debug\debugmanager.h">
      <Filter>Header Files\debug</Filter>
    </ClInclude>
    <ClInclude Include="..\..\Common\debug\out.h">
      <Filter>Header Files\debug</Filter>
    </ClInclude>
    <ClInclude Include="..\..\Common\debug\outputhandler.h">
      <Filter>Header Files\debug</Filter>
    </ClInclude>
    <ClInclude Include="..\..\Common\gfx\allegrobitmap.h">
      <Filter>Header Files\gfx</Filter>
    </ClInclude>
    <ClInclude Include="..\..\Common\gfx\bitmap.h">
      <Filter>Header Files\gfx</Filter>
    </ClInclude>
    <ClInclude Include="..\..\common\gfx\gfx_def.h">
      <Filter>Header Files\gfx</Filter>
    </ClInclude>
    <ClInclude Include="..\..\Common\game\customproperties.h">
      <Filter>Header Files\game</Filter>
    </ClInclude>
    <ClInclude Include="..\..\Common\game\interactions.h">
      <Filter>Header Files\game</Filter>
    </ClInclude>
    <ClInclude Include="..\..\Common\game\main_game_file.h">
      <Filter>Header Files\game</Filter>
    </ClInclude>
    <ClInclude Include="..\..\Common\game\plugininfo.h">
      <Filter>Header Files\game</Filter>
    </ClInclude>
    <ClInclude Include="..\..\Common\util\error.h">
      <Filter>Header Files\util</Filter>
    </ClInclude>
    <ClInclude Include="..\..\Common\game\room_file.h">
      <Filter>Header Files\game</Filter>
    </ClInclude>
    <ClInclude Include="..\..\Common\game\room_version.h">
      <Filter>Header Files\game</Filter>
    </ClInclude>
    <ClInclude Include="..\..\Common\game\roomstruct.h">
      <Filter>Header Files\game</Filter>
    </ClInclude>
    <ClInclude Include="..\..\Common\util\stdio_compat.h">
      <Filter>Header Files\util</Filter>
    </ClInclude>
    <ClInclude Include="..\..\Common\core\platform.h">
      <Filter>Header Files\core</Filter>
    </ClInclude>
    <ClInclude Include="..\..\Common\util\string_compat.h">
      <Filter>Header Files\util</Filter>
    </ClInclude>
    <ClInclude Include="..\..\Common\ac\keycode.h">
      <Filter>Header Files\ac</Filter>
    </ClInclude>
    <ClInclude Include="..\..\libsrc\allegro\src\c\cblit.h">
      <Filter>Library Sources\allegro\c</Filter>
    </ClInclude>
    <ClInclude Include="..\..\libsrc\allegro\src\c\cdefs8.h">
      <Filter>Library Sources\allegro\c</Filter>
    </ClInclude>
    <ClInclude Include="..\..\libsrc\allegro\src\c\cdefs15.h">
      <Filter>Library Sources\allegro\c</Filter>
    </ClInclude>
    <ClInclude Include="..\..\libsrc\allegro\src\c\cdefs16.h">
      <Filter>Library Sources\allegro\c</Filter>
    </ClInclude>
    <ClInclude Include="..\..\libsrc\allegro\src\c\cdefs24.h">
      <Filter>Library Sources\allegro\c</Filter>
    </ClInclude>
    <ClInclude Include="..\..\libsrc\allegro\src\c\cdefs32.h">
      <Filter>Library Sources\allegro\c</Filter>
    </ClInclude>
    <ClInclude Include="..\..\libsrc\allegro\src\c\cgfx.h">
      <Filter>Library Sources\allegro\c</Filter>
    </ClInclude>
    <ClInclude Include="..\..\libsrc\allegro\src\c\cspr.h">
      <Filter>Library Sources\allegro\c</Filter>
    </ClInclude>
    <ClInclude Include="..\..\Common\util\matrix.h">
      <Filter>Header Files\util</Filter>
    </ClInclude>
    <ClInclude Include="..\..\Common\util\memory_compat.h">
      <Filter>Header Files\util</Filter>
    </ClInclude>
    <ClInclude Include="..\..\Common\util\memorystream.h">
      <Filter>Header Files\util</Filter>
    </ClInclude>
    <ClInclude Include="..\..\Common\util\scaling.h">
      <Filter>Header Files\util</Filter>
    </ClInclude>
    <ClInclude Include="..\..\Common\game\tra_file.h">
      <Filter>Header Files\game</Filter>
    </ClInclude>
    <ClInclude Include="..\..\Common\util\data_ext.h">
      <Filter>Header Files\util</Filter>
    </ClInclude>
    <ClInclude Include="..\..\Common\platform\windows\windows.h">
      <Filter>Header Files\platform\windows</Filter>
    </ClInclude>
    <ClInclude Include="..\..\Common\ac\spritefile.h">
      <Filter>Header Files\ac</Filter>
    </ClInclude>
    <ClInclude Include="..\..\Common\util\utf8.h">
      <Filter>Header Files\util</Filter>
    </ClInclude>
    <ClInclude Include="..\..\Common\util\cmdlineopts.h">
      <Filter>Header Files\util</Filter>
    </ClInclude>
    <ClInclude Include="..\..\Common\script\cc_internal.h">
      <Filter>Header Files\script</Filter>
    </ClInclude>
    <ClInclude Include="..\..\Common\script\cc_common.h">
      <Filter>Header Files\script</Filter>
    </ClInclude>
    <ClInclude Include="..\..\Common\util\bufferedstream.h">
      <Filter>Header Files\util</Filter>
    </ClInclude>
    <ClInclude Include="..\..\Common\util\matrix.h">
      <Filter>Header Files\util</Filter>
    </ClInclude>
    <ClInclude Include="..\..\Common\script\cc_reflect.h">
      <Filter>Header Files\script</Filter>
    </ClInclude>
    <ClInclude Include="..\..\Common\util\resourcecache.h">
      <Filter>Header Files\util</Filter>
    </ClInclude>
    <ClInclude Include="..\..\Common\util\smart_ptr.h">
      <Filter>Header Files\util</Filter>
    </ClInclude>
    <ClInclude Include="..\..\Common\debug\messagebuffer.h">
      <Filter>Header Files\debug</Filter>
    </ClInclude>
    <ClInclude Include="..\..\Common\gfx\bitmapdata.h">
      <Filter>Header Files\gfx</Filter>
    </ClInclude>
    <ClInclude Include="..\..\Common\gfx\image_file.h">
      <Filter>Header Files\gfx</Filter>
    </ClInclude>
<<<<<<< HEAD
    <ClInclude Include="..\..\Common\gfx\blender.h">
      <Filter>Header Files\gfx</Filter>
=======
    <ClInclude Include="..\..\Common\util\deflatestream.h">
      <Filter>Header Files\util</Filter>
    </ClInclude>
    <ClInclude Include="..\..\Common\util\transformstream.h">
      <Filter>Header Files\util</Filter>
>>>>>>> ec897166
    </ClInclude>
  </ItemGroup>
</Project><|MERGE_RESOLUTION|>--- conflicted
+++ resolved
@@ -518,16 +518,14 @@
     <ClCompile Include="..\..\Common\gfx\image_file.cpp">
       <Filter>Source Files\gfx</Filter>
     </ClCompile>
-<<<<<<< HEAD
     <ClCompile Include="..\..\Common\gfx\blender.cpp">
       <Filter>Source Files\gfx</Filter>
-=======
+    </ClCompile>
     <ClCompile Include="..\..\Common\util\deflatestream.cpp">
       <Filter>Source Files\util</Filter>
     </ClCompile>
     <ClCompile Include="..\..\Common\util\transformstream.cpp">
       <Filter>Source Files\util</Filter>
->>>>>>> ec897166
     </ClCompile>
   </ItemGroup>
   <ItemGroup>
@@ -843,16 +841,14 @@
     <ClInclude Include="..\..\Common\gfx\image_file.h">
       <Filter>Header Files\gfx</Filter>
     </ClInclude>
-<<<<<<< HEAD
     <ClInclude Include="..\..\Common\gfx\blender.h">
       <Filter>Header Files\gfx</Filter>
-=======
+    </ClInclude>
     <ClInclude Include="..\..\Common\util\deflatestream.h">
       <Filter>Header Files\util</Filter>
     </ClInclude>
     <ClInclude Include="..\..\Common\util\transformstream.h">
       <Filter>Header Files\util</Filter>
->>>>>>> ec897166
     </ClInclude>
   </ItemGroup>
 </Project>