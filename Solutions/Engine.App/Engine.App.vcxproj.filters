--- conflicted
+++ resolved
@@ -255,13 +255,6 @@
     <ClCompile Include="..\..\Engine\ac\global_palette.cpp">
       <Filter>Source Files\ac</Filter>
     </ClCompile>
-<<<<<<< HEAD
-    <ClCompile Include="..\..\Engine\plugin\global_plugin.cpp">
-=======
-    <ClCompile Include="..\..\Engine\ac\global_parser.cpp">
->>>>>>> 549b5644
-      <Filter>Source Files\ac</Filter>
-    </ClCompile>
     <ClCompile Include="..\..\Engine\ac\global_region.cpp">
       <Filter>Source Files\ac</Filter>
     </ClCompile>
@@ -859,13 +852,6 @@
       <Filter>Header Files\ac</Filter>
     </ClInclude>
     <ClInclude Include="..\..\Engine\ac\global_palette.h">
-      <Filter>Header Files\ac</Filter>
-    </ClInclude>
-<<<<<<< HEAD
-    <ClInclude Include="..\..\Engine\ac\global_plugin.h">
-=======
-    <ClInclude Include="..\..\Engine\ac\global_parser.h">
->>>>>>> 549b5644
       <Filter>Header Files\ac</Filter>
     </ClInclude>
     <ClInclude Include="..\..\Engine\ac\global_region.h">
