--- conflicted
+++ resolved
@@ -978,7 +978,15 @@
     <ClCompile Include="..\..\Engine\game\savegame_components.cpp">
       <Filter>Source Files\game</Filter>
     </ClCompile>
-<<<<<<< HEAD
+    <ClCompile Include="..\..\Engine\ac\draw_software.cpp">
+      <Filter>Source Files\ac</Filter>
+    </ClCompile>
+    <ClCompile Include="..\..\Engine\ac\dynobj\scriptviewport.cpp">
+      <Filter>Source Files\ac\dynobj</Filter>
+    </ClCompile>
+    <ClCompile Include="..\..\Engine\ac\dynobj\scriptcamera.cpp">
+      <Filter>Source Files\ac\dynobj</Filter>
+    </ClCompile>
     <ClCompile Include="..\..\Engine\ac\statobj\staticgame.cpp">
       <Filter>Source Files\ac\statobj</Filter>
     </ClCompile>
@@ -988,20 +996,9 @@
     <ClCompile Include="..\..\Engine\ac\dynobj\scriptsystem.cpp">
       <Filter>Source Files\ac\dynobj</Filter>
     </ClCompile>
-=======
-    <ClCompile Include="..\..\Engine\ac\draw_software.cpp">
-      <Filter>Source Files\ac</Filter>
-    </ClCompile>
-    <ClCompile Include="..\..\Engine\ac\dynobj\scriptviewport.cpp">
-      <Filter>Source Files\ac\dynobj</Filter>
-    </ClCompile>
-    <ClCompile Include="..\..\Engine\ac\dynobj\scriptcamera.cpp">
-      <Filter>Source Files\ac\dynobj</Filter>
-    </ClCompile>
     <ClCompile Include="..\..\Engine\ac\viewport.cpp">
       <Filter>Source Files\ac</Filter>
     </ClCompile>
->>>>>>> f44a54ef
   </ItemGroup>
   <ItemGroup>
     <ClInclude Include="..\..\Engine\ac\asset_helper.h">
@@ -1841,25 +1838,23 @@
     <ClInclude Include="..\..\Engine\game\savegame_components.h">
       <Filter>Header Files\game</Filter>
     </ClInclude>
-<<<<<<< HEAD
+    <ClInclude Include="..\..\Engine\game\viewport.h">
+      <Filter>Header Files\game</Filter>
+    </ClInclude>
+    <ClInclude Include="..\..\Engine\ac\draw_software.h">
+      <Filter>Header Files\ac</Filter>
+    </ClInclude>
+    <ClInclude Include="..\..\Engine\ac\dynobj\scriptviewport.h">
+      <Filter>Header Files\ac\dynobj</Filter>
+    </ClInclude>
+    <ClInclude Include="..\..\Engine\ac\dynobj\scriptcamera.h">
+      <Filter>Header Files\ac\dynobj</Filter>
+    </ClInclude>
     <ClInclude Include="..\..\Engine\ac\statobj\staticgame.h">
       <Filter>Header Files\ac\statobj</Filter>
     </ClInclude>
     <ClInclude Include="..\..\Engine\plugin\plugin_builtin.h">
       <Filter>Header Files\plugin</Filter>
-=======
-    <ClInclude Include="..\..\Engine\game\viewport.h">
-      <Filter>Header Files\game</Filter>
-    </ClInclude>
-    <ClInclude Include="..\..\Engine\ac\draw_software.h">
-      <Filter>Header Files\ac</Filter>
-    </ClInclude>
-    <ClInclude Include="..\..\Engine\ac\dynobj\scriptviewport.h">
-      <Filter>Header Files\ac\dynobj</Filter>
-    </ClInclude>
-    <ClInclude Include="..\..\Engine\ac\dynobj\scriptcamera.h">
-      <Filter>Header Files\ac\dynobj</Filter>
->>>>>>> f44a54ef
     </ClInclude>
   </ItemGroup>
   <ItemGroup>
