﻿<?xml version="1.0" encoding="utf-8"?>
<Project ToolsVersion="4.0" xmlns="http://schemas.microsoft.com/developer/msbuild/2003">
  <ItemGroup>
    <Filter Include="Source Files">
      <UniqueIdentifier>{4FC737F1-C7A5-4376-A066-2A32D752A2FF}</UniqueIdentifier>
      <Extensions>cpp;c;cc;cxx;def;odl;idl;hpj;bat;asm;asmx</Extensions>
    </Filter>
    <Filter Include="Source Files\ac">
      <UniqueIdentifier>{7dd8b6f7-92b0-41ee-9a23-6377606a2092}</UniqueIdentifier>
    </Filter>
    <Filter Include="Source Files\ac\dynobj">
      <UniqueIdentifier>{7c226020-43b7-49ec-a7f7-a80c2101cd86}</UniqueIdentifier>
    </Filter>
    <Filter Include="Source Files\ac\statobj">
      <UniqueIdentifier>{cd709c91-632e-40d3-9330-eafe067f85fb}</UniqueIdentifier>
    </Filter>
    <Filter Include="Source Files\gfx">
      <UniqueIdentifier>{46b61b5a-1e8d-44df-a3fc-d0ca7527f804}</UniqueIdentifier>
    </Filter>
    <Filter Include="Source Files\gui">
      <UniqueIdentifier>{b5aaad9b-2d95-43a4-a4a5-e484e2809d8c}</UniqueIdentifier>
    </Filter>
    <Filter Include="Source Files\script">
      <UniqueIdentifier>{1ae28787-f35d-460a-9397-4c0318a18a99}</UniqueIdentifier>
    </Filter>
    <Filter Include="Source Files\media">
      <UniqueIdentifier>{56bf0849-34f9-4b79-b284-5125766a3fdc}</UniqueIdentifier>
    </Filter>
    <Filter Include="Source Files\media\audio">
      <UniqueIdentifier>{9dfe15ee-c600-47c4-b3d5-84a1973f783d}</UniqueIdentifier>
    </Filter>
    <Filter Include="Source Files\media\video">
      <UniqueIdentifier>{c5629d4d-284e-4d15-b4e6-1a5fada62f9b}</UniqueIdentifier>
    </Filter>
    <Filter Include="Source Files\debug">
      <UniqueIdentifier>{2d37a997-214a-4fc7-bc7a-13576f43b11b}</UniqueIdentifier>
    </Filter>
    <Filter Include="Source Files\main">
      <UniqueIdentifier>{a71bcd6f-2d37-4ebd-bcd1-3bd5f562e75f}</UniqueIdentifier>
    </Filter>
    <Filter Include="Source Files\platform">
      <UniqueIdentifier>{92775c4f-9097-47ea-92ae-0eeb80c0e5ef}</UniqueIdentifier>
    </Filter>
    <Filter Include="Source Files\platform\base">
      <UniqueIdentifier>{6c94e43b-82f6-4f9f-b688-a8cd4a67ef77}</UniqueIdentifier>
    </Filter>
    <Filter Include="Source Files\platform\windows">
      <UniqueIdentifier>{befc29ab-0e84-46bf-9e1a-3c6b6500bf7a}</UniqueIdentifier>
    </Filter>
    <Filter Include="Source Files\plugin">
      <UniqueIdentifier>{4ce3255b-1c93-40c8-b6cc-f431b7717159}</UniqueIdentifier>
    </Filter>
    <Filter Include="Source Files\setup">
      <UniqueIdentifier>{5dc3169d-92e3-4de0-9d34-231c95b584f7}</UniqueIdentifier>
    </Filter>
    <Filter Include="Source Files\device">
      <UniqueIdentifier>{ca1424ae-e55d-4606-bf8b-0ad17cf33607}</UniqueIdentifier>
    </Filter>
    <Filter Include="Source Files\font">
      <UniqueIdentifier>{d80f48e0-98d9-4b7e-8e6d-55948449f1b2}</UniqueIdentifier>
    </Filter>
    <Filter Include="Source Files\game">
      <UniqueIdentifier>{c0ec3579-115c-40be-8a7b-d59abd533b3b}</UniqueIdentifier>
    </Filter>
    <Filter Include="Header Files">
      <UniqueIdentifier>{93995380-89BD-4b04-88EB-625FBE52EBFB}</UniqueIdentifier>
      <Extensions>h;hpp;hxx;hm;inl;inc;xsd</Extensions>
    </Filter>
    <Filter Include="Header Files\ac">
      <UniqueIdentifier>{175ce847-2ba2-445b-80a5-53750ae4c78f}</UniqueIdentifier>
    </Filter>
    <Filter Include="Header Files\ac\dynobj">
      <UniqueIdentifier>{e6e0e01d-8524-4a05-83e6-eac43e7d23d6}</UniqueIdentifier>
    </Filter>
    <Filter Include="Header Files\ac\statobj">
      <UniqueIdentifier>{637783eb-b80f-4841-8cd8-389afe65ff35}</UniqueIdentifier>
    </Filter>
    <Filter Include="Header Files\plugin">
      <UniqueIdentifier>{e1d32f60-e7e4-4b48-87e3-afba887a2cff}</UniqueIdentifier>
    </Filter>
    <Filter Include="Header Files\gfx">
      <UniqueIdentifier>{a769f825-56e1-42cf-884d-8265f2a0ca57}</UniqueIdentifier>
    </Filter>
    <Filter Include="Header Files\script">
      <UniqueIdentifier>{b4dfc622-3ec7-4d8b-abc8-ea42bc8500ab}</UniqueIdentifier>
    </Filter>
    <Filter Include="Header Files\platform">
      <UniqueIdentifier>{72c23c27-4911-42e6-8053-2208e1d9e8d4}</UniqueIdentifier>
    </Filter>
    <Filter Include="Header Files\platform\base">
      <UniqueIdentifier>{a08a8fa3-0c77-4a91-a446-bd64dc4b2186}</UniqueIdentifier>
    </Filter>
    <Filter Include="Header Files\media">
      <UniqueIdentifier>{771a9206-a5a9-491b-a5b3-a24bfaff296c}</UniqueIdentifier>
    </Filter>
    <Filter Include="Header Files\media\audio">
      <UniqueIdentifier>{d068daab-5a0b-4f83-a4a3-db12d9cda029}</UniqueIdentifier>
    </Filter>
    <Filter Include="Header Files\media\video">
      <UniqueIdentifier>{b942df57-d1e5-49a3-a2fe-a4d385ec6a2f}</UniqueIdentifier>
    </Filter>
    <Filter Include="Header Files\debug">
      <UniqueIdentifier>{9e134c52-ba8f-44d0-a54e-c33255a1e803}</UniqueIdentifier>
    </Filter>
    <Filter Include="Header Files\main">
      <UniqueIdentifier>{808d2940-e2b8-4b7c-a9db-28b62e02befa}</UniqueIdentifier>
    </Filter>
    <Filter Include="Header Files\gui">
      <UniqueIdentifier>{adec9054-8de6-447c-a0d2-3617287a2bdf}</UniqueIdentifier>
    </Filter>
    <Filter Include="Header Files\device">
      <UniqueIdentifier>{bc8bafa6-1042-44d4-960a-c775c0ab6408}</UniqueIdentifier>
    </Filter>
    <Filter Include="Header Files\test">
      <UniqueIdentifier>{d67c3e4a-6a72-49b0-ab13-5c8b2a0cd931}</UniqueIdentifier>
    </Filter>
    <Filter Include="Header Files\util">
      <UniqueIdentifier>{77306338-6b0d-4fd3-9253-5bee014fa183}</UniqueIdentifier>
    </Filter>
    <Filter Include="Header Files\setup">
      <UniqueIdentifier>{0d972f94-49d0-48ff-a122-b68ec6fcd759}</UniqueIdentifier>
    </Filter>
    <Filter Include="Header Files\game">
      <UniqueIdentifier>{ceb5b7a1-6682-4e55-ad63-6917990c9157}</UniqueIdentifier>
    </Filter>
    <Filter Include="Resource Files">
      <UniqueIdentifier>{67DA6AB6-F800-4c08-8B7A-83BB121AAD01}</UniqueIdentifier>
      <Extensions>rc;ico;cur;bmp;dlg;rc2;rct;bin;rgs;gif;jpg;jpeg;jpe;resx;tiff;tif;png;wav</Extensions>
    </Filter>
    <Filter Include="Library Sources">
      <UniqueIdentifier>{6d9175c0-5e3a-4fb2-9913-7095f88ce3c3}</UniqueIdentifier>
    </Filter>
    <Filter Include="Library Sources\apeg">
      <UniqueIdentifier>{f9e0871b-6f2f-4d4d-944a-205740a1d5b5}</UniqueIdentifier>
    </Filter>
    <Filter Include="Common Header Files">
      <UniqueIdentifier>{15c7eb52-f611-4208-8cb1-1a7f6ebbb1e6}</UniqueIdentifier>
    </Filter>
    <Filter Include="Common Header Files\ac">
      <UniqueIdentifier>{1f265db8-28e4-4c11-a8c0-c758936bb2fc}</UniqueIdentifier>
    </Filter>
    <Filter Include="Common Header Files\ac\dynobj">
      <UniqueIdentifier>{3a54716a-ffb1-46bd-9bc6-cbc227bc953c}</UniqueIdentifier>
    </Filter>
    <Filter Include="Common Header Files\script">
      <UniqueIdentifier>{8a223340-64d8-4760-9172-a2fb4bc53c03}</UniqueIdentifier>
    </Filter>
    <Filter Include="Common Header Files\util">
      <UniqueIdentifier>{a832a3a0-309b-4d5c-ae1b-70c7f67b14e1}</UniqueIdentifier>
    </Filter>
    <Filter Include="Library Sources\glad">
      <UniqueIdentifier>{cc80bf30-3415-4302-a50e-1e7a1689c282}</UniqueIdentifier>
    </Filter>
    <Filter Include="Header Files\platform\windows">
      <UniqueIdentifier>{c3e78d00-def2-49a7-9fa4-d5f693d14655}</UniqueIdentifier>
    </Filter>
    <Filter Include="Library Sources\MojoAL">
      <UniqueIdentifier>{b04763fd-6213-43f6-8309-fd556b59eadd}</UniqueIdentifier>
    </Filter>
    <Filter Include="Library Sources\MojoAL\AL">
      <UniqueIdentifier>{c683eef3-2c8f-4b45-af32-2423f41102ad}</UniqueIdentifier>
    </Filter>
    <Filter Include="Source Files\util">
      <UniqueIdentifier>{fa93d5a4-ee74-4229-a79c-3a7f3be1e634}</UniqueIdentifier>
    </Filter>
  </ItemGroup>
  <ItemGroup>
    <ClCompile Include="..\..\Engine\ac\audiochannel.cpp">
      <Filter>Source Files\ac</Filter>
    </ClCompile>
    <ClCompile Include="..\..\Engine\ac\audioclip.cpp">
      <Filter>Source Files\ac</Filter>
    </ClCompile>
    <ClCompile Include="..\..\Engine\ac\button.cpp">
      <Filter>Source Files\ac</Filter>
    </ClCompile>
    <ClCompile Include="..\..\Engine\ac\character.cpp">
      <Filter>Source Files\ac</Filter>
    </ClCompile>
    <ClCompile Include="..\..\Engine\ac\characterextras.cpp">
      <Filter>Source Files\ac</Filter>
    </ClCompile>
    <ClCompile Include="..\..\Engine\ac\characterinfo_engine.cpp">
      <Filter>Source Files\ac</Filter>
    </ClCompile>
    <ClCompile Include="..\..\Engine\ac\datetime.cpp">
      <Filter>Source Files\ac</Filter>
    </ClCompile>
    <ClCompile Include="..\..\Engine\ac\dialog.cpp">
      <Filter>Source Files\ac</Filter>
    </ClCompile>
    <ClCompile Include="..\..\Engine\ac\dialogoptionsrendering.cpp">
      <Filter>Source Files\ac</Filter>
    </ClCompile>
    <ClCompile Include="..\..\Engine\ac\display.cpp">
      <Filter>Source Files\ac</Filter>
    </ClCompile>
    <ClCompile Include="..\..\Engine\ac\draw.cpp">
      <Filter>Source Files\ac</Filter>
    </ClCompile>
    <ClCompile Include="..\..\Engine\ac\drawingsurface.cpp">
      <Filter>Source Files\ac</Filter>
    </ClCompile>
    <ClCompile Include="..\..\Engine\ac\dynamicsprite.cpp">
      <Filter>Source Files\ac</Filter>
    </ClCompile>
    <ClCompile Include="..\..\Engine\ac\event.cpp">
      <Filter>Source Files\ac</Filter>
    </ClCompile>
    <ClCompile Include="..\..\Engine\ac\file.cpp">
      <Filter>Source Files\ac</Filter>
    </ClCompile>
    <ClCompile Include="..\..\Engine\ac\game.cpp">
      <Filter>Source Files\ac</Filter>
    </ClCompile>
    <ClCompile Include="..\..\Engine\ac\gamesetup.cpp">
      <Filter>Source Files\ac</Filter>
    </ClCompile>
    <ClCompile Include="..\..\Engine\ac\gamestate.cpp">
      <Filter>Source Files\ac</Filter>
    </ClCompile>
    <ClCompile Include="..\..\Engine\ac\global_api.cpp">
      <Filter>Source Files\ac</Filter>
    </ClCompile>
    <ClCompile Include="..\..\Engine\ac\global_audio.cpp">
      <Filter>Source Files\ac</Filter>
    </ClCompile>
    <ClCompile Include="..\..\Engine\ac\global_button.cpp">
      <Filter>Source Files\ac</Filter>
    </ClCompile>
    <ClCompile Include="..\..\Engine\ac\global_character.cpp">
      <Filter>Source Files\ac</Filter>
    </ClCompile>
    <ClCompile Include="..\..\Engine\ac\global_datetime.cpp">
      <Filter>Source Files\ac</Filter>
    </ClCompile>
    <ClCompile Include="..\..\Engine\ac\global_debug.cpp">
      <Filter>Source Files\ac</Filter>
    </ClCompile>
    <ClCompile Include="..\..\Engine\ac\global_dialog.cpp">
      <Filter>Source Files\ac</Filter>
    </ClCompile>
    <ClCompile Include="..\..\Engine\ac\global_display.cpp">
      <Filter>Source Files\ac</Filter>
    </ClCompile>
    <ClCompile Include="..\..\Engine\ac\global_dynamicsprite.cpp">
      <Filter>Source Files\ac</Filter>
    </ClCompile>
    <ClCompile Include="..\..\Engine\ac\global_file.cpp">
      <Filter>Source Files\ac</Filter>
    </ClCompile>
    <ClCompile Include="..\..\Engine\ac\global_game.cpp">
      <Filter>Source Files\ac</Filter>
    </ClCompile>
    <ClCompile Include="..\..\Engine\ac\global_gui.cpp">
      <Filter>Source Files\ac</Filter>
    </ClCompile>
    <ClCompile Include="..\..\Engine\ac\global_hotspot.cpp">
      <Filter>Source Files\ac</Filter>
    </ClCompile>
    <ClCompile Include="..\..\Engine\ac\global_inventoryitem.cpp">
      <Filter>Source Files\ac</Filter>
    </ClCompile>
    <ClCompile Include="..\..\Engine\ac\global_label.cpp">
      <Filter>Source Files\ac</Filter>
    </ClCompile>
    <ClCompile Include="..\..\Engine\ac\global_listbox.cpp">
      <Filter>Source Files\ac</Filter>
    </ClCompile>
    <ClCompile Include="..\..\Engine\ac\global_mouse.cpp">
      <Filter>Source Files\ac</Filter>
    </ClCompile>
    <ClCompile Include="..\..\Engine\ac\global_object.cpp">
      <Filter>Source Files\ac</Filter>
    </ClCompile>
    <ClCompile Include="..\..\Engine\ac\global_palette.cpp">
      <Filter>Source Files\ac</Filter>
    </ClCompile>
    <ClCompile Include="..\..\Engine\plugin\global_plugin.cpp">
      <Filter>Source Files\ac</Filter>
    </ClCompile>
    <ClCompile Include="..\..\Engine\ac\global_region.cpp">
      <Filter>Source Files\ac</Filter>
    </ClCompile>
    <ClCompile Include="..\..\Engine\ac\global_room.cpp">
      <Filter>Source Files\ac</Filter>
    </ClCompile>
    <ClCompile Include="..\..\Engine\ac\global_screen.cpp">
      <Filter>Source Files\ac</Filter>
    </ClCompile>
    <ClCompile Include="..\..\Engine\ac\global_slider.cpp">
      <Filter>Source Files\ac</Filter>
    </ClCompile>
    <ClCompile Include="..\..\Engine\ac\global_textbox.cpp">
      <Filter>Source Files\ac</Filter>
    </ClCompile>
    <ClCompile Include="..\..\Engine\ac\global_timer.cpp">
      <Filter>Source Files\ac</Filter>
    </ClCompile>
    <ClCompile Include="..\..\Engine\ac\global_translation.cpp">
      <Filter>Source Files\ac</Filter>
    </ClCompile>
    <ClCompile Include="..\..\Engine\ac\global_video.cpp">
      <Filter>Source Files\ac</Filter>
    </ClCompile>
    <ClCompile Include="..\..\Engine\ac\global_walkablearea.cpp">
      <Filter>Source Files\ac</Filter>
    </ClCompile>
    <ClCompile Include="..\..\Engine\ac\global_walkbehind.cpp">
      <Filter>Source Files\ac</Filter>
    </ClCompile>
    <ClCompile Include="..\..\Engine\ac\gui.cpp">
      <Filter>Source Files\ac</Filter>
    </ClCompile>
    <ClCompile Include="..\..\Engine\ac\guicontrol.cpp">
      <Filter>Source Files\ac</Filter>
    </ClCompile>
    <ClCompile Include="..\..\Engine\ac\guiinv.cpp">
      <Filter>Source Files\ac</Filter>
    </ClCompile>
    <ClCompile Include="..\..\Engine\ac\hotspot.cpp">
      <Filter>Source Files\ac</Filter>
    </ClCompile>
    <ClCompile Include="..\..\Engine\ac\interfacebutton.cpp">
      <Filter>Source Files\ac</Filter>
    </ClCompile>
    <ClCompile Include="..\..\Engine\ac\interfaceelement.cpp">
      <Filter>Source Files\ac</Filter>
    </ClCompile>
    <ClCompile Include="..\..\Engine\ac\inventoryitem.cpp">
      <Filter>Source Files\ac</Filter>
    </ClCompile>
    <ClCompile Include="..\..\Engine\ac\invwindow.cpp">
      <Filter>Source Files\ac</Filter>
    </ClCompile>
    <ClCompile Include="..\..\Engine\ac\label.cpp">
      <Filter>Source Files\ac</Filter>
    </ClCompile>
    <ClCompile Include="..\..\Engine\ac\listbox.cpp">
      <Filter>Source Files\ac</Filter>
    </ClCompile>
    <ClCompile Include="..\..\Engine\ac\math.cpp">
      <Filter>Source Files\ac</Filter>
    </ClCompile>
    <ClCompile Include="..\..\Engine\ac\mouse.cpp">
      <Filter>Source Files\ac</Filter>
    </ClCompile>
    <ClCompile Include="..\..\Engine\ac\movelist.cpp">
      <Filter>Source Files\ac</Filter>
    </ClCompile>
    <ClCompile Include="..\..\Engine\ac\object.cpp">
      <Filter>Source Files\ac</Filter>
    </ClCompile>
    <ClCompile Include="..\..\Engine\ac\overlay.cpp">
      <Filter>Source Files\ac</Filter>
    </ClCompile>
    <ClCompile Include="..\..\Engine\ac\parser.cpp">
      <Filter>Source Files\ac</Filter>
    </ClCompile>
    <ClCompile Include="..\..\Engine\ac\properties.cpp">
      <Filter>Source Files\ac</Filter>
    </ClCompile>
    <ClCompile Include="..\..\Engine\ac\sys_events.cpp">
      <Filter>Source Files\ac</Filter>
    </ClCompile>
    <ClCompile Include="..\..\Engine\ac\region.cpp">
      <Filter>Source Files\ac</Filter>
    </ClCompile>
    <ClCompile Include="..\..\Engine\ac\room.cpp">
      <Filter>Source Files\ac</Filter>
    </ClCompile>
    <ClCompile Include="..\..\Engine\ac\roomobject.cpp">
      <Filter>Source Files\ac</Filter>
    </ClCompile>
    <ClCompile Include="..\..\Engine\ac\roomstatus.cpp">
      <Filter>Source Files\ac</Filter>
    </ClCompile>
    <ClCompile Include="..\..\Engine\ac\route_finder.cpp">
      <Filter>Source Files\ac</Filter>
    </ClCompile>
    <ClCompile Include="..\..\Engine\ac\screen.cpp">
      <Filter>Source Files\ac</Filter>
    </ClCompile>
    <ClCompile Include="..\..\Engine\ac\screenoverlay.cpp">
      <Filter>Source Files\ac</Filter>
    </ClCompile>
    <ClCompile Include="..\..\Engine\ac\slider.cpp">
      <Filter>Source Files\ac</Filter>
    </ClCompile>
    <ClCompile Include="..\..\Engine\ac\speech.cpp">
      <Filter>Source Files\ac</Filter>
    </ClCompile>
    <ClCompile Include="..\..\Engine\ac\sprite.cpp">
      <Filter>Source Files\ac</Filter>
    </ClCompile>
    <ClCompile Include="..\..\Engine\ac\spritecache_engine.cpp">
      <Filter>Source Files\ac</Filter>
    </ClCompile>
    <ClCompile Include="..\..\Engine\ac\string.cpp">
      <Filter>Source Files\ac</Filter>
    </ClCompile>
    <ClCompile Include="..\..\Engine\ac\system.cpp">
      <Filter>Source Files\ac</Filter>
    </ClCompile>
    <ClCompile Include="..\..\Engine\ac\textbox.cpp">
      <Filter>Source Files\ac</Filter>
    </ClCompile>
    <ClCompile Include="..\..\Engine\ac\timer.cpp">
      <Filter>Source Files\ac</Filter>
    </ClCompile>
    <ClCompile Include="..\..\Engine\ac\translation.cpp">
      <Filter>Source Files\ac</Filter>
    </ClCompile>
    <ClCompile Include="..\..\Engine\ac\viewframe.cpp">
      <Filter>Source Files\ac</Filter>
    </ClCompile>
    <ClCompile Include="..\..\Engine\ac\walkablearea.cpp">
      <Filter>Source Files\ac</Filter>
    </ClCompile>
    <ClCompile Include="..\..\Engine\ac\walkbehind.cpp">
      <Filter>Source Files\ac</Filter>
    </ClCompile>
    <ClCompile Include="..\..\Engine\ac\dynobj\cc_agsdynamicobject.cpp">
      <Filter>Source Files\ac\dynobj</Filter>
    </ClCompile>
    <ClCompile Include="..\..\Engine\ac\dynobj\cc_audiochannel.cpp">
      <Filter>Source Files\ac\dynobj</Filter>
    </ClCompile>
    <ClCompile Include="..\..\Engine\ac\dynobj\cc_audioclip.cpp">
      <Filter>Source Files\ac\dynobj</Filter>
    </ClCompile>
    <ClCompile Include="..\..\Engine\ac\dynobj\cc_character.cpp">
      <Filter>Source Files\ac\dynobj</Filter>
    </ClCompile>
    <ClCompile Include="..\..\Engine\ac\dynobj\cc_dialog.cpp">
      <Filter>Source Files\ac\dynobj</Filter>
    </ClCompile>
    <ClCompile Include="..\..\Engine\ac\dynobj\cc_dynamicarray.cpp">
      <Filter>Source Files\ac\dynobj</Filter>
    </ClCompile>
    <ClCompile Include="..\..\Engine\ac\dynobj\cc_gui.cpp">
      <Filter>Source Files\ac\dynobj</Filter>
    </ClCompile>
    <ClCompile Include="..\..\Engine\ac\dynobj\cc_guiobject.cpp">
      <Filter>Source Files\ac\dynobj</Filter>
    </ClCompile>
    <ClCompile Include="..\..\Engine\ac\dynobj\cc_hotspot.cpp">
      <Filter>Source Files\ac\dynobj</Filter>
    </ClCompile>
    <ClCompile Include="..\..\Engine\ac\dynobj\cc_inventory.cpp">
      <Filter>Source Files\ac\dynobj</Filter>
    </ClCompile>
    <ClCompile Include="..\..\Engine\ac\dynobj\cc_object.cpp">
      <Filter>Source Files\ac\dynobj</Filter>
    </ClCompile>
    <ClCompile Include="..\..\Engine\ac\dynobj\cc_region.cpp">
      <Filter>Source Files\ac\dynobj</Filter>
    </ClCompile>
    <ClCompile Include="..\..\Engine\ac\dynobj\cc_serializer.cpp">
      <Filter>Source Files\ac\dynobj</Filter>
    </ClCompile>
    <ClCompile Include="..\..\Engine\ac\dynobj\managedobjectpool.cpp">
      <Filter>Source Files\ac\dynobj</Filter>
    </ClCompile>
    <ClCompile Include="..\..\Engine\ac\dynobj\scriptdatetime.cpp">
      <Filter>Source Files\ac\dynobj</Filter>
    </ClCompile>
    <ClCompile Include="..\..\Engine\ac\dynobj\scriptdialogoptionsrendering.cpp">
      <Filter>Source Files\ac\dynobj</Filter>
    </ClCompile>
    <ClCompile Include="..\..\Engine\ac\dynobj\scriptdrawingsurface.cpp">
      <Filter>Source Files\ac\dynobj</Filter>
    </ClCompile>
    <ClCompile Include="..\..\Engine\ac\dynobj\scriptdynamicsprite.cpp">
      <Filter>Source Files\ac\dynobj</Filter>
    </ClCompile>
    <ClCompile Include="..\..\Engine\ac\dynobj\scriptfile.cpp">
      <Filter>Source Files\ac\dynobj</Filter>
    </ClCompile>
    <ClCompile Include="..\..\Engine\ac\dynobj\scriptoverlay.cpp">
      <Filter>Source Files\ac\dynobj</Filter>
    </ClCompile>
    <ClCompile Include="..\..\Engine\ac\dynobj\scriptstring.cpp">
      <Filter>Source Files\ac\dynobj</Filter>
    </ClCompile>
    <ClCompile Include="..\..\Engine\ac\dynobj\scriptuserobject.cpp">
      <Filter>Source Files\ac\dynobj</Filter>
    </ClCompile>
    <ClCompile Include="..\..\Engine\ac\dynobj\scriptviewframe.cpp">
      <Filter>Source Files\ac\dynobj</Filter>
    </ClCompile>
    <ClCompile Include="..\..\Engine\ac\statobj\agsstaticobject.cpp">
      <Filter>Source Files\ac\statobj</Filter>
    </ClCompile>
    <ClCompile Include="..\..\Engine\ac\statobj\staticarray.cpp">
      <Filter>Source Files\ac\statobj</Filter>
    </ClCompile>
    <ClCompile Include="..\..\Engine\platform\windows\gfx\ali3dd3d.cpp">
      <Filter>Source Files\gfx</Filter>
    </ClCompile>
    <ClCompile Include="..\..\Engine\gfx\ali3dogl.cpp">
      <Filter>Source Files\gfx</Filter>
    </ClCompile>
    <ClCompile Include="..\..\Engine\gfx\ali3dsw.cpp">
      <Filter>Source Files\gfx</Filter>
    </ClCompile>
    <ClCompile Include="..\..\Engine\gfx\blender.cpp">
      <Filter>Source Files\gfx</Filter>
    </ClCompile>
    <ClCompile Include="..\..\Engine\gfx\color_engine.cpp">
      <Filter>Source Files\gfx</Filter>
    </ClCompile>
    <ClCompile Include="..\..\Engine\gfx\gfx_util.cpp">
      <Filter>Source Files\gfx</Filter>
    </ClCompile>
    <ClCompile Include="..\..\Engine\gfx\gfxdriverbase.cpp">
      <Filter>Source Files\gfx</Filter>
    </ClCompile>
    <ClCompile Include="..\..\Engine\gfx\gfxdriverfactory.cpp">
      <Filter>Source Files\gfx</Filter>
    </ClCompile>
    <ClCompile Include="..\..\Engine\gfx\gfxfilter_aad3d.cpp">
      <Filter>Source Files\gfx</Filter>
    </ClCompile>
    <ClCompile Include="..\..\Engine\gfx\gfxfilter_d3d.cpp">
      <Filter>Source Files\gfx</Filter>
    </ClCompile>
    <ClCompile Include="..\..\Engine\gfx\gfxfilter_ogl.cpp">
      <Filter>Source Files\gfx</Filter>
    </ClCompile>
    <ClCompile Include="..\..\Engine\gfx\gfxfilter_scaling.cpp">
      <Filter>Source Files\gfx</Filter>
    </ClCompile>
    <ClCompile Include="..\..\Engine\gui\animatingguibutton.cpp">
      <Filter>Source Files\gui</Filter>
    </ClCompile>
    <ClCompile Include="..\..\Engine\gui\cscidialog.cpp">
      <Filter>Source Files\gui</Filter>
    </ClCompile>
    <ClCompile Include="..\..\Engine\gui\gui_engine.cpp">
      <Filter>Source Files\gui</Filter>
    </ClCompile>
    <ClCompile Include="..\..\Engine\gui\guidialog.cpp">
      <Filter>Source Files\gui</Filter>
    </ClCompile>
    <ClCompile Include="..\..\Engine\gui\mylabel.cpp">
      <Filter>Source Files\gui</Filter>
    </ClCompile>
    <ClCompile Include="..\..\Engine\gui\mylistbox.cpp">
      <Filter>Source Files\gui</Filter>
    </ClCompile>
    <ClCompile Include="..\..\Engine\gui\mypushbutton.cpp">
      <Filter>Source Files\gui</Filter>
    </ClCompile>
    <ClCompile Include="..\..\Engine\gui\mytextbox.cpp">
      <Filter>Source Files\gui</Filter>
    </ClCompile>
    <ClCompile Include="..\..\Engine\gui\newcontrol.cpp">
      <Filter>Source Files\gui</Filter>
    </ClCompile>
    <ClCompile Include="..\..\Engine\script\cc_instance.cpp">
      <Filter>Source Files\script</Filter>
    </ClCompile>
    <ClCompile Include="..\..\Engine\script\executingscript.cpp">
      <Filter>Source Files\script</Filter>
    </ClCompile>
    <ClCompile Include="..\..\Engine\script\exports.cpp">
      <Filter>Source Files\script</Filter>
    </ClCompile>
    <ClCompile Include="..\..\Engine\script\runtimescriptvalue.cpp">
      <Filter>Source Files\script</Filter>
    </ClCompile>
    <ClCompile Include="..\..\Engine\script\script.cpp">
      <Filter>Source Files\script</Filter>
    </ClCompile>
    <ClCompile Include="..\..\Engine\script\script_api.cpp">
      <Filter>Source Files\script</Filter>
    </ClCompile>
    <ClCompile Include="..\..\Engine\script\script_runtime.cpp">
      <Filter>Source Files\script</Filter>
    </ClCompile>
    <ClCompile Include="..\..\Engine\script\systemimports.cpp">
      <Filter>Source Files\script</Filter>
    </ClCompile>
    <ClCompile Include="..\..\Engine\media\audio\audio.cpp">
      <Filter>Source Files\media\audio</Filter>
    </ClCompile>
    <ClCompile Include="..\..\Engine\media\audio\queuedaudioitem.cpp">
      <Filter>Source Files\media\audio</Filter>
    </ClCompile>
    <ClCompile Include="..\..\Engine\media\audio\sound.cpp">
      <Filter>Source Files\media\audio</Filter>
    </ClCompile>
    <ClCompile Include="..\..\Engine\media\audio\soundclip.cpp">
      <Filter>Source Files\media\audio</Filter>
    </ClCompile>
    <ClCompile Include="..\..\Engine\media\video\video.cpp">
      <Filter>Source Files\media\video</Filter>
    </ClCompile>
    <ClCompile Include="..\..\Engine\debug\consoleoutputtarget.cpp">
      <Filter>Source Files\debug</Filter>
    </ClCompile>
    <ClCompile Include="..\..\Engine\debug\debug.cpp">
      <Filter>Source Files\debug</Filter>
    </ClCompile>
    <ClCompile Include="..\..\Engine\debug\filebasedagsdebugger.cpp">
      <Filter>Source Files\debug</Filter>
    </ClCompile>
    <ClCompile Include="..\..\Engine\debug\logfile.cpp">
      <Filter>Source Files\debug</Filter>
    </ClCompile>
    <ClCompile Include="..\..\Engine\debug\messagebuffer.cpp">
      <Filter>Source Files\debug</Filter>
    </ClCompile>
    <ClCompile Include="..\..\Engine\platform\windows\debug\namedpipesagsdebugger.cpp">
      <Filter>Source Files\debug</Filter>
    </ClCompile>
    <ClCompile Include="..\..\Engine\main\config.cpp">
      <Filter>Source Files\main</Filter>
    </ClCompile>
    <ClCompile Include="..\..\Engine\main\engine.cpp">
      <Filter>Source Files\main</Filter>
    </ClCompile>
    <ClCompile Include="..\..\Engine\main\engine_setup.cpp">
      <Filter>Source Files\main</Filter>
    </ClCompile>
    <ClCompile Include="..\..\Engine\main\game_file.cpp">
      <Filter>Source Files\main</Filter>
    </ClCompile>
    <ClCompile Include="..\..\Engine\main\game_run.cpp">
      <Filter>Source Files\main</Filter>
    </ClCompile>
    <ClCompile Include="..\..\Engine\main\game_start.cpp">
      <Filter>Source Files\main</Filter>
    </ClCompile>
    <ClCompile Include="..\..\Engine\main\graphics_mode.cpp">
      <Filter>Source Files\main</Filter>
    </ClCompile>
    <ClCompile Include="..\..\Engine\main\main.cpp">
      <Filter>Source Files\main</Filter>
    </ClCompile>
    <ClCompile Include="..\..\Engine\main\quit.cpp">
      <Filter>Source Files\main</Filter>
    </ClCompile>
    <ClCompile Include="..\..\Engine\main\update.cpp">
      <Filter>Source Files\main</Filter>
    </ClCompile>
    <ClCompile Include="..\..\Engine\platform\base\agsplatformdriver.cpp">
      <Filter>Source Files\platform\base</Filter>
    </ClCompile>
    <ClCompile Include="..\..\Engine\platform\windows\acplwin.cpp">
      <Filter>Source Files\platform\windows</Filter>
    </ClCompile>
    <ClCompile Include="..\..\Engine\plugin\agsplugin.cpp">
      <Filter>Source Files\plugin</Filter>
    </ClCompile>
    <ClCompile Include="..\..\Engine\plugin\pluginobjectreader.cpp">
      <Filter>Source Files\plugin</Filter>
    </ClCompile>
    <ClCompile Include="..\..\Engine\platform\windows\setup\winsetup.cpp">
      <Filter>Source Files\setup</Filter>
    </ClCompile>
    <ClCompile Include="..\..\Engine\device\mousew32.cpp">
      <Filter>Source Files\device</Filter>
    </ClCompile>
    <ClCompile Include="..\..\Engine\font\fonts_engine.cpp">
      <Filter>Source Files\font</Filter>
    </ClCompile>
    <ClCompile Include="..\..\Engine\game\game_init.cpp">
      <Filter>Source Files\game</Filter>
    </ClCompile>
    <ClCompile Include="..\..\Engine\game\savegame.cpp">
      <Filter>Source Files\game</Filter>
    </ClCompile>
    <ClCompile Include="..\..\Engine\libsrc\apeg-1.2.1\audio\aaudio.c">
      <Filter>Library Sources\apeg</Filter>
    </ClCompile>
    <ClCompile Include="..\..\Engine\libsrc\apeg-1.2.1\adisplay.c">
      <Filter>Library Sources\apeg</Filter>
    </ClCompile>
    <ClCompile Include="..\..\Engine\libsrc\apeg-1.2.1\getbits.c">
      <Filter>Library Sources\apeg</Filter>
    </ClCompile>
    <ClCompile Include="..\..\Engine\libsrc\apeg-1.2.1\getblk.c">
      <Filter>Library Sources\apeg</Filter>
    </ClCompile>
    <ClCompile Include="..\..\Engine\libsrc\apeg-1.2.1\gethdr.c">
      <Filter>Library Sources\apeg</Filter>
    </ClCompile>
    <ClCompile Include="..\..\Engine\libsrc\apeg-1.2.1\getpic.c">
      <Filter>Library Sources\apeg</Filter>
    </ClCompile>
    <ClCompile Include="..\..\Engine\libsrc\apeg-1.2.1\idct.c">
      <Filter>Library Sources\apeg</Filter>
    </ClCompile>
    <ClCompile Include="..\..\Engine\libsrc\apeg-1.2.1\motion.c">
      <Filter>Library Sources\apeg</Filter>
    </ClCompile>
    <ClCompile Include="..\..\Engine\libsrc\apeg-1.2.1\mpeg1dec.c">
      <Filter>Library Sources\apeg</Filter>
    </ClCompile>
    <ClCompile Include="..\..\Engine\libsrc\apeg-1.2.1\audio\mpg123.c">
      <Filter>Library Sources\apeg</Filter>
    </ClCompile>
    <ClCompile Include="..\..\Engine\libsrc\apeg-1.2.1\ogg.c">
      <Filter>Library Sources\apeg</Filter>
    </ClCompile>
    <ClCompile Include="..\..\Engine\libsrc\apeg-1.2.1\recon.c">
      <Filter>Library Sources\apeg</Filter>
    </ClCompile>
    <ClCompile Include="..\..\Engine\game\savegame_components.cpp">
      <Filter>Source Files\game</Filter>
    </ClCompile>
    <ClCompile Include="..\..\Engine\ac\draw_software.cpp">
      <Filter>Source Files\ac</Filter>
    </ClCompile>
    <ClCompile Include="..\..\Engine\ac\dynobj\scriptviewport.cpp">
      <Filter>Source Files\ac\dynobj</Filter>
    </ClCompile>
    <ClCompile Include="..\..\Engine\ac\dynobj\scriptcamera.cpp">
      <Filter>Source Files\ac\dynobj</Filter>
    </ClCompile>
    <ClCompile Include="..\..\Engine\ac\statobj\staticgame.cpp">
      <Filter>Source Files\ac\statobj</Filter>
    </ClCompile>
    <ClCompile Include="..\..\Engine\ac\dynobj\scriptmouse.cpp">
      <Filter>Source Files\ac\dynobj</Filter>
    </ClCompile>
    <ClCompile Include="..\..\Engine\ac\dynobj\scriptsystem.cpp">
      <Filter>Source Files\ac\dynobj</Filter>
    </ClCompile>
    <ClCompile Include="..\..\Engine\libsrc\glad\src\glad.c">
      <Filter>Library Sources\glad</Filter>
    </ClCompile>
    <ClCompile Include="..\..\Engine\game\viewport.cpp">
      <Filter>Source Files\game</Filter>
    </ClCompile>
    <ClCompile Include="..\..\Engine\ac\viewport_script.cpp">
      <Filter>Source Files\ac</Filter>
    </ClCompile>
    <ClCompile Include="..\..\Engine\ac\scriptcontainers.cpp">
      <Filter>Source Files\ac</Filter>
    </ClCompile>
    <ClCompile Include="..\..\Engine\ac\dynobj\scriptset.cpp">
      <Filter>Source Files\ac\dynobj</Filter>
    </ClCompile>
    <ClCompile Include="..\..\Engine\ac\dynobj\scriptdict.cpp">
      <Filter>Source Files\ac\dynobj</Filter>
    </ClCompile>
    <ClCompile Include="..\..\Engine\platform\windows\minidump.cpp">
      <Filter>Source Files\platform\windows</Filter>
    </ClCompile>
    <ClCompile Include="..\..\Engine\platform\windows\win_ex_handling.cpp">
      <Filter>Source Files\platform\windows</Filter>
    </ClCompile>
    <ClCompile Include="..\..\Engine\ac\route_finder_impl.cpp">
      <Filter>Source Files\ac</Filter>
    </ClCompile>
    <ClCompile Include="..\..\Engine\ac\route_finder_impl_legacy.cpp">
      <Filter>Source Files\ac</Filter>
    </ClCompile>
    <ClCompile Include="..\..\libsrc\mojoAL\mojoal.c">
      <Filter>Library Sources\MojoAL</Filter>
    </ClCompile>
    <ClCompile Include="..\..\Engine\main\main_sdl2.cpp">
      <Filter>Source Files\main</Filter>
    </ClCompile>
    <ClCompile Include="..\..\Engine\platform\base\sys_main.cpp">
      <Filter>Source Files\platform\base</Filter>
    </ClCompile>
    <ClCompile Include="..\..\Engine\gfx\gfxfilter_sdl_renderer.cpp">
      <Filter>Source Files\gfx</Filter>
    </ClCompile>
    <ClCompile Include="..\..\Engine\gfx\gfxfilter_aaogl.cpp">
      <Filter>Source Files\gfx</Filter>
    </ClCompile>
    <ClCompile Include="..\..\Engine\media\audio\audio_core.cpp">
      <Filter>Source Files\media\audio</Filter>
    </ClCompile>
    <ClCompile Include="..\..\Engine\media\audio\sdldecoder.cpp">
      <Filter>Source Files\media\audio</Filter>
    </ClCompile>
    <ClCompile Include="..\..\Engine\media\audio\openalsource.cpp">
      <Filter>Source Files\media\audio</Filter>
    </ClCompile>
    <ClCompile Include="..\..\Engine\util\sdl2_util.cpp">
      <Filter>Source Files\util</Filter>
    </ClCompile>
<<<<<<< HEAD
    <ClCompile Include="..\..\Engine\script\cc_reflecthelper.cpp">
      <Filter>Source Files\script</Filter>
=======
    <ClCompile Include="..\..\Engine\ac\dynobj\dynobj_manager.cpp">
      <Filter>Source Files\ac\dynobj</Filter>
>>>>>>> 926c75b6
    </ClCompile>
  </ItemGroup>
  <ItemGroup>
    <ClInclude Include="..\..\Engine\ac\asset_helper.h">
      <Filter>Header Files\ac</Filter>
    </ClInclude>
    <ClInclude Include="..\..\Engine\ac\audiochannel.h">
      <Filter>Header Files\ac</Filter>
    </ClInclude>
    <ClInclude Include="..\..\Engine\ac\audioclip.h">
      <Filter>Header Files\ac</Filter>
    </ClInclude>
    <ClInclude Include="..\..\Engine\ac\button.h">
      <Filter>Header Files\ac</Filter>
    </ClInclude>
    <ClInclude Include="..\..\Engine\ac\character.h">
      <Filter>Header Files\ac</Filter>
    </ClInclude>
    <ClInclude Include="..\..\Engine\ac\characterextras.h">
      <Filter>Header Files\ac</Filter>
    </ClInclude>
    <ClInclude Include="..\..\Engine\ac\datetime.h">
      <Filter>Header Files\ac</Filter>
    </ClInclude>
    <ClInclude Include="..\..\Engine\ac\dialog.h">
      <Filter>Header Files\ac</Filter>
    </ClInclude>
    <ClInclude Include="..\..\Engine\ac\dialogoptionsrendering.h">
      <Filter>Header Files\ac</Filter>
    </ClInclude>
    <ClInclude Include="..\..\Engine\ac\display.h">
      <Filter>Header Files\ac</Filter>
    </ClInclude>
    <ClInclude Include="..\..\Engine\ac\draw.h">
      <Filter>Header Files\ac</Filter>
    </ClInclude>
    <ClInclude Include="..\..\Engine\ac\drawingsurface.h">
      <Filter>Header Files\ac</Filter>
    </ClInclude>
    <ClInclude Include="..\..\Engine\ac\dynamicsprite.h">
      <Filter>Header Files\ac</Filter>
    </ClInclude>
    <ClInclude Include="..\..\Engine\ac\event.h">
      <Filter>Header Files\ac</Filter>
    </ClInclude>
    <ClInclude Include="..\..\Engine\ac\file.h">
      <Filter>Header Files\ac</Filter>
    </ClInclude>
    <ClInclude Include="..\..\Engine\ac\game.h">
      <Filter>Header Files\ac</Filter>
    </ClInclude>
    <ClInclude Include="..\..\Engine\ac\gamesetup.h">
      <Filter>Header Files\ac</Filter>
    </ClInclude>
    <ClInclude Include="..\..\Engine\ac\gamestate.h">
      <Filter>Header Files\ac</Filter>
    </ClInclude>
    <ClInclude Include="..\..\Engine\ac\global_audio.h">
      <Filter>Header Files\ac</Filter>
    </ClInclude>
    <ClInclude Include="..\..\Engine\ac\global_button.h">
      <Filter>Header Files\ac</Filter>
    </ClInclude>
    <ClInclude Include="..\..\Engine\ac\global_character.h">
      <Filter>Header Files\ac</Filter>
    </ClInclude>
    <ClInclude Include="..\..\Engine\ac\global_datetime.h">
      <Filter>Header Files\ac</Filter>
    </ClInclude>
    <ClInclude Include="..\..\Engine\ac\global_debug.h">
      <Filter>Header Files\ac</Filter>
    </ClInclude>
    <ClInclude Include="..\..\Engine\ac\global_dialog.h">
      <Filter>Header Files\ac</Filter>
    </ClInclude>
    <ClInclude Include="..\..\Engine\ac\global_display.h">
      <Filter>Header Files\ac</Filter>
    </ClInclude>
    <ClInclude Include="..\..\Engine\ac\global_dynamicsprite.h">
      <Filter>Header Files\ac</Filter>
    </ClInclude>
    <ClInclude Include="..\..\Engine\ac\global_file.h">
      <Filter>Header Files\ac</Filter>
    </ClInclude>
    <ClInclude Include="..\..\Engine\ac\global_game.h">
      <Filter>Header Files\ac</Filter>
    </ClInclude>
    <ClInclude Include="..\..\Engine\ac\global_gui.h">
      <Filter>Header Files\ac</Filter>
    </ClInclude>
    <ClInclude Include="..\..\Engine\ac\global_hotspot.h">
      <Filter>Header Files\ac</Filter>
    </ClInclude>
    <ClInclude Include="..\..\Engine\ac\global_inventoryitem.h">
      <Filter>Header Files\ac</Filter>
    </ClInclude>
    <ClInclude Include="..\..\Engine\ac\global_label.h">
      <Filter>Header Files\ac</Filter>
    </ClInclude>
    <ClInclude Include="..\..\Engine\ac\global_listbox.h">
      <Filter>Header Files\ac</Filter>
    </ClInclude>
    <ClInclude Include="..\..\Engine\ac\global_mouse.h">
      <Filter>Header Files\ac</Filter>
    </ClInclude>
    <ClInclude Include="..\..\Engine\ac\global_object.h">
      <Filter>Header Files\ac</Filter>
    </ClInclude>
    <ClInclude Include="..\..\Engine\ac\global_palette.h">
      <Filter>Header Files\ac</Filter>
    </ClInclude>
    <ClInclude Include="..\..\Engine\ac\global_plugin.h">
      <Filter>Header Files\ac</Filter>
    </ClInclude>
    <ClInclude Include="..\..\Engine\ac\global_region.h">
      <Filter>Header Files\ac</Filter>
    </ClInclude>
    <ClInclude Include="..\..\Engine\ac\global_room.h">
      <Filter>Header Files\ac</Filter>
    </ClInclude>
    <ClInclude Include="..\..\Engine\ac\global_screen.h">
      <Filter>Header Files\ac</Filter>
    </ClInclude>
    <ClInclude Include="..\..\Engine\ac\global_slider.h">
      <Filter>Header Files\ac</Filter>
    </ClInclude>
    <ClInclude Include="..\..\Engine\ac\global_textbox.h">
      <Filter>Header Files\ac</Filter>
    </ClInclude>
    <ClInclude Include="..\..\Engine\ac\global_timer.h">
      <Filter>Header Files\ac</Filter>
    </ClInclude>
    <ClInclude Include="..\..\Engine\ac\global_translation.h">
      <Filter>Header Files\ac</Filter>
    </ClInclude>
    <ClInclude Include="..\..\Engine\ac\global_video.h">
      <Filter>Header Files\ac</Filter>
    </ClInclude>
    <ClInclude Include="..\..\Engine\ac\global_walkablearea.h">
      <Filter>Header Files\ac</Filter>
    </ClInclude>
    <ClInclude Include="..\..\Engine\ac\global_walkbehind.h">
      <Filter>Header Files\ac</Filter>
    </ClInclude>
    <ClInclude Include="..\..\Engine\ac\gui.h">
      <Filter>Header Files\ac</Filter>
    </ClInclude>
    <ClInclude Include="..\..\Engine\ac\guicontrol.h">
      <Filter>Header Files\ac</Filter>
    </ClInclude>
    <ClInclude Include="..\..\Engine\ac\hotspot.h">
      <Filter>Header Files\ac</Filter>
    </ClInclude>
    <ClInclude Include="..\..\Engine\ac\inventoryitem.h">
      <Filter>Header Files\ac</Filter>
    </ClInclude>
    <ClInclude Include="..\..\Engine\ac\invwindow.h">
      <Filter>Header Files\ac</Filter>
    </ClInclude>
    <ClInclude Include="..\..\Engine\ac\label.h">
      <Filter>Header Files\ac</Filter>
    </ClInclude>
    <ClInclude Include="..\..\Engine\ac\lipsync.h">
      <Filter>Header Files\ac</Filter>
    </ClInclude>
    <ClInclude Include="..\..\Engine\ac\listbox.h">
      <Filter>Header Files\ac</Filter>
    </ClInclude>
    <ClInclude Include="..\..\Engine\ac\math.h">
      <Filter>Header Files\ac</Filter>
    </ClInclude>
    <ClInclude Include="..\..\Engine\ac\mouse.h">
      <Filter>Header Files\ac</Filter>
    </ClInclude>
    <ClInclude Include="..\..\Engine\ac\movelist.h">
      <Filter>Header Files\ac</Filter>
    </ClInclude>
    <ClInclude Include="..\..\Engine\ac\object.h">
      <Filter>Header Files\ac</Filter>
    </ClInclude>
    <ClInclude Include="..\..\Engine\ac\overlay.h">
      <Filter>Header Files\ac</Filter>
    </ClInclude>
    <ClInclude Include="..\..\Engine\ac\parser.h">
      <Filter>Header Files\ac</Filter>
    </ClInclude>
    <ClInclude Include="..\..\Engine\ac\path_helper.h">
      <Filter>Header Files\ac</Filter>
    </ClInclude>
    <ClInclude Include="..\..\Engine\ac\properties.h">
      <Filter>Header Files\ac</Filter>
    </ClInclude>
    <ClInclude Include="..\..\Engine\ac\sys_events.h">
      <Filter>Header Files\ac</Filter>
    </ClInclude>
    <ClInclude Include="..\..\Engine\ac\region.h">
      <Filter>Header Files\ac</Filter>
    </ClInclude>
    <ClInclude Include="..\..\Engine\ac\room.h">
      <Filter>Header Files\ac</Filter>
    </ClInclude>
    <ClInclude Include="..\..\Engine\ac\roomobject.h">
      <Filter>Header Files\ac</Filter>
    </ClInclude>
    <ClInclude Include="..\..\Engine\ac\roomstatus.h">
      <Filter>Header Files\ac</Filter>
    </ClInclude>
    <ClInclude Include="..\..\Engine\ac\route_finder.h">
      <Filter>Header Files\ac</Filter>
    </ClInclude>
    <ClInclude Include="..\..\Engine\ac\runtime_defines.h">
      <Filter>Header Files\ac</Filter>
    </ClInclude>
    <ClInclude Include="..\..\Engine\ac\screen.h">
      <Filter>Header Files\ac</Filter>
    </ClInclude>
    <ClInclude Include="..\..\Engine\ac\screenoverlay.h">
      <Filter>Header Files\ac</Filter>
    </ClInclude>
    <ClInclude Include="..\..\Engine\ac\slider.h">
      <Filter>Header Files\ac</Filter>
    </ClInclude>
    <ClInclude Include="..\..\Engine\ac\speech.h">
      <Filter>Header Files\ac</Filter>
    </ClInclude>
    <ClInclude Include="..\..\Engine\ac\sprite.h">
      <Filter>Header Files\ac</Filter>
    </ClInclude>
    <ClInclude Include="..\..\Engine\ac\string.h">
      <Filter>Header Files\ac</Filter>
    </ClInclude>
    <ClInclude Include="..\..\Engine\ac\system.h">
      <Filter>Header Files\ac</Filter>
    </ClInclude>
    <ClInclude Include="..\..\Engine\ac\textbox.h">
      <Filter>Header Files\ac</Filter>
    </ClInclude>
    <ClInclude Include="..\..\Engine\ac\timer.h">
      <Filter>Header Files\ac</Filter>
    </ClInclude>
    <ClInclude Include="..\..\Engine\ac\topbarsettings.h">
      <Filter>Header Files\ac</Filter>
    </ClInclude>
    <ClInclude Include="..\..\Engine\ac\translation.h">
      <Filter>Header Files\ac</Filter>
    </ClInclude>
    <ClInclude Include="..\..\Engine\ac\viewframe.h">
      <Filter>Header Files\ac</Filter>
    </ClInclude>
    <ClInclude Include="..\..\Engine\ac\walkablearea.h">
      <Filter>Header Files\ac</Filter>
    </ClInclude>
    <ClInclude Include="..\..\Engine\ac\walkbehind.h">
      <Filter>Header Files\ac</Filter>
    </ClInclude>
    <ClInclude Include="..\..\Engine\ac\dynobj\all_dynamicclasses.h">
      <Filter>Header Files\ac\dynobj</Filter>
    </ClInclude>
    <ClInclude Include="..\..\Engine\ac\dynobj\all_scriptclasses.h">
      <Filter>Header Files\ac\dynobj</Filter>
    </ClInclude>
    <ClInclude Include="..\..\Engine\ac\dynobj\cc_agsdynamicobject.h">
      <Filter>Header Files\ac\dynobj</Filter>
    </ClInclude>
    <ClInclude Include="..\..\Engine\ac\dynobj\cc_audiochannel.h">
      <Filter>Header Files\ac\dynobj</Filter>
    </ClInclude>
    <ClInclude Include="..\..\Engine\ac\dynobj\cc_audioclip.h">
      <Filter>Header Files\ac\dynobj</Filter>
    </ClInclude>
    <ClInclude Include="..\..\Engine\ac\dynobj\cc_character.h">
      <Filter>Header Files\ac\dynobj</Filter>
    </ClInclude>
    <ClInclude Include="..\..\Engine\ac\dynobj\cc_dialog.h">
      <Filter>Header Files\ac\dynobj</Filter>
    </ClInclude>
    <ClInclude Include="..\..\Engine\ac\dynobj\cc_dynamicarray.h">
      <Filter>Header Files\ac\dynobj</Filter>
    </ClInclude>
    <ClInclude Include="..\..\Engine\ac\dynobj\cc_dynamicobject.h">
      <Filter>Header Files\ac\dynobj</Filter>
    </ClInclude>
    <ClInclude Include="..\..\Engine\ac\dynobj\cc_gui.h">
      <Filter>Header Files\ac\dynobj</Filter>
    </ClInclude>
    <ClInclude Include="..\..\Engine\ac\dynobj\cc_guiobject.h">
      <Filter>Header Files\ac\dynobj</Filter>
    </ClInclude>
    <ClInclude Include="..\..\Engine\ac\dynobj\cc_hotspot.h">
      <Filter>Header Files\ac\dynobj</Filter>
    </ClInclude>
    <ClInclude Include="..\..\Engine\ac\dynobj\cc_inventory.h">
      <Filter>Header Files\ac\dynobj</Filter>
    </ClInclude>
    <ClInclude Include="..\..\Engine\ac\dynobj\cc_object.h">
      <Filter>Header Files\ac\dynobj</Filter>
    </ClInclude>
    <ClInclude Include="..\..\Engine\ac\dynobj\cc_region.h">
      <Filter>Header Files\ac\dynobj</Filter>
    </ClInclude>
    <ClInclude Include="..\..\Engine\ac\dynobj\cc_serializer.h">
      <Filter>Header Files\ac\dynobj</Filter>
    </ClInclude>
    <ClInclude Include="..\..\Engine\ac\dynobj\managedobjectpool.h">
      <Filter>Header Files\ac\dynobj</Filter>
    </ClInclude>
    <ClInclude Include="..\..\Engine\ac\dynobj\scriptaudiochannel.h">
      <Filter>Header Files\ac\dynobj</Filter>
    </ClInclude>
    <ClInclude Include="..\..\Engine\ac\dynobj\scriptdatetime.h">
      <Filter>Header Files\ac\dynobj</Filter>
    </ClInclude>
    <ClInclude Include="..\..\Engine\ac\dynobj\scriptdialog.h">
      <Filter>Header Files\ac\dynobj</Filter>
    </ClInclude>
    <ClInclude Include="..\..\Engine\ac\dynobj\scriptdialogoptionsrendering.h">
      <Filter>Header Files\ac\dynobj</Filter>
    </ClInclude>
    <ClInclude Include="..\..\Engine\ac\dynobj\scriptdrawingsurface.h">
      <Filter>Header Files\ac\dynobj</Filter>
    </ClInclude>
    <ClInclude Include="..\..\Engine\ac\dynobj\scriptdynamicsprite.h">
      <Filter>Header Files\ac\dynobj</Filter>
    </ClInclude>
    <ClInclude Include="..\..\Engine\ac\dynobj\scriptfile.h">
      <Filter>Header Files\ac\dynobj</Filter>
    </ClInclude>
    <ClInclude Include="..\..\Engine\ac\dynobj\scriptgui.h">
      <Filter>Header Files\ac\dynobj</Filter>
    </ClInclude>
    <ClInclude Include="..\..\Engine\ac\dynobj\scripthotspot.h">
      <Filter>Header Files\ac\dynobj</Filter>
    </ClInclude>
    <ClInclude Include="..\..\Engine\ac\dynobj\scriptinvitem.h">
      <Filter>Header Files\ac\dynobj</Filter>
    </ClInclude>
    <ClInclude Include="..\..\Engine\ac\dynobj\scriptmouse.h">
      <Filter>Header Files\ac\dynobj</Filter>
    </ClInclude>
    <ClInclude Include="..\..\Engine\ac\dynobj\scriptobject.h">
      <Filter>Header Files\ac\dynobj</Filter>
    </ClInclude>
    <ClInclude Include="..\..\Engine\ac\dynobj\scriptoverlay.h">
      <Filter>Header Files\ac\dynobj</Filter>
    </ClInclude>
    <ClInclude Include="..\..\Engine\ac\dynobj\scriptregion.h">
      <Filter>Header Files\ac\dynobj</Filter>
    </ClInclude>
    <ClInclude Include="..\..\Engine\ac\dynobj\scriptstring.h">
      <Filter>Header Files\ac\dynobj</Filter>
    </ClInclude>
    <ClInclude Include="..\..\Engine\ac\dynobj\scriptsystem.h">
      <Filter>Header Files\ac\dynobj</Filter>
    </ClInclude>
    <ClInclude Include="..\..\Engine\ac\dynobj\scriptuserobject.h">
      <Filter>Header Files\ac\dynobj</Filter>
    </ClInclude>
    <ClInclude Include="..\..\Engine\ac\dynobj\scriptviewframe.h">
      <Filter>Header Files\ac\dynobj</Filter>
    </ClInclude>
    <ClInclude Include="..\..\Engine\ac\statobj\agsstaticobject.h">
      <Filter>Header Files\ac\statobj</Filter>
    </ClInclude>
    <ClInclude Include="..\..\Engine\ac\statobj\staticarray.h">
      <Filter>Header Files\ac\statobj</Filter>
    </ClInclude>
    <ClInclude Include="..\..\Engine\ac\statobj\staticobject.h">
      <Filter>Header Files\ac\statobj</Filter>
    </ClInclude>
    <ClInclude Include="..\..\Engine\plugin\agsplugin.h">
      <Filter>Header Files\plugin</Filter>
    </ClInclude>
    <ClInclude Include="..\..\Engine\plugin\plugin_engine.h">
      <Filter>Header Files\plugin</Filter>
    </ClInclude>
    <ClInclude Include="..\..\Engine\plugin\pluginobjectreader.h">
      <Filter>Header Files\plugin</Filter>
    </ClInclude>
    <ClInclude Include="..\..\Engine\platform\windows\gfx\ali3dd3d.h">
      <Filter>Header Files\gfx</Filter>
    </ClInclude>
    <ClInclude Include="..\..\Engine\gfx\ali3dexception.h">
      <Filter>Header Files\gfx</Filter>
    </ClInclude>
    <ClInclude Include="..\..\Engine\gfx\ali3dogl.h">
      <Filter>Header Files\gfx</Filter>
    </ClInclude>
    <ClInclude Include="..\..\Engine\gfx\ali3dsw.h">
      <Filter>Header Files\gfx</Filter>
    </ClInclude>
    <ClInclude Include="..\..\Engine\gfx\blender.h">
      <Filter>Header Files\gfx</Filter>
    </ClInclude>
    <ClInclude Include="..\..\Engine\gfx\ddb.h">
      <Filter>Header Files\gfx</Filter>
    </ClInclude>
    <ClInclude Include="..\..\Engine\gfx\gfx_util.h">
      <Filter>Header Files\gfx</Filter>
    </ClInclude>
    <ClInclude Include="..\..\Engine\gfx\gfxdefines.h">
      <Filter>Header Files\gfx</Filter>
    </ClInclude>
    <ClInclude Include="..\..\Engine\gfx\gfxdriverbase.h">
      <Filter>Header Files\gfx</Filter>
    </ClInclude>
    <ClInclude Include="..\..\Engine\gfx\gfxdriverfactory.h">
      <Filter>Header Files\gfx</Filter>
    </ClInclude>
    <ClInclude Include="..\..\Engine\gfx\gfxdriverfactorybase.h">
      <Filter>Header Files\gfx</Filter>
    </ClInclude>
    <ClInclude Include="..\..\Engine\gfx\gfxfilter.h">
      <Filter>Header Files\gfx</Filter>
    </ClInclude>
    <ClInclude Include="..\..\Engine\gfx\gfxfilter_aad3d.h">
      <Filter>Header Files\gfx</Filter>
    </ClInclude>
    <ClInclude Include="..\..\Engine\gfx\gfxfilter_d3d.h">
      <Filter>Header Files\gfx</Filter>
    </ClInclude>
    <ClInclude Include="..\..\Engine\gfx\gfxfilter_ogl.h">
      <Filter>Header Files\gfx</Filter>
    </ClInclude>
    <ClInclude Include="..\..\Engine\gfx\gfxfilter_scaling.h">
      <Filter>Header Files\gfx</Filter>
    </ClInclude>
    <ClInclude Include="..\..\Engine\gfx\gfxmodelist.h">
      <Filter>Header Files\gfx</Filter>
    </ClInclude>
    <ClInclude Include="..\..\Engine\gfx\graphicsdriver.h">
      <Filter>Header Files\gfx</Filter>
    </ClInclude>
    <ClInclude Include="..\..\Engine\script\cc_instance.h">
      <Filter>Header Files\script</Filter>
    </ClInclude>
    <ClInclude Include="..\..\Engine\script\executingscript.h">
      <Filter>Header Files\script</Filter>
    </ClInclude>
    <ClInclude Include="..\..\Engine\script\exports.h">
      <Filter>Header Files\script</Filter>
    </ClInclude>
    <ClInclude Include="..\..\Engine\script\nonblockingscriptfunction.h">
      <Filter>Header Files\script</Filter>
    </ClInclude>
    <ClInclude Include="..\..\Engine\script\runtimescriptvalue.h">
      <Filter>Header Files\script</Filter>
    </ClInclude>
    <ClInclude Include="..\..\Engine\script\script.h">
      <Filter>Header Files\script</Filter>
    </ClInclude>
    <ClInclude Include="..\..\Engine\script\script_api.h">
      <Filter>Header Files\script</Filter>
    </ClInclude>
    <ClInclude Include="..\..\Engine\script\script_runtime.h">
      <Filter>Header Files\script</Filter>
    </ClInclude>
    <ClInclude Include="..\..\Engine\script\systemimports.h">
      <Filter>Header Files\script</Filter>
    </ClInclude>
    <ClInclude Include="..\..\Engine\platform\base\agsplatformdriver.h">
      <Filter>Header Files\platform\base</Filter>
    </ClInclude>
    <ClInclude Include="..\..\Engine\media\audio\audio.h">
      <Filter>Header Files\media\audio</Filter>
    </ClInclude>
    <ClInclude Include="..\..\Engine\media\audio\audiodefines.h">
      <Filter>Header Files\media\audio</Filter>
    </ClInclude>
    <ClInclude Include="..\..\Engine\media\audio\queuedaudioitem.h">
      <Filter>Header Files\media\audio</Filter>
    </ClInclude>
    <ClInclude Include="..\..\Engine\media\audio\sound.h">
      <Filter>Header Files\media\audio</Filter>
    </ClInclude>
    <ClInclude Include="..\..\Engine\media\audio\soundclip.h">
      <Filter>Header Files\media\audio</Filter>
    </ClInclude>
    <ClInclude Include="..\..\Engine\media\video\video.h">
      <Filter>Header Files\media\video</Filter>
    </ClInclude>
    <ClInclude Include="..\..\Engine\debug\agseditordebugger.h">
      <Filter>Header Files\debug</Filter>
    </ClInclude>
    <ClInclude Include="..\..\Engine\debug\consoleoutputtarget.h">
      <Filter>Header Files\debug</Filter>
    </ClInclude>
    <ClInclude Include="..\..\Engine\debug\debug_log.h">
      <Filter>Header Files\debug</Filter>
    </ClInclude>
    <ClInclude Include="..\..\Engine\debug\debugger.h">
      <Filter>Header Files\debug</Filter>
    </ClInclude>
    <ClInclude Include="..\..\Engine\debug\dummyagsdebugger.h">
      <Filter>Header Files\debug</Filter>
    </ClInclude>
    <ClInclude Include="..\..\Engine\debug\filebasedagsdebugger.h">
      <Filter>Header Files\debug</Filter>
    </ClInclude>
    <ClInclude Include="..\..\Engine\debug\logfile.h">
      <Filter>Header Files\debug</Filter>
    </ClInclude>
    <ClInclude Include="..\..\Engine\debug\messagebuffer.h">
      <Filter>Header Files\debug</Filter>
    </ClInclude>
    <ClInclude Include="..\..\Engine\platform\windows\debug\namedpipesagsdebugger.h">
      <Filter>Header Files\debug</Filter>
    </ClInclude>
    <ClInclude Include="..\..\Engine\main\config.h">
      <Filter>Header Files\main</Filter>
    </ClInclude>
    <ClInclude Include="..\..\Engine\main\engine.h">
      <Filter>Header Files\main</Filter>
    </ClInclude>
    <ClInclude Include="..\..\Engine\main\engine_setup.h">
      <Filter>Header Files\main</Filter>
    </ClInclude>
    <ClInclude Include="..\..\Engine\main\game_file.h">
      <Filter>Header Files\main</Filter>
    </ClInclude>
    <ClInclude Include="..\..\Engine\main\game_run.h">
      <Filter>Header Files\main</Filter>
    </ClInclude>
    <ClInclude Include="..\..\Engine\main\game_start.h">
      <Filter>Header Files\main</Filter>
    </ClInclude>
    <ClInclude Include="..\..\Engine\main\graphics_mode.h">
      <Filter>Header Files\main</Filter>
    </ClInclude>
    <ClInclude Include="..\..\Engine\main\main.h">
      <Filter>Header Files\main</Filter>
    </ClInclude>
    <ClInclude Include="..\..\Engine\main\quit.h">
      <Filter>Header Files\main</Filter>
    </ClInclude>
    <ClInclude Include="..\..\Engine\main\update.h">
      <Filter>Header Files\main</Filter>
    </ClInclude>
    <ClInclude Include="..\..\Engine\gui\animatingguibutton.h">
      <Filter>Header Files\gui</Filter>
    </ClInclude>
    <ClInclude Include="..\..\Engine\gui\cscidialog.h">
      <Filter>Header Files\gui</Filter>
    </ClInclude>
    <ClInclude Include="..\..\Engine\gui\gui.h">
      <Filter>Header Files\gui</Filter>
    </ClInclude>
    <ClInclude Include="..\..\Engine\gui\guidialog.h">
      <Filter>Header Files\gui</Filter>
    </ClInclude>
    <ClInclude Include="..\..\Engine\gui\guidialogdefines.h">
      <Filter>Header Files\gui</Filter>
    </ClInclude>
    <ClInclude Include="..\..\Engine\gui\guidialoginternaldefs.h">
      <Filter>Header Files\gui</Filter>
    </ClInclude>
    <ClInclude Include="..\..\Engine\gui\mycontrols.h">
      <Filter>Header Files\gui</Filter>
    </ClInclude>
    <ClInclude Include="..\..\Engine\gui\mylabel.h">
      <Filter>Header Files\gui</Filter>
    </ClInclude>
    <ClInclude Include="..\..\Engine\gui\mylistbox.h">
      <Filter>Header Files\gui</Filter>
    </ClInclude>
    <ClInclude Include="..\..\Engine\gui\mypushbutton.h">
      <Filter>Header Files\gui</Filter>
    </ClInclude>
    <ClInclude Include="..\..\Engine\gui\mytextbox.h">
      <Filter>Header Files\gui</Filter>
    </ClInclude>
    <ClInclude Include="..\..\Engine\gui\newcontrol.h">
      <Filter>Header Files\gui</Filter>
    </ClInclude>
    <ClInclude Include="..\..\Engine\device\mousew32.h">
      <Filter>Header Files\device</Filter>
    </ClInclude>
    <ClInclude Include="..\..\Engine\test\test_all.h">
      <Filter>Header Files\test</Filter>
    </ClInclude>
    <ClInclude Include="..\..\Engine\util\library.h">
      <Filter>Header Files\util</Filter>
    </ClInclude>
    <ClInclude Include="..\..\Engine\util\library_windows.h">
      <Filter>Header Files\util</Filter>
    </ClInclude>
    <ClInclude Include="..\..\Engine\platform\windows\setup\winsetup.h">
      <Filter>Header Files\setup</Filter>
    </ClInclude>
    <ClInclude Include="..\..\Engine\game\game_init.h">
      <Filter>Header Files\game</Filter>
    </ClInclude>
    <ClInclude Include="..\..\Engine\game\savegame.h">
      <Filter>Header Files\game</Filter>
    </ClInclude>
    <ClInclude Include="..\..\Engine\game\savegame_internal.h">
      <Filter>Header Files\game</Filter>
    </ClInclude>
    <ClInclude Include="..\..\Engine\resource\resource.h">
      <Filter>Resource Files</Filter>
    </ClInclude>
    <ClInclude Include="..\..\Common\ac\animationstruct.h">
      <Filter>Common Header Files\ac</Filter>
    </ClInclude>
    <ClInclude Include="..\..\Common\ac\audiocliptype.h">
      <Filter>Common Header Files\ac</Filter>
    </ClInclude>
    <ClInclude Include="..\..\Common\ac\characterinfo.h">
      <Filter>Common Header Files\ac</Filter>
    </ClInclude>
    <ClInclude Include="..\..\Common\ac\common.h">
      <Filter>Common Header Files\ac</Filter>
    </ClInclude>
    <ClInclude Include="..\..\Common\ac\common_defines.h">
      <Filter>Common Header Files\ac</Filter>
    </ClInclude>
    <ClInclude Include="..\..\Common\ac\customproperties.h">
      <Filter>Common Header Files\ac</Filter>
    </ClInclude>
    <ClInclude Include="..\..\Common\ac\dialogtopic.h">
      <Filter>Common Header Files\ac</Filter>
    </ClInclude>
    <ClInclude Include="..\..\Common\ac\gamesetupstruct.h">
      <Filter>Common Header Files\ac</Filter>
    </ClInclude>
    <ClInclude Include="..\..\Common\ac\gamesetupstructbase.h">
      <Filter>Common Header Files\ac</Filter>
    </ClInclude>
    <ClInclude Include="..\..\Common\ac\gamestructdefines.h">
      <Filter>Common Header Files\ac</Filter>
    </ClInclude>
    <ClInclude Include="..\..\Common\ac\interaction.h">
      <Filter>Common Header Files\ac</Filter>
    </ClInclude>
    <ClInclude Include="..\..\Common\ac\interfacebutton.h">
      <Filter>Common Header Files\ac</Filter>
    </ClInclude>
    <ClInclude Include="..\..\Common\ac\interfaceelement.h">
      <Filter>Common Header Files\ac</Filter>
    </ClInclude>
    <ClInclude Include="..\..\Common\ac\inventoryiteminfo.h">
      <Filter>Common Header Files\ac</Filter>
    </ClInclude>
    <ClInclude Include="..\..\Common\ac\messageinfo.h">
      <Filter>Common Header Files\ac</Filter>
    </ClInclude>
    <ClInclude Include="..\..\Common\ac\mousecursor.h">
      <Filter>Common Header Files\ac</Filter>
    </ClInclude>
    <ClInclude Include="..\..\Common\ac\point.h">
      <Filter>Common Header Files\ac</Filter>
    </ClInclude>
    <ClInclude Include="..\..\Common\ac\roomstruct.h">
      <Filter>Common Header Files\ac</Filter>
    </ClInclude>
    <ClInclude Include="..\..\Common\ac\spritecache.h">
      <Filter>Common Header Files\ac</Filter>
    </ClInclude>
    <ClInclude Include="..\..\Common\ac\view.h">
      <Filter>Common Header Files\ac</Filter>
    </ClInclude>
    <ClInclude Include="..\..\Common\ac\wordsdictionary.h">
      <Filter>Common Header Files\ac</Filter>
    </ClInclude>
    <ClInclude Include="..\..\Common\ac\dynobj\scriptaudioclip.h">
      <Filter>Common Header Files\ac\dynobj</Filter>
    </ClInclude>
    <ClInclude Include="..\..\Common\script\cc_error.h">
      <Filter>Common Header Files\script</Filter>
    </ClInclude>
    <ClInclude Include="..\..\Common\script\cc_instance.h">
      <Filter>Common Header Files\script</Filter>
    </ClInclude>
    <ClInclude Include="..\..\Common\script\cc_options.h">
      <Filter>Common Header Files\script</Filter>
    </ClInclude>
    <ClInclude Include="..\..\Common\script\cc_script.h">
      <Filter>Common Header Files\script</Filter>
    </ClInclude>
    <ClInclude Include="..\..\Common\script\cc_treemap.h">
      <Filter>Common Header Files\script</Filter>
    </ClInclude>
    <ClInclude Include="..\..\Common\script\script_common.h">
      <Filter>Common Header Files\script</Filter>
    </ClInclude>
    <ClInclude Include="..\..\Common\util\compress.h">
      <Filter>Common Header Files\util</Filter>
    </ClInclude>
    <ClInclude Include="..\..\Common\util\lzw.h">
      <Filter>Common Header Files\util</Filter>
    </ClInclude>
    <ClInclude Include="..\..\Common\util\misc.h">
      <Filter>Common Header Files\util</Filter>
    </ClInclude>
    <ClInclude Include="..\..\Common\util\string_utils.h">
      <Filter>Common Header Files\util</Filter>
    </ClInclude>
    <ClInclude Include="..\..\Common\util\wgt2allg.h">
      <Filter>Common Header Files\util</Filter>
    </ClInclude>
    <ClInclude Include="..\..\Engine\gfx\gfxfilter_aaogl.h">
      <Filter>Header Files\gfx</Filter>
    </ClInclude>
    <ClInclude Include="..\..\Engine\gfx\ogl_headers.h">
      <Filter>Header Files\gfx</Filter>
    </ClInclude>
    <ClInclude Include="..\..\Engine\game\savegame_components.h">
      <Filter>Header Files\game</Filter>
    </ClInclude>
    <ClInclude Include="..\..\Engine\game\viewport.h">
      <Filter>Header Files\game</Filter>
    </ClInclude>
    <ClInclude Include="..\..\Engine\ac\draw_software.h">
      <Filter>Header Files\ac</Filter>
    </ClInclude>
    <ClInclude Include="..\..\Engine\ac\dynobj\scriptviewport.h">
      <Filter>Header Files\ac\dynobj</Filter>
    </ClInclude>
    <ClInclude Include="..\..\Engine\ac\dynobj\scriptcamera.h">
      <Filter>Header Files\ac\dynobj</Filter>
    </ClInclude>
    <ClInclude Include="..\..\Engine\media\audio\audio_system.h">
      <Filter>Header Files\media\audio</Filter>
    </ClInclude>
    <ClInclude Include="..\..\Engine\ac\dynobj\scriptset.h">
      <Filter>Header Files\ac\dynobj</Filter>
    </ClInclude>
    <ClInclude Include="..\..\Engine\ac\dynobj\scriptdict.h">
      <Filter>Header Files\ac\dynobj</Filter>
    </ClInclude>
    <ClInclude Include="..\..\Engine\ac\dynobj\scriptcontainers.h">
      <Filter>Header Files\ac\dynobj</Filter>
    </ClInclude>
    <ClInclude Include="..\..\Engine\ac\statobj\staticgame.h">
      <Filter>Header Files\ac\statobj</Filter>
    </ClInclude>
    <ClInclude Include="..\..\Engine\plugin\plugin_builtin.h">
      <Filter>Header Files\plugin</Filter>
    </ClInclude>
    <ClInclude Include="..\..\Engine\platform\windows\winapi_exclusive.h">
      <Filter>Header Files\platform\windows</Filter>
    </ClInclude>
    <ClInclude Include="..\..\Engine\platform\windows\win_ex_handling.h">
      <Filter>Header Files\platform\windows</Filter>
    </ClInclude>
    <ClInclude Include="..\..\Engine\ac\route_finder_impl.h">
      <Filter>Header Files\ac</Filter>
    </ClInclude>
    <ClInclude Include="..\..\Engine\ac\route_finder_impl_legacy.h">
      <Filter>Header Files\ac</Filter>
    </ClInclude>
    <ClInclude Include="..\..\libsrc\mojoAL\AL\al.h">
      <Filter>Library Sources\MojoAL\AL</Filter>
    </ClInclude>
    <ClInclude Include="..\..\libsrc\mojoAL\AL\alc.h">
      <Filter>Library Sources\MojoAL\AL</Filter>
    </ClInclude>
    <ClInclude Include="..\..\Engine\platform\base\sys_main.h">
      <Filter>Header Files\platform\base</Filter>
    </ClInclude>
    <ClInclude Include="..\..\Engine\gfx\gfxfilter_sdl_renderer.h">
      <Filter>Header Files\gfx</Filter>
    </ClInclude>
    <ClInclude Include="..\..\Engine\libsrc\apeg-1.2.1\apeg.h">
      <Filter>Library Sources\apeg</Filter>
    </ClInclude>
    <ClInclude Include="..\..\Engine\libsrc\apeg-1.2.1\common.h">
      <Filter>Library Sources\apeg</Filter>
    </ClInclude>
    <ClInclude Include="..\..\Engine\libsrc\apeg-1.2.1\getbits.h">
      <Filter>Library Sources\apeg</Filter>
    </ClInclude>
    <ClInclude Include="..\..\Engine\libsrc\apeg-1.2.1\getblk.h">
      <Filter>Library Sources\apeg</Filter>
    </ClInclude>
    <ClInclude Include="..\..\Engine\libsrc\apeg-1.2.1\huffman.h">
      <Filter>Library Sources\apeg</Filter>
    </ClInclude>
    <ClInclude Include="..\..\Engine\libsrc\apeg-1.2.1\l2tables.h">
      <Filter>Library Sources\apeg</Filter>
    </ClInclude>
    <ClInclude Include="..\..\Engine\libsrc\apeg-1.2.1\mpeg1dec.h">
      <Filter>Library Sources\apeg</Filter>
    </ClInclude>
    <ClInclude Include="..\..\Engine\libsrc\apeg-1.2.1\mpg123.h">
      <Filter>Library Sources\apeg</Filter>
    </ClInclude>
    <ClInclude Include="..\..\Engine\media\audio\audio_core.h">
      <Filter>Header Files\media\audio</Filter>
    </ClInclude>
    <ClInclude Include="..\..\Engine\media\audio\openal.h">
      <Filter>Header Files\media\audio</Filter>
    </ClInclude>
    <ClInclude Include="..\..\Engine\media\audio\sdldecoder.h">
      <Filter>Header Files\media\audio</Filter>
    </ClInclude>
    <ClInclude Include="..\..\Engine\media\audio\openalsource.h">
      <Filter>Header Files\media\audio</Filter>
    </ClInclude>
    <ClInclude Include="..\..\Engine\util\sdl2_util.h">
      <Filter>Header Files\util</Filter>
    </ClInclude>
<<<<<<< HEAD
    <ClInclude Include="..\..\Engine\script\cc_reflecthelper.h">
      <Filter>Header Files\script</Filter>
    </ClInclude>
    <ClInclude Include="..\..\Engine\ac\dynobj\cc_pluginobject.h">
      <Filter>Header Files\ac\dynobj</Filter>
    </ClInclude>
    <ClInclude Include="..\..\Engine\ac\dynobj\cc_basicobject.h">
=======
    <ClInclude Include="..\..\Engine\ac\dynobj\dynobj_manager.h">
>>>>>>> 926c75b6
      <Filter>Header Files\ac\dynobj</Filter>
    </ClInclude>
  </ItemGroup>
  <ItemGroup>
    <Image Include="..\..\Engine\resource\game-1.ico">
      <Filter>Resource Files</Filter>
    </Image>
  </ItemGroup>
  <ItemGroup>
    <None Include="..\..\Engine\resource\tintshader.fxo">
      <Filter>Resource Files</Filter>
    </None>
    <None Include="..\..\Engine\resource\tintshaderLegacy.fxo">
      <Filter>Resource Files</Filter>
    </None>
  </ItemGroup>
  <ItemGroup>
    <ResourceCompile Include="..\..\Engine\resource\version.rc">
      <Filter>Resource Files</Filter>
    </ResourceCompile>
  </ItemGroup>
</Project><|MERGE_RESOLUTION|>--- conflicted
+++ resolved
@@ -786,13 +786,11 @@
     <ClCompile Include="..\..\Engine\util\sdl2_util.cpp">
       <Filter>Source Files\util</Filter>
     </ClCompile>
-<<<<<<< HEAD
     <ClCompile Include="..\..\Engine\script\cc_reflecthelper.cpp">
       <Filter>Source Files\script</Filter>
-=======
+    </ClCompile>
     <ClCompile Include="..\..\Engine\ac\dynobj\dynobj_manager.cpp">
       <Filter>Source Files\ac\dynobj</Filter>
->>>>>>> 926c75b6
     </ClCompile>
   </ItemGroup>
   <ItemGroup>
@@ -1594,17 +1592,16 @@
     <ClInclude Include="..\..\Engine\util\sdl2_util.h">
       <Filter>Header Files\util</Filter>
     </ClInclude>
-<<<<<<< HEAD
     <ClInclude Include="..\..\Engine\script\cc_reflecthelper.h">
       <Filter>Header Files\script</Filter>
     </ClInclude>
+    <ClInclude Include="..\..\Engine\ac\dynobj\dynobj_manager.h">
+      <Filter>Header Files\ac\dynobj</Filter>
+    </ClInclude>
     <ClInclude Include="..\..\Engine\ac\dynobj\cc_pluginobject.h">
       <Filter>Header Files\ac\dynobj</Filter>
     </ClInclude>
     <ClInclude Include="..\..\Engine\ac\dynobj\cc_basicobject.h">
-=======
-    <ClInclude Include="..\..\Engine\ac\dynobj\dynobj_manager.h">
->>>>>>> 926c75b6
       <Filter>Header Files\ac\dynobj</Filter>
     </ClInclude>
   </ItemGroup>
