﻿<?xml version="1.0" encoding="utf-8"?>
<Project ToolsVersion="4.0" xmlns="http://schemas.microsoft.com/developer/msbuild/2003">
  <ItemGroup>
    <Filter Include="Source Files">
      <UniqueIdentifier>{4FC737F1-C7A5-4376-A066-2A32D752A2FF}</UniqueIdentifier>
      <Extensions>cpp;c;cc;cxx;def;odl;idl;hpj;bat;asm;asmx</Extensions>
    </Filter>
    <Filter Include="Source Files\ac">
      <UniqueIdentifier>{7dd8b6f7-92b0-41ee-9a23-6377606a2092}</UniqueIdentifier>
    </Filter>
    <Filter Include="Source Files\ac\dynobj">
      <UniqueIdentifier>{7c226020-43b7-49ec-a7f7-a80c2101cd86}</UniqueIdentifier>
    </Filter>
    <Filter Include="Source Files\gfx">
      <UniqueIdentifier>{46b61b5a-1e8d-44df-a3fc-d0ca7527f804}</UniqueIdentifier>
    </Filter>
    <Filter Include="Source Files\gui">
      <UniqueIdentifier>{b5aaad9b-2d95-43a4-a4a5-e484e2809d8c}</UniqueIdentifier>
    </Filter>
    <Filter Include="Source Files\script">
      <UniqueIdentifier>{1ae28787-f35d-460a-9397-4c0318a18a99}</UniqueIdentifier>
    </Filter>
    <Filter Include="Source Files\media">
      <UniqueIdentifier>{56bf0849-34f9-4b79-b284-5125766a3fdc}</UniqueIdentifier>
    </Filter>
    <Filter Include="Source Files\media\audio">
      <UniqueIdentifier>{9dfe15ee-c600-47c4-b3d5-84a1973f783d}</UniqueIdentifier>
    </Filter>
    <Filter Include="Source Files\media\video">
      <UniqueIdentifier>{c5629d4d-284e-4d15-b4e6-1a5fada62f9b}</UniqueIdentifier>
    </Filter>
    <Filter Include="Source Files\debug">
      <UniqueIdentifier>{2d37a997-214a-4fc7-bc7a-13576f43b11b}</UniqueIdentifier>
    </Filter>
    <Filter Include="Source Files\main">
      <UniqueIdentifier>{a71bcd6f-2d37-4ebd-bcd1-3bd5f562e75f}</UniqueIdentifier>
    </Filter>
    <Filter Include="Source Files\platform">
      <UniqueIdentifier>{92775c4f-9097-47ea-92ae-0eeb80c0e5ef}</UniqueIdentifier>
    </Filter>
    <Filter Include="Source Files\platform\base">
      <UniqueIdentifier>{6c94e43b-82f6-4f9f-b688-a8cd4a67ef77}</UniqueIdentifier>
    </Filter>
    <Filter Include="Source Files\platform\windows">
      <UniqueIdentifier>{befc29ab-0e84-46bf-9e1a-3c6b6500bf7a}</UniqueIdentifier>
    </Filter>
    <Filter Include="Source Files\plugin">
      <UniqueIdentifier>{4ce3255b-1c93-40c8-b6cc-f431b7717159}</UniqueIdentifier>
    </Filter>
    <Filter Include="Source Files\setup">
      <UniqueIdentifier>{5dc3169d-92e3-4de0-9d34-231c95b584f7}</UniqueIdentifier>
    </Filter>
    <Filter Include="Source Files\device">
      <UniqueIdentifier>{ca1424ae-e55d-4606-bf8b-0ad17cf33607}</UniqueIdentifier>
    </Filter>
    <Filter Include="Source Files\font">
      <UniqueIdentifier>{d80f48e0-98d9-4b7e-8e6d-55948449f1b2}</UniqueIdentifier>
    </Filter>
    <Filter Include="Source Files\game">
      <UniqueIdentifier>{c0ec3579-115c-40be-8a7b-d59abd533b3b}</UniqueIdentifier>
    </Filter>
    <Filter Include="Header Files">
      <UniqueIdentifier>{93995380-89BD-4b04-88EB-625FBE52EBFB}</UniqueIdentifier>
      <Extensions>h;hpp;hxx;hm;inl;inc;xsd</Extensions>
    </Filter>
    <Filter Include="Header Files\ac">
      <UniqueIdentifier>{175ce847-2ba2-445b-80a5-53750ae4c78f}</UniqueIdentifier>
    </Filter>
    <Filter Include="Header Files\ac\dynobj">
      <UniqueIdentifier>{e6e0e01d-8524-4a05-83e6-eac43e7d23d6}</UniqueIdentifier>
    </Filter>
    <Filter Include="Header Files\plugin">
      <UniqueIdentifier>{e1d32f60-e7e4-4b48-87e3-afba887a2cff}</UniqueIdentifier>
    </Filter>
    <Filter Include="Header Files\gfx">
      <UniqueIdentifier>{a769f825-56e1-42cf-884d-8265f2a0ca57}</UniqueIdentifier>
    </Filter>
    <Filter Include="Header Files\script">
      <UniqueIdentifier>{b4dfc622-3ec7-4d8b-abc8-ea42bc8500ab}</UniqueIdentifier>
    </Filter>
    <Filter Include="Header Files\platform">
      <UniqueIdentifier>{72c23c27-4911-42e6-8053-2208e1d9e8d4}</UniqueIdentifier>
    </Filter>
    <Filter Include="Header Files\platform\base">
      <UniqueIdentifier>{a08a8fa3-0c77-4a91-a446-bd64dc4b2186}</UniqueIdentifier>
    </Filter>
    <Filter Include="Header Files\media">
      <UniqueIdentifier>{771a9206-a5a9-491b-a5b3-a24bfaff296c}</UniqueIdentifier>
    </Filter>
    <Filter Include="Header Files\media\audio">
      <UniqueIdentifier>{d068daab-5a0b-4f83-a4a3-db12d9cda029}</UniqueIdentifier>
    </Filter>
    <Filter Include="Header Files\media\video">
      <UniqueIdentifier>{b942df57-d1e5-49a3-a2fe-a4d385ec6a2f}</UniqueIdentifier>
    </Filter>
    <Filter Include="Header Files\debug">
      <UniqueIdentifier>{9e134c52-ba8f-44d0-a54e-c33255a1e803}</UniqueIdentifier>
    </Filter>
    <Filter Include="Header Files\main">
      <UniqueIdentifier>{808d2940-e2b8-4b7c-a9db-28b62e02befa}</UniqueIdentifier>
    </Filter>
    <Filter Include="Header Files\gui">
      <UniqueIdentifier>{adec9054-8de6-447c-a0d2-3617287a2bdf}</UniqueIdentifier>
    </Filter>
    <Filter Include="Header Files\device">
      <UniqueIdentifier>{bc8bafa6-1042-44d4-960a-c775c0ab6408}</UniqueIdentifier>
    </Filter>
    <Filter Include="Header Files\test">
      <UniqueIdentifier>{d67c3e4a-6a72-49b0-ab13-5c8b2a0cd931}</UniqueIdentifier>
    </Filter>
    <Filter Include="Header Files\util">
      <UniqueIdentifier>{77306338-6b0d-4fd3-9253-5bee014fa183}</UniqueIdentifier>
    </Filter>
    <Filter Include="Header Files\setup">
      <UniqueIdentifier>{0d972f94-49d0-48ff-a122-b68ec6fcd759}</UniqueIdentifier>
    </Filter>
    <Filter Include="Header Files\game">
      <UniqueIdentifier>{ceb5b7a1-6682-4e55-ad63-6917990c9157}</UniqueIdentifier>
    </Filter>
    <Filter Include="Resource Files">
      <UniqueIdentifier>{67DA6AB6-F800-4c08-8B7A-83BB121AAD01}</UniqueIdentifier>
      <Extensions>rc;ico;cur;bmp;dlg;rc2;rct;bin;rgs;gif;jpg;jpeg;jpe;resx;tiff;tif;png;wav</Extensions>
    </Filter>
    <Filter Include="Library Sources">
      <UniqueIdentifier>{6d9175c0-5e3a-4fb2-9913-7095f88ce3c3}</UniqueIdentifier>
    </Filter>
    <Filter Include="Library Sources\apeg">
      <UniqueIdentifier>{f9e0871b-6f2f-4d4d-944a-205740a1d5b5}</UniqueIdentifier>
    </Filter>
    <Filter Include="Common Header Files">
      <UniqueIdentifier>{15c7eb52-f611-4208-8cb1-1a7f6ebbb1e6}</UniqueIdentifier>
    </Filter>
    <Filter Include="Common Header Files\ac">
      <UniqueIdentifier>{1f265db8-28e4-4c11-a8c0-c758936bb2fc}</UniqueIdentifier>
    </Filter>
    <Filter Include="Common Header Files\ac\dynobj">
      <UniqueIdentifier>{3a54716a-ffb1-46bd-9bc6-cbc227bc953c}</UniqueIdentifier>
    </Filter>
    <Filter Include="Common Header Files\script">
      <UniqueIdentifier>{8a223340-64d8-4760-9172-a2fb4bc53c03}</UniqueIdentifier>
    </Filter>
    <Filter Include="Common Header Files\util">
      <UniqueIdentifier>{a832a3a0-309b-4d5c-ae1b-70c7f67b14e1}</UniqueIdentifier>
    </Filter>
    <Filter Include="Library Sources\glad">
      <UniqueIdentifier>{cc80bf30-3415-4302-a50e-1e7a1689c282}</UniqueIdentifier>
    </Filter>
    <Filter Include="Header Files\platform\windows">
      <UniqueIdentifier>{c3e78d00-def2-49a7-9fa4-d5f693d14655}</UniqueIdentifier>
    </Filter>
    <Filter Include="Library Sources\MojoAL">
      <UniqueIdentifier>{b04763fd-6213-43f6-8309-fd556b59eadd}</UniqueIdentifier>
    </Filter>
    <Filter Include="Library Sources\MojoAL\AL">
      <UniqueIdentifier>{c683eef3-2c8f-4b45-af32-2423f41102ad}</UniqueIdentifier>
    </Filter>
    <Filter Include="Source Files\util">
      <UniqueIdentifier>{fa93d5a4-ee74-4229-a79c-3a7f3be1e634}</UniqueIdentifier>
    </Filter>
  </ItemGroup>
  <ItemGroup>
    <ClCompile Include="..\..\Engine\ac\audiochannel.cpp">
      <Filter>Source Files\ac</Filter>
    </ClCompile>
    <ClCompile Include="..\..\Engine\ac\audioclip.cpp">
      <Filter>Source Files\ac</Filter>
    </ClCompile>
    <ClCompile Include="..\..\Engine\ac\button.cpp">
      <Filter>Source Files\ac</Filter>
    </ClCompile>
    <ClCompile Include="..\..\Engine\ac\character.cpp">
      <Filter>Source Files\ac</Filter>
    </ClCompile>
    <ClCompile Include="..\..\Engine\ac\characterextras.cpp">
      <Filter>Source Files\ac</Filter>
    </ClCompile>
    <ClCompile Include="..\..\Engine\ac\characterinfo_engine.cpp">
      <Filter>Source Files\ac</Filter>
    </ClCompile>
    <ClCompile Include="..\..\Engine\ac\datetime.cpp">
      <Filter>Source Files\ac</Filter>
    </ClCompile>
    <ClCompile Include="..\..\Engine\ac\dialog.cpp">
      <Filter>Source Files\ac</Filter>
    </ClCompile>
    <ClCompile Include="..\..\Engine\ac\dialogoptionsrendering.cpp">
      <Filter>Source Files\ac</Filter>
    </ClCompile>
    <ClCompile Include="..\..\Engine\ac\display.cpp">
      <Filter>Source Files\ac</Filter>
    </ClCompile>
    <ClCompile Include="..\..\Engine\ac\draw.cpp">
      <Filter>Source Files\ac</Filter>
    </ClCompile>
    <ClCompile Include="..\..\Engine\ac\drawingsurface.cpp">
      <Filter>Source Files\ac</Filter>
    </ClCompile>
    <ClCompile Include="..\..\Engine\ac\dynamicsprite.cpp">
      <Filter>Source Files\ac</Filter>
    </ClCompile>
    <ClCompile Include="..\..\Engine\ac\event.cpp">
      <Filter>Source Files\ac</Filter>
    </ClCompile>
    <ClCompile Include="..\..\Engine\ac\file.cpp">
      <Filter>Source Files\ac</Filter>
    </ClCompile>
    <ClCompile Include="..\..\Engine\ac\game.cpp">
      <Filter>Source Files\ac</Filter>
    </ClCompile>
    <ClCompile Include="..\..\Engine\ac\joystick.cpp">
      <Filter>Source Files\ac</Filter>
    </ClCompile>
    <ClCompile Include="..\..\Engine\ac\gamesetup.cpp">
      <Filter>Source Files\ac</Filter>
    </ClCompile>
    <ClCompile Include="..\..\Engine\ac\gamestate.cpp">
      <Filter>Source Files\ac</Filter>
    </ClCompile>
    <ClCompile Include="..\..\Engine\ac\global_api.cpp">
      <Filter>Source Files\ac</Filter>
    </ClCompile>
    <ClCompile Include="..\..\Engine\ac\global_audio.cpp">
      <Filter>Source Files\ac</Filter>
    </ClCompile>
    <ClCompile Include="..\..\Engine\ac\global_character.cpp">
      <Filter>Source Files\ac</Filter>
    </ClCompile>
    <ClCompile Include="..\..\Engine\ac\global_debug.cpp">
      <Filter>Source Files\ac</Filter>
    </ClCompile>
    <ClCompile Include="..\..\Engine\ac\global_dialog.cpp">
      <Filter>Source Files\ac</Filter>
    </ClCompile>
    <ClCompile Include="..\..\Engine\ac\global_display.cpp">
      <Filter>Source Files\ac</Filter>
    </ClCompile>
    <ClCompile Include="..\..\Engine\ac\global_file.cpp">
      <Filter>Source Files\ac</Filter>
    </ClCompile>
    <ClCompile Include="..\..\Engine\ac\global_game.cpp">
      <Filter>Source Files\ac</Filter>
    </ClCompile>
    <ClCompile Include="..\..\Engine\ac\global_gui.cpp">
      <Filter>Source Files\ac</Filter>
    </ClCompile>
    <ClCompile Include="..\..\Engine\ac\global_hotspot.cpp">
      <Filter>Source Files\ac</Filter>
    </ClCompile>
    <ClCompile Include="..\..\Engine\ac\global_inventoryitem.cpp">
      <Filter>Source Files\ac</Filter>
    </ClCompile>
    <ClCompile Include="..\..\Engine\ac\global_object.cpp">
      <Filter>Source Files\ac</Filter>
    </ClCompile>
    <ClCompile Include="..\..\Engine\ac\global_palette.cpp">
      <Filter>Source Files\ac</Filter>
    </ClCompile>
    <ClCompile Include="..\..\Engine\ac\global_region.cpp">
      <Filter>Source Files\ac</Filter>
    </ClCompile>
    <ClCompile Include="..\..\Engine\ac\global_room.cpp">
      <Filter>Source Files\ac</Filter>
    </ClCompile>
    <ClCompile Include="..\..\Engine\ac\global_screen.cpp">
      <Filter>Source Files\ac</Filter>
    </ClCompile>
    <ClCompile Include="..\..\Engine\ac\global_timer.cpp">
      <Filter>Source Files\ac</Filter>
    </ClCompile>
    <ClCompile Include="..\..\Engine\ac\global_translation.cpp">
      <Filter>Source Files\ac</Filter>
    </ClCompile>
    <ClCompile Include="..\..\Engine\ac\global_video.cpp">
      <Filter>Source Files\ac</Filter>
    </ClCompile>
    <ClCompile Include="..\..\Engine\ac\global_walkablearea.cpp">
      <Filter>Source Files\ac</Filter>
    </ClCompile>
    <ClCompile Include="..\..\Engine\ac\global_walkbehind.cpp">
      <Filter>Source Files\ac</Filter>
    </ClCompile>
    <ClCompile Include="..\..\Engine\ac\gui.cpp">
      <Filter>Source Files\ac</Filter>
    </ClCompile>
    <ClCompile Include="..\..\Engine\ac\guicontrol.cpp">
      <Filter>Source Files\ac</Filter>
    </ClCompile>
    <ClCompile Include="..\..\Engine\ac\guiinv.cpp">
      <Filter>Source Files\ac</Filter>
    </ClCompile>
    <ClCompile Include="..\..\Engine\ac\hotspot.cpp">
      <Filter>Source Files\ac</Filter>
    </ClCompile>
    <ClCompile Include="..\..\Engine\ac\inventoryitem.cpp">
      <Filter>Source Files\ac</Filter>
    </ClCompile>
    <ClCompile Include="..\..\Engine\ac\invwindow.cpp">
      <Filter>Source Files\ac</Filter>
    </ClCompile>
    <ClCompile Include="..\..\Engine\ac\label.cpp">
      <Filter>Source Files\ac</Filter>
    </ClCompile>
    <ClCompile Include="..\..\Engine\ac\listbox.cpp">
      <Filter>Source Files\ac</Filter>
    </ClCompile>
    <ClCompile Include="..\..\Engine\ac\math.cpp">
      <Filter>Source Files\ac</Filter>
    </ClCompile>
    <ClCompile Include="..\..\Engine\ac\mouse.cpp">
      <Filter>Source Files\ac</Filter>
    </ClCompile>
    <ClCompile Include="..\..\Engine\ac\movelist.cpp">
      <Filter>Source Files\ac</Filter>
    </ClCompile>
    <ClCompile Include="..\..\Engine\ac\object.cpp">
      <Filter>Source Files\ac</Filter>
    </ClCompile>
    <ClCompile Include="..\..\Engine\ac\overlay.cpp">
      <Filter>Source Files\ac</Filter>
    </ClCompile>
    <ClCompile Include="..\..\Engine\ac\parser.cpp">
      <Filter>Source Files\ac</Filter>
    </ClCompile>
    <ClCompile Include="..\..\Engine\ac\properties.cpp">
      <Filter>Source Files\ac</Filter>
    </ClCompile>
    <ClCompile Include="..\..\Engine\ac\sys_events.cpp">
      <Filter>Source Files\ac</Filter>
    </ClCompile>
    <ClCompile Include="..\..\Engine\ac\region.cpp">
      <Filter>Source Files\ac</Filter>
    </ClCompile>
    <ClCompile Include="..\..\Engine\ac\room.cpp">
      <Filter>Source Files\ac</Filter>
    </ClCompile>
    <ClCompile Include="..\..\Engine\ac\roomobject.cpp">
      <Filter>Source Files\ac</Filter>
    </ClCompile>
    <ClCompile Include="..\..\Engine\ac\roomstatus.cpp">
      <Filter>Source Files\ac</Filter>
    </ClCompile>
    <ClCompile Include="..\..\Engine\ac\route_finder.cpp">
      <Filter>Source Files\ac</Filter>
    </ClCompile>
    <ClCompile Include="..\..\Engine\ac\screen.cpp">
      <Filter>Source Files\ac</Filter>
    </ClCompile>
    <ClCompile Include="..\..\Engine\ac\screenoverlay.cpp">
      <Filter>Source Files\ac</Filter>
    </ClCompile>
    <ClCompile Include="..\..\Engine\ac\slider.cpp">
      <Filter>Source Files\ac</Filter>
    </ClCompile>
    <ClCompile Include="..\..\Engine\ac\speech.cpp">
      <Filter>Source Files\ac</Filter>
    </ClCompile>
    <ClCompile Include="..\..\Engine\ac\string.cpp">
      <Filter>Source Files\ac</Filter>
    </ClCompile>
    <ClCompile Include="..\..\Engine\ac\system.cpp">
      <Filter>Source Files\ac</Filter>
    </ClCompile>
    <ClCompile Include="..\..\Engine\ac\textbox.cpp">
      <Filter>Source Files\ac</Filter>
    </ClCompile>
    <ClCompile Include="..\..\Engine\ac\timer.cpp">
      <Filter>Source Files\ac</Filter>
    </ClCompile>
    <ClCompile Include="..\..\Engine\ac\translation.cpp">
      <Filter>Source Files\ac</Filter>
    </ClCompile>
    <ClCompile Include="..\..\Engine\ac\viewframe.cpp">
      <Filter>Source Files\ac</Filter>
    </ClCompile>
    <ClCompile Include="..\..\Engine\ac\walkablearea.cpp">
      <Filter>Source Files\ac</Filter>
    </ClCompile>
    <ClCompile Include="..\..\Engine\ac\walkbehind.cpp">
      <Filter>Source Files\ac</Filter>
    </ClCompile>
    <ClCompile Include="..\..\Engine\ac\dynobj\cc_agsdynamicobject.cpp">
      <Filter>Source Files\ac\dynobj</Filter>
    </ClCompile>
    <ClCompile Include="..\..\Engine\ac\dynobj\cc_audiochannel.cpp">
      <Filter>Source Files\ac\dynobj</Filter>
    </ClCompile>
    <ClCompile Include="..\..\Engine\ac\dynobj\cc_audioclip.cpp">
      <Filter>Source Files\ac\dynobj</Filter>
    </ClCompile>
    <ClCompile Include="..\..\Engine\ac\dynobj\cc_character.cpp">
      <Filter>Source Files\ac\dynobj</Filter>
    </ClCompile>
    <ClCompile Include="..\..\Engine\ac\dynobj\cc_dialog.cpp">
      <Filter>Source Files\ac\dynobj</Filter>
    </ClCompile>
    <ClCompile Include="..\..\Engine\ac\dynobj\cc_dynamicarray.cpp">
      <Filter>Source Files\ac\dynobj</Filter>
    </ClCompile>
    <ClCompile Include="..\..\Engine\ac\dynobj\cc_gui.cpp">
      <Filter>Source Files\ac\dynobj</Filter>
    </ClCompile>
    <ClCompile Include="..\..\Engine\ac\dynobj\cc_guiobject.cpp">
      <Filter>Source Files\ac\dynobj</Filter>
    </ClCompile>
    <ClCompile Include="..\..\Engine\ac\dynobj\cc_hotspot.cpp">
      <Filter>Source Files\ac\dynobj</Filter>
    </ClCompile>
    <ClCompile Include="..\..\Engine\ac\dynobj\cc_inventory.cpp">
      <Filter>Source Files\ac\dynobj</Filter>
    </ClCompile>
    <ClCompile Include="..\..\Engine\ac\dynobj\cc_object.cpp">
      <Filter>Source Files\ac\dynobj</Filter>
    </ClCompile>
    <ClCompile Include="..\..\Engine\ac\dynobj\cc_region.cpp">
      <Filter>Source Files\ac\dynobj</Filter>
    </ClCompile>
    <ClCompile Include="..\..\Engine\ac\dynobj\cc_serializer.cpp">
      <Filter>Source Files\ac\dynobj</Filter>
    </ClCompile>
    <ClCompile Include="..\..\Engine\ac\dynobj\managedobjectpool.cpp">
      <Filter>Source Files\ac\dynobj</Filter>
    </ClCompile>
    <ClCompile Include="..\..\Engine\ac\dynobj\scriptdatetime.cpp">
      <Filter>Source Files\ac\dynobj</Filter>
    </ClCompile>
    <ClCompile Include="..\..\Engine\ac\dynobj\scriptdialogoptionsrendering.cpp">
      <Filter>Source Files\ac\dynobj</Filter>
    </ClCompile>
    <ClCompile Include="..\..\Engine\ac\dynobj\scriptdrawingsurface.cpp">
      <Filter>Source Files\ac\dynobj</Filter>
    </ClCompile>
    <ClCompile Include="..\..\Engine\ac\dynobj\scriptdynamicsprite.cpp">
      <Filter>Source Files\ac\dynobj</Filter>
    </ClCompile>
    <ClCompile Include="..\..\Engine\ac\dynobj\scriptfile.cpp">
      <Filter>Source Files\ac\dynobj</Filter>
    </ClCompile>
    <ClCompile Include="..\..\Engine\ac\dynobj\scriptjoystick.cpp">
      <Filter>Source Files\ac\dynobj</Filter>
    </ClCompile>
    <ClCompile Include="..\..\Engine\ac\dynobj\scriptoverlay.cpp">
      <Filter>Source Files\ac\dynobj</Filter>
    </ClCompile>
    <ClCompile Include="..\..\Engine\ac\dynobj\scriptstring.cpp">
      <Filter>Source Files\ac\dynobj</Filter>
    </ClCompile>
    <ClCompile Include="..\..\Engine\ac\dynobj\scriptuserobject.cpp">
      <Filter>Source Files\ac\dynobj</Filter>
    </ClCompile>
    <ClCompile Include="..\..\Engine\ac\dynobj\scriptviewframe.cpp">
      <Filter>Source Files\ac\dynobj</Filter>
    </ClCompile>
    <ClCompile Include="..\..\Engine\platform\windows\gfx\ali3dd3d.cpp">
      <Filter>Source Files\gfx</Filter>
    </ClCompile>
    <ClCompile Include="..\..\Engine\gfx\ali3dogl.cpp">
      <Filter>Source Files\gfx</Filter>
    </ClCompile>
    <ClCompile Include="..\..\Engine\gfx\ali3dsw.cpp">
      <Filter>Source Files\gfx</Filter>
    </ClCompile>
    <ClCompile Include="..\..\Engine\gfx\blender.cpp">
      <Filter>Source Files\gfx</Filter>
    </ClCompile>
    <ClCompile Include="..\..\Engine\gfx\gfx_util.cpp">
      <Filter>Source Files\gfx</Filter>
    </ClCompile>
    <ClCompile Include="..\..\Engine\gfx\gfxdriverbase.cpp">
      <Filter>Source Files\gfx</Filter>
    </ClCompile>
    <ClCompile Include="..\..\Engine\gfx\gfxdriverfactory.cpp">
      <Filter>Source Files\gfx</Filter>
    </ClCompile>
    <ClCompile Include="..\..\Engine\gfx\gfxfilter_aad3d.cpp">
      <Filter>Source Files\gfx</Filter>
    </ClCompile>
    <ClCompile Include="..\..\Engine\gfx\gfxfilter_d3d.cpp">
      <Filter>Source Files\gfx</Filter>
    </ClCompile>
    <ClCompile Include="..\..\Engine\gfx\gfxfilter_ogl.cpp">
      <Filter>Source Files\gfx</Filter>
    </ClCompile>
    <ClCompile Include="..\..\Engine\gfx\gfxfilter_scaling.cpp">
      <Filter>Source Files\gfx</Filter>
    </ClCompile>
    <ClCompile Include="..\..\Engine\gui\animatingguibutton.cpp">
      <Filter>Source Files\gui</Filter>
    </ClCompile>
    <ClCompile Include="..\..\Engine\gui\cscidialog.cpp">
      <Filter>Source Files\gui</Filter>
    </ClCompile>
    <ClCompile Include="..\..\Engine\gui\gui_engine.cpp">
      <Filter>Source Files\gui</Filter>
    </ClCompile>
    <ClCompile Include="..\..\Engine\gui\guidialog.cpp">
      <Filter>Source Files\gui</Filter>
    </ClCompile>
    <ClCompile Include="..\..\Engine\gui\mylabel.cpp">
      <Filter>Source Files\gui</Filter>
    </ClCompile>
    <ClCompile Include="..\..\Engine\gui\mylistbox.cpp">
      <Filter>Source Files\gui</Filter>
    </ClCompile>
    <ClCompile Include="..\..\Engine\gui\mypushbutton.cpp">
      <Filter>Source Files\gui</Filter>
    </ClCompile>
    <ClCompile Include="..\..\Engine\gui\mytextbox.cpp">
      <Filter>Source Files\gui</Filter>
    </ClCompile>
    <ClCompile Include="..\..\Engine\gui\newcontrol.cpp">
      <Filter>Source Files\gui</Filter>
    </ClCompile>
    <ClCompile Include="..\..\Engine\script\cc_instance.cpp">
      <Filter>Source Files\script</Filter>
    </ClCompile>
    <ClCompile Include="..\..\Engine\script\executingscript.cpp">
      <Filter>Source Files\script</Filter>
    </ClCompile>
    <ClCompile Include="..\..\Engine\script\exports.cpp">
      <Filter>Source Files\script</Filter>
    </ClCompile>
    <ClCompile Include="..\..\Engine\script\runtimescriptvalue.cpp">
      <Filter>Source Files\script</Filter>
    </ClCompile>
    <ClCompile Include="..\..\Engine\script\script.cpp">
      <Filter>Source Files\script</Filter>
    </ClCompile>
    <ClCompile Include="..\..\Engine\script\script_api.cpp">
      <Filter>Source Files\script</Filter>
    </ClCompile>
    <ClCompile Include="..\..\Engine\script\script_runtime.cpp">
      <Filter>Source Files\script</Filter>
    </ClCompile>
    <ClCompile Include="..\..\Engine\script\systemimports.cpp">
      <Filter>Source Files\script</Filter>
    </ClCompile>
    <ClCompile Include="..\..\Engine\media\audio\audio.cpp">
      <Filter>Source Files\media\audio</Filter>
    </ClCompile>
    <ClCompile Include="..\..\Engine\media\audio\queuedaudioitem.cpp">
      <Filter>Source Files\media\audio</Filter>
    </ClCompile>
    <ClCompile Include="..\..\Engine\media\audio\sound.cpp">
      <Filter>Source Files\media\audio</Filter>
    </ClCompile>
    <ClCompile Include="..\..\Engine\media\audio\soundclip.cpp">
      <Filter>Source Files\media\audio</Filter>
    </ClCompile>
    <ClCompile Include="..\..\Engine\media\video\video.cpp">
      <Filter>Source Files\media\video</Filter>
    </ClCompile>
    <ClCompile Include="..\..\Engine\debug\debug.cpp">
      <Filter>Source Files\debug</Filter>
    </ClCompile>
    <ClCompile Include="..\..\Engine\debug\filebasedagsdebugger.cpp">
      <Filter>Source Files\debug</Filter>
    </ClCompile>
    <ClCompile Include="..\..\Engine\debug\logfile.cpp">
      <Filter>Source Files\debug</Filter>
    </ClCompile>
    <ClCompile Include="..\..\Engine\platform\windows\debug\namedpipesagsdebugger.cpp">
      <Filter>Source Files\debug</Filter>
    </ClCompile>
    <ClCompile Include="..\..\Engine\main\config.cpp">
      <Filter>Source Files\main</Filter>
    </ClCompile>
    <ClCompile Include="..\..\Engine\main\engine.cpp">
      <Filter>Source Files\main</Filter>
    </ClCompile>
    <ClCompile Include="..\..\Engine\main\engine_setup.cpp">
      <Filter>Source Files\main</Filter>
    </ClCompile>
    <ClCompile Include="..\..\Engine\main\game_file.cpp">
      <Filter>Source Files\main</Filter>
    </ClCompile>
    <ClCompile Include="..\..\Engine\main\game_run.cpp">
      <Filter>Source Files\main</Filter>
    </ClCompile>
    <ClCompile Include="..\..\Engine\main\game_start.cpp">
      <Filter>Source Files\main</Filter>
    </ClCompile>
    <ClCompile Include="..\..\Engine\main\graphics_mode.cpp">
      <Filter>Source Files\main</Filter>
    </ClCompile>
    <ClCompile Include="..\..\Engine\main\main.cpp">
      <Filter>Source Files\main</Filter>
    </ClCompile>
    <ClCompile Include="..\..\Engine\main\quit.cpp">
      <Filter>Source Files\main</Filter>
    </ClCompile>
    <ClCompile Include="..\..\Engine\main\update.cpp">
      <Filter>Source Files\main</Filter>
    </ClCompile>
    <ClCompile Include="..\..\Engine\platform\base\agsplatformdriver.cpp">
      <Filter>Source Files\platform\base</Filter>
    </ClCompile>
    <ClCompile Include="..\..\Engine\platform\windows\acplwin.cpp">
      <Filter>Source Files\platform\windows</Filter>
    </ClCompile>
    <ClCompile Include="..\..\Engine\plugin\agsplugin.cpp">
      <Filter>Source Files\plugin</Filter>
    </ClCompile>
    <ClCompile Include="..\..\Engine\platform\windows\setup\winsetup.cpp">
      <Filter>Source Files\setup</Filter>
    </ClCompile>
    <ClCompile Include="..\..\Engine\device\mousew32.cpp">
      <Filter>Source Files\device</Filter>
    </ClCompile>
    <ClCompile Include="..\..\Engine\font\fonts_engine.cpp">
      <Filter>Source Files\font</Filter>
    </ClCompile>
    <ClCompile Include="..\..\Engine\game\game_init.cpp">
      <Filter>Source Files\game</Filter>
    </ClCompile>
    <ClCompile Include="..\..\Engine\game\savegame.cpp">
      <Filter>Source Files\game</Filter>
    </ClCompile>
    <ClCompile Include="..\..\Engine\libsrc\apeg-1.2.1\audio\aaudio.c">
      <Filter>Library Sources\apeg</Filter>
    </ClCompile>
    <ClCompile Include="..\..\Engine\libsrc\apeg-1.2.1\adisplay.c">
      <Filter>Library Sources\apeg</Filter>
    </ClCompile>
    <ClCompile Include="..\..\Engine\libsrc\apeg-1.2.1\getbits.c">
      <Filter>Library Sources\apeg</Filter>
    </ClCompile>
    <ClCompile Include="..\..\Engine\libsrc\apeg-1.2.1\getblk.c">
      <Filter>Library Sources\apeg</Filter>
    </ClCompile>
    <ClCompile Include="..\..\Engine\libsrc\apeg-1.2.1\gethdr.c">
      <Filter>Library Sources\apeg</Filter>
    </ClCompile>
    <ClCompile Include="..\..\Engine\libsrc\apeg-1.2.1\getpic.c">
      <Filter>Library Sources\apeg</Filter>
    </ClCompile>
    <ClCompile Include="..\..\Engine\libsrc\apeg-1.2.1\idct.c">
      <Filter>Library Sources\apeg</Filter>
    </ClCompile>
    <ClCompile Include="..\..\Engine\libsrc\apeg-1.2.1\motion.c">
      <Filter>Library Sources\apeg</Filter>
    </ClCompile>
    <ClCompile Include="..\..\Engine\libsrc\apeg-1.2.1\mpeg1dec.c">
      <Filter>Library Sources\apeg</Filter>
    </ClCompile>
    <ClCompile Include="..\..\Engine\libsrc\apeg-1.2.1\audio\mpg123.c">
      <Filter>Library Sources\apeg</Filter>
    </ClCompile>
    <ClCompile Include="..\..\Engine\libsrc\apeg-1.2.1\ogg.c">
      <Filter>Library Sources\apeg</Filter>
    </ClCompile>
    <ClCompile Include="..\..\Engine\libsrc\apeg-1.2.1\recon.c">
      <Filter>Library Sources\apeg</Filter>
    </ClCompile>
    <ClCompile Include="..\..\Engine\game\savegame_components.cpp">
      <Filter>Source Files\game</Filter>
    </ClCompile>
    <ClCompile Include="..\..\Engine\ac\draw_software.cpp">
      <Filter>Source Files\ac</Filter>
    </ClCompile>
    <ClCompile Include="..\..\Engine\ac\dynobj\scriptviewport.cpp">
      <Filter>Source Files\ac\dynobj</Filter>
    </ClCompile>
    <ClCompile Include="..\..\Engine\ac\dynobj\scriptcamera.cpp">
      <Filter>Source Files\ac\dynobj</Filter>
    </ClCompile>
    <ClCompile Include="..\..\Engine\ac\dynobj\scriptmouse.cpp">
      <Filter>Source Files\ac\dynobj</Filter>
    </ClCompile>
    <ClCompile Include="..\..\Engine\ac\dynobj\scriptsystem.cpp">
      <Filter>Source Files\ac\dynobj</Filter>
    </ClCompile>
    <ClCompile Include="..\..\Engine\libsrc\glad\src\glad.c">
      <Filter>Library Sources\glad</Filter>
    </ClCompile>
    <ClCompile Include="..\..\Engine\game\viewport.cpp">
      <Filter>Source Files\game</Filter>
    </ClCompile>
    <ClCompile Include="..\..\Engine\ac\viewport_script.cpp">
      <Filter>Source Files\ac</Filter>
    </ClCompile>
    <ClCompile Include="..\..\Engine\ac\scriptcontainers.cpp">
      <Filter>Source Files\ac</Filter>
    </ClCompile>
    <ClCompile Include="..\..\Engine\ac\dynobj\scriptset.cpp">
      <Filter>Source Files\ac\dynobj</Filter>
    </ClCompile>
    <ClCompile Include="..\..\Engine\ac\dynobj\scriptdict.cpp">
      <Filter>Source Files\ac\dynobj</Filter>
    </ClCompile>
    <ClCompile Include="..\..\Engine\platform\windows\minidump.cpp">
      <Filter>Source Files\platform\windows</Filter>
    </ClCompile>
    <ClCompile Include="..\..\Engine\platform\windows\win_ex_handling.cpp">
      <Filter>Source Files\platform\windows</Filter>
    </ClCompile>
    <ClCompile Include="..\..\Engine\ac\route_finder_impl.cpp">
      <Filter>Source Files\ac</Filter>
    </ClCompile>
    <ClCompile Include="..\..\libsrc\mojoAL\mojoal.c">
      <Filter>Library Sources\MojoAL</Filter>
    </ClCompile>
    <ClCompile Include="..\..\Engine\main\main_sdl2.cpp">
      <Filter>Source Files\main</Filter>
    </ClCompile>
    <ClCompile Include="..\..\Engine\platform\base\sys_main.cpp">
      <Filter>Source Files\platform\base</Filter>
    </ClCompile>
    <ClCompile Include="..\..\Engine\gfx\gfxfilter_sdl_renderer.cpp">
      <Filter>Source Files\gfx</Filter>
    </ClCompile>
    <ClCompile Include="..\..\Engine\gfx\gfxfilter_aaogl.cpp">
      <Filter>Source Files\gfx</Filter>
    </ClCompile>
    <ClCompile Include="..\..\Engine\media\audio\audio_core.cpp">
      <Filter>Source Files\media\audio</Filter>
    </ClCompile>
    <ClCompile Include="..\..\Engine\media\audio\sdldecoder.cpp">
      <Filter>Source Files\media\audio</Filter>
    </ClCompile>
    <ClCompile Include="..\..\Engine\media\audio\openalsource.cpp">
      <Filter>Source Files\media\audio</Filter>
    </ClCompile>
    <ClCompile Include="..\..\Engine\util\sdl2_util.cpp">
      <Filter>Source Files\util</Filter>
    </ClCompile>
    <ClCompile Include="..\..\Engine\script\cc_reflecthelper.cpp">
      <Filter>Source Files\script</Filter>
    </ClCompile>
    <ClCompile Include="..\..\Engine\ac\dynobj\dynobj_manager.cpp">
      <Filter>Source Files\ac\dynobj</Filter>
    </ClCompile>
    <ClCompile Include="..\..\Engine\ac\dynobj\scriptgame.cpp">
      <Filter>Source Files\ac\dynobj</Filter>
    </ClCompile>
    <ClCompile Include="..\..\Engine\ac\dynobj\cc_staticarray.cpp">
      <Filter>Source Files\ac\dynobj</Filter>
    </ClCompile>
    <ClCompile Include="..\..\Engine\ac\dynobj\scriptmouse.cpp">
      <Filter>Source Files\ac\dynobj</Filter>
    </ClCompile>
    <ClCompile Include="..\..\Engine\ac\dynobj\scriptsystem.cpp">
      <Filter>Source Files\ac\dynobj</Filter>
    </ClCompile>
    <ClCompile Include="..\..\Engine\plugin\plugin_stubs.cpp">
      <Filter>Source Files\plugin</Filter>
    </ClCompile>
    <ClCompile Include="..\..\Engine\ac\dynobj\cc_walkablearea.cpp">
      <Filter>Source Files\ac\dynobj</Filter>
    </ClCompile>
    <ClCompile Include="..\..\Engine\ac\dynobj\cc_walkbehind.cpp">
      <Filter>Source Files\ac\dynobj</Filter>
    </ClCompile>
    <ClCompile Include="..\..\Engine\media\audio\audioplayer.cpp">
      <Filter>Source Files\media\audio</Filter>
    </ClCompile>
    <ClCompile Include="..\..\Engine\media\video\videoplayer.cpp">
      <Filter>Source Files\media\video</Filter>
    </ClCompile>
    <ClCompile Include="..\..\Engine\media\video\flic_player.cpp">
      <Filter>Source Files\media\video</Filter>
    </ClCompile>
    <ClCompile Include="..\..\Engine\media\video\theora_player.cpp">
      <Filter>Source Files\media\video</Filter>
    </ClCompile>
<<<<<<< HEAD
    <ClCompile Include="..\..\Engine\media\video\video_core.cpp">
      <Filter>Source Files\media\video</Filter>
    </ClCompile>
    <ClCompile Include="..\..\Engine\ac\video_script.cpp">
      <Filter>Source Files\ac</Filter>
    </ClCompile>
    <ClCompile Include="..\..\Engine\ac\dynobj\scriptvideoplayer.cpp">
      <Filter>Source Files\ac\dynobj</Filter>
    </ClCompile>
    <ClCompile Include="..\..\Engine\debug\memory_inspect.cpp">
      <Filter>Source Files\debug</Filter>
    </ClCompile>
    <ClCompile Include="..\..\Engine\ac\dynobj\scriptpathfinder.cpp">
      <Filter>Source Files\ac\dynobj</Filter>
    </ClCompile>
    <ClCompile Include="..\..\Engine\ac\pathfinder_script.cpp">
      <Filter>Source Files\ac</Filter>
=======
    <ClCompile Include="..\..\Engine\platform\windows\setup\windialog.cpp">
      <Filter>Source Files\setup</Filter>
    </ClCompile>
    <ClCompile Include="..\..\Engine\platform\windows\setup\winapihelpers.cpp">
      <Filter>Source Files\setup</Filter>
    </ClCompile>
    <ClCompile Include="..\..\Engine\platform\windows\setup\winpagedialog.cpp">
      <Filter>Source Files\setup</Filter>
    </ClCompile>
    <ClCompile Include="..\..\Engine\platform\windows\setup\basicpagedialog.cpp">
      <Filter>Source Files\setup</Filter>
    </ClCompile>
    <ClCompile Include="..\..\Engine\platform\windows\setup\advancedpagedialog.cpp">
      <Filter>Source Files\setup</Filter>
>>>>>>> 628bd12d
    </ClCompile>
  </ItemGroup>
  <ItemGroup>
    <ClInclude Include="..\..\Engine\ac\asset_helper.h">
      <Filter>Header Files\ac</Filter>
    </ClInclude>
    <ClInclude Include="..\..\Engine\ac\audiochannel.h">
      <Filter>Header Files\ac</Filter>
    </ClInclude>
    <ClInclude Include="..\..\Engine\ac\audioclip.h">
      <Filter>Header Files\ac</Filter>
    </ClInclude>
    <ClInclude Include="..\..\Engine\ac\button.h">
      <Filter>Header Files\ac</Filter>
    </ClInclude>
    <ClInclude Include="..\..\Engine\ac\character.h">
      <Filter>Header Files\ac</Filter>
    </ClInclude>
    <ClInclude Include="..\..\Engine\ac\characterextras.h">
      <Filter>Header Files\ac</Filter>
    </ClInclude>
    <ClInclude Include="..\..\Engine\ac\datetime.h">
      <Filter>Header Files\ac</Filter>
    </ClInclude>
    <ClInclude Include="..\..\Engine\ac\dialog.h">
      <Filter>Header Files\ac</Filter>
    </ClInclude>
    <ClInclude Include="..\..\Engine\ac\dialogoptionsrendering.h">
      <Filter>Header Files\ac</Filter>
    </ClInclude>
    <ClInclude Include="..\..\Engine\ac\display.h">
      <Filter>Header Files\ac</Filter>
    </ClInclude>
    <ClInclude Include="..\..\Engine\ac\draw.h">
      <Filter>Header Files\ac</Filter>
    </ClInclude>
    <ClInclude Include="..\..\Engine\ac\drawingsurface.h">
      <Filter>Header Files\ac</Filter>
    </ClInclude>
    <ClInclude Include="..\..\Engine\ac\dynamicsprite.h">
      <Filter>Header Files\ac</Filter>
    </ClInclude>
    <ClInclude Include="..\..\Engine\ac\event.h">
      <Filter>Header Files\ac</Filter>
    </ClInclude>
    <ClInclude Include="..\..\Engine\ac\file.h">
      <Filter>Header Files\ac</Filter>
    </ClInclude>
    <ClInclude Include="..\..\Engine\ac\game.h">
      <Filter>Header Files\ac</Filter>
    </ClInclude>
    <ClInclude Include="..\..\Engine\ac\joystick.h">
      <Filter>Header Files\ac</Filter>
    </ClInclude>
    <ClInclude Include="..\..\Engine\ac\gamesetup.h">
      <Filter>Header Files\ac</Filter>
    </ClInclude>
    <ClInclude Include="..\..\Engine\ac\gamestate.h">
      <Filter>Header Files\ac</Filter>
    </ClInclude>
    <ClInclude Include="..\..\Engine\ac\global_audio.h">
      <Filter>Header Files\ac</Filter>
    </ClInclude>
    <ClInclude Include="..\..\Engine\ac\global_character.h">
      <Filter>Header Files\ac</Filter>
    </ClInclude>
    <ClInclude Include="..\..\Engine\ac\global_debug.h">
      <Filter>Header Files\ac</Filter>
    </ClInclude>
    <ClInclude Include="..\..\Engine\ac\global_dialog.h">
      <Filter>Header Files\ac</Filter>
    </ClInclude>
    <ClInclude Include="..\..\Engine\ac\global_display.h">
      <Filter>Header Files\ac</Filter>
    </ClInclude>
    <ClInclude Include="..\..\Engine\ac\global_file.h">
      <Filter>Header Files\ac</Filter>
    </ClInclude>
    <ClInclude Include="..\..\Engine\ac\global_game.h">
      <Filter>Header Files\ac</Filter>
    </ClInclude>
    <ClInclude Include="..\..\Engine\ac\global_gui.h">
      <Filter>Header Files\ac</Filter>
    </ClInclude>
    <ClInclude Include="..\..\Engine\ac\global_hotspot.h">
      <Filter>Header Files\ac</Filter>
    </ClInclude>
    <ClInclude Include="..\..\Engine\ac\global_inventoryitem.h">
      <Filter>Header Files\ac</Filter>
    </ClInclude>
    <ClInclude Include="..\..\Engine\ac\global_object.h">
      <Filter>Header Files\ac</Filter>
    </ClInclude>
    <ClInclude Include="..\..\Engine\ac\global_palette.h">
      <Filter>Header Files\ac</Filter>
    </ClInclude>
    <ClInclude Include="..\..\Engine\ac\global_region.h">
      <Filter>Header Files\ac</Filter>
    </ClInclude>
    <ClInclude Include="..\..\Engine\ac\global_room.h">
      <Filter>Header Files\ac</Filter>
    </ClInclude>
    <ClInclude Include="..\..\Engine\ac\global_screen.h">
      <Filter>Header Files\ac</Filter>
    </ClInclude>
    <ClInclude Include="..\..\Engine\ac\global_timer.h">
      <Filter>Header Files\ac</Filter>
    </ClInclude>
    <ClInclude Include="..\..\Engine\ac\global_translation.h">
      <Filter>Header Files\ac</Filter>
    </ClInclude>
    <ClInclude Include="..\..\Engine\ac\global_video.h">
      <Filter>Header Files\ac</Filter>
    </ClInclude>
    <ClInclude Include="..\..\Engine\ac\global_walkablearea.h">
      <Filter>Header Files\ac</Filter>
    </ClInclude>
    <ClInclude Include="..\..\Engine\ac\global_walkbehind.h">
      <Filter>Header Files\ac</Filter>
    </ClInclude>
    <ClInclude Include="..\..\Engine\ac\gui.h">
      <Filter>Header Files\ac</Filter>
    </ClInclude>
    <ClInclude Include="..\..\Engine\ac\guicontrol.h">
      <Filter>Header Files\ac</Filter>
    </ClInclude>
    <ClInclude Include="..\..\Engine\ac\hotspot.h">
      <Filter>Header Files\ac</Filter>
    </ClInclude>
    <ClInclude Include="..\..\Engine\ac\inventoryitem.h">
      <Filter>Header Files\ac</Filter>
    </ClInclude>
    <ClInclude Include="..\..\Engine\ac\invwindow.h">
      <Filter>Header Files\ac</Filter>
    </ClInclude>
    <ClInclude Include="..\..\Engine\ac\label.h">
      <Filter>Header Files\ac</Filter>
    </ClInclude>
    <ClInclude Include="..\..\Engine\ac\lipsync.h">
      <Filter>Header Files\ac</Filter>
    </ClInclude>
    <ClInclude Include="..\..\Engine\ac\listbox.h">
      <Filter>Header Files\ac</Filter>
    </ClInclude>
    <ClInclude Include="..\..\Engine\ac\math.h">
      <Filter>Header Files\ac</Filter>
    </ClInclude>
    <ClInclude Include="..\..\Engine\ac\mouse.h">
      <Filter>Header Files\ac</Filter>
    </ClInclude>
    <ClInclude Include="..\..\Engine\ac\movelist.h">
      <Filter>Header Files\ac</Filter>
    </ClInclude>
    <ClInclude Include="..\..\Engine\ac\object.h">
      <Filter>Header Files\ac</Filter>
    </ClInclude>
    <ClInclude Include="..\..\Engine\ac\overlay.h">
      <Filter>Header Files\ac</Filter>
    </ClInclude>
    <ClInclude Include="..\..\Engine\ac\parser.h">
      <Filter>Header Files\ac</Filter>
    </ClInclude>
    <ClInclude Include="..\..\Engine\ac\path_helper.h">
      <Filter>Header Files\ac</Filter>
    </ClInclude>
    <ClInclude Include="..\..\Engine\ac\properties.h">
      <Filter>Header Files\ac</Filter>
    </ClInclude>
    <ClInclude Include="..\..\Engine\ac\sys_events.h">
      <Filter>Header Files\ac</Filter>
    </ClInclude>
    <ClInclude Include="..\..\Engine\ac\region.h">
      <Filter>Header Files\ac</Filter>
    </ClInclude>
    <ClInclude Include="..\..\Engine\ac\room.h">
      <Filter>Header Files\ac</Filter>
    </ClInclude>
    <ClInclude Include="..\..\Engine\ac\roomobject.h">
      <Filter>Header Files\ac</Filter>
    </ClInclude>
    <ClInclude Include="..\..\Engine\ac\roomstatus.h">
      <Filter>Header Files\ac</Filter>
    </ClInclude>
    <ClInclude Include="..\..\Engine\ac\route_finder.h">
      <Filter>Header Files\ac</Filter>
    </ClInclude>
    <ClInclude Include="..\..\Engine\ac\runtime_defines.h">
      <Filter>Header Files\ac</Filter>
    </ClInclude>
    <ClInclude Include="..\..\Engine\ac\screen.h">
      <Filter>Header Files\ac</Filter>
    </ClInclude>
    <ClInclude Include="..\..\Engine\ac\screenoverlay.h">
      <Filter>Header Files\ac</Filter>
    </ClInclude>
    <ClInclude Include="..\..\Engine\ac\slider.h">
      <Filter>Header Files\ac</Filter>
    </ClInclude>
    <ClInclude Include="..\..\Engine\ac\speech.h">
      <Filter>Header Files\ac</Filter>
    </ClInclude>
    <ClInclude Include="..\..\Engine\ac\string.h">
      <Filter>Header Files\ac</Filter>
    </ClInclude>
    <ClInclude Include="..\..\Engine\ac\system.h">
      <Filter>Header Files\ac</Filter>
    </ClInclude>
    <ClInclude Include="..\..\Engine\ac\textbox.h">
      <Filter>Header Files\ac</Filter>
    </ClInclude>
    <ClInclude Include="..\..\Engine\ac\timer.h">
      <Filter>Header Files\ac</Filter>
    </ClInclude>
    <ClInclude Include="..\..\Engine\ac\topbarsettings.h">
      <Filter>Header Files\ac</Filter>
    </ClInclude>
    <ClInclude Include="..\..\Engine\ac\translation.h">
      <Filter>Header Files\ac</Filter>
    </ClInclude>
    <ClInclude Include="..\..\Engine\ac\viewframe.h">
      <Filter>Header Files\ac</Filter>
    </ClInclude>
    <ClInclude Include="..\..\Engine\ac\walkablearea.h">
      <Filter>Header Files\ac</Filter>
    </ClInclude>
    <ClInclude Include="..\..\Engine\ac\walkbehind.h">
      <Filter>Header Files\ac</Filter>
    </ClInclude>
    <ClInclude Include="..\..\Engine\ac\dynobj\all_dynamicclasses.h">
      <Filter>Header Files\ac\dynobj</Filter>
    </ClInclude>
    <ClInclude Include="..\..\Engine\ac\dynobj\all_scriptclasses.h">
      <Filter>Header Files\ac\dynobj</Filter>
    </ClInclude>
    <ClInclude Include="..\..\Engine\ac\dynobj\cc_agsdynamicobject.h">
      <Filter>Header Files\ac\dynobj</Filter>
    </ClInclude>
    <ClInclude Include="..\..\Engine\ac\dynobj\cc_audiochannel.h">
      <Filter>Header Files\ac\dynobj</Filter>
    </ClInclude>
    <ClInclude Include="..\..\Engine\ac\dynobj\cc_audioclip.h">
      <Filter>Header Files\ac\dynobj</Filter>
    </ClInclude>
    <ClInclude Include="..\..\Engine\ac\dynobj\cc_character.h">
      <Filter>Header Files\ac\dynobj</Filter>
    </ClInclude>
    <ClInclude Include="..\..\Engine\ac\dynobj\cc_dialog.h">
      <Filter>Header Files\ac\dynobj</Filter>
    </ClInclude>
    <ClInclude Include="..\..\Engine\ac\dynobj\cc_dynamicarray.h">
      <Filter>Header Files\ac\dynobj</Filter>
    </ClInclude>
    <ClInclude Include="..\..\Engine\ac\dynobj\cc_gui.h">
      <Filter>Header Files\ac\dynobj</Filter>
    </ClInclude>
    <ClInclude Include="..\..\Engine\ac\dynobj\cc_guiobject.h">
      <Filter>Header Files\ac\dynobj</Filter>
    </ClInclude>
    <ClInclude Include="..\..\Engine\ac\dynobj\cc_hotspot.h">
      <Filter>Header Files\ac\dynobj</Filter>
    </ClInclude>
    <ClInclude Include="..\..\Engine\ac\dynobj\cc_inventory.h">
      <Filter>Header Files\ac\dynobj</Filter>
    </ClInclude>
    <ClInclude Include="..\..\Engine\ac\dynobj\cc_object.h">
      <Filter>Header Files\ac\dynobj</Filter>
    </ClInclude>
    <ClInclude Include="..\..\Engine\ac\dynobj\cc_region.h">
      <Filter>Header Files\ac\dynobj</Filter>
    </ClInclude>
    <ClInclude Include="..\..\Engine\ac\dynobj\cc_serializer.h">
      <Filter>Header Files\ac\dynobj</Filter>
    </ClInclude>
    <ClInclude Include="..\..\Engine\ac\dynobj\managedobjectpool.h">
      <Filter>Header Files\ac\dynobj</Filter>
    </ClInclude>
    <ClInclude Include="..\..\Engine\ac\dynobj\scriptdatetime.h">
      <Filter>Header Files\ac\dynobj</Filter>
    </ClInclude>
    <ClInclude Include="..\..\Engine\ac\dynobj\scriptdialogoptionsrendering.h">
      <Filter>Header Files\ac\dynobj</Filter>
    </ClInclude>
    <ClInclude Include="..\..\Engine\ac\dynobj\scriptdrawingsurface.h">
      <Filter>Header Files\ac\dynobj</Filter>
    </ClInclude>
    <ClInclude Include="..\..\Engine\ac\dynobj\scriptdynamicsprite.h">
      <Filter>Header Files\ac\dynobj</Filter>
    </ClInclude>
    <ClInclude Include="..\..\Engine\ac\dynobj\scriptfile.h">
      <Filter>Header Files\ac\dynobj</Filter>
    </ClInclude>
    <ClInclude Include="..\..\Engine\ac\dynobj\scriptjoystick.h">
      <Filter>Header Files\ac\dynobj</Filter>
    </ClInclude>
    <ClInclude Include="..\..\Engine\ac\dynobj\scriptmouse.h">
      <Filter>Header Files\ac\dynobj</Filter>
    </ClInclude>
    <ClInclude Include="..\..\Engine\ac\dynobj\scriptoverlay.h">
      <Filter>Header Files\ac\dynobj</Filter>
    </ClInclude>
    <ClInclude Include="..\..\Engine\ac\dynobj\scriptstring.h">
      <Filter>Header Files\ac\dynobj</Filter>
    </ClInclude>
    <ClInclude Include="..\..\Engine\ac\dynobj\scriptsystem.h">
      <Filter>Header Files\ac\dynobj</Filter>
    </ClInclude>
    <ClInclude Include="..\..\Engine\ac\dynobj\scriptuserobject.h">
      <Filter>Header Files\ac\dynobj</Filter>
    </ClInclude>
    <ClInclude Include="..\..\Engine\ac\dynobj\scriptviewframe.h">
      <Filter>Header Files\ac\dynobj</Filter>
    </ClInclude>
    <ClInclude Include="..\..\Engine\plugin\agsplugin.h">
      <Filter>Header Files\plugin</Filter>
    </ClInclude>
    <ClInclude Include="..\..\Engine\plugin\plugin_engine.h">
      <Filter>Header Files\plugin</Filter>
    </ClInclude>
    <ClInclude Include="..\..\Engine\platform\windows\gfx\ali3dd3d.h">
      <Filter>Header Files\gfx</Filter>
    </ClInclude>
    <ClInclude Include="..\..\Engine\gfx\ali3dexception.h">
      <Filter>Header Files\gfx</Filter>
    </ClInclude>
    <ClInclude Include="..\..\Engine\gfx\ali3dogl.h">
      <Filter>Header Files\gfx</Filter>
    </ClInclude>
    <ClInclude Include="..\..\Engine\gfx\ali3dsw.h">
      <Filter>Header Files\gfx</Filter>
    </ClInclude>
    <ClInclude Include="..\..\Engine\gfx\blender.h">
      <Filter>Header Files\gfx</Filter>
    </ClInclude>
    <ClInclude Include="..\..\Engine\gfx\ddb.h">
      <Filter>Header Files\gfx</Filter>
    </ClInclude>
    <ClInclude Include="..\..\Engine\gfx\gfx_util.h">
      <Filter>Header Files\gfx</Filter>
    </ClInclude>
    <ClInclude Include="..\..\Engine\gfx\gfxdefines.h">
      <Filter>Header Files\gfx</Filter>
    </ClInclude>
    <ClInclude Include="..\..\Engine\gfx\gfxdriverbase.h">
      <Filter>Header Files\gfx</Filter>
    </ClInclude>
    <ClInclude Include="..\..\Engine\gfx\gfxdriverfactory.h">
      <Filter>Header Files\gfx</Filter>
    </ClInclude>
    <ClInclude Include="..\..\Engine\gfx\gfxdriverfactorybase.h">
      <Filter>Header Files\gfx</Filter>
    </ClInclude>
    <ClInclude Include="..\..\Engine\gfx\gfxfilter.h">
      <Filter>Header Files\gfx</Filter>
    </ClInclude>
    <ClInclude Include="..\..\Engine\gfx\gfxfilter_aad3d.h">
      <Filter>Header Files\gfx</Filter>
    </ClInclude>
    <ClInclude Include="..\..\Engine\gfx\gfxfilter_d3d.h">
      <Filter>Header Files\gfx</Filter>
    </ClInclude>
    <ClInclude Include="..\..\Engine\gfx\gfxfilter_ogl.h">
      <Filter>Header Files\gfx</Filter>
    </ClInclude>
    <ClInclude Include="..\..\Engine\gfx\gfxfilter_scaling.h">
      <Filter>Header Files\gfx</Filter>
    </ClInclude>
    <ClInclude Include="..\..\Engine\gfx\gfxmodelist.h">
      <Filter>Header Files\gfx</Filter>
    </ClInclude>
    <ClInclude Include="..\..\Engine\gfx\graphicsdriver.h">
      <Filter>Header Files\gfx</Filter>
    </ClInclude>
    <ClInclude Include="..\..\Engine\script\cc_instance.h">
      <Filter>Header Files\script</Filter>
    </ClInclude>
    <ClInclude Include="..\..\Engine\script\executingscript.h">
      <Filter>Header Files\script</Filter>
    </ClInclude>
    <ClInclude Include="..\..\Engine\script\exports.h">
      <Filter>Header Files\script</Filter>
    </ClInclude>
    <ClInclude Include="..\..\Engine\script\nonblockingscriptfunction.h">
      <Filter>Header Files\script</Filter>
    </ClInclude>
    <ClInclude Include="..\..\Engine\script\runtimescriptvalue.h">
      <Filter>Header Files\script</Filter>
    </ClInclude>
    <ClInclude Include="..\..\Engine\script\script.h">
      <Filter>Header Files\script</Filter>
    </ClInclude>
    <ClInclude Include="..\..\Engine\script\script_api.h">
      <Filter>Header Files\script</Filter>
    </ClInclude>
    <ClInclude Include="..\..\Engine\script\script_runtime.h">
      <Filter>Header Files\script</Filter>
    </ClInclude>
    <ClInclude Include="..\..\Engine\script\systemimports.h">
      <Filter>Header Files\script</Filter>
    </ClInclude>
    <ClInclude Include="..\..\Engine\platform\base\agsplatformdriver.h">
      <Filter>Header Files\platform\base</Filter>
    </ClInclude>
    <ClInclude Include="..\..\Engine\media\audio\audio.h">
      <Filter>Header Files\media\audio</Filter>
    </ClInclude>
    <ClInclude Include="..\..\Engine\media\audio\audiodefines.h">
      <Filter>Header Files\media\audio</Filter>
    </ClInclude>
    <ClInclude Include="..\..\Engine\media\audio\queuedaudioitem.h">
      <Filter>Header Files\media\audio</Filter>
    </ClInclude>
    <ClInclude Include="..\..\Engine\media\audio\sound.h">
      <Filter>Header Files\media\audio</Filter>
    </ClInclude>
    <ClInclude Include="..\..\Engine\media\audio\soundclip.h">
      <Filter>Header Files\media\audio</Filter>
    </ClInclude>
    <ClInclude Include="..\..\Engine\media\video\video.h">
      <Filter>Header Files\media\video</Filter>
    </ClInclude>
    <ClInclude Include="..\..\Engine\debug\agseditordebugger.h">
      <Filter>Header Files\debug</Filter>
    </ClInclude>
    <ClInclude Include="..\..\Engine\debug\debug_log.h">
      <Filter>Header Files\debug</Filter>
    </ClInclude>
    <ClInclude Include="..\..\Engine\debug\debugger.h">
      <Filter>Header Files\debug</Filter>
    </ClInclude>
    <ClInclude Include="..\..\Engine\debug\dummyagsdebugger.h">
      <Filter>Header Files\debug</Filter>
    </ClInclude>
    <ClInclude Include="..\..\Engine\debug\filebasedagsdebugger.h">
      <Filter>Header Files\debug</Filter>
    </ClInclude>
    <ClInclude Include="..\..\Engine\debug\logfile.h">
      <Filter>Header Files\debug</Filter>
    </ClInclude>
    <ClInclude Include="..\..\Engine\platform\windows\debug\namedpipesagsdebugger.h">
      <Filter>Header Files\debug</Filter>
    </ClInclude>
    <ClInclude Include="..\..\Engine\main\config.h">
      <Filter>Header Files\main</Filter>
    </ClInclude>
    <ClInclude Include="..\..\Engine\main\engine.h">
      <Filter>Header Files\main</Filter>
    </ClInclude>
    <ClInclude Include="..\..\Engine\main\engine_setup.h">
      <Filter>Header Files\main</Filter>
    </ClInclude>
    <ClInclude Include="..\..\Engine\main\game_file.h">
      <Filter>Header Files\main</Filter>
    </ClInclude>
    <ClInclude Include="..\..\Engine\main\game_run.h">
      <Filter>Header Files\main</Filter>
    </ClInclude>
    <ClInclude Include="..\..\Engine\main\game_start.h">
      <Filter>Header Files\main</Filter>
    </ClInclude>
    <ClInclude Include="..\..\Engine\main\graphics_mode.h">
      <Filter>Header Files\main</Filter>
    </ClInclude>
    <ClInclude Include="..\..\Engine\main\main.h">
      <Filter>Header Files\main</Filter>
    </ClInclude>
    <ClInclude Include="..\..\Engine\main\quit.h">
      <Filter>Header Files\main</Filter>
    </ClInclude>
    <ClInclude Include="..\..\Engine\main\update.h">
      <Filter>Header Files\main</Filter>
    </ClInclude>
    <ClInclude Include="..\..\Engine\gui\animatingguibutton.h">
      <Filter>Header Files\gui</Filter>
    </ClInclude>
    <ClInclude Include="..\..\Engine\gui\cscidialog.h">
      <Filter>Header Files\gui</Filter>
    </ClInclude>
    <ClInclude Include="..\..\Engine\gui\guidialog.h">
      <Filter>Header Files\gui</Filter>
    </ClInclude>
    <ClInclude Include="..\..\Engine\gui\guidialogdefines.h">
      <Filter>Header Files\gui</Filter>
    </ClInclude>
    <ClInclude Include="..\..\Engine\gui\mycontrols.h">
      <Filter>Header Files\gui</Filter>
    </ClInclude>
    <ClInclude Include="..\..\Engine\gui\mylabel.h">
      <Filter>Header Files\gui</Filter>
    </ClInclude>
    <ClInclude Include="..\..\Engine\gui\mylistbox.h">
      <Filter>Header Files\gui</Filter>
    </ClInclude>
    <ClInclude Include="..\..\Engine\gui\mypushbutton.h">
      <Filter>Header Files\gui</Filter>
    </ClInclude>
    <ClInclude Include="..\..\Engine\gui\mytextbox.h">
      <Filter>Header Files\gui</Filter>
    </ClInclude>
    <ClInclude Include="..\..\Engine\gui\newcontrol.h">
      <Filter>Header Files\gui</Filter>
    </ClInclude>
    <ClInclude Include="..\..\Engine\device\mousew32.h">
      <Filter>Header Files\device</Filter>
    </ClInclude>
    <ClInclude Include="..\..\Engine\test\test_all.h">
      <Filter>Header Files\test</Filter>
    </ClInclude>
    <ClInclude Include="..\..\Engine\util\library.h">
      <Filter>Header Files\util</Filter>
    </ClInclude>
    <ClInclude Include="..\..\Engine\util\library_windows.h">
      <Filter>Header Files\util</Filter>
    </ClInclude>
    <ClInclude Include="..\..\Engine\platform\windows\setup\winsetup.h">
      <Filter>Header Files\setup</Filter>
    </ClInclude>
    <ClInclude Include="..\..\Engine\game\game_init.h">
      <Filter>Header Files\game</Filter>
    </ClInclude>
    <ClInclude Include="..\..\Engine\game\savegame.h">
      <Filter>Header Files\game</Filter>
    </ClInclude>
    <ClInclude Include="..\..\Engine\game\savegame_internal.h">
      <Filter>Header Files\game</Filter>
    </ClInclude>
    <ClInclude Include="..\..\Engine\resource\resource.h">
      <Filter>Resource Files</Filter>
    </ClInclude>
    <ClInclude Include="..\..\Common\ac\animationstruct.h">
      <Filter>Common Header Files\ac</Filter>
    </ClInclude>
    <ClInclude Include="..\..\Common\ac\audiocliptype.h">
      <Filter>Common Header Files\ac</Filter>
    </ClInclude>
    <ClInclude Include="..\..\Common\ac\characterinfo.h">
      <Filter>Common Header Files\ac</Filter>
    </ClInclude>
    <ClInclude Include="..\..\Common\ac\common.h">
      <Filter>Common Header Files\ac</Filter>
    </ClInclude>
    <ClInclude Include="..\..\Common\ac\common_defines.h">
      <Filter>Common Header Files\ac</Filter>
    </ClInclude>
    <ClInclude Include="..\..\Common\ac\customproperties.h">
      <Filter>Common Header Files\ac</Filter>
    </ClInclude>
    <ClInclude Include="..\..\Common\ac\dialogtopic.h">
      <Filter>Common Header Files\ac</Filter>
    </ClInclude>
    <ClInclude Include="..\..\Common\ac\gamesetupstruct.h">
      <Filter>Common Header Files\ac</Filter>
    </ClInclude>
    <ClInclude Include="..\..\Common\ac\gamesetupstructbase.h">
      <Filter>Common Header Files\ac</Filter>
    </ClInclude>
    <ClInclude Include="..\..\Common\ac\gamestructdefines.h">
      <Filter>Common Header Files\ac</Filter>
    </ClInclude>
    <ClInclude Include="..\..\Common\ac\interaction.h">
      <Filter>Common Header Files\ac</Filter>
    </ClInclude>
    <ClInclude Include="..\..\Common\ac\interfacebutton.h">
      <Filter>Common Header Files\ac</Filter>
    </ClInclude>
    <ClInclude Include="..\..\Common\ac\interfaceelement.h">
      <Filter>Common Header Files\ac</Filter>
    </ClInclude>
    <ClInclude Include="..\..\Common\ac\inventoryiteminfo.h">
      <Filter>Common Header Files\ac</Filter>
    </ClInclude>
    <ClInclude Include="..\..\Common\ac\messageinfo.h">
      <Filter>Common Header Files\ac</Filter>
    </ClInclude>
    <ClInclude Include="..\..\Common\ac\mousecursor.h">
      <Filter>Common Header Files\ac</Filter>
    </ClInclude>
    <ClInclude Include="..\..\Common\ac\point.h">
      <Filter>Common Header Files\ac</Filter>
    </ClInclude>
    <ClInclude Include="..\..\Common\ac\roomstruct.h">
      <Filter>Common Header Files\ac</Filter>
    </ClInclude>
    <ClInclude Include="..\..\Common\ac\spritecache.h">
      <Filter>Common Header Files\ac</Filter>
    </ClInclude>
    <ClInclude Include="..\..\Common\ac\view.h">
      <Filter>Common Header Files\ac</Filter>
    </ClInclude>
    <ClInclude Include="..\..\Common\ac\wordsdictionary.h">
      <Filter>Common Header Files\ac</Filter>
    </ClInclude>
    <ClInclude Include="..\..\Common\ac\dynobj\scriptaudioclip.h">
      <Filter>Common Header Files\ac\dynobj</Filter>
    </ClInclude>
    <ClInclude Include="..\..\Common\script\cc_error.h">
      <Filter>Common Header Files\script</Filter>
    </ClInclude>
    <ClInclude Include="..\..\Common\script\cc_instance.h">
      <Filter>Common Header Files\script</Filter>
    </ClInclude>
    <ClInclude Include="..\..\Common\script\cc_options.h">
      <Filter>Common Header Files\script</Filter>
    </ClInclude>
    <ClInclude Include="..\..\Common\script\cc_script.h">
      <Filter>Common Header Files\script</Filter>
    </ClInclude>
    <ClInclude Include="..\..\Common\script\cc_treemap.h">
      <Filter>Common Header Files\script</Filter>
    </ClInclude>
    <ClInclude Include="..\..\Common\script\script_common.h">
      <Filter>Common Header Files\script</Filter>
    </ClInclude>
    <ClInclude Include="..\..\Common\util\compress.h">
      <Filter>Common Header Files\util</Filter>
    </ClInclude>
    <ClInclude Include="..\..\Common\util\lzw.h">
      <Filter>Common Header Files\util</Filter>
    </ClInclude>
    <ClInclude Include="..\..\Common\util\misc.h">
      <Filter>Common Header Files\util</Filter>
    </ClInclude>
    <ClInclude Include="..\..\Common\util\string_utils.h">
      <Filter>Common Header Files\util</Filter>
    </ClInclude>
    <ClInclude Include="..\..\Common\util\wgt2allg.h">
      <Filter>Common Header Files\util</Filter>
    </ClInclude>
    <ClInclude Include="..\..\Engine\gfx\gfxfilter_aaogl.h">
      <Filter>Header Files\gfx</Filter>
    </ClInclude>
    <ClInclude Include="..\..\Engine\gfx\ogl_headers.h">
      <Filter>Header Files\gfx</Filter>
    </ClInclude>
    <ClInclude Include="..\..\Engine\game\savegame_components.h">
      <Filter>Header Files\game</Filter>
    </ClInclude>
    <ClInclude Include="..\..\Engine\game\viewport.h">
      <Filter>Header Files\game</Filter>
    </ClInclude>
    <ClInclude Include="..\..\Engine\ac\draw_software.h">
      <Filter>Header Files\ac</Filter>
    </ClInclude>
    <ClInclude Include="..\..\Engine\ac\dynobj\scriptviewport.h">
      <Filter>Header Files\ac\dynobj</Filter>
    </ClInclude>
    <ClInclude Include="..\..\Engine\ac\dynobj\scriptcamera.h">
      <Filter>Header Files\ac\dynobj</Filter>
    </ClInclude>
    <ClInclude Include="..\..\Engine\media\audio\audio_system.h">
      <Filter>Header Files\media\audio</Filter>
    </ClInclude>
    <ClInclude Include="..\..\Engine\ac\dynobj\scriptset.h">
      <Filter>Header Files\ac\dynobj</Filter>
    </ClInclude>
    <ClInclude Include="..\..\Engine\ac\dynobj\scriptdict.h">
      <Filter>Header Files\ac\dynobj</Filter>
    </ClInclude>
    <ClInclude Include="..\..\Engine\ac\dynobj\scriptcontainers.h">
      <Filter>Header Files\ac\dynobj</Filter>
    </ClInclude>
    <ClInclude Include="..\..\Engine\plugin\plugin_builtin.h">
      <Filter>Header Files\plugin</Filter>
    </ClInclude>
    <ClInclude Include="..\..\Engine\platform\windows\winapi_exclusive.h">
      <Filter>Header Files\platform\windows</Filter>
    </ClInclude>
    <ClInclude Include="..\..\Engine\platform\windows\win_ex_handling.h">
      <Filter>Header Files\platform\windows</Filter>
    </ClInclude>
    <ClInclude Include="..\..\Engine\ac\route_finder_impl.h">
      <Filter>Header Files\ac</Filter>
    </ClInclude>
    <ClInclude Include="..\..\libsrc\mojoAL\AL\al.h">
      <Filter>Library Sources\MojoAL\AL</Filter>
    </ClInclude>
    <ClInclude Include="..\..\libsrc\mojoAL\AL\alc.h">
      <Filter>Library Sources\MojoAL\AL</Filter>
    </ClInclude>
    <ClInclude Include="..\..\Engine\platform\base\sys_main.h">
      <Filter>Header Files\platform\base</Filter>
    </ClInclude>
    <ClInclude Include="..\..\Engine\gfx\gfxfilter_sdl_renderer.h">
      <Filter>Header Files\gfx</Filter>
    </ClInclude>
    <ClInclude Include="..\..\Engine\libsrc\apeg-1.2.1\apeg.h">
      <Filter>Library Sources\apeg</Filter>
    </ClInclude>
    <ClInclude Include="..\..\Engine\libsrc\apeg-1.2.1\common.h">
      <Filter>Library Sources\apeg</Filter>
    </ClInclude>
    <ClInclude Include="..\..\Engine\libsrc\apeg-1.2.1\getbits.h">
      <Filter>Library Sources\apeg</Filter>
    </ClInclude>
    <ClInclude Include="..\..\Engine\libsrc\apeg-1.2.1\getblk.h">
      <Filter>Library Sources\apeg</Filter>
    </ClInclude>
    <ClInclude Include="..\..\Engine\libsrc\apeg-1.2.1\huffman.h">
      <Filter>Library Sources\apeg</Filter>
    </ClInclude>
    <ClInclude Include="..\..\Engine\libsrc\apeg-1.2.1\l2tables.h">
      <Filter>Library Sources\apeg</Filter>
    </ClInclude>
    <ClInclude Include="..\..\Engine\libsrc\apeg-1.2.1\mpeg1dec.h">
      <Filter>Library Sources\apeg</Filter>
    </ClInclude>
    <ClInclude Include="..\..\Engine\libsrc\apeg-1.2.1\mpg123.h">
      <Filter>Library Sources\apeg</Filter>
    </ClInclude>
    <ClInclude Include="..\..\Engine\media\audio\audio_core.h">
      <Filter>Header Files\media\audio</Filter>
    </ClInclude>
    <ClInclude Include="..\..\Engine\media\audio\openal.h">
      <Filter>Header Files\media\audio</Filter>
    </ClInclude>
    <ClInclude Include="..\..\Engine\media\audio\sdldecoder.h">
      <Filter>Header Files\media\audio</Filter>
    </ClInclude>
    <ClInclude Include="..\..\Engine\media\audio\openalsource.h">
      <Filter>Header Files\media\audio</Filter>
    </ClInclude>
    <ClInclude Include="..\..\Engine\util\sdl2_util.h">
      <Filter>Header Files\util</Filter>
    </ClInclude>
    <ClInclude Include="..\..\Engine\script\cc_reflecthelper.h">
      <Filter>Header Files\script</Filter>
    </ClInclude>
    <ClInclude Include="..\..\Engine\ac\dynobj\dynobj_manager.h">
      <Filter>Header Files\ac\dynobj</Filter>
    </ClInclude>
    <ClInclude Include="..\..\Engine\ac\dynobj\cc_pluginobject.h">
      <Filter>Header Files\ac\dynobj</Filter>
    </ClInclude>
    <ClInclude Include="..\..\Engine\ac\dynobj\cc_staticarray.h">
      <Filter>Header Files\ac\dynobj</Filter>
    </ClInclude>
    <ClInclude Include="..\..\Engine\ac\dynobj\scriptgame.h">
      <Filter>Header Files\ac\dynobj</Filter>
    </ClInclude>
    <ClInclude Include="..\..\Engine\ac\dynobj\cc_scriptobject.h">
      <Filter>Header Files\ac\dynobj</Filter>
    </ClInclude>
    <ClInclude Include="..\..\Engine\plugin\agsplugin_evts.h">
      <Filter>Header Files\plugin</Filter>
    </ClInclude>
    <ClInclude Include="..\..\Engine\ac\dynobj\scriptobjects.h">
      <Filter>Header Files\ac\dynobj</Filter>
    </ClInclude>
    <ClInclude Include="..\..\Engine\ac\dynobj\cc_walkbehind.h">
      <Filter>Header Files\ac\dynobj</Filter>
    </ClInclude>
    <ClInclude Include="..\..\Engine\ac\dynobj\cc_walkablearea.h">
      <Filter>Header Files\ac\dynobj</Filter>
    </ClInclude>
    <ClInclude Include="..\..\Engine\media\audio\audioplayer.h">
      <Filter>Header Files\media\audio</Filter>
    </ClInclude>
    <ClInclude Include="..\..\Engine\media\video\videoplayer.h">
      <Filter>Header Files\media\video</Filter>
    </ClInclude>
    <ClInclude Include="..\..\Engine\media\video\flic_player.h">
      <Filter>Header Files\media\video</Filter>
    </ClInclude>
    <ClInclude Include="..\..\Engine\media\video\theora_player.h">
      <Filter>Header Files\media\video</Filter>
    </ClInclude>
<<<<<<< HEAD
    <ClInclude Include="..\..\Engine\media\video\video_core.h">
      <Filter>Header Files\media\video</Filter>
    </ClInclude>
    <ClInclude Include="..\..\Engine\util\threading.h">
      <Filter>Header Files\util</Filter>
    </ClInclude>
    <ClInclude Include="..\..\Engine\ac\dynobj\scriptvideoplayer.h">
      <Filter>Header Files\ac\dynobj</Filter>
    </ClInclude>
    <ClInclude Include="..\..\Engine\ac\dynobj\scriptpathfinder.h">
      <Filter>Header Files\ac\dynobj</Filter>
    </ClInclude>
    <ClInclude Include="..\..\Engine\debug\memory_inspect.h">
      <Filter>Header Files\debug</Filter>
=======
    <ClInclude Include="..\..\Engine\platform\windows\setup\windialog.h">
      <Filter>Header Files\setup</Filter>
    </ClInclude>
    <ClInclude Include="..\..\Engine\platform\windows\setup\winapihelpers.h">
      <Filter>Header Files\setup</Filter>
    </ClInclude>
    <ClInclude Include="..\..\Engine\platform\windows\setup\winpagedialog.h">
      <Filter>Header Files\setup</Filter>
    </ClInclude>
    <ClInclude Include="..\..\Engine\platform\windows\setup\basicpagedialog.h">
      <Filter>Header Files\setup</Filter>
    </ClInclude>
    <ClInclude Include="..\..\Engine\platform\windows\setup\advancedpagedialog.h">
      <Filter>Header Files\setup</Filter>
>>>>>>> 628bd12d
    </ClInclude>
  </ItemGroup>
  <ItemGroup>
    <Image Include="..\..\Engine\resource\game-1.ico">
      <Filter>Resource Files</Filter>
    </Image>
  </ItemGroup>
  <ItemGroup>
    <None Include="..\..\Engine\resource\tintshader.fxo">
      <Filter>Resource Files</Filter>
    </None>
    <None Include="..\..\Engine\resource\tintshaderLegacy.fxo">
      <Filter>Resource Files</Filter>
    </None>
    <None Include="..\..\Engine\ac\route_finder_jps.inl">
      <Filter>Header Files\ac</Filter>
    </None>
  </ItemGroup>
  <ItemGroup>
    <ResourceCompile Include="..\..\Engine\resource\version.rc">
      <Filter>Resource Files</Filter>
    </ResourceCompile>
  </ItemGroup>
</Project><|MERGE_RESOLUTION|>--- conflicted
+++ resolved
@@ -762,7 +762,6 @@
     <ClCompile Include="..\..\Engine\media\video\theora_player.cpp">
       <Filter>Source Files\media\video</Filter>
     </ClCompile>
-<<<<<<< HEAD
     <ClCompile Include="..\..\Engine\media\video\video_core.cpp">
       <Filter>Source Files\media\video</Filter>
     </ClCompile>
@@ -780,7 +779,7 @@
     </ClCompile>
     <ClCompile Include="..\..\Engine\ac\pathfinder_script.cpp">
       <Filter>Source Files\ac</Filter>
-=======
+    </ClCompile>
     <ClCompile Include="..\..\Engine\platform\windows\setup\windialog.cpp">
       <Filter>Source Files\setup</Filter>
     </ClCompile>
@@ -795,7 +794,6 @@
     </ClCompile>
     <ClCompile Include="..\..\Engine\platform\windows\setup\advancedpagedialog.cpp">
       <Filter>Source Files\setup</Filter>
->>>>>>> 628bd12d
     </ClCompile>
   </ItemGroup>
   <ItemGroup>
@@ -1561,7 +1559,6 @@
     <ClInclude Include="..\..\Engine\media\video\theora_player.h">
       <Filter>Header Files\media\video</Filter>
     </ClInclude>
-<<<<<<< HEAD
     <ClInclude Include="..\..\Engine\media\video\video_core.h">
       <Filter>Header Files\media\video</Filter>
     </ClInclude>
@@ -1576,7 +1573,7 @@
     </ClInclude>
     <ClInclude Include="..\..\Engine\debug\memory_inspect.h">
       <Filter>Header Files\debug</Filter>
-=======
+    </ClInclude>
     <ClInclude Include="..\..\Engine\platform\windows\setup\windialog.h">
       <Filter>Header Files\setup</Filter>
     </ClInclude>
@@ -1591,7 +1588,6 @@
     </ClInclude>
     <ClInclude Include="..\..\Engine\platform\windows\setup\advancedpagedialog.h">
       <Filter>Header Files\setup</Filter>
->>>>>>> 628bd12d
     </ClInclude>
   </ItemGroup>
   <ItemGroup>
