--- conflicted
+++ resolved
@@ -5,11 +5,7 @@
 set(CMAKE_OSX_DEPLOYMENT_TARGET "10.9" CACHE STRING "Minimum OS X deployment version")
 
 project(AGS
-<<<<<<< HEAD
     VERSION 3.99.99.0
-=======
-    VERSION 3.6.0.6
->>>>>>> a2d55da3
     LANGUAGES CXX C)
 
 set(CMAKE_MODULE_PATH ${CMAKE_MODULE_PATH} "${CMAKE_CURRENT_SOURCE_DIR}/CMake")
