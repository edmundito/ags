# Building the engine on any Linux
Engine code demands at least partial C++11 support (uses std::shared_ptr, std::unique_ptr, etc).
Known minimal versions of compilers that should work with AGS:

-   GCC 4.4

The following packages are required to build AGS. The versions in
parentheses are known to work, but other versions will also
probably work.

<<<<<<< HEAD
-   Allegro 4 (>= 4.4.3, but 4.4.2 will also work with minimal differences)
=======
-   libsdl2 (2.0.12 or higher)
-   libsdl_sound for sdl2 (revision 997e90562b35 or higher)
>>>>>>> 8c1ed36a
-   libogg (1.2.2-1.3.0)
-   libtheora (1.1.1-1.2.0)
-   libvorbis (1.3.2)

There are two general ways to proceed: either use [CMake scripts](../CMAKE.md) or install and build everything yourself using Makefiles provided in the Engine's directory.

Fedora package installation
---------------------------
    yum -y install git sdl2-devel libogg-devel libtheora-devel libvorbis-devel

Debian/Ubuntu package installation
----------------------------------
<<<<<<< HEAD
    sudo apt-get install git debhelper build-essential pkg-config liballegro4-dev libtheora-dev libvorbis-dev libogg-dev

Other Linux systems use their respective package managers.
=======
    sudo apt-get install git debhelper build-essential pkg-config libsdl2-dev libtheora-dev libvorbis-dev libogg-dev

SDL_Sound library installation
----------------------------------
At the time of writing SDL_Sound 2.* did not have a proper release and almost no linux distro provides it.
Until that is resolved, we recommend to download particular revision archive using following url:

    https://hg.icculus.org/icculus/SDL_sound/archive/9262f9205898.tar.bz2

then build and install using CMake (see instructions in the SDL_Sound's docs).
>>>>>>> 8c1ed36a

Download and build
------------------
Download the source with git and change into the **ags** directory:

    git clone git://github.com/adventuregamestudio/ags.git
    cd ags

Compile the engine:

    make --directory=Engine

The **ags** executable can now be found in the **Engine** folder and
can be installed with

    sudo make --directory=Engine install

# Building a Debian/Ubuntu package of AGS
Building a package is the preferred way to install software on
Debian/Ubuntu. This is how it's done.

Download the sources with git and change into the **ags** directory:

    git clone git://github.com/adventuregamestudio/ags.git
    cd ags

Build the package and install it with gdebi:

    fakeroot debian/rules binary
    sudo gdebi ../ags_3~git-1_*.deb

# Using the engine
To start an AGS game, just run ags with the game directory or the game
file as parameter, e.g.

    ags /path/to/game/

or

    ags game.exe

To view available command line options, use

    ags --help

The configuration file **acsetup.cfg** in the game directory will be used
if present. For more information on configuration and command line arguments
see [OPTIONS.md](../OPTIONS.md).

## SDL2-based digital sound driver

Standard Allegro 4's sound drivers sometimes do not work well on Linux. For that reason there's an alternate sound driver written by [Edward Rudd](https://github.com/urkle) which uses SDL2 for the audio output. This driver's source code may be found in our [allegro fork](https://github.com/adventuregamestudio/lib-allegro/blob/allegro-4.4.3.1-agspatch/src/unix/sdl2digi.c).

Naturally this driver requires installed SDL2 library to work (libsdl2), and dev library (e.g. libsdl2-dev) to compile.

If you are using AGS CMake script this driver will be statically linked in the engine so long as you have got above dev library installed. It is also built as a dynamically linked module by the script that prepares engine and libraries for default game release (see [section below](#building-ags-for-a-game-release) for further information on this).

If you are building Allegro 4 from our repository yourself, its CMake script will build it as a module so long as ALLEGRO_WITH_MODULES option is enabled (and you have SDL2 library installed). Without CMake you'll have to deal with this yourself the way you see fit.

AGS will use SDL2 digital driver if all the following is true:
* it was either embedded in program or present as a module;
* in game config `digiid` option is either set to `sdl2` or it's set to `auto` while SDL2 driver has priority among the modules;
* SDL2 runtime library is installed in the system.

Note that Allegro searches for modules in the path defined by `ALLEGRO_MODULES` enviroment variable. There has to be a `modules.lst` file found at that path, the default example of such file may be found in [allegro repository](https://github.com/adventuregamestudio/lib-allegro/blob/allegro-4.4.3.1-agspatch/modules.lst). Adding module's \*.so name (e.g. `alleg-sdl2digi.so`) to the *end* of the list will give this driver a priority.

## MIDI music support

For midi music playback, you have to download GUS patches. We recommend
"Richard Sanders's GUS patches" from this address:

http://alleg.sourceforge.net/digmid.html

A direct link is here:

http://www.eglebbk.dds.nl/program/download/digmid.dat

This 'digmid.dat' is, in fact, a **bzip2** archive, containing actual data file,
which should be about 25 MB large. Extract that file and rename it to **patches.dat**.
You can now place it:

-   in the directory pointed to by the ALLEGRO environment variable; or
-   if $ALLEGRO is not defined, in $HOME; or
-   in the same directory of the AGS executable; or
-   in the game's directory.

# Debugging
When using the Debian/Ubuntu package, the package ags-dbg_*.deb containing debugging
symbols is created alongside ags_*.deb. The build date and the name of the
last git commit at the time of building are stored in the package description,
which can be viewed with

    apt-cache show ags

This information should be included in bug reports.

# Building AGS for a game release
If you want to build AGS for inclusion in a game release, you want an
engine that runs on most 32 and 64 bit Linux systems regardless of the library
versions that are installed on that system. You can get such a built by using
the script **debian/make_ags+libraries.sh**. The script itself can be used
on Debian or Ubuntu. See the comments in the script for instructions.

# Workaround: 32 bit AGS on 64 bit Debian/Ubuntu
In the past AGS worked only on 32 bit architectures, so it was necessary to compile
a 32 bit version on 64 bit systems. This is not necessary anymore, but these
instructions are kept for reference and may be helpful for debugging etc.

The development versions of Debian and Ubuntu support parallel
installation of both 32 and 64 bit versions of all required libraries
(multiarch), so you can build a 32 bit AGS to use on your 64 bit system.
This part works only on Debian sid and wheezy and Ubuntu quantal.

Download the sources with git and change into the **ags** directory:

    git clone git://github.com/adventuregamestudio/ags.git
    cd ags

## Matching working directory and orig tarball
To build the package, it is required that there is an "orig tarball"
that has the same content as the working directory. This tarball is generated
from the git content with

    debian/rules get-orig-source

The working directory must have the same content as git, i.e. be "clean".
To ensure this, check if the working directory is clean with

    git status

If there are changes, run 

    debian/rules clean 

and/or

    git reset --hard HEAD

If there are still untracked files, delete them manually.

Run `debian/rules get-orig-source` every time the sources change. If
you want to change the sources yourself, you have to commit the
changes to git, then run `debian/rules get-orig-source`, then
build the package.


## Building the package

Enable multiarch:

    sudo dpkg --add-architecture i386
    sudo apt-get update

Install and prepare pbuilder (use the same distribution you are using,
i.e. `sid`, `wheezy` or `quantal`):

    sudo apt-get install pbuilder
    sudo pbuilder create --distribution sid --architecture i386

This creates an i386 chroot which will be used to build the i386 package
on an amd64 system. pbuilder automatically manages the build dependencies.
The pbuilder base can later be updated with

    sudo pbuilder update

Build the package with pbuilder and install it and its dependencies with gdebi:

    cd ags
    pdebuild
    sudo gdebi /var/cache/pbuilder/result/ags_3~git-1_i386.deb<|MERGE_RESOLUTION|>--- conflicted
+++ resolved
@@ -8,12 +8,8 @@
 parentheses are known to work, but other versions will also
 probably work.
 
-<<<<<<< HEAD
--   Allegro 4 (>= 4.4.3, but 4.4.2 will also work with minimal differences)
-=======
 -   libsdl2 (2.0.12 or higher)
 -   libsdl_sound for sdl2 (revision 997e90562b35 or higher)
->>>>>>> 8c1ed36a
 -   libogg (1.2.2-1.3.0)
 -   libtheora (1.1.1-1.2.0)
 -   libvorbis (1.3.2)
@@ -26,12 +22,9 @@
 
 Debian/Ubuntu package installation
 ----------------------------------
-<<<<<<< HEAD
-    sudo apt-get install git debhelper build-essential pkg-config liballegro4-dev libtheora-dev libvorbis-dev libogg-dev
+    sudo apt-get install git debhelper build-essential pkg-config libsdl2-dev libtheora-dev libvorbis-dev libogg-dev
 
 Other Linux systems use their respective package managers.
-=======
-    sudo apt-get install git debhelper build-essential pkg-config libsdl2-dev libtheora-dev libvorbis-dev libogg-dev
 
 SDL_Sound library installation
 ----------------------------------
@@ -41,7 +34,6 @@
     https://hg.icculus.org/icculus/SDL_sound/archive/9262f9205898.tar.bz2
 
 then build and install using CMake (see instructions in the SDL_Sound's docs).
->>>>>>> 8c1ed36a
 
 Download and build
 ------------------
@@ -91,24 +83,9 @@
 if present. For more information on configuration and command line arguments
 see [OPTIONS.md](../OPTIONS.md).
 
-## SDL2-based digital sound driver
+## MIDI music support
 
-Standard Allegro 4's sound drivers sometimes do not work well on Linux. For that reason there's an alternate sound driver written by [Edward Rudd](https://github.com/urkle) which uses SDL2 for the audio output. This driver's source code may be found in our [allegro fork](https://github.com/adventuregamestudio/lib-allegro/blob/allegro-4.4.3.1-agspatch/src/unix/sdl2digi.c).
-
-Naturally this driver requires installed SDL2 library to work (libsdl2), and dev library (e.g. libsdl2-dev) to compile.
-
-If you are using AGS CMake script this driver will be statically linked in the engine so long as you have got above dev library installed. It is also built as a dynamically linked module by the script that prepares engine and libraries for default game release (see [section below](#building-ags-for-a-game-release) for further information on this).
-
-If you are building Allegro 4 from our repository yourself, its CMake script will build it as a module so long as ALLEGRO_WITH_MODULES option is enabled (and you have SDL2 library installed). Without CMake you'll have to deal with this yourself the way you see fit.
-
-AGS will use SDL2 digital driver if all the following is true:
-* it was either embedded in program or present as a module;
-* in game config `digiid` option is either set to `sdl2` or it's set to `auto` while SDL2 driver has priority among the modules;
-* SDL2 runtime library is installed in the system.
-
-Note that Allegro searches for modules in the path defined by `ALLEGRO_MODULES` enviroment variable. There has to be a `modules.lst` file found at that path, the default example of such file may be found in [allegro repository](https://github.com/adventuregamestudio/lib-allegro/blob/allegro-4.4.3.1-agspatch/modules.lst). Adding module's \*.so name (e.g. `alleg-sdl2digi.so`) to the *end* of the list will give this driver a priority.
-
-## MIDI music support
+FIXME: following section is obsolete, must remove or replace with the new instructions related to SDL2 backend.
 
 For midi music playback, you have to download GUS patches. We recommend
 "Richard Sanders's GUS patches" from this address:
