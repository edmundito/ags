//=============================================================================
//
// Adventure Game Studio (AGS)
//
// Copyright (C) 1999-2011 Chris Jones and 2011-20xx others
// The full list of copyright holders can be found in the Copyright.txt
// file, which is part of this source code distribution.
//
// The AGS source code is provided under the Artistic License 2.0.
// A copy of this license can be found in the file License.txt and at
// http://www.opensource.org/licenses/artistic-license-2.0.php
//
//=============================================================================
#include "core/assetmanager.h"
#include <algorithm>
#include <regex>
<<<<<<< HEAD
#include <allegro.h> // find files
=======
#include "util/directory.h"
>>>>>>> 7be93372
#include "util/multifilelib.h"
#include "util/path.h"
#include "util/string_utils.h" // cbuf_to_string_and_free


namespace AGS
{
namespace Common
{

// TODO: move elsewhere later
std::unique_ptr<AssetManager> AssetMgr;



AssetLocation::AssetLocation()
    : Offset(0)
    , Size(0)
{
}


inline static bool IsAssetLibDir(const AssetLibInfo *lib) { return lib->BaseFileName.IsEmpty(); }
inline static bool IsAssetLibFile(const AssetLibInfo *lib) { return !lib->BaseFileName.IsEmpty(); }

bool AssetManager::LibsByPriority::operator()(const AssetLibInfo *lib1, const AssetLibInfo *lib2) const
{
    const bool lib1dir = IsAssetLibDir(lib1);
    const bool lib2dir = IsAssetLibDir(lib2);
    if (lib1dir == lib2dir)
        return false; // both are equal, none is less
    if (Priority == kAssetPriorityLib)
        return !lib1dir; // first element is less if it's library file
    if (Priority == kAssetPriorityDir)
        return lib1dir; // first element is less if it's directory
    return false; // unknown priority, just fail
}


/* static */ bool AssetManager::IsDataFile(const String &data_file)
{
    Stream *in = File::OpenFileCI(data_file, Common::kFile_Open, Common::kFile_Read);
    if (in)
    {
        MFLUtil::MFLError err = MFLUtil::TestIsMFL(in, true);
        delete in;
        return err == MFLUtil::kMFLNoError;
    }
    return false;
}

/* static */ AssetError AssetManager::ReadDataFileTOC(const String &data_file, AssetLibInfo &lib)
{
    Stream *in = File::OpenFileCI(data_file, Common::kFile_Open, Common::kFile_Read);
    if (in)
    {
        MFLUtil::MFLError err = MFLUtil::ReadHeader(lib, in);
        delete in;
        return (err != MFLUtil::kMFLNoError) ? kAssetErrLibParse : kAssetNoError;
    }
    return kAssetErrNoLibFile;
}

AssetManager::AssetManager()
{
    _libsByPriority.Priority = kAssetPriorityDir;
}

void AssetManager::SetSearchPriority(AssetSearchPriority priority)
{
    _libsByPriority.Priority = priority;
    std::sort(_activeLibs.begin(), _activeLibs.end(), _libsByPriority);
}

AssetSearchPriority AssetManager::GetSearchPriority() const
{
    return _libsByPriority.Priority;
}

AssetError AssetManager::AddLibrary(const String &path, const AssetLibInfo **out_lib)
{
    return AddLibrary(path, "", out_lib);
}

AssetError AssetManager::AddLibrary(const String &path, const String &filters, const AssetLibInfo **out_lib)
{
    if (path.IsEmpty())
        return kAssetErrNoLibFile;

    for (const auto &lib : _libs)
    {
        if (Path::ComparePaths(lib->BasePath, path) == 0)
        {
            // already present, only assign new filters
            lib->Filters = filters.Split(',');
            if (out_lib)
                *out_lib = lib.get();
            return kAssetNoError;
        }
    }

    AssetLibEx *lib;
    AssetError err = RegisterAssetLib(path, lib);
    if (err != kAssetNoError)
        return err;
    lib->Filters = filters.Split(',');
    auto place = std::upper_bound(_activeLibs.begin(), _activeLibs.end(), lib, _libsByPriority);
    _activeLibs.insert(place, lib);
    if (out_lib)
        *out_lib = lib;
    return kAssetNoError;
}

void AssetManager::RemoveLibrary(const String &path)
{
    for (auto it = _libs.cbegin(); it != _libs.cend(); ++it)
    {
        if (Path::ComparePaths((*it)->BasePath, path) == 0)
        {
            std::remove(_activeLibs.begin(), _activeLibs.end(), (*it).get());
            _libs.erase(it);
            return;
        }
    }
}

void AssetManager::RemoveAllLibraries()
{
    _libs.clear();
    _activeLibs.clear();
}

size_t AssetManager::GetLibraryCount() const
{
    return _libs.size();
}

const AssetLibInfo *AssetManager::GetLibraryInfo(size_t index) const
{
    return index < _libs.size() ? _libs[index].get() : nullptr;
}

bool AssetManager::DoesAssetExist(const String &asset_name, const String &filter) const
{
    return GetAsset(asset_name, filter, false, nullptr, Common::kFile_Open, Common::kFile_Read);
}

String AssetManager::FindAssetFileOnly(const String &asset_name, const String &filter) const
{
    AssetLocation loc;
    if (GetAsset(asset_name, filter, true, &loc, Common::kFile_Open, Common::kFile_Read))
        return loc.FileName;
    return "";
}

void AssetManager::FindAssets(std::vector<String> &assets, const String &wildcard,
    const String &filter) const
{
    String pattern = StrUtil::WildcardToRegex(wildcard);
    const std::regex regex(pattern.GetCStr(), std::regex_constants::icase);
    std::cmatch mr;

    for (const auto *lib : _activeLibs)
    {
        if (filter != "*" &&
            std::find(lib->Filters.begin(), lib->Filters.end(), filter)
            == lib->Filters.end())
            continue; // filter does not match

        bool found = false;
        if (IsAssetLibDir(lib))
        {
<<<<<<< HEAD
            // TODO: write util function for getting list of files in dir using standard C/C++
            String path = Path::ConcatPaths(lib->BaseDir, "*");
            al_ffblk dfb;
            int	dun = al_findfirst(path.GetCStr(), &dfb, -1);
            while (!dun) {
                if (std::regex_match(dfb.name, mr, regex))
                    assets.push_back(dfb.name);
                dun = al_findnext(&dfb);
            }
            al_findclose(&dfb);
=======
            for (FindFile ff = FindFile::OpenFiles(lib->BaseDir, wildcard);
                 !ff.AtEnd(); ff.Next())
                assets.push_back(ff.Current());
>>>>>>> 7be93372
        }
        else
        {
            for (const auto &a : lib->AssetInfos)
            {
                if (std::regex_match(a.FileName.GetCStr(), mr, regex))
                    assets.push_back(a.FileName);
            }
        }
    }

    // Sort and remove duplicates
    std::sort(assets.begin(), assets.end());
    assets.erase(std::unique(assets.begin(), assets.end()), assets.end());
}

AssetError AssetManager::RegisterAssetLib(const String &path, AssetLibEx *&out_lib)
{
    // Test for a directory
    std::unique_ptr<AssetLibEx> lib;
    if (Path::IsDirectory(path))
    {
        lib.reset(new AssetLibEx());
        lib->BasePath = Path::MakeAbsolutePath(path);
        lib->BaseDir = Path::GetDirectoryPath(lib->BasePath);

        // TODO: maybe parse directory for the file reference? idk if needed
    }
    // ...else try open a data library
    else
    {
        Stream *in = File::OpenFileCI(path, Common::kFile_Open, Common::kFile_Read);
        if (!in)
            return kAssetErrNoLibFile; // can't be opened, return error code

        lib.reset(new AssetLibEx());
        MFLUtil::MFLError mfl_err = MFLUtil::ReadHeader(*lib, in);
        delete in;

        if (mfl_err != MFLUtil::kMFLNoError)
            return kAssetErrLibParse;

        lib->BasePath = Path::MakeAbsolutePath(path);
        lib->BaseDir = Path::GetDirectoryPath(lib->BasePath);
        lib->BaseFileName = Path::GetFilename(lib->BasePath);
        lib->LibFileNames[0] = lib->BaseFileName;
    }

    out_lib = lib.get();
    _libs.push_back(std::move(lib));
    return kAssetNoError;
}

bool AssetManager::GetAsset(const String &asset_name, const String &filter, bool dir_only,
    AssetLocation *loc, FileOpenMode open_mode, FileWorkMode work_mode) const
{
    for (const auto *lib : _activeLibs)
    {
        if (filter != "*" &&
            std::find(lib->Filters.begin(), lib->Filters.end(), filter)
            == lib->Filters.end())
            continue; // filter does not match

        bool found = false;
        if (IsAssetLibDir(lib))
            found = GetAssetFromDir(lib, asset_name, loc, open_mode, work_mode);
        else if (!dir_only)
            found = GetAssetFromLib(lib, asset_name, loc, open_mode, work_mode);
        if (found)
            return true;
    }
    return false;
}

bool AssetManager::GetAssetFromLib(const AssetLibInfo *lib, const String &asset_name,
    AssetLocation *loc, FileOpenMode open_mode, FileWorkMode work_mode) const
{
    if (open_mode != Common::kFile_Open || work_mode != Common::kFile_Read)
        return false; // creating/writing is allowed only for common files on disk

    const AssetInfo *asset = nullptr;
    for (const auto &a : lib->AssetInfos)
    {
        if (a.FileName.CompareNoCase(asset_name) == 0)
        {
            asset = &a;
            break;
        }
    }
    if (asset == nullptr)
        return false;

    String libfile = File::FindFileCI(lib->BaseDir, lib->LibFileNames[asset->LibUid]);
    if (libfile.IsEmpty())
        return false;
    if (loc)
    {
        loc->FileName = libfile;
        loc->Offset = asset->Offset;
        loc->Size = asset->Size;
    }
    return true;
}

bool AssetManager::GetAssetFromDir(const AssetLibInfo *lib, const String &file_name,
    AssetLocation *loc, FileOpenMode open_mode, FileWorkMode work_mode) const
{
    String found_file = File::FindFileCI(lib->BaseDir, file_name);
    if (found_file.IsEmpty() || !Path::IsFile(found_file))
        return false; // not found, or not a file

    if (loc)
    {
        loc->FileName = found_file;
        loc->Offset = 0;
        loc->Size = File::GetFileSize(found_file);
    }
    return true;
}

Stream *AssetManager::OpenAsset(const String &asset_name, soff_t *asset_size, FileOpenMode open_mode, FileWorkMode work_mode) const
{
    return OpenAsset(asset_name, "", asset_size, open_mode, work_mode);
}

Stream *AssetManager::OpenAsset(const String &asset_name, const String &filter, soff_t *asset_size, FileOpenMode open_mode, FileWorkMode work_mode) const
{
    AssetLocation loc;
    if (GetAsset(asset_name, filter, false, &loc, open_mode, work_mode))
    {
        Stream *s = work_mode == kFile_Read ?
            File::OpenFile(loc.FileName, loc.Offset, loc.Offset + loc.Size) :
            File::OpenFile(loc.FileName, open_mode, work_mode);
        if (s)
        {
            if (asset_size)
                *asset_size = loc.Size;
        }
        return s;
    }
    return nullptr;
}


String GetAssetErrorText(AssetError err)
{
    switch (err)
    {
    case kAssetNoError:
        return "No error.";
    case kAssetErrNoLibFile:
        return "Asset library file not found or could not be opened.";
    case kAssetErrLibParse:
        return "Not an asset library or unsupported format.";
    case kAssetErrNoManager:
        return "Asset manager is not initialized.";
    }
    return "Unknown error.";
}

} // namespace Common
} // namespace AGS<|MERGE_RESOLUTION|>--- conflicted
+++ resolved
@@ -14,11 +14,7 @@
 #include "core/assetmanager.h"
 #include <algorithm>
 #include <regex>
-<<<<<<< HEAD
-#include <allegro.h> // find files
-=======
 #include "util/directory.h"
->>>>>>> 7be93372
 #include "util/multifilelib.h"
 #include "util/path.h"
 #include "util/string_utils.h" // cbuf_to_string_and_free
@@ -191,22 +187,9 @@
         bool found = false;
         if (IsAssetLibDir(lib))
         {
-<<<<<<< HEAD
-            // TODO: write util function for getting list of files in dir using standard C/C++
-            String path = Path::ConcatPaths(lib->BaseDir, "*");
-            al_ffblk dfb;
-            int	dun = al_findfirst(path.GetCStr(), &dfb, -1);
-            while (!dun) {
-                if (std::regex_match(dfb.name, mr, regex))
-                    assets.push_back(dfb.name);
-                dun = al_findnext(&dfb);
-            }
-            al_findclose(&dfb);
-=======
             for (FindFile ff = FindFile::OpenFiles(lib->BaseDir, wildcard);
                  !ff.AtEnd(); ff.Next())
                 assets.push_back(ff.Current());
->>>>>>> 7be93372
         }
         else
         {
