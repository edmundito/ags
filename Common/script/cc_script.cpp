--- conflicted
+++ resolved
@@ -26,7 +26,10 @@
 // script file format signature
 const char scfilesig[5] = "SCOM";
 
-<<<<<<< HEAD
+const std::string ccScript::noname = "";
+// FIXME: this constant should not be in ccScript, but in whoever uses its section names?
+const std::string ccScript::unknownSectionName = "(unknown section)";
+
 // ScriptExtReader reads script data's extension blocks
 class ScriptExtReader : public DataExtReader
 {
@@ -58,11 +61,6 @@
 };
 
 
-=======
-const std::string ccScript::noname = "";
-// FIXME: this constant should not be in ccScript, but in whoever uses its section names?
-const std::string ccScript::unknownSectionName = "(unknown section)";
->>>>>>> a4d7bd40
 
 ccScript *ccScript::CreateFromStream(Stream *in)
 {
