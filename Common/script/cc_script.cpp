--- conflicted
+++ resolved
@@ -274,7 +274,6 @@
         exports = NULL;
         export_addr = NULL;
     }
-<<<<<<< HEAD
     numimports = 0;
     numexports = 0;
     numSections = 0;
@@ -294,11 +293,4 @@
         return "(unknown section)";
 
     return sectionNames[i - 1];
-=======
-    ccs->numimports = 0;
-    ccs->numexports = 0;
-    ccs->numSections = 0;
-    
-    free(ccs);
->>>>>>> 21fc6788
 }