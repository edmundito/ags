//=============================================================================
//
// Adventure Game Studio (AGS)
//
// Copyright (C) 1999-2011 Chris Jones and 2011-2025 various contributors
// The full list of copyright holders can be found in the Copyright.txt
// file, which is part of this source code distribution.
//
// The AGS source code is provided under the Artistic License 2.0.
// A copy of this license can be found in the file License.txt and at
// https://opensource.org/license/artistic-2-0/
//
//=============================================================================
#include "ac/common.h" // quit
#include "game/room_file.h"
#include "game/roomstruct.h"
#include "gfx/bitmap.h"

namespace AGS
{
namespace Common
{

RoomOptions::RoomOptions()
    : PlayerCharOff(false)
    , PlayerView(0)
    , FaceDirectionRatio(0.f)
    , Flags(0)
{
}

RoomBgFrame::RoomBgFrame()
    : IsPaletteShared(false)
{
    memset(Palette, 0, sizeof(Palette));
}

RoomEdges::RoomEdges()
    : Left(0)
    , Right(0)
    , Top(0)
    , Bottom(0)
{
}

RoomEdges::RoomEdges(int l, int r, int t, int b)
    : Left(l)
    , Right(r)
    , Top(t)
    , Bottom(b)
{
}

RoomObjectInfo::RoomObjectInfo()
    : Room(-1)
    , X(0)
    , Y(0)
    , Sprite(0)
    , Baseline(0xFF)
    , Flags(0)
    , BlendMode(kBlend_Normal)
{
}

RoomRegion::RoomRegion()
    : Light(0)
    , Tint(0)
{
}

WalkArea::WalkArea()
    : CharacterView(0)
    , ScalingFar(0)
    , ScalingNear(NOT_VECTOR_SCALED)
    , PlayerView(0)
    , FaceDirectionRatio(0.f)
    , Top(-1)
    , Bottom(-1)
{
}

WalkBehind::WalkBehind()
    : Baseline(0)
{
}

RoomStruct::RoomStruct()
{
    InitDefaults();
}

RoomStruct::~RoomStruct()
{
    Free();
}

void RoomStruct::Free()
{
    for (size_t i = 0; i < (size_t)MAX_ROOM_BGFRAMES; ++i)
        BgFrames[i].Graphic.reset();
    HotspotMask.reset();
    RegionMask.reset();
    WalkAreaMask.reset();
    WalkBehindMask.reset();

    Properties.clear();
    for (size_t i = 0; i < (size_t)MAX_ROOM_HOTSPOTS; ++i)
    {
        Hotspots[i].Properties.clear();
    }
    Objects.clear();
    for (size_t i = 0; i < (size_t)MAX_ROOM_REGIONS; ++i)
    {
        Regions[i].Properties.clear();
    }

<<<<<<< HEAD
=======
    FreeMessages();
    FreeScripts();
}

void RoomStruct::FreeMessages()
{
    for (uint32_t i = 0; i < MessageCount; ++i)
    {
        Messages[i].Free();
        MessageInfos[i] = MessageInfo();
    }
    MessageCount = 0;
}

void RoomStruct::FreeScripts()
{
>>>>>>> 88457977
    CompiledScript.reset();

    EventHandlers.reset();
    for (uint32_t i = 0; i < HotspotCount; ++i)
        Hotspots[i].EventHandlers.reset();
    for (auto &obj : Objects)
        obj.EventHandlers.reset();
    for (uint32_t i = 0; i < RegionCount; ++i)
        Regions[i].EventHandlers.reset();
}

void RoomStruct::InitDefaults()
{
    DataVersion     = kRoomVersion_Current;
    GameID          = NO_GAME_ID_IN_ROOM_FILE;

    MaskResolution  = 1;
    Width           = 320;
    Height          = 200;

    Options         = RoomOptions();
    Edges           = RoomEdges(0, 317, 40, 199);

    BgFrameCount    = 1;
    HotspotCount    = 0;
    RegionCount     = 0;
    WalkAreaCount   = 0;
    WalkBehindCount = 0;

    for (size_t i = 0; i < (size_t)MAX_ROOM_HOTSPOTS; ++i)
        Hotspots[i] = RoomHotspot();
    for (size_t i = 0; i < (size_t)MAX_ROOM_REGIONS; ++i)
        Regions[i] = RoomRegion();
    for (size_t i = 0; i < (size_t)MAX_WALK_AREAS; ++i)
        WalkAreas[i] = WalkArea();
    for (size_t i = 0; i < (size_t)MAX_WALK_BEHINDS; ++i)
        WalkBehinds[i] = WalkBehind();
    
    BackgroundBPP = 1;
    BgAnimSpeed = 5;

    memset(Palette, 0, sizeof(Palette));
}

Bitmap *RoomStruct::GetMask(RoomAreaMask mask) const
{
    switch (mask)
    {
    case kRoomAreaHotspot: return HotspotMask.get();
    case kRoomAreaWalkBehind: return WalkBehindMask.get();
    case kRoomAreaWalkable: return WalkAreaMask.get();
    case kRoomAreaRegion: return RegionMask.get();
    default: assert(0); return nullptr;
    }
}

void RoomStruct::SetMask(RoomAreaMask mask, Bitmap *bmp)
{
    switch (mask)
    {
    case kRoomAreaHotspot: HotspotMask.reset(bmp); break;
    case kRoomAreaWalkBehind: WalkBehindMask.reset(bmp); break;
    case kRoomAreaWalkable: WalkAreaMask.reset(bmp); break;
    case kRoomAreaRegion: RegionMask.reset(bmp); break;
    default: assert(0); break;
    }
}

float RoomStruct::GetMaskScale(RoomAreaMask mask) const
{
    switch (mask)
    {
    case kRoomAreaWalkBehind: return 1.f; // walk-behinds always 1:1 with room size
    case kRoomAreaHotspot:
    case kRoomAreaWalkable:
    case kRoomAreaRegion:
        return 1.f / MaskResolution;
    default: return 0.f;
    }
}

bool RoomStruct::HasRegionLightLevel(int id) const
{
    if (id >= 0 && id < MAX_ROOM_REGIONS)
        return Regions[id].Tint == 0;
    return false;
}

bool RoomStruct::HasRegionTint(int id) const
{
    if (id >= 0 && id < MAX_ROOM_REGIONS)
        return Regions[id].Tint != 0;
    return false;
}

int RoomStruct::GetRegionLightLevel(int id) const
{
    if (id >= 0 && id < MAX_ROOM_REGIONS)
        return HasRegionLightLevel(id) ? Regions[id].Light : 0;
    return 0;
}

int RoomStruct::GetRegionTintLuminance(int id) const
{
    if (id >= 0 && id < MAX_ROOM_REGIONS)
        return HasRegionTint(id) ? GfxDef::Value250ToValue100(Regions[id].Light) : 0;
    return 0;
}


PBitmap FixBitmap(PBitmap bmp, int width, int height)
{
    Bitmap *new_bmp = BitmapHelper::AdjustBitmapSize(bmp.get(), width, height);
    if (new_bmp != bmp.get())
        return PBitmap(new_bmp);
    return bmp;
}

void FixRoomMasks(RoomStruct *room)
{
    if (room->MaskResolution <= 0)
        return;
    Bitmap *bkg = room->BgFrames[0].Graphic.get();
    if (bkg == nullptr)
        return;
    // TODO: this issue is somewhat complicated. Original code was relying on
    // room->Width and Height properties. But in the engine these are saved
    // already converted to data resolution which may be "low-res". Since this
    // function is shared between engine and editor we do not know if we need
    // to upscale them.
    // For now room width/height is always equal to background bitmap.
    int base_width = bkg->GetWidth();
    int base_height = bkg->GetHeight();
    int low_width = base_width / room->MaskResolution;
    int low_height = base_height / room->MaskResolution;

    // Walk-behinds are always 1:1 of the primary background.
    // Other masks are 1:x where X is MaskResolution.
    room->WalkBehindMask = FixBitmap(room->WalkBehindMask, base_width, base_height);
    room->HotspotMask = FixBitmap(room->HotspotMask, low_width, low_height);
    room->RegionMask = FixBitmap(room->RegionMask, low_width, low_height);
    room->WalkAreaMask = FixBitmap(room->WalkAreaMask, low_width, low_height);
}

} // namespace Common
} // namespace AGS<|MERGE_RESOLUTION|>--- conflicted
+++ resolved
@@ -114,25 +114,6 @@
         Regions[i].Properties.clear();
     }
 
-<<<<<<< HEAD
-=======
-    FreeMessages();
-    FreeScripts();
-}
-
-void RoomStruct::FreeMessages()
-{
-    for (uint32_t i = 0; i < MessageCount; ++i)
-    {
-        Messages[i].Free();
-        MessageInfos[i] = MessageInfo();
-    }
-    MessageCount = 0;
-}
-
-void RoomStruct::FreeScripts()
-{
->>>>>>> 88457977
     CompiledScript.reset();
 
     EventHandlers.reset();
