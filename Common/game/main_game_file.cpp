//=============================================================================
//
// Adventure Game Studio (AGS)
//
// Copyright (C) 1999-2011 Chris Jones and 2011-2024 various contributors
// The full list of copyright holders can be found in the Copyright.txt
// file, which is part of this source code distribution.
//
// The AGS source code is provided under the Artistic License 2.0.
// A copy of this license can be found in the file License.txt and at
// https://opensource.org/license/artistic-2-0/
//
//=============================================================================
#include <cstdio>
#include "ac/audiocliptype.h"
#include "ac/dialogtopic.h"
#include "ac/gamesetupstruct.h"
#include "ac/spritecache.h"
#include "ac/view.h"
#include "ac/wordsdictionary.h"
#include "ac/dynobj/scriptaudioclip.h"
#include "core/asset.h"
#include "core/assetmanager.h"
#include "debug/out.h"
#include "game/main_game_file.h"
#include "gui/guibutton.h"
#include "gui/guilabel.h"
#include "gui/guimain.h"
#include "script/cc_common.h"
#include "util/data_ext.h"
#include "util/directory.h"
#include "util/file.h"
#include "util/path.h"
#include "util/string_compat.h"
#include "util/string_utils.h"
#include "font/fonts.h"

namespace AGS
{
namespace Common
{

const String MainGameSource::DefaultFilename_v3 = "game28.dta";
const String MainGameSource::DefaultFilename_v2 = "ac2game.dta";
const String MainGameSource::Signature = "Adventure Creator Game File v2";

MainGameSource::MainGameSource()
    : DataVersion(kGameVersion_Undefined)
{
}

String GetMainGameFileErrorText(MainGameFileErrorType err)
{
    switch (err)
    {
    case kMGFErr_NoError:
        return "No error.";
    case kMGFErr_FileOpenFailed:
        return "Main game file not found or could not be opened.";
    case kMGFErr_SignatureFailed:
        return "Not an AGS main game file or unsupported format.";
    case kMGFErr_FormatVersionNotSupported:
        return "Format version not supported.";
    case kMGFErr_CapsNotSupported:
        return "The game requires extended capabilities which aren't supported by the engine.";
    case kMGFErr_InvalidNativeResolution:
        return "Unable to determine native game resolution.";
    case kMGFErr_TooManySprites:
        return "Too many sprites for this engine to handle.";
    case kMGFErr_InvalidPropertySchema:
        return "Failed to deserialize custom properties schema.";
    case kMGFErr_InvalidPropertyValues:
        return "Errors encountered when reading custom properties.";
    case kMGFErr_CreateGlobalScriptFailed:
        return "Failed to load global script.";
    case kMGFErr_CreateDialogScriptFailed:
        return "Failed to load dialog script.";
    case kMGFErr_CreateScriptModuleFailed:
        return "Failed to load script module.";
    case kMGFErr_GameEntityFailed:
        return "Failed to load one or more game entities.";
    case kMGFErr_PluginDataFmtNotSupported:
        return "Format version of plugin data is not supported.";
    case kMGFErr_PluginDataSizeTooLarge:
        return "Plugin data size is too large.";
    case kMGFErr_ExtListFailed:
        return "There was error reading game data extensions.";
    case kMGFErr_ExtUnknown:
        return "Unknown extension.";
    }
    return "Unknown error.";
}

LoadedGameEntities::LoadedGameEntities(GameSetupStruct &game)
    : Game(game)
    , SpriteCount(0)
{
}

LoadedGameEntities::~LoadedGameEntities() = default;

bool IsMainGameLibrary(const String &filename)
{
    // We must not only detect if the given file is a correct AGS data library,
    // we also have to assure that this library contains main game asset.
    // Library may contain some optional data (digital audio, speech etc), but
    // that is not what we want.
    AssetLibInfo lib;
    if (AssetManager::ReadDataFileTOC(filename, lib) != kAssetNoError)
        return false;
    for (size_t i = 0; i < lib.AssetInfos.size(); ++i)
    {
        if (lib.AssetInfos[i].FileName.CompareNoCase(MainGameSource::DefaultFilename_v3) == 0 ||
            lib.AssetInfos[i].FileName.CompareNoCase(MainGameSource::DefaultFilename_v2) == 0)
        {
            return true;
        }
    }
    return false;
}

// Scans given directory for game data libraries, returns first found or none.
// Uses fn_testfile callback to test the file.
// Tracks files with standard AGS package names:
// - *.ags is a standart cross-platform file pattern for AGS games,
// - ac2game.dat is a legacy file name for very old games,
// - *.exe is a MS Win executable; it is included to this case because
//   users often run AGS ports with Windows versions of games.
String FindGameData(const String &path, std::function<bool(const String&)> fn_testfile)
{
    String test_file;
    Debug::Printf("Searching for game data in: %s", path.GetCStr());
    for (FindFile ff = FindFile::OpenFiles(path); !ff.AtEnd(); ff.Next())
    {
        test_file = ff.Current();
        if (test_file.CompareRightNoCase(".ags") == 0 ||
            test_file.CompareNoCase("ac2game.dat") == 0 ||
            test_file.CompareRightNoCase(".exe") == 0)
        {
            test_file = Path::ConcatPaths(path, test_file);
            if (fn_testfile(test_file))
            {
                Debug::Printf("Found game data pak: %s", test_file.GetCStr());
                return test_file;
            }
        }
    }
    return "";
}

String FindGameData(const String &path)
{
    return FindGameData(path, IsMainGameLibrary);
}

// Begins reading main game file from a generic stream
static HGameFileError OpenMainGameFileBase(MainGameSource &src)
{
    Stream *in = src.InputStream.get();
    // Check data signature
    String data_sig = String::FromStreamCount(in, MainGameSource::Signature.GetLength());
    if (data_sig.Compare(MainGameSource::Signature))
        return new MainGameFileError(kMGFErr_SignatureFailed);
    // Read data format version and requested engine version
    src.DataVersion = (GameDataVersion)in->ReadInt32();
    src.CompiledWith = StrUtil::ReadString(in);
    if (src.DataVersion < kGameVersion_LowSupported || src.DataVersion > kGameVersion_Current)
        return new MainGameFileError(kMGFErr_FormatVersionNotSupported,
            String::FromFormat("Game was compiled with %s. Required format version: %d, supported %d - %d", src.CompiledWith.GetCStr(), src.DataVersion, kGameVersion_LowSupported, kGameVersion_Current));
    // Read required capabilities
    size_t count = in->ReadInt32();
    for (size_t i = 0; i < count; ++i)
        src.Caps.insert(StrUtil::ReadString(in));
    // Remember loaded game data version
    // NOTE: this global variable is embedded in the code too much to get
    // rid of it too easily; the easy way is to set it whenever the main
    // game file is opened.
    loaded_game_file_version = src.DataVersion;
    game_compiled_version.SetFromString(src.CompiledWith);
    return HGameFileError::None();
}

HGameFileError OpenMainGameFile(const String &filename, MainGameSource &src)
{
    // Cleanup source struct
    src = MainGameSource();
    // Try to open given file
    auto in = File::OpenFileRead(filename);
    if (!in)
        return new MainGameFileError(kMGFErr_FileOpenFailed, String::FromFormat("Tried filename: %s.", filename.GetCStr()));
    src.Filename = filename;
    src.InputStream = std::move(in);
    return OpenMainGameFileBase(src);
}

HGameFileError OpenMainGameFileFromDefaultAsset(MainGameSource &src, AssetManager *mgr)
{
    // Cleanup source struct
    src = MainGameSource();
    // Try to find and open main game file
    String filename = MainGameSource::DefaultFilename_v3;
    auto in = mgr->OpenAsset(filename);
    if (!in)
    {
        filename = MainGameSource::DefaultFilename_v2;
        in = mgr->OpenAsset(filename);
    }
    if (!in)
        return new MainGameFileError(kMGFErr_FileOpenFailed, String::FromFormat("Tried filenames: %s, %s.",
            MainGameSource::DefaultFilename_v3.GetCStr(), MainGameSource::DefaultFilename_v2.GetCStr()));
    src.Filename = filename;
    src.InputStream = std::move(in);
    return OpenMainGameFileBase(src);
}

HGameFileError ReadDialogScript(PScript &dialog_script, Stream *in, GameDataVersion data_ver)
{
    dialog_script.reset(ccScript::CreateFromStream(in));
    if (dialog_script == nullptr)
        return new MainGameFileError(kMGFErr_CreateDialogScriptFailed, cc_get_error().ErrorString);
    return HGameFileError::None();
}

HGameFileError ReadScriptModules(std::vector<PScript> &sc_mods, Stream *in, GameDataVersion data_ver)
{
    int count = in->ReadInt32();
    sc_mods.resize(count);
    for (int i = 0; i < count; ++i)
    {
        sc_mods[i].reset(ccScript::CreateFromStream(in));
        if (sc_mods[i] == nullptr)
            return new MainGameFileError(kMGFErr_CreateScriptModuleFailed, cc_get_error().ErrorString);
    }
    return HGameFileError::None();
}

void ReadViews(GameSetupStruct &game, std::vector<ViewStruct> &views, Stream *in, GameDataVersion data_ver)
{
    views.resize(game.numviews);
        for (int i = 0; i < game.numviews; ++i)
        {
            views[i].ReadFromFile(in);
        }
}

void ReadDialogs(std::vector<DialogTopic> &dialog, Stream *in, GameDataVersion data_ver, int dlg_count)
{
    dialog.resize(dlg_count);
    for (int i = 0; i < dlg_count; ++i)
    {
        dialog[i].ReadFromFile(in);
    }
}

HGameFileError ReadPlugins(std::vector<PluginInfo> &infos, Stream *in)
{
    int fmt_ver = in->ReadInt32();
    if (fmt_ver != 1)
        return new MainGameFileError(kMGFErr_PluginDataFmtNotSupported, String::FromFormat("Version: %d, supported: %d", fmt_ver, 1));

    int pl_count = in->ReadInt32();
    for (int i = 0; i < pl_count; ++i)
    {
        String name = String::FromStream(in);
        size_t datasize = in->ReadInt32();
        // just check for silly datasizes
        if (datasize > PLUGIN_SAVEBUFFERSIZE)
            return new MainGameFileError(kMGFErr_PluginDataSizeTooLarge, String::FromFormat("Required: %zu, max: %zu", datasize, (size_t)PLUGIN_SAVEBUFFERSIZE));

        PluginInfo info;
        info.Name = name;
        if (datasize > 0)
        {
            info.Data.resize(datasize);
            in->Read(&info.Data.front(), datasize);
        }
        infos.push_back(info);
    }
    return HGameFileError::None();
}

void ApplySpriteData(GameSetupStruct &game, const LoadedGameEntities &ents, GameDataVersion data_ver)
{
    if (ents.SpriteCount == 0)
        return;

    // Apply sprite flags read from original format (sequential array)
    game.SpriteInfos.resize(ents.SpriteCount);
    for (size_t i = 0; i < ents.SpriteCount; ++i)
    {
        game.SpriteInfos[i].Flags = ents.SpriteFlags[i];
    }
}

// Lookup table for scaling 5 bit colors up to 8 bits,
// copied from Allegro 4 library, preventing an extra dependency.
static const uint8_t RGBScale5[32]
{
    0,   8,   16,  24,  33,  41,  49,  57,
    66,  74,  82,  90,  99,  107, 115, 123,
    132, 140, 148, 156, 165, 173, 181, 189,
    198, 206, 214, 222, 231, 239, 247, 255
};

// Lookup table for scaling 6 bit colors up to 8 bits,
// copied from Allegro 4 library, preventing an extra dependency.
static const uint8_t RGBScale6[64]
{
    0,   4,   8,   12,  16,  20,  24,  28,
    32,  36,  40,  44,  48,  52,  56,  60,
    65,  69,  73,  77,  81,  85,  89,  93,
    97,  101, 105, 109, 113, 117, 121, 125,
    130, 134, 138, 142, 146, 150, 154, 158,
    162, 166, 170, 174, 178, 182, 186, 190,
    195, 199, 203, 207, 211, 215, 219, 223,
    227, 231, 235, 239, 243, 247, 251, 255
};

// Remaps color number from legacy to new format:
// * palette index in 8-bit game,
// * encoded 32-bit A8R8G8B8 in 32-bit game.
static int RemapFromLegacyColourNumber(const GameSetupStruct &game, int color)
{
    if (game.color_depth == 1)
        return color; // keep palette index

    // Special 0-31 color numbers were always interpreted as palette indexes;
    // for them we compose a 32-bit xRGB from the palette entry
    if (color >= 0 && color < 32)
    {
        const RGB &rgb = game.defpal[color];
        return rgb.b | (rgb.g << 8) | (rgb.r << 16);
    }

    // The rest is a R5G6B5 color; we convert it to a proper 32-bit xRGB
    uint8_t red = RGBScale5[(color >> 11) & 0x1f];
    uint8_t green = RGBScale6[(color >> 5) & 0x3f];
    uint8_t blue = RGBScale5[(color) & 0x1f];
    return blue | (green << 8) | (red << 16);
}

void UpgradeGame(GameSetupStruct &game, GameDataVersion data_ver)
{
    if (data_ver < kGameVersion_362)
    {
        game.options[OPT_SAVESCREENSHOTLAYER] = UINT32_MAX; // all possible layers
    }
    // 32-bit color properties
    if (data_ver < kGameVersion_400_09)
    {
        game.hotdot = RemapFromLegacyColourNumber(game, game.hotdot);
        game.hotdotouter = RemapFromLegacyColourNumber(game, game.hotdotouter);
    }
}

void UpgradeFonts(GameSetupStruct &game, GameDataVersion data_ver)
{
    if (data_ver < kGameVersion_400_10)
    {
        for (size_t i = 0; i < game.fonts.size(); ++i)
        {
            // TODO: find a better way than relying on valid size?
            auto &fi = game.fonts[i];
            if (fi.Size > 0)
                fi.Filename.Format("agsfnt%d.ttf", i);
            else
                fi.Filename.Format("agsfnt%d.wfn", i);
        }
    }
}

// Convert audio data to the current version
void UpgradeAudio(GameSetupStruct &game, LoadedGameEntities &ents, GameDataVersion data_ver)
{
}

// Convert character data to the current version
void UpgradeCharacters(GameSetupStruct &game, GameDataVersion data_ver)
{
    const int char_count = game.numcharacters;
    auto &chars = game.chars;
    // < 3.6.2 characters always followed OPT_CHARTURNWHENFACE,
    // so they have to have TURNWHENFACE enabled
    if (data_ver < kGameVersion_362)
    {
        for (int i = 0; i < char_count; i++)
        {
            chars[i].flags |= CHF_TURNWHENFACE;
        }
    }

    // 32-bit color properties
    if (data_ver < kGameVersion_400_09)
    {
        for (int i = 0; i < char_count; i++)
        {
            chars[i].talkcolor = RemapFromLegacyColourNumber(game, chars[i].talkcolor);
        }
    }
}

void UpgradeGUI(GameSetupStruct &game, LoadedGameEntities &ents, GameDataVersion data_ver)
{
    // Previously, Buttons and Labels had a fixed Translated behavior
    if (data_ver < kGameVersion_361)
    {
        for (auto &btn : ents.GuiControls.Buttons)
            btn.SetTranslated(true); // always translated
        for (auto &lbl : ents.GuiControls.Labels)
            lbl.SetTranslated(true); // always translated
    }

    // 32-bit color properties
    if (data_ver < kGameVersion_400_09)
    {
        for (auto &gui : ents.Guis)
        {
            gui.BgColor = RemapFromLegacyColourNumber(game, gui.BgColor);
            gui.FgColor = RemapFromLegacyColourNumber(game, gui.FgColor);
        }

        for (auto &btn : ents.GuiControls.Buttons)
        {
            btn.TextColor = RemapFromLegacyColourNumber(game, btn.TextColor);
        }

        for (auto &lbl : ents.GuiControls.Labels)
        {
            lbl.TextColor = RemapFromLegacyColourNumber(game, lbl.TextColor);
        }

        for (auto &list : ents.GuiControls.ListBoxes)
        {
            list.TextColor = RemapFromLegacyColourNumber(game, list.TextColor);
            list.SelectedBgColor = RemapFromLegacyColourNumber(game, list.SelectedBgColor);
            list.SelectedTextColor = RemapFromLegacyColourNumber(game, list.SelectedTextColor);
        }

        for (auto &tbox : ents.GuiControls.TextBoxes)
        {
            tbox.TextColor = RemapFromLegacyColourNumber(game, tbox.TextColor);
        }
    }
}

void UpgradeMouseCursors(GameSetupStruct &game, GameDataVersion data_ver)
{
}

void FixupSaveDirectory(GameSetupStruct &game)
{
    // If the save game folder was not specified by game author, create one of
    // the game name, game GUID, or uniqueid, as a last resort
    if (game.saveGameFolderName.IsEmpty())
    {
        if (!game.gamename.IsEmpty())
            game.saveGameFolderName = game.gamename;
        else if (game.guid[0])
            game.saveGameFolderName = game.guid;
        else
            game.saveGameFolderName.Format("AGS-Game-%d", game.uniqueid);
    }
    // Lastly, fixup folder name by removing any illegal characters
    game.saveGameFolderName = Path::FixupSharedFilename(game.saveGameFolderName);
}

HGameFileError ReadSpriteFlags(LoadedGameEntities &ents, Stream *in, GameDataVersion data_ver)
{
    size_t sprcount = in->ReadInt32();
    if (sprcount > (size_t)SpriteCache::MAX_SPRITE_INDEX + 1)
        return new MainGameFileError(kMGFErr_TooManySprites, String::FromFormat("Count: %zu, max: %zu", sprcount, (size_t)SpriteCache::MAX_SPRITE_INDEX + 1));

    ents.SpriteCount = sprcount;
    ents.SpriteFlags.resize(sprcount);
    in->Read(ents.SpriteFlags.data(), sprcount);
    return HGameFileError::None();
}


// GameDataExtReader reads main game data's extension blocks
class GameDataExtReader : public DataExtReader
{
public:
    GameDataExtReader(LoadedGameEntities &ents, GameDataVersion data_ver, std::unique_ptr<Stream> &&in)
        : DataExtReader(std::move(in), kDataExt_NumID8 | kDataExt_File64)
        , _ents(ents)
        , _dataVer(data_ver)
    {}

protected:
    HError ReadBlock(Stream *in, int block_id, const String &ext_id,
        soff_t block_len, bool &read_next) override;
    HError ReadCustomProperties(Stream *in, const char *obj_type, size_t expect_obj_count, std::vector<StringIMap> &obj_values);

    LoadedGameEntities &_ents;
    GameDataVersion _dataVer {};
};

<<<<<<< HEAD
HError GameDataExtReader::ReadCustomProperties(Stream *in, const char *obj_type, size_t expect_obj_count, std::vector<StringIMap> &obj_values)
{
    size_t obj_count = in->ReadInt32();
    if (obj_count != expect_obj_count)
        return new Error(String::FromFormat("Mismatching number of %s: read %zu expected %zu", obj_type, obj_count, expect_obj_count));
    obj_values.resize(obj_count);
    int errors = 0;
    for (size_t i = 0; i < obj_count; ++i)
    {
        errors += Properties::ReadValues(obj_values[i], in);
    }
    if (errors > 0)
        return new MainGameFileError(kMGFErr_InvalidPropertyValues);
=======
static HError ReadInteractionScriptModules(Stream *in, LoadedGameEntities &ents)
{
    // Updated InteractionEvents format, which specifies script module
    // for object interaction events
    size_t num_chars = in->ReadInt32();
    if (num_chars != ents.Game.chars.size())
        return new Error(String::FromFormat("Mismatching number of characters: read %zu expected %zu", num_chars, ents.Game.chars.size()));
    for (size_t i = 0; i < (size_t)ents.Game.numcharacters; ++i)
        ents.Game.charScripts[i] = InteractionEvents::CreateFromStream_v362(in);
    uint32_t num_invitems = in->ReadInt32();
    if (num_invitems != ents.Game.numinvitems)
        return new Error(String::FromFormat("Mismatching number of inventory items: read %zu expected %zu", num_invitems, (size_t)ents.Game.numinvitems));
    for (uint32_t i = 0; i < (uint32_t)ents.Game.numinvitems; ++i)
        ents.Game.invScripts[i] = InteractionEvents::CreateFromStream_v362(in);

    // Script module specification for GUI events
    uint32_t num_gui = in->ReadInt32();
    if (num_gui != ents.Game.numgui)
        return new Error(String::FromFormat("Mismatching number of GUI: read %zu expected %zu", num_gui, (size_t)ents.Game.numgui));
    for (size_t i = 0; i < (size_t)ents.Game.numgui; ++i)
        ents.Guis[i].ScriptModule = StrUtil::ReadString(in);
>>>>>>> a4d7bd40
    return HError::None();
}

HError GameDataExtReader::ReadBlock(Stream *in, int /*block_id*/, const String &ext_id,
    soff_t /*block_len*/, bool &read_next)
{
    read_next = true;
    // Add extensions here checking ext_id, which is an up to 16-chars name, for example:
    // if (ext_id.CompareNoCase("GUI_NEWPROPS") == 0)
    // {
    //     // read new gui properties
    // }
    if (ext_id.CompareNoCase("v360_fonts") == 0)
    {
        for (FontInfo &finfo : _ents.Game.fonts)
        {
            // adjustable font outlines
            finfo.AutoOutlineThickness = in->ReadInt32();
            finfo.AutoOutlineStyle =
                static_cast<enum FontInfo::AutoOutlineStyle>(in->ReadInt32());
            // reserved
            in->ReadInt32();
            in->ReadInt32();
            in->ReadInt32();
            in->ReadInt32();
        }
    }
    else if (ext_id.CompareNoCase("v360_cursors") == 0)
    {
        for (MouseCursor &mcur : _ents.Game.mcurs)
        {
            mcur.animdelay = in->ReadInt32();
            // reserved
            in->ReadInt32();
            in->ReadInt32();
            in->ReadInt32();
        }
    }
    else if (ext_id.CompareNoCase("v361_objnames") == 0)
    {
        // Extended object names and script names:
        // for object types that had hard name length limits
        _ents.Game.gamename = StrUtil::ReadString(in);
        _ents.Game.saveGameFolderName = StrUtil::ReadString(in);
        size_t num_chars = in->ReadInt32();
        if (num_chars != _ents.Game.chars.size())
            return new Error(String::FromFormat("Mismatching number of characters: read %zu expected %zu", num_chars, _ents.Game.chars.size()));
        for (int i = 0; i < _ents.Game.numcharacters; ++i)
        {
            auto &chinfo = _ents.Game.chars[i];
            chinfo.scrname = StrUtil::ReadString(in);
            chinfo.name = StrUtil::ReadString(in);
        }
        size_t num_invitems = in->ReadInt32();
        if (num_invitems != _ents.Game.numinvitems)
            return new Error(String::FromFormat("Mismatching number of inventory items: read %zu expected %zu", num_invitems, (size_t)_ents.Game.numinvitems));
        for (int i = 0; i < _ents.Game.numinvitems; ++i)
        {
            _ents.Game.invinfo[i].name = StrUtil::ReadString(in);
        }
        size_t num_cursors = in->ReadInt32();
        if (num_cursors != _ents.Game.mcurs.size())
            return new Error(String::FromFormat("Mismatching number of cursors: read %zu expected %zu", num_cursors, _ents.Game.mcurs.size()));
        for (MouseCursor &mcur : _ents.Game.mcurs)
        {
            mcur.name = StrUtil::ReadString(in);
        }
        size_t num_clips = in->ReadInt32();
        if (num_clips != _ents.Game.audioClips.size())
            return new Error(String::FromFormat("Mismatching number of audio clips: read %zu expected %zu", num_clips, _ents.Game.audioClips.size()));
        for (ScriptAudioClip &clip : _ents.Game.audioClips)
        {
            clip.scriptName = StrUtil::ReadString(in);
            clip.fileName = StrUtil::ReadString(in);
        }
    }
    else if (ext_id.CompareNoCase("v362_interevents") == 0)
    {
        HError err = ReadInteractionScriptModules(in, _ents);
        if (!err)
            return err;
    }
    else if (ext_id.CompareNoCase("v362_interevent2") == 0)
    {
        // Explicit script module names
        // NOTE: that scripts may not be initialized at this time in case they are stored as separate
        // assets within the game package; we still read the names though to keep data format simpler
        String script_name = StrUtil::ReadString(in);
        if (_ents.GlobalScript)
            _ents.GlobalScript->SetScriptName(script_name.ToStdString());
        script_name = StrUtil::ReadString(in);
        if (_ents.DialogScript)
            _ents.DialogScript->SetScriptName(script_name.ToStdString());
        size_t module_count = in->ReadInt32();
        if (module_count != _ents.ScriptModules.size())
            return new Error(String::FromFormat("Mismatching number of script modules: read %zu expected %zu", module_count, _ents.ScriptModules.size()));
        for (size_t i = 0; i < module_count; ++i)
        {
            script_name = StrUtil::ReadString(in);
            if (_ents.ScriptModules[i])
                _ents.ScriptModules[i]->SetScriptName(script_name.ToStdString());
        }

        HError err = ReadInteractionScriptModules(in, _ents);
        if (!err)
            return err;
    }
    else if (ext_id.CompareNoCase("v362_guictrls") == 0)
    {
        size_t num_guibut = in->ReadInt32();
        if (num_guibut != _ents.GuiControls.Buttons.size())
            return new Error(String::FromFormat("Mismatching number of GUI buttons: read %zu expected %zu", num_guibut, _ents.GuiControls.Buttons.size()));
        for (GUIButton &but : _ents.GuiControls.Buttons)
        {
            // button padding
            but.TextPaddingHor = in->ReadInt32();
            but.TextPaddingVer = in->ReadInt32();
            in->ReadInt32(); // reserve 2 ints
            in->ReadInt32();
        }
    }
    // Early development version of "ags4"
    else if (ext_id.CompareNoCase("ext_ags399") == 0)
    {
        // new character properties
        for (size_t i = 0; i < (size_t)_ents.Game.numcharacters; ++i)
        {
            _ents.CharEx[i].BlendMode = (BlendMode)_in->ReadInt32();
            // Reserved for colour options
            _in->Seek(sizeof(int32_t) * 3); // flags + tint rgbs + light level
            // Reserved for transform options (see brief list in savegame format)
            _in->Seek(sizeof(int32_t) * 11);
        }

        // new gui properties
        for (size_t i = 0; i < _ents.Guis.size(); ++i)
        {
            _ents.Guis[i].BlendMode = (BlendMode)_in->ReadInt32();
            // Reserved for colour options
            _in->Seek(sizeof(int32_t) * 3); // flags + tint rgbs + light level
            // Reserved for transform options (see list in savegame format)
            _in->Seek(sizeof(int32_t) * 11);
        }
    }
    else if (ext_id.CompareNoCase("v400_gameopts") == 0)
    {
        _ents.Game.faceDirectionRatio = _in->ReadFloat32();
        // reserve few more 32-bit values (for a total of 10)
        _in->Seek(sizeof(int32_t) * 9);
    }
    else if (ext_id.CompareNoCase("v400_customprops") == 0)
    {
        auto &game = _ents.Game;
        game.audioclipProps.resize(game.audioClips.size());
        game.dialogProps.resize(game.numdialog);
        game.guiProps.resize(game.numgui);

        HError err = ReadCustomProperties(in, "audio clips", _ents.Game.audioClips.size(), game.audioclipProps);
        if (!err)
            return err;
        err = ReadCustomProperties(in, "dialogs", game.numdialog, game.dialogProps);
        if (!err)
            return err;
        err = ReadCustomProperties(in, "guis", game.numgui, game.guiProps);
        if (!err)
            return err;

        const char *guictrl_names[kGUIControlTypeNum] = { "", "gui buttons", "gui labels", "inventory windows", "sliders", "text boxes", "list boxes" };
        size_t guictrl_counts[kGUIControlTypeNum] = { 0, _ents.GuiControls.Buttons.size(), _ents.GuiControls.Labels.size(),
            _ents.GuiControls.InvWindows.size(), _ents.GuiControls.Sliders.size(), _ents.GuiControls.TextBoxes.size(), _ents.GuiControls.ListBoxes.size() };
        for (int i = kGUIButton; i < kGUIControlTypeNum; ++i)
        {
            err = ReadCustomProperties(in, guictrl_names[i], guictrl_counts[i], game.guicontrolProps[i]);
            if (!err)
                return err;
        }
    }
    else if (ext_id.CompareNoCase("v400_fontfiles") == 0)
    {
        size_t font_count = in->ReadInt32();
        if (font_count != _ents.Game.numfonts)
            return new Error(String::FromFormat("Mismatching number of fonts: read %zu expected %zu", font_count, (size_t)_ents.Game.numfonts));
        for (FontInfo &finfo : _ents.Game.fonts)
        {
            finfo.Filename = StrUtil::ReadString(in);
        }
    }
    else
    {
        return new MainGameFileError(kMGFErr_ExtUnknown, String::FromFormat("Type: %s", ext_id.GetCStr()));
    }
    return HError::None();
}


// Search and read only data belonging to the general game info
class GameDataExtPreloader : public GameDataExtReader
{
public:
    GameDataExtPreloader(LoadedGameEntities &ents, GameDataVersion data_ver, std::unique_ptr<Stream> &&in)
        : GameDataExtReader(ents, data_ver, std::move(in)) {}

protected:
    HError ReadBlock(Stream *in, int block_id, const String &ext_id,
        soff_t block_len, bool &read_next) override;
};

HError GameDataExtPreloader::ReadBlock(Stream *in, int /*block_id*/, const String &ext_id,
    soff_t /*block_len*/, bool &read_next)
{
    // Try reading only data which belongs to the general game info
    read_next = true;
    if (ext_id.CompareNoCase("v361_objnames") == 0)
    {
        _ents.Game.gamename = StrUtil::ReadString(in);
        _ents.Game.saveGameFolderName = StrUtil::ReadString(in);
        read_next = false; // we're done
    }
    SkipBlock(); // prevent assertion trigger
    return HError::None();
}


HGameFileError ReadGameData(LoadedGameEntities &ents, std::unique_ptr<Stream> &&s_in, GameDataVersion data_ver)
{
    GameSetupStruct &game = ents.Game;
    Stream *in = s_in.get(); // for convenience

    //-------------------------------------------------------------------------
    // The standard data section.
    //-------------------------------------------------------------------------
    GameSetupStruct::SerializeInfo sinfo;
    game.GameSetupStructBase::ReadFromFile(in, data_ver, sinfo);
    game.read_savegame_info(in, data_ver); // here we also read GUID in v3.* games

    Debug::Printf(kDbgMsg_Info, "Game title: '%s'", game.gamename.GetCStr());
    Debug::Printf(kDbgMsg_Info, "Game uid (old format): `%d`", game.uniqueid);
    Debug::Printf(kDbgMsg_Info, "Game guid: '%s'", game.guid);

    if (game.GetGameRes().IsNull())
        return new MainGameFileError(kMGFErr_InvalidNativeResolution);

    game.read_font_infos(in, data_ver);
    HGameFileError err = ReadSpriteFlags(ents, in, data_ver);
    if (!err)
        return err;
    game.ReadInvInfo(in);
    err = game.read_cursors(in);
    if (!err)
        return err;
    game.read_interaction_scripts(in, data_ver);
    if (sinfo.HasWordsDict)
        game.read_words_dictionary(in);

    if (sinfo.HasCCScript)
    {
        ents.GlobalScript.reset(ccScript::CreateFromStream(in));
        if (!ents.GlobalScript)
            return new MainGameFileError(kMGFErr_CreateGlobalScriptFailed, cc_get_error().ErrorString);
        err = ReadDialogScript(ents.DialogScript, in, data_ver);
        if (!err)
            return err;
        err = ReadScriptModules(ents.ScriptModules, in, data_ver);
        if (!err)
            return err;
    }

    ReadViews(game, ents.Views, in, data_ver);

    game.read_characters(in);
    game.read_lipsync(in, data_ver);
    game.skip_messages(in, sinfo.HasMessages, data_ver);

    ReadDialogs(ents.Dialogs, in, data_ver, game.numdialog);
    GUIRefCollection guictrl_refs(ents.GuiControls);
    HError err2 = GUI::ReadGUI(ents.Guis, guictrl_refs, in);
    if (!err2)
        return new MainGameFileError(kMGFErr_GameEntityFailed, err2);
    game.numgui = ents.Guis.size();

    err = ReadPlugins(ents.PluginInfos, in);
    if (!err)
        return err;

    err = game.read_customprops(in, data_ver);
    if (!err)
        return err;
    err = game.read_audio(in, data_ver);
    if (!err)
        return err;
    game.read_room_names(in, data_ver);

    ents.CharEx.resize(game.numcharacters);
    //-------------------------------------------------------------------------
    // All the extended data, for AGS > 3.5.0.
    //-------------------------------------------------------------------------
    GameDataExtReader reader(ents, data_ver, std::move(s_in));
    HError ext_err = reader.Read();
    return ext_err ? HGameFileError::None() : new MainGameFileError(kMGFErr_ExtListFailed, ext_err);
}

HGameFileError UpdateGameData(LoadedGameEntities &ents, GameDataVersion data_ver)
{
    GameSetupStruct &game = ents.Game;
    ApplySpriteData(game, ents, data_ver);
    UpgradeGame(game, data_ver);
    UpgradeFonts(game, data_ver);
    UpgradeAudio(game, ents, data_ver);
    UpgradeCharacters(game, data_ver);
    UpgradeGUI(game, ents, data_ver);
    UpgradeMouseCursors(game, data_ver);
    FixupSaveDirectory(game);
    return HGameFileError::None();
}

void PreReadGameData(GameSetupStruct &game, std::unique_ptr<Stream> &&s_in, GameDataVersion data_ver)
{
    Stream *in = s_in.get(); // for convenience
    GameSetupStruct::SerializeInfo sinfo;
    game.GameSetupStructBase::ReadFromFile(in, data_ver, sinfo);
    game.read_savegame_info(in, data_ver); // here we also read GUID in v3.* games

    // Check for particular expansions that might have data necessary
    // for "preload" purposes
    if (sinfo.ExtensionOffset == 0u)
        return; // either no extensions, or data version is too early

    in->Seek(sinfo.ExtensionOffset, kSeekBegin);
    LoadedGameEntities ents(game);
    GameDataExtPreloader reader(ents, data_ver, std::move(s_in));
    reader.Read();
}

} // namespace Common
} // namespace AGS<|MERGE_RESOLUTION|>--- conflicted
+++ resolved
@@ -496,21 +496,6 @@
     GameDataVersion _dataVer {};
 };
 
-<<<<<<< HEAD
-HError GameDataExtReader::ReadCustomProperties(Stream *in, const char *obj_type, size_t expect_obj_count, std::vector<StringIMap> &obj_values)
-{
-    size_t obj_count = in->ReadInt32();
-    if (obj_count != expect_obj_count)
-        return new Error(String::FromFormat("Mismatching number of %s: read %zu expected %zu", obj_type, obj_count, expect_obj_count));
-    obj_values.resize(obj_count);
-    int errors = 0;
-    for (size_t i = 0; i < obj_count; ++i)
-    {
-        errors += Properties::ReadValues(obj_values[i], in);
-    }
-    if (errors > 0)
-        return new MainGameFileError(kMGFErr_InvalidPropertyValues);
-=======
 static HError ReadInteractionScriptModules(Stream *in, LoadedGameEntities &ents)
 {
     // Updated InteractionEvents format, which specifies script module
@@ -532,7 +517,22 @@
         return new Error(String::FromFormat("Mismatching number of GUI: read %zu expected %zu", num_gui, (size_t)ents.Game.numgui));
     for (size_t i = 0; i < (size_t)ents.Game.numgui; ++i)
         ents.Guis[i].ScriptModule = StrUtil::ReadString(in);
->>>>>>> a4d7bd40
+    return HError::None();
+}
+
+HError GameDataExtReader::ReadCustomProperties(Stream *in, const char *obj_type, size_t expect_obj_count, std::vector<StringIMap> &obj_values)
+{
+    size_t obj_count = in->ReadInt32();
+    if (obj_count != expect_obj_count)
+        return new Error(String::FromFormat("Mismatching number of %s: read %zu expected %zu", obj_type, obj_count, expect_obj_count));
+    obj_values.resize(obj_count);
+    int errors = 0;
+    for (size_t i = 0; i < obj_count; ++i)
+    {
+        errors += Properties::ReadValues(obj_values[i], in);
+    }
+    if (errors > 0)
+        return new MainGameFileError(kMGFErr_InvalidPropertyValues);
     return HError::None();
 }
 
