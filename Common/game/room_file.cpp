--- conflicted
+++ resolved
@@ -83,7 +83,7 @@
 static HRoomFileError OpenRoomFileBase(Stream *in, RoomDataSource &src)
 {
     src.DataVersion = (RoomFileVersion)in->ReadInt16();
-    if (src.DataVersion < kRoomVersion_250b || src.DataVersion > kRoomVersion_Current)
+    if (src.DataVersion < kRoomVersion_303b || src.DataVersion > kRoomVersion_Current)
         return new RoomFileError(kRoomFileErr_FormatNotSupported, String::FromFormat("Required format version: %d, supported %d - %d", src.DataVersion, kRoomVersion_250b, kRoomVersion_Current));
     return HRoomFileError::None();
 }
@@ -110,13 +110,6 @@
     if (in == nullptr)
         return new RoomFileError(kRoomFileErr_FileOpenFailed, String::FromFormat("Filename: %s.", filename.GetCStr()));
     src.Filename = filename;
-<<<<<<< HEAD
-    src.DataVersion = (RoomFileVersion)in->ReadInt16();
-    if (src.DataVersion < kRoomVersion_303b || src.DataVersion > kRoomVersion_Current)
-        return new RoomFileError(kRoomFileErr_FormatNotSupported, String::FromFormat("Required format version: %d, supported %d - %d", src.DataVersion, kRoomVersion_303b, kRoomVersion_Current));
-    // Everything is fine, return opened stream
-=======
->>>>>>> f2d63e3a
     src.InputStream.reset(in);
     return OpenRoomFileBase(in, src);
 }
@@ -463,7 +456,6 @@
     return HRoomFileError::None();
 }
 
-<<<<<<< HEAD
 // Early development version of "ags4"
 HRoomFileError ReadExt399(RoomStruct *room, Stream *in, RoomFileVersion data_ver)
 {
@@ -476,18 +468,12 @@
         // Reserved for transform options (see list in savegame format)
         in->Seek(sizeof(int32_t) * 11);
     }
-
     return HRoomFileError::None();
 }
 
 HRoomFileError ReadRoomBlock(RoomStruct *room, Stream *in, RoomFileBlock block, const String &ext_id,
     soff_t block_len, RoomFileVersion data_ver)
 {
-=======
-HRoomFileError ReadRoomBlock(RoomStruct *room, Stream *in, RoomFileBlock block, const String &ext_id,
-    soff_t block_len, RoomFileVersion data_ver)
-{
->>>>>>> f2d63e3a
     //
     // First check classic block types, identified with a numeric id
     //
@@ -524,7 +510,6 @@
     // {
     //     // read new region properties
     // }
-<<<<<<< HEAD
 
     // Early development version of "ags4"
     if (ext_id.CompareNoCase("ext_ags399") == 0)
@@ -535,7 +520,6 @@
     return new RoomFileError(kRoomFileErr_UnknownBlockType,
         String::FromFormat("Type: %s", ext_id.GetCStr()));
 }
-
 
 static HRoomFileError OpenNextBlock(Stream *in, RoomFileVersion data_ver, RoomFileBlock &block_id, String &ext_id, soff_t &block_len)
 {
@@ -548,34 +532,6 @@
     int b = in->ReadByte();
     if (b < 0)
         return new RoomFileError(kRoomFileErr_UnexpectedEOF);
-    if (b == 0xFF)
-        return HRoomFileError::None(); // end of list
-    if (b > 0)
-    { // old-style block identified by a numeric id
-        block_id = (RoomFileBlock)b;
-        ext_id = GetRoomBlockName(block_id);
-        block_len = data_ver < kRoomVersion_350 ? in->ReadInt32() : in->ReadInt64();
-    }
-    else
-    { // new style block identified by a string id
-        block_id = kRoomFblk_None; // not important
-=======
-    return new RoomFileError(kRoomFileErr_UnknownBlockType,
-        String::FromFormat("Type: %s", ext_id.GetCStr()));
-}
-
-
-static HRoomFileError OpenNextBlock(Stream *in, RoomFileVersion data_ver, RoomFileBlock &block_id, String &ext_id, soff_t &block_len)
-{
-    // The block meta format is shared with the main game file extensions
-    //    - 1 byte - an old-style unsigned numeric ID:
-    //               where 0 would indicate following string ID,
-    //               and 0xFF indicates end of extension list.
-    //    - 16 bytes - string ID of an extension (if numeric ID is 0).
-    //    - 4 or 8 bytes - length of extension data, in bytes (size depends on format version).
-    int b = in->ReadByte();
-    if (b < 0)
-        return new RoomFileError(kRoomFileErr_UnexpectedEOF);
 
     block_id = (RoomFileBlock)b;
     if (block_id == kRoomFile_EOF)
@@ -588,7 +544,6 @@
     }
     else
     { // new style block identified by a string id
->>>>>>> f2d63e3a
         ext_id = String::FromStreamCount(in, 16);
         block_len = in->ReadInt64();
     }
@@ -622,7 +577,6 @@
 
         soff_t cur_pos = in->GetPosition();
         if (cur_pos > block_end)
-<<<<<<< HEAD
         {
             return new RoomFileError(kRoomFileErr_BlockDataOverlapping,
                 String::FromFormat("Block: %s, expected to end at offset: %u, finished reading at %u.",
@@ -630,15 +584,6 @@
         }
         else if (cur_pos < block_end)
         {
-=======
-        {
-            return new RoomFileError(kRoomFileErr_BlockDataOverlapping,
-                String::FromFormat("Block: %s, expected to end at offset: %u, finished reading at %u.",
-                    ext_id.GetCStr(), block_end, cur_pos));
-        }
-        else if (cur_pos < block_end)
-        {
->>>>>>> f2d63e3a
             Debug::Printf(kDbgMsg_Warn, "WARNING: room data blocks nonsequential, block type %s expected to end at %u, finished reading at %u",
                 ext_id.GetCStr(), block_end, cur_pos);
             in->Seek(block_end, Common::kSeekBegin);
@@ -702,14 +647,6 @@
 {
     while (true)
     {
-<<<<<<< HEAD
-        String ext_id;
-        soff_t block_len;
-        HRoomFileError err = OpenNextBlock(in, data_ver, block, ext_id, block_len);
-        if (!err)
-            return err;
-        if (block == kRoomFblk_Script)
-=======
         RoomFileBlock block_id;
         String ext_id;
         soff_t block_len;
@@ -720,7 +657,6 @@
             break; // end of list
 
         if (block_id == kRoomFblk_Script)
->>>>>>> f2d63e3a
         {
             char *buf = nullptr;
             HRoomFileError err = ReadScriptBlock(buf, in, data_ver);
