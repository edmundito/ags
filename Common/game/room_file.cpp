--- conflicted
+++ resolved
@@ -139,60 +139,25 @@
     if (localvar_count > 0)
         return new RoomFileError(kRoomFileErr_IncompatibleEngine, "Interaction variables are no longer supported.");
 
-<<<<<<< HEAD
     room->RegionCount = in->ReadInt32();
     if (room->RegionCount > MAX_ROOM_REGIONS)
         return new RoomFileError(kRoomFileErr_IncompatibleEngine, String::FromFormat("Too many regions (in room: %d, max: %d).", room->RegionCount, MAX_ROOM_REGIONS));
-=======
-    if (data_ver >= kRoomVersion_241 && data_ver < kRoomVersion_300a)
-    {
-        for (size_t i = 0; i < room->HotspotCount; ++i)
-            room->Hotspots[i].Interaction = Interaction::CreateFromStream(in);
-        for (auto &obj : room->Objects)
-            obj.Interaction = Interaction::CreateFromStream(in);
-        room->Interaction = Interaction::CreateFromStream(in);
-    }
->>>>>>> b90f9d65
 
     // Interaction script links
-    room->EventHandlers.reset(InteractionScripts::CreateFromStream(in));
-
-    for (size_t i = 0; i < room->HotspotCount; ++i)
-    {
-<<<<<<< HEAD
-        room->Hotspots[i].EventHandlers.reset(InteractionScripts::CreateFromStream(in));
+    // NOTE: we keep pre-3.6.2 interaction format for now, room interactions don't need module selection
+    room->EventHandlers = InteractionEvents::CreateFromStream_v361(in);
+
+    for (size_t i = 0; i < room->HotspotCount; ++i)
+    {
+        room->Hotspots[i].EventHandlers = InteractionEvents::CreateFromStream_v361(in);
     }
     for (auto &obj : room->Objects)
     {
-        obj.EventHandlers.reset(InteractionScripts::CreateFromStream(in));
-=======
-        room->RegionCount = in->ReadInt32();
-        if (room->RegionCount > MAX_ROOM_REGIONS)
-            return new RoomFileError(kRoomFileErr_IncompatibleEngine, String::FromFormat("Too many regions (in room: %d, max: %d).", room->RegionCount, MAX_ROOM_REGIONS));
-
-        if (data_ver < kRoomVersion_300a)
-        {
-            for (size_t i = 0; i < room->RegionCount; ++i)
-                room->Regions[i].Interaction = Interaction::CreateFromStream(in);
-        }
-    }
-
-    // Event script links
-    // NOTE: we keep pre-3.6.2 interaction format for now, room interactions don't need module selection
-    if (data_ver >= kRoomVersion_300a)
-    {
-        room->EventHandlers = InteractionEvents::CreateFromStream_v361(in);
-        for (size_t i = 0; i < room->HotspotCount; ++i)
-            room->Hotspots[i].EventHandlers = InteractionEvents::CreateFromStream_v361(in);
-        for (auto &obj : room->Objects)
-            obj.EventHandlers = InteractionEvents::CreateFromStream_v361(in);
-        for (size_t i = 0; i < room->RegionCount; ++i)
-            room->Regions[i].EventHandlers = InteractionEvents::CreateFromStream_v361(in);
->>>>>>> b90f9d65
+        obj.EventHandlers = InteractionEvents::CreateFromStream_v361(in);
     }
     for (size_t i = 0; i < room->RegionCount; ++i)
     {
-        room->Regions[i].EventHandlers.reset(InteractionScripts::CreateFromStream(in));
+        room->Regions[i].EventHandlers = InteractionEvents::CreateFromStream_v361(in);
     }
 
     // Room object baselines
@@ -604,13 +569,8 @@
     out->WriteInt32(0); // legacy interaction vars
     out->WriteInt32(MAX_ROOM_REGIONS);
 
-<<<<<<< HEAD
-    // Interaction script links
-    WriteInteractionScripts(room->EventHandlers.get(), out);
-=======
     // NOTE: we keep pre-3.6.2 interaction format for now, room interactions don't need module selection
     room->EventHandlers->Write_v361(out);
->>>>>>> b90f9d65
     for (size_t i = 0; i < room->HotspotCount; ++i)
         room->Hotspots[i].EventHandlers->Write_v361(out);
     for (const auto &obj : room->Objects)
