--- conflicted
+++ resolved
@@ -185,34 +185,16 @@
     if (room->WalkAreaCount > MAX_WALK_AREAS + 1)
         return new RoomFileError(kRoomFileErr_IncompatibleEngine, String::FromFormat("Too many walkable areas (in room: %d, max: %d).", room->WalkAreaCount, MAX_WALK_AREAS + 1));
 
-<<<<<<< HEAD
     for (size_t i = 0; i < room->WalkAreaCount; ++i)
         room->WalkAreas[i].ScalingFar = in->ReadInt16();
     for (size_t i = 0; i < room->WalkAreaCount; ++i)
-        room->WalkAreas[i].Light = in->ReadInt16();
+        room->WalkAreas[i].PlayerView = in->ReadInt16();
     for (size_t i = 0; i < room->WalkAreaCount; ++i)
         room->WalkAreas[i].ScalingNear = in->ReadInt16();
     for (size_t i = 0; i < room->WalkAreaCount; ++i)
         room->WalkAreas[i].Top = in->ReadInt16();
     for (size_t i = 0; i < room->WalkAreaCount; ++i)
         room->WalkAreas[i].Bottom = in->ReadInt16();
-=======
-    if (data_ver >= kRoomVersion_200_alpha7)
-        for (size_t i = 0; i < room->WalkAreaCount; ++i)
-            room->WalkAreas[i].ScalingFar = in->ReadInt16();
-    if (data_ver >= kRoomVersion_214)
-        for (size_t i = 0; i < room->WalkAreaCount; ++i)
-            room->WalkAreas[i].PlayerView = in->ReadInt16();
-    if (data_ver >= kRoomVersion_251)
-    {
-        for (size_t i = 0; i < room->WalkAreaCount; ++i)
-            room->WalkAreas[i].ScalingNear = in->ReadInt16();
-        for (size_t i = 0; i < room->WalkAreaCount; ++i)
-            room->WalkAreas[i].Top = in->ReadInt16();
-        for (size_t i = 0; i < room->WalkAreaCount; ++i)
-            room->WalkAreas[i].Bottom = in->ReadInt16();
-    }
->>>>>>> 2b03d989
 
     in->Seek(LEGACY_ROOM_PASSWORD_LENGTH); // skip password
     room->Options.StartupMusic = in->ReadInt8();
@@ -240,48 +222,13 @@
     }
 
     // Very old format legacy room animations (FullAnimation)
-<<<<<<< HEAD
     size_t fullanim_count = in->ReadInt16();
     if (fullanim_count > 0)
         return new RoomFileError(kRoomFileErr_IncompatibleEngine, "Room animations are no longer supported.");
-=======
-    if (data_ver >= kRoomVersion_pre114_6)
-    {
-        // TODO: remove from format later
-        size_t fullanim_count = in->ReadInt16();
-        if (fullanim_count > 0)
-            return new RoomFileError(kRoomFileErr_IncompatibleEngine, "Room animations are no longer supported.");
-        /* NOTE: implementation hidden in room_file_deprecated.cpp
-            in->ReadArray(&fullanims[0], sizeof(FullAnimation), fullanim_count);
-        */
-    }
-
-    // Ancient "graphical scripts". We currently don't support them because
-    // there's no knowledge on how to convert them to modern engine.
-    if ((data_ver >= kRoomVersion_pre114_4) && (data_ver < kRoomVersion_250a))
-    {
-        return new RoomFileError(kRoomFileErr_IncompatibleEngine, "Pre-2.5 graphical scripts are no longer supported.");
-        /* NOTE: implementation hidden in room_file_deprecated.cpp
-            ReadPre250Scripts(in);
-        */
-    }
-
-    if (data_ver >= kRoomVersion_114)
-    { // NOTE: this WA value was written for the second time here, for some weird reason
-        for (size_t i = 0; i < (size_t)MAX_WALK_AREAS + 1; ++i)
-            room->WalkAreas[i].PlayerView = in->ReadInt16();
-    }
-    if (data_ver >= kRoomVersion_255b)
-    {
-        for (size_t i = 0; i < room->RegionCount; ++i)
-            room->Regions[i].Light = in->ReadInt16();
-        for (size_t i = 0; i < room->RegionCount; ++i)
-            room->Regions[i].Tint = in->ReadInt32();
-    }
->>>>>>> 2b03d989
-
+
+    // NOTE: this WA value was written for the second time here, for some weird reason
     for (size_t i = 0; i < (size_t)MAX_WALK_AREAS + 1; ++i)
-        room->WalkAreas[i].Light = in->ReadInt16();
+        room->WalkAreas[i].PlayerView = in->ReadInt16();
     for (size_t i = 0; i < room->RegionCount; ++i)
         room->Regions[i].Light = in->ReadInt16();
     for (size_t i = 0; i < room->RegionCount; ++i)
@@ -509,52 +456,6 @@
 
 HRoomFileError UpdateRoomData(RoomStruct *room, RoomFileVersion data_ver, const std::vector<SpriteInfo> &sprinfos)
 {
-<<<<<<< HEAD
-=======
-    if (data_ver < kRoomVersion_200_final)
-        room->MaskResolution = room->BgFrames[0].Graphic->GetWidth() > 320 ? kRoomHiRes : kRoomLoRes;
-    if (data_ver < kRoomVersion_3508)
-    {
-        // Save legacy resolution if it DOES NOT match game's;
-        // otherwise it gets promoted to "real resolution"
-        if (room->MaskResolution == 1 && game_is_hires)
-            room->SetResolution(kRoomLoRes);
-        else if (room->MaskResolution > 1 && !game_is_hires)
-            room->SetResolution(kRoomHiRes);
-    }
-
-    // Old version - copy walkable areas to regions
-    if (data_ver < kRoomVersion_255b)
-    {
-        if (!room->RegionMask)
-            room->RegionMask.reset(BitmapHelper::CreateBitmap(room->WalkAreaMask->GetWidth(), room->WalkAreaMask->GetHeight(), 8));
-        room->RegionMask->Blit(room->WalkAreaMask.get(), 0, 0, 0, 0, room->RegionMask->GetWidth(), room->RegionMask->GetHeight());
-        for (size_t i = 0; i < MAX_ROOM_REGIONS; ++i)
-        { // sic!! walkable areas were storing Light level in this field pre-2.55
-            room->Regions[i].Light = room->WalkAreas[i].PlayerView;
-            room->Regions[i].Tint = 255;
-        }
-    }
-
-    // Fill in dummy interaction objects into unused slots
-    // TODO: remove this later, need to rework the legacy interaction usage around the engine code to prevent crashes
-    if (data_ver < kRoomVersion_300a)
-    {
-        if (!room->Interaction)
-            room->Interaction.reset(new Interaction());
-        for (size_t i = 0; i < (size_t)MAX_ROOM_HOTSPOTS; ++i)
-            if (!room->Hotspots[i].Interaction)
-                room->Hotspots[i].Interaction.reset(new Interaction());
-        for (auto &obj : room->Objects)
-            if (!obj.Interaction)
-                obj.Interaction.reset(new Interaction());
-        for (size_t i = 0; i < (size_t)MAX_ROOM_REGIONS; ++i)
-            if (!room->Regions[i].Interaction)
-                room->Regions[i].Interaction.reset(new Interaction());
-    }
-
-    // Upgade room object script names
->>>>>>> 2b03d989
     if (data_ver < kRoomVersion_300a)
     {
         for (auto &obj : room->Objects)
