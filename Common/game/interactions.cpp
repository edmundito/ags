//=============================================================================
//
// Adventure Game Studio (AGS)
//
// Copyright (C) 1999-2011 Chris Jones and 2011-2024 various contributors
// The full list of copyright holders can be found in the Copyright.txt
// file, which is part of this source code distribution.
//
// The AGS source code is provided under the Artistic License 2.0.
// A copy of this license can be found in the file License.txt and at
// https://opensource.org/license/artistic-2-0/
//
//=============================================================================
#include "game/interactions.h"
<<<<<<< HEAD
=======
#include <algorithm>
#include <string.h>
#include "ac/common.h" // quit
#include "util/stream.h"
#include "util/string_utils.h"

>>>>>>> b90f9d65
namespace AGS
{
namespace Common
{

<<<<<<< HEAD
InteractionScripts *InteractionScripts::CreateFromStream(Stream *in)
{
    const size_t evt_count = in->ReadInt32();
    InteractionScripts *scripts = new InteractionScripts();
    for (size_t i = 0; i < evt_count; ++i)
    {
        String name = String::FromStream(in);
        scripts->ScriptFuncNames.push_back(name);
    }
    return scripts;
=======
//-----------------------------------------------------------------------------
//
// InteractionEvents (modern interaction system).
//
//-----------------------------------------------------------------------------

std::unique_ptr<InteractionEvents> InteractionEvents::CreateFromStream_v361(Stream *in)
{
    std::unique_ptr<InteractionEvents> inter(new InteractionEvents());
    inter->Read_v361(in);
    return inter;
}

std::unique_ptr<InteractionEvents> InteractionEvents::CreateFromStream_v362(Stream *in)
{
    std::unique_ptr<InteractionEvents> inter(new InteractionEvents());
    inter->Read_v362(in);
    return inter;
}

void InteractionEvents::Read_v361(Stream *in)
{
    const size_t evt_count = in->ReadInt32();
    for (size_t i = 0; i < evt_count; ++i)
    {
        Events.push_back(String::FromStream(in));
    }
}

HError InteractionEvents::Read_v362(Stream *in)
{
    InteractionEventsVersion ver = (InteractionEventsVersion)in->ReadInt32();
    if (ver != kInterEvents_v362)
        return new Error(String::FromFormat("InteractionEvents version not supported: %d", ver));

    ScriptModule = StrUtil::ReadString(in);
    const size_t evt_count = in->ReadInt32();
    for (size_t i = 0; i < evt_count; ++i)
    {
        Events.push_back(StrUtil::ReadString(in));
    }
    return HError::None();
}

void InteractionEvents::Write_v361(Stream *out) const
{
    out->WriteInt32(Events.size());
    for (const auto &fn : Events)
    {
        fn.Write(out);
    }
}

void InteractionEvents::Write_v362(Stream *out) const
{
    out->WriteInt32(kInterEvents_v362);
    StrUtil::WriteString(ScriptModule, out);
    out->WriteInt32(Events.size());
    for (const auto &fn : Events)
    {
        StrUtil::WriteString(fn, out);
    }
}

//-----------------------------------------------------------------------------
//
// Interactions (legacy interaction system).
//
//-----------------------------------------------------------------------------

InteractionValue::InteractionValue()
{
    Type = kInterValLiteralInt;
    Value = 0;
    Extra = 0;
}

void InteractionValue::Read(Stream *in)
{
    Type  = (InterValType)in->ReadInt8();
    in->Seek(3); // alignment padding to int32
    Value = in->ReadInt32();
    Extra = in->ReadInt32();
}

void InteractionValue::Write(Stream *out) const
{
    out->WriteInt8(Type);
    out->WriteByteCount(0, 3); // alignment padding to int32
    out->WriteInt32(Value);
    out->WriteInt32(Extra);
}

//-----------------------------------------------------------------------------

InteractionCommand::InteractionCommand()
    : Type(0)
    , Parent(nullptr)
{
}

InteractionCommand::InteractionCommand(const InteractionCommand &ic)
{
    *this = ic;
}

void InteractionCommand::Assign(const InteractionCommand &ic, InteractionCommandList *parent)
{
    Type = ic.Type;
    memcpy(Data, ic.Data, sizeof(Data));
    Children.reset(ic.Children.get() ? new InteractionCommandList(*ic.Children) : nullptr);
    Parent = parent;
}

void InteractionCommand::Reset()
{
    Type = 0;
    memset(Data, 0, sizeof(Data));
    Children.reset();
    Parent = nullptr;
}

void InteractionCommand::ReadValues(Stream *in)
{
    for (int i = 0; i < MAX_ACTION_ARGS; ++i)
    {
        Data[i].Read(in);
    }
}

void InteractionCommand::Read(Stream *in, bool &has_children)
{
    in->ReadInt32(); // skip the 32-bit vtbl ptr (the old serialization peculiarity)
    Type = in->ReadInt32();
    ReadValues(in);
    has_children = in->ReadInt32() != 0;
    in->ReadInt32(); // skip 32-bit Parent pointer
}

void InteractionCommand::WriteValues(Stream *out) const
{
    for (int i = 0; i < MAX_ACTION_ARGS; ++i)
    {
        Data[i].Write(out);
    }
}

void InteractionCommand::Write(Stream *out) const
{
    out->WriteInt32(0); // write dummy 32-bit vtbl ptr
    out->WriteInt32(Type);
    WriteValues(out);
    out->WriteInt32(Children.get() ? 1 : 0); // notify that has children
    out->WriteInt32(0); // skip 32-bit Parent pointer
}

InteractionCommand &InteractionCommand::operator = (const InteractionCommand &ic)
{
    if (this == &ic) {
        return *this;  // prevent self-assignment
    }

    Type = ic.Type;
    memcpy(Data, ic.Data, sizeof(Data));
    Children.reset(ic.Children.get() ? new InteractionCommandList(*ic.Children) : nullptr);
    Parent = ic.Parent;
    return *this;
}

//-----------------------------------------------------------------------------

InteractionCommandList::InteractionCommandList()
    : TimesRun(0)
{
}

InteractionCommandList::InteractionCommandList(const InteractionCommandList &icmd_list)
{
    TimesRun = icmd_list.TimesRun;
    Cmds.resize(icmd_list.Cmds.size());
    for (size_t i = 0; i < icmd_list.Cmds.size(); ++i)
    {
        Cmds[i].Assign(icmd_list.Cmds[i], this);
    }
}

void InteractionCommandList::Reset()
{
    Cmds.clear();
    TimesRun = 0;
}

void InteractionCommandList::ReadCommands(Stream *in, std::vector<bool> &cmd_children)
{
    for (size_t i = 0; i < Cmds.size(); ++i)
    {
        bool has_children;
        Cmds[i].Read(in, has_children);
        cmd_children[i] = has_children;
    }
}

void InteractionCommandList::Read(Stream *in)
{
    size_t cmd_count = in->ReadInt32();
    TimesRun = in->ReadInt32();

    std::vector<bool> cmd_children;
    Cmds.resize(cmd_count);
    cmd_children.resize(cmd_count);
    ReadCommands(in, cmd_children);

    for (size_t i = 0; i < cmd_count; ++i)
    {
        if (cmd_children[i])
        {
            Cmds[i].Children.reset(new InteractionCommandList());
            Cmds[i].Children->Read(in);
        }
        Cmds[i].Parent = this;
    }
}

void InteractionCommandList::WriteCommands(Stream *out) const
{
    for (InterCmdVector::const_iterator it = Cmds.begin(); it != Cmds.end(); ++it)
    {
        it->Write(out);
    }
}

void InteractionCommandList::Write(Stream *out) const
{
    size_t cmd_count = Cmds.size();
    out->WriteInt32(cmd_count);
    out->WriteInt32(TimesRun);

    WriteCommands(out);

    for (size_t i = 0; i < cmd_count; ++i)
    {
        if (Cmds[i].Children.get() != nullptr)
            Cmds[i].Children->Write(out);
    }
}

//-----------------------------------------------------------------------------

InteractionEvent::InteractionEvent()
    : Type(0)
    , TimesRun(0)
{
}

InteractionEvent::InteractionEvent(const InteractionEvent &ie)
{
    *this = ie;
}

InteractionEvent &InteractionEvent::operator = (const InteractionEvent &ie)
{
    Type = ie.Type;
    TimesRun = ie.TimesRun;
    Response.reset(ie.Response.get() ? new InteractionCommandList(*ie.Response) : nullptr);
    return *this;
}

//-----------------------------------------------------------------------------

Interaction::Interaction()
{
}

Interaction::Interaction(const Interaction &ni)
{
    *this = ni;
}

Interaction &Interaction::operator =(const Interaction &ni)
{
    Events.resize(ni.Events.size());
    for (size_t i = 0; i < ni.Events.size(); ++i)
    {
        Events[i] = InteractionEvent(ni.Events[i]);
    }
    return *this;
}

void Interaction::CopyTimesRun(const Interaction &inter)
{
    assert(Events.size() == inter.Events.size());
    size_t count = std::min(Events.size(), inter.Events.size());
    for (size_t i = 0; i < count; ++i)
    {
        Events[i].TimesRun = inter.Events[i].TimesRun;
    }
}

void Interaction::Reset()
{
    Events.clear();
}

std::unique_ptr<Interaction> Interaction::CreateFromStream(Stream *in)
{
    if (in->ReadInt32() != kInteractionVersion_Initial)
        return nullptr; // unsupported format

    const size_t evt_count = in->ReadInt32();
    if (evt_count > MAX_NEWINTERACTION_EVENTS)
        quit("Can't deserialize interaction: too many events"); // FIXME: dont quit, report HError

    int types[MAX_NEWINTERACTION_EVENTS];
    int load_response[MAX_NEWINTERACTION_EVENTS];
    in->ReadArrayOfInt32(types, evt_count);
    in->ReadArrayOfInt32(load_response, evt_count);

    std::unique_ptr<Interaction> inter(new Interaction());
    inter->Events.resize(evt_count);
    for (size_t i = 0; i < evt_count; ++i)
    {
        InteractionEvent &evt = inter->Events[i];
        evt.Type = types[i];
        if (load_response[i] != 0)
        {
            evt.Response.reset(new InteractionCommandList());
            evt.Response->Read(in);
        }
    }
    return inter;
}

void Interaction::Write(Stream *out) const
{
    out->WriteInt32(kInteractionVersion_Initial);  // Version
    const size_t evt_count = Events.size();
    out->WriteInt32(evt_count);
    for (size_t i = 0; i < evt_count; ++i)
    {
        out->WriteInt32(Events[i].Type);
    }

    // The pointer is only checked against NULL to determine whether the event exists
    for (size_t i = 0; i < evt_count; ++i)
    {
        out->WriteInt32 (Events[i].Response.get() ? 1 : 0);
    }

    for (size_t i = 0; i < evt_count; ++i)
    {
        if (Events[i].Response.get())
            Events[i].Response->Write(out);
    }
}

//-----------------------------------------------------------------------------

#define INTER_VAR_NAME_LENGTH 23

InteractionVariable::InteractionVariable()
    : Type(0)
    , Value(0)
{
}

InteractionVariable::InteractionVariable(const String &name, char type, int val)
    : Name(name)
    , Type(type)
    , Value(val)
{
}

void InteractionVariable::Read(Stream *in)
{
    Name.ReadCount(in, INTER_VAR_NAME_LENGTH);
    Type  = in->ReadInt8();
    Value = in->ReadInt32();
}

void InteractionVariable::Write(Common::Stream *out) const
{
    out->Write(Name.GetCStr(), INTER_VAR_NAME_LENGTH);
    out->WriteInt8(Type);
    out->WriteInt32(Value);
>>>>>>> b90f9d65
}

} // namespace Common
} // namespace AGS<|MERGE_RESOLUTION|>--- conflicted
+++ resolved
@@ -12,32 +12,17 @@
 //
 //=============================================================================
 #include "game/interactions.h"
-<<<<<<< HEAD
-=======
 #include <algorithm>
 #include <string.h>
 #include "ac/common.h" // quit
 #include "util/stream.h"
 #include "util/string_utils.h"
 
->>>>>>> b90f9d65
 namespace AGS
 {
 namespace Common
 {
 
-<<<<<<< HEAD
-InteractionScripts *InteractionScripts::CreateFromStream(Stream *in)
-{
-    const size_t evt_count = in->ReadInt32();
-    InteractionScripts *scripts = new InteractionScripts();
-    for (size_t i = 0; i < evt_count; ++i)
-    {
-        String name = String::FromStream(in);
-        scripts->ScriptFuncNames.push_back(name);
-    }
-    return scripts;
-=======
 //-----------------------------------------------------------------------------
 //
 // InteractionEvents (modern interaction system).
@@ -102,328 +87,5 @@
     }
 }
 
-//-----------------------------------------------------------------------------
-//
-// Interactions (legacy interaction system).
-//
-//-----------------------------------------------------------------------------
-
-InteractionValue::InteractionValue()
-{
-    Type = kInterValLiteralInt;
-    Value = 0;
-    Extra = 0;
-}
-
-void InteractionValue::Read(Stream *in)
-{
-    Type  = (InterValType)in->ReadInt8();
-    in->Seek(3); // alignment padding to int32
-    Value = in->ReadInt32();
-    Extra = in->ReadInt32();
-}
-
-void InteractionValue::Write(Stream *out) const
-{
-    out->WriteInt8(Type);
-    out->WriteByteCount(0, 3); // alignment padding to int32
-    out->WriteInt32(Value);
-    out->WriteInt32(Extra);
-}
-
-//-----------------------------------------------------------------------------
-
-InteractionCommand::InteractionCommand()
-    : Type(0)
-    , Parent(nullptr)
-{
-}
-
-InteractionCommand::InteractionCommand(const InteractionCommand &ic)
-{
-    *this = ic;
-}
-
-void InteractionCommand::Assign(const InteractionCommand &ic, InteractionCommandList *parent)
-{
-    Type = ic.Type;
-    memcpy(Data, ic.Data, sizeof(Data));
-    Children.reset(ic.Children.get() ? new InteractionCommandList(*ic.Children) : nullptr);
-    Parent = parent;
-}
-
-void InteractionCommand::Reset()
-{
-    Type = 0;
-    memset(Data, 0, sizeof(Data));
-    Children.reset();
-    Parent = nullptr;
-}
-
-void InteractionCommand::ReadValues(Stream *in)
-{
-    for (int i = 0; i < MAX_ACTION_ARGS; ++i)
-    {
-        Data[i].Read(in);
-    }
-}
-
-void InteractionCommand::Read(Stream *in, bool &has_children)
-{
-    in->ReadInt32(); // skip the 32-bit vtbl ptr (the old serialization peculiarity)
-    Type = in->ReadInt32();
-    ReadValues(in);
-    has_children = in->ReadInt32() != 0;
-    in->ReadInt32(); // skip 32-bit Parent pointer
-}
-
-void InteractionCommand::WriteValues(Stream *out) const
-{
-    for (int i = 0; i < MAX_ACTION_ARGS; ++i)
-    {
-        Data[i].Write(out);
-    }
-}
-
-void InteractionCommand::Write(Stream *out) const
-{
-    out->WriteInt32(0); // write dummy 32-bit vtbl ptr
-    out->WriteInt32(Type);
-    WriteValues(out);
-    out->WriteInt32(Children.get() ? 1 : 0); // notify that has children
-    out->WriteInt32(0); // skip 32-bit Parent pointer
-}
-
-InteractionCommand &InteractionCommand::operator = (const InteractionCommand &ic)
-{
-    if (this == &ic) {
-        return *this;  // prevent self-assignment
-    }
-
-    Type = ic.Type;
-    memcpy(Data, ic.Data, sizeof(Data));
-    Children.reset(ic.Children.get() ? new InteractionCommandList(*ic.Children) : nullptr);
-    Parent = ic.Parent;
-    return *this;
-}
-
-//-----------------------------------------------------------------------------
-
-InteractionCommandList::InteractionCommandList()
-    : TimesRun(0)
-{
-}
-
-InteractionCommandList::InteractionCommandList(const InteractionCommandList &icmd_list)
-{
-    TimesRun = icmd_list.TimesRun;
-    Cmds.resize(icmd_list.Cmds.size());
-    for (size_t i = 0; i < icmd_list.Cmds.size(); ++i)
-    {
-        Cmds[i].Assign(icmd_list.Cmds[i], this);
-    }
-}
-
-void InteractionCommandList::Reset()
-{
-    Cmds.clear();
-    TimesRun = 0;
-}
-
-void InteractionCommandList::ReadCommands(Stream *in, std::vector<bool> &cmd_children)
-{
-    for (size_t i = 0; i < Cmds.size(); ++i)
-    {
-        bool has_children;
-        Cmds[i].Read(in, has_children);
-        cmd_children[i] = has_children;
-    }
-}
-
-void InteractionCommandList::Read(Stream *in)
-{
-    size_t cmd_count = in->ReadInt32();
-    TimesRun = in->ReadInt32();
-
-    std::vector<bool> cmd_children;
-    Cmds.resize(cmd_count);
-    cmd_children.resize(cmd_count);
-    ReadCommands(in, cmd_children);
-
-    for (size_t i = 0; i < cmd_count; ++i)
-    {
-        if (cmd_children[i])
-        {
-            Cmds[i].Children.reset(new InteractionCommandList());
-            Cmds[i].Children->Read(in);
-        }
-        Cmds[i].Parent = this;
-    }
-}
-
-void InteractionCommandList::WriteCommands(Stream *out) const
-{
-    for (InterCmdVector::const_iterator it = Cmds.begin(); it != Cmds.end(); ++it)
-    {
-        it->Write(out);
-    }
-}
-
-void InteractionCommandList::Write(Stream *out) const
-{
-    size_t cmd_count = Cmds.size();
-    out->WriteInt32(cmd_count);
-    out->WriteInt32(TimesRun);
-
-    WriteCommands(out);
-
-    for (size_t i = 0; i < cmd_count; ++i)
-    {
-        if (Cmds[i].Children.get() != nullptr)
-            Cmds[i].Children->Write(out);
-    }
-}
-
-//-----------------------------------------------------------------------------
-
-InteractionEvent::InteractionEvent()
-    : Type(0)
-    , TimesRun(0)
-{
-}
-
-InteractionEvent::InteractionEvent(const InteractionEvent &ie)
-{
-    *this = ie;
-}
-
-InteractionEvent &InteractionEvent::operator = (const InteractionEvent &ie)
-{
-    Type = ie.Type;
-    TimesRun = ie.TimesRun;
-    Response.reset(ie.Response.get() ? new InteractionCommandList(*ie.Response) : nullptr);
-    return *this;
-}
-
-//-----------------------------------------------------------------------------
-
-Interaction::Interaction()
-{
-}
-
-Interaction::Interaction(const Interaction &ni)
-{
-    *this = ni;
-}
-
-Interaction &Interaction::operator =(const Interaction &ni)
-{
-    Events.resize(ni.Events.size());
-    for (size_t i = 0; i < ni.Events.size(); ++i)
-    {
-        Events[i] = InteractionEvent(ni.Events[i]);
-    }
-    return *this;
-}
-
-void Interaction::CopyTimesRun(const Interaction &inter)
-{
-    assert(Events.size() == inter.Events.size());
-    size_t count = std::min(Events.size(), inter.Events.size());
-    for (size_t i = 0; i < count; ++i)
-    {
-        Events[i].TimesRun = inter.Events[i].TimesRun;
-    }
-}
-
-void Interaction::Reset()
-{
-    Events.clear();
-}
-
-std::unique_ptr<Interaction> Interaction::CreateFromStream(Stream *in)
-{
-    if (in->ReadInt32() != kInteractionVersion_Initial)
-        return nullptr; // unsupported format
-
-    const size_t evt_count = in->ReadInt32();
-    if (evt_count > MAX_NEWINTERACTION_EVENTS)
-        quit("Can't deserialize interaction: too many events"); // FIXME: dont quit, report HError
-
-    int types[MAX_NEWINTERACTION_EVENTS];
-    int load_response[MAX_NEWINTERACTION_EVENTS];
-    in->ReadArrayOfInt32(types, evt_count);
-    in->ReadArrayOfInt32(load_response, evt_count);
-
-    std::unique_ptr<Interaction> inter(new Interaction());
-    inter->Events.resize(evt_count);
-    for (size_t i = 0; i < evt_count; ++i)
-    {
-        InteractionEvent &evt = inter->Events[i];
-        evt.Type = types[i];
-        if (load_response[i] != 0)
-        {
-            evt.Response.reset(new InteractionCommandList());
-            evt.Response->Read(in);
-        }
-    }
-    return inter;
-}
-
-void Interaction::Write(Stream *out) const
-{
-    out->WriteInt32(kInteractionVersion_Initial);  // Version
-    const size_t evt_count = Events.size();
-    out->WriteInt32(evt_count);
-    for (size_t i = 0; i < evt_count; ++i)
-    {
-        out->WriteInt32(Events[i].Type);
-    }
-
-    // The pointer is only checked against NULL to determine whether the event exists
-    for (size_t i = 0; i < evt_count; ++i)
-    {
-        out->WriteInt32 (Events[i].Response.get() ? 1 : 0);
-    }
-
-    for (size_t i = 0; i < evt_count; ++i)
-    {
-        if (Events[i].Response.get())
-            Events[i].Response->Write(out);
-    }
-}
-
-//-----------------------------------------------------------------------------
-
-#define INTER_VAR_NAME_LENGTH 23
-
-InteractionVariable::InteractionVariable()
-    : Type(0)
-    , Value(0)
-{
-}
-
-InteractionVariable::InteractionVariable(const String &name, char type, int val)
-    : Name(name)
-    , Type(type)
-    , Value(val)
-{
-}
-
-void InteractionVariable::Read(Stream *in)
-{
-    Name.ReadCount(in, INTER_VAR_NAME_LENGTH);
-    Type  = in->ReadInt8();
-    Value = in->ReadInt32();
-}
-
-void InteractionVariable::Write(Common::Stream *out) const
-{
-    out->Write(Name.GetCStr(), INTER_VAR_NAME_LENGTH);
-    out->WriteInt8(Type);
-    out->WriteInt32(Value);
->>>>>>> b90f9d65
-}
-
 } // namespace Common
 } // namespace AGS