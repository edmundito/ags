//=============================================================================
//
// Adventure Game Studio (AGS)
//
// Copyright (C) 1999-2011 Chris Jones and 2011-2024 various contributors
// The full list of copyright holders can be found in the Copyright.txt
// file, which is part of this source code distribution.
//
// The AGS source code is provided under the Artistic License 2.0.
// A copy of this license can be found in the file License.txt and at
// https://opensource.org/license/artistic-2-0/
//
//=============================================================================
//
// RoomStruct, a class describing initial room data.
//
// Because of the imperfect implementation there is inconsistency in how
// this data is interpreted at the runtime. 
// Some of that data is never supposed to be changed at runtime. Another
// may be changed, but these changes are lost as soon as room is unloaded.
// The changes that must remain in memory are kept as separate classes:
// see RoomStatus, RoomObject etc.
// 
// Partially this is because same class was used for both engine and editor,
// while runtime code was not available for the editor.
//
// This is also the reason why some classes here are named with the "Info"
// postfix. For example, RoomObjectInfo is the initial object data, and
// there is also RoomObject runtime-only class for mutable data.
//
// [ivan-mogilko] In my opinion, eventually there should be only one room class
// and one class per room entity, regardless of whether code is shared with
// the editor or not. But that would require extensive refactor/rewrite of
// the engine code, and savegame read/write code.
//
//=============================================================================
#ifndef __AGS_CN_GAME__ROOMINFO_H
#define __AGS_CN_GAME__ROOMINFO_H
#include <memory>
#include <allegro.h> // RGB
#include "ac/common_defines.h"
#include "game/interactions.h"
#include "gfx/gfx_def.h"
#include "util/error.h"
#include "util/geometry.h"
#include "util/string_types.h"

struct ccScript;
struct SpriteInfo;
typedef std::shared_ptr<ccScript> PScript;

// TODO: move the following enums under AGS::Common namespace
// later, when more engine source is put in AGS namespace and
// refactored.

// Room's area mask type
enum RoomAreaMask
{
    kRoomAreaNone = 0,
    kRoomAreaHotspot,
    kRoomAreaWalkBehind,
    kRoomAreaWalkable,
    kRoomAreaRegion,

    kRoomArea_First = kRoomAreaHotspot,
    kRoomArea_Last  = kRoomAreaRegion
};

// Extended room boolean options
enum RoomFlags
{
    kRoomFlag_BkgFrameLocked = 0x01
};

// Flag tells that walkable area does not have continious zoom
#define NOT_VECTOR_SCALED  -10000
// Flags tells that room is not linked to particular game ID
#define NO_GAME_ID_IN_ROOM_FILE 16325

#define MAX_ROOM_BGFRAMES  5   // max number of frames in animating bg scene

#define MAX_ROOM_HOTSPOTS  50  // v2.62: 20 -> 30; v2.8: -> 50
#define MAX_ROOM_OBJECTS_v300 40 // for some legacy logic support
#define MAX_ROOM_OBJECTS   256 // v3.6.0: 40 -> 256 (now limited by room format)
#define MAX_ROOM_REGIONS   16
#define MAX_WALK_AREAS     16
#define MAX_WALK_BEHINDS   16

#define MAX_MESSAGES       100


namespace AGS
{
namespace Common
{

class Bitmap;
class Stream;

typedef std::shared_ptr<Bitmap> PBitmap;

// Various room options
struct RoomOptions
{
    // If player character is turned off in the room
    bool PlayerCharOff;
    // Apply player character's normal view when entering this room
    int  PlayerView;
    // Optional character facing dir ratio (y / x), 0 = ignore
    float FaceDirectionRatio;
    // A collection of RoomFlags
    int  Flags;

    RoomOptions();
};

// Single room background frame
struct RoomBgFrame
{
    PBitmap     Graphic;
    // Palette is only valid in 8-bit games
    RGB         Palette[256];
    // Tells if this frame should keep previous frame palette instead of using its own
    bool        IsPaletteShared;

    RoomBgFrame();
};

// Describes room edges (coordinates of four edges)
struct RoomEdges
{
    int32_t Left;
    int32_t Right;
    int32_t Top;
    int32_t Bottom;

    RoomEdges();
    RoomEdges(int l, int r, int t, int b);
};

// Room hotspot description
struct RoomHotspot
{
    String      Name;
    String      ScriptName;
    // Custom properties
    StringIMap  Properties;
<<<<<<< HEAD
=======
    // Old-style interactions
    UInteraction Interaction;
>>>>>>> b90f9d65
    // Event script links
    UInteractionEvents EventHandlers;

    // Player will automatically walk here when interacting with hotspot
    Point       WalkTo;
};

// Room object description
struct RoomObjectInfo
{
    int32_t         Room;
    int32_t         X;
    int32_t         Y;
    int32_t         Sprite;
    Common::BlendMode BlendMode;
    // Object's z-order in the room, or -1 (use Y)
    int32_t         Baseline;
    int32_t         Flags;
    String          Name;
    String          ScriptName;
    // Custom properties
    StringIMap      Properties;
<<<<<<< HEAD
=======
    // Old-style interactions
    UInteraction    Interaction;
>>>>>>> b90f9d65
    // Event script links
    UInteractionEvents EventHandlers;

    RoomObjectInfo();
};

// Room region description
struct RoomRegion
{
    // Light level (-100 -> +100) or Tint luminance (0 - 255)
    int32_t         Light;
    // Tint setting (R-B-G-S)
    int32_t         Tint;
    // Custom properties
    StringIMap      Properties;
<<<<<<< HEAD
=======
    // Old-style interactions
    UInteraction    Interaction;
>>>>>>> b90f9d65
    // Event script links
    UInteractionEvents EventHandlers;

    RoomRegion();
};

// Walkable area description
struct WalkArea
{
    // Apply player character's normal view on this area
    int32_t     CharacterView;
    // Character's scaling (-100 -> +100 %)
    // General scaling, or scaling at the farthest point
    int32_t     ScalingFar;
    // Scaling at the nearest point, or NOT_VECTOR_SCALED for uniform scaling
    int32_t     ScalingNear;
    // Optional override for player character view
    int32_t     PlayerView;
    // Optional character face direction ratio, 0 = ignore
    float       FaceDirectionRatio;
    // Top and bottom Y of the area
    int32_t     Top;
    int32_t     Bottom;
    // Custom properties
    StringIMap  Properties;

    WalkArea();
};

// Walk-behind description
struct WalkBehind
{
    // Object's z-order in the room
    int32_t Baseline;

    WalkBehind();
};


// Room's legacy resolution type
enum RoomResolutionType
{
    kRoomRealRes = 0, // room should always be treated as-is
    kRoomLoRes = 1, // created for low-resolution game
    kRoomHiRes = 2 // created for high-resolution game
};


//
// Description of a single room.
// This class contains initial room data. Some of it may still be modified
// at the runtime, but then these changes get lost as soon as room is unloaded.
//
class RoomStruct
{
public:
    RoomStruct();
    ~RoomStruct();

    // Releases room resources
    void            Free();
    // Init default room state
    void            InitDefaults();

    // Gets bitmap of particular mask layer
    Bitmap *GetMask(RoomAreaMask mask) const;
    // Sets bitmap for the particular mask layer;
    // WARNING: takes the ownership of the given bitmap
    void    SetMask(RoomAreaMask mask, Bitmap *bmp);
    // Gets mask's scale relative to the room's background size
    float   GetMaskScale(RoomAreaMask mask) const;

    // TODO: see later whether it may be more convenient to move these to the Region class instead.
    // Gets if the given region has light level set
    bool HasRegionLightLevel(int id) const;
    // Gets if the given region has a tint set
    bool HasRegionTint(int id) const;
    // Gets region's light level in -100 to 100 range value; returns 0 (default level) if region's tint is set
    int  GetRegionLightLevel(int id) const;
    // Gets region's tint luminance in 0 to 100 range value; returns 0 if region's light level is set
    int  GetRegionTintLuminance(int id) const;

// TODO: all members are currently public because they are used everywhere; hide them later
public:
    // Game's unique ID, corresponds to GameSetupStructBase::uniqueid.
    // If this field has a valid value and does not match actual game's id,
    // then engine will refuse to start this room.
    // May be set to NO_GAME_ID_IN_ROOM_FILE to let it run within any game.
    int32_t                 GameID;
    // Loaded room file's data version. This value may be used to know when
    // the room must have behavior specific to certain version of AGS.
    int32_t                 DataVersion;

    // Room region masks resolution. Defines the relation between room and mask units.
    // Mask point is calculated as roompt / MaskResolution. Must be >= 1.
    int32_t                 MaskResolution;
    // Size of the room, in logical coordinates (= pixels)
    int32_t                 Width;
    int32_t                 Height;
    // Primary room palette (8-bit games)
    RGB                     Palette[256];

    // Basic room options
    RoomOptions             Options;

    // Background frames
    int32_t                 BackgroundBPP; // bytes per pixel
    size_t                  BgFrameCount;
    RoomBgFrame             BgFrames[MAX_ROOM_BGFRAMES];
    // Speed at which background frames are changing, 0 - no auto animation
    int32_t                 BgAnimSpeed;
    // Edges
    RoomEdges               Edges;
    // Region masks
    PBitmap                 HotspotMask;
    PBitmap                 RegionMask;
    PBitmap                 WalkAreaMask;
    PBitmap                 WalkBehindMask;
    // Room entities
    size_t                  HotspotCount;
    RoomHotspot             Hotspots[MAX_ROOM_HOTSPOTS];
    std::vector<RoomObjectInfo> Objects;
    size_t                  RegionCount;
    RoomRegion              Regions[MAX_ROOM_REGIONS];
    size_t                  WalkAreaCount;
    WalkArea                WalkAreas[MAX_WALK_AREAS];
    size_t                  WalkBehindCount;
    WalkBehind              WalkBehinds[MAX_WALK_BEHINDS];

    // Custom properties
    StringIMap              Properties;
<<<<<<< HEAD
=======
    // Old-style interactions
    std::vector<InteractionVariable> LocalVariables;
    UInteraction            Interaction;
>>>>>>> b90f9d65
    // Event script links
    UInteractionEvents      EventHandlers;
    // Compiled room script
    PScript                 CompiledScript;
    // Various extended options with string values, meta-data etc
    StringMap               StrOptions;

};


// Ensures that all existing room masks match room background size and
// MaskResolution property, resizes mask bitmaps if necessary.
void FixRoomMasks(RoomStruct *room);
// Adjusts bitmap size if necessary and returns either new or old bitmap.
PBitmap FixBitmap(PBitmap bmp, int dst_width, int dst_height);

} // namespace Common
} // namespace AGS

#endif // __AGS_CN_GAME__ROOMINFO_H<|MERGE_RESOLUTION|>--- conflicted
+++ resolved
@@ -145,11 +145,6 @@
     String      ScriptName;
     // Custom properties
     StringIMap  Properties;
-<<<<<<< HEAD
-=======
-    // Old-style interactions
-    UInteraction Interaction;
->>>>>>> b90f9d65
     // Event script links
     UInteractionEvents EventHandlers;
 
@@ -172,11 +167,6 @@
     String          ScriptName;
     // Custom properties
     StringIMap      Properties;
-<<<<<<< HEAD
-=======
-    // Old-style interactions
-    UInteraction    Interaction;
->>>>>>> b90f9d65
     // Event script links
     UInteractionEvents EventHandlers;
 
@@ -192,11 +182,6 @@
     int32_t         Tint;
     // Custom properties
     StringIMap      Properties;
-<<<<<<< HEAD
-=======
-    // Old-style interactions
-    UInteraction    Interaction;
->>>>>>> b90f9d65
     // Event script links
     UInteractionEvents EventHandlers;
 
@@ -328,12 +313,6 @@
 
     // Custom properties
     StringIMap              Properties;
-<<<<<<< HEAD
-=======
-    // Old-style interactions
-    std::vector<InteractionVariable> LocalVariables;
-    UInteraction            Interaction;
->>>>>>> b90f9d65
     // Event script links
     UInteractionEvents      EventHandlers;
     // Compiled room script
