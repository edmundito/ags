//=============================================================================
//
// Adventure Game Studio (AGS)
//
// Copyright (C) 1999-2011 Chris Jones and 2011-2025 various contributors
// The full list of copyright holders can be found in the Copyright.txt
// file, which is part of this source code distribution.
//
// The AGS source code is provided under the Artistic License 2.0.
// A copy of this license can be found in the file License.txt and at
// https://opensource.org/license/artistic-2-0/
//
//=============================================================================
//
// RoomStruct, a class describing initial room data.
//
// Because of the imperfect implementation there is inconsistency in how
// this data is interpreted at the runtime. 
// Some of that data is never supposed to be changed at runtime. Another
// may be changed, but these changes are lost as soon as room is unloaded.
// The changes that must remain in memory are kept as separate classes:
// see RoomStatus, RoomObject etc.
// 
// Partially this is because same class was used for both engine and editor,
// while runtime code was not available for the editor.
//
// This is also the reason why some classes here are named with the "Info"
// postfix. For example, RoomObjectInfo is the initial object data, and
// there is also RoomObject runtime-only class for mutable data.
//
// [ivan-mogilko] In my opinion, eventually there should be only one room class
// and one class per room entity, regardless of whether code is shared with
// the editor or not. But that would require extensive refactor/rewrite of
// the engine code, and savegame read/write code.
//
//=============================================================================
#ifndef __AGS_CN_GAME__ROOMINFO_H
#define __AGS_CN_GAME__ROOMINFO_H
#include <memory>
#include <allegro.h> // RGB
#include "ac/common_defines.h"
#include "game/interactions.h"
#include "gfx/gfx_def.h"
#include "script/cc_script.h"
#include "util/error.h"
#include "util/geometry.h"
#include "util/string_types.h"

// TODO: move the following enums under AGS::Common namespace
// later, when more engine source is put in AGS namespace and
// refactored.

// Room's area mask type
enum RoomAreaMask
{
    kRoomAreaNone = 0,
    kRoomAreaHotspot,
    kRoomAreaWalkBehind,
    kRoomAreaWalkable,
    kRoomAreaRegion,

    kRoomArea_First = kRoomAreaHotspot,
    kRoomArea_Last  = kRoomAreaRegion
};

// Extended room boolean options
enum RoomFlags
{
    kRoomFlag_BkgFrameLocked = 0x01
};

// Flag tells that walkable area does not have continious zoom
#define NOT_VECTOR_SCALED  -10000
// Flags tells that room is not linked to particular game ID
#define NO_GAME_ID_IN_ROOM_FILE 16325

#define MAX_ROOM_BGFRAMES  5   // max number of frames in animating bg scene

#define MAX_ROOM_HOTSPOTS  50  // v2.62: 20 -> 30; v2.8: -> 50
#define MAX_ROOM_OBJECTS_v300 40 // for some legacy logic support
#define MAX_ROOM_OBJECTS   256 // v3.6.0: 40 -> 256 (now limited by room format)
#define MAX_ROOM_REGIONS   16
#define MAX_WALK_AREAS     16
#define MAX_WALK_BEHINDS   16

#define MAX_MESSAGES       100
// Max length of a serialized room message prior to 2.61
#define MAX_MESSAGE_PRE261_LEN 3000


namespace AGS
{
namespace Common
{

class Bitmap;
class Stream;

typedef std::shared_ptr<Bitmap> PBitmap;

// Various room options
struct RoomOptions
{
    // If player character is turned off in the room
    bool PlayerCharOff;
    // Apply player character's normal view when entering this room
    int  PlayerView;
    // Optional character facing dir ratio (y / x), 0 = ignore
    float FaceDirectionRatio;
    // A collection of RoomFlags
    int  Flags;

    RoomOptions();
};

// Single room background frame
struct RoomBgFrame
{
    PBitmap     Graphic;
    // Palette is only valid in 8-bit games
    RGB         Palette[256];
    // Tells if this frame should keep previous frame palette instead of using its own
    bool        IsPaletteShared;

    RoomBgFrame();
};

// Describes room edges (coordinates of four edges)
struct RoomEdges
{
    int32_t Left;
    int32_t Right;
    int32_t Top;
    int32_t Bottom;

    RoomEdges();
    RoomEdges(int l, int r, int t, int b);
};

// Room hotspot description
struct RoomHotspot
{
    String      Name;
    String      ScriptName;
    // Custom properties
    StringIMap  Properties;
    // Event script links
    UInteractionEvents EventHandlers;

    // Player will automatically walk here when interacting with hotspot
    Point       WalkTo;
};

// Room object description
struct RoomObjectInfo
{
    int32_t         Room;
    int32_t         X;
    int32_t         Y;
    int32_t         Sprite;
    Common::BlendMode BlendMode;
    // Object's z-order in the room, or -1 (use Y)
    int32_t         Baseline;
    int32_t         Flags;
    String          Name;
    String          ScriptName;
    // Custom properties
    StringIMap      Properties;
    // Event script links
    UInteractionEvents EventHandlers;

    RoomObjectInfo();
};

// Room region description
struct RoomRegion
{
    // Light level (-100 -> +100) or Tint luminance (0 - 255)
    int32_t         Light;
    // Tint setting (R-B-G-S)
    int32_t         Tint;
    // Custom properties
    StringIMap      Properties;
    // Event script links
    UInteractionEvents EventHandlers;

    RoomRegion();
};

// Walkable area description
struct WalkArea
{
    // Apply player character's normal view on this area
    int32_t     CharacterView;
    // Character's scaling (-100 -> +100 %)
    // General scaling, or scaling at the farthest point
    int32_t     ScalingFar;
    // Scaling at the nearest point, or NOT_VECTOR_SCALED for uniform scaling
    int32_t     ScalingNear;
    // Optional override for player character view
    int32_t     PlayerView;
    // Optional character face direction ratio, 0 = ignore
    float       FaceDirectionRatio;
    // Top and bottom Y of the area
    int32_t     Top;
    int32_t     Bottom;
    // Custom properties
    StringIMap  Properties;

    WalkArea();
};

// Walk-behind description
struct WalkBehind
{
    // Object's z-order in the room
    int32_t Baseline;

    WalkBehind();
};

// Room's legacy resolution type
// The meaning of this value is bit complicated. In a usual case, it seems,
// it should be either 1 or 2, meaning low-res or high-res, in the same
// sense as the legacy game resolution may be low-res or high-res type.
// If game's resolution type is different, the room's background will have
// to be adjusted for it by scaling up or down correspondingly.
// But rare games could have it higher than 2, which would mean "above
// high res", in which case the room bg would need to be downscaled
// even though the game is already high-res.
enum RoomResolutionType
{
    kRoomResolution_Real        = 0, // room should always be treated as-is
    kRoomResolution_Low         = 1, // created for low-resolution game
    kRoomResolution_High        = 2, // created for high-resolution game
    kRoomResolution_OverHigh    = 3, // created for high-res game, but bigger (must downscale)
};

//
// Description of a single room.
// This class contains initial room data. Some of it may still be modified
// at the runtime, but then these changes get lost as soon as room is unloaded.
//
class RoomStruct
{
public:
    // Mask resolution auto-assigned for high-res rooms in very old versions
    static const int LegacyMaskHiresFactor = 2;

    RoomStruct();
    ~RoomStruct();

    // Releases room resources
    void            Free();
    // Init default room state
    void            InitDefaults();

    // Gets this room's human-readable name (description)
    const String &GetName() const { return Name; }
    // Gets this room's script name
    const String &GetScriptName() const { return ScriptName; }

    // Gets bitmap of particular mask layer
    Bitmap *GetMask(RoomAreaMask mask) const;
    // Sets bitmap for the particular mask layer;
    // WARNING: takes the ownership of the given bitmap
    void    SetMask(RoomAreaMask mask, Bitmap *bmp);
    // Gets mask's scale relative to the room's background size
    float   GetMaskScale(RoomAreaMask mask) const;

    // TODO: see later whether it may be more convenient to move these to the Region class instead.
    // Gets if the given region has light level set
    bool HasRegionLightLevel(int id) const;
    // Gets if the given region has a tint set
    bool HasRegionTint(int id) const;
    // Gets region's light level in -100 to 100 range value; returns 0 (default level) if region's tint is set
    int  GetRegionLightLevel(int id) const;
    // Gets region's tint luminance in 0 to 100 range value; returns 0 if region's light level is set
    int  GetRegionTintLuminance(int id) const;

// TODO: all members are currently public because they are used everywhere; hide them later
public:
    // Game's unique ID, corresponds to GameSetupStructBase::uniqueid.
    // If this field has a valid value and does not match actual game's id,
    // then engine will refuse to start this room.
    // May be set to NO_GAME_ID_IN_ROOM_FILE to let it run within any game.
    int32_t                 GameID;
    // Loaded room file's data version. This value may be used to know when
    // the room must have behavior specific to certain version of AGS.
    int32_t                 DataVersion;

    // This room's name (description)
    String                  Name;
    // This room's scriptname. This is a reserved field atm.
    String                  ScriptName;
    // Room region masks resolution. Defines the relation between room and mask units.
    // Mask point is calculated as roompt / MaskResolution. Must be >= 1.
    int32_t                 MaskResolution;
    // Size of the room, in logical coordinates (= pixels)
    int32_t                 Width;
    int32_t                 Height;
    // Primary room palette (8-bit games)
    RGB                     Palette[256];

    // Basic room options
    RoomOptions             Options;

    // Background frames
    int32_t                 BackgroundBPP; // bytes per pixel
    uint32_t                BgFrameCount;
    RoomBgFrame             BgFrames[MAX_ROOM_BGFRAMES];
    // Speed at which background frames are changing, 0 - no auto animation
    int32_t                 BgAnimSpeed;
    // Edges
    RoomEdges               Edges;
    // Region masks
    PBitmap                 HotspotMask;
    PBitmap                 RegionMask;
    PBitmap                 WalkAreaMask;
    PBitmap                 WalkBehindMask;
    // Room entities
    uint32_t                HotspotCount;
    RoomHotspot             Hotspots[MAX_ROOM_HOTSPOTS];
    std::vector<RoomObjectInfo> Objects;
    uint32_t                RegionCount;
    RoomRegion              Regions[MAX_ROOM_REGIONS];
    uint32_t                WalkAreaCount;
    WalkArea                WalkAreas[MAX_WALK_AREAS];
    uint32_t                WalkBehindCount;
    WalkBehind              WalkBehinds[MAX_WALK_BEHINDS];

<<<<<<< HEAD
=======
    // Old numbered room messages (used with DisplayMessage, etc)
    uint32_t                MessageCount;
    String                  Messages[MAX_MESSAGES];
    MessageInfo             MessageInfos[MAX_MESSAGES];

>>>>>>> 88457977
    // Custom properties
    StringIMap              Properties;
    // Event script links
    UInteractionEvents      EventHandlers;
    // Compiled room script
    UScript                 CompiledScript;
    // Various extended options with string values, meta-data etc
    StringMap               StrOptions;
};


// Ensures that all existing room masks match room background size and
// MaskResolution property, resizes mask bitmaps if necessary.
void FixRoomMasks(RoomStruct *room);
// Adjusts bitmap size if necessary and returns either new or old bitmap.
PBitmap FixBitmap(PBitmap bmp, int dst_width, int dst_height);

} // namespace Common
} // namespace AGS

#endif // __AGS_CN_GAME__ROOMINFO_H<|MERGE_RESOLUTION|>--- conflicted
+++ resolved
@@ -329,14 +329,6 @@
     uint32_t                WalkBehindCount;
     WalkBehind              WalkBehinds[MAX_WALK_BEHINDS];
 
-<<<<<<< HEAD
-=======
-    // Old numbered room messages (used with DisplayMessage, etc)
-    uint32_t                MessageCount;
-    String                  Messages[MAX_MESSAGES];
-    MessageInfo             MessageInfos[MAX_MESSAGES];
-
->>>>>>> 88457977
     // Custom properties
     StringIMap              Properties;
     // Event script links
