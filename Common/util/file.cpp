--- conflicted
+++ resolved
@@ -182,8 +182,6 @@
     return fs;
 }
 
-<<<<<<< HEAD
-=======
 String File::FindFileCI(const String &dir_name, const String &file_name)
 {
 #if !defined (AGS_CASE_SENSITIVE_FILESYSTEM)
@@ -285,7 +283,6 @@
 #endif
 }
 
->>>>>>> a2d55da3
 Stream *File::OpenFile(const String &filename, soff_t start_off, soff_t end_off)
 {
     try {
