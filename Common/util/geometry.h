--- conflicted
+++ resolved
@@ -114,8 +114,6 @@
         Width = width;
         Height = height;
     }
-<<<<<<< HEAD
-=======
 
     inline bool operator==(const Size size) const
     {
@@ -126,7 +124,6 @@
     {
         return Width != size.Width || Height != size.Height;
     }
->>>>>>> c9353f51
 };
 
 struct Rect
