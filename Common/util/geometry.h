--- conflicted
+++ resolved
@@ -195,7 +195,6 @@
 		return Bottom - Top + 1;
 	}
 
-<<<<<<< HEAD
     inline Size GetSize() const
     {
         return Size(GetWidth(), GetHeight());
@@ -206,9 +205,14 @@
         return Right < Left || Bottom < Top;
     }
 
+    inline bool IsInside(int x, int y) const
+    {
+        return x >= Left && y >= Top && (x <= Right) && (y <= Bottom);
+    }
+
     inline bool IsInside(const Point &pt) const
     {
-        return pt.X >= Left && pt.Y >= Top && (pt.X <= Right) && (pt.Y <= Bottom);
+        return IsInside(pt.X, pt.Y);
     }
 
     inline void MoveToX(int x)
@@ -231,11 +235,6 @@
     inline void SetHeight(int height)
     {
         Bottom = Top + height - 1;
-=======
-    inline bool IsInside(int x, int y) const
-    {
-        return x >= Left && y >= Top && (x <= Right) && (y <= Bottom);
->>>>>>> 35e9a3c6
     }
 };
 
