//=============================================================================
//
// Adventure Game Studio (AGS)
//
// Copyright (C) 1999-2011 Chris Jones and 2011-20xx others
// The full list of copyright holders can be found in the Copyright.txt
// file, which is part of this source code distribution.
//
// The AGS source code is provided under the Artistic License 2.0.
// A copy of this license can be found in the file License.txt and at
// http://www.opensource.org/licenses/artistic-license-2.0.php
//
//=============================================================================

#ifndef USE_ALFONT
#define USE_ALFONT
#endif

#include <stdio.h>
#include "alfont.h"

#include "ac/common.h"
#include "font/fonts.h"
#include "font/agsfontrenderer.h"
#include "font/ttffontrenderer.h"
#include "font/wfnfontrenderer.h"
#include "gfx/bitmap.h"
#include "util/wgt2allg.h"

namespace BitmapHelper = AGS::Common::BitmapHelper;

int wtext_multiply = 1;

void init_font_renderer()
{
#ifdef USE_ALFONT
  alfont_init();
  alfont_text_mode(-1);
#endif

  for (int i = 0; i < MAX_FONTS; i++)
    fontRenderers[i] = NULL;
}

void shutdown_font_renderer()
{
#ifdef USE_ALFONT
  set_our_eip(9919);
  alfont_exit();
#endif
}

void adjust_y_coordinate_for_text(int* ypos, int fontnum)
{
  fontRenderers[fontnum]->AdjustYCoordinateForFont(ypos, fontnum);
}

void ensure_text_valid_for_font(char *text, int fontnum)
{
  fontRenderers[fontnum]->EnsureTextValidForFont(text, fontnum);
}

int wgettextwidth(const char *texx, int fontNumber)
{
  return fontRenderers[fontNumber]->GetTextWidth(texx, fontNumber);
}

int wgettextheight(const char *text, int fontNumber)
{
  return fontRenderers[fontNumber]->GetTextHeight(text, fontNumber);
}

<<<<<<< HEAD
void wouttextxy(Common::Graphics *g, int xxx, int yyy, int fontNumber, const char *texx)
{
  if (yyy > g->GetClip().Bottom)
=======
void wouttextxy(Common::Bitmap *ds, int xxx, int yyy, int fontNumber, color_t text_color, const char *texx)
{
  if (yyy > ds->GetClip().Bottom)
>>>>>>> fc069ea8
    return;                   // each char is clipped but this speeds it up

  if (fontRenderers[fontNumber] != NULL)
  {
<<<<<<< HEAD
    fontRenderers[fontNumber]->RenderText(texx, fontNumber, (BITMAP*)g->GetBitmap()->GetAllegroBitmap(), xxx, yyy, g->GetTextColor());
=======
    fontRenderers[fontNumber]->RenderText(texx, fontNumber, (BITMAP*)ds->GetAllegroBitmap(), xxx, yyy, text_color);
>>>>>>> fc069ea8
  }
}

// Loads a font from disk
bool wloadfont_size(int fontNumber, int fsize)
{
  if (ttfRenderer.LoadFromDisk(fontNumber, fsize))
  {
    fontRenderers[fontNumber] = &ttfRenderer;
    return true;
  }
  else if (wfnRenderer.LoadFromDisk(fontNumber, fsize))
  {
    fontRenderers[fontNumber] = &wfnRenderer;
    return true;
  }

  return false;
}

<<<<<<< HEAD
void wgtprintf(Common::Graphics *g, int xxx, int yyy, int fontNumber, char *fmt, ...)
=======
void wgtprintf(Common::Bitmap *ds, int xxx, int yyy, int fontNumber, color_t text_color, char *fmt, ...)
>>>>>>> fc069ea8
{
  char tbuffer[2000];
  va_list ap;

  va_start(ap, fmt);
  vsprintf(tbuffer, fmt, ap);
  va_end(ap);
<<<<<<< HEAD
  wouttextxy(g, xxx, yyy, fontNumber, tbuffer);
=======
  wouttextxy(ds, xxx, yyy, fontNumber, text_color, tbuffer);
>>>>>>> fc069ea8
}

void wfreefont(int fontNumber)
{
  if (fontRenderers[fontNumber] != NULL)
    fontRenderers[fontNumber]->FreeMemory(fontNumber);

  fontRenderers[fontNumber] = NULL;
}<|MERGE_RESOLUTION|>--- conflicted
+++ resolved
@@ -70,24 +70,14 @@
   return fontRenderers[fontNumber]->GetTextHeight(text, fontNumber);
 }
 
-<<<<<<< HEAD
-void wouttextxy(Common::Graphics *g, int xxx, int yyy, int fontNumber, const char *texx)
-{
-  if (yyy > g->GetClip().Bottom)
-=======
 void wouttextxy(Common::Bitmap *ds, int xxx, int yyy, int fontNumber, color_t text_color, const char *texx)
 {
   if (yyy > ds->GetClip().Bottom)
->>>>>>> fc069ea8
     return;                   // each char is clipped but this speeds it up
 
   if (fontRenderers[fontNumber] != NULL)
   {
-<<<<<<< HEAD
-    fontRenderers[fontNumber]->RenderText(texx, fontNumber, (BITMAP*)g->GetBitmap()->GetAllegroBitmap(), xxx, yyy, g->GetTextColor());
-=======
     fontRenderers[fontNumber]->RenderText(texx, fontNumber, (BITMAP*)ds->GetAllegroBitmap(), xxx, yyy, text_color);
->>>>>>> fc069ea8
   }
 }
 
@@ -108,11 +98,7 @@
   return false;
 }
 
-<<<<<<< HEAD
-void wgtprintf(Common::Graphics *g, int xxx, int yyy, int fontNumber, char *fmt, ...)
-=======
 void wgtprintf(Common::Bitmap *ds, int xxx, int yyy, int fontNumber, color_t text_color, char *fmt, ...)
->>>>>>> fc069ea8
 {
   char tbuffer[2000];
   va_list ap;
@@ -120,11 +106,7 @@
   va_start(ap, fmt);
   vsprintf(tbuffer, fmt, ap);
   va_end(ap);
-<<<<<<< HEAD
-  wouttextxy(g, xxx, yyy, fontNumber, tbuffer);
-=======
   wouttextxy(ds, xxx, yyy, fontNumber, text_color, tbuffer);
->>>>>>> fc069ea8
 }
 
 void wfreefont(int fontNumber)
