//=============================================================================
//
// Adventure Game Studio (AGS)
//
// Copyright (C) 1999-2011 Chris Jones and 2011-2025 various contributors
// The full list of copyright holders can be found in the Copyright.txt
// file, which is part of this source code distribution.
//
// The AGS source code is provided under the Artistic License 2.0.
// A copy of this license can be found in the file License.txt and at
// https://opensource.org/license/artistic-2-0/
//
//=============================================================================
#include <algorithm>
#include <cstdio>
#include <vector>
#include <alfont.h>
#include "ac/common.h" // set_our_eip
#include "ac/gamestructdefines.h"
#include "debug/out.h"
#include "font/fonts.h"
#include "font/ttffontrenderer.h"
#include "font/wfnfontrenderer.h"
#include "gfx/bitmap.h"
#include "gui/guidefines.h" // MAXLINE
#include "util/path.h"
#include "util/string_utils.h"
#include "util/utf8.h"


using namespace AGS::Common;

namespace AGS
{
namespace Common
{

struct Font
{
    // Classic font renderer interface
    IAGSFontRenderer   *Renderer = nullptr;
    // Extended font renderer interface (optional)
    IAGSFontRenderer2  *Renderer2 = nullptr;
    // Internal interface (only for built-in renderers)
    IAGSFontRendererInternal *RendererInt = nullptr;
    FontInfo            Info;
    // Values received from the renderer and saved for the reference
    FontMetrics         Metrics;
    // Precalculated linespacing, based on font properties and compat settings
    int                 LineSpacingCalc = 0;

    // Outline buffers
    Bitmap TextStencil, TextStencilSub;
    Bitmap OutlineStencil, OutlineStencilSub;

    Font() = default;
    Font(const Font &font) = default;
    Font(Font &&font) = default;
    Font &operator =(const Font &font) = default;
    Font &operator =(Font &&font) = default;
};

} // Common
} // AGS

static std::vector<Font> fonts;
static std::unique_ptr<TTFFontRenderer> ttfRenderer;
static std::unique_ptr<WFNFontRenderer> wfnRenderer;


FontInfo::FontInfo()
    : Flags(0)
    , Size(0)
    , SizeMultiplier(1)
    , Outline(FONT_OUTLINE_NONE)
    , YOffset(0)
    , LineSpacing(0)
    , AutoOutlineStyle(kSquared)
    , AutoOutlineThickness(0)
{}


void init_font_renderer(AssetManager *amgr)
{
    ttfRenderer.reset(new TTFFontRenderer(amgr));
    wfnRenderer.reset(new WFNFontRenderer(amgr));
}

void shutdown_font_renderer()
{
    set_our_eip(9919);
    free_all_fonts();
    ttfRenderer.reset();
    wfnRenderer.reset();
}

inline bool assert_font_number(int font_number)
{
    return (font_number >= 0) && (static_cast<uint32_t>(font_number) < fonts.size());
}

inline bool assert_font_renderer(int font_number)
{
    return (font_number >= 0) && (static_cast<uint32_t>(font_number) < fonts.size())
        && (fonts[font_number].Renderer != nullptr);
}

void adjust_y_coordinate_for_text(int* ypos, int font_number)
{
    if (!assert_font_renderer(font_number))
        return;
    fonts[font_number].Renderer->AdjustYCoordinateForFont(ypos, font_number);
}

bool is_any_font_loaded()
{
    for (const auto &f : fonts)
    {
        if (f.Renderer)
            return true;
    }
    return false;
}

bool is_font_loaded(int font_number)
{
    return assert_font_renderer(font_number);
}

// Finish font's initialization
static void font_post_init(int font_number)
{
    Font &font = fonts[font_number];
    // If no font height property was provided, then try several methods,
    // depending on which interface is available
    if ((font.Metrics.NominalHeight == 0) && font.Renderer)
    {
        int height = 0;
        if (font.Renderer2)
            height = font.Renderer2->GetFontHeight(font_number);
        if (height <= 0)
        {
            // With the old renderer we have to rely on GetTextHeight;
            // the implementations of GetTextHeight are allowed to return varied
            // results depending on the text parameter.
            // We use special line of text to get more or less reliable font height.
            const char *height_test_string = "ZHwypgfjqhkilIK";
            height = font.Renderer->GetTextHeight(height_test_string, font_number);
        }

        font.Metrics.NominalHeight = std::max(0, height);
        font.Metrics.RealHeight = font.Metrics.NominalHeight;
        font.Metrics.VExtent = std::make_pair(0, font.Metrics.RealHeight);
    }
    // Use either nominal or real pixel height to define font's logical height
    // and default linespacing; logical height = nominal height is compatible with the old games
    font.Metrics.CompatHeight = (font.Info.Flags & FFLG_REPORTNOMINALHEIGHT) != 0 ?
        font.Metrics.NominalHeight : font.Metrics.RealHeight;

    if (font.Info.Outline != FONT_OUTLINE_AUTO)
    {
        font.Info.AutoOutlineThickness = 0;
    }

    // If no linespacing property was provided, then try several methods,
    // depending on which interface is available
    font.LineSpacingCalc = font.Info.LineSpacing;
    if (font.Info.LineSpacing == 0)
    {
        int linespacing = 0;
        if (font.Renderer2)
            linespacing = font.Renderer2->GetLineSpacing(font_number);
        if (linespacing > 0)
        {
            font.LineSpacingCalc = linespacing;
        }
        else
        {
            // Calculate default linespacing from the font height + outline thickness.
            font.Info.Flags |= FFLG_DEFLINESPACING;
            font.LineSpacingCalc = font.Metrics.CompatHeight + 2 * font.Info.AutoOutlineThickness;
        }
    }
}

static void font_replace_renderer(int font_number,
    IAGSFontRenderer* renderer, IAGSFontRenderer2* renderer2)
{
    fonts[font_number].Renderer = renderer;
    fonts[font_number].Renderer2 = renderer2;
    // If this is one of our built-in font renderers, then correctly
    // reinitialize interfaces and font metrics
    if ((renderer == ttfRenderer.get()) || (renderer == wfnRenderer.get()))
    {
        fonts[font_number].RendererInt = static_cast<IAGSFontRendererInternal*>(renderer);
        fonts[font_number].RendererInt->GetFontMetrics(font_number, &fonts[font_number].Metrics);
    }
    // Otherwise, this is probably coming from plugin
    else
    {
        fonts[font_number].RendererInt = nullptr;
        fonts[font_number].Metrics = FontMetrics(); // reset to defaults
    }
    font_post_init(font_number);
}

IAGSFontRenderer* font_replace_renderer(int font_number, IAGSFontRenderer* renderer)
{
    if (!assert_font_number(font_number))
        return nullptr;
    IAGSFontRenderer* old_render = fonts[font_number].Renderer;
    font_replace_renderer(font_number, renderer, nullptr);
    return old_render;
}

IAGSFontRenderer* font_replace_renderer(int font_number, IAGSFontRenderer2* renderer)
{
    if (!assert_font_number(font_number))
        return nullptr;
    IAGSFontRenderer* old_render = fonts[font_number].Renderer;
    font_replace_renderer(font_number, renderer, renderer);
    return old_render;
}

void font_recalc_metrics(int font_number)
{
    if (!assert_font_number(font_number))
        return;
    fonts[font_number].Metrics = FontMetrics();
    font_post_init(font_number);
}

bool is_bitmap_font(int font_number)
{
    if (!assert_font_number(font_number) || !fonts[font_number].RendererInt)
        return false;
    return fonts[font_number].RendererInt->IsBitmapFont();
}

bool font_supports_extended_characters(int font_number)
{
    if (!assert_font_renderer(font_number))
        return false;
    return fonts[font_number].Renderer->SupportsExtendedCharacters(font_number);
}

const char *get_font_name(int font_number)
{
    if (!assert_font_number(font_number) || !fonts[font_number].Renderer2)
        return "";
    const char *name = fonts[font_number].Renderer2->GetFontName(font_number);
    return name ? name : "";
}

int get_font_flags(int font_number)
{
    if (!assert_font_number(font_number))
        return 0;
    return fonts[font_number].Info.Flags;
}

void ensure_text_valid_for_font(char *text, int font_number)
{
    if (!assert_font_renderer(font_number))
        return;
    fonts[font_number].Renderer->EnsureTextValidForFont(text, font_number);
}

int get_font_scaling_mul(int font_number)
{
    if (!assert_font_number(font_number))
        return 0;
    return fonts[font_number].Info.SizeMultiplier;
}

int get_text_width(const char *texx, int font_number)
{
    if (!assert_font_renderer(font_number))
        return 0;
    return fonts[font_number].Renderer->GetTextWidth(texx, font_number);
}

int get_text_width_outlined(const char *text, int font_number)
{
    if (!assert_font_renderer(font_number))
        return 0;
    if(text == nullptr || text[0] == 0) // we ignore outline width since the text is empty
        return 0;

    int self_width = fonts[font_number].Renderer->GetTextWidth(text, font_number);
    int outline = fonts[font_number].Info.Outline;
    if (outline < 0 || static_cast<uint32_t>(outline) > fonts.size())
    { // FONT_OUTLINE_AUTO or FONT_OUTLINE_NONE
        return self_width + 2 * fonts[font_number].Info.AutoOutlineThickness;
    }
    int outline_width = fonts[outline].Renderer->GetTextWidth(text, outline);
    return std::max(self_width, outline_width);
}

int get_font_outline(int font_number)
{
    if (!assert_font_number(font_number))
        return FONT_OUTLINE_NONE;
    return fonts[font_number].Info.Outline;
}

int get_font_outline_thickness(int font_number)
{
    if (!assert_font_number(font_number))
        return 0;
    return fonts[font_number].Info.AutoOutlineThickness;
}

void set_font_outline(int font_number, int outline_type,
    enum FontInfo::AutoOutlineStyle style, int thickness)
{
    if (!assert_font_number(font_number))
        return;
    fonts[font_number].Info.Outline = outline_type;
    fonts[font_number].Info.AutoOutlineStyle = style;
    fonts[font_number].Info.AutoOutlineThickness = thickness;
}

bool is_font_antialiased(int font_number)
{
    if (!assert_font_number(font_number))
        return false;
    return ShouldAntiAliasText() && !is_bitmap_font(font_number);
}

int get_font_height(int font_number)
{
    if (!assert_font_number(font_number))
        return 0;
    return fonts[font_number].Metrics.CompatHeight;
}

int get_font_height_outlined(int font_number)
{
    if (!assert_font_number(font_number))
        return 0;
    int self_height = fonts[font_number].Metrics.CompatHeight;
    int outline = fonts[font_number].Info.Outline;
    if (outline < 0 || static_cast<uint32_t>(outline) > fonts.size())
    { // FONT_OUTLINE_AUTO or FONT_OUTLINE_NONE
        return self_height + 2 * fonts[font_number].Info.AutoOutlineThickness;
    }
    int outline_height = fonts[outline].Metrics.CompatHeight;
    return std::max(self_height, outline_height);
}

int get_font_surface_height(int font_number)
{
    if (!assert_font_number(font_number))
        return 0;
    return fonts[font_number].Metrics.ExtentHeight();
}

std::pair<int, int> get_font_surface_extent(int font_number)
{
    if (!assert_font_number(font_number))
        return std::make_pair(0, 0);
    return fonts[font_number].Metrics.VExtent;
}

int get_font_linespacing(int font_number)
{
    if (!assert_font_number(font_number))
        return 0;
    return fonts[font_number].LineSpacingCalc;
}

void set_font_linespacing(int font_number, int spacing)
{
    if (!assert_font_number(font_number))
        return;

    fonts[font_number].Info.Flags &= ~FFLG_DEFLINESPACING;
    fonts[font_number].Info.LineSpacing = spacing;
    fonts[font_number].LineSpacingCalc = spacing;
}

int get_text_lines_height(int font_number, size_t numlines)
{
    if (!assert_font_number(font_number) || numlines == 0)
        return 0;
    return fonts[font_number].LineSpacingCalc * (numlines - 1) +
        (fonts[font_number].Metrics.CompatHeight +
         2 * fonts[font_number].Info.AutoOutlineThickness);
}

int get_text_lines_surf_height(int font_number, size_t numlines)
{
    if (!assert_font_number(font_number) || numlines == 0)
        return 0;
    return fonts[font_number].LineSpacingCalc * (numlines - 1) +
        (fonts[font_number].Metrics.RealHeight +
         2 * fonts[font_number].Info.AutoOutlineThickness);
}

namespace AGS { namespace Common { SplitLines Lines; } }

// Break up the text into lines
size_t split_lines(const char *todis, SplitLines &lines, int wii, int fonnt, size_t max_lines)
{
    lines.Reset();

    std::string &test_buf = lines.LineBuf[0];

    // TODO: we NEED a proper utf8 string class, and refact all this mess!!
    // in this case we perhaps could use custom ITERATOR types that read
    // and write utf8 chars in std::strings or similar containers.
    test_buf.clear();
    const char *theline = todis; // sub-line ptr
    const char *scan_ptr = theline; // a moving scan pos
    const char *prev_ptr = scan_ptr; // previous scan pos
    const char *last_whitespace = nullptr; // last found whitespace

    while (true) {
        if (*scan_ptr == 0) {
            // end of the text, add the last line if necessary
            if (scan_ptr > theline) {
                lines.Add(test_buf.c_str());
            }
            break;
        }

        prev_ptr = scan_ptr; // save last scan pos

        if (*scan_ptr == ' ')
            last_whitespace = scan_ptr;

        const char *split_at = nullptr;
        // force end of line with the \n character
        if (*scan_ptr == '\n') {
            split_at = scan_ptr;
            ugetxc(&scan_ptr); // advance by char
        // otherwise, see if we are too wide
        } else {
            // copy next character to the test buffer and calculate its width
            char uch[Utf8::UtfSz + 1]{};
            usetc(uch, ugetxc(&scan_ptr)); // this advances scan_ptr
            test_buf.append(uch);
            if (get_text_width_outlined(test_buf.c_str(), fonnt) > wii) {
                // line is too wide, order the split
                if (last_whitespace)
                    // revert to the last whitespace
                    split_at = last_whitespace;
                else
                    // single very wide word, display as much as possible
                    split_at = prev_ptr;
            }
        }

        if (split_at != nullptr) {
            // check if even one char cannot fit...
            if (split_at == theline && !((*theline == ' ') || (*theline == '\n'))) {
                // cannot split with current width restriction
                lines.Reset();
                break;
            }
            // add this line, saved into the test buffer
            test_buf.resize(split_at - theline); // cut the buffer at the split index
            lines.Add(test_buf.c_str());
            test_buf.clear();
            // check if too many lines
            if (lines.Count() >= max_lines) {
                lines[lines.Count() - 1].Append("...");
                break;
            }
            // the next line starts from the split point
            theline = split_at;
            // skip the space or new line that caused the line break
            if ((*theline == ' ') || (*theline == '\n'))
                ugetxc(&theline); // advance by char
            scan_ptr = theline;
            prev_ptr = theline;
            last_whitespace = nullptr;
        }
    }
    return lines.Count();
}

<<<<<<< HEAD
void wouttextxy(Bitmap *ds, int x, int y, size_t font_number, color_t text_color, BlendMode blend_mode, const char *text)
=======
void set_fontinfo(int font_number, const FontInfo &finfo)
>>>>>>> 88457977
{
    if (!assert_font_number(font_number))
        return;

<<<<<<< HEAD
    auto &font = fonts[font_number];
    y += fonts[font_number].Info.YOffset;
    if (y > ds->GetClip().Bottom)
        return; // each char is clipped but this speeds it up

    if (font.Renderer != nullptr)
    {
        if (font.RendererInt)
            font.RendererInt->SetBlendMode(blend_mode);
        font.Renderer->RenderText(text, font_number, (BITMAP*)ds->GetAllegroBitmap(), x, y, text_color);
    }
}

void wouttextxy(Bitmap *ds, int x, int y, size_t font_number, color_t text_color, const char *text)
{
    wouttextxy(ds, x, y, font_number, text_color, kBlend_Normal, text);
}

void set_fontinfo(size_t font_number, const FontInfo &finfo)
=======
    fonts[font_number].Info = finfo;
    font_post_init(font_number);
}

FontInfo get_fontinfo(int font_number)
>>>>>>> 88457977
{
    if (!assert_font_number(font_number))
        return FontInfo();

    return fonts[font_number].Info;
}

// Loads a font from disk
bool load_font_size(int font_number, const FontInfo &font_info)
{
<<<<<<< HEAD
    freefont(font_number);
    if (font_info.Filename.IsEmpty())
    {
        Debug::Printf(kDbgMsg_Error, "Font %d does not have any source filename assigned, can't be loaded.", font_number);
        return false;
    }

    if (fonts.size() <= font_number)
=======
    if (font_number < 0)
        return false;
    if (fonts.size() <= static_cast<uint32_t>(font_number))
>>>>>>> 88457977
        fonts.resize(font_number + 1);
    else
        freefont(font_number);

    FontRenderParams params;
    params.SizeMultiplier = font_info.SizeMultiplier;
    params.LoadMode = (font_info.Flags & FFLG_LOADMODEMASK);
    FontMetrics metrics;

    Font &font = fonts[font_number];
    // TODO: make a font renderer factory which can iterate over a list of font renderers,
    // trying them in a sequnce, prioritizing one that matches file extension.
    if (ttfRenderer->LoadFromDiskEx(font_number, font_info.Size, font_info.Filename, &params, &metrics))
    {
        font.Renderer    = ttfRenderer.get();
        font.Renderer2   = ttfRenderer.get();
        font.RendererInt = ttfRenderer.get();
    }
    else if (wfnRenderer->LoadFromDiskEx(font_number, font_info.Size, font_info.Filename, &params, &metrics))
    {
        font.Renderer    = wfnRenderer.get();
        font.Renderer2   = wfnRenderer.get();
        font.RendererInt = wfnRenderer.get();
    }

    if (!font.Renderer)
    {
        Debug::Printf(kDbgMsg_Error, "Failed to load font %d with source filename %s: no font renderer was able to load or recognize font data.",
            font_number, font_info.Filename.GetCStr());
        return false;
    }

    font.Info = font_info;
    font.Metrics = metrics;
    font_post_init(font_number);

    Debug::Printf("Loaded font %d: %s, req size: %d; nominal h: %d, real h: %d, extent: %d,%d",
        font_number, font_info.Filename.GetCStr(), font_info.Size, font.Metrics.NominalHeight, font.Metrics.RealHeight,
        font.Metrics.VExtent.first, font.Metrics.VExtent.second);
    return true;
}

bool load_font_metrics(const String &filename, int pixel_size, FontMetrics &metrics)
{
    const String ext = Path::GetFileExtension(filename);
    if (ext.CompareNoCase("ttf") == 0)
    {
        return ttfRenderer->MeasureFontOfPixelHeight(filename, pixel_size, &metrics);
    }
    else if (ext.CompareNoCase("wfn") == 0)
    {
        metrics = FontMetrics(); // FIXME: not supported?
        return false;
    }
    return false;
}

void alloc_font_outline_buffers(int font_number,
    Bitmap **text_stencil, Bitmap **outline_stencil,
    int text_width, int text_height, int color_depth)
{
    if (!assert_font_number(font_number))
        return;
    Font &f = fonts[font_number];
    const int thick = 2 * f.Info.AutoOutlineThickness;
    if (f.TextStencil.IsNull() || (f.TextStencil.GetColorDepth() != color_depth) ||
        (f.TextStencil.GetWidth() < text_width) || (f.TextStencil.GetHeight() < text_height))
    {
        int sw = f.TextStencil.IsNull() ? 0 : f.TextStencil.GetWidth();
        int sh = f.TextStencil.IsNull() ? 0 : f.TextStencil.GetHeight();
        sw = std::max(text_width, sw);
        sh = std::max(text_height, sh);
        f.TextStencil.Create(sw, sh, color_depth);
        f.OutlineStencil.Create(sw, sh + thick, color_depth);
        f.TextStencilSub.CreateSubBitmap(&f.TextStencil, RectWH(Size(text_width, text_height)));
        f.OutlineStencilSub.CreateSubBitmap(&f.OutlineStencil, RectWH(Size(text_width, text_height + thick)));
    }
    else
    {
        f.TextStencilSub.ResizeSubBitmap(text_width, text_height);
        f.OutlineStencilSub.ResizeSubBitmap(text_width, text_height + thick);
    }
    *text_stencil = &f.TextStencilSub;
    *outline_stencil = &f.OutlineStencilSub;
}

void adjust_fonts_for_render_mode(bool aa_mode)
{
    for (size_t i = 0; i < fonts.size(); ++i)
    {
        if (fonts[i].RendererInt)
            fonts[i].RendererInt->AdjustFontForAntiAlias(static_cast<int>(i), aa_mode);
    }
}

<<<<<<< HEAD
void font_set_blend_mode(size_t font_number, AGS::Common::BlendMode blend_mode)
{
    if (font_number >= fonts.size())
        return;

    if (fonts[font_number].RendererInt)
        fonts[font_number].RendererInt->SetBlendMode(blend_mode);
}

void freefont(size_t font_number)
=======
void freefont(int font_number)
>>>>>>> 88457977
{
    if (!assert_font_number(font_number))
        return;

    if (fonts[font_number].Renderer)
        fonts[font_number].Renderer->FreeMemory(font_number);
    fonts[font_number] = Font();
}

void movefont(int old_number, int new_number)
{
    if (!assert_font_number(old_number) || !assert_font_number(new_number))
        return;

    if (old_number == new_number)
        return; // same number

    fonts[new_number] = std::move(fonts[old_number]);
    fonts[old_number] = Font();
}

void free_all_fonts()
{
    for (size_t i = 0; i < fonts.size(); ++i)
    {
        if (fonts[i].Renderer)
            fonts[i].Renderer->FreeMemory(static_cast<int>(i));
    }
    fonts.clear();
}

void wouttextxy(Bitmap *ds, int x, int y, int font_number, color_t text_color, const char *texx)
{
    if (!assert_font_renderer(font_number))
        return;

    y += fonts[font_number].Info.YOffset;
    if (y > ds->GetClip().Bottom)
        return; // each char is clipped but this speeds it up

    fonts[font_number].Renderer->RenderText(texx, font_number, (BITMAP *)ds->GetAllegroBitmap(), x, y, text_color);
}

void woutprintf(Bitmap *ds, int x, int y, int font_number, color_t text_color, const char *fmt, ...)
{
    if (!assert_font_renderer(font_number))
        return;

    va_list ap;
    va_start(ap, fmt);
    String text = String::FromFormatV(fmt, ap);
    va_end(ap);
    wouttextxy(ds, x, y, font_number, text_color, text.GetCStr());
}<|MERGE_RESOLUTION|>--- conflicted
+++ resolved
@@ -481,42 +481,16 @@
     return lines.Count();
 }
 
-<<<<<<< HEAD
-void wouttextxy(Bitmap *ds, int x, int y, size_t font_number, color_t text_color, BlendMode blend_mode, const char *text)
-=======
 void set_fontinfo(int font_number, const FontInfo &finfo)
->>>>>>> 88457977
-{
-    if (!assert_font_number(font_number))
-        return;
-
-<<<<<<< HEAD
-    auto &font = fonts[font_number];
-    y += fonts[font_number].Info.YOffset;
-    if (y > ds->GetClip().Bottom)
-        return; // each char is clipped but this speeds it up
-
-    if (font.Renderer != nullptr)
-    {
-        if (font.RendererInt)
-            font.RendererInt->SetBlendMode(blend_mode);
-        font.Renderer->RenderText(text, font_number, (BITMAP*)ds->GetAllegroBitmap(), x, y, text_color);
-    }
-}
-
-void wouttextxy(Bitmap *ds, int x, int y, size_t font_number, color_t text_color, const char *text)
-{
-    wouttextxy(ds, x, y, font_number, text_color, kBlend_Normal, text);
-}
-
-void set_fontinfo(size_t font_number, const FontInfo &finfo)
-=======
+{
+    if (!assert_font_number(font_number))
+        return;
+
     fonts[font_number].Info = finfo;
     font_post_init(font_number);
 }
 
 FontInfo get_fontinfo(int font_number)
->>>>>>> 88457977
 {
     if (!assert_font_number(font_number))
         return FontInfo();
@@ -527,7 +501,9 @@
 // Loads a font from disk
 bool load_font_size(int font_number, const FontInfo &font_info)
 {
-<<<<<<< HEAD
+    if (font_number < 0)
+        return false;
+
     freefont(font_number);
     if (font_info.Filename.IsEmpty())
     {
@@ -535,12 +511,7 @@
         return false;
     }
 
-    if (fonts.size() <= font_number)
-=======
-    if (font_number < 0)
-        return false;
     if (fonts.size() <= static_cast<uint32_t>(font_number))
->>>>>>> 88457977
         fonts.resize(font_number + 1);
     else
         freefont(font_number);
@@ -636,7 +607,6 @@
     }
 }
 
-<<<<<<< HEAD
 void font_set_blend_mode(size_t font_number, AGS::Common::BlendMode blend_mode)
 {
     if (font_number >= fonts.size())
@@ -646,10 +616,7 @@
         fonts[font_number].RendererInt->SetBlendMode(blend_mode);
 }
 
-void freefont(size_t font_number)
-=======
 void freefont(int font_number)
->>>>>>> 88457977
 {
     if (!assert_font_number(font_number))
         return;
@@ -681,16 +648,24 @@
     fonts.clear();
 }
 
-void wouttextxy(Bitmap *ds, int x, int y, int font_number, color_t text_color, const char *texx)
+void wouttextxy(Bitmap *ds, int x, int y, int font_number, color_t text_color, BlendMode blend_mode, const char *text)
 {
     if (!assert_font_renderer(font_number))
         return;
 
-    y += fonts[font_number].Info.YOffset;
+    auto &font = fonts[font_number];
+    y += font.Info.YOffset;
     if (y > ds->GetClip().Bottom)
         return; // each char is clipped but this speeds it up
 
-    fonts[font_number].Renderer->RenderText(texx, font_number, (BITMAP *)ds->GetAllegroBitmap(), x, y, text_color);
+    if (font.RendererInt)
+        font.RendererInt->SetBlendMode(blend_mode);
+    font.Renderer->RenderText(text, font_number, (BITMAP *)ds->GetAllegroBitmap(), x, y, text_color);
+}
+
+void wouttextxy(Bitmap *ds, int x, int y, int font_number, color_t text_color, const char *text)
+{
+    wouttextxy(ds, x, y, font_number, text_color, kBlend_Normal, text);
 }
 
 void woutprintf(Bitmap *ds, int x, int y, int font_number, color_t text_color, const char *fmt, ...)
