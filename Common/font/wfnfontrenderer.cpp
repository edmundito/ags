--- conflicted
+++ resolved
@@ -157,20 +157,12 @@
   graphics.SetTextColor(colour);
 
   for (ee = 0; ee < strlen(text); ee++)
-<<<<<<< HEAD
-    x += printchar(&graphics, x, y, fonts[fontNumber], text[ee]);
-=======
-    x += printchar(x, y, fontNumber, text[ee]);
->>>>>>> ec3aa17d
+    x += printchar(&graphics, x, y, fontNumber, text[ee]);
 
   set_our_eip(oldeip);
 }
 
-<<<<<<< HEAD
-int WFNFontRenderer::printchar(Common::Graphics *g, int xxx, int yyy, wgtfont foo, int charr)
-=======
-int WFNFontRenderer::printchar(int xxx, int yyy, int fontNumber, int charr)
->>>>>>> ec3aa17d
+int WFNFontRenderer::printchar(Common::Graphics *g, int xxx, int yyy, int fontNumber, int charr)
 {
   wgtfont foo = fonts[fontNumber];
   //unsigned short *tabaddr = (unsigned short *)&foo[15];
