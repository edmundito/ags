
#ifndef USE_ALFONT
#define USE_ALFONT
#endif

#include "util/wgt2allg.h"
#include "alfont.h"

#include "font/wfnfontrenderer.h"
#include "util/datastream.h"
#include "util/file.h"
#include "gfx/bitmap.h"

using AGS::Common::Bitmap;
using AGS::Common::DataStream;
using namespace AGS; // FIXME later

extern void set_our_eip(int eip);
extern int  get_our_eip();

extern DataStream *fopen_shared(char *,
                                 Common::FileOpenMode open_mode = Common::kFile_Open,
                                 Common::FileWorkMode work_mode = Common::kFile_Read);
extern int flength_shared(DataStream *ffi);


// **** WFN Renderer ****

const char *WFN_FILE_SIGNATURE = "WGT Font File  ";
WFNFontRenderer wfnRenderer;


void WFNFontRenderer::AdjustYCoordinateForFont(int *ycoord, int fontNumber)
{
  // Do nothing
}

void WFNFontRenderer::EnsureTextValidForFont(char *text, int fontNumber)
{
  if ( extendedCharacters[fontNumber] ) return; 

  // replace any extended characters with question marks
  while (text[0]!=0) {
    if ((unsigned char)text[0] > 127 ) // Why was this "> 126" ?
    {
      text[0] = '?';
    }
    text++;
  }
}


// Get the position of a character in a bitmap font.
// Rewritten code to fulfill the alignment restrictions of pointers
// on the MIPS processor. Can and should be done more efficiently.
unsigned char* psp_get_char(wgtfont foon, int thisCharacter)
{
  unsigned char* tabaddr_ptr = NULL;
  unsigned short tabaddr_value = 0;

  //tabaddr = (unsigned short *)&foon[15];
  tabaddr_ptr = (unsigned char*)&foon[15];

  //tabaddr = (unsigned short *)&foon[tabaddr[0]];     // get address table
  memcpy(&tabaddr_value, tabaddr_ptr, 2);
<<<<<<< HEAD
  tabaddr_ptr = (unsigned char*)&foon[tabaddr_value];
=======
#if defined (AGS_BIG_ENDIAN)
  AGS::Common::BitByteOperations::SwapBytesInt16(tabaddr_value);
#endif
  tabaddr_ptr = (char*)&foon[tabaddr_value];
>>>>>>> 32077f58

  //tabaddr = (unsigned short *)&foon[tabaddr[(unsigned char)charr]];      // use table to find character
  memcpy(&tabaddr_value, &tabaddr_ptr[thisCharacter*2], 2);
#if defined (AGS_BIG_ENDIAN)
  AGS::Common::BitByteOperations::SwapBytesInt16(tabaddr_value);
#endif

  return (unsigned char*)&foon[tabaddr_value];
}


int WFNFontRenderer::GetTextWidth(const char *texx, int fontNumber)
{
  wgtfont foon = fonts[fontNumber];
  //unsigned short *tabaddr;
  int totlen = 0;
  unsigned int dd;

  unsigned char thisCharacter;
  for (dd = 0; dd < strlen(texx); dd++) 
  {
    thisCharacter = texx[dd];
<<<<<<< HEAD
    if ( !extendedCharacters[fontNumber] && (thisCharacter >= 128) )  thisCharacter = '?';
#ifdef ALLEGRO_BIG_ENDIAN
    unsigned short *tabaddr; // [IKM] 2012-06-13: added by guess, just to make this compile
    tabaddr = (unsigned short *)&foon[15];
    tabaddr = (unsigned short *)&foon[__short_swap_endian(tabaddr[0])];     // get address table
    tabaddr = (unsigned short *)&foon[__short_swap_endian(tabaddr[thisCharacter])];      // use table to find character
    totlen += __short_swap_endian(tabaddr[0]);
#else
    //tabaddr = (unsigned short *)&foon[15];
    //tabaddr = (unsigned short *)&foon[tabaddr[0]];     // get address table
    //tabaddr = (unsigned short *)&foon[tabaddr[thisCharacter]];      // use table to find character
    unsigned char* fontaddr = psp_get_char(foon, (unsigned char)thisCharacter);

    unsigned short tabaddr_d;
    memcpy(&tabaddr_d, (unsigned char*)((long)fontaddr + 0), 2);
=======
    if ((thisCharacter >= 128) || (thisCharacter < 0)) thisCharacter = '?';

    char* fontaddr = psp_get_char(foon, thisCharacter);

    short tabaddr_d;
    memcpy(&tabaddr_d, (char*)((long)fontaddr + 0), 2);
#if defined (AGS_BIG_ENDIAN)
  AGS::Common::BitByteOperations::SwapBytesInt16(tabaddr_d);
#endif
>>>>>>> 32077f58

    totlen += tabaddr_d;
  }
  return totlen * wtext_multiply;
}

int WFNFontRenderer::GetTextHeight(const char *texx, int fontNumber)
{
  //unsigned short *tabaddr;
  int highest = 0;
  unsigned int dd;
  wgtfont foon = fonts[fontNumber];

  unsigned char thisCharacter;
  for (dd = 0; dd < strlen(texx); dd++) 
  {
    thisCharacter = texx[dd];
<<<<<<< HEAD
    if ( !extendedCharacters[fontNumber] && (thisCharacter >= 128) )  thisCharacter = '?';
#ifdef ALLEGRO_BIG_ENDIAN
    unsigned short *tabaddr; // [IKM] 2012-06-13: added by guess, just to make this compile
    tabaddr = (unsigned short *)&foon[15];
    tabaddr = (unsigned short *)&foon[__short_swap_endian(tabaddr[0])];     // get address table
    tabaddr = (unsigned short *)&foon[__short_swap_endian(tabaddr[thisCharacter])];      // use table to find character
    totlen += __short_swap_endian(tabaddr[0]);
#else
    //tabaddr = (unsigned short *)&foon[15];
    //tabaddr = (unsigned short *)&foon[tabaddr[0]];     // get address table
    //tabaddr = (unsigned short *)&foon[tabaddr[thisCharacter]];      // use table to find character
    unsigned char* fontaddr = psp_get_char(foon, (unsigned char)thisCharacter);
    unsigned short tabaddr_d;
    memcpy(&tabaddr_d, (unsigned char*)((long)fontaddr + 2), 2);
=======
    if ((thisCharacter >= 128) || (thisCharacter < 0)) thisCharacter = '?';

    char* fontaddr = psp_get_char(foon, thisCharacter);
    short tabaddr_d;
    memcpy(&tabaddr_d, (char*)((long)fontaddr + 2), 2);
#if defined (AGS_BIG_ENDIAN)
  AGS::Common::BitByteOperations::SwapBytesInt16(tabaddr_d);
#endif
>>>>>>> 32077f58

    int charHeight = tabaddr_d;

    if (charHeight > highest)
      highest = charHeight;
  }
  return highest * wtext_multiply;
}

void WFNFontRenderer::RenderText(const char *text, int fontNumber, BITMAP *destination, int x, int y, int colour)
{
  unsigned int ee;

  int oldeip = get_our_eip();
  set_our_eip(415);

  for (ee = 0; ee < strlen(text); ee++)
    x += printchar(x, y, fontNumber, text[ee]);

  set_our_eip(oldeip);
}

int WFNFontRenderer::printchar(int xxx, int yyy, int fontNumber, int charr)
{
  wgtfont foo = fonts[fontNumber];
  //unsigned short *tabaddr = (unsigned short *)&foo[15];
  unsigned char *actdata;
  int tt, ss, bytewid, orixp = xxx;

  if ( !extendedCharacters[fontNumber] && ((unsigned char)charr >= 128) ) 
    charr = '?';

<<<<<<< HEAD
#ifdef ALLEGRO_BIG_ENDIAN
  unsigned short *tabaddr; // [IKM] 2012-06-13: added by guess, just to make this compile
  tabaddr = (unsigned short *)&foo[__short_swap_endian(tabaddr[0])];
  tabaddr = (unsigned short *)&foo[__short_swap_endian(tabaddr[(unsigned char)charr])];
  int charWidth = __short_swap_endian(tabaddr[0]);
  int charHeight = __short_swap_endian(tabaddr[1]);
  actdata = (unsigned char *)&tabaddr[2];
#else
  
  //tabaddr = (unsigned short *)&foo[tabaddr[0]];        // get address table
  //tabaddr = (unsigned short *)&foo[tabaddr[(unsigned char)charr]];    // use table to find character (MUST BE UNSIGNED! - Alan)
  unsigned char* tabaddr = psp_get_char(foo, (unsigned char)charr);

  unsigned short tabaddr_d;
  //int charWidth = tabaddr[0];
  memcpy(&tabaddr_d, (unsigned char*)((long)tabaddr), 2);
  int charWidth = tabaddr_d;

  //int charHeight = tabaddr[1];
  memcpy(&tabaddr_d, (unsigned char*)((long)tabaddr + 2), 2);
=======
  char* tabaddr = psp_get_char(foo, charr);

  short tabaddr_d;
  memcpy(&tabaddr_d, (char*)((long)tabaddr), 2);
#if defined (AGS_BIG_ENDIAN)
  AGS::Common::BitByteOperations::SwapBytesInt16(tabaddr_d);
#endif
  int charWidth = tabaddr_d;

  memcpy(&tabaddr_d, (char*)((long)tabaddr + 2), 2);
#if defined (AGS_BIG_ENDIAN)
  AGS::Common::BitByteOperations::SwapBytesInt16(tabaddr_d);
#endif
>>>>>>> 32077f58
  int charHeight = tabaddr_d;

  actdata = (unsigned char *)&tabaddr[2*2];  // [AlanDrake] 2012-07-03: moved here because I doubt that 2*2 will work for big endian
#endif
  bytewid = ((charWidth - 1) / 8) + 1;

  // MACPORT FIX: switch now using charWidth and charHeight
  for (tt = 0; tt < charHeight; tt++) {
    for (ss = 0; ss < charWidth; ss++) {
      if (((actdata[tt * bytewid + (ss / 8)] & (0x80 >> (ss % 8))) != 0)) {
        if (wtext_multiply > 1) {
          abuf->FillRect(Rect(xxx + ss, yyy + tt, xxx + ss + (wtext_multiply - 1),
                   yyy + tt + (wtext_multiply - 1)), textcol);
        } 
        else
        {
          abuf->PutPixel(xxx + ss, yyy + tt, textcol);
        }
      }

      xxx += wtext_multiply - 1;
    }
    yyy += wtext_multiply - 1;
    xxx = orixp;
  }
  return charWidth * wtext_multiply;
}

bool WFNFontRenderer::LoadFromDisk(int fontNumber, int fontSize)
{
  char filnm[20];
  DataStream *ffi = NULL;
  char mbuffer[16];
  long lenof;

  sprintf(filnm, "agsfnt%d.wfn", fontNumber);
  ffi = fopen_shared(filnm);
  if (ffi == NULL)
  {
    // actual font not found, try font 0 instead
    strcpy(filnm, "agsfnt0.wfn");
    ffi = fopen_shared(filnm);
    if (ffi == NULL)
      return false;
  }

  mbuffer[15] = 0;
  ffi->ReadArray(mbuffer, 15, 1);
  if (strcmp(mbuffer, WFN_FILE_SIGNATURE) != 0) {
    delete ffi;
    return false;
  }

  lenof = flength_shared(ffi);

  wgtfont tempalloc = (wgtfont) malloc(lenof + 40);
  delete ffi;

  ffi = fopen_shared(filnm);
  ffi->ReadArray(tempalloc, lenof, 1);
  delete ffi;

  fonts[fontNumber] = tempalloc;

  // Check if this font supports extended ASCII
  unsigned char* tabaddr_ptr = (unsigned char*)&fonts[fontNumber][15];
  unsigned short tabaddr_value = 0;
  memcpy(&tabaddr_value, tabaddr_ptr, 2); // address table
  extendedCharacters[fontNumber] = ((lenof - tabaddr_value)/2 > 128); // Are there more than 128 entries ?
  
  return true;
}

void WFNFontRenderer::FreeMemory(int fontNumber)
{
  free(fonts[fontNumber]);
  fonts[fontNumber] = NULL;
}<|MERGE_RESOLUTION|>--- conflicted
+++ resolved
@@ -63,14 +63,10 @@
 
   //tabaddr = (unsigned short *)&foon[tabaddr[0]];     // get address table
   memcpy(&tabaddr_value, tabaddr_ptr, 2);
-<<<<<<< HEAD
+#if defined (AGS_BIG_ENDIAN)
+  AGS::Common::BitByteOperations::SwapBytesInt16(tabaddr_value);
+#endif
   tabaddr_ptr = (unsigned char*)&foon[tabaddr_value];
-=======
-#if defined (AGS_BIG_ENDIAN)
-  AGS::Common::BitByteOperations::SwapBytesInt16(tabaddr_value);
-#endif
-  tabaddr_ptr = (char*)&foon[tabaddr_value];
->>>>>>> 32077f58
 
   //tabaddr = (unsigned short *)&foon[tabaddr[(unsigned char)charr]];      // use table to find character
   memcpy(&tabaddr_value, &tabaddr_ptr[thisCharacter*2], 2);
@@ -93,33 +89,15 @@
   for (dd = 0; dd < strlen(texx); dd++) 
   {
     thisCharacter = texx[dd];
-<<<<<<< HEAD
     if ( !extendedCharacters[fontNumber] && (thisCharacter >= 128) )  thisCharacter = '?';
-#ifdef ALLEGRO_BIG_ENDIAN
-    unsigned short *tabaddr; // [IKM] 2012-06-13: added by guess, just to make this compile
-    tabaddr = (unsigned short *)&foon[15];
-    tabaddr = (unsigned short *)&foon[__short_swap_endian(tabaddr[0])];     // get address table
-    tabaddr = (unsigned short *)&foon[__short_swap_endian(tabaddr[thisCharacter])];      // use table to find character
-    totlen += __short_swap_endian(tabaddr[0]);
-#else
-    //tabaddr = (unsigned short *)&foon[15];
-    //tabaddr = (unsigned short *)&foon[tabaddr[0]];     // get address table
-    //tabaddr = (unsigned short *)&foon[tabaddr[thisCharacter]];      // use table to find character
+
     unsigned char* fontaddr = psp_get_char(foon, (unsigned char)thisCharacter);
 
     unsigned short tabaddr_d;
     memcpy(&tabaddr_d, (unsigned char*)((long)fontaddr + 0), 2);
-=======
-    if ((thisCharacter >= 128) || (thisCharacter < 0)) thisCharacter = '?';
-
-    char* fontaddr = psp_get_char(foon, thisCharacter);
-
-    short tabaddr_d;
-    memcpy(&tabaddr_d, (char*)((long)fontaddr + 0), 2);
-#if defined (AGS_BIG_ENDIAN)
-  AGS::Common::BitByteOperations::SwapBytesInt16(tabaddr_d);
-#endif
->>>>>>> 32077f58
+#if defined (AGS_BIG_ENDIAN)
+  AGS::Common::BitByteOperations::SwapBytesInt16(tabaddr_d);
+#endif
 
     totlen += tabaddr_d;
   }
@@ -137,31 +115,14 @@
   for (dd = 0; dd < strlen(texx); dd++) 
   {
     thisCharacter = texx[dd];
-<<<<<<< HEAD
     if ( !extendedCharacters[fontNumber] && (thisCharacter >= 128) )  thisCharacter = '?';
-#ifdef ALLEGRO_BIG_ENDIAN
-    unsigned short *tabaddr; // [IKM] 2012-06-13: added by guess, just to make this compile
-    tabaddr = (unsigned short *)&foon[15];
-    tabaddr = (unsigned short *)&foon[__short_swap_endian(tabaddr[0])];     // get address table
-    tabaddr = (unsigned short *)&foon[__short_swap_endian(tabaddr[thisCharacter])];      // use table to find character
-    totlen += __short_swap_endian(tabaddr[0]);
-#else
-    //tabaddr = (unsigned short *)&foon[15];
-    //tabaddr = (unsigned short *)&foon[tabaddr[0]];     // get address table
-    //tabaddr = (unsigned short *)&foon[tabaddr[thisCharacter]];      // use table to find character
+
     unsigned char* fontaddr = psp_get_char(foon, (unsigned char)thisCharacter);
     unsigned short tabaddr_d;
     memcpy(&tabaddr_d, (unsigned char*)((long)fontaddr + 2), 2);
-=======
-    if ((thisCharacter >= 128) || (thisCharacter < 0)) thisCharacter = '?';
-
-    char* fontaddr = psp_get_char(foon, thisCharacter);
-    short tabaddr_d;
-    memcpy(&tabaddr_d, (char*)((long)fontaddr + 2), 2);
-#if defined (AGS_BIG_ENDIAN)
-  AGS::Common::BitByteOperations::SwapBytesInt16(tabaddr_d);
-#endif
->>>>>>> 32077f58
+#if defined (AGS_BIG_ENDIAN)
+  AGS::Common::BitByteOperations::SwapBytesInt16(tabaddr_d);
+#endif
 
     int charHeight = tabaddr_d;
 
@@ -194,46 +155,25 @@
   if ( !extendedCharacters[fontNumber] && ((unsigned char)charr >= 128) ) 
     charr = '?';
 
-<<<<<<< HEAD
-#ifdef ALLEGRO_BIG_ENDIAN
-  unsigned short *tabaddr; // [IKM] 2012-06-13: added by guess, just to make this compile
-  tabaddr = (unsigned short *)&foo[__short_swap_endian(tabaddr[0])];
-  tabaddr = (unsigned short *)&foo[__short_swap_endian(tabaddr[(unsigned char)charr])];
-  int charWidth = __short_swap_endian(tabaddr[0]);
-  int charHeight = __short_swap_endian(tabaddr[1]);
-  actdata = (unsigned char *)&tabaddr[2];
-#else
   
-  //tabaddr = (unsigned short *)&foo[tabaddr[0]];        // get address table
-  //tabaddr = (unsigned short *)&foo[tabaddr[(unsigned char)charr]];    // use table to find character (MUST BE UNSIGNED! - Alan)
   unsigned char* tabaddr = psp_get_char(foo, (unsigned char)charr);
 
   unsigned short tabaddr_d;
   //int charWidth = tabaddr[0];
   memcpy(&tabaddr_d, (unsigned char*)((long)tabaddr), 2);
+#if defined (AGS_BIG_ENDIAN)
+  AGS::Common::BitByteOperations::SwapBytesInt16(tabaddr_d);
+#endif
   int charWidth = tabaddr_d;
 
   //int charHeight = tabaddr[1];
   memcpy(&tabaddr_d, (unsigned char*)((long)tabaddr + 2), 2);
-=======
-  char* tabaddr = psp_get_char(foo, charr);
-
-  short tabaddr_d;
-  memcpy(&tabaddr_d, (char*)((long)tabaddr), 2);
-#if defined (AGS_BIG_ENDIAN)
-  AGS::Common::BitByteOperations::SwapBytesInt16(tabaddr_d);
-#endif
-  int charWidth = tabaddr_d;
-
-  memcpy(&tabaddr_d, (char*)((long)tabaddr + 2), 2);
-#if defined (AGS_BIG_ENDIAN)
-  AGS::Common::BitByteOperations::SwapBytesInt16(tabaddr_d);
-#endif
->>>>>>> 32077f58
+#if defined (AGS_BIG_ENDIAN)
+  AGS::Common::BitByteOperations::SwapBytesInt16(tabaddr_d);
+#endif
   int charHeight = tabaddr_d;
 
-  actdata = (unsigned char *)&tabaddr[2*2];  // [AlanDrake] 2012-07-03: moved here because I doubt that 2*2 will work for big endian
-#endif
+  actdata = (unsigned char *)&tabaddr[2*2];
   bytewid = ((charWidth - 1) / 8) + 1;
 
   // MACPORT FIX: switch now using charWidth and charHeight
