//=============================================================================
//
// Adventure Game Studio (AGS)
//
// Copyright (C) 1999-2011 Chris Jones and 2011-20xx others
// The full list of copyright holders can be found in the Copyright.txt
// file, which is part of this source code distribution.
//
// The AGS source code is provided under the Artistic License 2.0.
// A copy of this license can be found in the file License.txt and at
// http://www.opensource.org/licenses/artistic-license-2.0.php
//
//=============================================================================

#ifndef USE_ALFONT
#define USE_ALFONT
#endif

#include <stdio.h>
#include "alfont.h"
#include "ac/common.h"
#include "font/fonts.h"
#include "font/wfnfontrenderer.h"
#include "util/stream.h"
#include "util/file.h"
#include "util/bbop.h"
#include "gfx/allegrobitmap.h"
#include "util/wgt2allg.h"

using AGS::Common::Bitmap;
using AGS::Common::Stream;
using namespace AGS; // FIXME later

extern Stream *fopen_shared(char *,
                                 Common::FileOpenMode open_mode = Common::kFile_Open,
                                 Common::FileWorkMode work_mode = Common::kFile_Read);
extern int flength_shared(Stream *ffi);


// **** WFN Renderer ****

const char *WFN_FILE_SIGNATURE = "WGT Font File  ";
WFNFontRenderer wfnRenderer;


void WFNFontRenderer::AdjustYCoordinateForFont(int *ycoord, int fontNumber)
{
  // Do nothing
}

void WFNFontRenderer::EnsureTextValidForFont(char *text, int fontNumber)
{
  if ( extendedCharacters[fontNumber] ) return; 

  // replace any extended characters with question marks
  while (text[0]!=0) {
    if ((unsigned char)text[0] > 127 ) // Why was this "> 126" ?
    {
      text[0] = '?';
    }
    text++;
  }
}


// Get the position of a character in a bitmap font.
// Rewritten code to fulfill the alignment restrictions of pointers
// on the MIPS processor. Can and should be done more efficiently.
unsigned char* psp_get_char(wgtfont foon, int thisCharacter)
{
  unsigned char* tabaddr_ptr = NULL;
  unsigned short tabaddr_value = 0;

  //tabaddr = (unsigned short *)&foon[15];
  tabaddr_ptr = (unsigned char*)&foon[15];

  //tabaddr = (unsigned short *)&foon[tabaddr[0]];     // get address table
  memcpy(&tabaddr_value, tabaddr_ptr, 2);
#if defined (AGS_BIG_ENDIAN)
  AGS::Common::BitByteOperations::SwapBytesInt16(tabaddr_value);
#endif
  tabaddr_ptr = (unsigned char*)&foon[tabaddr_value];

  //tabaddr = (unsigned short *)&foon[tabaddr[(unsigned char)charr]];      // use table to find character
  memcpy(&tabaddr_value, &tabaddr_ptr[thisCharacter*2], 2);
#if defined (AGS_BIG_ENDIAN)
  AGS::Common::BitByteOperations::SwapBytesInt16(tabaddr_value);
#endif

  return (unsigned char*)&foon[tabaddr_value];
}


int WFNFontRenderer::GetTextWidth(const char *texx, int fontNumber)
{
  wgtfont foon = fonts[fontNumber];
  //unsigned short *tabaddr;
  int totlen = 0;
  unsigned int dd;

  unsigned char thisCharacter;
  for (dd = 0; dd < strlen(texx); dd++) 
  {
    thisCharacter = texx[dd];
    if ( !extendedCharacters[fontNumber] && (thisCharacter >= 128) )  thisCharacter = '?';

    unsigned char* fontaddr = psp_get_char(foon, (unsigned char)thisCharacter);

    unsigned short tabaddr_d;
    memcpy(&tabaddr_d, (unsigned char*)((long)fontaddr + 0), 2);
#if defined (AGS_BIG_ENDIAN)
  AGS::Common::BitByteOperations::SwapBytesInt16(tabaddr_d);
#endif

    totlen += tabaddr_d;
  }
  return totlen * wtext_multiply;
}

int WFNFontRenderer::GetTextHeight(const char *texx, int fontNumber)
{
  //unsigned short *tabaddr;
  int highest = 0;
  unsigned int dd;
  wgtfont foon = fonts[fontNumber];

  unsigned char thisCharacter;
  for (dd = 0; dd < strlen(texx); dd++) 
  {
    thisCharacter = texx[dd];
    if ( !extendedCharacters[fontNumber] && (thisCharacter >= 128) )  thisCharacter = '?';

    unsigned char* fontaddr = psp_get_char(foon, (unsigned char)thisCharacter);
    unsigned short tabaddr_d;
    memcpy(&tabaddr_d, (unsigned char*)((long)fontaddr + 2), 2);
#if defined (AGS_BIG_ENDIAN)
  AGS::Common::BitByteOperations::SwapBytesInt16(tabaddr_d);
#endif

    int charHeight = tabaddr_d;

    if (charHeight > highest)
      highest = charHeight;
  }
  return highest * wtext_multiply;
}

Common::Bitmap render_wrapper;
void WFNFontRenderer::RenderText(const char *text, int fontNumber, BITMAP *destination, int x, int y, int colour)
{
  unsigned int ee;

  int oldeip = get_our_eip();
  set_our_eip(415);

  render_wrapper.WrapAllegroBitmap(destination, true);

  for (ee = 0; ee < strlen(text); ee++)
<<<<<<< HEAD
    x += printchar(&render_wrapper, x, y, fontNumber, text_color, text[ee]);
=======
    x += printchar(&render_wrapper, x, y, fonts[fontNumber], colour, text[ee]);
>>>>>>> c9353f51

  set_our_eip(oldeip);
}

int WFNFontRenderer::printchar(Bitmap *ds, int xxx, int yyy, int fontNumber, color_t text_color, int charr)
{
  wgtfont foo = fonts[fontNumber];
  //unsigned short *tabaddr = (unsigned short *)&foo[15];
  unsigned char *actdata;
  int tt, ss, bytewid, orixp = xxx;

  if ( !extendedCharacters[fontNumber] && ((unsigned char)charr >= 128) ) 
    charr = '?';

  
  unsigned char* tabaddr = psp_get_char(foo, (unsigned char)charr);

  unsigned short tabaddr_d;
  //int charWidth = tabaddr[0];
  memcpy(&tabaddr_d, (unsigned char*)((long)tabaddr), 2);
#if defined (AGS_BIG_ENDIAN)
  AGS::Common::BitByteOperations::SwapBytesInt16(tabaddr_d);
#endif
  int charWidth = tabaddr_d;

  //int charHeight = tabaddr[1];
  memcpy(&tabaddr_d, (unsigned char*)((long)tabaddr + 2), 2);
#if defined (AGS_BIG_ENDIAN)
  AGS::Common::BitByteOperations::SwapBytesInt16(tabaddr_d);
#endif
  int charHeight = tabaddr_d;

  actdata = (unsigned char *)&tabaddr[2*2];
  bytewid = ((charWidth - 1) / 8) + 1;

  // MACPORT FIX: switch now using charWidth and charHeight
  color_t draw_color = text_color;
  for (tt = 0; tt < charHeight; tt++) {
    for (ss = 0; ss < charWidth; ss++) {
      if (((actdata[tt * bytewid + (ss / 8)] & (0x80 >> (ss % 8))) != 0)) {
        if (wtext_multiply > 1) {
          ds->FillRect(Rect(xxx + ss, yyy + tt, xxx + ss + (wtext_multiply - 1),
              yyy + tt + (wtext_multiply - 1)), draw_color);
        } 
        else
        {
            ds->PutPixel(xxx + ss, yyy + tt, draw_color);
        }
      }

      xxx += wtext_multiply - 1;
    }
    yyy += wtext_multiply - 1;
    xxx = orixp;
  }
  return charWidth * wtext_multiply;
}

bool WFNFontRenderer::LoadFromDisk(int fontNumber, int fontSize)
{
  char filnm[20];
  Stream *ffi = NULL;
  char mbuffer[16];
  long lenof;

  sprintf(filnm, "agsfnt%d.wfn", fontNumber);
  ffi = fopen_shared(filnm);
  if (ffi == NULL)
  {
    // actual font not found, try font 0 instead
    strcpy(filnm, "agsfnt0.wfn");
    ffi = fopen_shared(filnm);
    if (ffi == NULL)
      return false;
  }

  mbuffer[15] = 0;
  ffi->ReadArray(mbuffer, 15, 1);
  if (strcmp(mbuffer, WFN_FILE_SIGNATURE) != 0) {
    delete ffi;
    return false;
  }

  lenof = flength_shared(ffi);

  wgtfont tempalloc = (wgtfont) malloc(lenof + 40);
  delete ffi;

  ffi = fopen_shared(filnm);
  ffi->ReadArray(tempalloc, lenof, 1);
  delete ffi;

  fonts[fontNumber] = tempalloc;

  // Check if this font supports extended ASCII
  unsigned char* tabaddr_ptr = (unsigned char*)&fonts[fontNumber][15];
  unsigned short tabaddr_value = 0;
  memcpy(&tabaddr_value, tabaddr_ptr, 2); // address table
  extendedCharacters[fontNumber] = ((lenof - tabaddr_value)/2 > 128); // Are there more than 128 entries ?
  
  return true;
}

void WFNFontRenderer::FreeMemory(int fontNumber)
{
  free(fonts[fontNumber]);
  fonts[fontNumber] = NULL;
}<|MERGE_RESOLUTION|>--- conflicted
+++ resolved
@@ -156,11 +156,7 @@
   render_wrapper.WrapAllegroBitmap(destination, true);
 
   for (ee = 0; ee < strlen(text); ee++)
-<<<<<<< HEAD
-    x += printchar(&render_wrapper, x, y, fontNumber, text_color, text[ee]);
-=======
     x += printchar(&render_wrapper, x, y, fonts[fontNumber], colour, text[ee]);
->>>>>>> c9353f51
 
   set_our_eip(oldeip);
 }
