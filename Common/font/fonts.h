//=============================================================================
//
// Adventure Game Studio (AGS)
//
// Copyright (C) 1999-2011 Chris Jones and 2011-2025 various contributors
// The full list of copyright holders can be found in the Copyright.txt
// file, which is part of this source code distribution.
//
// The AGS source code is provided under the Artistic License 2.0.
// A copy of this license can be found in the file License.txt and at
// https://opensource.org/license/artistic-2-0/
//
//=============================================================================
#ifndef __AGS_CN_FONT__FONTS_H
#define __AGS_CN_FONT__FONTS_H

#include <string>
#include <utility>
#include <vector>
#include "ac/gamestructdefines.h"
#include "core/assetmanager.h"
#include "gfx/bitmap.h"
#include "util/string.h"

// TODO: we need to make some kind of TextManager class of this module

class IAGSFontRenderer;
class IAGSFontRenderer2;
class IAGSFontRendererInternal;
struct FontInfo;
struct FontRenderParams;
struct FontMetrics;

void init_font_renderer(AGS::Common::AssetManager *amgr);
void shutdown_font_renderer();
<<<<<<< HEAD
void adjust_y_coordinate_for_text(int* ypos, size_t fontnum);
IAGSFontRenderer* font_replace_renderer(size_t font_number, IAGSFontRenderer* renderer);
IAGSFontRenderer* font_replace_renderer(size_t font_number, IAGSFontRenderer2* renderer);
void font_recalc_metrics(size_t font_number);
bool is_any_font_loaded();
bool is_font_loaded(size_t font_number);
bool is_bitmap_font(size_t font_number);
bool font_supports_extended_characters(size_t font_number);
=======
void adjust_y_coordinate_for_text(int* ypos, int font_number);
IAGSFontRenderer* font_replace_renderer(int font_number, IAGSFontRenderer* renderer);
IAGSFontRenderer* font_replace_renderer(int font_number, IAGSFontRenderer2* renderer);
void font_recalc_metrics(int font_number);
bool font_first_renderer_loaded();
bool is_font_loaded(int font_number);
bool is_bitmap_font(int font_number);
bool font_supports_extended_characters(int font_number);
>>>>>>> 88457977
// Get font's name, if it's available, otherwise returns empty string
const char *get_font_name(int font_number);
// Get a collection of FFLG_* flags corresponding to this font
int get_font_flags(int font_number);
// TODO: with changes to WFN font renderer that implemented safe rendering of
// strings containing invalid chars (since 3.3.1) this function is not
// important, except for (maybe) few particular cases.
// Furthermore, its use complicated things, because AGS could modify some texts
// at random times (usually - drawing routines).
// Need to check whether it is safe to completely remove it.
void ensure_text_valid_for_font(char *text, int font_number);
// Get font's scaling multiplier
int get_font_scaling_mul(int font_number);
// Calculate actual width of a line of text
int get_text_width(const char *texx, int font_number);
// Get the maximal width of the given font, with corresponding outlining
int get_text_width_outlined(const char *text, int font_number);
// Get font's height; this value is used for logical arrangement of UI elements;
// note that this is a "formal" font height, that may have different value
// depending on compatibility mode (used when running old games);
int get_font_height(int font_number);
// Get the maximal height of the given font, with corresponding outlining
int get_font_height_outlined(int font_number);
// Get font's surface height: this always returns the height enough to accomodate
// font letters on a bitmap or a texture; the distinction is needed for compatibility reasons
int get_font_surface_height(int font_number);
// Get font's maximal graphical extent: this means the farthest vertical positions of glyphs,
// relative to the "pen" position. Besides letting to calculate the surface height,
// this information also lets to detect if some of the glyphs may appear above y0.
std::pair<int, int> get_font_surface_extent(int font_number);
// Get font's line spacing
int get_font_linespacing(int font_number);
// Set font's line spacing
void set_font_linespacing(int font_number, int spacing);
// Get font's outline type
int  get_font_outline(int font_number);
// Get font's automatic outline thickness (if set)
int  get_font_outline_thickness(int font_number);
// Gets the total maximal height of the given number of lines printed with the given font;
// note that this uses formal font height, for compatibility purposes
int get_text_lines_height(int font_number, size_t numlines);
// Gets the height of a graphic surface enough to accomodate this number of text lines;
// note this accounts for the real pixel font height
int get_text_lines_surf_height(int font_number, size_t numlines);
// Set font's outline type
void set_font_outline(int font_number, int outline_type,
    enum FontInfo::AutoOutlineStyle style = FontInfo::kSquared, int thickness = 1);
<<<<<<< HEAD
bool is_font_antialiased(size_t font_number);
// Outputs a single line of text on the defined position on bitmap, using defined font, color and parameters
void wouttextxy(AGS::Common::Bitmap *ds, int xxx, int yyy, size_t font_number, color_t text_color, const char *text);
void wouttextxy(AGS::Common::Bitmap *ds, int xxx, int yyy, size_t font_number,
    color_t text_color, AGS::Common::BlendMode blend_mode, const char *text);
=======
bool is_font_antialiased(int font_number);
>>>>>>> 88457977
// Assigns FontInfo to the font
void set_fontinfo(int font_number, const FontInfo &finfo);
// Gets full information about the font
FontInfo get_fontinfo(int font_number);
// Loads a font from disk
bool load_font_size(int font_number, const FontInfo &font_info);
// Loads a font from disk, reads metrics, and disposes a font
bool load_font_metrics(const AGS::Common::String &filename, int pixel_size, FontMetrics &metrics);
// Allocates two outline stencil buffers, or returns previously creates ones;
// these buffers are owned by the font, they should not be deleted by the caller.
void alloc_font_outline_buffers(int font_number,
    AGS::Common::Bitmap **text_stencil, AGS::Common::Bitmap **outline_stencil,
    int text_width, int text_height, int color_depth);
// Perform necessary adjustments on all fonts in case the text render mode changed (anti-aliasing etc)
void adjust_fonts_for_render_mode(bool aa_mode);
// Set current blend mode, it will be applied for all the following text render
void font_set_blend_mode(size_t font_number, AGS::Common::BlendMode blend_mode);
// Free particular font's data
void freefont(int font_number);
// Moves font data from one index to another; previous index becomes empty
void movefont(size_t old_font_num, size_t new_font_num);
// Free all fonts data
void free_all_fonts();

// Outputs a single line of text on the defined position on bitmap, using defined font, color and parameters
void wouttextxy(AGS::Common::Bitmap *ds, int x, int y, int font_number, color_t text_color, const char *texx);
// FIXME: review this function, used only in AGS.Native (editor)
void woutprintf(AGS::Common::Bitmap *ds, int x, int y, int font_number, color_t text_color, const char *fmt, ...);

// Tells if the text should be antialiased when possible
bool ShouldAntiAliasText();

// SplitLines class represents a list of lines and is meant to reduce
// subsequent memory (de)allocations if used often during game loops
// and drawing. For that reason it is not equivalent to std::vector,
// but keeps constructed String buffers intact for most time.
// TODO: implement proper strings pool.
// TODO: make the line-splitting container also save line widths (in pixels)!
class SplitLines
{
public:
    inline size_t Count() const { return _count; }
    inline const AGS::Common::String &operator[](size_t i) const { return _pool[i]; }
    inline AGS::Common::String &operator[](size_t i) { return _pool[i]; }
    inline void Clear() { _pool.clear(); _count = 0; }
    inline void Reset() { _count = 0; }
    inline void Add(const char *cstr)
    {
        if (_pool.size() == _count) _pool.resize(_count + 1);
        _pool[_count++].SetString(cstr);
    }
    inline const std::vector<AGS::Common::String> &GetVector() const { return _pool; }

    // Auxiliary line processing buffers
    std::string LineBuf[2];

private:
    std::vector<AGS::Common::String> _pool;
    size_t _count; // actual number of lines in use
};

// Break up the text into lines restricted by the given width;
// returns number of lines, or 0 if text cannot be split well to fit in this width
size_t split_lines(const char *texx, SplitLines &lines, int width, int font_number, size_t max_lines = -1);

namespace AGS { namespace Common { extern SplitLines Lines; } }

#endif // __AGS_CN_FONT__FONTS_H<|MERGE_RESOLUTION|>--- conflicted
+++ resolved
@@ -33,25 +33,14 @@
 
 void init_font_renderer(AGS::Common::AssetManager *amgr);
 void shutdown_font_renderer();
-<<<<<<< HEAD
-void adjust_y_coordinate_for_text(int* ypos, size_t fontnum);
-IAGSFontRenderer* font_replace_renderer(size_t font_number, IAGSFontRenderer* renderer);
-IAGSFontRenderer* font_replace_renderer(size_t font_number, IAGSFontRenderer2* renderer);
-void font_recalc_metrics(size_t font_number);
-bool is_any_font_loaded();
-bool is_font_loaded(size_t font_number);
-bool is_bitmap_font(size_t font_number);
-bool font_supports_extended_characters(size_t font_number);
-=======
 void adjust_y_coordinate_for_text(int* ypos, int font_number);
 IAGSFontRenderer* font_replace_renderer(int font_number, IAGSFontRenderer* renderer);
 IAGSFontRenderer* font_replace_renderer(int font_number, IAGSFontRenderer2* renderer);
 void font_recalc_metrics(int font_number);
-bool font_first_renderer_loaded();
+bool is_any_font_loaded();
 bool is_font_loaded(int font_number);
 bool is_bitmap_font(int font_number);
 bool font_supports_extended_characters(int font_number);
->>>>>>> 88457977
 // Get font's name, if it's available, otherwise returns empty string
 const char *get_font_name(int font_number);
 // Get a collection of FFLG_* flags corresponding to this font
@@ -99,15 +88,7 @@
 // Set font's outline type
 void set_font_outline(int font_number, int outline_type,
     enum FontInfo::AutoOutlineStyle style = FontInfo::kSquared, int thickness = 1);
-<<<<<<< HEAD
-bool is_font_antialiased(size_t font_number);
-// Outputs a single line of text on the defined position on bitmap, using defined font, color and parameters
-void wouttextxy(AGS::Common::Bitmap *ds, int xxx, int yyy, size_t font_number, color_t text_color, const char *text);
-void wouttextxy(AGS::Common::Bitmap *ds, int xxx, int yyy, size_t font_number,
-    color_t text_color, AGS::Common::BlendMode blend_mode, const char *text);
-=======
 bool is_font_antialiased(int font_number);
->>>>>>> 88457977
 // Assigns FontInfo to the font
 void set_fontinfo(int font_number, const FontInfo &finfo);
 // Gets full information about the font
@@ -134,6 +115,9 @@
 
 // Outputs a single line of text on the defined position on bitmap, using defined font, color and parameters
 void wouttextxy(AGS::Common::Bitmap *ds, int x, int y, int font_number, color_t text_color, const char *texx);
+// Outputs a single line of text, using blend mode
+void wouttextxy(AGS::Common::Bitmap *ds, int x, int y, int font_number,
+                color_t text_color, AGS::Common::BlendMode blend_mode, const char *text);
 // FIXME: review this function, used only in AGS.Native (editor)
 void woutprintf(AGS::Common::Bitmap *ds, int x, int y, int font_number, color_t text_color, const char *fmt, ...);
 
