--- conflicted
+++ resolved
@@ -73,15 +73,9 @@
   void resort_zorder();
   int  get_control_type(int);
   int  is_mouse_on_gui();
-<<<<<<< HEAD
-  void draw_blob(Common::Graphics *g, int xp, int yp);
-  void draw_at(Common::Graphics *g, int xx, int yy);
-  void draw(Common::Graphics *g);
-=======
   void draw_blob(Common::Bitmap *ds, int xp, int yp, color_t draw_color);
   void draw_at(Common::Bitmap *ds, int xx, int yy);
   void draw(Common::Bitmap *ds);
->>>>>>> fc069ea8
   int  find_object_under_mouse();
   // this version allows some extra leeway in the Editor so that
   // the user can grab tiny controls
@@ -125,11 +119,7 @@
 extern int final_col_dep;
 
 // This function has distinct implementations in Engine and Editor
-<<<<<<< HEAD
-extern void draw_sprite_compensate(Common::Graphics *g, int spr, int x, int y, int xray);
-=======
 extern void draw_sprite_compensate(Common::Bitmap *ds, int spr, int x, int y, int xray);
->>>>>>> fc069ea8
 
 extern AGS_INLINE int divide_down_coordinate(int coord);
 extern AGS_INLINE int multiply_up_coordinate(int coord);
@@ -137,13 +127,8 @@
 extern AGS_INLINE int get_fixed_pixel_size(int pixels);
 
 // Those function have distinct implementations in Engine and Editor
-<<<<<<< HEAD
-extern void wouttext_outline(Common::Graphics *g, int xxp, int yyp, int usingfont, char *texx);
-extern int wgettextwidth_compensate(Common::Graphics *g, const char *tex, int font) ;
-=======
 extern void wouttext_outline(Common::Bitmap *ds, int xxp, int yyp, int usingfont, color_t text_color, char *texx);
 extern int wgettextwidth_compensate(Common::Bitmap *ds, const char *tex, int font) ;
->>>>>>> fc069ea8
 extern void check_font(int *fontnum);
 
 extern void set_our_eip(int eip);
