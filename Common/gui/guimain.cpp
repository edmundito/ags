--- conflicted
+++ resolved
@@ -499,33 +499,18 @@
   guis_need_update = 1;
 }
 
-<<<<<<< HEAD
-
-
-#define GUI_VERSION 115
-
+GuiVersion GameGuiVersion = kGuiVersion_Initial;
 void read_gui(Stream *in, GUIMain * guiread, GameInfo * gss, GUIMain** allocate)
-=======
-GuiVersion GameGuiVersion = kGuiVersion_Initial;
-void read_gui(Stream *in, GUIMain * guiread, GameSetupStruct * gss, GUIMain** allocate)
->>>>>>> 96d0fc69
 {
   int ee;
 
   if (in->ReadInt32() != (int)GUIMAGIC)
     quit("read_gui: file is corrupt");
 
-<<<<<<< HEAD
-  gver = in->ReadInt32();
-  if (gver < 100) {
-    gss->GuiCount = gver;
-    gver = 0;
-=======
   GameGuiVersion = (GuiVersion)in->ReadInt32();
   if (GameGuiVersion < kGuiVersion_214) {
-    gss->numgui = (int)GameGuiVersion;
+    gss->GuiCount = (int)GameGuiVersion;
     GameGuiVersion = kGuiVersion_Initial;
->>>>>>> 96d0fc69
   }
   else if (GameGuiVersion > kGuiVersion_Current)
     quit("read_gui: this game requires a newer version of AGS");
@@ -632,31 +617,22 @@
   guis_need_update = 1;
 }
 
-<<<<<<< HEAD
-void write_gui(Stream *out, GUIMain * guiwrite, GameInfo * gss)
-=======
-void write_gui(Stream *out, GUIMain * guiwrite, GameSetupStruct * gss, bool savedgame)
->>>>>>> 96d0fc69
+void write_gui(Stream *out, GUIMain * guiwrite, GameInfo * gss, bool savedgame)
 {
   int ee;
 
   out->WriteInt32(GUIMAGIC);
-<<<<<<< HEAD
-  out->WriteInt32(GUI_VERSION);
+
+  if (savedgame && GameGuiVersion >= kGuiVersion_ForwardCompatible)
+  {
+    out->WriteInt32(GameGuiVersion);
+  }
+  else
+  {
+    out->WriteInt32(kGuiVersion_Current);
+  }
+  
   out->WriteInt32(gss->GuiCount);
-=======
-
-  if (savedgame && GameGuiVersion >= kGuiVersion_ForwardCompatible)
-  {
-    out->WriteInt32(GameGuiVersion);
-  }
-  else
-  {
-    out->WriteInt32(kGuiVersion_Current);
-  }
-  
-  out->WriteInt32(gss->numgui);
->>>>>>> 96d0fc69
 
   for (int iteratorCount = 0; iteratorCount < gss->GuiCount; ++iteratorCount)
   {
