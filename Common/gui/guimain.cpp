--- conflicted
+++ resolved
@@ -295,21 +295,12 @@
   return 0;
 }
 
-<<<<<<< HEAD
-void GUIMain::draw_blob(Common::Graphics *g, int xp, int yp)
-{
-  g->FillRect(Rect(xp, yp, xp + get_fixed_pixel_size(1), yp + get_fixed_pixel_size(1)));
-}
-
-void GUIMain::draw_at(Common::Graphics *g, int xx, int yy)
-=======
 void GUIMain::draw_blob(Common::Bitmap *ds, int xp, int yp, color_t draw_color)
 {
   ds->FillRect(Rect(xp, yp, xp + get_fixed_pixel_size(1), yp + get_fixed_pixel_size(1)), draw_color);
 }
 
 void GUIMain::draw_at(Common::Bitmap *ds, int xx, int yy)
->>>>>>> fc069ea8
 {
   int aa;
 
@@ -319,53 +310,31 @@
     return;
 
   //Bitmap *abufwas = g;
-<<<<<<< HEAD
-  Bitmap *subbmp = BitmapHelper::CreateSubBitmap(g->GetBitmap(), RectWH(xx, yy, wid, hit));
-=======
   Bitmap *subbmp = BitmapHelper::CreateSubBitmap(ds, RectWH(xx, yy, wid, hit));
->>>>>>> fc069ea8
 
   SET_EIP(376)
   // stop border being transparent, if the whole GUI isn't
   if ((fgcol == 0) && (bgcol != 0))
     fgcol = 16;
 
-<<<<<<< HEAD
-  Common::Graphics sub_graphics(subbmp);
-  //g = subbmp;
-  if (bgcol != 0)
-    sub_graphics.Fill(sub_graphics.GetBitmap()->GetCompatibleColor(bgcol));
-=======
   //g = subbmp;
   if (bgcol != 0)
     subbmp->Fill(subbmp->GetCompatibleColor(bgcol));
->>>>>>> fc069ea8
 
   SET_EIP(377)
 
   color_t draw_color;
   if (fgcol != bgcol) {
-<<<<<<< HEAD
-    sub_graphics.SetDrawColor(fgcol);
-    sub_graphics.DrawRect(Rect(0, 0, sub_graphics.GetBitmap()->GetWidth() - 1, sub_graphics.GetBitmap()->GetHeight() - 1));
-    if (get_fixed_pixel_size(1) > 1)
-      sub_graphics.DrawRect(Rect(1, 1, sub_graphics.GetBitmap()->GetWidth() - 2, sub_graphics.GetBitmap()->GetHeight() - 2));
-=======
     draw_color = subbmp->GetCompatibleColor(fgcol);
     subbmp->DrawRect(Rect(0, 0, subbmp->GetWidth() - 1, subbmp->GetHeight() - 1), draw_color);
     if (get_fixed_pixel_size(1) > 1)
       subbmp->DrawRect(Rect(1, 1, subbmp->GetWidth() - 2, subbmp->GetHeight() - 2), draw_color);
->>>>>>> fc069ea8
   }
 
   SET_EIP(378)
 
   if ((bgpic > 0) && (spriteset[bgpic] != NULL))
-<<<<<<< HEAD
-    draw_sprite_compensate(&sub_graphics, bgpic, 0, 0, 0);
-=======
     draw_sprite_compensate(subbmp, bgpic, 0, 0, 0);
->>>>>>> fc069ea8
 
   SET_EIP(379)
 
@@ -380,36 +349,13 @@
     if (!objToDraw->IsVisible())
       continue;
 
-<<<<<<< HEAD
-    objToDraw->Draw(&sub_graphics);
-=======
     objToDraw->Draw(subbmp);
->>>>>>> fc069ea8
 
     int selectedColour = 14;
 
     if (highlightobj == drawOrder[aa]) {
       if (outlineGuiObjects)
         selectedColour = 13;
-<<<<<<< HEAD
-      sub_graphics.SetDrawColor(selectedColour);
-      draw_blob(&sub_graphics, objToDraw->x + objToDraw->wid - get_fixed_pixel_size(1) - 1, objToDraw->y);
-      draw_blob(&sub_graphics, objToDraw->x, objToDraw->y + objToDraw->hit - get_fixed_pixel_size(1) - 1);
-      draw_blob(&sub_graphics, objToDraw->x, objToDraw->y);
-      draw_blob(&sub_graphics, objToDraw->x + objToDraw->wid - get_fixed_pixel_size(1) - 1, 
-                objToDraw->y + objToDraw->hit - get_fixed_pixel_size(1) - 1);
-    }
-    if (outlineGuiObjects) {
-      int oo;  // draw a dotted outline round all objects
-      sub_graphics.SetDrawColor(selectedColour);
-      for (oo = 0; oo < objToDraw->wid; oo+=2) {
-        sub_graphics.PutPixel(oo + objToDraw->x, objToDraw->y);
-        sub_graphics.PutPixel(oo + objToDraw->x, objToDraw->y + objToDraw->hit - 1);
-      }
-      for (oo = 0; oo < objToDraw->hit; oo+=2) {
-        sub_graphics.PutPixel(objToDraw->x, oo + objToDraw->y);
-        sub_graphics.PutPixel(objToDraw->x + objToDraw->wid - 1, oo + objToDraw->y);
-=======
       draw_color = subbmp->GetCompatibleColor(selectedColour);
       draw_blob(subbmp, objToDraw->x + objToDraw->wid - get_fixed_pixel_size(1) - 1, objToDraw->y, draw_color);
       draw_blob(subbmp, objToDraw->x, objToDraw->y + objToDraw->hit - get_fixed_pixel_size(1) - 1, draw_color);
@@ -427,7 +373,6 @@
       for (oo = 0; oo < objToDraw->hit; oo+=2) {
         subbmp->PutPixel(objToDraw->x, oo + objToDraw->y, draw_color);
         subbmp->PutPixel(objToDraw->x + objToDraw->wid - 1, oo + objToDraw->y, draw_color);
->>>>>>> fc069ea8
       }      
     }
   }
@@ -437,15 +382,9 @@
 //  sub_graphics.GetBitmap() = abufwas;
 }
 
-<<<<<<< HEAD
-void GUIMain::draw(Common::Graphics *g)
-{
-  draw_at(g, x, y);
-=======
 void GUIMain::draw(Common::Bitmap *ds)
 {
   draw_at(ds, x, y);
->>>>>>> fc069ea8
 }
 
 int GUIMain::find_object_under_mouse(int extrawid, bool mustBeClickable)
