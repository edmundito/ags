--- conflicted
+++ resolved
@@ -30,12 +30,8 @@
 
   virtual void WriteToFile(Common::Stream *out);
   virtual void ReadFromFile(Common::Stream *in, GuiVersion gui_version);
-<<<<<<< HEAD
   virtual void ReadFromSavedGame(Common::Stream *in, RuntimeGUIVersion gui_version);
-  virtual void Draw(Common::Graphics *g);
-=======
   virtual void Draw(Common::Bitmap *ds);
->>>>>>> fc069ea8
   void MouseMove(int xp, int yp);
 
   void MouseOver()
