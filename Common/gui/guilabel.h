//=============================================================================
//
// Adventure Game Studio (AGS)
//
// Copyright (C) 1999-2011 Chris Jones and 2011-20xx others
// The full list of copyright holders can be found in the Copyright.txt
// file, which is part of this source code distribution.
//
// The AGS source code is provided under the Artistic License 2.0.
// A copy of this license can be found in the file License.txt and at
// http://www.opensource.org/licenses/artistic-license-2.0.php
//
//=============================================================================

#ifndef __AC_GUILABEL_H
#define __AC_GUILABEL_H

#include "gui/guiobject.h"
#include "gui/dynamicarray.h"

struct GUILabel:public GUIObject
{
private:
  char *text;
  int textBufferLen;
public:
  int font, textcol, align;

  virtual void WriteToFile(Common::Stream *out);
<<<<<<< HEAD
  virtual void ReadFromFile(Common::Stream *in, int version);
  virtual void Draw(Common::Graphics *g);
  void printtext_align(Common::Graphics *g, int yy, char *teptr);
=======
  virtual void ReadFromFile(Common::Stream *in, GuiVersion gui_version);
  void Draw();
  void printtext_align(int yy, char *teptr);
>>>>>>> 96d0fc69
  void SetText(const char *newText);
  const char *GetText();

  void MouseMove(int x, int y)
  {
  }

  void MouseOver()
  {
  }

  void MouseLeave()
  {
  }

  void MouseUp()
  {
  }

  void KeyPress(int kp)
  {
  }

  void reset()
  {
    GUIObject::init();
    align = GALIGN_LEFT;
    font = 0;
    textcol = 0;
    numSupportedEvents = 0;
    text = "";
    textBufferLen = 0;
  }

  GUILabel() {
    reset();
  }

  virtual ~GUILabel()
  {
    if (textBufferLen > 0)
      free(text);
  }

private:
  void Draw_replace_macro_tokens(char *oritext, char *text);
  void Draw_split_lines(char *teptr, int wid, int font, int &numlines);
};

extern DynamicArray<GUILabel> guilabels;
extern int numguilabels;

#endif // __AC_GUILABEL_H<|MERGE_RESOLUTION|>--- conflicted
+++ resolved
@@ -27,15 +27,9 @@
   int font, textcol, align;
 
   virtual void WriteToFile(Common::Stream *out);
-<<<<<<< HEAD
-  virtual void ReadFromFile(Common::Stream *in, int version);
+  virtual void ReadFromFile(Common::Stream *in, GuiVersion gui_version);
   virtual void Draw(Common::Graphics *g);
   void printtext_align(Common::Graphics *g, int yy, char *teptr);
-=======
-  virtual void ReadFromFile(Common::Stream *in, GuiVersion gui_version);
-  void Draw();
-  void printtext_align(int yy, char *teptr);
->>>>>>> 96d0fc69
   void SetText(const char *newText);
   const char *GetText();
 
