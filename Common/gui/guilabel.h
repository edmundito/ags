//=============================================================================
//
// Adventure Game Studio (AGS)
//
// Copyright (C) 1999-2011 Chris Jones and 2011-20xx others
// The full list of copyright holders can be found in the Copyright.txt
// file, which is part of this source code distribution.
//
// The AGS source code is provided under the Artistic License 2.0.
// A copy of this license can be found in the file License.txt and at
// http://www.opensource.org/licenses/artistic-license-2.0.php
//
//=============================================================================

#ifndef __AC_GUILABEL_H
#define __AC_GUILABEL_H

#include "gui/guiobject.h"
#include "gui/dynamicarray.h"

struct GUILabel:public GUIObject
{
private:
  char *text;
  int textBufferLen;
public:
  int font, textcol, align;

  virtual void WriteToFile(Common::Stream *out);
  virtual void ReadFromFile(Common::Stream *in, GuiVersion gui_version);
<<<<<<< HEAD
  virtual void ReadFromSavedGame(Common::Stream *in, RuntimeGUIVersion gui_version);
  virtual void Draw(Common::Graphics *g);
  void printtext_align(Common::Graphics *g, int yy, char *teptr);
=======
  virtual void Draw(Common::Bitmap *ds);
  void printtext_align(Common::Bitmap *g, int yy, color_t text_color, char *teptr);
>>>>>>> fc069ea8
  void SetText(const char *newText);
  const char *GetText();

  void MouseMove(int x, int y)
  {
  }

  void MouseOver()
  {
  }

  void MouseLeave()
  {
  }

  void MouseUp()
  {
  }

  void KeyPress(int kp)
  {
  }

  void reset()
  {
    GUIObject::init();
    align = GALIGN_LEFT;
    font = 0;
    textcol = 0;
    numSupportedEvents = 0;
    text = "";
    textBufferLen = 0;
  }

  GUILabel() {
    reset();
  }

  virtual ~GUILabel()
  {
    if (textBufferLen > 0)
      free(text);
  }

private:
  void Draw_replace_macro_tokens(char *oritext, char *text);
  void Draw_split_lines(char *teptr, int wid, int font, int &numlines);
};

extern DynamicArray<GUILabel> guilabels;
extern int numguilabels;

#endif // __AC_GUILABEL_H<|MERGE_RESOLUTION|>--- conflicted
+++ resolved
@@ -28,14 +28,9 @@
 
   virtual void WriteToFile(Common::Stream *out);
   virtual void ReadFromFile(Common::Stream *in, GuiVersion gui_version);
-<<<<<<< HEAD
   virtual void ReadFromSavedGame(Common::Stream *in, RuntimeGUIVersion gui_version);
-  virtual void Draw(Common::Graphics *g);
-  void printtext_align(Common::Graphics *g, int yy, char *teptr);
-=======
   virtual void Draw(Common::Bitmap *ds);
   void printtext_align(Common::Bitmap *g, int yy, color_t text_color, char *teptr);
->>>>>>> fc069ea8
   void SetText(const char *newText);
   const char *GetText();
 
