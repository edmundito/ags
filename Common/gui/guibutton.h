//=============================================================================
//
// Adventure Game Studio (AGS)
//
// Copyright (C) 1999-2011 Chris Jones and 2011-20xx others
// The full list of copyright holders can be found in the Copyright.txt
// file, which is part of this source code distribution.
//
// The AGS source code is provided under the Artistic License 2.0.
// A copy of this license can be found in the file License.txt and at
// http://www.opensource.org/licenses/artistic-license-2.0.php
//
//=============================================================================

#ifndef __AC_GUIBUTTON_H
#define __AC_GUIBUTTON_H

#include "gui/guiobject.h"
#include "gui/dynamicarray.h"

#define GBUT_ALIGN_TOPMIDDLE    0
#define GBUT_ALIGN_TOPLEFT      1
#define GBUT_ALIGN_TOPRIGHT     2
#define GBUT_ALIGN_MIDDLELEFT   3 
#define GBUT_ALIGN_CENTRED      4
#define GBUT_ALIGN_MIDDLERIGHT  5
#define GBUT_ALIGN_BOTTOMLEFT   6
#define GBUT_ALIGN_BOTTOMMIDDLE 7
#define GBUT_ALIGN_BOTTOMRIGHT  8

struct GUIButton:public GUIObject
{
  char text[50];
  int pic, overpic, pushedpic;
  int usepic, ispushed, isover;
  int font, textcol;
  int leftclick, rightclick;
  int lclickdata, rclickdata;
  int textAlignment, reserved1;

  virtual void WriteToFile(Common::Stream *out);
<<<<<<< HEAD
  virtual void ReadFromFile(Common::Stream *in, GuiVersion gui_version);
  void Draw();
=======
  virtual void ReadFromFile(Common::Stream *in, int);
  virtual void Draw(Common::Graphics *g);
>>>>>>> a2c61d94
  void MouseUp();

  void MouseMove(int x, int y)
  {
  }

  void MouseOver()
  {
    if (ispushed)
      usepic = pushedpic;
    else
      usepic = overpic;

    isover = 1;
  }

  void MouseLeave()
  {
    usepic = pic;
    isover = 0;
  }

  virtual int MouseDown()
  {
    if (pushedpic > 0)
      usepic = pushedpic;

    ispushed = 1;
    return 0;
  }

  void KeyPress(int keycode)
  {
  }

  void reset()
  {
    GUIObject::init();
    usepic = -1;
    pic = -1;
    overpic = -1;
    pushedpic = -1;
    ispushed = 0;
    isover = 0;
    text[0] = 0;
    font = 0;
    textcol = 0;
    leftclick = 2;
    rightclick = 0;
    activated = 0;
    numSupportedEvents = 1;
    supportedEvents[0] = "Click";
    supportedEventArgs[0] = "GUIControl *control, MouseButton button";
  }

  GUIButton() {
    reset();
  }

private:
  void Draw_set_oritext(char *oritext, const char *text);
};

extern DynamicArray<GUIButton> guibuts;
extern int numguibuts;

int UpdateAnimatingButton(int bu);
void StopButtonAnimation(int idxn);

#endif // __AC_GUIBUTTON_H<|MERGE_RESOLUTION|>--- conflicted
+++ resolved
@@ -39,13 +39,8 @@
   int textAlignment, reserved1;
 
   virtual void WriteToFile(Common::Stream *out);
-<<<<<<< HEAD
   virtual void ReadFromFile(Common::Stream *in, GuiVersion gui_version);
-  void Draw();
-=======
-  virtual void ReadFromFile(Common::Stream *in, int);
   virtual void Draw(Common::Graphics *g);
->>>>>>> a2c61d94
   void MouseUp();
 
   void MouseMove(int x, int y)
