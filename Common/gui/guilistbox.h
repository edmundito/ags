//=============================================================================
//
// Adventure Game Studio (AGS)
//
// Copyright (C) 1999-2011 Chris Jones and 2011-20xx others
// The full list of copyright holders can be found in the Copyright.txt
// file, which is part of this source code distribution.
//
// The AGS source code is provided under the Artistic License 2.0.
// A copy of this license can be found in the file License.txt and at
// http://www.opensource.org/licenses/artistic-license-2.0.php
//
//=============================================================================

#ifndef __AC_GUILISTBOX_H
#define __AC_GUILISTBOX_H

#include "gui/guiobject.h"
#include "gui/dynamicarray.h"

#define GLF_NOBORDER     1
#define GLF_NOARROWS     2
#define GLF_SGINDEXVALID 4

struct GUIListBox:public GUIObject
{
  char *items[MAX_LISTBOX_ITEMS];
  short saveGameIndex[MAX_LISTBOX_ITEMS];
  int numItems, selected, topItem, mousexp, mouseyp;
  int rowheight, num_items_fit;
  int font, textcol, backcol, exflags;
  int selectedbgcol;
  int alignment, reserved1;
  virtual void WriteToFile(Common::Stream *out);
  virtual void ReadFromFile(Common::Stream *in, GuiVersion gui_version);
  virtual void ReadFromSavedGame(Common::Stream *in, RuntimeGUIVersion gui_version);
  int  AddItem(const char *toadd);
  int  InsertItem(int index, const char *toadd);
  void SetItemText(int index, const char *newtext);
  void RemoveItem(int index);
  void Clear();
<<<<<<< HEAD
  virtual void Draw(Common::Graphics *g);
=======
  virtual void Draw(Common::Bitmap *ds);
>>>>>>> fc069ea8
  int  IsInRightMargin(int x);
  int  GetIndexFromCoordinates(int x, int y);
  void ChangeFont(int newFont);
  virtual int MouseDown();
  
  void MouseMove(int nx, int ny)
  {
    mousexp = nx - x;
    mouseyp = ny - y;
  }

  void MouseOver()
  {
  }

  void MouseLeave()
  {
  }

  void MouseUp()
  {
  }

  void KeyPress(int kp)
  {
  }

  virtual void Resized();

  void reset()
  {
    GUIObject::init();
    mousexp = 0;
    mouseyp = 0;
    activated = 0;
    numItems = 0;
    topItem = 0;
    selected = 0;
    font = 0;
    textcol = 0;
    selectedbgcol = 16;
    backcol = 7;
    exflags = 0;
    numSupportedEvents = 1;
    supportedEvents[0] = "SelectionChanged";
    supportedEventArgs[0] = "GUIControl *control";
  }

  GUIListBox() {
    reset();
  }

  virtual ~GUIListBox()
  {
    for (int i = 0; i < numItems; i++)
      free(items[i]);
  }

private:
  int numItemsTemp;

  void Draw_items_fix();
  void Draw_items_unfix();
  void Draw_set_oritext(char *oritext, const char *text);
};

extern DynamicArray<GUIListBox> guilist;
extern int numguilist;

#endif // __AC_GUILISTBOX_H<|MERGE_RESOLUTION|>--- conflicted
+++ resolved
@@ -39,11 +39,7 @@
   void SetItemText(int index, const char *newtext);
   void RemoveItem(int index);
   void Clear();
-<<<<<<< HEAD
-  virtual void Draw(Common::Graphics *g);
-=======
   virtual void Draw(Common::Bitmap *ds);
->>>>>>> fc069ea8
   int  IsInRightMargin(int x);
   int  GetIndexFromCoordinates(int x, int y);
   void ChangeFont(int newFont);
