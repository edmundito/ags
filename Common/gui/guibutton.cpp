--- conflicted
+++ resolved
@@ -62,7 +62,6 @@
   flags |= GUIF_TRANSLATED;
 }
 
-<<<<<<< HEAD
 void GUIButton::ReadFromSavedGame(Stream *in, RuntimeGUIVersion gui_version)
 {
     GUIObject::ReadFromSavedGame(in, gui_version);
@@ -74,10 +73,7 @@
     reserved1 = in->ReadInt32();
 }
 
-void GUIButton::Draw(Common::Graphics *g)
-=======
-void GUIButton::Draw(Common::Bitmap *ds)
->>>>>>> fc069ea8
+void GUIButton::Draw(Bitmap *ds)
 {
   int drawDisabled = IsDisabled();
 
@@ -101,17 +97,10 @@
   if ((usepic > 0) && (pic > 0)) {
 
     if (flags & GUIF_CLIP)
-<<<<<<< HEAD
-      g->SetClip(Rect(x, y, x + wid - 1, y + hit - 1));
-
-    if (spriteset[usepic] != NULL)
-      draw_sprite_compensate(g, usepic, x, y, 1);
-=======
       ds->SetClip(Rect(x, y, x + wid - 1, y + hit - 1));
 
     if (spriteset[usepic] != NULL)
       draw_sprite_compensate(ds, usepic, x, y, 1);
->>>>>>> fc069ea8
 
     if (gui_inv_pic >= 0) {
       int drawInv = 0;
@@ -133,31 +122,14 @@
       }
 
       if (drawInv == 1)
-<<<<<<< HEAD
-        g->StretchBlt(spriteset[gui_inv_pic], RectWH(x + 3, y + 3, wid - 6, hit - 6), Common::kBitmap_Transparency);
-      else if (drawInv == 2)
-        draw_sprite_compensate(g, gui_inv_pic,
-=======
         ds->StretchBlt(spriteset[gui_inv_pic], RectWH(x + 3, y + 3, wid - 6, hit - 6), Common::kBitmap_Transparency);
       else if (drawInv == 2)
         draw_sprite_compensate(ds, gui_inv_pic,
->>>>>>> fc069ea8
                                x + wid / 2 - get_adjusted_spritewidth(gui_inv_pic) / 2,
                                y + hit / 2 - get_adjusted_spriteheight(gui_inv_pic) / 2, 1);
     }
 
     if ((drawDisabled) && (gui_disabled_style == GUIDIS_GREYOUT)) {
-<<<<<<< HEAD
-      g->SetDrawColor(8);
-      int jj, kk;             // darken the button when disabled
-      for (jj = 0; jj < spriteset[usepic]->GetWidth(); jj++) {
-        for (kk = jj % 2; kk < spriteset[usepic]->GetHeight(); kk += 2)
-          g->PutPixel(x + jj, y + kk);
-      }
-    }
-
-    g->SetClip(Rect(0, 0, g->GetBitmap()->GetWidth() - 1, g->GetBitmap()->GetHeight() - 1));
-=======
       color_t draw_color = ds->GetCompatibleColor(8);
       int jj, kk;             // darken the button when disabled
       for (jj = 0; jj < spriteset[usepic]->GetWidth(); jj++) {
@@ -167,40 +139,10 @@
     }
 
     ds->SetClip(Rect(0, 0, ds->GetWidth() - 1, ds->GetHeight() - 1));
->>>>>>> fc069ea8
   } 
   else if (text[0] != 0) {
     // it's a text button
 
-<<<<<<< HEAD
-    g->SetDrawColor(7);
-    g->FillRect(Rect(x, y, x + wid - 1, y + hit - 1));
-    if (flags & GUIF_DEFAULT) {
-      g->SetDrawColor(16);
-      g->DrawRect(Rect(x - 1, y - 1, x + wid, y + hit));
-    }
-
-    if ((isover) && (ispushed))
-      g->SetDrawColor(15);
-    else
-      g->SetDrawColor(8);
-
-    if (drawDisabled)
-      g->SetDrawColor(8);
-
-    g->DrawLine(Line(x, y + hit - 1, x + wid - 1, y + hit - 1));
-    g->DrawLine(Line(x + wid - 1, y, x + wid - 1, y + hit - 1));
-    if ((isover) && (ispushed))
-      g->SetDrawColor(8);
-    else
-      g->SetDrawColor(15);
-
-    if (drawDisabled)
-      g->SetDrawColor(8);
-
-    g->DrawLine(Line(x, y, x + wid - 1, y));
-    g->DrawLine(Line(x, y, x, y + hit - 1));
-=======
     color_t draw_color = ds->GetCompatibleColor(7);
     ds->FillRect(Rect(x, y, x + wid - 1, y + hit - 1), draw_color);
     if (flags & GUIF_DEFAULT) {
@@ -228,7 +170,6 @@
 
     ds->DrawLine(Line(x, y, x + wid - 1, y), draw_color);
     ds->DrawLine(Line(x, y, x, y + hit - 1), draw_color);
->>>>>>> fc069ea8
   }                           // end if text
 
   // Don't print text of (INV) (INVSHR) (INVNS)
@@ -287,19 +228,11 @@
       break;
     }
 
-<<<<<<< HEAD
-    g->SetTextColor(textcol);
-    if (drawDisabled)
-      g->SetTextColor(8);
-
-    WOUTTEXT_REVERSE(g, usex, usey, font, oritext);
-=======
     color_t text_color = ds->GetCompatibleColor(textcol);
     if (drawDisabled)
       text_color = ds->GetCompatibleColor(8);
 
     wouttext_outline(ds, usex, usey, font, text_color, oritext);
->>>>>>> fc069ea8
   }
   
 }
