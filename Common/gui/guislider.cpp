//=============================================================================
//
// Adventure Game Studio (AGS)
//
// Copyright (C) 1999-2011 Chris Jones and 2011-20xx others
// The full list of copyright holders can be found in the Copyright.txt
// file, which is part of this source code distribution.
//
// The AGS source code is provided under the Artistic License 2.0.
// A copy of this license can be found in the file License.txt and at
// http://www.opensource.org/licenses/artistic-license-2.0.php
//
//=============================================================================

#include <stdio.h>
#include "gui/guislider.h"
#include "gui/guimain.h"
#include "ac/spritecache.h"
#include "util/stream.h"
#include "gfx/bitmap.h"
#include "util/wgt2allg.h"

using AGS::Common::Stream;
using AGS::Common::Bitmap;

DynamicArray<GUISlider> guislider;
int numguislider = 0;

void GUISlider::WriteToFile(Stream *out)
{
  GUIObject::WriteToFile(out);
  // MACPORT FIX: swap
  out->WriteArrayOfInt32(&min, 7);
}

void GUISlider::ReadFromFile(Stream *in, GuiVersion gui_version)
{
  int sizeToRead = 4;

  if (gui_version >= kGuiVersion_unkn_104)
    sizeToRead = 7;
  else {
    handlepic = -1;
    handleoffset = 0;
    bgimage = 0;
  }

  GUIObject::ReadFromFile(in, gui_version);
  in->ReadArrayOfInt32(&min, sizeToRead);
}

<<<<<<< HEAD
void GUISlider::ReadFromSavedGame(Common::Stream *in, RuntimeGUIVersion gui_version)
{
    GUIObject::ReadFromSavedGame(in, gui_version);
    in->ReadArrayOfInt32(&min, 7);
}

void GUISlider::Draw(Common::Graphics *g)
=======
void GUISlider::Draw(Common::Bitmap *ds)
>>>>>>> fc069ea8
{
  int bartlx, bartly, barbrx, barbry;
  int handtlx, handtly, handbrx, handbry, thickness;

  if (min >= max)
    max = min + 1;

  if (value > max)
    value = max;

  if (value < min)
    value = min;

  // it's a horizontal slider
  if (wid > hit) {
    thickness = hit / 3;
    bartlx = x + 1;
    bartly = y + hit / 2 - thickness;
    barbrx = x + wid - 1;
    barbry = y + hit / 2 + thickness + 1;
    handtlx = (int)(((float)(value - min) / (float)(max - min)) * (float)(wid - 4) - 2) + bartlx + 1;
    handtly = bartly - (thickness - 1);
    handbrx = handtlx + get_fixed_pixel_size(4);
    handbry = barbry + (thickness - 1);

    if (handlepic > 0) {
      // store the centre of the pic rather than the top
      handtly = bartly + (barbry - bartly) / 2 + get_fixed_pixel_size(1);
      handtlx += get_fixed_pixel_size(2);
    }
    handtly += multiply_up_coordinate(handleoffset);
    handbry += multiply_up_coordinate(handleoffset);
  }
  // vertical slider
  else {
    thickness = wid / 3;
    bartlx = x + wid / 2 - thickness;
    bartly = y + 1;
    barbrx = x + wid / 2 + thickness + 1;
    barbry = y + hit - 1;
    handtly = (int)(((float)(max - value) / (float)(max - min)) * (float)(hit - 4) - 2) + bartly + 1;
    handtlx = bartlx - (thickness - 1);
    handbry = handtly + get_fixed_pixel_size(4);
    handbrx = barbrx + (thickness - 1);

    if (handlepic > 0) {
      // store the centre of the pic rather than the left
      handtlx = bartlx + (barbrx - bartlx) / 2 + get_fixed_pixel_size(1);
      handtly += get_fixed_pixel_size(2);
    }
    handtlx += multiply_up_coordinate(handleoffset);
    handbrx += multiply_up_coordinate(handleoffset);
  }

  color_t draw_color;

  if (bgimage > 0) {
    // tiled image as slider background
    int xinc = 0, yinc = 0;
    if (wid > hit) {
      // horizontal slider
      xinc = get_adjusted_spritewidth(bgimage);
      // centre the image vertically
      bartly = y + (hit / 2) - get_adjusted_spriteheight(bgimage) / 2;
    }
    else {
      // vertical slider
      yinc = get_adjusted_spriteheight(bgimage);
      // centre the image horizontally
      bartlx = x + (wid / 2) - get_adjusted_spritewidth(bgimage) / 2;
    }

    int cx = bartlx, cy = bartly;
    // draw the tiled background image
    do {
<<<<<<< HEAD
      draw_sprite_compensate(g, bgimage, cx, cy, 1);
=======
      draw_sprite_compensate(ds, bgimage, cx, cy, 1);
>>>>>>> fc069ea8
      cx += xinc;
      cy += yinc;
      // done as a do..while so that at least one of the image is drawn
    } while ((cx + xinc <= barbrx) && (cy + yinc <= barbry));

  }
  else {
    // normal grey background
<<<<<<< HEAD
    g->SetDrawColor(16);
    g->FillRect(Rect(bartlx + 1, bartly + 1, barbrx - 1, barbry - 1));

    g->SetDrawColor(8);
    g->DrawLine(Line(bartlx, bartly, bartlx, barbry));
    g->DrawLine(Line(bartlx, bartly, barbrx, bartly));

    g->SetDrawColor(15);
    g->DrawLine(Line(barbrx, bartly + 1, barbrx, barbry));
    g->DrawLine(Line(bartlx, barbry, barbrx, barbry));
=======
    draw_color = ds->GetCompatibleColor(16);
    ds->FillRect(Rect(bartlx + 1, bartly + 1, barbrx - 1, barbry - 1), draw_color);

    draw_color = ds->GetCompatibleColor(8);
    ds->DrawLine(Line(bartlx, bartly, bartlx, barbry), draw_color);
    ds->DrawLine(Line(bartlx, bartly, barbrx, bartly), draw_color);

    draw_color = ds->GetCompatibleColor(15);
    ds->DrawLine(Line(barbrx, bartly + 1, barbrx, barbry), draw_color);
    ds->DrawLine(Line(bartlx, barbry, barbrx, barbry), draw_color);
>>>>>>> fc069ea8
  }

  if (handlepic > 0) {
    // an image for the slider handle
    if (spriteset[handlepic] == NULL)
      handlepic = 0;
    handtlx -= get_adjusted_spritewidth(handlepic) / 2;
    handtly -= get_adjusted_spriteheight(handlepic) / 2;
<<<<<<< HEAD
    draw_sprite_compensate(g, handlepic, handtlx, handtly, 1);
=======
    draw_sprite_compensate(ds, handlepic, handtlx, handtly, 1);
>>>>>>> fc069ea8
    handbrx = handtlx + get_adjusted_spritewidth(handlepic);
    handbry = handtly + get_adjusted_spriteheight(handlepic);
  }
  else {
    // normal grey tracker handle
<<<<<<< HEAD
    g->SetDrawColor(7);
    g->FillRect(Rect(handtlx, handtly, handbrx, handbry));

    g->SetDrawColor(15);
    g->DrawLine(Line(handtlx, handtly, handbrx, handtly));
    g->DrawLine(Line(handtlx, handtly, handtlx, handbry));

    g->SetDrawColor(16);
    g->DrawLine(Line(handbrx, handtly + 1, handbrx, handbry));
    g->DrawLine(Line(handtlx + 1, handbry, handbrx, handbry));
=======
    draw_color = ds->GetCompatibleColor(7);
    ds->FillRect(Rect(handtlx, handtly, handbrx, handbry), draw_color);

    draw_color = ds->GetCompatibleColor(15);
    ds->DrawLine(Line(handtlx, handtly, handbrx, handtly), draw_color);
    ds->DrawLine(Line(handtlx, handtly, handtlx, handbry), draw_color);

    draw_color = ds->GetCompatibleColor(16);
    ds->DrawLine(Line(handbrx, handtly + 1, handbrx, handbry), draw_color);
    ds->DrawLine(Line(handtlx + 1, handbry, handbrx, handbry), draw_color);
>>>>>>> fc069ea8
  }

  cached_handtlx = handtlx;
  cached_handtly = handtly;
  cached_handbrx = handbrx;
  cached_handbry = handbry;
}

void GUISlider::MouseMove(int xp, int yp)
{
  if (mpressed == 0)
    return;

  if (wid > hit)                // horizontal slider
    value = (int)(((float)((xp - x) - 2) / (float)(wid - 4)) * (float)(max - min)) + min;
  else                          // vertical slider
    value = (int)(((float)(((y + hit) - yp) - 2) / (float)(hit - 4)) * (float)(max - min)) + min;

  if (value > max)
    value = max;

  if (value < min)
    value = min;

  guis_need_update = 1;
  activated = 1;
}<|MERGE_RESOLUTION|>--- conflicted
+++ resolved
@@ -49,17 +49,13 @@
   in->ReadArrayOfInt32(&min, sizeToRead);
 }
 
-<<<<<<< HEAD
 void GUISlider::ReadFromSavedGame(Common::Stream *in, RuntimeGUIVersion gui_version)
 {
     GUIObject::ReadFromSavedGame(in, gui_version);
     in->ReadArrayOfInt32(&min, 7);
 }
 
-void GUISlider::Draw(Common::Graphics *g)
-=======
 void GUISlider::Draw(Common::Bitmap *ds)
->>>>>>> fc069ea8
 {
   int bartlx, bartly, barbrx, barbry;
   int handtlx, handtly, handbrx, handbry, thickness;
@@ -135,11 +131,7 @@
     int cx = bartlx, cy = bartly;
     // draw the tiled background image
     do {
-<<<<<<< HEAD
-      draw_sprite_compensate(g, bgimage, cx, cy, 1);
-=======
       draw_sprite_compensate(ds, bgimage, cx, cy, 1);
->>>>>>> fc069ea8
       cx += xinc;
       cy += yinc;
       // done as a do..while so that at least one of the image is drawn
@@ -148,18 +140,6 @@
   }
   else {
     // normal grey background
-<<<<<<< HEAD
-    g->SetDrawColor(16);
-    g->FillRect(Rect(bartlx + 1, bartly + 1, barbrx - 1, barbry - 1));
-
-    g->SetDrawColor(8);
-    g->DrawLine(Line(bartlx, bartly, bartlx, barbry));
-    g->DrawLine(Line(bartlx, bartly, barbrx, bartly));
-
-    g->SetDrawColor(15);
-    g->DrawLine(Line(barbrx, bartly + 1, barbrx, barbry));
-    g->DrawLine(Line(bartlx, barbry, barbrx, barbry));
-=======
     draw_color = ds->GetCompatibleColor(16);
     ds->FillRect(Rect(bartlx + 1, bartly + 1, barbrx - 1, barbry - 1), draw_color);
 
@@ -170,7 +150,6 @@
     draw_color = ds->GetCompatibleColor(15);
     ds->DrawLine(Line(barbrx, bartly + 1, barbrx, barbry), draw_color);
     ds->DrawLine(Line(bartlx, barbry, barbrx, barbry), draw_color);
->>>>>>> fc069ea8
   }
 
   if (handlepic > 0) {
@@ -179,28 +158,12 @@
       handlepic = 0;
     handtlx -= get_adjusted_spritewidth(handlepic) / 2;
     handtly -= get_adjusted_spriteheight(handlepic) / 2;
-<<<<<<< HEAD
-    draw_sprite_compensate(g, handlepic, handtlx, handtly, 1);
-=======
     draw_sprite_compensate(ds, handlepic, handtlx, handtly, 1);
->>>>>>> fc069ea8
     handbrx = handtlx + get_adjusted_spritewidth(handlepic);
     handbry = handtly + get_adjusted_spriteheight(handlepic);
   }
   else {
     // normal grey tracker handle
-<<<<<<< HEAD
-    g->SetDrawColor(7);
-    g->FillRect(Rect(handtlx, handtly, handbrx, handbry));
-
-    g->SetDrawColor(15);
-    g->DrawLine(Line(handtlx, handtly, handbrx, handtly));
-    g->DrawLine(Line(handtlx, handtly, handtlx, handbry));
-
-    g->SetDrawColor(16);
-    g->DrawLine(Line(handbrx, handtly + 1, handbrx, handbry));
-    g->DrawLine(Line(handtlx + 1, handbry, handbrx, handbry));
-=======
     draw_color = ds->GetCompatibleColor(7);
     ds->FillRect(Rect(handtlx, handtly, handbrx, handbry), draw_color);
 
@@ -211,7 +174,6 @@
     draw_color = ds->GetCompatibleColor(16);
     ds->DrawLine(Line(handbrx, handtly + 1, handbrx, handbry), draw_color);
     ds->DrawLine(Line(handtlx + 1, handbry, handbrx, handbry), draw_color);
->>>>>>> fc069ea8
   }
 
   cached_handtlx = handtlx;
