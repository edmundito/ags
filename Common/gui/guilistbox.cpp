--- conflicted
+++ resolved
@@ -224,32 +224,19 @@
   guis_need_update = 1;
 }
 
-<<<<<<< HEAD
-void GUIListBox::Draw(Common::Graphics *g)
-=======
 void GUIListBox::Draw(Common::Bitmap *ds)
->>>>>>> fc069ea8
 {
   wid--;
   hit--;
   int pixel_size = get_fixed_pixel_size(1);
 
   check_font(&font);
-<<<<<<< HEAD
-  g->SetTextColor(textcol);
-  g->SetDrawColor(textcol);
-  if ((exflags & GLF_NOBORDER) == 0) {
-    g->DrawRect(Rect(x, y, x + wid + (pixel_size - 1), y + hit + (pixel_size - 1)));
-    if (pixel_size > 1)
-      g->DrawRect(Rect(x + 1, y + 1, x + wid, y + hit));
-=======
   color_t text_color = ds->GetCompatibleColor(textcol);
   color_t draw_color = ds->GetCompatibleColor(textcol);
   if ((exflags & GLF_NOBORDER) == 0) {
     ds->DrawRect(Rect(x, y, x + wid + (pixel_size - 1), y + hit + (pixel_size - 1)), draw_color);
     if (pixel_size > 1)
       ds->DrawRect(Rect(x + 1, y + 1, x + wid, y + hit), draw_color);
->>>>>>> fc069ea8
   }
 
   int rightHandEdge = (x + wid) - pixel_size - 1;
@@ -260,29 +247,12 @@
   // draw the scroll bar in if necessary
   if ((numItems > num_items_fit) && ((exflags & GLF_NOBORDER) == 0) && ((exflags & GLF_NOARROWS) == 0)) {
     int xstrt, ystrt;
-<<<<<<< HEAD
-    g->DrawRect(Rect(x + wid - get_fixed_pixel_size(7), y, (x + (pixel_size - 1) + wid) - get_fixed_pixel_size(7), y + hit));
-    g->DrawRect(Rect(x + wid - get_fixed_pixel_size(7), y + hit / 2, x + wid, y + hit / 2 + (pixel_size - 1)));
-=======
     ds->DrawRect(Rect(x + wid - get_fixed_pixel_size(7), y, (x + (pixel_size - 1) + wid) - get_fixed_pixel_size(7), y + hit), draw_color);
     ds->DrawRect(Rect(x + wid - get_fixed_pixel_size(7), y + hit / 2, x + wid, y + hit / 2 + (pixel_size - 1)), draw_color);
->>>>>>> fc069ea8
 
     xstrt = (x + wid - get_fixed_pixel_size(6)) + (pixel_size - 1);
     ystrt = (y + hit - 3) - get_fixed_pixel_size(5);
 
-<<<<<<< HEAD
-    g->SetDrawColor(textcol);
-    g->DrawTriangle(Triangle(xstrt, ystrt, xstrt + get_fixed_pixel_size(4), ystrt, 
-             xstrt + get_fixed_pixel_size(2),
-             ystrt + get_fixed_pixel_size(5)));
-
-    ystrt = y + 3;
-    g->DrawTriangle(Triangle(xstrt, ystrt + get_fixed_pixel_size(5), 
-             xstrt + get_fixed_pixel_size(4), 
-             ystrt + get_fixed_pixel_size(5),
-             xstrt + get_fixed_pixel_size(2), ystrt));
-=======
     draw_color = ds->GetCompatibleColor(textcol);
     ds->DrawTriangle(Triangle(xstrt, ystrt, xstrt + get_fixed_pixel_size(4), ystrt, 
              xstrt + get_fixed_pixel_size(2),
@@ -293,7 +263,6 @@
              xstrt + get_fixed_pixel_size(4), 
              ystrt + get_fixed_pixel_size(5),
              xstrt + get_fixed_pixel_size(2), ystrt), draw_color);
->>>>>>> fc069ea8
 
     rightHandEdge -= get_fixed_pixel_size(7);
   }
@@ -309,21 +278,6 @@
     if (a + topItem == selected) {
       int stretchto = (x + wid) - pixel_size;
 
-<<<<<<< HEAD
-      g->SetTextColor(backcol);
-
-      if (selectedbgcol > 0) {
-        // draw the selected item bar (if colour not transparent)
-        g->SetDrawColor(selectedbgcol);
-        if ((num_items_fit < numItems) && ((exflags & GLF_NOBORDER) == 0) && ((exflags & GLF_NOARROWS) == 0))
-          stretchto -= get_fixed_pixel_size(7);
-
-        g->FillRect(Rect(x + pixel_size, thisyp, stretchto, thisyp + rowheight - pixel_size));
-      }
-    }
-    else
-      g->SetTextColor(textcol);
-=======
       text_color = ds->GetCompatibleColor(backcol);
 
       if (selectedbgcol > 0) {
@@ -337,31 +291,20 @@
     }
     else
       text_color = ds->GetCompatibleColor(textcol);
->>>>>>> fc069ea8
 
     int item_index = a + topItem;
     char oritext[200]; // items[] can be not longer than 200 characters due declaration
     Draw_set_oritext(oritext, items[item_index]);
 
     if (alignment == GALIGN_LEFT)
-<<<<<<< HEAD
-      wouttext_outline(g, x + 1 + pixel_size, thisyp + 1, font, oritext);
-=======
       wouttext_outline(ds, x + 1 + pixel_size, thisyp + 1, font, text_color, oritext);
->>>>>>> fc069ea8
     else {
       int textWidth = wgettextwidth(oritext, font);
 
       if (alignment == GALIGN_RIGHT)
-<<<<<<< HEAD
-        wouttext_outline(g, rightHandEdge - textWidth, thisyp + 1, font, oritext);
-      else
-        wouttext_outline(g, ((rightHandEdge - x) / 2) + x - (textWidth / 2), thisyp + 1, font, oritext);
-=======
         wouttext_outline(ds, rightHandEdge - textWidth, thisyp + 1, font, text_color, oritext);
       else
         wouttext_outline(ds, ((rightHandEdge - x) / 2) + x - (textWidth / 2), thisyp + 1, font, text_color, oritext);
->>>>>>> fc069ea8
     }
 
   }
