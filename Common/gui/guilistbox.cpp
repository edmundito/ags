//=============================================================================
//
// Adventure Game Studio (AGS)
//
// Copyright (C) 1999-2011 Chris Jones and 2011-20xx others
// The full list of copyright holders can be found in the Copyright.txt
// file, which is part of this source code distribution.
//
// The AGS source code is provided under the Artistic License 2.0.
// A copy of this license can be found in the file License.txt and at
// http://www.opensource.org/licenses/artistic-license-2.0.php
//
//=============================================================================
#include <algorithm>
#include "gui/guilistbox.h"
#include "ac/game_version.h"
#include "font/fonts.h"
#include "gui/guimain.h"
#include "util/stream.h"
#include "util/string_utils.h"

std::vector<AGS::Common::GUIListBox> guilist;

namespace AGS
{
namespace Common
{

GUIListBox::GUIListBox()
{
    ItemCount = 0;
    SelectedItem = 0;
    TopItem = 0;
    RowHeight = 0;
    VisibleItemCount = 0;
    Font = 0;
    TextColor = 0;
    SelectedTextColor = 7;
    ListBoxFlags = kListBox_DefFlags;
    SelectedBgColor = 16;
    TextAlignment = kHAlignLeft;

    _scEventCount = 1;
    _scEventNames[0] = "SelectionChanged";
    _scEventArgs[0] = "GUIControl *control";
}

int GUIListBox::GetItemAt(int x, int y) const
{
    if (RowHeight <= 0 || IsInRightMargin(x))
        return -1;

    int index = y / RowHeight + TopItem;
    if (index < 0 || index >= ItemCount)
        return -1;
    return index;
}

bool GUIListBox::AreArrowsShown() const
{
    return (ListBoxFlags & kListBox_ShowArrows) != 0;
}

bool GUIListBox::IsBorderShown() const
{
    return (ListBoxFlags & kListBox_ShowBorder) != 0;
}

bool GUIListBox::IsSvgIndex() const
{
    return (ListBoxFlags & kListBox_SvgIndex) != 0;
}

bool GUIListBox::IsInRightMargin(int x) const
{
<<<<<<< HEAD
    if (x >= (Width - 6) && IsBorderShown() && AreArrowsShown())
=======
    if (x >= (_width - get_fixed_pixel_size(6)) && IsBorderShown() && AreArrowsShown())
>>>>>>> 866875ad
        return 1;
    return 0;
}

Rect GUIListBox::CalcGraphicRect(bool clipped)
{
    if (clipped)
        return RectWH(0, 0, _width, _height);
    // TODO: need to find a way to text position, or there'll be some repetition
    // have to precache text and size on some events:
    // - translation change
    // - macro value change (score, overhotspot etc)
    Rect rc = RectWH(0, 0, _width, _height);
    UpdateMetrics();
<<<<<<< HEAD
    const int width = Width - 1;
    const int height = Height - 1;
    const int pixel_size = 1;
=======
    const int width = _width - 1;
    const int height = _height - 1;
    const int pixel_size = get_fixed_pixel_size(1);
>>>>>>> 866875ad
    int right_hand_edge = width - pixel_size - 1;
    // calculate the scroll bar's width if necessary
    if (ItemCount > VisibleItemCount && IsBorderShown() && AreArrowsShown())
        right_hand_edge -= 7;
    Line max_line;
    for (int item = 0; (item < VisibleItemCount) && (item + TopItem < ItemCount); ++item)
    {
        int at_y = pixel_size + item * RowHeight;
        int item_index = item + TopItem;
        PrepareTextToDraw(Items[item_index]);
        Line lpos = GUI::CalcTextPositionHor(_textToDraw.GetCStr(), Font, 1 + pixel_size, right_hand_edge, at_y + 1,
            (FrameAlignment)TextAlignment);
        max_line.X2 = std::max(max_line.X2, lpos.X2);
    }
    return SumRects(rc, RectWH(0, 0, max_line.X2 - max_line.X1 + 1, _height));
}

int GUIListBox::AddItem(const String &text)
{
    Items.push_back(text);
    SavedGameIndex.push_back(-1);
    ItemCount++;
    MarkChanged();
    return ItemCount - 1;
}

void GUIListBox::Clear()
{
    if (Items.empty())
        return;
    Items.clear();
    SavedGameIndex.clear();
    ItemCount = 0;
    SelectedItem = 0;
    TopItem = 0;
    MarkChanged();
}

void GUIListBox::Draw(Bitmap *ds, int x, int y)
{
<<<<<<< HEAD
    const int width  = Width - 1;
    const int height = Height - 1;
    const int pixel_size = 1;
=======
    const int width  = _width - 1;
    const int height = _height - 1;
    const int pixel_size = get_fixed_pixel_size(1);
>>>>>>> 866875ad

    color_t text_color = ds->GetCompatibleColor(TextColor);
    color_t draw_color = ds->GetCompatibleColor(TextColor);
    if (IsBorderShown())
    {
        ds->DrawRect(Rect(x, y, x + width, y + height), draw_color);
        if (pixel_size > 1)
            ds->DrawRect(Rect(x + 1, y + 1, x + width - 1, y + height - 1), draw_color);
    }

    int right_hand_edge = (x + width) - pixel_size - 1;

    // update the RowHeight and VisibleItemCount
    // FIXME: find a way to update this whenever relevant things change in the engine
    UpdateMetrics();

    // draw the scroll bar in if necessary
    bool scrollbar = (ItemCount > VisibleItemCount) && IsBorderShown() && AreArrowsShown();
    if (scrollbar)
    {
        int xstrt, ystrt;
        ds->DrawRect(Rect(x + width - 7, y, (x + (pixel_size - 1) + width) - 7, y + height), draw_color);
        ds->DrawRect(Rect(x + width - 7, y + height / 2, x + width, y + height / 2 + (pixel_size - 1)), draw_color);

        xstrt = (x + width - 6) + (pixel_size - 1);
        ystrt = (y + height - 3) - 5;

        draw_color = ds->GetCompatibleColor(TextColor);
        ds->DrawTriangle(Triangle(xstrt, ystrt, xstrt + 4, ystrt, 
                 xstrt + 2,
                 ystrt + 5), draw_color);

        ystrt = y + 3;
        ds->DrawTriangle(Triangle(xstrt, ystrt + 5, 
                 xstrt + 4, 
                 ystrt + 5,
                 xstrt + 2, ystrt), draw_color);

        right_hand_edge -= 7;
    }

    Rect old_clip = ds->GetClip();
    if (scrollbar && GUI::Options.ClipControls)
        ds->SetClip(Rect(x, y, right_hand_edge + 1, y + _height - 1));
    for (int item = 0; (item < VisibleItemCount) && (item + TopItem < ItemCount); ++item)
    {
        int at_y = y + pixel_size + item * RowHeight;
        if (item + TopItem == SelectedItem)
        {
            text_color = ds->GetCompatibleColor(SelectedTextColor);
            if (SelectedBgColor > 0)
            {
                int stretch_to = (x + width) - pixel_size;
                // draw the SelectedItem item bar (if colour not transparent)
                draw_color = ds->GetCompatibleColor(SelectedBgColor);
                if ((VisibleItemCount < ItemCount) && IsBorderShown() && AreArrowsShown())
                    stretch_to -= 7;

                ds->FillRect(Rect(x + pixel_size, at_y, stretch_to, at_y + RowHeight - pixel_size), draw_color);
            }
        }
        else
            text_color = ds->GetCompatibleColor(TextColor);

        int item_index = item + TopItem;
        PrepareTextToDraw(Items[item_index]);

        GUI::DrawTextAlignedHor(ds, _textToDraw.GetCStr(), Font, text_color, x + 1 + pixel_size, right_hand_edge, at_y + 1,
            (FrameAlignment)TextAlignment);
    }
    ds->SetClip(old_clip);
}

int GUIListBox::InsertItem(int index, const String &text)
{
    if (index < 0 || index > ItemCount)
        return -1;

    Items.insert(Items.begin() + index, text);
    SavedGameIndex.insert(SavedGameIndex.begin() + index, -1);
    if (SelectedItem >= index)
        SelectedItem++;

    ItemCount++;
    MarkChanged();
    return ItemCount - 1;
}

void GUIListBox::RemoveItem(int index)
{
    if (index < 0 || index >= ItemCount)
        return;

    Items.erase(Items.begin() + index);
    SavedGameIndex.erase(SavedGameIndex.begin() + index);
    ItemCount--;

    if (SelectedItem > index)
        SelectedItem--;
    if (SelectedItem >= ItemCount)
        SelectedItem = -1;
    MarkChanged();
}

void GUIListBox::SetShowArrows(bool on)
{
    if (on != ((ListBoxFlags & kListBox_ShowArrows) != 0))
        MarkChanged();
    if (on)
        ListBoxFlags |= kListBox_ShowArrows;
    else
        ListBoxFlags &= ~kListBox_ShowArrows;
}

void GUIListBox::SetShowBorder(bool on)
{
    if (on != ((ListBoxFlags & kListBox_ShowBorder) != 0))
        MarkChanged();
    if (on)
        ListBoxFlags |= kListBox_ShowBorder;
    else
        ListBoxFlags &= ~kListBox_ShowBorder;
}

void GUIListBox::SetSvgIndex(bool on)
{
    if (on)
        ListBoxFlags |= kListBox_SvgIndex;
    else
        ListBoxFlags &= ~kListBox_SvgIndex;
}

void GUIListBox::SetFont(int font)
{
    if (Font == font)
        return;
    Font = font;
    UpdateMetrics();
    MarkChanged();
}

void GUIListBox::SetItemText(int index, const String &text)
{
    if ((index >= 0) && (index < ItemCount) && (text != Items[index]))
    {
        Items[index] = text;
        MarkChanged();
    }
}

bool GUIListBox::OnMouseDown()
{
    if (IsInRightMargin(MousePos.X))
    {
        int top_item = TopItem;
        if (MousePos.Y < _height / 2 && TopItem > 0)
            top_item = TopItem - 1;
        if (MousePos.Y >= _height / 2 && ItemCount > TopItem + VisibleItemCount)
            top_item = TopItem + 1;
        if (TopItem != top_item)
        {
            TopItem = top_item;
            MarkChanged();
        }
        return false;
    }

    int sel = GetItemAt(MousePos.X, MousePos.Y);
    if (sel < 0)
        return false;
    if (sel != SelectedItem)
    {
        SelectedItem = sel;
        MarkChanged();
    }
    IsActivated = true;
    return false;
}

void GUIListBox::OnMouseMove(int x_, int y_)
{
    MousePos.X = x_ - X;
    MousePos.Y = y_ - Y;
}

void GUIListBox::OnResized()
{
    UpdateMetrics();
    MarkChanged();
}

void GUIListBox::UpdateMetrics()
{
<<<<<<< HEAD
    int font_height = get_font_height_outlined(Font);
    RowHeight = font_height + 2; // +1 top/bottom margin
    VisibleItemCount = Height / RowHeight;
=======
    int font_height = (loaded_game_file_version < kGameVersion_360_21) ?
        get_font_height(Font) : get_font_height_outlined(Font);
    RowHeight = font_height + get_fixed_pixel_size(2); // +1 top/bottom margin
    VisibleItemCount = _height / RowHeight;
>>>>>>> 866875ad
    if (ItemCount <= VisibleItemCount)
        TopItem = 0; // reset scroll if all items are visible
}

// TODO: replace string serialization with StrUtil::ReadString and WriteString
// methods in the future, to keep this organized.
void GUIListBox::WriteToFile(Stream *out) const
{
    GUIObject::WriteToFile(out);
    out->WriteInt32(ItemCount);
    out->WriteInt32(Font);
    out->WriteInt32(TextColor);
    out->WriteInt32(SelectedTextColor);
    out->WriteInt32(ListBoxFlags);
    out->WriteInt32(TextAlignment);
    out->WriteInt32(SelectedBgColor);
    for (int i = 0; i < ItemCount; ++i)
        Items[i].Write(out);
}

void GUIListBox::ReadFromFile(Stream *in, GuiVersion gui_version)
{
    Clear();

    GUIObject::ReadFromFile(in, gui_version);
    ItemCount = in->ReadInt32();
    Font = in->ReadInt32();
    TextColor = in->ReadInt32();
    SelectedTextColor = in->ReadInt32();
    ListBoxFlags = in->ReadInt32();
    TextAlignment = (HorAlignment)in->ReadInt32();
    SelectedBgColor = in->ReadInt32();

    // NOTE: we leave items in game data format as a potential support for defining
    // ListBox contents at design-time, although Editor does not support it as of 3.5.0.
    Items.resize(ItemCount);
    SavedGameIndex.resize(ItemCount, -1);
    for (int i = 0; i < ItemCount; ++i)
    {
        Items[i].Read(in);
    }

    if (TextColor == 0)
        TextColor = 16;

    UpdateMetrics();
}

void GUIListBox::ReadFromSavegame(Stream *in, GuiSvgVersion svg_ver)
{
    GUIObject::ReadFromSavegame(in, svg_ver);
    // Properties
    ListBoxFlags = in->ReadInt32();
    Font = in->ReadInt32();
    SelectedBgColor = in->ReadInt32();
    SelectedTextColor = in->ReadInt32();
    TextAlignment = (HorAlignment)in->ReadInt32();
    TextColor = in->ReadInt32();

    // Items
    ItemCount = in->ReadInt32();
    Items.resize(ItemCount);
    SavedGameIndex.resize(ItemCount);
    for (int i = 0; i < ItemCount; ++i)
        Items[i] = StrUtil::ReadString(in);
    // TODO: investigate this, it might be unreasonable to save and read
    // savegame index like that because list of savegames may easily change
    // in between writing and restoring the game. Perhaps clearing and forcing
    // this list to update on load somehow may make more sense.
    if (ListBoxFlags & kListBox_SvgIndex)
        for (int i = 0; i < ItemCount; ++i)
            SavedGameIndex[i] = in->ReadInt16();
    TopItem = in->ReadInt32();
    SelectedItem = in->ReadInt32();

    UpdateMetrics();
}

void GUIListBox::WriteToSavegame(Stream *out) const
{
    GUIObject::WriteToSavegame(out);
    // Properties
    out->WriteInt32(ListBoxFlags);
    out->WriteInt32(Font);
    out->WriteInt32(SelectedBgColor);
    out->WriteInt32(SelectedTextColor);
    out->WriteInt32(TextAlignment);
    out->WriteInt32(TextColor);

    // Items
    out->WriteInt32(ItemCount);
    for (int i = 0; i < ItemCount; ++i)
        StrUtil::WriteString(Items[i], out);
    if (ListBoxFlags & kListBox_SvgIndex)
        for (int i = 0; i < ItemCount; ++i)
            out->WriteInt16(SavedGameIndex[i]);
    out->WriteInt32(TopItem);
    out->WriteInt32(SelectedItem);
}

} // namespace Common
} // namespace AGS<|MERGE_RESOLUTION|>--- conflicted
+++ resolved
@@ -73,11 +73,7 @@
 
 bool GUIListBox::IsInRightMargin(int x) const
 {
-<<<<<<< HEAD
-    if (x >= (Width - 6) && IsBorderShown() && AreArrowsShown())
-=======
-    if (x >= (_width - get_fixed_pixel_size(6)) && IsBorderShown() && AreArrowsShown())
->>>>>>> 866875ad
+    if (x >= (_width - 6) && IsBorderShown() && AreArrowsShown())
         return 1;
     return 0;
 }
@@ -92,15 +88,9 @@
     // - macro value change (score, overhotspot etc)
     Rect rc = RectWH(0, 0, _width, _height);
     UpdateMetrics();
-<<<<<<< HEAD
-    const int width = Width - 1;
-    const int height = Height - 1;
-    const int pixel_size = 1;
-=======
     const int width = _width - 1;
     const int height = _height - 1;
-    const int pixel_size = get_fixed_pixel_size(1);
->>>>>>> 866875ad
+    const int pixel_size = 1;
     int right_hand_edge = width - pixel_size - 1;
     // calculate the scroll bar's width if necessary
     if (ItemCount > VisibleItemCount && IsBorderShown() && AreArrowsShown())
@@ -141,15 +131,9 @@
 
 void GUIListBox::Draw(Bitmap *ds, int x, int y)
 {
-<<<<<<< HEAD
-    const int width  = Width - 1;
-    const int height = Height - 1;
-    const int pixel_size = 1;
-=======
     const int width  = _width - 1;
     const int height = _height - 1;
-    const int pixel_size = get_fixed_pixel_size(1);
->>>>>>> 866875ad
+    const int pixel_size = 1;
 
     color_t text_color = ds->GetCompatibleColor(TextColor);
     color_t draw_color = ds->GetCompatibleColor(TextColor);
@@ -343,16 +327,9 @@
 
 void GUIListBox::UpdateMetrics()
 {
-<<<<<<< HEAD
     int font_height = get_font_height_outlined(Font);
     RowHeight = font_height + 2; // +1 top/bottom margin
-    VisibleItemCount = Height / RowHeight;
-=======
-    int font_height = (loaded_game_file_version < kGameVersion_360_21) ?
-        get_font_height(Font) : get_font_height_outlined(Font);
-    RowHeight = font_height + get_fixed_pixel_size(2); // +1 top/bottom margin
     VisibleItemCount = _height / RowHeight;
->>>>>>> 866875ad
     if (ItemCount <= VisibleItemCount)
         TopItem = 0; // reset scroll if all items are visible
 }
