//=============================================================================
//
// Adventure Game Studio (AGS)
//
// Copyright (C) 1999-2011 Chris Jones and 2011-20xx others
// The full list of copyright holders can be found in the Copyright.txt
// file, which is part of this source code distribution.
//
// The AGS source code is provided under the Artistic License 2.0.
// A copy of this license can be found in the file License.txt and at
// http://www.opensource.org/licenses/artistic-license-2.0.php
//
//=============================================================================

#include <stdio.h>
#include <stdlib.h>
#include <string.h>
#include "gui/guilistbox.h"
#include "gui/guimain.h"
#include "font/fonts.h"
#include "util/stream.h"
#include "gfx/bitmap.h"
#include "util/wgt2allg.h"

using AGS::Common::Stream;
using AGS::Common::Bitmap;

DynamicArray<GUIListBox> guilist;
int numguilist = 0;

void GUIListBox::ChangeFont(int newfont) {
  rowheight = wgettextheight("YpyjIHgMNWQ", font) + get_fixed_pixel_size(2);
  num_items_fit = hit / rowheight;
  font = newfont;
}

 void GUIListBox::Resized() 
{
	if (rowheight == 0)
	{
	  check_font(&font);
	  ChangeFont(font);
	}

	if (rowheight > 0)
	  num_items_fit = hit / rowheight;
}

void GUIListBox::WriteToFile(Stream *out)
{
  int a;

  GUIObject::WriteToFile(out);
  // MACPORT FIXES: swap
  out->WriteArrayOfInt32(&numItems, 11);
  out->WriteInt32(alignment);
  out->WriteInt32(reserved1);
  out->WriteInt32(selectedbgcol);
  for (a = 0; a < numItems; a++)
    out->Write(&items[a][0], strlen(items[a]) + 1);

  if (exflags & GLF_SGINDEXVALID)
    out->WriteArrayOfInt16(&saveGameIndex[0], numItems);
}

void GUIListBox::ReadFromFile(Stream *in, GuiVersion gui_version)
{
  int a, i;
  char tempbuf[300];

  GUIObject::ReadFromFile(in, gui_version);
  // MACPORT FIXES: swap
  in->ReadArrayOfInt32(&numItems, 11);

  if (gui_version >= kGuiVersion_272b) {
    alignment = in->ReadInt32();
    reserved1 = in->ReadInt32();
  }
  else {
    alignment = GALIGN_LEFT;
    reserved1 = 0;
  }

  if (gui_version >= kGuiVersion_unkn_107) {
    selectedbgcol = in->ReadInt32();
  }
  else {
    selectedbgcol = textcol;
    if (selectedbgcol == 0)
      selectedbgcol = 16;
  }

  for (a = 0; a < numItems; a++) {
    i = 0;
    while ((tempbuf[i] = in->ReadInt8()) != 0)
      i++;

    items[a] = (char *)malloc(strlen(tempbuf) + 5);
    strcpy(items[a], tempbuf);
    saveGameIndex[a] = -1;
  }

  if ((gui_version >= kGuiVersion_272d) && (exflags & GLF_SGINDEXVALID)) {
    in->ReadArrayOfInt16(&saveGameIndex[0], numItems);
  }

  if (textcol == 0)
    textcol = 16;
}

int GUIListBox::AddItem(const char *toadd)
{
  if (numItems >= MAX_LISTBOX_ITEMS)
    return -1;

  guis_need_update = 1;
  items[numItems] = (char *)malloc(strlen(toadd) + 5);
  strcpy(items[numItems], toadd);
  saveGameIndex[numItems] = -1;
  numItems++;
  return numItems - 1;
}

int GUIListBox::InsertItem(int index, const char *toadd)
{
  int aa;

  if (numItems >= MAX_LISTBOX_ITEMS)
    return -1;

  if ((index < 0) || (index > numItems))
    return -1;

  guis_need_update = 1;

  for (aa = numItems; aa > index; aa--) {
    items[aa] = items[aa - 1];
    saveGameIndex[aa] = saveGameIndex[aa - 1];
  }

  items[index] = (char *)malloc(strlen(toadd) + 5);
  strcpy(items[index], toadd);
  saveGameIndex[index] = -1;
  numItems++;

  if (selected >= index)
    selected++;

  return numItems - 1;
}

void GUIListBox::SetItemText(int item, const char *newtext)
{
  if ((item >= numItems) || (item < 0))
    return;

  guis_need_update = 1;
  free(items[item]);
  items[item] = (char *)malloc(strlen(newtext) + 5);
  strcpy(items[item], newtext);
}

void GUIListBox::Clear()
{
  int aa;
  for (aa = 0; aa < numItems; aa++)
    free(items[aa]);

  numItems = 0;
  selected = 0;
  topItem = 0;
  guis_need_update = 1;
}

void GUIListBox::RemoveItem(int index)
{
  int aa;

  if ((index < 0) || (index >= numItems))
    return;

  free(items[index]);
  numItems--;
  for (aa = index; aa < numItems; aa++) {
    items[aa] = items[aa + 1];
    saveGameIndex[aa] = saveGameIndex[aa + 1];
  }

  if (selected > index)
    selected--;
  if (selected >= numItems)
    selected = -1;

  guis_need_update = 1;
}

void GUIListBox::Draw(Common::Graphics *g)
{
  wid--;
  hit--;
  int pixel_size = get_fixed_pixel_size(1);

  check_font(&font);
  g->SetTextColor(textcol);
  g->SetDrawColor(textcol);
  if ((exflags & GLF_NOBORDER) == 0) {
    g->DrawRect(Rect(x, y, x + wid + (pixel_size - 1), y + hit + (pixel_size - 1)));
    if (pixel_size > 1)
      g->DrawRect(Rect(x + 1, y + 1, x + wid, y + hit));
  }

  int rightHandEdge = (x + wid) - pixel_size - 1;

  // use ChangeFont to update the rowheight and num_items_fit
  ChangeFont(font);

  // draw the scroll bar in if necessary
  if ((numItems > num_items_fit) && ((exflags & GLF_NOBORDER) == 0) && ((exflags & GLF_NOARROWS) == 0)) {
    int xstrt, ystrt;
    g->DrawRect(Rect(x + wid - get_fixed_pixel_size(7), y, (x + (pixel_size - 1) + wid) - get_fixed_pixel_size(7), y + hit));
    g->DrawRect(Rect(x + wid - get_fixed_pixel_size(7), y + hit / 2, x + wid, y + hit / 2 + (pixel_size - 1)));

    xstrt = (x + wid - get_fixed_pixel_size(6)) + (pixel_size - 1);
    ystrt = (y + hit - 3) - get_fixed_pixel_size(5);

    g->SetDrawColor(textcol);
    g->DrawTriangle(Triangle(xstrt, ystrt, xstrt + get_fixed_pixel_size(4), ystrt, 
             xstrt + get_fixed_pixel_size(2),
             ystrt + get_fixed_pixel_size(5)));

    ystrt = y + 3;
    g->DrawTriangle(Triangle(xstrt, ystrt + get_fixed_pixel_size(5), 
             xstrt + get_fixed_pixel_size(4), 
             ystrt + get_fixed_pixel_size(5),
             xstrt + get_fixed_pixel_size(2), ystrt));

    rightHandEdge -= get_fixed_pixel_size(7);
  }

  Draw_items_fix();

  for (int a = 0; a < num_items_fit; a++) {
    int thisyp;
    if (a + topItem >= numItems)
      break;

    thisyp = y + pixel_size + a * rowheight;
    if (a + topItem == selected) {
      int stretchto = (x + wid) - pixel_size;

      g->SetTextColor(backcol);

      if (selectedbgcol > 0) {
        // draw the selected item bar (if colour not transparent)
        g->SetDrawColor(selectedbgcol);
        if ((num_items_fit < numItems) && ((exflags & GLF_NOBORDER) == 0) && ((exflags & GLF_NOARROWS) == 0))
          stretchto -= get_fixed_pixel_size(7);

        g->FillRect(Rect(x + pixel_size, thisyp, stretchto, thisyp + rowheight - pixel_size));
      }
    }
    else
      g->SetTextColor(textcol);

    int item_index = a + topItem;
    char oritext[200]; // items[] can be not longer than 200 characters due declaration
    Draw_set_oritext(oritext, items[item_index]);

    if (alignment == GALIGN_LEFT)
<<<<<<< HEAD
      wouttext_outline(g, x + 1 + pixel_size, thisyp + 1, font, items[a + topItem]);
=======
      wouttext_outline(x + 1 + pixel_size, thisyp + 1, font, oritext);
>>>>>>> 96d0fc69
    else {
      int textWidth = wgettextwidth(oritext, font);

      if (alignment == GALIGN_RIGHT)
<<<<<<< HEAD
        wouttext_outline(g, rightHandEdge - textWidth, thisyp + 1, font, items[a + topItem]);
      else
        wouttext_outline(g, ((rightHandEdge - x) / 2) + x - (textWidth / 2), thisyp + 1, font, items[a + topItem]);
=======
        wouttext_outline(rightHandEdge - textWidth, thisyp + 1, font, oritext);
      else
        wouttext_outline(((rightHandEdge - x) / 2) + x - (textWidth / 2), thisyp + 1, font, oritext);
>>>>>>> 96d0fc69
    }

  }
  wid++;
  hit++;

  Draw_items_unfix();
}

int GUIListBox::IsInRightMargin(int xx) {

  if ((xx >= (wid - get_fixed_pixel_size(6))) && ((exflags & GLF_NOBORDER) == 0) && ((exflags & GLF_NOARROWS) == 0)) {
    return 1;
  }
  return 0;
}

int GUIListBox::GetIndexFromCoordinates(int xx, int yy) {
  if (IsInRightMargin(xx))
    return -1;

  int onindex = yy / rowheight + topItem;
  if ((onindex < 0) || (onindex >= numItems))
    return -1;

  return onindex;
}

int GUIListBox::MouseDown()
{
  if (IsInRightMargin(mousexp)) {
    if ((mouseyp < hit / 2) && (topItem > 0))
      topItem--;

    if ((mouseyp >= hit / 2) && (numItems > topItem + num_items_fit))
      topItem++;

    return 0;
  }

  int newsel = GetIndexFromCoordinates(mousexp, mouseyp);
  if (newsel < 0)
    return 0;

  selected = newsel;
  activated = 1;
  return 0;
}<|MERGE_RESOLUTION|>--- conflicted
+++ resolved
@@ -267,24 +267,14 @@
     Draw_set_oritext(oritext, items[item_index]);
 
     if (alignment == GALIGN_LEFT)
-<<<<<<< HEAD
-      wouttext_outline(g, x + 1 + pixel_size, thisyp + 1, font, items[a + topItem]);
-=======
-      wouttext_outline(x + 1 + pixel_size, thisyp + 1, font, oritext);
->>>>>>> 96d0fc69
+      wouttext_outline(g, x + 1 + pixel_size, thisyp + 1, font, oritext);
     else {
       int textWidth = wgettextwidth(oritext, font);
 
       if (alignment == GALIGN_RIGHT)
-<<<<<<< HEAD
-        wouttext_outline(g, rightHandEdge - textWidth, thisyp + 1, font, items[a + topItem]);
+        wouttext_outline(g, rightHandEdge - textWidth, thisyp + 1, font, oritext);
       else
-        wouttext_outline(g, ((rightHandEdge - x) / 2) + x - (textWidth / 2), thisyp + 1, font, items[a + topItem]);
-=======
-        wouttext_outline(rightHandEdge - textWidth, thisyp + 1, font, oritext);
-      else
-        wouttext_outline(((rightHandEdge - x) / 2) + x - (textWidth / 2), thisyp + 1, font, oritext);
->>>>>>> 96d0fc69
+        wouttext_outline(g, ((rightHandEdge - x) / 2) + x - (textWidth / 2), thisyp + 1, font, oritext);
     }
 
   }
