--- conflicted
+++ resolved
@@ -45,31 +45,16 @@
     textcol = 16;
 }
 
-<<<<<<< HEAD
 void GUITextBox::ReadFromSavedGame(Common::Stream *in, RuntimeGUIVersion gui_version)
-=======
-void GUITextBox::Draw(Common::Bitmap *ds)
->>>>>>> fc069ea8
 {
     GUIObject::ReadFromSavedGame(in, gui_version);
     in->Read(&text[0], 200);
     in->ReadArrayOfInt32(&font, 3);
 }
 
-void GUITextBox::Draw(Common::Graphics *g)
+void GUITextBox::Draw(Bitmap *ds)
 {
   check_font(&font);
-<<<<<<< HEAD
-  g->SetTextColor(textcol);
-  g->SetDrawColor(textcol);
-  if ((exflags & GTF_NOBORDER) == 0) {
-    g->DrawRect(Rect(x, y, x + wid - 1, y + hit - 1));
-    if (get_fixed_pixel_size(1) > 1)
-      g->DrawRect(Rect(x + 1, y + 1, x + wid - get_fixed_pixel_size(1), y + hit - get_fixed_pixel_size(1)));
-  }
-
-  Draw_text_box_contents(g);
-=======
   color_t text_color = ds->GetCompatibleColor(textcol);
   color_t draw_color = ds->GetCompatibleColor(textcol);
   if ((exflags & GTF_NOBORDER) == 0) {
@@ -79,7 +64,6 @@
   }
 
   Draw_text_box_contents(ds, text_color);
->>>>>>> fc069ea8
 }
 
 void GUITextBox::KeyPress(int kp)
