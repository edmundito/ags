--- conflicted
+++ resolved
@@ -46,17 +46,7 @@
     color_t text_color = ds->GetCompatibleColor(TextColor);
     color_t draw_color = ds->GetCompatibleColor(TextColor);
     if (IsBorderShown())
-<<<<<<< HEAD
-        ds->DrawRect(RectWH(x, y, Width, Height), draw_color);
-=======
-    {
         ds->DrawRect(RectWH(x, y, _width, _height), draw_color);
-        if (get_fixed_pixel_size(1) > 1)
-        {
-            ds->DrawRect(Rect(x + 1, y + 1, x + _width - get_fixed_pixel_size(1), y + _height - get_fixed_pixel_size(1)), draw_color);
-        }
-    }
->>>>>>> 866875ad
     DrawTextBoxContents(ds, x, y, text_color);
 }
 
@@ -99,11 +89,7 @@
         Text.Append(ki.Text) :
         Text.AppendChar(ki.UChar);
     // if the new string is too long, remove the new character
-<<<<<<< HEAD
-    if (get_text_width(Text.GetCStr(), Font) > (Width - (6 + 5)))
-=======
-    if (get_text_width(Text.GetCStr(), Font) > (_width - (6 + get_fixed_pixel_size(5))))
->>>>>>> 866875ad
+    if (get_text_width(Text.GetCStr(), Font) > (_width - (6 + 5)))
         Backspace(Text);
     MarkChanged();
 }
