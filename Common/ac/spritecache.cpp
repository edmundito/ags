//=============================================================================
//
// Adventure Game Studio (AGS)
//
// Copyright (C) 1999-2011 Chris Jones and 2011-20xx others
// The full list of copyright holders can be found in the Copyright.txt
// file, which is part of this source code distribution.
//
// The AGS source code is provided under the Artistic License 2.0.
// A copy of this license can be found in the file License.txt and at
// http://www.opensource.org/licenses/artistic-license-2.0.php
//
//=============================================================================
//
// sprite caching system
//
//=============================================================================

#ifdef _MANAGED
// ensure this doesn't get compiled to .NET IL
#pragma unmanaged
#pragma warning (disable: 4996 4312)  // disable deprecation warnings
#endif
#include <algorithm>
#include <time.h>
#include "ac/common.h" // quit
#include "ac/gamestructdefines.h"
#include "ac/spritecache.h"
#include "core/assetmanager.h"
#include "debug/out.h"
#include "gfx/bitmap.h"
#include "util/compress.h"
#include "util/file.h"
#include "util/stream.h"

using namespace AGS::Common;

// [IKM] We have to forward-declare these because their implementations are in the Engine
extern void initialize_sprite(int);
<<<<<<< HEAD
extern void pre_save_sprite(int);
=======
extern void pre_save_sprite(Bitmap *image);
extern void get_new_size_for_sprite(int, int, int, int &, int &);
>>>>>>> 7cf26f67

#define START_OF_LIST -1
#define END_OF_LIST   -1

const char *spindexid = "SPRINDEX";

// TODO: should not be part of SpriteCache, but rather some asset management class?
const String SpriteFile::DefaultSpriteFileName = "acsprset.spr";
const String SpriteFile::DefaultSpriteIndexName = "sprindex.dat";


SpriteInfo::SpriteInfo()
    : Flags(0)
    , Width(0)
    , Height(0)
{
}

SpriteCache::SpriteData::SpriteData()
    : Size(0)
    , Flags(0)
    , Image(nullptr)
{
}

SpriteCache::SpriteData::~SpriteData()
{
    // TODO: investigate, if it's actually safe/preferred to delete bitmap here
    // (some of these bitmaps may be assigned from outside of the cache)
}


SpriteFile::SpriteFile()
{
    _compressed = false;
    _curPos = -2;
}

SpriteCache::SpriteCache(std::vector<SpriteInfo> &sprInfos)
    : _sprInfos(sprInfos)
{
    Init();
}

SpriteCache::~SpriteCache()
{
    Reset();
}

size_t SpriteCache::GetCacheSize() const
{
    return _cacheSize;
}

size_t SpriteCache::GetLockedSize() const
{
    return _lockedSize;
}

size_t SpriteCache::GetMaxCacheSize() const
{
    return _maxCacheSize;
}

size_t SpriteCache::GetSpriteSlotCount() const
{
    return _spriteData.size();
}

sprkey_t SpriteFile::FindTopmostSprite(const std::vector<Bitmap*> &sprites)
{
    sprkey_t topmost = -1;
    for (sprkey_t i = 0; i < static_cast<sprkey_t>(sprites.size()); ++i)
        if (sprites[i])
            topmost = i;
    return topmost;
}

void SpriteCache::SetMaxCacheSize(size_t size)
{
    _maxCacheSize = size;
}

void SpriteCache::Init()
{
    _cacheSize = 0;
    _lockedSize = 0;
    _maxCacheSize = (size_t)DEFAULTCACHESIZE_KB * 1024;
    _liststart = -1;
    _listend = -1;
}

void SpriteCache::Reset()
{
    _file.Reset();
    // TODO: find out if it's safe to simply always delete _spriteData.Image with array element
    for (size_t i = 0; i < _spriteData.size(); ++i)
    {
        if (_spriteData[i].Image)
        {
            delete _spriteData[i].Image;
            _spriteData[i].Image = nullptr;
        }
    }
    _spriteData.clear();

    _mrulist.clear();
    _mrubacklink.clear();

    Init();
}

void SpriteCache::SetSprite(sprkey_t index, Bitmap *sprite)
{
    if (index < 0 || EnlargeTo(index) != index)
    {
        Debug::Printf(kDbgGroup_SprCache, kDbgMsg_Error, "SetSprite: unable to use index %d", index);
        return;
    }
    if (!sprite)
    {
        Debug::Printf(kDbgGroup_SprCache, kDbgMsg_Error, "SetSprite: attempt to assign nullptr to index %d", index);
        return;
    }
    _spriteData[index].Image = sprite;
    _spriteData[index].Flags = SPRCACHEFLAG_LOCKED; // NOT from asset file
    _spriteData[index].Size = 0;
#ifdef DEBUG_SPRITECACHE
    Debug::Printf(kDbgGroup_SprCache, kDbgMsg_Debug, "SetSprite: (external) %d", index);
#endif
}

void SpriteCache::SetEmptySprite(sprkey_t index, bool as_asset)
{
    if (index < 0 || EnlargeTo(index) != index)
    {
        Debug::Printf(kDbgGroup_SprCache, kDbgMsg_Error, "SetEmptySprite: unable to use index %d", index);
        return;
    }
    if (as_asset)
        _spriteData[index].Flags = SPRCACHEFLAG_ISASSET;
    RemapSpriteToSprite0(index);
}

void SpriteCache::SubstituteBitmap(sprkey_t index, Bitmap *sprite)
{
    if (!DoesSpriteExist(index))
    {
        Debug::Printf(kDbgGroup_SprCache, kDbgMsg_Error, "SubstituteBitmap: attempt to set for non-existing sprite %d", index);
        return;
    }
    _spriteData[index].Image = sprite;
#ifdef DEBUG_SPRITECACHE
    Debug::Printf(kDbgGroup_SprCache, kDbgMsg_Debug, "SubstituteBitmap: %d", index);
#endif
}

void SpriteCache::RemoveSprite(sprkey_t index, bool freeMemory)
{
    if (freeMemory)
        delete _spriteData[index].Image;
    InitNullSpriteParams(index);
#ifdef DEBUG_SPRITECACHE
    Debug::Printf(kDbgGroup_SprCache, kDbgMsg_Debug, "RemoveSprite: %d", index);
#endif
}

sprkey_t SpriteCache::EnlargeTo(sprkey_t topmost)
{
    if (topmost < 0 || topmost > MAX_SPRITE_INDEX)
        return -1;
    if ((size_t)topmost < _spriteData.size())
        return topmost;

    size_t newsize = topmost + 1;
    _sprInfos.resize(newsize);
    _spriteData.resize(newsize);
    _mrulist.resize(newsize);
    _mrubacklink.resize(newsize);
    return topmost;
}

sprkey_t SpriteCache::GetFreeIndex()
{
    for (size_t i = MIN_SPRITE_INDEX; i < _spriteData.size(); ++i)
    {
        // slot empty
        if (!DoesSpriteExist(i))
        {
            _sprInfos[i] = SpriteInfo();
            _spriteData[i] = SpriteData();
            return i;
        }
    }
    // enlarge the sprite bank to find a free slot and return the first new free slot
    return EnlargeTo(_spriteData.size());
}

bool SpriteCache::SpriteData::DoesSpriteExist() const
{
    return (Image != nullptr) || // HAS loaded bitmap
        ((Flags & SPRCACHEFLAG_ISASSET) != 0); // OR found in the game resources
}

bool SpriteCache::SpriteData::IsAssetSprite() const
{
    return (Flags & SPRCACHEFLAG_ISASSET) != 0; // found in game resources
}

bool SpriteCache::SpriteData::IsExternalSprite() const
{
    return (Image != nullptr) &&  // HAS loaded bitmap
        ((Flags & SPRCACHEFLAG_ISASSET) == 0) && // AND NOT found in game resources
        ((Flags & SPRCACHEFLAG_REMAPPED) == 0); // AND was NOT remapped to another sprite
}

bool SpriteCache::SpriteData::IsLocked() const
{
    return (Flags & SPRCACHEFLAG_LOCKED) != 0;
}

bool SpriteCache::DoesSpriteExist(sprkey_t index) const
{
    return index >= 0 && (size_t)index < _spriteData.size() && _spriteData[index].DoesSpriteExist();
}

Bitmap *SpriteCache::operator [] (sprkey_t index)
{
    // invalid sprite slot
    if (index < 0 || (size_t)index >= _spriteData.size())
        return nullptr;

    // Externally added sprite, don't put it into MRU list
    if (_spriteData[index].IsExternalSprite())
        return _spriteData[index].Image;

    // Sprite exists in file but is not in mem, load it
    if ((_spriteData[index].Image == nullptr) && _spriteData[index].IsAssetSprite())
        LoadSprite(index);

    // Locked sprite that shouldn't be put into MRU list
    if (_spriteData[index].IsLocked())
        return _spriteData[index].Image;

    if (_liststart < 0)
    {
        _liststart = index;
        _listend = index;
        _mrulist[index] = END_OF_LIST;
        _mrubacklink[index] = START_OF_LIST;
    } 
    else if (_listend != index)
    {
        // this is the oldest element being bumped to newest, so update start link
        if (index == _liststart)
        {
            _liststart = _mrulist[index];
            _mrubacklink[_liststart] = START_OF_LIST;
        }
        // already in list, link previous to next
        else if (_mrulist[index] > 0)
        {
            _mrulist[_mrubacklink[index]] = _mrulist[index];
            _mrubacklink[_mrulist[index]] = _mrubacklink[index];
        }

        // set this as the newest element in the list
        _mrulist[index] = END_OF_LIST;
        _mrulist[_listend] = index;
        _mrubacklink[index] = _listend;
        _listend = index;
    }

    return _spriteData[index].Image;
}

void SpriteCache::DisposeOldest()
{
    if (_liststart < 0)
        return;

    sprkey_t sprnum = _liststart;

    if ((_spriteData[sprnum].Image != nullptr) && !_spriteData[sprnum].IsLocked())
    {
        // Free the memory
        // Sprites that are not from the game resources should not normally be in a MRU list;
        // if such is met here there's something wrong with the internal cache logic!
        if (!_spriteData[sprnum].IsAssetSprite())
        {
            quitprintf("SpriteCache::DisposeOldest: attempted to remove sprite %d that was added externally or does not exist", sprnum);
        }
        _cacheSize -= _spriteData[sprnum].Size;

        delete _spriteData[sprnum].Image;
        _spriteData[sprnum].Image = nullptr;
    }

    if (_liststart == _listend)
    {
        // there was one huge sprite, removing it has now emptied the cache completely
        if (_cacheSize > 0)
        {
            Debug::Printf(kDbgGroup_SprCache, kDbgMsg_Error, "SPRITE CACHE ERROR: Sprite cache should be empty, but still has %d bytes", _cacheSize);
        }
        _mrulist[_liststart] = 0;
        _liststart = -1;
        _listend = -1;
    }
    else
    {
        sprkey_t oldstart = _liststart;
        _liststart = _mrulist[_liststart];
        _mrulist[oldstart] = 0;
        _mrubacklink[_liststart] = START_OF_LIST;
        if (oldstart == _liststart)
        {
            // Somehow, we have got a recursive link to itself, so we
            // the game will freeze (since it is not actually freeing any
            // memory)
            // There must be a bug somewhere causing this, but for now
            // let's just reset the cache
            Debug::Printf(kDbgGroup_SprCache, kDbgMsg_Error, "RUNTIME CACHE ERROR: CACHE INCONSISTENT: RESETTING\n\tAt size %d (of %d), start %d end %d  fwdlink=%d",
                        _cacheSize, _maxCacheSize, oldstart, _listend, _liststart);
            DisposeAll();
        }
    }

#ifdef DEBUG_SPRITECACHE
    Debug::Printf(kDbgGroup_SprCache, kDbgMsg_Debug, "DisposeOldest: disposed %d, size now %d KB", sprnum, _cacheSize / 1024);
#endif
}

void SpriteCache::DisposeAll()
{
    _liststart = -1;
    _listend = -1;
    for (size_t i = 0; i < _spriteData.size(); ++i)
    {
        if (!_spriteData[i].IsLocked() && // not locked
            _spriteData[i].IsAssetSprite()) // sprite from game resource
        {
            delete _spriteData[i].Image;
            _spriteData[i].Image = nullptr;
        }
        _mrulist[i] = 0;
        _mrubacklink[i] = 0;
    }
    _cacheSize = _lockedSize;
}

void SpriteCache::Precache(sprkey_t index)
{
    if (index < 0 || (size_t)index >= _spriteData.size())
        return;

    soff_t sprSize = 0;

    if (_spriteData[index].Image == nullptr)
        sprSize = LoadSprite(index);
    else if (!_spriteData[index].IsLocked())
        sprSize = _spriteData[index].Size;

    // make sure locked sprites can't fill the cache
    _maxCacheSize += sprSize;
    _lockedSize += sprSize;

    _spriteData[index].Flags |= SPRCACHEFLAG_LOCKED;

#ifdef DEBUG_SPRITECACHE
    Debug::Printf(kDbgGroup_SprCache, kDbgMsg_Debug, "Precached %d", index);
#endif
}

sprkey_t SpriteCache::GetDataIndex(sprkey_t index)
{
    return (_spriteData[index].Flags & SPRCACHEFLAG_REMAPPED) == 0 ? index : 0;
}

void SpriteFile::SeekToSprite(sprkey_t index)
{
    // If we didn't just load the previous sprite, seek to it
    if (index != _curPos)
    {
        _stream->Seek(_spriteData[index].Offset, kSeekBegin);
        _curPos = index;
    }
}

size_t SpriteCache::LoadSprite(sprkey_t index)
{
    int hh = 0;

    while (_cacheSize > _maxCacheSize)
    {
        DisposeOldest();
        hh++;
        if (hh > 1000)
        {
            Debug::Printf(kDbgGroup_SprCache, kDbgMsg_Error, "RUNTIME CACHE ERROR: STUCK IN FREE_UP_MEM; RESETTING CACHE");
            DisposeAll();
        }
    }

    if (index < 0 || (size_t)index >= _spriteData.size())
        quit("sprite cache array index out of bounds");

    sprkey_t load_index = GetDataIndex(index);
    Bitmap *image;
    HError err = _file.LoadSprite(load_index, image);
    if (!image)
    {
        Debug::Printf(kDbgGroup_SprCache, kDbgMsg_Warn,
            "LoadSprite: failed to load sprite %d:\n%s\n - remapping to sprite 0.", index,
            err ? err->FullMessage().GetCStr() : "Sprite does not exist.");
        RemapSpriteToSprite0(index);
        return 0;
    }

    // update the stored width/height
    _sprInfos[index].Width = image->GetWidth();
    _sprInfos[index].Height = image->GetHeight();
    _spriteData[index].Image = image;

    // Stop it adding the sprite to the used list just because it's loaded
    // TODO: this messy hack is required, because initialize_sprite calls operator[]
    // which puts the sprite to the MRU list.
    _spriteData[index].Flags |= SPRCACHEFLAG_LOCKED;

    // TODO: this is ugly: asks the engine to convert the sprite using its own knowledge.
    // And engine assigns new bitmap using SpriteCache::SubstituteBitmap().
    // Perhaps change to the callback function pointer?
    initialize_sprite(index);

    if (index != 0)  // leave sprite 0 locked
        _spriteData[index].Flags &= ~SPRCACHEFLAG_LOCKED;

    // we need to store this because the main program might
    // alter spritewidth/height if it resizes stuff
    size_t size = _sprInfos[index].Width * _sprInfos[index].Height *
        _spriteData[index].Image->GetBPP();
    _spriteData[index].Size = size;
    _cacheSize += size;

#ifdef DEBUG_SPRITECACHE
    Debug::Printf(kDbgGroup_SprCache, kDbgMsg_Debug, "Loaded %d, size now %zu KB", index, _cacheSize / 1024);
#endif

    return size;
}

void SpriteCache::RemapSpriteToSprite0(sprkey_t index)
{
    _sprInfos[index].Flags = _sprInfos[0].Flags;
    _sprInfos[index].Width = _sprInfos[0].Width;
    _sprInfos[index].Height = _sprInfos[0].Height;
    _spriteData[index].Image = nullptr;
    _spriteData[index].Size = _spriteData[0].Size;
    _spriteData[index].Flags |= SPRCACHEFLAG_REMAPPED;
#ifdef DEBUG_SPRITECACHE
    Debug::Printf(kDbgGroup_SprCache, kDbgMsg_Debug, "RemapSpriteToSprite0: %d", index);
#endif
}

const char *spriteFileSig = " Sprite File ";

int SpriteFile::SaveToFile(const String &save_to_file,
    const std::vector<Bitmap*> &sprites,
    SpriteFile *read_from_file,
    bool compressOutput, SpriteFileIndex &index)
{
    std::unique_ptr<Stream> output(File::CreateFile(save_to_file));
    if (output == nullptr)
        return -1;

    int spriteFileIDCheck = (int)time(nullptr);

    // sprite file version
    output->WriteInt16(kSprfVersion_Current);

    output->WriteArray(spriteFileSig, strlen(spriteFileSig), 1);

    output->WriteInt8(compressOutput ? 1 : 0);
    output->WriteInt32(spriteFileIDCheck);

    sprkey_t lastslot = read_from_file ? read_from_file->GetTopmostSprite() : 0;
    lastslot = std::max(lastslot, FindTopmostSprite(sprites));
    output->WriteInt32(lastslot);

    // allocate buffers to store the indexing info
    sprkey_t numsprits = lastslot + 1;
    std::vector<int16_t> spritewidths, spriteheights;
    std::vector<soff_t> spriteoffs;
    spritewidths.resize(numsprits);
    spriteheights.resize(numsprits);
    spriteoffs.resize(numsprits);
    std::unique_ptr<Bitmap> temp_bmp; // for disposing temp sprites
    std::vector<char> membuf; // for loading raw sprite data

    const bool diff_compress =
        read_from_file && read_from_file->IsFileCompressed() != compressOutput;

    for (sprkey_t i = 0; i <= lastslot; ++i)
    {
        soff_t sproff = output->GetPosition();

        Bitmap *image = (size_t)i < sprites.size() ? sprites[i] : nullptr;

        // if compression setting is different, load the sprite into memory
        // (otherwise we will be able to simply copy bytes from one file to another
        if ((image == nullptr) && diff_compress)
        {
            read_from_file->LoadSprite(i, image);
            temp_bmp.reset(image);
        }

        // if managed to load an image - save it according the new compression settings
        if (image != nullptr)
        {
            // image in memory -- write it out
            int bpp = image->GetColorDepth() / 8;
            spriteoffs[i] = sproff;
            spritewidths[i] = image->GetWidth();
            spriteheights[i] = image->GetHeight();
            output->WriteInt16(bpp);
            output->WriteInt16(spritewidths[i]);
            output->WriteInt16(spriteheights[i]);

            if (compressOutput)
            {
                soff_t lenloc = output->GetPosition();
                // write some space for the length data
                output->WriteInt32(0);

                rle_compress(image, output.get());

                soff_t fileSizeSoFar = output->GetPosition();
                // write the length of the compressed data
                output->Seek(lenloc, kSeekBegin);
                output->WriteInt32((fileSizeSoFar - lenloc) - 4);
                output->Seek(0, kSeekEnd);
            }
            else
            {
                output->WriteArray(image->GetDataForWriting(), spritewidths[i] * bpp, spriteheights[i]);
            }
            continue;
        }
        else if (diff_compress)
        {
            // sprite doesn't exist
            output->WriteInt16(0); // colour depth
            continue;
        }

        // Not in memory - and same compression option;
        // Directly copy the sprite bytes from the input file to the output
        Size metric;
        int bpp;
        read_from_file->LoadSpriteData(i, metric, bpp, membuf);

        output->WriteInt16(bpp);
        if (bpp == 0)
            continue; // empty slot

        spriteoffs[i] = sproff;
        spritewidths[i] = metric.Width;
        spriteheights[i] = metric.Height;
        output->WriteInt16(metric.Width);
        output->WriteInt16(metric.Height);
        if (compressOutput)
            output->WriteInt32(membuf.size());
        if (membuf.size() == 0)
            continue; // bad data?
        output->Write(&membuf[0], membuf.size());
    }

    index.SpriteFileIDCheck = spriteFileIDCheck;
    index.LastSlot = lastslot;
    index.SpriteCount = numsprits;
    index.Widths = spritewidths;
    index.Heights = spriteheights;
    index.Offsets = spriteoffs;
    return 0;
}

int SpriteCache::SaveToFile(const String &filename, bool compressOutput, SpriteFileIndex &index)
{
    std::vector<Bitmap*> sprites;
    for (const auto &data : _spriteData)
    {
        // NOTE: this is a horrible hack:
        // because Editor expects slightly different RGB order, it swaps colors
        // when loading them (call to initialize_sprite), so here we basically
        // unfix that fix to save the data in a way that engine will expect.
        // TODO: perhaps adjust the editor to NOT need this?!
        pre_save_sprite(data.Image);
        sprites.push_back(data.Image);
    }
    return _file.SaveToFile(filename, sprites, &_file, compressOutput, index);
}

int SpriteFile::SaveSpriteIndex(const String &filename, const SpriteFileIndex &index)
{
    // write the sprite index file
    Stream *out = File::CreateFile(filename);
    if (!out)
        return -1;
    // write "SPRINDEX" id
    out->WriteArray(spindexid, strlen(spindexid), 1);
    // write version
    out->WriteInt32(kSpridxfVersion_Current);
    out->WriteInt32(index.SpriteFileIDCheck);
    // write last sprite number and num sprites, to verify that
    // it matches the spr file
    out->WriteInt32(index.LastSlot);
    out->WriteInt32(index.SpriteCount);
    if (index.SpriteCount > 0)
    {
        out->WriteArrayOfInt16(&index.Widths.front(), index.Widths.size());
        out->WriteArrayOfInt16(&index.Heights.front(), index.Heights.size());
        out->WriteArrayOfInt64(&index.Offsets.front(), index.Offsets.size());
    }
    delete out;
    return 0;
}

HError SpriteCache::InitFile(const String &filename, const String &sprindex_filename)
{
    std::vector<Size> metrics;
    HError err = _file.OpenFile(filename, sprindex_filename, metrics);
    if (!err)
        return err;

    // Initialize sprite infos
    size_t newsize = metrics.size();
    _sprInfos.resize(newsize);
    _spriteData.resize(newsize);
    _mrulist.resize(newsize);
    _mrubacklink.resize(newsize);
    for (size_t i = 0; i < metrics.size(); ++i)
    {
        if (!metrics[i].IsNull())
        {
            // Existing sprite
            _spriteData[i].Flags = SPRCACHEFLAG_ISASSET;
            _spriteData[i].Image = nullptr;
            get_new_size_for_sprite(i, metrics[i].Width, metrics[i].Height, _sprInfos[i].Width, _sprInfos[i].Height);
        }
        else
        {
            // Handle empty slot: remap to sprite 0
            if (i > 0) // FIXME: optimize
                InitNullSpriteParams(i);
        }
    }
    return HError::None();
}

HError SpriteFile::RebuildSpriteIndex(Stream *in, sprkey_t topmost,
    SpriteFileVersion vers, std::vector<Size> &metrics)
{
    for (sprkey_t i = 0; i <= topmost; ++i)
    {
        _spriteData[i].Offset = in->GetPosition();

        int coldep = in->ReadInt16();

        if (coldep == 0)
        {
            if (in->EOS())
                break;
            continue;
        }

        if (in->EOS())
            break;

        if ((size_t)i >= _spriteData.size())
            break;

        int wdd = in->ReadInt16();
        int htt = in->ReadInt16();
<<<<<<< HEAD
        _sprInfos[i].Width = wdd;
        _sprInfos[i].Height = htt;
=======
        metrics[i].Width = wdd;
        metrics[i].Height = htt;
>>>>>>> 7cf26f67

        size_t spriteDataSize;
        if (vers == kSprfVersion_Compressed)
        {
            spriteDataSize = in->ReadInt32();
        }
        else if (vers >= kSprfVersion_Last32bit)
        {
            spriteDataSize = this->_compressed ? in->ReadInt32() : wdd * coldep * htt;
        }
        else
        {
            spriteDataSize = wdd * coldep * htt;
        }
        in->Seek(spriteDataSize);
    }
    return HError::None();
}

bool SpriteFile::LoadSpriteIndexFile(const String &filename, int expectedFileID,
    soff_t spr_initial_offs, sprkey_t topmost, std::vector<Size> &metrics)
{
    Stream *fidx = AssetMgr->OpenAsset(filename);
    if (fidx == nullptr)
    {
        return false;
    }

    char buffer[9];
    // check "SPRINDEX" id
    fidx->ReadArray(&buffer[0], strlen(spindexid), 1);
    buffer[8] = 0;
    if (strcmp(buffer, spindexid))
    {
        delete fidx;
        return false;
    }
    // check version
    SpriteIndexFileVersion vers = (SpriteIndexFileVersion)fidx->ReadInt32();
    if (vers < kSpridxfVersion_Initial || vers > kSpridxfVersion_Current)
    {
        delete fidx;
        return false;
    }
    if (vers >= kSpridxfVersion_Last32bit)
    {
        if (fidx->ReadInt32() != expectedFileID)
        {
            delete fidx;
            return false;
        }
    }

    sprkey_t topmost_index = fidx->ReadInt32();
    // end index+1 should be the same as num sprites
    if (fidx->ReadInt32() != topmost_index + 1)
    {
        delete fidx;
        return false;
    }

    if (topmost_index != topmost)
    {
        delete fidx;
        return false;
    }

    sprkey_t numsprits = topmost_index + 1;
    std::vector<int16_t> rspritewidths; rspritewidths.resize(numsprits);
    std::vector<int16_t> rspriteheights; rspriteheights.resize(numsprits);
    std::vector<soff_t>  spriteoffs; spriteoffs.resize(numsprits);

    fidx->ReadArrayOfInt16(&rspritewidths[0], numsprits);
    fidx->ReadArrayOfInt16(&rspriteheights[0], numsprits);
    if (vers <= kSpridxfVersion_Last32bit)
    {
        for (sprkey_t i = 0; i < numsprits; ++i)
            spriteoffs[i] = fidx->ReadInt32();
    }
    else // large file support
    {
        fidx->ReadArrayOfInt64(&spriteoffs[0], numsprits);
    }
    delete fidx;

    for (sprkey_t i = 0; i <= topmost_index; ++i)
    {
        if (spriteoffs[i] != 0)
        {
<<<<<<< HEAD
            // Store the sprite info
            _spriteData[i].Flags = SPRCACHEFLAG_ISASSET;
            _spriteData[i].Offset = spriteoffs[i] + spr_initial_offs;
            _sprInfos[i].Width = rspritewidths[i];
            _sprInfos[i].Height = rspriteheights[i];
        }
        else if (i > 0)
        {
            InitNullSpriteParams(i);
=======
            _spriteData[i].Offset = spriteoffs[i] + spr_initial_offs;
            metrics[i].Width = rspritewidths[i];
            metrics[i].Height = rspriteheights[i];
>>>>>>> 7cf26f67
        }
    }
    return true;
}

void SpriteCache::DetachFile()
{
    _file.Reset();
}

bool SpriteFile::IsFileCompressed() const
{
    return _compressed;
}

sprkey_t SpriteFile::GetTopmostSprite() const
{
    return (sprkey_t)_spriteData.size() - 1;
}

void SpriteFile::Reset()
{
    _stream.reset();
    _curPos = -2;
}

HAGSError SpriteFile::LoadSprite(sprkey_t index, Common::Bitmap *&sprite)
{
    sprite = nullptr;
    if (index < 0 || (size_t)index >= _spriteData.size())
        new Error(String::FromFormat("LoadSprite: slot index %d out of bounds (%d - %d).",
            index, 0, _spriteData.size() - 1));

    SeekToSprite(index);
    _curPos = -2; // mark undefined pos

    int coldep = _stream->ReadInt16();
    if (coldep == 0)
    { // empty slot, this is normal
        return HError::None();
    }

    int wdd = _stream->ReadInt16();
    int htt = _stream->ReadInt16();
    Bitmap *image = BitmapHelper::CreateBitmap(wdd, htt, coldep * 8);
    if (image == nullptr)
    {
        return new Error(String::FromFormat("LoadSprite: failed to allocate bitmap %d (%dx%d%d).",
            index, wdd, htt, coldep * 8));
    }

    if (_compressed)
    {
        size_t data_size = _stream->ReadInt32();
        if (data_size == 0)
        {
            delete image;
            return new Error(String::FromFormat("LoadSprite: bad compressed data for sprite %d.", index));
        }
        rle_decompress(image, _stream.get());
    }
    else
    {
        if (coldep == 1)
        {
            for (int h = 0; h < htt; ++h)
                _stream->ReadArray(&image->GetScanLineForWriting(h)[0], coldep, wdd);
        }
        else if (coldep == 2)
        {
            for (int h = 0; h < htt; ++h)
                _stream->ReadArrayOfInt16((int16_t*)&image->GetScanLineForWriting(h)[0], wdd);
        }
        else
        {
            for (int h = 0; h < htt; ++h)
                _stream->ReadArrayOfInt32((int32_t*)&image->GetScanLineForWriting(h)[0], wdd);
        }
    }
    sprite = image;
    _curPos = index + 1; // mark correct pos
    return HError::None();
}

HError SpriteFile::LoadSpriteData(sprkey_t index, Size &metric, int &bpp,
    std::vector<char> &data)
{
    if (index < 0 || (size_t)index >= _spriteData.size())
        new Error(String::FromFormat("LoadSprite: slot index %d out of bounds (%d - %d).",
            index, 0, _spriteData.size() - 1));

    SeekToSprite(index);
    _curPos = -2; // mark undefined pos

    int coldep = _stream->ReadInt16();
    if (coldep == 0)
    { // empty slot, this is normal
        metric = Size();
        bpp = 0;
        data.resize(0);
        return HError::None();
    }

    int width = _stream->ReadInt16();
    int height = _stream->ReadInt16();

    size_t data_size;
    if (_compressed)
        data_size = _stream->ReadInt32();
    else
        data_size = width * height * coldep;
    data.resize(data_size);
    _stream->Read(&data[0], data_size);
    metric = Size(width, height);
    bpp = coldep;
    _curPos = index + 1; // mark correct pos
    return HError::None();
}

HAGSError SpriteFile::OpenFile(const String &filename, const String &sprindex_filename,
    std::vector<Size> &metrics)
{
    SpriteFileVersion vers;
    char buff[20];
    soff_t spr_initial_offs = 0;
    int spriteFileID = 0;

    _stream.reset(AssetMgr->OpenAsset(filename));
    if (_stream == nullptr)
        return new Error(String::FromFormat("Failed to open spriteset file '%s'.", filename.GetCStr()));

    spr_initial_offs = _stream->GetPosition();

    vers = (SpriteFileVersion)_stream->ReadInt16();
    // read the "Sprite File" signature
    _stream->ReadArray(&buff[0], 13, 1);

    if (vers < kSprfVersion_Uncompressed || vers > kSprfVersion_Current)
    {
        _stream.reset();
        return new Error(String::FromFormat("Unsupported spriteset format (requested %d, supported %d - %d).", vers, kSprfVersion_Uncompressed, kSprfVersion_Current));
    }

    // unknown version
    buff[13] = 0;
    if (strcmp(buff, spriteFileSig))
    {
        _stream.reset();
        return new Error("Uknown spriteset format.");
    }

    if (vers == kSprfVersion_Uncompressed)
    {
        this->_compressed = false;
    }
    else if (vers == kSprfVersion_Compressed)
    {
        this->_compressed = true;
    }
    else if (vers >= kSprfVersion_Last32bit)
    {
        this->_compressed = (_stream->ReadInt8() == 1);
        spriteFileID = _stream->ReadInt32();
    }

    if (vers < kSprfVersion_Compressed)
    {
        // skip the palette
        _stream->Seek(256 * 3); // sizeof(RGB) * 256
    }

    sprkey_t topmost;
    if (vers < kSprfVersion_HighSpriteLimit)
        topmost = (uint16_t)_stream->ReadInt16();
    else
        topmost = _stream->ReadInt32();
    if (vers < kSprfVersion_Uncompressed)
        topmost = 200;

    _spriteData.resize(topmost + 1);
    metrics.resize(topmost + 1);

    // if there is a sprite index file, use it
    if (LoadSpriteIndexFile(sprindex_filename, spriteFileID,
        spr_initial_offs, topmost, metrics))
    {
        // Succeeded
        return HError::None();
    }

    // Failed, index file is invalid; index sprites manually
    return RebuildSpriteIndex(_stream.get(), topmost, vers, metrics);
}<|MERGE_RESOLUTION|>--- conflicted
+++ resolved
@@ -37,12 +37,7 @@
 
 // [IKM] We have to forward-declare these because their implementations are in the Engine
 extern void initialize_sprite(int);
-<<<<<<< HEAD
-extern void pre_save_sprite(int);
-=======
 extern void pre_save_sprite(Bitmap *image);
-extern void get_new_size_for_sprite(int, int, int, int &, int &);
->>>>>>> 7cf26f67
 
 #define START_OF_LIST -1
 #define END_OF_LIST   -1
@@ -690,7 +685,8 @@
             // Existing sprite
             _spriteData[i].Flags = SPRCACHEFLAG_ISASSET;
             _spriteData[i].Image = nullptr;
-            get_new_size_for_sprite(i, metrics[i].Width, metrics[i].Height, _sprInfos[i].Width, _sprInfos[i].Height);
+            _sprInfos[i].Width = metrics[i].Width;
+            _sprInfos[i].Height = metrics[i].Height;
         }
         else
         {
@@ -726,13 +722,8 @@
 
         int wdd = in->ReadInt16();
         int htt = in->ReadInt16();
-<<<<<<< HEAD
-        _sprInfos[i].Width = wdd;
-        _sprInfos[i].Height = htt;
-=======
         metrics[i].Width = wdd;
         metrics[i].Height = htt;
->>>>>>> 7cf26f67
 
         size_t spriteDataSize;
         if (vers == kSprfVersion_Compressed)
@@ -822,21 +813,10 @@
     {
         if (spriteoffs[i] != 0)
         {
-<<<<<<< HEAD
             // Store the sprite info
-            _spriteData[i].Flags = SPRCACHEFLAG_ISASSET;
-            _spriteData[i].Offset = spriteoffs[i] + spr_initial_offs;
-            _sprInfos[i].Width = rspritewidths[i];
-            _sprInfos[i].Height = rspriteheights[i];
-        }
-        else if (i > 0)
-        {
-            InitNullSpriteParams(i);
-=======
             _spriteData[i].Offset = spriteoffs[i] + spr_initial_offs;
             metrics[i].Width = rspritewidths[i];
             metrics[i].Height = rspriteheights[i];
->>>>>>> 7cf26f67
         }
     }
     return true;
