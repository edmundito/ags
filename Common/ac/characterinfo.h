--- conflicted
+++ resolved
@@ -178,17 +178,11 @@
     }
 
     inline bool is_moving()          const { return walking > 0; }
-<<<<<<< HEAD
     inline int  get_movelist_id()    const { return walking; }
-=======
-    inline bool is_moving_not_turning() const { return (walking > 0) && (walking < TURNING_AROUND); }
     // Is moving *and* playing walking animation
     inline bool is_moving_walkanim()  const { return (flags & CHF_MOVENOTWALK) == 0; }
     // Is moving, but *not* playing walking animation
     inline bool is_moving_no_anim()  const { return (flags & CHF_MOVENOTWALK) != 0; }
-    inline int  get_movelist_id()    const { return walking % TURNING_AROUND; }
-
->>>>>>> ec897166
     inline bool has_explicit_light() const { return (flags & CHF_HASLIGHT) != 0; }
     inline bool has_explicit_tint()  const { return (flags & CHF_HASTINT) != 0; }
     inline bool is_animating()       const { return (animating & CHANIM_ON) != 0; }
@@ -205,22 +199,9 @@
             ((delay & 0xFF) << 8);
     }
 
-<<<<<<< HEAD
+    inline bool is_idling()          const { return (idleleft < 0); }
+
     // Gets if character follows another, while being drawn behind
-=======
-    inline bool is_idling()          const { return (idleleft < 0); }
-
-    // Gets legacy follow distance, limited to a 8-bit unsigned value
-    inline int get_follow_distance() const
-    {
-        return (legacy_followinfo == FOLLOW_ALWAYSONTOP) ? FOLLOW_ALWAYSONTOP : (legacy_followinfo >> 8);
-    }
-    // Gets legacy follow eagerness, limited to a 8-bit unsigned value
-    inline int get_follow_eagerness() const
-    {
-        return (legacy_followinfo == FOLLOW_ALWAYSONTOP) ? 0 : (legacy_followinfo & 0xFF);
-    }
->>>>>>> ec897166
     inline bool get_follow_sort_behind() const
     {
         return (flags & CHF_BEHINDSHEPHERD) != 0;
