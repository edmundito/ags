//=============================================================================
//
// Adventure Game Studio (AGS)
//
// Copyright (C) 1999-2011 Chris Jones and 2011-2024 various contributors
// The full list of copyright holders can be found in the Copyright.txt
// file, which is part of this source code distribution.
//
// The AGS source code is provided under the Artistic License 2.0.
// A copy of this license can be found in the file License.txt and at
// https://opensource.org/license/artistic-2-0/
//
//=============================================================================
#ifndef __AC_CHARACTERINFO_H
#define __AC_CHARACTERINFO_H

#include <vector>
#include "core/types.h"
#include "ac/common_defines.h" // constants
#include "ac/game_version.h"
#include "util/bbop.h"

namespace AGS { namespace Common { class Stream; } }
using namespace AGS; // FIXME later

// Character flags (32-bit)
// Flags marked as "INTERNAL" are marking dynamic character state set by the engine
// TODO: move internal flags to a separate 32-bit field in a runtime character class.
// NOTE: flag meaning is inconsistent: some of them have positive (DO) meaning,
// some older ones have negative (DON'T). TODO: bring them to consistency someday,
// but remember that this involves updating game file formats and converting
// after loading game data and restoring older saves.
#define CHF_MANUALSCALING   1        // Use explicit scaling property rather than area parameters
#define CHF_FIXVIEW         2        // View locked
#define CHF_NOINTERACT      4        // Non-interactable (non-clickable)
#define CHF_NODIAGONAL      8        // Don't use diagonal walking loops
#define CHF_ALWAYSIDLE      0x10     // [UNUSED] meaning unknown
#define CHF_NOLIGHTING      0x20     // Ignore Region lighting
#define CHF_NOTURNWHENWALK  0x40     // Do not turn step-by-step when walking
#define CHF_NOWALKBEHINDS   0x80     // [DEPRECATED], forbidden as breaks draw order
#define CHF_FLIPSPRITE      0x100    // [UNUSED] meaning unknown
#define CHF_NOBLOCKING      0x200    // Not solid
#define CHF_SCALEMOVESPEED  0x400    // Scale move speed with character scaling
#define CHF_NOBLINKANDTHINK 0x800    // Don't do blink animation when "thinking"
#define CHF_SCALEVOLUME     0x1000   // Scale animation volume with character scaling
#define CHF_HASTINT         0x2000   // Use explicit tint rather than region tint
#define CHF_BEHINDSHEPHERD  0x4000   // [INTERNAL] z-sort behind leader when following another char
#define CHF_AWAITINGMOVE    0x8000   // [INTERNAL] (meaning not clear, investigate)
#define CHF_MOVENOTWALK     0x10000  // [INTERNAL] do not play walking animation while moving
#define CHF_ANTIGLIDE       0x20000  // Link movement to animation
#define CHF_HASLIGHT        0x40000  // Use explicit lighting rather than region lighting
#define CHF_TINTLIGHTMASK   (CHF_NOLIGHTING | CHF_HASTINT | CHF_HASLIGHT)
#define CHF_TURNWHENFACE    0x80000  // Turn step-by-step when changing standing direction
// reserve (skip) 4 bits for compatibility with 3.* branch (CHECKME revise some time later)
#define CHF_ENABLED         0x01000000
#define CHF_VISIBLE         0x02000000

// Value of walk speed indicating that X and Y speed is the same
// Value of CharacterInfo::walkspeed_y that tells to use walkspeed_x
#define UNIFORM_WALK_SPEED  0
// Value of "followinfo" field that tells to draw follower char above followed
// Value of CharacterInfo::followinfo that tells to keep follower z-sorted above the leading char
#define FOLLOW_ALWAYSONTOP  0x7ffe

// Length of deprecated character name field, in bytes
#define LEGACY_MAX_CHAR_NAME_LEN 40

// Character's internal flags, packed in CharacterInfo::animating
#define CHANIM_MASK         0xFF
#define CHANIM_ON           0x01
#define CHANIM_REPEAT       0x02
#define CHANIM_BACKWARDS    0x04


// Converts character flags (CHF_*) to matching RoomObject flags (OBJF_*)
inline int CharFlagsToObjFlags(int chflags)
{
    using namespace AGS::Common;
    return 
        FlagToFlag(chflags,   CHF_NOINTERACT,       OBJF_NOINTERACT) |
        FlagToFlag(chflags,   CHF_NOWALKBEHINDS,    OBJF_NOWALKBEHINDS) |
        FlagToFlag(chflags,   CHF_HASTINT,          OBJF_HASTINT) |
        FlagToFlag(chflags,   CHF_HASLIGHT,         OBJF_HASLIGHT) |
        // following flags are inverse
        FlagToNoFlag(chflags, CHF_NOLIGHTING,       OBJF_USEREGIONTINTS) |
        FlagToNoFlag(chflags, CHF_MANUALSCALING,    OBJF_USEROOMSCALING) |
        FlagToNoFlag(chflags, CHF_NOBLOCKING,       OBJF_SOLID);
}

enum CharacterSvgVersion
{
    kCharSvgVersion_Initial = 0, // [UNSUPPORTED] from 3.5.0 pre-alpha
    kCharSvgVersion_350     = 1, // new movelist format (along with pathfinder)
    kCharSvgVersion_36025   = 2, // animation volume
    kCharSvgVersion_36109   = 3, // removed movelists, save externally
    kCharSvgVersion_36115   = 4, // no limit on character name's length
    kCharSvgVersion_400     = 4000000, // extended graphic effects (blend, rotate,...)
    kCharSvgVersion_400_03  = 4000003, // compat with kCharSvgVersion_36115
    kCharSvgVersion_400_09  = 4000009, // 32-bit color properties
};

<<<<<<< HEAD
struct CharacterExtras;
=======

// Predeclare a design-time Character extension
struct CharacterInfo2;
>>>>>>> 628bd12d

// Design-time Character data.
// TODO: must refactor, some parts of it should be in a runtime Character class.
struct CharacterInfo
{
    int   defview;
    int   talkview;
    int   view;
    int   room, prevroom;
    int   x, y, wait;
    int   flags;
    short following;
    short followinfo;
    int   idleview;           // the loop will be randomly picked
    short idletime, idleleft; // num seconds idle before playing anim
    short transparency;       // if character is transparent
    short baseline;
    int   activeinv;
    int   talkcolor;
    int   thinkview;
    short blinkview, blinkinterval; // design time
    short blinktimer, blinkframe;   // run time
    short walkspeed_y;
    short pic_yoffs; // this is fixed in screen coordinates
    int   z;    // z-location, for flying etc
    int   walkwait;
    short speech_anim_speed, idle_anim_speed;
    short blocking_width, blocking_height;
    int   index_id;  // used for object functions to know the id
    short pic_xoffs; // this is fixed in screen coordinates
    short walkwaitcounter;
    uint16_t loop, frame;
    short walking; // stores movelist index, optionally +TURNING_AROUND
    short animating; // stores CHANIM_* flags in lower byte and delay in upper byte
    short walkspeed, animspeed;
    short inv[MAX_INV];
    AGS::Common::String scrname; // script name
    AGS::Common::String name; // regular name (aka description)

    int get_baseline() const;        // return baseline, or Y if not set
    int get_blocking_top() const;    // return Y - BlockingHeight/2
    int get_blocking_bottom() const; // return Y + BlockingHeight/2

    // Tells if the "enabled" flag is set
    inline bool is_enabled() const { return (flags & CHF_ENABLED) != 0; }
    // Tells if the "visible" flag is set
    inline bool is_visible() const { return (flags & CHF_VISIBLE) != 0; }
    // Tells if the character is actually meant to be displayed on screen;
    // this combines both "enabled" and "visible" factors.
    inline bool is_displayed() const { return is_enabled() && is_visible(); }
    // Returns effective x/y walkspeeds for this character
    void get_effective_walkspeeds(int &walk_speed_x, int &walk_speed_y) const
    {
        walk_speed_x = walkspeed;
        walk_speed_y = ((walkspeed_y == UNIFORM_WALK_SPEED) ? walkspeed : walkspeed_y);
    }
    inline bool has_explicit_light() const { return (flags & CHF_HASLIGHT) != 0; }
    inline bool has_explicit_tint()  const { return (flags & CHF_HASTINT) != 0; }
    inline bool is_animating()       const { return (animating & CHANIM_ON) != 0; }
    inline int  get_anim_repeat()    const { return (animating & CHANIM_REPEAT) ? ANIM_REPEAT : ANIM_ONCE; }
    inline bool get_anim_forwards()  const { return (animating & CHANIM_BACKWARDS) == 0; }
    inline int  get_anim_delay()     const { return (animating >> 8) & 0xFF; }
    inline void set_enabled(bool on) { flags = (flags & ~CHF_ENABLED) | (CHF_ENABLED * on); }
    inline void set_visible(bool on) { flags = (flags & ~CHF_VISIBLE) | (CHF_VISIBLE * on); }
    inline void set_animating(bool repeat, bool forwards, int delay)
    {
        animating = CHANIM_ON |
            (CHANIM_REPEAT * repeat) |
            (CHANIM_BACKWARDS * !forwards) |
            ((delay & 0xFF) << 8);
    }

<<<<<<< HEAD
	// TODO: these methods should NOT be in CharacterInfo class,
    // bit in distinct runtime character class! were moved to CharacterInfo by mistake.
    // NOTE: char_index had still be passed to some of those functions
	// either because they use it to set some variables with it,
	// or because they pass it further to other functions, that are called from various places
	// and it would be too much to change them all simultaneously.
	void UpdateMoveAndAnim(int &char_index, CharacterExtras *chex, std::vector<int> &followingAsSheep);
	void UpdateFollowingExactlyCharacter();

    bool update_character_turning(CharacterExtras *chex);
	void update_character_moving(int &char_index, CharacterExtras *chex, int &doing_nothing);
	bool update_character_animating(int &char_index, int &doing_nothing);
	void update_character_idle(CharacterExtras *chex, int &doing_nothing);
	void update_character_follower(int &char_index, std::vector<int> &followingAsSheep, int &doing_nothing);

    void ReadFromFile(Common::Stream *in, GameDataVersion data_ver);
=======
    void ReadFromFile(Common::Stream *in, CharacterInfo2 &chinfo2, GameDataVersion data_ver);
>>>>>>> 628bd12d
    void WriteToFile(Common::Stream *out) const;
    // TODO: move to runtime-only class (?)
    void ReadFromSavegame(Common::Stream *in, CharacterSvgVersion save_ver);
    void WriteToSavegame(Common::Stream *out) const;

private:
    // Helper functions that read and write first data fields,
    // common for both game file and save.
    void ReadBaseFields(Common::Stream *in);
    void WriteBaseFields(Common::Stream *out) const;
};

#endif // __AC_CHARACTERINFO_H<|MERGE_RESOLUTION|>--- conflicted
+++ resolved
@@ -99,13 +99,6 @@
     kCharSvgVersion_400_09  = 4000009, // 32-bit color properties
 };
 
-<<<<<<< HEAD
-struct CharacterExtras;
-=======
-
-// Predeclare a design-time Character extension
-struct CharacterInfo2;
->>>>>>> 628bd12d
 
 // Design-time Character data.
 // TODO: must refactor, some parts of it should be in a runtime Character class.
@@ -178,26 +171,7 @@
             ((delay & 0xFF) << 8);
     }
 
-<<<<<<< HEAD
-	// TODO: these methods should NOT be in CharacterInfo class,
-    // bit in distinct runtime character class! were moved to CharacterInfo by mistake.
-    // NOTE: char_index had still be passed to some of those functions
-	// either because they use it to set some variables with it,
-	// or because they pass it further to other functions, that are called from various places
-	// and it would be too much to change them all simultaneously.
-	void UpdateMoveAndAnim(int &char_index, CharacterExtras *chex, std::vector<int> &followingAsSheep);
-	void UpdateFollowingExactlyCharacter();
-
-    bool update_character_turning(CharacterExtras *chex);
-	void update_character_moving(int &char_index, CharacterExtras *chex, int &doing_nothing);
-	bool update_character_animating(int &char_index, int &doing_nothing);
-	void update_character_idle(CharacterExtras *chex, int &doing_nothing);
-	void update_character_follower(int &char_index, std::vector<int> &followingAsSheep, int &doing_nothing);
-
     void ReadFromFile(Common::Stream *in, GameDataVersion data_ver);
-=======
-    void ReadFromFile(Common::Stream *in, CharacterInfo2 &chinfo2, GameDataVersion data_ver);
->>>>>>> 628bd12d
     void WriteToFile(Common::Stream *out) const;
     // TODO: move to runtime-only class (?)
     void ReadFromSavegame(Common::Stream *in, CharacterSvgVersion save_ver);
