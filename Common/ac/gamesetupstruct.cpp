//=============================================================================
//
// Adventure Game Studio (AGS)
//
// Copyright (C) 1999-2011 Chris Jones and 2011-20xx others
// The full list of copyright holders can be found in the Copyright.txt
// file, which is part of this source code distribution.
//
// The AGS source code is provided under the Artistic License 2.0.
// A copy of this license can be found in the file License.txt and at
// http://www.opensource.org/licenses/artistic-license-2.0.php
//
//=============================================================================

#include "ac/audiocliptype.h"
#include "ac/gamesetupstruct.h"
#include "ac/wordsdictionary.h"
#include "ac/dynobj/scriptaudioclip.h"
#include "game/interactions.h"
#include "util/alignedstream.h"

using namespace AGS::Common;

GameSetupStruct::GameSetupStruct()
    : filever(0)
    , roomCount(0)
    , roomNumbers(nullptr)
    , roomNames(nullptr)
    , scoreClipID(0)
{
    memset(invinfo, 0, sizeof(invinfo));
    memset(mcurs, 0, sizeof(mcurs));
    memset(lipSyncFrameLetters, 0, sizeof(lipSyncFrameLetters));
    memset(guid, 0, sizeof(guid));
    memset(saveGameFileExtension, 0, sizeof(saveGameFileExtension));
    memset(saveGameFolderName, 0, sizeof(saveGameFolderName));
}

GameSetupStruct::~GameSetupStruct()
{
    Free();
}

void GameSetupStruct::Free()
{
    GameSetupStructBase::Free();

    charScripts.clear();
    numcharacters = 0;
    invScripts.clear();
    numinvitems = 0;

    for (int i = 0; i < roomCount; i++)
        delete roomNames[i];
    delete[] roomNames;
    delete[] roomNumbers;
    roomCount = 0;

    audioClips.clear();
    audioClipTypes.clear();

    charProps.clear();
    viewNames.clear();
}

// Assigns font info parameters using legacy flags value read from the game data
void SetFontInfoFromLegacyFlags(FontInfo &finfo, const uint8_t data)
{
    finfo.Flags = (data >> 6) & 0xFF;
    finfo.SizePt = data & FFLG_LEGACY_SIZEMASK;
}

void AdjustFontInfoUsingFlags(FontInfo &finfo, const uint32_t flags)
{
    finfo.Flags = flags;
    if ((flags & FFLG_SIZEMULTIPLIER) != 0)
    {
        finfo.SizeMultiplier = finfo.SizePt;
        finfo.SizePt = 0;
    }
}

ScriptAudioClip* GetAudioClipForOldStyleNumber(GameSetupStruct &game, bool is_music, int num)
{
    String clip_name;
    if (is_music)
        clip_name.Format("aMusic%d", num);
    else
        clip_name.Format("aSound%d", num);

    for (size_t i = 0; i < game.audioClips.size(); ++i)
    {
        if (clip_name.CompareNoCase(game.audioClips[i].scriptName) == 0)
            return &game.audioClips[i];
    }
    return nullptr;
}

//-----------------------------------------------------------------------------
// Reading Part 1

void GameSetupStruct::read_savegame_info(Common::Stream *in, GameDataVersion data_ver)
{
        in->Read(&guid[0], MAX_GUID_LENGTH);
        in->Read(&saveGameFileExtension[0], MAX_SG_EXT_LENGTH);
        in->Read(&saveGameFolderName[0], MAX_SG_FOLDER_LEN);
}

void GameSetupStruct::read_font_infos(Common::Stream *in, GameDataVersion data_ver)
{
    fonts.resize(numfonts);
    if (data_ver < kGameVersion_350)
    {
        for (int i = 0; i < numfonts; ++i)
            SetFontInfoFromLegacyFlags(fonts[i], in->ReadInt8());
        for (int i = 0; i < numfonts; ++i)
            fonts[i].Outline = in->ReadInt8(); // size of char
        if (data_ver < kGameVersion_341)
            return;
        for (int i = 0; i < numfonts; ++i)
        {
            fonts[i].YOffset = in->ReadInt32();
            if (data_ver >= kGameVersion_341_2)
                fonts[i].LineSpacing = Math::Max(0, in->ReadInt32());
        }
    }
    else
    {
        for (int i = 0; i < numfonts; ++i)
        {
            uint32_t flags = in->ReadInt32();
            fonts[i].SizePt = in->ReadInt32();
            fonts[i].Outline = in->ReadInt32();
            fonts[i].YOffset = in->ReadInt32();
            fonts[i].LineSpacing = Math::Max(0, in->ReadInt32());
            AdjustFontInfoUsingFlags(fonts[i], flags);
        }
    }
}

void GameSetupStruct::ReadInvInfo_Aligned(Stream *in)
{
    AlignedStream align_s(in, Common::kAligned_Read);
    for (int iteratorCount = 0; iteratorCount < numinvitems; ++iteratorCount)
    {
        invinfo[iteratorCount].ReadFromFile(&align_s);
        align_s.Reset();
    }
}

void GameSetupStruct::WriteInvInfo_Aligned(Stream *out)
{
    AlignedStream align_s(out, Common::kAligned_Write);
    for (int iteratorCount = 0; iteratorCount < numinvitems; ++iteratorCount)
    {
        invinfo[iteratorCount].WriteToFile(&align_s);
        align_s.Reset();
    }
}

HGameFileError GameSetupStruct::read_cursors(Common::Stream *in, GameDataVersion data_ver)
{
    if (numcursors > MAX_CURSOR)
        return new MainGameFileError(kMGFErr_TooManyCursors, String::FromFormat("Count: %d, max: %d", numcursors, MAX_CURSOR));

    ReadMouseCursors_Aligned(in);
    return HGameFileError::None();
}

void GameSetupStruct::read_interaction_scripts(Common::Stream *in, GameDataVersion data_ver)
{
    charScripts.resize(numcharacters);
    invScripts.resize(numinvitems);
    for (size_t i = 0; i < (size_t)numcharacters; ++i)
        charScripts[i].reset(InteractionScripts::CreateFromStream(in));
    // NOTE: new inventory items' events are loaded starting from 1 for some reason
    for (size_t i = 1; i < (size_t)numinvitems; ++i)
        invScripts[i].reset(InteractionScripts::CreateFromStream(in));
}

void GameSetupStruct::read_words_dictionary(Common::Stream *in)
{
    if (load_dictionary) {
        dict = new WordsDictionary();
        read_dictionary (dict, in);
    }
}

void GameSetupStruct::ReadMouseCursors_Aligned(Stream *in)
{
    AlignedStream align_s(in, Common::kAligned_Read);
    for (int iteratorCount = 0; iteratorCount < numcursors; ++iteratorCount)
    {
        mcurs[iteratorCount].ReadFromFile(&align_s);
        align_s.Reset();
    }
}

void GameSetupStruct::WriteMouseCursors_Aligned(Stream *out)
{
    AlignedStream align_s(out, Common::kAligned_Write);
    for (int iteratorCount = 0; iteratorCount < numcursors; ++iteratorCount)
    {
        mcurs[iteratorCount].WriteToFile(&align_s);
        align_s.Reset();
    }
}

//-----------------------------------------------------------------------------
// Reading Part 2

void GameSetupStruct::read_characters(Common::Stream *in, GameDataVersion data_ver)
{
    chars = new CharacterInfo[numcharacters + 5]; // TODO: why +5, is this really needed?

    ReadCharacters_Aligned(in);
}

void GameSetupStruct::read_lipsync(Common::Stream *in, GameDataVersion data_ver)
{
    in->ReadArray(&lipSyncFrameLetters[0][0], MAXLIPSYNCFRAMES, 50);
}

// CLNUP global messages are supposed to be gone, check later
void GameSetupStruct::read_messages(Common::Stream *in, GameDataVersion data_ver)
{
    for (int ee=0;ee<MAXGLOBALMES;ee++) {
        if (!load_messages[ee]) continue;
        messages[ee] = new char[GLOBALMESLENGTH];
        read_string_decrypt(in, messages[ee], GLOBALMESLENGTH);
    }
    delete [] load_messages;
    load_messages = nullptr;
}

void GameSetupStruct::ReadCharacters_Aligned(Stream *in)
{
    AlignedStream align_s(in, Common::kAligned_Read);
    for (int iteratorCount = 0; iteratorCount < numcharacters; ++iteratorCount)
    {
        chars[iteratorCount].ReadFromFile(&align_s);
        align_s.Reset();
    }
}

void GameSetupStruct::WriteCharacters_Aligned(Stream *out)
{
    AlignedStream align_s(out, Common::kAligned_Write);
    for (int iteratorCount = 0; iteratorCount < numcharacters; ++iteratorCount)
    {
        chars[iteratorCount].WriteToFile(&align_s);
        align_s.Reset();
    }
}

//-----------------------------------------------------------------------------
// Reading Part 3

HGameFileError GameSetupStruct::read_customprops(Common::Stream *in, GameDataVersion data_ver)
{
    dialogScriptNames.resize(numdialog);
    viewNames.resize(numviews);
    if (Properties::ReadSchema(propSchema, in) != kPropertyErr_NoError)
        return new MainGameFileError(kMGFErr_InvalidPropertySchema);

    int errors = 0;

    charProps.resize(numcharacters);
    for (int i = 0; i < numcharacters; ++i)
    {
        errors += Properties::ReadValues(charProps[i], in);
    }
    for (int i = 0; i < numinvitems; ++i)
    {
        errors += Properties::ReadValues(invProps[i], in);
    }

        if (errors > 0)
            return new MainGameFileError(kMGFErr_InvalidPropertyValues);

        for (int i = 0; i < numviews; ++i)
            viewNames[i] = String::FromStream(in);

    for (int i = 0; i < numinvitems; ++i)
        invScriptNames[i] = String::FromStream(in);

    for (int i = 0; i < numdialog; ++i)
        dialogScriptNames[i] = String::FromStream(in);
    return HGameFileError::None();
}

HGameFileError GameSetupStruct::read_audio(Common::Stream *in, GameDataVersion data_ver)
{
    size_t audiotype_count = in->ReadInt32();
    audioClipTypes.resize(audiotype_count);
    for (size_t i = 0; i < audiotype_count; ++i)
    {
        audioClipTypes[i].ReadFromFile(in);
    }

    size_t audioclip_count = in->ReadInt32();
    audioClips.resize(audioclip_count);
    ReadAudioClips_Aligned(in, audioclip_count);

    scoreClipID = in->ReadInt32();
    return HGameFileError::None();
}

// Temporarily copied this from acruntim.h;
// it is unknown if this should be defined for all solution, or only runtime
#define STD_BUFFER_SIZE 3000

void GameSetupStruct::read_room_names(Stream *in, GameDataVersion data_ver)
{
    if (options[OPT_DEBUGMODE] != 0)
    {
        roomCount = in->ReadInt32();
        roomNumbers = new int[roomCount];
        roomNames = new char*[roomCount];
        String pexbuf;
        for (int bb = 0; bb < roomCount; bb++)
        {
            roomNumbers[bb] = in->ReadInt32();
            pexbuf.Read(in, STD_BUFFER_SIZE);
            roomNames[bb] = new char[pexbuf.GetLength() + 1];
            strcpy(roomNames[bb], pexbuf);
        }
    }
    else
    {
        roomCount = 0;
    }
}

void GameSetupStruct::ReadAudioClips_Aligned(Common::Stream *in, size_t count)
{
    AlignedStream align_s(in, Common::kAligned_Read);
    for (size_t i = 0; i < count; ++i)
    {
        audioClips[i].ReadFromFile(&align_s);
        align_s.Reset();
    }
}

//=============================================================================

<<<<<<< HEAD
void GameSetupStruct::ReadFromSavegame(PStream in)
=======
void ConvertOldGameStruct (OldGameSetupStruct *ogss, GameSetupStruct *gss) {
    strcpy (gss->gamename, ogss->gamename);
    for (int i = 0; i < 20; i++)
        gss->options[i] = ogss->options[i];
    memcpy (&gss->paluses[0], &ogss->paluses[0], 256);
    memcpy (&gss->defpal[0],  &ogss->defpal[0],  256 * sizeof(color));
    gss->numviews = ogss->numviews;
    gss->numcharacters = ogss->numcharacters;
    gss->playercharacter = ogss->playercharacter;
    gss->totalscore = ogss->totalscore;
    gss->numinvitems = ogss->numinvitems;
    gss->numdialog = ogss->numdialog;
    gss->numdlgmessage = ogss->numdlgmessage;
    gss->numfonts = ogss->numfonts;
    gss->color_depth = ogss->color_depth;
    gss->target_win = ogss->target_win;
    gss->dialog_bullet = ogss->dialog_bullet;
    gss->hotdot = ogss->hotdot;
    gss->hotdotouter = ogss->hotdotouter;
    gss->uniqueid = ogss->uniqueid;
    gss->numgui = ogss->numgui;
    for (int i = 0; i < 10; ++i)
    {
        SetFontInfoFromLegacyFlags(gss->fonts[i], ogss->fontflags[i]);
        gss->fonts[i].Outline = ogss->fontoutline[i];
    }

    for (int i = 0; i < LEGACY_MAX_SPRITES_V25; ++i)
    {
        gss->SpriteInfos[i].Flags = ogss->spriteflags[i];
    }

    memcpy (&gss->invinfo[0], &ogss->invinfo[0], 100 * sizeof(InventoryItemInfo));
    memcpy (&gss->mcurs[0], &ogss->mcurs[0], 10 * sizeof(MouseCursor));
    for (int i = 0; i < MAXGLOBALMES; i++)
        gss->messages[i] = ogss->messages[i];
    gss->dict = ogss->dict;
    gss->globalscript = ogss->globalscript;
    gss->chars = nullptr; //ogss->chars;
    gss->compiled_script = ogss->compiled_script;
    gss->numcursors = 10;
}

void GameSetupStruct::ReadFromSavegame(Stream *in)
>>>>>>> f2d63e3a
{
    // of GameSetupStruct
    in->ReadArrayOfInt32(options, OPT_HIGHESTOPTION_321 + 1);
    options[OPT_LIPSYNCTEXT] = in->ReadInt32();
    // of GameSetupStructBase
    playercharacter = in->ReadInt32();
    dialog_bullet = in->ReadInt32();
    hotdot = in->ReadInt16();
    hotdotouter = in->ReadInt16();
    invhotdotsprite = in->ReadInt32();
    default_lipsync_frame = in->ReadInt32();
}

void GameSetupStruct::WriteForSavegame(Stream *out)
{
    // of GameSetupStruct
    out->WriteArrayOfInt32(options, OPT_HIGHESTOPTION_321 + 1);
    out->WriteInt32(options[OPT_LIPSYNCTEXT]);
    // of GameSetupStructBase
    out->WriteInt32(playercharacter);
    out->WriteInt32(dialog_bullet);
    out->WriteInt16(hotdot);
    out->WriteInt16(hotdotouter);
    out->WriteInt32(invhotdotsprite);
    out->WriteInt32(default_lipsync_frame);
}<|MERGE_RESOLUTION|>--- conflicted
+++ resolved
@@ -344,54 +344,7 @@
 
 //=============================================================================
 
-<<<<<<< HEAD
-void GameSetupStruct::ReadFromSavegame(PStream in)
-=======
-void ConvertOldGameStruct (OldGameSetupStruct *ogss, GameSetupStruct *gss) {
-    strcpy (gss->gamename, ogss->gamename);
-    for (int i = 0; i < 20; i++)
-        gss->options[i] = ogss->options[i];
-    memcpy (&gss->paluses[0], &ogss->paluses[0], 256);
-    memcpy (&gss->defpal[0],  &ogss->defpal[0],  256 * sizeof(color));
-    gss->numviews = ogss->numviews;
-    gss->numcharacters = ogss->numcharacters;
-    gss->playercharacter = ogss->playercharacter;
-    gss->totalscore = ogss->totalscore;
-    gss->numinvitems = ogss->numinvitems;
-    gss->numdialog = ogss->numdialog;
-    gss->numdlgmessage = ogss->numdlgmessage;
-    gss->numfonts = ogss->numfonts;
-    gss->color_depth = ogss->color_depth;
-    gss->target_win = ogss->target_win;
-    gss->dialog_bullet = ogss->dialog_bullet;
-    gss->hotdot = ogss->hotdot;
-    gss->hotdotouter = ogss->hotdotouter;
-    gss->uniqueid = ogss->uniqueid;
-    gss->numgui = ogss->numgui;
-    for (int i = 0; i < 10; ++i)
-    {
-        SetFontInfoFromLegacyFlags(gss->fonts[i], ogss->fontflags[i]);
-        gss->fonts[i].Outline = ogss->fontoutline[i];
-    }
-
-    for (int i = 0; i < LEGACY_MAX_SPRITES_V25; ++i)
-    {
-        gss->SpriteInfos[i].Flags = ogss->spriteflags[i];
-    }
-
-    memcpy (&gss->invinfo[0], &ogss->invinfo[0], 100 * sizeof(InventoryItemInfo));
-    memcpy (&gss->mcurs[0], &ogss->mcurs[0], 10 * sizeof(MouseCursor));
-    for (int i = 0; i < MAXGLOBALMES; i++)
-        gss->messages[i] = ogss->messages[i];
-    gss->dict = ogss->dict;
-    gss->globalscript = ogss->globalscript;
-    gss->chars = nullptr; //ogss->chars;
-    gss->compiled_script = ogss->compiled_script;
-    gss->numcursors = 10;
-}
-
 void GameSetupStruct::ReadFromSavegame(Stream *in)
->>>>>>> f2d63e3a
 {
     // of GameSetupStruct
     in->ReadArrayOfInt32(options, OPT_HIGHESTOPTION_321 + 1);
