//=============================================================================
//
// Adventure Game Studio (AGS)
//
// Copyright (C) 1999-2011 Chris Jones and 2011-2025 various contributors
// The full list of copyright holders can be found in the Copyright.txt
// file, which is part of this source code distribution.
//
// The AGS source code is provided under the Artistic License 2.0.
// A copy of this license can be found in the file License.txt and at
// https://opensource.org/license/artistic-2-0/
//
//=============================================================================
#include "ac/characterinfo.h"
#include "ac/gamesetupstructbase.h"
#include "ac/game_version.h"
#include "ac/wordsdictionary.h"
#include "script/cc_script.h"
#include "util/stream.h"
#include "util/string_utils.h"

using namespace AGS::Common;


void GameSetupStructBase::SetGameResolution(Size game_res)
{
    _gameResolution = game_res;
    OnResolutionSet();
}

void GameSetupStructBase::OnResolutionSet()
{
    _relativeUIMult = 1; // NOTE: this is remains of old logic, currently unused.
}

void GameSetupStructBase::ReadFromFile(Stream *in, GameDataVersion game_ver, SerializeInfo &info)
{
    // NOTE: historically the struct was saved by dumping whole memory
    // into the file stream, which added padding from memory alignment;
    // here we mark the padding bytes, as they do not belong to actual data.
    gamename.ReadCount(in, LEGACY_GAME_NAME_LENGTH);
    in->ReadInt16(); // alignment padding to int32 (gamename: 50 -> 52 bytes)
    in->ReadArrayOfInt32(options, MAX_OPTIONS);
    in->Read(&paluses[0], sizeof(paluses));
    // colors are an array of chars
    in->Read(&defpal[0], sizeof(defpal));
    numviews = in->ReadInt32();
    numcharacters = in->ReadInt32();
    playercharacter = in->ReadInt32();
    in->ReadInt32(); // [DEPRECATED]
    numinvitems = in->ReadInt16();
    in->ReadInt16(); // alignment padding to int32
    numdialog = in->ReadInt32();
    numdlgmessage = in->ReadInt32();
    numfonts = in->ReadInt32();
    color_depth = in->ReadInt32();
    target_win = in->ReadInt32();
    dialog_bullet = in->ReadInt32();
    in->ReadInt16(); // [DEPRECATED] uint16 value of a inv cursor hotdot color
    in->ReadInt16(); // [DEPRECATED] uint16 value of a inv cursor hot cross color
    uniqueid = in->ReadInt32();
    numgui = in->ReadInt32();
    numcursors = in->ReadInt32();
    GameResolutionType resolution_type = (GameResolutionType)in->ReadInt32();
    assert(resolution_type == kGameResolution_Custom);
    Size game_size;
    game_size.Width = in->ReadInt32();
    game_size.Height = in->ReadInt32();
    SetGameResolution(game_size);

    default_lipsync_frame = in->ReadInt32();
    invhotdotsprite = in->ReadInt32();
    hotdot = in->ReadInt32();
    hotdotouter = in->ReadInt32();
    in->ReadArrayOfInt32(reserved, NUM_INTS_RESERVED);
    info.ExtensionOffset = static_cast<uint32_t>(in->ReadInt32());

    in->ReadArrayOfInt32(info.HasMessages.data(), NUM_LEGACY_GLOBALMES);
    info.HasWordsDict = in->ReadInt32() != 0;
    in->ReadInt32(); // globalscript (dummy 32-bit pointer value)
    in->ReadInt32(); // chars (dummy 32-bit pointer value)
    info.HasCCScript = in->ReadInt32() != 0;
}

void GameSetupStructBase::WriteToFile(Stream *out, const SerializeInfo &info) const
{
    // NOTE: historically the struct was saved by dumping whole memory
    // into the file stream, which added padding from memory alignment;
    // here we mark the padding bytes, as they do not belong to actual data.
    gamename.WriteCount(out, LEGACY_GAME_NAME_LENGTH);
    out->WriteInt16(0); // alignment padding to int32
    out->WriteArrayOfInt32(options, MAX_OPTIONS);
    out->Write(&paluses[0], sizeof(paluses));
    // colors are an array of chars
    out->Write(&defpal[0], sizeof(defpal));
    out->WriteInt32(numviews);
    out->WriteInt32(numcharacters);
    out->WriteInt32(playercharacter);
    out->WriteInt32(0); // [DEPRECATED]
    out->WriteInt16(numinvitems);
    out->WriteInt16(0); // alignment padding to int32
    out->WriteInt32(numdialog);
    out->WriteInt32(numdlgmessage);
    out->WriteInt32(numfonts);
    out->WriteInt32(color_depth);
    out->WriteInt32(target_win);
    out->WriteInt32(dialog_bullet);
    out->WriteInt16(0); // [DEPRECATED] uint16 value of a inv cursor hotdot color
    out->WriteInt16(0); // [DEPRECATED] uint16 value of a inv cursor hot cross color
    out->WriteInt32(uniqueid);
    out->WriteInt32(numgui);
    out->WriteInt32(numcursors);
    out->WriteInt32(0); // [DEPRECATED] resolution type
    out->WriteInt32(_gameResolution.Width);
    out->WriteInt32(_gameResolution.Height);
    out->WriteInt32(default_lipsync_frame);
    out->WriteInt32(invhotdotsprite);
    out->WriteInt32(hotdot);
    out->WriteInt32(hotdotouter);
    out->WriteArrayOfInt32(reserved, NUM_INTS_RESERVED);
    out->WriteByteCount(0, sizeof(int32_t) * NUM_LEGACY_GLOBALMES);
    out->WriteInt32(dict ? 1 : 0);
    out->WriteInt32(0); // globalscript (dummy 32-bit pointer value)
    out->WriteInt32(0); // chars  (dummy 32-bit pointer value)
    out->WriteInt32(info.HasCCScript ? 1 : 0);
}

const char *GetScriptAPIName(ScriptAPIVersion v)
{
    switch (v)
    {
    case kScriptAPI_v321: return "v3.2.1";
    case kScriptAPI_v330: return "v3.3.0";
    case kScriptAPI_v334: return "v3.3.4";
    case kScriptAPI_v335: return "v3.3.5";
    case kScriptAPI_v340: return "v3.4.0";
    case kScriptAPI_v341: return "v3.4.1";
    case kScriptAPI_v350: return "v3.5.0-alpha";
    case kScriptAPI_v3507: return "v3.5.0-final";
    case kScriptAPI_v360: return "v3.6.0-alpha";
    case kScriptAPI_v36026: return "v3.6.0-final";
    case kScriptAPI_v361: return "v3.6.1";
    case kScriptAPI_v362: return "v3.6.2";
<<<<<<< HEAD
    case kScriptAPI_v399: return "3.99.x";
    case kScriptAPI_v400: return "4.0.0-alpha8";
    case kScriptAPI_v400_07: return "4.0.0-alpha12";
    case kScriptAPI_v400_14: return "4.0.0-alpha18";
=======
    case kScriptAPI_v363: return "v3.6.3";
>>>>>>> 88457977
    default: return "unknown";
    }
}<|MERGE_RESOLUTION|>--- conflicted
+++ resolved
@@ -141,14 +141,11 @@
     case kScriptAPI_v36026: return "v3.6.0-final";
     case kScriptAPI_v361: return "v3.6.1";
     case kScriptAPI_v362: return "v3.6.2";
-<<<<<<< HEAD
+    case kScriptAPI_v363: return "v3.6.3";
     case kScriptAPI_v399: return "3.99.x";
     case kScriptAPI_v400: return "4.0.0-alpha8";
     case kScriptAPI_v400_07: return "4.0.0-alpha12";
     case kScriptAPI_v400_14: return "4.0.0-alpha18";
-=======
-    case kScriptAPI_v363: return "v3.6.3";
->>>>>>> 88457977
     default: return "unknown";
     }
 }