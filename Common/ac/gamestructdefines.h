--- conflicted
+++ resolved
@@ -75,7 +75,6 @@
 #define OPT_OBSOLETE_NATIVECOORDINATES 38 // [DEPRECATED] defines coordinate relation between game logic and game screen
 #define OPT_GLOBALTALKANIMSPD 39
 #define OPT_HIGHESTOPTION_321 39
-<<<<<<< HEAD
 #define OPT_OBSOLETE_SPRITEALPHA       40
 #define OPT_OBSOLETE_SAFEFILEPATHS     41
 #define OPT_DIALOGOPTIONSAPI   42 // version of dialog options API (-1 for pre-3.4.0 API)
@@ -88,27 +87,10 @@
 #define OPT_GAMETEXTENCODING   49 // how the text in the game data should be interpreted
 #define OPT_KEYHANDLEAPI       50 // key handling mode (old/new)
 #define OPT_CUSTOMENGINETAG    51 // custom engine tag (for overriding behavior)
-#define OPT_HIGHESTOPTION   OPT_CUSTOMENGINETAG
-#define OPT_OBSOLETE_NOMODMUSIC        98 // [DEPRECATED]
+#define OPT_SCALECHAROFFSETS   52 // apply character scaling to the sprite offsets (z, locked offs)
+#define OPT_HIGHESTOPTION      OPT_SCALECHAROFFSETS
+#define OPT_OBSOLETE_NOMODMUSIC 98 // [DEPRECATED]
 #define OPT_LIPSYNCTEXT        99
-=======
-#define OPT_SPRITEALPHA     40
-#define OPT_SAFEFILEPATHS   41
-#define OPT_DIALOGOPTIONSAPI 42 // version of dialog options API (-1 for pre-3.4.0 API)
-#define OPT_BASESCRIPTAPI   43 // version of the Script API (ScriptAPIVersion) used to compile game script
-#define OPT_SCRIPTCOMPATLEV 44 // level of API compatibility (ScriptAPIVersion) used to compile game script
-#define OPT_RENDERATSCREENRES 45 // scale sprites at the (final) screen resolution
-#define OPT_RELATIVEASSETRES 46 // relative asset resolution mode (where sprites are resized to match game type)
-#define OPT_WALKSPEEDABSOLUTE 47 // if movement speeds are independent of walkable mask resolution
-#define OPT_CLIPGUICONTROLS 48 // clip drawn gui control contents to the control's rectangle
-#define OPT_GAMETEXTENCODING 49 // how the text in the game data should be interpreted
-#define OPT_KEYHANDLEAPI    50 // key handling mode (old/new)
-#define OPT_CUSTOMENGINETAG 51 // custom engine tag (for overriding behavior)
-#define OPT_SCALECHAROFFSETS 52 // apply character scaling to the sprite offsets (z, locked offs)
-#define OPT_HIGHESTOPTION   OPT_SCALECHAROFFSETS
-#define OPT_NOMODMUSIC      98 // [DEPRECATED]
-#define OPT_LIPSYNCTEXT     99
->>>>>>> 415dca74
 
 // Compatibility engine modes (hacks)
 #define CUSTOMENG_NONE      0
