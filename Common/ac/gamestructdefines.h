//=============================================================================
//
// Adventure Game Studio (AGS)
//
// Copyright (C) 1999-2011 Chris Jones and 2011-2024 various contributors
// The full list of copyright holders can be found in the Copyright.txt
// file, which is part of this source code distribution.
//
// The AGS source code is provided under the Artistic License 2.0.
// A copy of this license can be found in the file License.txt and at
// https://opensource.org/license/artistic-2-0/
//
//=============================================================================
//
//
//
//=============================================================================
#ifndef __AGS_CN_AC__GAMESTRUCTDEFINES_H
#define __AGS_CN_AC__GAMESTRUCTDEFINES_H

#include "core/types.h"
#include "util/geometry.h"
#include "util/string.h"

// CLNUP check what's actually needed
// Palette sections
#define PAL_GAMEWIDE        0
#define PAL_LOCKED          1
#define PAL_BACKGROUND      2

// Game options

// General game options
#define OPT_DEBUGMODE       0
#define OPT_OBSOLETE_SCORESOUND     1 // [DEPRECATED]
#define OPT_WALKONLOOK      2
#define OPT_DIALOGIFACE     3
#define OPT_ANTIGLIDE       4
#define OPT_TWCUSTOM        5
#define OPT_DIALOGGAP       6
#define OPT_NOSKIPTEXT      7
#define OPT_DISABLEOFF      8
#define OPT_ALWAYSSPCH      9
#define OPT_SPEECHTYPE      10
#define OPT_PIXPERFECT      11
#define OPT_NOWALKMODE      12
#define OPT_OBSOLETE_LETTERBOX      13 // [DEPRECATED] old-style resolution mode
#define OPT_FIXEDINVCURSOR  14
#define OPT_NOLOSEINV       15
#define OPT_OBSOLETE_HIRES_FONTS    16
#define OPT_SPLITRESOURCES  17
#define OPT_CHARTURNWHENWALK 18 // characters turn step-by-step when changing walking direction
#define OPT_FADETYPE        19
#define OPT_HANDLEINVCLICKS 20
#define OPT_OBSOLETE_MOUSEWHEEL     21
#define OPT_DIALOGNUMBERED  22
#define OPT_DIALOGUPWARDS   23
#define OPT_OBSOLETE_CROSSFADEMUSIC 24 // [DEPRECATED] old-style audio crossfade
#define OPT_ANTIALIASFONTS  25
#define OPT_THOUGHTGUI      26
#define OPT_CHARTURNWHENFACE 27  // characters turn step-by-step when facing new standing direction
#define OPT_RIGHTLEFTWRITE  28  // right-to-left text writing
#define OPT_DUPLICATEINV    29  // if they have 2 of the item, draw it twice
#define OPT_SAVESCREENSHOT  30  // write screenshots into savegame (on/off)
#define OPT_PORTRAITSIDE    31
#define OPT_OBSOLETE_STRICTSCRIPTING   32  // don't allow MoveCharacter-style commands
#define OPT_OBSOLETE_LEFTTORIGHTEVAL   33  // [DEPRECATED] left-to-right operator evaluation
#define OPT_COMPRESSSPRITES 34  // sprite compression type (None, RLE, LZW, Deflate)
#define OPT_OBSOLETE_STRICTSTRINGS     35  // don't allow old-style strings, for reference only
#define OPT_OBSOLETE_NEWGUIALPHA       36 fixme
#define OPT_NEWGUIALPHA     36  // alpha blending method when drawing GUI and controls
#define OPT_RUNGAMEDLGOPTS  37
#define OPT_OBSOLETE_NATIVECOORDINATES 38 // [DEPRECATED] defines coordinate relation between game logic and game screen
#define OPT_GLOBALTALKANIMSPD  39
#define OPT_HIGHESTOPTION_321  39
#define OPT_OBSOLETE_SPRITEALPHA   40 // [DEPRECATED] alpha blending method when drawing images on DrawingSurface
#define OPT_OBSOLETE_SAFEFILEPATHS 41 // [DEPRECATED] restricted file path in script (not writing to the game dir, etc)
#define OPT_DIALOGOPTIONSAPI   42 // version of dialog options API (-1 for pre-3.4.0 API)
#define OPT_BASESCRIPTAPI      43 // version of the Script API (ScriptAPIVersion) used to compile game script
#define OPT_SCRIPTCOMPATLEV    44 // level of API compatibility (ScriptAPIVersion) used to compile game script
#define OPT_RENDERATSCREENRES  45 // scale sprites at the (final) screen resolution
#define OPT_OBSOLETE_RELATIVEASSETRES  46 // relative asset resolution mode (where sprites are resized to match game type)
#define OPT_OBSOLETE_WALKSPEEDABSOLUTE 47 // if movement speeds are independent of walkable mask resolution
#define OPT_CLIPGUICONTROLS    48 // clip drawn gui control contents to the control's rectangle
#define OPT_GAMETEXTENCODING   49 // how the text in the game data should be interpreted
#define OPT_KEYHANDLEAPI       50 // key handling mode (old/new)
#define OPT_CUSTOMENGINETAG    51 // custom engine tag (for overriding behavior)
#define OPT_SCALECHAROFFSETS   52 // apply character scaling to the sprite offsets (z, locked offs)
#define OPT_SAVESCREENSHOTLAYER 53 // which render layers to include into savegame screenshot
<<<<<<< HEAD
#define OPT_VOICECLIPNAMERULE  54 // which rule to use for a voice clip name based on character's name (old/new)
#define OPT_HIGHESTOPTION      OPT_VOICECLIPNAMERULE
#define OPT_LIPSYNCTEXT        99
=======
#define OPT_VOICECLIPNAMERULE 54 // which rule to use for a voice clip name based on character's name (old/new)
#define OPT_SAVECOMPONENTSIGNORE 55 // ignore these savegame components (flag mask)
#define OPT_HIGHESTOPTION   OPT_SAVECOMPONENTSIGNORE
#define OPT_NOMODMUSIC      98 // [DEPRECATED]
#define OPT_LIPSYNCTEXT     99
>>>>>>> 6604c3ca

// Compatibility engine modes (hacks)
#define CUSTOMENG_NONE      0
#define CUSTOMENG_DRACONIAN 1 // Draconian Edition
#define CUSTOMENG_CLIFFTOP  2 // Clifftop Games [UNSUPPORTED in AGS 4]

// Sierra-style portrait position style
#define PORTRAIT_LEFT       0
#define PORTRAIT_RIGHT      1
#define PORTRAIT_ALTERNATE  2
#define PORTRAIT_XPOSITION  3

// Room transition style
enum ScreenTransitionStyle
{
    kScrTran_Fade = 0,
    kScrTran_Instant = 1,
    kScrTran_Dissolve = 2,
    kScrTran_Boxout = 3,
    kScrTran_Crossfade = 4,
    kNumScrTransitions
};

// Contemporary font flags
#define FFLG_SIZEMULTIPLIER        0x01  // size data means multiplier
#define FFLG_DEFLINESPACING        0x02  // linespacing derived from the font height
// Font load flags, primarily for backward compatibility:
// REPORTNOMINALHEIGHT: get_font_height should return nominal font's height,
// eq to "font size" parameter, otherwise returns real pixel height.
#define FFLG_REPORTNOMINALHEIGHT   0x04
// ASCENDFIXUP: do the TTF ascender fixup, where font's ascender is resized
// to the nominal font's height.
#define FFLG_ASCENDERFIXUP         0x08
// Collection of flags defining font's load mode
#define FFLG_LOADMODEMASK         (FFLG_REPORTNOMINALHEIGHT | FFLG_ASCENDERFIXUP)
// Font outline types
#define FONT_OUTLINE_NONE -1
#define FONT_OUTLINE_AUTO -10

#define DIALOG_OPTIONS_HIGHLIGHT_COLOR_DEFAULT  14 // Yellow

// MAXVIEWNAMELENGTH comes from unknown old engine version
#define LEGACY_MAXVIEWNAMELENGTH 15
#define MAXLIPSYNCFRAMES  20
#define MAX_GUID_LENGTH   40
#define MAX_SG_EXT_LENGTH 20
#define LEGACY_MAX_SG_FOLDER_LEN 50

enum GameResolutionType
{
    kGameResolution_Undefined   = -1,
    // Do not support any other since AGS 4
    kGameResolution_Custom      = 8,
};

// Automatic numbering of dialog options (OPT_DIALOGNUMBERED)
enum DialogOptionNumbering
{
    kDlgOptNoNumbering = -1,
    kDlgOptKeysOnly    =  0, // implicit key shortcuts
    kDlgOptNumbering   =  1  // draw option indices and use key shortcuts
};

// Version of the script api (OPT_BASESCRIPTAPI and OPT_SCRIPTCOMPATLEV).
// If the existing script function meaning had changed, that may be
// possible to find out which implementation to use by checking one of those
// two options.
// NOTE: please remember that those values are valid only for games made with
// 3.4.0 final and above.
enum ScriptAPIVersion
{
    kScriptAPI_Undefined = INT32_MIN,
    kScriptAPI_v321 = 0,
    kScriptAPI_v330 = 1,
    kScriptAPI_v334 = 2,
    kScriptAPI_v335 = 3,
    kScriptAPI_v340 = 4,
    kScriptAPI_v341 = 5,
    kScriptAPI_v350 = 6,
    kScriptAPI_v3507= 7,
    kScriptAPI_v351 = 8,
    kScriptAPI_v360 = 3060000,
    kScriptAPI_v36026 = 3060026,
    kScriptAPI_v361 = 3060100,
    kScriptAPI_v362 = 3060200,
    kScriptAPI_v399 = 3990000,
    kScriptAPI_v400 = 4000003,
    kScriptAPI_v400_07 = 4000007,
    kScriptAPI_Current = kScriptAPI_v400_07
};

const char *GetScriptAPIName(ScriptAPIVersion v);

// Determines whether the graphics renderer should scale sprites at the final
// screen resolution, as opposed to native resolution
enum RenderAtScreenRes
{
    kRenderAtScreenRes_UserDefined  = 0,
    kRenderAtScreenRes_Enabled      = 1,
    kRenderAtScreenRes_Disabled     = 2,
};


// Sprite flags
// SERIALIZATION NOTE: serialized as 8-bit in game data and legacy saves
//                     serialized as 32-bit in new saves (for dynamic sprites only).
// WARNING: 0x3B bits were taken by now deprecated flags (see SPF_OBSOLETEMASK);
// should not reuse these bits unless explicitly set a new game data format version!
#define SPF_OBSOLETEMASK    0x3B
#define SPF_DYNAMICALLOC    0x04  // created by runtime script
#define SPF_KEEPDEPTH       0x40  // sprite must explicitly retain its original color depth
// Runtime sprite flags follow
#define SPF_OBJECTOWNED     0x0100 // owned by a game object (not created in user script)

// General information about sprite (properties, size)
struct SpriteInfo
{
    int      Width = 0;
    int      Height = 0;
    int      ColorDepth = 0;
    uint32_t Flags = 0u; // SPF_* flags

    SpriteInfo() = default;
    SpriteInfo(int w, int h, int color_depth, uint32_t flags)
        : Width(w), Height(h), ColorDepth(color_depth), Flags(flags) {}

    inline Size GetResolution() const { return Size(Width, Height); }
    // Gets if sprite is created at runtime (by engine, or a script command)
    inline bool IsDynamicSprite() const { return (Flags & SPF_DYNAMICALLOC) != 0; }
};

// Various font parameters, defining and extending font rendering behavior.
// While FontRenderer object's main goal is to render single line of text at
// the strictly determined position on canvas, FontInfo may additionally
// provide instructions on adjusting drawing position, as well as arranging
// multiple lines, and similar cases.
struct FontInfo
{
    enum AutoOutlineStyle : int
    {
        kSquared = 0,
        kRounded = 1,
    };

    // Font's source filename
    AGS::Common::String Filename;
    // General font's loading and rendering flags
    uint32_t      Flags;
    // Nominal font import size (in pixels)
    int           Size;
    // Factor to multiply base font size by
    int           SizeMultiplier;
    // Outlining font index, or auto-outline flag
    char          Outline;
    // Custom vertical render offset, used mainly for fixing broken fonts
    int           YOffset;
    // Custom line spacing between two lines of text (0 = use font height)
    int           LineSpacing;
    // When automatic outlining, style of the outline
    AutoOutlineStyle AutoOutlineStyle;
    // When automatic outlining, thickness of the outline (0 = no auto outline)
    int           AutoOutlineThickness;

    FontInfo();
};

#endif // __AGS_CN_AC__GAMESTRUCTDEFINES_H<|MERGE_RESOLUTION|>--- conflicted
+++ resolved
@@ -87,17 +87,10 @@
 #define OPT_CUSTOMENGINETAG    51 // custom engine tag (for overriding behavior)
 #define OPT_SCALECHAROFFSETS   52 // apply character scaling to the sprite offsets (z, locked offs)
 #define OPT_SAVESCREENSHOTLAYER 53 // which render layers to include into savegame screenshot
-<<<<<<< HEAD
 #define OPT_VOICECLIPNAMERULE  54 // which rule to use for a voice clip name based on character's name (old/new)
-#define OPT_HIGHESTOPTION      OPT_VOICECLIPNAMERULE
+#define OPT_SAVECOMPONENTSIGNORE 55 // ignore these savegame components (flag mask)
+#define OPT_HIGHESTOPTION      OPT_SAVECOMPONENTSIGNORE
 #define OPT_LIPSYNCTEXT        99
-=======
-#define OPT_VOICECLIPNAMERULE 54 // which rule to use for a voice clip name based on character's name (old/new)
-#define OPT_SAVECOMPONENTSIGNORE 55 // ignore these savegame components (flag mask)
-#define OPT_HIGHESTOPTION   OPT_SAVECOMPONENTSIGNORE
-#define OPT_NOMODMUSIC      98 // [DEPRECATED]
-#define OPT_LIPSYNCTEXT     99
->>>>>>> 6604c3ca
 
 // Compatibility engine modes (hacks)
 #define CUSTOMENG_NONE      0
