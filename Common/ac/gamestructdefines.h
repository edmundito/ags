--- conflicted
+++ resolved
@@ -86,15 +86,9 @@
 #define OPT_CUSTOMENGINETAG    51 // custom engine tag (for overriding behavior)
 #define OPT_SCALECHAROFFSETS   52 // apply character scaling to the sprite offsets (z, locked offs)
 #define OPT_SAVESCREENSHOTLAYER 53 // which render layers to include into savegame screenshot
-<<<<<<< HEAD
-#define OPT_HIGHESTOPTION      OPT_SAVESCREENSHOTLAYER
+#define OPT_VOICECLIPNAMERULE  54 // which rule to use for a voice clip name based on character's name (old/new)
+#define OPT_HIGHESTOPTION      OPT_VOICECLIPNAMERULE
 #define OPT_LIPSYNCTEXT        99
-=======
-#define OPT_VOICECLIPNAMERULE 54 // which rule to use for a voice clip name based on character's name (old/new)
-#define OPT_HIGHESTOPTION   OPT_VOICECLIPNAMERULE
-#define OPT_NOMODMUSIC      98 // [DEPRECATED]
-#define OPT_LIPSYNCTEXT     99
->>>>>>> b90f9d65
 
 // Compatibility engine modes (hacks)
 #define CUSTOMENG_NONE      0
