//=============================================================================
//
// Adventure Game Studio (AGS)
//
// Copyright (C) 1999-2011 Chris Jones and 2011-2024 various contributors
// The full list of copyright holders can be found in the Copyright.txt
// file, which is part of this source code distribution.
//
// The AGS source code is provided under the Artistic License 2.0.
// A copy of this license can be found in the file License.txt and at
// https://opensource.org/license/artistic-2-0/
//
//=============================================================================
//
//
//
//=============================================================================
#ifndef __AGS_CN_AC__GAMESTRUCTDEFINES_H
#define __AGS_CN_AC__GAMESTRUCTDEFINES_H

#include "util/geometry.h"
#include "core/types.h"

// CLNUP check what's actually needed
// Palette sections
#define PAL_GAMEWIDE        0
#define PAL_LOCKED          1
#define PAL_BACKGROUND      2

// Game options

// General game options
#define OPT_DEBUGMODE       0
#define OPT_OBSOLETE_SCORESOUND     1 // [DEPRECATED]
#define OPT_WALKONLOOK      2
#define OPT_DIALOGIFACE     3
#define OPT_ANTIGLIDE       4
#define OPT_TWCUSTOM        5
#define OPT_DIALOGGAP       6
#define OPT_NOSKIPTEXT      7
#define OPT_DISABLEOFF      8
#define OPT_ALWAYSSPCH      9
#define OPT_SPEECHTYPE      10
#define OPT_PIXPERFECT      11
#define OPT_NOWALKMODE      12
#define OPT_OBSOLETE_LETTERBOX      13 // [DEPRECATED] old-style resolution mode
#define OPT_FIXEDINVCURSOR  14
#define OPT_NOLOSEINV       15
#define OPT_OBSOLETE_HIRES_FONTS    16
#define OPT_SPLITRESOURCES  17
#define OPT_CHARTURNWHENWALK 18 // characters turn step-by-step when changing walking direction
#define OPT_FADETYPE        19
#define OPT_HANDLEINVCLICKS 20
#define OPT_OBSOLETE_MOUSEWHEEL     21
#define OPT_DIALOGNUMBERED  22
#define OPT_DIALOGUPWARDS   23
#define OPT_OBSOLETE_CROSSFADEMUSIC 24 // [DEPRECATED] old-style audio crossfade
#define OPT_ANTIALIASFONTS  25
#define OPT_THOUGHTGUI      26
#define OPT_CHARTURNWHENFACE 27  // characters turn step-by-step when facing new standing direction
#define OPT_RIGHTLEFTWRITE  28  // right-to-left text writing
#define OPT_DUPLICATEINV    29  // if they have 2 of the item, draw it twice
#define OPT_SAVESCREENSHOT  30
#define OPT_PORTRAITSIDE    31
<<<<<<< HEAD
#define OPT_OBSOLETE_STRICTSCRIPTING   32  // don't allow MoveCharacter-style commands
#define OPT_OBSOLETE_LEFTTORIGHTEVAL   33  // [DEPRECATED] left-to-right operator evaluation
#define OPT_COMPRESSSPRITES 34
#define OPT_OBSOLETE_STRICTSTRINGS     35  // don't allow old-style strings, for reference only
#define OPT_OBSOLETE_NEWGUIALPHA       36
=======
#define OPT_STRICTSCRIPTING 32  // don't allow MoveCharacter-style commands
#define OPT_LEFTTORIGHTEVAL 33  // left-to-right operator evaluation
#define OPT_COMPRESSSPRITES 34  // sprite compression type (None, RLE, LZW, Deflate)
#define OPT_STRICTSTRINGS   35  // don't allow old-style strings, for reference only
#define OPT_NEWGUIALPHA     36  // alpha blending method when drawing GUI and controls
>>>>>>> bd90ceab
#define OPT_RUNGAMEDLGOPTS  37
#define OPT_OBSOLETE_NATIVECOORDINATES 38 // [DEPRECATED] defines coordinate relation between game logic and game screen
#define OPT_GLOBALTALKANIMSPD 39
#define OPT_HIGHESTOPTION_321 39
<<<<<<< HEAD
#define OPT_OBSOLETE_SPRITEALPHA       40
#define OPT_OBSOLETE_SAFEFILEPATHS     41
#define OPT_DIALOGOPTIONSAPI   42 // version of dialog options API (-1 for pre-3.4.0 API)
#define OPT_BASESCRIPTAPI      43 // version of the Script API (ScriptAPIVersion) used to compile game script
#define OPT_SCRIPTCOMPATLEV    44 // level of API compatibility (ScriptAPIVersion) used to compile game script
#define OPT_RENDERATSCREENRES  45 // scale sprites at the (final) screen resolution
#define OPT_OBSOLETE_RELATIVEASSETRES  46 // relative asset resolution mode (where sprites are resized to match game type)
#define OPT_OBSOLETE_WALKSPEEDABSOLUTE 47 // if movement speeds are independent of walkable mask resolution
#define OPT_CLIPGUICONTROLS    48 // clip drawn gui control contents to the control's rectangle
#define OPT_GAMETEXTENCODING   49 // how the text in the game data should be interpreted
#define OPT_KEYHANDLEAPI       50 // key handling mode (old/new)
#define OPT_CUSTOMENGINETAG    51 // custom engine tag (for overriding behavior)
#define OPT_SCALECHAROFFSETS   52 // apply character scaling to the sprite offsets (z, locked offs)
#define OPT_HIGHESTOPTION      OPT_SCALECHAROFFSETS
#define OPT_OBSOLETE_NOMODMUSIC 98 // [DEPRECATED]
#define OPT_LIPSYNCTEXT        99
=======
#define OPT_SPRITEALPHA     40  // alpha blending method when drawing images on DrawingSurface
#define OPT_SAFEFILEPATHS   41  // restricted file path in script (not writing to the game dir, etc)
#define OPT_DIALOGOPTIONSAPI 42 // version of dialog options API (-1 for pre-3.4.0 API)
#define OPT_BASESCRIPTAPI   43 // version of the Script API (ScriptAPIVersion) used to compile game script
#define OPT_SCRIPTCOMPATLEV 44 // level of API compatibility (ScriptAPIVersion) used to compile game script
#define OPT_RENDERATSCREENRES 45 // scale sprites at the (final) screen resolution
#define OPT_RELATIVEASSETRES 46 // relative asset resolution mode (where sprites are resized to match game type)
#define OPT_WALKSPEEDABSOLUTE 47 // if movement speeds are independent of walkable mask resolution
#define OPT_CLIPGUICONTROLS 48 // clip drawn gui control contents to the control's rectangle
#define OPT_GAMETEXTENCODING 49 // how the text in the game data should be interpreted
#define OPT_KEYHANDLEAPI    50 // key handling mode (old/new)
#define OPT_CUSTOMENGINETAG 51 // custom engine tag (for overriding behavior)
#define OPT_SCALECHAROFFSETS 52 // apply character scaling to the sprite offsets (z, locked offs)
#define OPT_HIGHESTOPTION   OPT_SCALECHAROFFSETS
#define OPT_NOMODMUSIC      98 // [DEPRECATED]
#define OPT_LIPSYNCTEXT     99
>>>>>>> bd90ceab

// Compatibility engine modes (hacks)
#define CUSTOMENG_NONE      0
#define CUSTOMENG_DRACONIAN 1 // Draconian Edition
#define CUSTOMENG_CLIFFTOP  2 // Clifftop Games [UNSUPPORTED in AGS 4]

// Sierra-style portrait position style
#define PORTRAIT_LEFT       0
#define PORTRAIT_RIGHT      1
#define PORTRAIT_ALTERNATE  2
#define PORTRAIT_XPOSITION  3

// Room transition style
enum ScreenTransitionStyle
{
    kScrTran_Fade = 0,
    kScrTran_Instant = 1,
    kScrTran_Dissolve = 2,
    kScrTran_Boxout = 3,
    kScrTran_Crossfade = 4,
    kNumScrTransitions
};

// Contemporary font flags
#define FFLG_SIZEMULTIPLIER        0x01  // size data means multiplier
#define FFLG_DEFLINESPACING        0x02  // linespacing derived from the font height
// Font load flags, primarily for backward compatibility:
// REPORTNOMINALHEIGHT: get_font_height should return nominal font's height,
// eq to "font size" parameter, otherwise returns real pixel height.
#define FFLG_REPORTNOMINALHEIGHT   0x04
// ASCENDFIXUP: do the TTF ascender fixup, where font's ascender is resized
// to the nominal font's height.
#define FFLG_ASCENDERFIXUP         0x08
// Collection of flags defining font's load mode
#define FFLG_LOADMODEMASK         (FFLG_REPORTNOMINALHEIGHT | FFLG_ASCENDERFIXUP)
// Font outline types
#define FONT_OUTLINE_NONE -1
#define FONT_OUTLINE_AUTO -10

#define DIALOG_OPTIONS_HIGHLIGHT_COLOR_DEFAULT  14 // Yellow

// MAXVIEWNAMELENGTH comes from unknown old engine version
#define LEGACY_MAXVIEWNAMELENGTH 15
#define MAXLIPSYNCFRAMES  20
#define MAX_GUID_LENGTH   40
#define MAX_SG_EXT_LENGTH 20
#define LEGACY_MAX_SG_FOLDER_LEN 50

enum GameResolutionType
{
    kGameResolution_Undefined   = -1,
    // Do not support any other since AGS 4
    kGameResolution_Custom      = 8,
};

// Automatic numbering of dialog options (OPT_DIALOGNUMBERED)
enum DialogOptionNumbering
{
    kDlgOptNoNumbering = -1,
    kDlgOptKeysOnly    =  0, // implicit key shortcuts
    kDlgOptNumbering   =  1  // draw option indices and use key shortcuts
};

// Version of the script api (OPT_BASESCRIPTAPI and OPT_SCRIPTCOMPATLEV).
// If the existing script function meaning had changed, that may be
// possible to find out which implementation to use by checking one of those
// two options.
// NOTE: please remember that those values are valid only for games made with
// 3.4.0 final and above.
enum ScriptAPIVersion
{
    kScriptAPI_Undefined = INT32_MIN,
    kScriptAPI_v321 = 0,
    kScriptAPI_v330 = 1,
    kScriptAPI_v334 = 2,
    kScriptAPI_v335 = 3,
    kScriptAPI_v340 = 4,
    kScriptAPI_v341 = 5,
    kScriptAPI_v350 = 6,
    kScriptAPI_v3507= 7,
    kScriptAPI_v351 = 8,
    kScriptAPI_v360 = 3060000,
    kScriptAPI_v36026 = 3060026,
    kScriptAPI_v361 = 3060100,
    kScriptAPI_v362 = 3060200,
    kScriptAPI_v399 = 3990000,
    kScriptAPI_v400 = 4000003,
    kScriptAPI_v400_07 = 4000007,
    kScriptAPI_Current = kScriptAPI_v400_07
};

const char *GetScriptAPIName(ScriptAPIVersion v);

// Determines whether the graphics renderer should scale sprites at the final
// screen resolution, as opposed to native resolution
enum RenderAtScreenRes
{
    kRenderAtScreenRes_UserDefined  = 0,
    kRenderAtScreenRes_Enabled      = 1,
    kRenderAtScreenRes_Disabled     = 2,
};

// Method to use when blending two sprites with alpha channel
enum GameSpriteAlphaRenderingStyle
{
    kSpriteAlphaRender_Legacy = 0,
    kSpriteAlphaRender_Proper
};

// Method to use when blending two GUI elements with alpha channel
enum GameGuiAlphaRenderingStyle
{
    kGuiAlphaRender_Legacy = 0,
    kGuiAlphaRender_AdditiveAlpha,
    kGuiAlphaRender_Proper
};


// Sprite flags
// SERIALIZATION NOTE: serialized as 8-bit in game data and legacy saves
//                     serialized as 32-bit in new saves (for dynamic sprites only).
// WARNING: whole lower byte was taken by now deprecated flags;
// should not reuse these bits unless explicitly set a new spritefile format version!
#define SPF_OBSOLETEMASK    0xFB
#define SPF_DYNAMICALLOC    0x04  // created by runtime script
#define SPF_OBJECTOWNED     0x0100 // owned by a game object (not created in user script)

// General information about sprite (properties, size)
struct SpriteInfo
{
    int      Width = 0;
    int      Height = 0;
    int      ColorDepth = 0;
    uint32_t Flags = 0u; // SPF_* flags

    SpriteInfo() = default;
    SpriteInfo(int w, int h, int color_depth, uint32_t flags)
        : Width(w), Height(h), ColorDepth(color_depth), Flags(flags) {}

    inline Size GetResolution() const { return Size(Width, Height); }
    // Gets if sprite is created at runtime (by engine, or a script command)
    inline bool IsDynamicSprite() const { return (Flags & SPF_DYNAMICALLOC) != 0; }
};

// Various font parameters, defining and extending font rendering behavior.
// While FontRenderer object's main goal is to render single line of text at
// the strictly determined position on canvas, FontInfo may additionally
// provide instructions on adjusting drawing position, as well as arranging
// multiple lines, and similar cases.
struct FontInfo
{
    enum AutoOutlineStyle : int
    {
        kSquared = 0,
        kRounded = 1,
    };

    // General font's loading and rendering flags
    uint32_t      Flags;
    // Nominal font import size (in pixels)
    int           Size;
    // Factor to multiply base font size by
    int           SizeMultiplier;
    // Outlining font index, or auto-outline flag
    char          Outline;
    // Custom vertical render offset, used mainly for fixing broken fonts
    int           YOffset;
    // Custom line spacing between two lines of text (0 = use font height)
    int           LineSpacing;
    // When automatic outlining, style of the outline
    AutoOutlineStyle AutoOutlineStyle;
    // When automatic outlining, thickness of the outline (0 = no auto outline)
    int           AutoOutlineThickness;

    FontInfo();
};

#endif // __AGS_CN_AC__GAMESTRUCTDEFINES_H<|MERGE_RESOLUTION|>--- conflicted
+++ resolved
@@ -62,26 +62,18 @@
 #define OPT_DUPLICATEINV    29  // if they have 2 of the item, draw it twice
 #define OPT_SAVESCREENSHOT  30
 #define OPT_PORTRAITSIDE    31
-<<<<<<< HEAD
 #define OPT_OBSOLETE_STRICTSCRIPTING   32  // don't allow MoveCharacter-style commands
 #define OPT_OBSOLETE_LEFTTORIGHTEVAL   33  // [DEPRECATED] left-to-right operator evaluation
-#define OPT_COMPRESSSPRITES 34
+#define OPT_COMPRESSSPRITES 34  // sprite compression type (None, RLE, LZW, Deflate)
 #define OPT_OBSOLETE_STRICTSTRINGS     35  // don't allow old-style strings, for reference only
-#define OPT_OBSOLETE_NEWGUIALPHA       36
-=======
-#define OPT_STRICTSCRIPTING 32  // don't allow MoveCharacter-style commands
-#define OPT_LEFTTORIGHTEVAL 33  // left-to-right operator evaluation
-#define OPT_COMPRESSSPRITES 34  // sprite compression type (None, RLE, LZW, Deflate)
-#define OPT_STRICTSTRINGS   35  // don't allow old-style strings, for reference only
+#define OPT_OBSOLETE_NEWGUIALPHA       36 fixme
 #define OPT_NEWGUIALPHA     36  // alpha blending method when drawing GUI and controls
->>>>>>> bd90ceab
 #define OPT_RUNGAMEDLGOPTS  37
 #define OPT_OBSOLETE_NATIVECOORDINATES 38 // [DEPRECATED] defines coordinate relation between game logic and game screen
-#define OPT_GLOBALTALKANIMSPD 39
-#define OPT_HIGHESTOPTION_321 39
-<<<<<<< HEAD
-#define OPT_OBSOLETE_SPRITEALPHA       40
-#define OPT_OBSOLETE_SAFEFILEPATHS     41
+#define OPT_GLOBALTALKANIMSPD  39
+#define OPT_HIGHESTOPTION_321  39
+#define OPT_OBSOLETE_SPRITEALPHA   40 // [DEPRECATED] alpha blending method when drawing images on DrawingSurface
+#define OPT_OBSOLETE_SAFEFILEPATHS 41 // [DEPRECATED] restricted file path in script (not writing to the game dir, etc)
 #define OPT_DIALOGOPTIONSAPI   42 // version of dialog options API (-1 for pre-3.4.0 API)
 #define OPT_BASESCRIPTAPI      43 // version of the Script API (ScriptAPIVersion) used to compile game script
 #define OPT_SCRIPTCOMPATLEV    44 // level of API compatibility (ScriptAPIVersion) used to compile game script
@@ -96,24 +88,6 @@
 #define OPT_HIGHESTOPTION      OPT_SCALECHAROFFSETS
 #define OPT_OBSOLETE_NOMODMUSIC 98 // [DEPRECATED]
 #define OPT_LIPSYNCTEXT        99
-=======
-#define OPT_SPRITEALPHA     40  // alpha blending method when drawing images on DrawingSurface
-#define OPT_SAFEFILEPATHS   41  // restricted file path in script (not writing to the game dir, etc)
-#define OPT_DIALOGOPTIONSAPI 42 // version of dialog options API (-1 for pre-3.4.0 API)
-#define OPT_BASESCRIPTAPI   43 // version of the Script API (ScriptAPIVersion) used to compile game script
-#define OPT_SCRIPTCOMPATLEV 44 // level of API compatibility (ScriptAPIVersion) used to compile game script
-#define OPT_RENDERATSCREENRES 45 // scale sprites at the (final) screen resolution
-#define OPT_RELATIVEASSETRES 46 // relative asset resolution mode (where sprites are resized to match game type)
-#define OPT_WALKSPEEDABSOLUTE 47 // if movement speeds are independent of walkable mask resolution
-#define OPT_CLIPGUICONTROLS 48 // clip drawn gui control contents to the control's rectangle
-#define OPT_GAMETEXTENCODING 49 // how the text in the game data should be interpreted
-#define OPT_KEYHANDLEAPI    50 // key handling mode (old/new)
-#define OPT_CUSTOMENGINETAG 51 // custom engine tag (for overriding behavior)
-#define OPT_SCALECHAROFFSETS 52 // apply character scaling to the sprite offsets (z, locked offs)
-#define OPT_HIGHESTOPTION   OPT_SCALECHAROFFSETS
-#define OPT_NOMODMUSIC      98 // [DEPRECATED]
-#define OPT_LIPSYNCTEXT     99
->>>>>>> bd90ceab
 
 // Compatibility engine modes (hacks)
 #define CUSTOMENG_NONE      0
