//=============================================================================
//
// Adventure Game Studio (AGS)
//
// Copyright (C) 1999-2011 Chris Jones and 2011-2024 various contributors
// The full list of copyright holders can be found in the Copyright.txt
// file, which is part of this source code distribution.
//
// The AGS source code is provided under the Artistic License 2.0.
// A copy of this license can be found in the file License.txt and at
// https://opensource.org/license/artistic-2-0/
//
//=============================================================================
//
//
//
//=============================================================================
#ifndef __AGS_CN_AC__GAMESTRUCTDEFINES_H
#define __AGS_CN_AC__GAMESTRUCTDEFINES_H

#include "util/geometry.h"
#include "core/types.h"

// CLNUP check what's actually needed
// Palette sections
#define PAL_GAMEWIDE        0
#define PAL_LOCKED          1
#define PAL_BACKGROUND      2

// Game options

// General game options
#define OPT_DEBUGMODE       0
#define OPT_OBSOLETE_SCORESOUND     1 // [DEPRECATED]
#define OPT_WALKONLOOK      2
#define OPT_DIALOGIFACE     3
#define OPT_ANTIGLIDE       4
#define OPT_TWCUSTOM        5
#define OPT_DIALOGGAP       6
#define OPT_NOSKIPTEXT      7
#define OPT_DISABLEOFF      8
#define OPT_ALWAYSSPCH      9
#define OPT_SPEECHTYPE      10
#define OPT_PIXPERFECT      11
#define OPT_NOWALKMODE      12
#define OPT_OBSOLETE_LETTERBOX      13 // [DEPRECATED] old-style resolution mode
#define OPT_FIXEDINVCURSOR  14
#define OPT_NOLOSEINV       15
#define OPT_OBSOLETE_HIRES_FONTS    16
#define OPT_SPLITRESOURCES  17
#define OPT_CHARTURNWHENWALK 18 // characters turn step-by-step when changing walking direction
#define OPT_FADETYPE        19
#define OPT_HANDLEINVCLICKS 20
#define OPT_OBSOLETE_MOUSEWHEEL     21
#define OPT_DIALOGNUMBERED  22
#define OPT_DIALOGUPWARDS   23
#define OPT_OBSOLETE_CROSSFADEMUSIC 24 // [DEPRECATED] old-style audio crossfade
#define OPT_ANTIALIASFONTS  25
#define OPT_THOUGHTGUI      26
#define OPT_CHARTURNWHENFACE 27  // characters turn step-by-step when facing new standing direction
#define OPT_RIGHTLEFTWRITE  28  // right-to-left text writing
#define OPT_DUPLICATEINV    29  // if they have 2 of the item, draw it twice
#define OPT_SAVESCREENSHOT  30  // write screenshots into savegame (on/off)
#define OPT_PORTRAITSIDE    31
#define OPT_OBSOLETE_STRICTSCRIPTING   32  // don't allow MoveCharacter-style commands
#define OPT_OBSOLETE_LEFTTORIGHTEVAL   33  // [DEPRECATED] left-to-right operator evaluation
#define OPT_COMPRESSSPRITES 34  // sprite compression type (None, RLE, LZW, Deflate)
#define OPT_OBSOLETE_STRICTSTRINGS     35  // don't allow old-style strings, for reference only
#define OPT_OBSOLETE_NEWGUIALPHA       36 fixme
#define OPT_NEWGUIALPHA     36  // alpha blending method when drawing GUI and controls
#define OPT_RUNGAMEDLGOPTS  37
<<<<<<< HEAD
#define OPT_OBSOLETE_NATIVECOORDINATES 38 // [DEPRECATED] defines coordinate relation between game logic and game screen
#define OPT_GLOBALTALKANIMSPD  39
#define OPT_HIGHESTOPTION_321  39
#define OPT_OBSOLETE_SPRITEALPHA   40 // [DEPRECATED] alpha blending method when drawing images on DrawingSurface
#define OPT_OBSOLETE_SAFEFILEPATHS 41 // [DEPRECATED] restricted file path in script (not writing to the game dir, etc)
#define OPT_DIALOGOPTIONSAPI   42 // version of dialog options API (-1 for pre-3.4.0 API)
#define OPT_BASESCRIPTAPI      43 // version of the Script API (ScriptAPIVersion) used to compile game script
#define OPT_SCRIPTCOMPATLEV    44 // level of API compatibility (ScriptAPIVersion) used to compile game script
#define OPT_RENDERATSCREENRES  45 // scale sprites at the (final) screen resolution
#define OPT_OBSOLETE_RELATIVEASSETRES  46 // relative asset resolution mode (where sprites are resized to match game type)
#define OPT_OBSOLETE_WALKSPEEDABSOLUTE 47 // if movement speeds are independent of walkable mask resolution
#define OPT_CLIPGUICONTROLS    48 // clip drawn gui control contents to the control's rectangle
#define OPT_GAMETEXTENCODING   49 // how the text in the game data should be interpreted
#define OPT_KEYHANDLEAPI       50 // key handling mode (old/new)
#define OPT_CUSTOMENGINETAG    51 // custom engine tag (for overriding behavior)
#define OPT_SCALECHAROFFSETS   52 // apply character scaling to the sprite offsets (z, locked offs)
#define OPT_HIGHESTOPTION      OPT_SCALECHAROFFSETS
#define OPT_OBSOLETE_NOMODMUSIC 98 // [DEPRECATED]
#define OPT_LIPSYNCTEXT        99
=======
#define OPT_NATIVECOORDINATES 38 // defines coordinate relation between game logic and game screen
#define OPT_GLOBALTALKANIMSPD 39
#define OPT_HIGHESTOPTION_321 39
#define OPT_SPRITEALPHA     40  // alpha blending method when drawing images on DrawingSurface
#define OPT_SAFEFILEPATHS   41  // restricted file path in script (not writing to the game dir, etc)
#define OPT_DIALOGOPTIONSAPI 42 // version of dialog options API (-1 for pre-3.4.0 API)
#define OPT_BASESCRIPTAPI   43 // version of the Script API (ScriptAPIVersion) used to compile game script
#define OPT_SCRIPTCOMPATLEV 44 // level of API compatibility (ScriptAPIVersion) used to compile game script
#define OPT_RENDERATSCREENRES 45 // scale sprites at the (final) screen resolution
#define OPT_RELATIVEASSETRES 46 // relative asset resolution mode (where sprites are resized to match game type)
#define OPT_WALKSPEEDABSOLUTE 47 // if movement speeds are independent of walkable mask resolution
#define OPT_CLIPGUICONTROLS 48 // clip drawn gui control contents to the control's rectangle
#define OPT_GAMETEXTENCODING 49 // how the text in the game data should be interpreted
#define OPT_KEYHANDLEAPI    50 // key handling mode (old/new)
#define OPT_CUSTOMENGINETAG 51 // custom engine tag (for overriding behavior)
#define OPT_SCALECHAROFFSETS 52 // apply character scaling to the sprite offsets (z, locked offs)
#define OPT_SAVESCREENSHOTLAYER 53 // which render layers to include into savegame screenshot
#define OPT_HIGHESTOPTION   OPT_SAVESCREENSHOTLAYER
#define OPT_NOMODMUSIC      98 // [DEPRECATED]
#define OPT_LIPSYNCTEXT     99
>>>>>>> 628bd12d

// Compatibility engine modes (hacks)
#define CUSTOMENG_NONE      0
#define CUSTOMENG_DRACONIAN 1 // Draconian Edition
#define CUSTOMENG_CLIFFTOP  2 // Clifftop Games [UNSUPPORTED in AGS 4]

// Sierra-style portrait position style
#define PORTRAIT_LEFT       0
#define PORTRAIT_RIGHT      1
#define PORTRAIT_ALTERNATE  2
#define PORTRAIT_XPOSITION  3

// Room transition style
enum ScreenTransitionStyle
{
    kScrTran_Fade = 0,
    kScrTran_Instant = 1,
    kScrTran_Dissolve = 2,
    kScrTran_Boxout = 3,
    kScrTran_Crossfade = 4,
    kNumScrTransitions
};

// Contemporary font flags
#define FFLG_SIZEMULTIPLIER        0x01  // size data means multiplier
#define FFLG_DEFLINESPACING        0x02  // linespacing derived from the font height
// Font load flags, primarily for backward compatibility:
// REPORTNOMINALHEIGHT: get_font_height should return nominal font's height,
// eq to "font size" parameter, otherwise returns real pixel height.
#define FFLG_REPORTNOMINALHEIGHT   0x04
// ASCENDFIXUP: do the TTF ascender fixup, where font's ascender is resized
// to the nominal font's height.
#define FFLG_ASCENDERFIXUP         0x08
// Collection of flags defining font's load mode
#define FFLG_LOADMODEMASK         (FFLG_REPORTNOMINALHEIGHT | FFLG_ASCENDERFIXUP)
// Font outline types
#define FONT_OUTLINE_NONE -1
#define FONT_OUTLINE_AUTO -10

#define DIALOG_OPTIONS_HIGHLIGHT_COLOR_DEFAULT  14 // Yellow

// MAXVIEWNAMELENGTH comes from unknown old engine version
#define LEGACY_MAXVIEWNAMELENGTH 15
#define MAXLIPSYNCFRAMES  20
#define MAX_GUID_LENGTH   40
#define MAX_SG_EXT_LENGTH 20
#define LEGACY_MAX_SG_FOLDER_LEN 50

enum GameResolutionType
{
    kGameResolution_Undefined   = -1,
    // Do not support any other since AGS 4
    kGameResolution_Custom      = 8,
};

// Automatic numbering of dialog options (OPT_DIALOGNUMBERED)
enum DialogOptionNumbering
{
    kDlgOptNoNumbering = -1,
    kDlgOptKeysOnly    =  0, // implicit key shortcuts
    kDlgOptNumbering   =  1  // draw option indices and use key shortcuts
};

// Version of the script api (OPT_BASESCRIPTAPI and OPT_SCRIPTCOMPATLEV).
// If the existing script function meaning had changed, that may be
// possible to find out which implementation to use by checking one of those
// two options.
// NOTE: please remember that those values are valid only for games made with
// 3.4.0 final and above.
enum ScriptAPIVersion
{
    kScriptAPI_Undefined = INT32_MIN,
    kScriptAPI_v321 = 0,
    kScriptAPI_v330 = 1,
    kScriptAPI_v334 = 2,
    kScriptAPI_v335 = 3,
    kScriptAPI_v340 = 4,
    kScriptAPI_v341 = 5,
    kScriptAPI_v350 = 6,
    kScriptAPI_v3507= 7,
    kScriptAPI_v351 = 8,
    kScriptAPI_v360 = 3060000,
    kScriptAPI_v36026 = 3060026,
    kScriptAPI_v361 = 3060100,
    kScriptAPI_v362 = 3060200,
    kScriptAPI_v399 = 3990000,
    kScriptAPI_v400 = 4000003,
    kScriptAPI_v400_07 = 4000007,
    kScriptAPI_Current = kScriptAPI_v400_07
};

const char *GetScriptAPIName(ScriptAPIVersion v);

// Determines whether the graphics renderer should scale sprites at the final
// screen resolution, as opposed to native resolution
enum RenderAtScreenRes
{
    kRenderAtScreenRes_UserDefined  = 0,
    kRenderAtScreenRes_Enabled      = 1,
    kRenderAtScreenRes_Disabled     = 2,
};

// Method to use when blending two sprites with alpha channel
enum GameSpriteAlphaRenderingStyle
{
    kSpriteAlphaRender_Legacy = 0,
    kSpriteAlphaRender_Proper
};

// Method to use when blending two GUI elements with alpha channel
enum GameGuiAlphaRenderingStyle
{
    kGuiAlphaRender_Legacy = 0,
    kGuiAlphaRender_AdditiveAlpha,
    kGuiAlphaRender_Proper
};


// Sprite flags
// SERIALIZATION NOTE: serialized as 8-bit in game data and legacy saves
//                     serialized as 32-bit in new saves (for dynamic sprites only).
// WARNING: 0x3B bits were taken by now deprecated flags (see SPF_OBSOLETEMASK);
// should not reuse these bits unless explicitly set a new game data format version!
#define SPF_OBSOLETEMASK    0x3B
#define SPF_DYNAMICALLOC    0x04  // created by runtime script
#define SPF_KEEPDEPTH       0x40  // sprite must explicitly retain its original color depth
// Runtime sprite flags follow
#define SPF_OBJECTOWNED     0x0100 // owned by a game object (not created in user script)

// General information about sprite (properties, size)
struct SpriteInfo
{
    int      Width = 0;
    int      Height = 0;
    int      ColorDepth = 0;
    uint32_t Flags = 0u; // SPF_* flags

    SpriteInfo() = default;
    SpriteInfo(int w, int h, int color_depth, uint32_t flags)
        : Width(w), Height(h), ColorDepth(color_depth), Flags(flags) {}

    inline Size GetResolution() const { return Size(Width, Height); }
    // Gets if sprite is created at runtime (by engine, or a script command)
    inline bool IsDynamicSprite() const { return (Flags & SPF_DYNAMICALLOC) != 0; }
};

// Various font parameters, defining and extending font rendering behavior.
// While FontRenderer object's main goal is to render single line of text at
// the strictly determined position on canvas, FontInfo may additionally
// provide instructions on adjusting drawing position, as well as arranging
// multiple lines, and similar cases.
struct FontInfo
{
    enum AutoOutlineStyle : int
    {
        kSquared = 0,
        kRounded = 1,
    };

    // General font's loading and rendering flags
    uint32_t      Flags;
    // Nominal font import size (in pixels)
    int           Size;
    // Factor to multiply base font size by
    int           SizeMultiplier;
    // Outlining font index, or auto-outline flag
    char          Outline;
    // Custom vertical render offset, used mainly for fixing broken fonts
    int           YOffset;
    // Custom line spacing between two lines of text (0 = use font height)
    int           LineSpacing;
    // When automatic outlining, style of the outline
    AutoOutlineStyle AutoOutlineStyle;
    // When automatic outlining, thickness of the outline (0 = no auto outline)
    int           AutoOutlineThickness;

    FontInfo();
};

#endif // __AGS_CN_AC__GAMESTRUCTDEFINES_H<|MERGE_RESOLUTION|>--- conflicted
+++ resolved
@@ -69,7 +69,6 @@
 #define OPT_OBSOLETE_NEWGUIALPHA       36 fixme
 #define OPT_NEWGUIALPHA     36  // alpha blending method when drawing GUI and controls
 #define OPT_RUNGAMEDLGOPTS  37
-<<<<<<< HEAD
 #define OPT_OBSOLETE_NATIVECOORDINATES 38 // [DEPRECATED] defines coordinate relation between game logic and game screen
 #define OPT_GLOBALTALKANIMSPD  39
 #define OPT_HIGHESTOPTION_321  39
@@ -86,31 +85,9 @@
 #define OPT_KEYHANDLEAPI       50 // key handling mode (old/new)
 #define OPT_CUSTOMENGINETAG    51 // custom engine tag (for overriding behavior)
 #define OPT_SCALECHAROFFSETS   52 // apply character scaling to the sprite offsets (z, locked offs)
-#define OPT_HIGHESTOPTION      OPT_SCALECHAROFFSETS
-#define OPT_OBSOLETE_NOMODMUSIC 98 // [DEPRECATED]
+#define OPT_SAVESCREENSHOTLAYER 53 // which render layers to include into savegame screenshot
+#define OPT_HIGHESTOPTION      OPT_SAVESCREENSHOTLAYER
 #define OPT_LIPSYNCTEXT        99
-=======
-#define OPT_NATIVECOORDINATES 38 // defines coordinate relation between game logic and game screen
-#define OPT_GLOBALTALKANIMSPD 39
-#define OPT_HIGHESTOPTION_321 39
-#define OPT_SPRITEALPHA     40  // alpha blending method when drawing images on DrawingSurface
-#define OPT_SAFEFILEPATHS   41  // restricted file path in script (not writing to the game dir, etc)
-#define OPT_DIALOGOPTIONSAPI 42 // version of dialog options API (-1 for pre-3.4.0 API)
-#define OPT_BASESCRIPTAPI   43 // version of the Script API (ScriptAPIVersion) used to compile game script
-#define OPT_SCRIPTCOMPATLEV 44 // level of API compatibility (ScriptAPIVersion) used to compile game script
-#define OPT_RENDERATSCREENRES 45 // scale sprites at the (final) screen resolution
-#define OPT_RELATIVEASSETRES 46 // relative asset resolution mode (where sprites are resized to match game type)
-#define OPT_WALKSPEEDABSOLUTE 47 // if movement speeds are independent of walkable mask resolution
-#define OPT_CLIPGUICONTROLS 48 // clip drawn gui control contents to the control's rectangle
-#define OPT_GAMETEXTENCODING 49 // how the text in the game data should be interpreted
-#define OPT_KEYHANDLEAPI    50 // key handling mode (old/new)
-#define OPT_CUSTOMENGINETAG 51 // custom engine tag (for overriding behavior)
-#define OPT_SCALECHAROFFSETS 52 // apply character scaling to the sprite offsets (z, locked offs)
-#define OPT_SAVESCREENSHOTLAYER 53 // which render layers to include into savegame screenshot
-#define OPT_HIGHESTOPTION   OPT_SAVESCREENSHOTLAYER
-#define OPT_NOMODMUSIC      98 // [DEPRECATED]
-#define OPT_LIPSYNCTEXT     99
->>>>>>> 628bd12d
 
 // Compatibility engine modes (hacks)
 #define CUSTOMENG_NONE      0
