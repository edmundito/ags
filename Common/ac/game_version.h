--- conflicted
+++ resolved
@@ -74,14 +74,12 @@
 41 : 3.2.0
 42 : 3.2.1
 
-<<<<<<< HEAD
-43 : 3.4.0 alpha
+43 : 3.3.0
+Added few more game options.
+
+44 : 3.4.0 alpha
    Game classes refactored, numerous data type and declaration order changed;
    some of the classes have their own data versions.
-=======
-43 : 3.3.0
-Added few more game options.
->>>>>>> c9353f51
 
 */
 
@@ -108,13 +106,9 @@
     kGameVersion_312            = 40,
     kGameVersion_320            = 41,
     kGameVersion_321            = 42,
-<<<<<<< HEAD
+    kGameVersion_330,
     kGameVersion_340_alpha,
     kGameVersion_Current        = kGameVersion_340_alpha
-=======
-    kGameVersion_330,
-    kGameVersion_Current        = kGameVersion_330
->>>>>>> c9353f51
 };
 
 extern GameDataVersion loaded_game_file_version;
