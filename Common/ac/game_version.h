//=============================================================================
//
// Adventure Game Studio (AGS)
//
// Copyright (C) 1999-2011 Chris Jones and 2011-2025 various contributors
// The full list of copyright holders can be found in the Copyright.txt
// file, which is part of this source code distribution.
//
// The AGS source code is provided under the Artistic License 2.0.
// A copy of this license can be found in the file License.txt and at
// https://opensource.org/license/artistic-2-0/
//
//=============================================================================
//
// Game version constants and information
//
//=============================================================================
#ifndef __AGS_CN_AC__GAMEVERSION_H
#define __AGS_CN_AC__GAMEVERSION_H

#include "util/version.h"

/*

Game data versions and changes:
-------------------------------

12 : 2.3 + 2.4

Versions above are incompatible at the moment.

18 : 2.5.0
19 : 2.5.1 + 2.52
20 : 2.5.3

Lip sync data added.
21 : 2.5.4
22 : 2.5.5

Variable number of sprites.
24 : 2.5.6
25 : 2.6.0

Encrypted global messages and dialogs.
26 : 2.6.1

Wait() must be called with parameter > 0
GetRegionAt() clips the input values to the screen size
Color 0 now means transparent instead of black for text windows
SetPlayerCharacter() does nothing if the new character is already the player character.
27 : 2.6.2

Script modules. Fixes bug in the inventory display.
Clickable GUI is selected with regard for the drawing order.
Pointer to the "player" variable is now accessed via a dynamic object.
31 : 2.7.0
32 : 2.7.2

35 : 3.0.0

Room names are serialized when game is compiled in "debug" mode.
36 : 3.0.1

Interactions are now scripts. The number for "not set" changed from 0 to -1 for
a lot of variables (views, sounds).
Deprecated switch between low-res and high-res native coordinates.
37 : 3.1.0

Dialogs are now scripts. New character animation speed.
39 : 3.1.1

Individual character speech animation speed.
40 : 3.1.2

Audio clips
41 : 3.2.0
42 : 3.2.1

43 : 3.3.0
Added few more game options.

44 : 3.3.1
Added custom dialog option highlight colour.

45 : 3.4.0.1
Support for custom game resolution.

46 : 3.4.0.2-.3
Audio playback speed.
Custom dialog option rendering extension.

47 : 3.4.0.4
Custom properties changed at runtime.
Ambient lighting

48 : 3.4.1
OPT_RENDERATSCREENRES, extended engine caps check, font vertical offset.

49 : 3.4.1.2
Font custom line spacing.

50 : 3.5.0.8
Sprites have "real" resolution. Expanded FontInfo data format.
Option to allow legacy relative asset resolutions.

3.6.0 :
Format value is defined as AGS version represented as NN,NN,NN,NN.
Fonts have adjustable outline
3.6.0.11:
New font load flags, control backward compatible font behavior
3.6.0.16:
Idle animation speed, modifiable hotspot names, fixed video frame
3.6.0.21:
Some adjustments to gui text alignment.
3.6.1:
In RTL mode all text is reversed, not only wrappable (labels etc).
3.6.1.10:
Disabled automatic SetRestartPoint.
3.6.1.14:
Extended game object names, resolving hard length limits.
3.6.2:
Object Interactions specify script module where functions are located.
OPT_SAVESCREENSHOTLAYER, CHF_TURNWHENFACE. Button's WrapText and padding.
Few minor behavior changes.
<<<<<<< HEAD
3.6.2.3:
Script module names are written in the game data.

3.9.9 :
BlendModes
4.0.0 :
Raised for org purposes without format changes
4.0.0.8:
Palette component range changed from 64 to 256
4.0.0.9:
32-bit color properties
4.0.0.10:
Font file names
4.0.0.11:
Incremented version, marking sync with 3.6.2.3
4.0.0.13:
Room names are always serialized, not just in Debug config (had to adjust format)
4.0.0.14:
Obligatory alpha component in 32-bit color. SCR_COLOR_TRANSPARENT is redefined as 0.
4.0.0.16:
GUI controls extended graphical properties.
=======
3.6.3:
OPT_GUICONTROLMOUSEBUT

>>>>>>> 88457977
*/

enum GameDataVersion
{
    kGameVersion_Undefined      = 0,
    kGameVersion_360_21         = 3060021,
    kGameVersion_361            = 3060100,
    kGameVersion_361_10         = 3060110,
    kGameVersion_361_14         = 3060114,
    kGameVersion_362            = 3060200,
    kGameVersion_362_03         = 3060203,
<<<<<<< HEAD
    kGameVersion_399            = 3999999,
    kGameVersion_400            = 4000000,
    kGameVersion_400_08         = 4000008,
    kGameVersion_400_09         = 4000009,
    kGameVersion_400_10         = 4000010,
    kGameVersion_400_11         = 4000011,
    kGameVersion_400_13         = 4000013,
    kGameVersion_400_14         = 4000014,
    kGameVersion_400_16         = 4000016,
    kGameVersion_LowSupported   = kGameVersion_360_21,
    kGameVersion_Current        = kGameVersion_400_16
=======
    kGameVersion_363            = 3060300,
    kGameVersion_Current        = kGameVersion_363
>>>>>>> 88457977
};

// Data format version of the loaded game
extern GameDataVersion loaded_game_file_version;
// The version of the engine the loaded game was compiled for (if available)
extern AGS::Common::Version game_compiled_version;

#endif // __AGS_CN_AC__GAMEVERSION_H<|MERGE_RESOLUTION|>--- conflicted
+++ resolved
@@ -122,9 +122,10 @@
 Object Interactions specify script module where functions are located.
 OPT_SAVESCREENSHOTLAYER, CHF_TURNWHENFACE. Button's WrapText and padding.
 Few minor behavior changes.
-<<<<<<< HEAD
 3.6.2.3:
 Script module names are written in the game data.
+3.6.3:
+OPT_GUICONTROLMOUSEBUT
 
 3.9.9 :
 BlendModes
@@ -144,11 +145,6 @@
 Obligatory alpha component in 32-bit color. SCR_COLOR_TRANSPARENT is redefined as 0.
 4.0.0.16:
 GUI controls extended graphical properties.
-=======
-3.6.3:
-OPT_GUICONTROLMOUSEBUT
-
->>>>>>> 88457977
 */
 
 enum GameDataVersion
@@ -160,7 +156,7 @@
     kGameVersion_361_14         = 3060114,
     kGameVersion_362            = 3060200,
     kGameVersion_362_03         = 3060203,
-<<<<<<< HEAD
+    kGameVersion_363            = 3060300,
     kGameVersion_399            = 3999999,
     kGameVersion_400            = 4000000,
     kGameVersion_400_08         = 4000008,
@@ -172,10 +168,6 @@
     kGameVersion_400_16         = 4000016,
     kGameVersion_LowSupported   = kGameVersion_360_21,
     kGameVersion_Current        = kGameVersion_400_16
-=======
-    kGameVersion_363            = 3060300,
-    kGameVersion_Current        = kGameVersion_363
->>>>>>> 88457977
 };
 
 // Data format version of the loaded game
