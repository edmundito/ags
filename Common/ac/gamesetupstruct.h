//=============================================================================
//
// Adventure Game Studio (AGS)
//
// Copyright (C) 1999-2011 Chris Jones and 2011-20xx others
// The full list of copyright holders can be found in the Copyright.txt
// file, which is part of this source code distribution.
//
// The AGS source code is provided under the Artistic License 2.0.
// A copy of this license can be found in the file License.txt and at
// http://www.opensource.org/licenses/artistic-license-2.0.php
//
//=============================================================================
//
//
//
//=============================================================================
#ifndef __AGS_CN_AC__GAMESETUPSTRUCT_H
#define __AGS_CN_AC__GAMESETUPSTRUCT_H

#include <vector>
#include "ac/audiocliptype.h"
#include "ac/characterinfo.h" // TODO: constants to separate header
#include "ac/gamesetupstructbase.h"
#include "ac/inventoryiteminfo.h"
#include "ac/mousecursor.h"
#include "ac/dynobj/scriptaudioclip.h"
#include "game/customproperties.h"
#include "game/main_game_file.h" // TODO: constants to separate header or split out reading functions

namespace AGS
{
    namespace Common
    {
        struct AssetLibInfo;
        struct InteractionScripts;
        typedef std::shared_ptr<InteractionScripts> PInteractionScripts;
    }
}

//using AGS::Common::Interaction;// CLNUP stuff for old interactions
using AGS::Common::PInteractionScripts;
using AGS::Common::HGameFileError;
struct OldGameSetupStruct;


// TODO: split GameSetupStruct into struct used to hold loaded game data, and actual runtime object
struct GameSetupStruct: public GameSetupStructBase {
    // This array is used only to read data into;
    // font parameters are then put and queried in the fonts module
    // TODO: split into installation params (used only when reading) and runtime params
    std::vector<FontInfo> fonts;
    InventoryItemInfo invinfo[MAX_INV];
    MouseCursor       mcurs[MAX_CURSOR];
    // CLNUP old interactions
    //Interaction     **intrChar;
    //Interaction      *intrInv[MAX_INV];
    std::vector<PInteractionScripts> charScripts;
    std::vector<PInteractionScripts> invScripts;
    // TODO: why we do not use this in the engine instead of
    // loaded_game_file_version?
    int               filever;  // just used by editor
    Common::String    compiled_with; // version of AGS this data was created by
    char              lipSyncFrameLetters[MAXLIPSYNCFRAMES][50];
    AGS::Common::PropertySchema propSchema;
    std::vector<AGS::Common::StringIMap> charProps;
    AGS::Common::StringIMap invProps[MAX_INV];
    // NOTE: although the view names are stored in game data, they are never
    // used, nor registered as script exports; numeric IDs are used to
    // reference views instead.
    std::vector<Common::String> viewNames;
    Common::String    invScriptNames[MAX_INV];
    std::vector<Common::String> dialogScriptNames;
    char              guid[MAX_GUID_LENGTH];
    char              saveGameFileExtension[MAX_SG_EXT_LENGTH];
    // NOTE: saveGameFolderName is generally used to create game subdirs in common user directories
    char              saveGameFolderName[MAX_SG_FOLDER_LEN];
    int               roomCount;
    int              *roomNumbers;
    char            **roomNames;
    std::vector<ScriptAudioClip> audioClips;
    std::vector<AudioClipType> audioClipTypes;
    // A clip to play when player gains score in game
    // TODO: find out why OPT_SCORESOUND option cannot be used to store this in >=3.2 games
    int               scoreClipID;
    
    // TODO: I converted original array of sprite infos to vector here, because
    // statistically in most games sprites go in long continious sequences with minimal
    // gaps, and standard hash-map will have relatively big memory overhead compared.
    // Of course vector will not behave very well if user has created e.g. only
    // sprite #1 and sprite #1000000. For that reason I decided to still limit static
    // sprite count to some reasonable number for the time being. Dynamic sprite IDs are
    // added in sequence, so there won't be any issue with these.
    // There could be other collection types, more optimal for this case. For example,
    // we could use a kind of hash map containing fixed-sized arrays, where size of
    // array is calculated based on key spread factor.
    std::vector<SpriteInfo> SpriteInfos;

    // Get game's native color depth (bits per pixel)
    inline int GetColorDepth() const { return color_depth * 8; }


    GameSetupStruct();
    ~GameSetupStruct();

    void Free();

    // [IKM] Game struct loading code is moved here from Engine's load_game_file
    // function; for now it is not supposed to be called by Editor; although it
    // is possible that eventually will be.
    //
    // Since reading game data is made in a bit inconvenient way I had to
    // a) divide process into three functions (there's some extra stuff
    // being read between them;
    // b) use a helper struct to pass some arguments
    //
    // I also had to move BuildAudioClipArray from the engine and make it
    // GameSetupStruct member.

    //--------------------------------------------------------------------
    // Do not call these directly
    //------------------------------
    // Part 1
    void read_savegame_info(Common::Stream *in, GameDataVersion data_ver);
    void read_font_infos(Common::Stream *in, GameDataVersion data_ver);
    HGameFileError read_cursors(Common::Stream *in, GameDataVersion data_ver);
    void read_interaction_scripts(Common::Stream *in, GameDataVersion data_ver);
    void read_words_dictionary(Common::Stream *in);

    void ReadInvInfo_Aligned(Common::Stream *in);
    void WriteInvInfo_Aligned(Common::Stream *out);
    void ReadMouseCursors_Aligned(Common::Stream *in);
    void WriteMouseCursors_Aligned(Common::Stream *out);
    //------------------------------
    // Part 2
    void read_characters(Common::Stream *in, GameDataVersion data_ver);
    void read_lipsync(Common::Stream *in, GameDataVersion data_ver);
    void read_messages(Common::Stream *in, GameDataVersion data_ver);

    void ReadCharacters_Aligned(Common::Stream *in);
    void WriteCharacters_Aligned(Common::Stream *out);
    //------------------------------
    // Part 3
    HGameFileError read_customprops(Common::Stream *in, GameDataVersion data_ver);
    HGameFileError read_audio(Common::Stream *in, GameDataVersion data_ver);
    void read_room_names(Common::Stream *in, GameDataVersion data_ver);

    void ReadAudioClips_Aligned(Common::Stream *in, size_t count);
    //--------------------------------------------------------------------

<<<<<<< HEAD
    void ReadFromSavegame(Common::PStream in);
    void WriteForSavegame(Common::PStream out);
=======
    // Functions for reading and writing appropriate data from/to save game
    void ReadFromSaveGame_v321(Common::Stream *in, char* gswas, ccScript* compsc, CharacterInfo* chwas,
                                   WordsDictionary *olddict, char** mesbk);

    void ReadFromSavegame(Common::Stream *in);
    void WriteForSavegame(Common::Stream *out);
>>>>>>> f2d63e3a
};

//=============================================================================
// Finds an audio clip using legacy convention index
ScriptAudioClip* GetAudioClipForOldStyleNumber(GameSetupStruct &game, bool is_music, int num);

#endif // __AGS_CN_AC__GAMESETUPSTRUCT_H<|MERGE_RESOLUTION|>--- conflicted
+++ resolved
@@ -148,17 +148,8 @@
     void ReadAudioClips_Aligned(Common::Stream *in, size_t count);
     //--------------------------------------------------------------------
 
-<<<<<<< HEAD
-    void ReadFromSavegame(Common::PStream in);
-    void WriteForSavegame(Common::PStream out);
-=======
-    // Functions for reading and writing appropriate data from/to save game
-    void ReadFromSaveGame_v321(Common::Stream *in, char* gswas, ccScript* compsc, CharacterInfo* chwas,
-                                   WordsDictionary *olddict, char** mesbk);
-
     void ReadFromSavegame(Common::Stream *in);
     void WriteForSavegame(Common::Stream *out);
->>>>>>> f2d63e3a
 };
 
 //=============================================================================
