--- conflicted
+++ resolved
@@ -1,275 +1,250 @@
-//=============================================================================
-//
-// Adventure Game Studio (AGS)
-//
-// Copyright (C) 1999-2011 Chris Jones and 2011-20xx others
-// The full list of copyright holders can be found in the Copyright.txt
-// file, which is part of this source code distribution.
-//
-// The AGS source code is provided under the Artistic License 2.0.
-// A copy of this license can be found in the file License.txt and at
-// http://www.opensource.org/licenses/artistic-license-2.0.php
-//
-//=============================================================================
-//
-// Allegro lib based bitmap
-//
-// TODO: probably should be moved to the Engine; check again when (if) it is
-// clear that AGS.Native does not need allegro for drawing.
-//
-//=============================================================================
-#ifndef __AGS_CN_GFX__ALLEGROBITMAP_H
-#define __AGS_CN_GFX__ALLEGROBITMAP_H
-
-#include <allegro.h>
-#include "core/types.h"
-#include "gfx/bitmap.h"
-
-namespace AGS
-{
-namespace Common
-{
-
-<<<<<<< HEAD
-class Graphics;
-
-=======
->>>>>>> fc069ea8
-class Bitmap
-{
-    friend class Graphics;
-public:
-    Bitmap();
-    Bitmap(int width, int height, int color_depth = 0);
-    Bitmap(Bitmap *src, const Rect &rc);
-    Bitmap(BITMAP *al_bmp, bool shared_data);
-    ~Bitmap();
-
-    // Allocate new bitmap
-    // CHECKME: color_depth = 0 is used to call Allegro's create_bitmap, which uses
-    // some global color depth setting; not sure if this is OK to use for generic class,
-    // revise this in future
-    bool    Create(int width, int height, int color_depth = 0);
-    bool    CreateTransparent(int width, int height, int color_depth);
-    // Allow this object to share existing bitmap data
-    bool    CreateSubBitmap(Bitmap *src, const Rect &rc);
-    // Create a copy of given bitmap
-    bool	CreateCopy(Bitmap *src, int color_depth = 0);
-<<<<<<< HEAD
-    // Creates a reference of given bitmap; this will increase reference count and
-    // make both bitmap objects share same data
-    bool    CreateReference(Bitmap *src);
-=======
->>>>>>> fc069ea8
-    // TODO: a temporary solution for plugin support
-    bool    WrapAllegroBitmap(BITMAP *al_bmp, bool shared_data);
-    // Deallocate bitmap
-    void	Destroy();
-
-    bool    LoadFromFile(const char *filename);
-    bool    SaveToFile(const char *filename, const void *palette);
-
-    // TODO: This is temporary solution for cases when we cannot replace
-	// use of raw BITMAP struct with Bitmap
-    inline BITMAP *GetAllegroBitmap()
-    {
-        return _alBitmap;
-    }
-
-    // TODO: also add generic GetBitmapType returning combination of flags
-	// Is this a "normal" bitmap created by application which data can be directly accessed for reading and writing
-    inline bool IsMemoryBitmap() const
-    {
-        return is_memory_bitmap(_alBitmap) != 0;
-    }
-    // Is this a linear bitmap, the one that can be accessed linearly within each scanline 
-	inline bool IsLinearBitmap() const
-    {
-        return is_linear_bitmap(_alBitmap) != 0;
-    }
-
-    // Checks if bitmap CAN'T be used; positive reply usually means either bitmap was
-	// not properly constructed, or that a null pointer is being tested;
-	// Note: it is safe to call this method for null pointer
-    inline bool IsNull() const
-    {
-        return !this || !_alBitmap;
-    }
-    // Checks if bitmap has zero size: either width or height (or both) is zero
-    inline bool IsEmpty() const
-    {
-        return GetWidth() == 0 || GetHeight() == 0;
-    }
-    inline int  GetWidth() const
-    {
-        return _alBitmap->w;
-    }
-    inline int  GetHeight() const
-    {
-        return _alBitmap->h;
-    }
-    inline int  GetColorDepth() const
-    {
-        return bitmap_color_depth(_alBitmap);
-    }
-    // BPP: bytes per pixel
-    inline int  GetBPP() const
-    {
-        int color_depth = GetColorDepth();
-        return color_depth == 15 ? 2 : (color_depth >> 3);
-    }
-
-    // CHECKME: probably should not be exposed, see comment to GetData()
-	inline int  GetDataSize() const
-    {
-        return GetWidth() * GetHeight() * GetBPP();
-    }
-    // Gets scanline length in bytes (is the same for any scanline)
-	inline int  GetLineLength() const
-    {
-        return GetWidth() * GetBPP();
-    }
-
-	// TODO: replace with byte *
-	// Gets a pointer to underlying graphic data
-	// FIXME: actually not a very good idea, since there's no 100% guarantee the scanline positions in memory are sequential
-    inline const unsigned char *GetData() const
-    {
-        return _alBitmap->line[0];
-    }
-
-    // Get scanline for direct reading
-	inline const unsigned char *GetScanLine(int index) const
-    {
-        return (index >= 0 && index < GetHeight()) ? _alBitmap->line[index] : NULL;
-    }
-
-    void    SetMaskColor(color_t color);
-	inline color_t GetMaskColor() const
-    {
-        return bitmap_mask_color(_alBitmap);
-    }
-
-    // FIXME: allegro manual states these should not be used externally;
-	// should hide or totally remove those later
-    void    Acquire();
-	void	Release();
-
-    color_t GetCompatibleColor(color_t color);
-
-    //=========================================================================
-<<<<<<< HEAD
-=======
-    // Clipping
-    //=========================================================================
-    void    SetClip(const Rect &rc);
-    Rect    GetClip() const;
-
-    //=========================================================================
-    // Blitting operations (drawing one bitmap over another)
-    //=========================================================================
-    // Draw other bitmap over current one
-    void    Blit(Bitmap *src, int dst_x, int dst_y, BitmapMaskOption mask = kBitmap_Copy);
-    void    Blit(Bitmap *src, int src_x, int src_y, int dst_x, int dst_y, int width, int height, BitmapMaskOption mask = kBitmap_Copy);
-    // Copy other bitmap, stretching or shrinking its size to given values
-    void    StretchBlt(Bitmap *src, const Rect &dst_rc, BitmapMaskOption mask = kBitmap_Copy);
-    void    StretchBlt(Bitmap *src, const Rect &src_rc, const Rect &dst_rc, BitmapMaskOption mask = kBitmap_Copy);
-    // Antia-aliased stretch-blit
-    void    AAStretchBlt(Bitmap *src, const Rect &dst_rc, BitmapMaskOption mask = kBitmap_Copy);
-    void    AAStretchBlt(Bitmap *src, const Rect &src_rc, const Rect &dst_rc, BitmapMaskOption mask = kBitmap_Copy);
-    // TODO: find more general way to call these operations, probably require pointer to Blending data struct?
-    // Draw bitmap using translucency preset
-    void    TransBlendBlt(Bitmap *src, int dst_x, int dst_y);
-    // Draw bitmap using lighting preset
-    void    LitBlendBlt(Bitmap *src, int dst_x, int dst_y, int light_amount);
-    // TODO: generic "draw transformed" function? What about mask option?
-    void    FlipBlt(Bitmap *src, int dst_x, int dst_y, BitmapFlip flip);
-    void    RotateBlt(Bitmap *src, int dst_x, int dst_y, fixed_t angle);
-    void    RotateBlt(Bitmap *src, int dst_x, int dst_y, int pivot_x, int pivot_y, fixed_t angle);
-
-    //=========================================================================
->>>>>>> fc069ea8
-    // Pixel operations
-    //=========================================================================
-    // Fills the whole bitmap with given color (black by default)
-    void	Clear(color_t color = 0);
-    void    ClearTransparent();
-    // The PutPixel and GetPixel are supposed to be safe and therefore
-    // relatively slow operations. They should not be used for changing large
-    // blocks of bitmap memory - reading/writing from/to scan lines should be
-    // done in such cases.
-    void	PutPixel(int x, int y, color_t color);
-    int		GetPixel(int x, int y) const;
-
-<<<<<<< HEAD
-=======
-    //=========================================================================
-    // Vector drawing operations
-    //=========================================================================
-    void    DrawLine(const Line &ln, color_t color);
-    void    DrawTriangle(const Triangle &tr, color_t color);
-    void    DrawRect(const Rect &rc, color_t color);
-    void    FillRect(const Rect &rc, color_t color);
-    void    FillCircle(const Circle &circle, color_t color);
-    // Fills the whole bitmap with given color
-    void    Fill(color_t color);
-    void    FillTransparent();
-    // Floodfills an enclosed area, starting at point
-    void    FloodFill(int x, int y, color_t color);
-
->>>>>>> fc069ea8
-	//=========================================================================
-	// Direct access operations
-	//=========================================================================
-    // TODO: think how to increase safety over this (some fixed memory buffer class with iterator?)
-	// Gets scanline for directly writing into it
-    inline unsigned char *GetScanLineForWriting(int index)
-    {
-        return (index >= 0 && index < GetHeight()) ? _alBitmap->line[index] : NULL;
-    }
-<<<<<<< HEAD
-    // Copies buffer contents into scanline
-    void    SetScanLine(int index, unsigned char *data, int data_size = -1);
-
-    inline bool operator==(const Bitmap &bmp)
-    {
-        return _alBitmap == bmp._alBitmap;
-    }
-    inline bool operator!=(const Bitmap &bmp)
-    {
-        return _alBitmap != bmp._alBitmap;
-    }
-
-private:
-	BITMAP			*_alBitmap;
-	int             *_refCount;
-    Graphics        *_graphics;
-=======
-    inline unsigned char *GetDataForWriting()
-    {
-        return _alBitmap->line[0];
-    }
-    // Copies buffer contents into scanline
-    void    SetScanLine(int index, unsigned char *data, int data_size = -1);
-
-private:
-	BITMAP			*_alBitmap;
-	bool			_isDataOwner;
->>>>>>> fc069ea8
-};
-
-
-
-namespace BitmapHelper
-{
-    // TODO: revise those functions later (currently needed in a few very specific cases)
-	// NOTE: the resulting object __owns__ bitmap data from now on
-	Bitmap *CreateRawBitmapOwner(BITMAP *al_bmp);
-	// NOTE: the resulting object __does not own__ bitmap data
-	Bitmap *CreateRawBitmapWrapper(BITMAP *al_bmp);
-} // namespace BitmapHelper
-
-} // namespace Common
-} // namespace AGS
-
-#endif // __AGS_CN_GFX__ALLEGROBITMAP_H
+//=============================================================================
+//
+// Adventure Game Studio (AGS)
+//
+// Copyright (C) 1999-2011 Chris Jones and 2011-20xx others
+// The full list of copyright holders can be found in the Copyright.txt
+// file, which is part of this source code distribution.
+//
+// The AGS source code is provided under the Artistic License 2.0.
+// A copy of this license can be found in the file License.txt and at
+// http://www.opensource.org/licenses/artistic-license-2.0.php
+//
+//=============================================================================
+//
+// Allegro lib based bitmap
+//
+// TODO: probably should be moved to the Engine; check again when (if) it is
+// clear that AGS.Native does not need allegro for drawing.
+//
+//=============================================================================
+#ifndef __AGS_CN_GFX__ALLEGROBITMAP_H
+#define __AGS_CN_GFX__ALLEGROBITMAP_H
+
+#include <allegro.h>
+#include "core/types.h"
+#include "gfx/bitmap.h"
+
+namespace AGS
+{
+namespace Common
+{
+
+class Bitmap
+{
+public:
+    Bitmap();
+    Bitmap(int width, int height, int color_depth = 0);
+    Bitmap(Bitmap *src, const Rect &rc);
+    Bitmap(BITMAP *al_bmp, bool shared_data);
+    ~Bitmap();
+
+    // Allocate new bitmap
+    // CHECKME: color_depth = 0 is used to call Allegro's create_bitmap, which uses
+    // some global color depth setting; not sure if this is OK to use for generic class,
+    // revise this in future
+    bool    Create(int width, int height, int color_depth = 0);
+    bool    CreateTransparent(int width, int height, int color_depth);
+    // Allow this object to share existing bitmap data
+    bool    CreateSubBitmap(Bitmap *src, const Rect &rc);
+    // Create a copy of given bitmap
+    bool	CreateCopy(Bitmap *src, int color_depth = 0);
+    // Creates a reference of given bitmap; this will increase reference count and
+    // make both bitmap objects share same data
+    bool    CreateReference(Bitmap *src);
+    // TODO: a temporary solution for plugin support
+    bool    WrapAllegroBitmap(BITMAP *al_bmp, bool shared_data);
+    // Deallocate bitmap
+    void	Destroy();
+
+    bool    LoadFromFile(const char *filename);
+    bool    SaveToFile(const char *filename, const void *palette);
+
+    // TODO: This is temporary solution for cases when we cannot replace
+	// use of raw BITMAP struct with Bitmap
+    inline BITMAP *GetAllegroBitmap()
+    {
+        return _alBitmap;
+    }
+
+    // TODO: also add generic GetBitmapType returning combination of flags
+	// Is this a "normal" bitmap created by application which data can be directly accessed for reading and writing
+    inline bool IsMemoryBitmap() const
+    {
+        return is_memory_bitmap(_alBitmap) != 0;
+    }
+    // Is this a linear bitmap, the one that can be accessed linearly within each scanline 
+	inline bool IsLinearBitmap() const
+    {
+        return is_linear_bitmap(_alBitmap) != 0;
+    }
+
+    // Checks if bitmap CAN'T be used; positive reply usually means either bitmap was
+	// not properly constructed, or that a null pointer is being tested;
+	// Note: it is safe to call this method for null pointer
+    inline bool IsNull() const
+    {
+        return !this || !_alBitmap;
+    }
+    // Checks if bitmap has zero size: either width or height (or both) is zero
+    inline bool IsEmpty() const
+    {
+        return GetWidth() == 0 || GetHeight() == 0;
+    }
+    inline int  GetWidth() const
+    {
+        return _alBitmap->w;
+    }
+    inline int  GetHeight() const
+    {
+        return _alBitmap->h;
+    }
+    inline int  GetColorDepth() const
+    {
+        return bitmap_color_depth(_alBitmap);
+    }
+    // BPP: bytes per pixel
+    inline int  GetBPP() const
+    {
+        int color_depth = GetColorDepth();
+        return color_depth == 15 ? 2 : (color_depth >> 3);
+    }
+
+    // CHECKME: probably should not be exposed, see comment to GetData()
+	inline int  GetDataSize() const
+    {
+        return GetWidth() * GetHeight() * GetBPP();
+    }
+    // Gets scanline length in bytes (is the same for any scanline)
+	inline int  GetLineLength() const
+    {
+        return GetWidth() * GetBPP();
+    }
+
+	// TODO: replace with byte *
+	// Gets a pointer to underlying graphic data
+	// FIXME: actually not a very good idea, since there's no 100% guarantee the scanline positions in memory are sequential
+    inline const unsigned char *GetData() const
+    {
+        return _alBitmap->line[0];
+    }
+
+    // Get scanline for direct reading
+	inline const unsigned char *GetScanLine(int index) const
+    {
+        return (index >= 0 && index < GetHeight()) ? _alBitmap->line[index] : NULL;
+    }
+
+    void    SetMaskColor(color_t color);
+	inline color_t GetMaskColor() const
+    {
+        return bitmap_mask_color(_alBitmap);
+    }
+
+    // FIXME: allegro manual states these should not be used externally;
+	// should hide or totally remove those later
+    void    Acquire();
+	void	Release();
+
+    color_t GetCompatibleColor(color_t color);
+
+    //=========================================================================
+    // Clipping
+    //=========================================================================
+    void    SetClip(const Rect &rc);
+    Rect    GetClip() const;
+
+    //=========================================================================
+    // Blitting operations (drawing one bitmap over another)
+    //=========================================================================
+    // Draw other bitmap over current one
+    void    Blit(Bitmap *src, int dst_x, int dst_y, BitmapMaskOption mask = kBitmap_Copy);
+    void    Blit(Bitmap *src, int src_x, int src_y, int dst_x, int dst_y, int width, int height, BitmapMaskOption mask = kBitmap_Copy);
+    // Copy other bitmap, stretching or shrinking its size to given values
+    void    StretchBlt(Bitmap *src, const Rect &dst_rc, BitmapMaskOption mask = kBitmap_Copy);
+    void    StretchBlt(Bitmap *src, const Rect &src_rc, const Rect &dst_rc, BitmapMaskOption mask = kBitmap_Copy);
+    // Antia-aliased stretch-blit
+    void    AAStretchBlt(Bitmap *src, const Rect &dst_rc, BitmapMaskOption mask = kBitmap_Copy);
+    void    AAStretchBlt(Bitmap *src, const Rect &src_rc, const Rect &dst_rc, BitmapMaskOption mask = kBitmap_Copy);
+    // TODO: find more general way to call these operations, probably require pointer to Blending data struct?
+    // Draw bitmap using translucency preset
+    void    TransBlendBlt(Bitmap *src, int dst_x, int dst_y);
+    // Draw bitmap using lighting preset
+    void    LitBlendBlt(Bitmap *src, int dst_x, int dst_y, int light_amount);
+    // TODO: generic "draw transformed" function? What about mask option?
+    void    FlipBlt(Bitmap *src, int dst_x, int dst_y, BitmapFlip flip);
+    void    RotateBlt(Bitmap *src, int dst_x, int dst_y, fixed_t angle);
+    void    RotateBlt(Bitmap *src, int dst_x, int dst_y, int pivot_x, int pivot_y, fixed_t angle);
+
+    //=========================================================================
+    // Pixel operations
+    //=========================================================================
+    // Fills the whole bitmap with given color (black by default)
+    void	Clear(color_t color = 0);
+    void    ClearTransparent();
+    // The PutPixel and GetPixel are supposed to be safe and therefore
+    // relatively slow operations. They should not be used for changing large
+    // blocks of bitmap memory - reading/writing from/to scan lines should be
+    // done in such cases.
+    void	PutPixel(int x, int y, color_t color);
+    int		GetPixel(int x, int y) const;
+
+    //=========================================================================
+    // Vector drawing operations
+    //=========================================================================
+    void    DrawLine(const Line &ln, color_t color);
+    void    DrawTriangle(const Triangle &tr, color_t color);
+    void    DrawRect(const Rect &rc, color_t color);
+    void    FillRect(const Rect &rc, color_t color);
+    void    FillCircle(const Circle &circle, color_t color);
+    // Fills the whole bitmap with given color
+    void    Fill(color_t color);
+    void    FillTransparent();
+    // Floodfills an enclosed area, starting at point
+    void    FloodFill(int x, int y, color_t color);
+
+	//=========================================================================
+	// Direct access operations
+	//=========================================================================
+    // TODO: think how to increase safety over this (some fixed memory buffer class with iterator?)
+	// Gets scanline for directly writing into it
+    inline unsigned char *GetScanLineForWriting(int index)
+    {
+        return (index >= 0 && index < GetHeight()) ? _alBitmap->line[index] : NULL;
+    }
+    inline unsigned char *GetDataForWriting()
+    {
+        return _alBitmap->line[0];
+    }
+    // Copies buffer contents into scanline
+    void    SetScanLine(int index, unsigned char *data, int data_size = -1);
+
+    inline bool operator==(const Bitmap &bmp)
+    {
+        return _alBitmap == bmp._alBitmap;
+    }
+    inline bool operator!=(const Bitmap &bmp)
+    {
+        return _alBitmap != bmp._alBitmap;
+    }
+
+private:
+	BITMAP			*_alBitmap;
+	int             *_refCount;
+};
+
+
+
+namespace BitmapHelper
+{
+    // TODO: revise those functions later (currently needed in a few very specific cases)
+	// NOTE: the resulting object __owns__ bitmap data from now on
+	Bitmap *CreateRawBitmapOwner(BITMAP *al_bmp);
+	// NOTE: the resulting object __does not own__ bitmap data
+	Bitmap *CreateRawBitmapWrapper(BITMAP *al_bmp);
+} // namespace BitmapHelper
+
+} // namespace Common
+} // namespace AGS
+
+#endif // __AGS_CN_GFX__ALLEGROBITMAP_H