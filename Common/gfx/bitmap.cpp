//=============================================================================
//
// Adventure Game Studio (AGS)
//
// Copyright (C) 1999-2011 Chris Jones and 2011-2024 various contributors
// The full list of copyright holders can be found in the Copyright.txt
// file, which is part of this source code distribution.
//
// The AGS source code is provided under the Artistic License 2.0.
// A copy of this license can be found in the file License.txt and at
// https://opensource.org/license/artistic-2-0/
//
//=============================================================================
#include <array>
#include <memory>
#include "gfx/bitmap.h"
#include "gfx/image_file.h"
#include "util/memory.h"
#include "util/memorystream.h"
#include "util/file.h"
#include "util/path.h"
#include "util/string_utils.h"

namespace AGS
{
namespace Common
{

// TODO: revise this construction later
namespace BitmapHelper
{

Bitmap *CreateBitmap(int width, int height, int color_depth)
{
	Bitmap *bitmap = new Bitmap();
	if (!bitmap->Create(width, height, color_depth))
	{
		delete bitmap;
		return nullptr;
	}
	return bitmap;
}

Bitmap *CreateClearBitmap(int width, int height, int color_depth, int clear_color)
{
    Bitmap *bitmap = new Bitmap();
    if (!bitmap->Create(width, height, color_depth))
    {
        delete bitmap;
        return nullptr;
    }
    bitmap->Clear(clear_color);
    return bitmap;
}

Bitmap *CreateTransparentBitmap(int width, int height, int color_depth)
{
    Bitmap *bitmap = new Bitmap();
	if (!bitmap->CreateTransparent(width, height, color_depth))
	{
		delete bitmap;
        return nullptr;
	}
	return bitmap;
}

Bitmap *CreateBitmap(PixelBuffer &&pxbuf)
{
    Bitmap *bitmap = new Bitmap();
    if (!bitmap->Create(std::move(pxbuf)))
    {
        delete bitmap;
        return nullptr;
    }
    return bitmap;
}

Bitmap *CreateSubBitmap(Bitmap *src, const Rect &rc)
{
	Bitmap *bitmap = new Bitmap();
	if (!bitmap->CreateSubBitmap(src, rc))
	{
		delete bitmap;
		return nullptr;
	}
	return bitmap;
}

Bitmap *CreateBitmapCopy(const Bitmap *src, int color_depth)
{
    Bitmap *bitmap = new Bitmap();
	if (!bitmap->CreateCopy(src, color_depth))
	{
		delete bitmap;
		return nullptr;
	}
	return bitmap;
}

Bitmap *CreateBitmapFromPixels(int width, int height, int dst_color_depth,
    const uint8_t *pixels, const int src_col_depth, const int src_pitch)
{
    std::unique_ptr<Bitmap> bitmap(new Bitmap(width, height, dst_color_depth));
    if (!bitmap)
        return nullptr;

    if (!PixelOp::CopyConvert(bitmap->GetDataForWriting(), ColorDepthToPixelFormat(dst_color_depth),
            bitmap->GetLineLength(), height, pixels, ColorDepthToPixelFormat(src_col_depth), src_pitch))
        return nullptr;

    return bitmap.release();
}

Bitmap *LoadFromFile(const char *filename, int dst_color_depth)
{
    std::unique_ptr<Stream> in (
            File::OpenFile(filename, FileOpenMode::kFile_Open, StreamMode::kStream_Read));
    if(!in)
        return nullptr;

    return BitmapHelper::LoadBitmap(in.get(), Path::GetFileExtension(filename), dst_color_depth, nullptr);
}

Bitmap *AdjustBitmapSize(Bitmap *src, int width, int height)
{
    int oldw = src->GetWidth(), oldh = src->GetHeight();
    if ((oldw == width) && (oldh == height))
        return src;
    Bitmap *bmp = BitmapHelper::CreateBitmap(width, height, src->GetColorDepth());
    bmp->StretchBlt(src, RectWH(0, 0, oldw, oldh), RectWH(0, 0, width, height));
    return bmp;
}

void MakeOpaque(Bitmap *bmp)
{
    if (bmp->GetColorDepth() < 32)
        return; // no alpha channel

    for (int i = 0; i < bmp->GetHeight(); ++i)
    {
        uint32_t *line = reinterpret_cast<uint32_t*>(bmp->GetScanLineForWriting(i));
        uint32_t *line_end = line + bmp->GetWidth();
        for (uint32_t *px = line; px != line_end; ++px)
            *px = makeacol32(getr32(*px), getg32(*px), getb32(*px), 255);
    }
}

void MakeOpaqueSkipMask(Bitmap *bmp)
{
    if (bmp->GetColorDepth() < 32)
        return; // no alpha channel

    for (int i = 0; i < bmp->GetHeight(); ++i)
    {
        uint32_t *line = reinterpret_cast<uint32_t*>(bmp->GetScanLineForWriting(i));
        uint32_t *line_end = line + bmp->GetWidth();
        for (uint32_t *px = line; px != line_end; ++px)
            if (*px != MASK_COLOR_32)
                *px = makeacol32(getr32(*px), getg32(*px), getb32(*px), 255);
    }
}

void ReplaceAlphaWithRGBMask(Bitmap *bmp, int alpha_threshold)
{
    if (bmp->GetColorDepth() < 32)
        return; // no alpha channel

    for (int i = 0; i < bmp->GetHeight(); ++i)
    {
        uint32_t *line = reinterpret_cast<uint32_t*>(bmp->GetScanLineForWriting(i));
        uint32_t *line_end = line + bmp->GetWidth();
        for (uint32_t *px = line; px != line_end; ++px)
            if (geta32(*px) <= alpha_threshold)
                *px = MASK_COLOR_32;
    }
}


// Functor that copies the "mask color" pixels from source to dest
template <class TPx, size_t BPP_>
struct PixelTransCpy
{
    static const size_t BPP = BPP_;
    inline void operator ()(uint8_t *dst, const uint8_t *src, uint32_t mask_color, bool /*use_alpha*/) const
    {
        if (*(TPx*)src == mask_color)
            *(TPx*)dst = mask_color;
    }
};

// Functor that tells to never skip a pixel in the mask
struct PixelNoSkip
{
    inline bool operator ()(uint8_t * /*data*/, uint32_t /*mask_color*/, bool /*use_alpha*/) const
    {
        return false;
    }
};

typedef PixelTransCpy<uint8_t,  1> PixelTransCpy8;
typedef PixelTransCpy<uint16_t, 2> PixelTransCpy16;

// Functor that copies the "mask color" pixels from source to dest, 24-bit depth
struct PixelTransCpy24
{
    static const size_t BPP = 3;
    inline void operator ()(uint8_t *dst, const uint8_t *src, uint32_t mask_color, bool /*use_alpha*/) const
    {
        const uint8_t *mcol_ptr = (const uint8_t*)&mask_color;
        if (src[0] == mcol_ptr[0] && src[1] == mcol_ptr[1] && src[2] == mcol_ptr[2])
        {
            dst[0] = mcol_ptr[0];
            dst[1] = mcol_ptr[1];
            dst[2] = mcol_ptr[2];
        }
    }
};

// Functor that copies the "mask color" pixels from source to dest, 32-bit depth, with alpha
struct PixelTransCpy32
{
    static const size_t BPP = 4;
    inline void operator ()(uint8_t *dst, const uint8_t *src, uint32_t mask_color, bool use_alpha) const
    {
        if (*(const uint32_t*)src == mask_color)
            *(uint32_t*)dst = mask_color;
        else if (use_alpha)
            dst[3] =  src[3]; // copy alpha channel
        else
            dst[3] = 0xFF; // set the alpha channel byte to opaque
    }
};

// Functor that tells to skip pixels if they match the mask color or have alpha = 0
struct PixelTransSkip32
{
    inline bool operator ()(const uint8_t *data, uint32_t mask_color, bool use_alpha) const
    {
        return *(uint32_t*)data == mask_color || (use_alpha && data[3] == 0);
    }
};

// Applies bitmap mask, using 2 functors:
// - one that tells whether to skip current pixel;
// - another that copies the color from src to dest
template <class FnPxProc, class FnSkip>
void ApplyMask(uint8_t *dst, const uint8_t *src, size_t pitch, size_t height,
    FnPxProc proc, FnSkip skip, uint32_t mask_color, bool dst_has_alpha, bool mask_has_alpha)
{
    for (size_t y = 0; y < height; ++y)
    {
        for (size_t x = 0; x < pitch; x += FnPxProc::BPP, src += FnPxProc::BPP, dst += FnPxProc::BPP)
        {
            if (!skip(dst, mask_color, dst_has_alpha))
                proc(dst, src, mask_color, mask_has_alpha);
        }
    }
}

void CopyTransparency(Bitmap *dst, const Bitmap *mask, bool dst_has_alpha, bool mask_has_alpha)
{
    color_t mask_color     = mask->GetMaskColor();
    uint8_t *dst_ptr       = dst->GetDataForWriting();
    const uint8_t *src_ptr = mask->GetData();
    const size_t bpp       = mask->GetBPP();
    const size_t pitch     = mask->GetLineLength();
    const size_t height    = mask->GetHeight();

    if (bpp == 1)
        ApplyMask(dst_ptr, src_ptr, pitch, height, PixelTransCpy8(),  PixelNoSkip(), mask_color, dst_has_alpha, mask_has_alpha);
    else if (bpp == 2)
        ApplyMask(dst_ptr, src_ptr, pitch, height, PixelTransCpy16(), PixelNoSkip(), mask_color, dst_has_alpha, mask_has_alpha);
    else if (bpp == 3)
        ApplyMask(dst_ptr, src_ptr, pitch, height, PixelTransCpy24(), PixelNoSkip(), mask_color, dst_has_alpha, mask_has_alpha);
    else
        ApplyMask(dst_ptr, src_ptr, pitch, height, PixelTransCpy32(), PixelTransSkip32(), mask_color, dst_has_alpha, mask_has_alpha);
}

void ReadPixelsFromMemory(Bitmap *dst, const uint8_t *src_buffer, const size_t src_pitch, const size_t src_px_offset)
{
    PixelOp::CopyPixels(dst->GetDataForWriting(), dst->GetLineLength(), 0u,
        dst->GetBPP(), dst->GetHeight(), src_buffer, src_pitch, src_px_offset);
}

<<<<<<< HEAD
/* color_load_depth:
 *  Works out which color depth an image should be loaded as, given the
 *  current conversion mode.
 */
struct BitmapConversionFlag {
    int flag;
    int in_depth;
    int out_depth;
    bool hasalpha;
};

int color_load_depth(int bmp_depth, int current_depth, bool hasalpha)
{
    static BitmapConversionFlag conversion_flags[] =
    {
        { COLORCONV_8_TO_15,   8,  15, false },
        { COLORCONV_8_TO_16,   8,  16, false },
        { COLORCONV_8_TO_24,   8,  24, false },
        { COLORCONV_8_TO_32,   8,  32, false },
        { COLORCONV_15_TO_8,   15, 8,  false },
        { COLORCONV_15_TO_16,  15, 16, false },
        { COLORCONV_15_TO_24,  15, 24, false },
        { COLORCONV_15_TO_32,  15, 32, false },
        { COLORCONV_16_TO_8,   16, 8,  false },
        { COLORCONV_16_TO_15,  16, 15, false },
        { COLORCONV_16_TO_24,  16, 24, false },
        { COLORCONV_16_TO_32,  16, 32, false },
        { COLORCONV_24_TO_8,   24, 8,  false },
        { COLORCONV_24_TO_15,  24, 15, false },
        { COLORCONV_24_TO_16,  24, 16, false },
        { COLORCONV_24_TO_32,  24, 32, false },
        { COLORCONV_32_TO_8,   32, 8,  false },
        { COLORCONV_32_TO_15,  32, 15, false },
        { COLORCONV_32_TO_16,  32, 16, false },
        { COLORCONV_32_TO_24,  32, 24, false },
        { COLORCONV_32A_TO_8,  32, 8 , true  },
        { COLORCONV_32A_TO_15, 32, 15, true  },
        { COLORCONV_32A_TO_16, 32, 16, true  },
        { COLORCONV_32A_TO_24, 32, 24, true  }
    };

    if (bmp_depth == current_depth)
        return bmp_depth;

    int color_conv = get_color_conversion();

    for (BitmapConversionFlag & conversion_flag : conversion_flags) {
        if ((conversion_flag.in_depth == bmp_depth) &&
            (conversion_flag.out_depth == current_depth) &&
            (conversion_flag.hasalpha == hasalpha)) {
            if (color_conv & conversion_flag.flag)
                return current_depth;
            else
                return bmp_depth;
        }
    }

    assert(false); // should never reach here
    return 0;
}

// Converts loaded bitmap to the requested color depth,
=======
// Converts loaded bitmap to the default color depth,
>>>>>>> 11b7da09
// optionally fixups color palette
static Bitmap *BitmapColorDepthFixup(Bitmap *bmp, int dst_color_depth, RGB *pal)
{
    int bmp_depth = bmp->GetColorDepth();
<<<<<<< HEAD
    int dest_depth = color_load_depth(bmp_depth, dst_color_depth > 0 ? dst_color_depth : bmp->GetColorDepth(), false);
=======
    int dest_depth = get_color_load_depth(bmp_depth, false);
>>>>>>> 11b7da09
    if (dest_depth != bmp_depth)
    {
        /* restore original palette except if it comes from the bitmap */
        if (bmp_depth != 8)
            pal = nullptr;

        BITMAP *al_bmp = fixup_loaded_bitmap(bmp->GetAllegroBitmap(), pal, dest_depth);
        if (!al_bmp)
            return nullptr;
        if (al_bmp != bmp->GetAllegroBitmap())
            bmp->WrapAllegroBitmap(al_bmp, false);
    }

    /* construct a fake palette if 8-bit mode is not involved */
    if ((bmp_depth != 8) && (dest_depth != 8) && pal)
        generate_332_palette(pal);

    return bmp;
}

Bitmap* LoadBitmap(Stream *in, const String& ext, int dst_color_depth, RGB *pal)
{
    PALETTE tmppal;
    /* we really need a palette */
    if (!pal)
        pal = tmppal;

    PixelBuffer pxbuf = ImageFile::LoadImage(in, ext, pal);
    if (!pxbuf)
        return nullptr;
    Bitmap *bmp = BitmapHelper::CreateBitmap(std::move(pxbuf));
    if (!bmp)
        return nullptr;
    // Perform color depth and palette fixups
    Bitmap *fixed_bmp = BitmapColorDepthFixup(bmp, dst_color_depth, pal);
    if (fixed_bmp != bmp)
        delete bmp;
    return fixed_bmp;
}

bool SaveBitmap(const Bitmap *bmp, const RGB* pal, Stream *out, const String& ext)
{
    return ImageFile::SaveImage(bmp->GetBitmapData(), pal, out, ext);
}

bool SaveToFile(Bitmap* bmp, const char *filename, const RGB *pal)
{
    std::unique_ptr<Stream> out (
            File::OpenFile(filename, FileOpenMode::kFile_CreateAlways, StreamMode::kStream_Write));
    if (!out)
        return false;

    return SaveBitmap(bmp, pal, out.get(), Path::GetFileExtension(filename));
}

} // namespace BitmapHelper

} // namespace Common
} // namespace AGS
<|MERGE_RESOLUTION|>--- conflicted
+++ resolved
@@ -1,418 +1,349 @@
-//=============================================================================
-//
-// Adventure Game Studio (AGS)
-//
-// Copyright (C) 1999-2011 Chris Jones and 2011-2024 various contributors
-// The full list of copyright holders can be found in the Copyright.txt
-// file, which is part of this source code distribution.
-//
-// The AGS source code is provided under the Artistic License 2.0.
-// A copy of this license can be found in the file License.txt and at
-// https://opensource.org/license/artistic-2-0/
-//
-//=============================================================================
-#include <array>
-#include <memory>
-#include "gfx/bitmap.h"
-#include "gfx/image_file.h"
-#include "util/memory.h"
-#include "util/memorystream.h"
-#include "util/file.h"
-#include "util/path.h"
-#include "util/string_utils.h"
-
-namespace AGS
-{
-namespace Common
-{
-
-// TODO: revise this construction later
-namespace BitmapHelper
-{
-
-Bitmap *CreateBitmap(int width, int height, int color_depth)
-{
-	Bitmap *bitmap = new Bitmap();
-	if (!bitmap->Create(width, height, color_depth))
-	{
-		delete bitmap;
-		return nullptr;
-	}
-	return bitmap;
-}
-
-Bitmap *CreateClearBitmap(int width, int height, int color_depth, int clear_color)
-{
-    Bitmap *bitmap = new Bitmap();
-    if (!bitmap->Create(width, height, color_depth))
-    {
-        delete bitmap;
-        return nullptr;
-    }
-    bitmap->Clear(clear_color);
-    return bitmap;
-}
-
-Bitmap *CreateTransparentBitmap(int width, int height, int color_depth)
-{
-    Bitmap *bitmap = new Bitmap();
-	if (!bitmap->CreateTransparent(width, height, color_depth))
-	{
-		delete bitmap;
-        return nullptr;
-	}
-	return bitmap;
-}
-
-Bitmap *CreateBitmap(PixelBuffer &&pxbuf)
-{
-    Bitmap *bitmap = new Bitmap();
-    if (!bitmap->Create(std::move(pxbuf)))
-    {
-        delete bitmap;
-        return nullptr;
-    }
-    return bitmap;
-}
-
-Bitmap *CreateSubBitmap(Bitmap *src, const Rect &rc)
-{
-	Bitmap *bitmap = new Bitmap();
-	if (!bitmap->CreateSubBitmap(src, rc))
-	{
-		delete bitmap;
-		return nullptr;
-	}
-	return bitmap;
-}
-
-Bitmap *CreateBitmapCopy(const Bitmap *src, int color_depth)
-{
-    Bitmap *bitmap = new Bitmap();
-	if (!bitmap->CreateCopy(src, color_depth))
-	{
-		delete bitmap;
-		return nullptr;
-	}
-	return bitmap;
-}
-
-Bitmap *CreateBitmapFromPixels(int width, int height, int dst_color_depth,
-    const uint8_t *pixels, const int src_col_depth, const int src_pitch)
-{
-    std::unique_ptr<Bitmap> bitmap(new Bitmap(width, height, dst_color_depth));
-    if (!bitmap)
-        return nullptr;
-
-    if (!PixelOp::CopyConvert(bitmap->GetDataForWriting(), ColorDepthToPixelFormat(dst_color_depth),
-            bitmap->GetLineLength(), height, pixels, ColorDepthToPixelFormat(src_col_depth), src_pitch))
-        return nullptr;
-
-    return bitmap.release();
-}
-
-Bitmap *LoadFromFile(const char *filename, int dst_color_depth)
-{
-    std::unique_ptr<Stream> in (
-            File::OpenFile(filename, FileOpenMode::kFile_Open, StreamMode::kStream_Read));
-    if(!in)
-        return nullptr;
-
-    return BitmapHelper::LoadBitmap(in.get(), Path::GetFileExtension(filename), dst_color_depth, nullptr);
-}
-
-Bitmap *AdjustBitmapSize(Bitmap *src, int width, int height)
-{
-    int oldw = src->GetWidth(), oldh = src->GetHeight();
-    if ((oldw == width) && (oldh == height))
-        return src;
-    Bitmap *bmp = BitmapHelper::CreateBitmap(width, height, src->GetColorDepth());
-    bmp->StretchBlt(src, RectWH(0, 0, oldw, oldh), RectWH(0, 0, width, height));
-    return bmp;
-}
-
-void MakeOpaque(Bitmap *bmp)
-{
-    if (bmp->GetColorDepth() < 32)
-        return; // no alpha channel
-
-    for (int i = 0; i < bmp->GetHeight(); ++i)
-    {
-        uint32_t *line = reinterpret_cast<uint32_t*>(bmp->GetScanLineForWriting(i));
-        uint32_t *line_end = line + bmp->GetWidth();
-        for (uint32_t *px = line; px != line_end; ++px)
-            *px = makeacol32(getr32(*px), getg32(*px), getb32(*px), 255);
-    }
-}
-
-void MakeOpaqueSkipMask(Bitmap *bmp)
-{
-    if (bmp->GetColorDepth() < 32)
-        return; // no alpha channel
-
-    for (int i = 0; i < bmp->GetHeight(); ++i)
-    {
-        uint32_t *line = reinterpret_cast<uint32_t*>(bmp->GetScanLineForWriting(i));
-        uint32_t *line_end = line + bmp->GetWidth();
-        for (uint32_t *px = line; px != line_end; ++px)
-            if (*px != MASK_COLOR_32)
-                *px = makeacol32(getr32(*px), getg32(*px), getb32(*px), 255);
-    }
-}
-
-void ReplaceAlphaWithRGBMask(Bitmap *bmp, int alpha_threshold)
-{
-    if (bmp->GetColorDepth() < 32)
-        return; // no alpha channel
-
-    for (int i = 0; i < bmp->GetHeight(); ++i)
-    {
-        uint32_t *line = reinterpret_cast<uint32_t*>(bmp->GetScanLineForWriting(i));
-        uint32_t *line_end = line + bmp->GetWidth();
-        for (uint32_t *px = line; px != line_end; ++px)
-            if (geta32(*px) <= alpha_threshold)
-                *px = MASK_COLOR_32;
-    }
-}
-
-
-// Functor that copies the "mask color" pixels from source to dest
-template <class TPx, size_t BPP_>
-struct PixelTransCpy
-{
-    static const size_t BPP = BPP_;
-    inline void operator ()(uint8_t *dst, const uint8_t *src, uint32_t mask_color, bool /*use_alpha*/) const
-    {
-        if (*(TPx*)src == mask_color)
-            *(TPx*)dst = mask_color;
-    }
-};
-
-// Functor that tells to never skip a pixel in the mask
-struct PixelNoSkip
-{
-    inline bool operator ()(uint8_t * /*data*/, uint32_t /*mask_color*/, bool /*use_alpha*/) const
-    {
-        return false;
-    }
-};
-
-typedef PixelTransCpy<uint8_t,  1> PixelTransCpy8;
-typedef PixelTransCpy<uint16_t, 2> PixelTransCpy16;
-
-// Functor that copies the "mask color" pixels from source to dest, 24-bit depth
-struct PixelTransCpy24
-{
-    static const size_t BPP = 3;
-    inline void operator ()(uint8_t *dst, const uint8_t *src, uint32_t mask_color, bool /*use_alpha*/) const
-    {
-        const uint8_t *mcol_ptr = (const uint8_t*)&mask_color;
-        if (src[0] == mcol_ptr[0] && src[1] == mcol_ptr[1] && src[2] == mcol_ptr[2])
-        {
-            dst[0] = mcol_ptr[0];
-            dst[1] = mcol_ptr[1];
-            dst[2] = mcol_ptr[2];
-        }
-    }
-};
-
-// Functor that copies the "mask color" pixels from source to dest, 32-bit depth, with alpha
-struct PixelTransCpy32
-{
-    static const size_t BPP = 4;
-    inline void operator ()(uint8_t *dst, const uint8_t *src, uint32_t mask_color, bool use_alpha) const
-    {
-        if (*(const uint32_t*)src == mask_color)
-            *(uint32_t*)dst = mask_color;
-        else if (use_alpha)
-            dst[3] =  src[3]; // copy alpha channel
-        else
-            dst[3] = 0xFF; // set the alpha channel byte to opaque
-    }
-};
-
-// Functor that tells to skip pixels if they match the mask color or have alpha = 0
-struct PixelTransSkip32
-{
-    inline bool operator ()(const uint8_t *data, uint32_t mask_color, bool use_alpha) const
-    {
-        return *(uint32_t*)data == mask_color || (use_alpha && data[3] == 0);
-    }
-};
-
-// Applies bitmap mask, using 2 functors:
-// - one that tells whether to skip current pixel;
-// - another that copies the color from src to dest
-template <class FnPxProc, class FnSkip>
-void ApplyMask(uint8_t *dst, const uint8_t *src, size_t pitch, size_t height,
-    FnPxProc proc, FnSkip skip, uint32_t mask_color, bool dst_has_alpha, bool mask_has_alpha)
-{
-    for (size_t y = 0; y < height; ++y)
-    {
-        for (size_t x = 0; x < pitch; x += FnPxProc::BPP, src += FnPxProc::BPP, dst += FnPxProc::BPP)
-        {
-            if (!skip(dst, mask_color, dst_has_alpha))
-                proc(dst, src, mask_color, mask_has_alpha);
-        }
-    }
-}
-
-void CopyTransparency(Bitmap *dst, const Bitmap *mask, bool dst_has_alpha, bool mask_has_alpha)
-{
-    color_t mask_color     = mask->GetMaskColor();
-    uint8_t *dst_ptr       = dst->GetDataForWriting();
-    const uint8_t *src_ptr = mask->GetData();
-    const size_t bpp       = mask->GetBPP();
-    const size_t pitch     = mask->GetLineLength();
-    const size_t height    = mask->GetHeight();
-
-    if (bpp == 1)
-        ApplyMask(dst_ptr, src_ptr, pitch, height, PixelTransCpy8(),  PixelNoSkip(), mask_color, dst_has_alpha, mask_has_alpha);
-    else if (bpp == 2)
-        ApplyMask(dst_ptr, src_ptr, pitch, height, PixelTransCpy16(), PixelNoSkip(), mask_color, dst_has_alpha, mask_has_alpha);
-    else if (bpp == 3)
-        ApplyMask(dst_ptr, src_ptr, pitch, height, PixelTransCpy24(), PixelNoSkip(), mask_color, dst_has_alpha, mask_has_alpha);
-    else
-        ApplyMask(dst_ptr, src_ptr, pitch, height, PixelTransCpy32(), PixelTransSkip32(), mask_color, dst_has_alpha, mask_has_alpha);
-}
-
-void ReadPixelsFromMemory(Bitmap *dst, const uint8_t *src_buffer, const size_t src_pitch, const size_t src_px_offset)
-{
-    PixelOp::CopyPixels(dst->GetDataForWriting(), dst->GetLineLength(), 0u,
-        dst->GetBPP(), dst->GetHeight(), src_buffer, src_pitch, src_px_offset);
-}
-
-<<<<<<< HEAD
-/* color_load_depth:
- *  Works out which color depth an image should be loaded as, given the
- *  current conversion mode.
- */
-struct BitmapConversionFlag {
-    int flag;
-    int in_depth;
-    int out_depth;
-    bool hasalpha;
-};
-
-int color_load_depth(int bmp_depth, int current_depth, bool hasalpha)
-{
-    static BitmapConversionFlag conversion_flags[] =
-    {
-        { COLORCONV_8_TO_15,   8,  15, false },
-        { COLORCONV_8_TO_16,   8,  16, false },
-        { COLORCONV_8_TO_24,   8,  24, false },
-        { COLORCONV_8_TO_32,   8,  32, false },
-        { COLORCONV_15_TO_8,   15, 8,  false },
-        { COLORCONV_15_TO_16,  15, 16, false },
-        { COLORCONV_15_TO_24,  15, 24, false },
-        { COLORCONV_15_TO_32,  15, 32, false },
-        { COLORCONV_16_TO_8,   16, 8,  false },
-        { COLORCONV_16_TO_15,  16, 15, false },
-        { COLORCONV_16_TO_24,  16, 24, false },
-        { COLORCONV_16_TO_32,  16, 32, false },
-        { COLORCONV_24_TO_8,   24, 8,  false },
-        { COLORCONV_24_TO_15,  24, 15, false },
-        { COLORCONV_24_TO_16,  24, 16, false },
-        { COLORCONV_24_TO_32,  24, 32, false },
-        { COLORCONV_32_TO_8,   32, 8,  false },
-        { COLORCONV_32_TO_15,  32, 15, false },
-        { COLORCONV_32_TO_16,  32, 16, false },
-        { COLORCONV_32_TO_24,  32, 24, false },
-        { COLORCONV_32A_TO_8,  32, 8 , true  },
-        { COLORCONV_32A_TO_15, 32, 15, true  },
-        { COLORCONV_32A_TO_16, 32, 16, true  },
-        { COLORCONV_32A_TO_24, 32, 24, true  }
-    };
-
-    if (bmp_depth == current_depth)
-        return bmp_depth;
-
-    int color_conv = get_color_conversion();
-
-    for (BitmapConversionFlag & conversion_flag : conversion_flags) {
-        if ((conversion_flag.in_depth == bmp_depth) &&
-            (conversion_flag.out_depth == current_depth) &&
-            (conversion_flag.hasalpha == hasalpha)) {
-            if (color_conv & conversion_flag.flag)
-                return current_depth;
-            else
-                return bmp_depth;
-        }
-    }
-
-    assert(false); // should never reach here
-    return 0;
-}
-
-// Converts loaded bitmap to the requested color depth,
-=======
-// Converts loaded bitmap to the default color depth,
->>>>>>> 11b7da09
-// optionally fixups color palette
-static Bitmap *BitmapColorDepthFixup(Bitmap *bmp, int dst_color_depth, RGB *pal)
-{
-    int bmp_depth = bmp->GetColorDepth();
-<<<<<<< HEAD
-    int dest_depth = color_load_depth(bmp_depth, dst_color_depth > 0 ? dst_color_depth : bmp->GetColorDepth(), false);
-=======
-    int dest_depth = get_color_load_depth(bmp_depth, false);
->>>>>>> 11b7da09
-    if (dest_depth != bmp_depth)
-    {
-        /* restore original palette except if it comes from the bitmap */
-        if (bmp_depth != 8)
-            pal = nullptr;
-
-        BITMAP *al_bmp = fixup_loaded_bitmap(bmp->GetAllegroBitmap(), pal, dest_depth);
-        if (!al_bmp)
-            return nullptr;
-        if (al_bmp != bmp->GetAllegroBitmap())
-            bmp->WrapAllegroBitmap(al_bmp, false);
-    }
-
-    /* construct a fake palette if 8-bit mode is not involved */
-    if ((bmp_depth != 8) && (dest_depth != 8) && pal)
-        generate_332_palette(pal);
-
-    return bmp;
-}
-
-Bitmap* LoadBitmap(Stream *in, const String& ext, int dst_color_depth, RGB *pal)
-{
-    PALETTE tmppal;
-    /* we really need a palette */
-    if (!pal)
-        pal = tmppal;
-
-    PixelBuffer pxbuf = ImageFile::LoadImage(in, ext, pal);
-    if (!pxbuf)
-        return nullptr;
-    Bitmap *bmp = BitmapHelper::CreateBitmap(std::move(pxbuf));
-    if (!bmp)
-        return nullptr;
-    // Perform color depth and palette fixups
-    Bitmap *fixed_bmp = BitmapColorDepthFixup(bmp, dst_color_depth, pal);
-    if (fixed_bmp != bmp)
-        delete bmp;
-    return fixed_bmp;
-}
-
-bool SaveBitmap(const Bitmap *bmp, const RGB* pal, Stream *out, const String& ext)
-{
-    return ImageFile::SaveImage(bmp->GetBitmapData(), pal, out, ext);
-}
-
-bool SaveToFile(Bitmap* bmp, const char *filename, const RGB *pal)
-{
-    std::unique_ptr<Stream> out (
-            File::OpenFile(filename, FileOpenMode::kFile_CreateAlways, StreamMode::kStream_Write));
-    if (!out)
-        return false;
-
-    return SaveBitmap(bmp, pal, out.get(), Path::GetFileExtension(filename));
-}
-
-} // namespace BitmapHelper
-
-} // namespace Common
-} // namespace AGS
+//=============================================================================
+//
+// Adventure Game Studio (AGS)
+//
+// Copyright (C) 1999-2011 Chris Jones and 2011-2024 various contributors
+// The full list of copyright holders can be found in the Copyright.txt
+// file, which is part of this source code distribution.
+//
+// The AGS source code is provided under the Artistic License 2.0.
+// A copy of this license can be found in the file License.txt and at
+// https://opensource.org/license/artistic-2-0/
+//
+//=============================================================================
+#include <array>
+#include <memory>
+#include "gfx/bitmap.h"
+#include "gfx/image_file.h"
+#include "util/memory.h"
+#include "util/memorystream.h"
+#include "util/file.h"
+#include "util/path.h"
+#include "util/string_utils.h"
+
+namespace AGS
+{
+namespace Common
+{
+
+// TODO: revise this construction later
+namespace BitmapHelper
+{
+
+Bitmap *CreateBitmap(int width, int height, int color_depth)
+{
+	Bitmap *bitmap = new Bitmap();
+	if (!bitmap->Create(width, height, color_depth))
+	{
+		delete bitmap;
+		return nullptr;
+	}
+	return bitmap;
+}
+
+Bitmap *CreateClearBitmap(int width, int height, int color_depth, int clear_color)
+{
+    Bitmap *bitmap = new Bitmap();
+    if (!bitmap->Create(width, height, color_depth))
+    {
+        delete bitmap;
+        return nullptr;
+    }
+    bitmap->Clear(clear_color);
+    return bitmap;
+}
+
+Bitmap *CreateTransparentBitmap(int width, int height, int color_depth)
+{
+    Bitmap *bitmap = new Bitmap();
+	if (!bitmap->CreateTransparent(width, height, color_depth))
+	{
+		delete bitmap;
+        return nullptr;
+	}
+	return bitmap;
+}
+
+Bitmap *CreateBitmap(PixelBuffer &&pxbuf)
+{
+    Bitmap *bitmap = new Bitmap();
+    if (!bitmap->Create(std::move(pxbuf)))
+    {
+        delete bitmap;
+        return nullptr;
+    }
+    return bitmap;
+}
+
+Bitmap *CreateSubBitmap(Bitmap *src, const Rect &rc)
+{
+	Bitmap *bitmap = new Bitmap();
+	if (!bitmap->CreateSubBitmap(src, rc))
+	{
+		delete bitmap;
+		return nullptr;
+	}
+	return bitmap;
+}
+
+Bitmap *CreateBitmapCopy(const Bitmap *src, int color_depth)
+{
+    Bitmap *bitmap = new Bitmap();
+	if (!bitmap->CreateCopy(src, color_depth))
+	{
+		delete bitmap;
+		return nullptr;
+	}
+	return bitmap;
+}
+
+Bitmap *CreateBitmapFromPixels(int width, int height, int dst_color_depth,
+    const uint8_t *pixels, const int src_col_depth, const int src_pitch)
+{
+    std::unique_ptr<Bitmap> bitmap(new Bitmap(width, height, dst_color_depth));
+    if (!bitmap)
+        return nullptr;
+
+    if (!PixelOp::CopyConvert(bitmap->GetDataForWriting(), ColorDepthToPixelFormat(dst_color_depth),
+            bitmap->GetLineLength(), height, pixels, ColorDepthToPixelFormat(src_col_depth), src_pitch))
+        return nullptr;
+
+    return bitmap.release();
+}
+
+Bitmap *LoadFromFile(const char *filename, int dst_color_depth)
+{
+    std::unique_ptr<Stream> in (
+            File::OpenFile(filename, FileOpenMode::kFile_Open, StreamMode::kStream_Read));
+    if(!in)
+        return nullptr;
+
+    return BitmapHelper::LoadBitmap(in.get(), Path::GetFileExtension(filename), dst_color_depth, nullptr);
+}
+
+Bitmap *AdjustBitmapSize(Bitmap *src, int width, int height)
+{
+    int oldw = src->GetWidth(), oldh = src->GetHeight();
+    if ((oldw == width) && (oldh == height))
+        return src;
+    Bitmap *bmp = BitmapHelper::CreateBitmap(width, height, src->GetColorDepth());
+    bmp->StretchBlt(src, RectWH(0, 0, oldw, oldh), RectWH(0, 0, width, height));
+    return bmp;
+}
+
+void MakeOpaque(Bitmap *bmp)
+{
+    if (bmp->GetColorDepth() < 32)
+        return; // no alpha channel
+
+    for (int i = 0; i < bmp->GetHeight(); ++i)
+    {
+        uint32_t *line = reinterpret_cast<uint32_t*>(bmp->GetScanLineForWriting(i));
+        uint32_t *line_end = line + bmp->GetWidth();
+        for (uint32_t *px = line; px != line_end; ++px)
+            *px = makeacol32(getr32(*px), getg32(*px), getb32(*px), 255);
+    }
+}
+
+void MakeOpaqueSkipMask(Bitmap *bmp)
+{
+    if (bmp->GetColorDepth() < 32)
+        return; // no alpha channel
+
+    for (int i = 0; i < bmp->GetHeight(); ++i)
+    {
+        uint32_t *line = reinterpret_cast<uint32_t*>(bmp->GetScanLineForWriting(i));
+        uint32_t *line_end = line + bmp->GetWidth();
+        for (uint32_t *px = line; px != line_end; ++px)
+            if (*px != MASK_COLOR_32)
+                *px = makeacol32(getr32(*px), getg32(*px), getb32(*px), 255);
+    }
+}
+
+void ReplaceAlphaWithRGBMask(Bitmap *bmp, int alpha_threshold)
+{
+    if (bmp->GetColorDepth() < 32)
+        return; // no alpha channel
+
+    for (int i = 0; i < bmp->GetHeight(); ++i)
+    {
+        uint32_t *line = reinterpret_cast<uint32_t*>(bmp->GetScanLineForWriting(i));
+        uint32_t *line_end = line + bmp->GetWidth();
+        for (uint32_t *px = line; px != line_end; ++px)
+            if (geta32(*px) <= alpha_threshold)
+                *px = MASK_COLOR_32;
+    }
+}
+
+
+// Functor that copies the "mask color" pixels from source to dest
+template <class TPx, size_t BPP_>
+struct PixelTransCpy
+{
+    static const size_t BPP = BPP_;
+    inline void operator ()(uint8_t *dst, const uint8_t *src, uint32_t mask_color, bool /*use_alpha*/) const
+    {
+        if (*(TPx*)src == mask_color)
+            *(TPx*)dst = mask_color;
+    }
+};
+
+// Functor that tells to never skip a pixel in the mask
+struct PixelNoSkip
+{
+    inline bool operator ()(uint8_t * /*data*/, uint32_t /*mask_color*/, bool /*use_alpha*/) const
+    {
+        return false;
+    }
+};
+
+typedef PixelTransCpy<uint8_t,  1> PixelTransCpy8;
+typedef PixelTransCpy<uint16_t, 2> PixelTransCpy16;
+
+// Functor that copies the "mask color" pixels from source to dest, 24-bit depth
+struct PixelTransCpy24
+{
+    static const size_t BPP = 3;
+    inline void operator ()(uint8_t *dst, const uint8_t *src, uint32_t mask_color, bool /*use_alpha*/) const
+    {
+        const uint8_t *mcol_ptr = (const uint8_t*)&mask_color;
+        if (src[0] == mcol_ptr[0] && src[1] == mcol_ptr[1] && src[2] == mcol_ptr[2])
+        {
+            dst[0] = mcol_ptr[0];
+            dst[1] = mcol_ptr[1];
+            dst[2] = mcol_ptr[2];
+        }
+    }
+};
+
+// Functor that copies the "mask color" pixels from source to dest, 32-bit depth, with alpha
+struct PixelTransCpy32
+{
+    static const size_t BPP = 4;
+    inline void operator ()(uint8_t *dst, const uint8_t *src, uint32_t mask_color, bool use_alpha) const
+    {
+        if (*(const uint32_t*)src == mask_color)
+            *(uint32_t*)dst = mask_color;
+        else if (use_alpha)
+            dst[3] =  src[3]; // copy alpha channel
+        else
+            dst[3] = 0xFF; // set the alpha channel byte to opaque
+    }
+};
+
+// Functor that tells to skip pixels if they match the mask color or have alpha = 0
+struct PixelTransSkip32
+{
+    inline bool operator ()(const uint8_t *data, uint32_t mask_color, bool use_alpha) const
+    {
+        return *(uint32_t*)data == mask_color || (use_alpha && data[3] == 0);
+    }
+};
+
+// Applies bitmap mask, using 2 functors:
+// - one that tells whether to skip current pixel;
+// - another that copies the color from src to dest
+template <class FnPxProc, class FnSkip>
+void ApplyMask(uint8_t *dst, const uint8_t *src, size_t pitch, size_t height,
+    FnPxProc proc, FnSkip skip, uint32_t mask_color, bool dst_has_alpha, bool mask_has_alpha)
+{
+    for (size_t y = 0; y < height; ++y)
+    {
+        for (size_t x = 0; x < pitch; x += FnPxProc::BPP, src += FnPxProc::BPP, dst += FnPxProc::BPP)
+        {
+            if (!skip(dst, mask_color, dst_has_alpha))
+                proc(dst, src, mask_color, mask_has_alpha);
+        }
+    }
+}
+
+void CopyTransparency(Bitmap *dst, const Bitmap *mask, bool dst_has_alpha, bool mask_has_alpha)
+{
+    color_t mask_color     = mask->GetMaskColor();
+    uint8_t *dst_ptr       = dst->GetDataForWriting();
+    const uint8_t *src_ptr = mask->GetData();
+    const size_t bpp       = mask->GetBPP();
+    const size_t pitch     = mask->GetLineLength();
+    const size_t height    = mask->GetHeight();
+
+    if (bpp == 1)
+        ApplyMask(dst_ptr, src_ptr, pitch, height, PixelTransCpy8(),  PixelNoSkip(), mask_color, dst_has_alpha, mask_has_alpha);
+    else if (bpp == 2)
+        ApplyMask(dst_ptr, src_ptr, pitch, height, PixelTransCpy16(), PixelNoSkip(), mask_color, dst_has_alpha, mask_has_alpha);
+    else if (bpp == 3)
+        ApplyMask(dst_ptr, src_ptr, pitch, height, PixelTransCpy24(), PixelNoSkip(), mask_color, dst_has_alpha, mask_has_alpha);
+    else
+        ApplyMask(dst_ptr, src_ptr, pitch, height, PixelTransCpy32(), PixelTransSkip32(), mask_color, dst_has_alpha, mask_has_alpha);
+}
+
+void ReadPixelsFromMemory(Bitmap *dst, const uint8_t *src_buffer, const size_t src_pitch, const size_t src_px_offset)
+{
+    PixelOp::CopyPixels(dst->GetDataForWriting(), dst->GetLineLength(), 0u,
+        dst->GetBPP(), dst->GetHeight(), src_buffer, src_pitch, src_px_offset);
+}
+
+// Converts loaded bitmap to the requested color depth,
+// optionally fixups color palette
+static Bitmap *BitmapColorDepthFixup(Bitmap *bmp, int dst_color_depth, RGB *pal)
+{
+    int bmp_depth = bmp->GetColorDepth();
+    int dest_depth = get_color_load_depth(bmp_depth, false);
+    if (dest_depth != bmp_depth)
+    {
+        /* restore original palette except if it comes from the bitmap */
+        if (bmp_depth != 8)
+            pal = nullptr;
+
+        BITMAP *al_bmp = fixup_loaded_bitmap(bmp->GetAllegroBitmap(), pal, dest_depth);
+        if (!al_bmp)
+            return nullptr;
+        if (al_bmp != bmp->GetAllegroBitmap())
+            bmp->WrapAllegroBitmap(al_bmp, false);
+    }
+
+    /* construct a fake palette if 8-bit mode is not involved */
+    if ((bmp_depth != 8) && (dest_depth != 8) && pal)
+        generate_332_palette(pal);
+
+    return bmp;
+}
+
+Bitmap* LoadBitmap(Stream *in, const String& ext, int dst_color_depth, RGB *pal)
+{
+    PALETTE tmppal;
+    /* we really need a palette */
+    if (!pal)
+        pal = tmppal;
+
+    PixelBuffer pxbuf = ImageFile::LoadImage(in, ext, pal);
+    if (!pxbuf)
+        return nullptr;
+    Bitmap *bmp = BitmapHelper::CreateBitmap(std::move(pxbuf));
+    if (!bmp)
+        return nullptr;
+    // Perform color depth and palette fixups
+    Bitmap *fixed_bmp = BitmapColorDepthFixup(bmp, dst_color_depth, pal);
+    if (fixed_bmp != bmp)
+        delete bmp;
+    return fixed_bmp;
+}
+
+bool SaveBitmap(const Bitmap *bmp, const RGB* pal, Stream *out, const String& ext)
+{
+    return ImageFile::SaveImage(bmp->GetBitmapData(), pal, out, ext);
+}
+
+bool SaveToFile(Bitmap* bmp, const char *filename, const RGB *pal)
+{
+    std::unique_ptr<Stream> out (
+            File::OpenFile(filename, FileOpenMode::kFile_CreateAlways, StreamMode::kStream_Write));
+    if (!out)
+        return false;
+
+    return SaveBitmap(bmp, pal, out.get(), Path::GetFileExtension(filename));
+}
+
+} // namespace BitmapHelper
+
+} // namespace Common
+} // namespace AGS