--- conflicted
+++ resolved
@@ -1,701 +1,541 @@
-//=============================================================================
-//
-// Adventure Game Studio (AGS)
-//
-// Copyright (C) 1999-2011 Chris Jones and 2011-20xx others
-// The full list of copyright holders can be found in the Copyright.txt
-// file, which is part of this source code distribution.
-//
-// The AGS source code is provided under the Artistic License 2.0.
-// A copy of this license can be found in the file License.txt and at
-// http://www.opensource.org/licenses/artistic-license-2.0.php
-//
-//=============================================================================
-
-#include <aastr.h>
-#include "gfx/allegrobitmap.h"
-#include "debug/assert.h"
-
-extern void __my_setcolor(int *ctset, int newcol, int wantColDep);
-
-namespace AGS
-{
-namespace Common
-{
-
-Bitmap::Bitmap()
-    : _alBitmap(NULL)
-    , _refCount(NULL)
-{
-}
-
-Bitmap::Bitmap(int width, int height, int color_depth)
-    : _alBitmap(NULL)
-    , _refCount(NULL)
-{
-    Create(width, height, color_depth);
-}
-
-Bitmap::Bitmap(Bitmap *src, const Rect &rc)
-    : _alBitmap(NULL)
-    , _refCount(NULL)
-{
-    CreateSubBitmap(src, rc);
-}
-
-Bitmap::Bitmap(BITMAP *al_bmp, bool shared_data)
-    : _alBitmap(NULL)
-    , _refCount(NULL)
-{
-    WrapAllegroBitmap(al_bmp, shared_data);
-}
-
-Bitmap::~Bitmap()
-{
-    Destroy();
-}
-
-//=============================================================================
-// Creation and destruction
-//=============================================================================
-
-bool Bitmap::Create(int width, int height, int color_depth)
-{
-    Destroy();
-    if (color_depth)
-    {
-        _alBitmap = create_bitmap_ex(color_depth, width, height);
-    }
-    else
-    {
-        _alBitmap = create_bitmap(width, height);
-    }
-    _refCount = new int(1);
-    return _alBitmap != NULL;
-}
-
-bool Bitmap::CreateTransparent(int width, int height, int color_depth)
-{
-    Destroy();
-    if (color_depth)
-    {
-        _alBitmap = create_bitmap_ex(color_depth, width, height);
-    }
-    else
-    {
-        _alBitmap = create_bitmap(width, height);
-    }
-    if (_alBitmap)
-    {
-        clear_to_color(_alBitmap, bitmap_mask_color(_alBitmap));
-    }
-    _refCount = new int(1);
-    return _alBitmap != NULL;
-}
-
-bool Bitmap::CreateSubBitmap(Bitmap *src, const Rect &rc)
-{
-    Destroy();
-    _alBitmap = create_sub_bitmap(src->_alBitmap, rc.Left, rc.Top, rc.GetWidth(), rc.GetHeight());
-    _refCount = new int(1);
-    return _alBitmap != NULL;
-}
-
-bool Bitmap::CreateCopy(Bitmap *src, int color_depth)
-{
-    Destroy();
-    if (color_depth)
-    {
-        _alBitmap = create_bitmap_ex(color_depth, src->_alBitmap->w, src->_alBitmap->h);
-    }
-    else
-    {
-        _alBitmap = create_bitmap_ex(bitmap_color_depth(src->_alBitmap), src->_alBitmap->w, src->_alBitmap->h);
-    }
-
-    if (_alBitmap)
-    {
-        blit(src->_alBitmap, _alBitmap, 0, 0, 0, 0, _alBitmap->w, _alBitmap->h);
-    }
-    _refCount = new int(1);
-    return _alBitmap != NULL;
-}
-
-bool Bitmap::CreateReference(Bitmap *src)
-{
-    if (src->_alBitmap == _alBitmap)
-    {
-        return true;
-    }
-
-    Destroy();
-    _alBitmap = src->_alBitmap;
-    _refCount = src->_refCount;
-    if (_refCount)
-    {
-        (*_refCount)++;
-    }
-    return _alBitmap != NULL;
-}
-
-bool Bitmap::WrapAllegroBitmap(BITMAP *al_bmp, bool shared_data)
-{
-    Destroy();
-    _alBitmap = al_bmp;
-    if (_alBitmap && !shared_data)
-    {
-        _refCount = new int(1);
-    }
-    return _alBitmap != NULL;
-}
-
-void Bitmap::Destroy()
-{
-    if (_refCount)
-    {
-        (*_refCount)--;
-        if (!*_refCount && _alBitmap)
-        {
-            delete _refCount;
-            destroy_bitmap(_alBitmap);
-        }
-    }
-    _alBitmap = NULL;
-    _refCount = NULL;
-}
-
-bool Bitmap::LoadFromFile(const char *filename)
-{
-    Destroy();
-
-	BITMAP *al_bmp = load_bitmap(filename, NULL);
-	if (al_bmp)
-	{
-		_alBitmap = al_bmp;
-        _refCount = new int(1);
-	}
-	return _alBitmap != NULL;
-}
-
-bool Bitmap::SaveToFile(const char *filename, const void *palette)
-{
-	return save_bitmap(filename, _alBitmap, (const RGB*)palette) == 0;
-}
-
-void Bitmap::SetMaskColor(color_t color)
-{
-	// not supported? CHECKME
-}
-
-void Bitmap::Acquire()
-{
-	acquire_bitmap(_alBitmap);
-}
-
-void Bitmap::Release()
-{
-	release_bitmap(_alBitmap);
-}
-
-color_t Bitmap::GetCompatibleColor(color_t color)
-{
-    color_t compat_color = 0;
-    __my_setcolor(&compat_color, color, bitmap_color_depth(_alBitmap));
-    return compat_color;
-}
-
-//=============================================================================
-<<<<<<< HEAD
-// Clipping
-//=============================================================================
-
-void Bitmap::SetClip(const Rect &rc)
-{
-	set_clip(_alBitmap, rc.Left, rc.Top, rc.Right, rc.Bottom);
-}
-
-Rect Bitmap::GetClip() const
-{
-	Rect temp;
-	get_clip_rect(_alBitmap, &temp.Left, &temp.Top, &temp.Right, &temp.Bottom);
-	return temp;
-}
-
-//=============================================================================
-// Blitting operations (drawing one bitmap over another)
-//=============================================================================
-
-void Bitmap::Blit(Bitmap *src, int dst_x, int dst_y, BitmapMaskOption mask)
-{	
-	BITMAP *al_src_bmp = src->_alBitmap;
-	// WARNING: For some evil reason Allegro expects dest and src bitmaps in different order for blit and draw_sprite
-	if (mask == kBitmap_Transparency)
-	{
-		draw_sprite(_alBitmap, al_src_bmp, dst_x, dst_y);
-	}
-	else
-	{
-		blit(al_src_bmp, _alBitmap, 0, 0, dst_x, dst_y, al_src_bmp->w, al_src_bmp->h);
-	}
-}
-
-void Bitmap::Blit(Bitmap *src, int src_x, int src_y, int dst_x, int dst_y, int width, int height, BitmapMaskOption mask)
-{
-	BITMAP *al_src_bmp = src->_alBitmap;
-	if (mask == kBitmap_Transparency)
-	{
-		masked_blit(al_src_bmp, _alBitmap, src_x, src_y, dst_x, dst_y, width, height);
-	}
-	else
-	{
-		blit(al_src_bmp, _alBitmap, src_x, src_y, dst_x, dst_y, width, height);
-	}
-}
-
-void Bitmap::StretchBlt(Bitmap *src, const Rect &dst_rc, BitmapMaskOption mask)
-{
-	BITMAP *al_src_bmp = src->_alBitmap;
-	// WARNING: For some evil reason Allegro expects dest and src bitmaps in different order for blit and draw_sprite
-	if (mask == kBitmap_Transparency)
-	{
-		stretch_sprite(_alBitmap, al_src_bmp,
-			dst_rc.Left, dst_rc.Top, dst_rc.GetWidth(), dst_rc.GetHeight());
-	}
-	else
-	{
-		stretch_blit(al_src_bmp, _alBitmap,
-			0, 0, al_src_bmp->w, al_src_bmp->h,
-			dst_rc.Left, dst_rc.Top, dst_rc.GetWidth(), dst_rc.GetHeight());
-	}
-}
-
-void Bitmap::StretchBlt(Bitmap *src, const Rect &src_rc, const Rect &dst_rc, BitmapMaskOption mask)
-{
-	BITMAP *al_src_bmp = src->_alBitmap;
-	if (mask == kBitmap_Transparency)
-	{
-		masked_stretch_blit(al_src_bmp, _alBitmap,
-			src_rc.Left, src_rc.Top, src_rc.GetWidth(), src_rc.GetHeight(),
-			dst_rc.Left, dst_rc.Top, dst_rc.GetWidth(), dst_rc.GetHeight());
-	}
-	else
-	{
-		stretch_blit(al_src_bmp, _alBitmap,
-			src_rc.Left, src_rc.Top, src_rc.GetWidth(), src_rc.GetHeight(),
-			dst_rc.Left, dst_rc.Top, dst_rc.GetWidth(), dst_rc.GetHeight());
-	}
-}
-
-void Bitmap::AAStretchBlt(Bitmap *src, const Rect &dst_rc, BitmapMaskOption mask)
-{
-	BITMAP *al_src_bmp = src->_alBitmap;
-	// WARNING: For some evil reason Allegro expects dest and src bitmaps in different order for blit and draw_sprite
-	if (mask == kBitmap_Transparency)
-	{
-		aa_stretch_sprite(_alBitmap, al_src_bmp,
-			dst_rc.Left, dst_rc.Top, dst_rc.GetWidth(), dst_rc.GetHeight());
-	}
-	else
-	{
-		aa_stretch_blit(al_src_bmp, _alBitmap,
-			0, 0, al_src_bmp->w, al_src_bmp->h,
-			dst_rc.Left, dst_rc.Top, dst_rc.GetWidth(), dst_rc.GetHeight());
-	}
-}
-
-void Bitmap::AAStretchBlt(Bitmap *src, const Rect &src_rc, const Rect &dst_rc, BitmapMaskOption mask)
-{
-	BITMAP *al_src_bmp = src->_alBitmap;
-	if (mask == kBitmap_Transparency)
-	{
-		// TODO: aastr lib does not expose method for masked stretch blit; should do that at some point since 
-		// the source code is a gift-ware anyway
-		// aa_masked_blit(_alBitmap, al_src_bmp, src_rc.Left, src_rc.Top, src_rc.GetWidth(), src_rc.GetHeight(), dst_rc.Left, dst_rc.Top, dst_rc.GetWidth(), dst_rc.GetHeight());
-		throw "aa_masked_blit is not yet supported!";
-	}
-	else
-	{
-		aa_stretch_blit(al_src_bmp, _alBitmap,
-			src_rc.Left, src_rc.Top, src_rc.GetWidth(), src_rc.GetHeight(),
-			dst_rc.Left, dst_rc.Top, dst_rc.GetWidth(), dst_rc.GetHeight());
-	}
-}
-
-void Bitmap::TransBlendBlt(Bitmap *src, int dst_x, int dst_y)
-{
-	BITMAP *al_src_bmp = src->_alBitmap;
-	draw_trans_sprite(_alBitmap, al_src_bmp, dst_x, dst_y);
-}
-
-void Bitmap::LitBlendBlt(Bitmap *src, int dst_x, int dst_y, int light_amount)
-{
-	BITMAP *al_src_bmp = src->_alBitmap;
-	draw_lit_sprite(_alBitmap, al_src_bmp, dst_x, dst_y, light_amount);
-}
-
-void Bitmap::FlipBlt(Bitmap *src, int dst_x, int dst_y, BitmapFlip flip)
-{	
-	BITMAP *al_src_bmp = src->_alBitmap;
-	if (flip == kBitmap_HFlip)
-	{
-		draw_sprite_h_flip(_alBitmap, al_src_bmp, dst_x, dst_y);
-	}
-	else if (flip == kBitmap_VFlip)
-	{
-		draw_sprite_v_flip(_alBitmap, al_src_bmp, dst_x, dst_y);
-	}
-	else if (flip == kBitmap_HVFlip)
-	{
-		draw_sprite_vh_flip(_alBitmap, al_src_bmp, dst_x, dst_y);
-	}
-}
-
-void Bitmap::RotateBlt(Bitmap *src, int dst_x, int dst_y, fixed_t angle)
-{
-	BITMAP *al_src_bmp = src->_alBitmap;
-	rotate_sprite(_alBitmap, al_src_bmp, dst_x, dst_y, angle);
-}
-
-void Bitmap::RotateBlt(Bitmap *src, int dst_x, int dst_y, int pivot_x, int pivot_y, fixed_t angle)
-{	
-	BITMAP *al_src_bmp = src->_alBitmap;
-	pivot_sprite(_alBitmap, al_src_bmp, dst_x, dst_y, pivot_x, pivot_y, angle);
-}
-
-//=============================================================================
-=======
-// Clipping
-//=============================================================================
-
-void Bitmap::SetClip(const Rect &rc)
-{
-	set_clip_rect(_alBitmap, rc.Left, rc.Top, rc.Right, rc.Bottom);
-}
-
-Rect Bitmap::GetClip() const
-{
-	Rect temp;
-	get_clip_rect(_alBitmap, &temp.Left, &temp.Top, &temp.Right, &temp.Bottom);
-	return temp;
-}
-
-//=============================================================================
-// Blitting operations (drawing one bitmap over another)
-//=============================================================================
-
-void Bitmap::Blit(Bitmap *src, int dst_x, int dst_y, BitmapMaskOption mask)
-{	
-	BITMAP *al_src_bmp = src->_alBitmap;
-	// WARNING: For some evil reason Allegro expects dest and src bitmaps in different order for blit and draw_sprite
-	if (mask == kBitmap_Transparency)
-	{
-		draw_sprite(_alBitmap, al_src_bmp, dst_x, dst_y);
-	}
-	else
-	{
-		blit(al_src_bmp, _alBitmap, 0, 0, dst_x, dst_y, al_src_bmp->w, al_src_bmp->h);
-	}
-}
-
-void Bitmap::Blit(Bitmap *src, int src_x, int src_y, int dst_x, int dst_y, int width, int height, BitmapMaskOption mask)
-{
-	BITMAP *al_src_bmp = src->_alBitmap;
-	if (mask == kBitmap_Transparency)
-	{
-		masked_blit(al_src_bmp, _alBitmap, src_x, src_y, dst_x, dst_y, width, height);
-	}
-	else
-	{
-		blit(al_src_bmp, _alBitmap, src_x, src_y, dst_x, dst_y, width, height);
-	}
-}
-
-void Bitmap::StretchBlt(Bitmap *src, const Rect &dst_rc, BitmapMaskOption mask)
-{
-	BITMAP *al_src_bmp = src->_alBitmap;
-	// WARNING: For some evil reason Allegro expects dest and src bitmaps in different order for blit and draw_sprite
-	if (mask == kBitmap_Transparency)
-	{
-		stretch_sprite(_alBitmap, al_src_bmp,
-			dst_rc.Left, dst_rc.Top, dst_rc.GetWidth(), dst_rc.GetHeight());
-	}
-	else
-	{
-		stretch_blit(al_src_bmp, _alBitmap,
-			0, 0, al_src_bmp->w, al_src_bmp->h,
-			dst_rc.Left, dst_rc.Top, dst_rc.GetWidth(), dst_rc.GetHeight());
-	}
-}
-
-void Bitmap::StretchBlt(Bitmap *src, const Rect &src_rc, const Rect &dst_rc, BitmapMaskOption mask)
-{
-	BITMAP *al_src_bmp = src->_alBitmap;
-	if (mask == kBitmap_Transparency)
-	{
-		masked_stretch_blit(al_src_bmp, _alBitmap,
-			src_rc.Left, src_rc.Top, src_rc.GetWidth(), src_rc.GetHeight(),
-			dst_rc.Left, dst_rc.Top, dst_rc.GetWidth(), dst_rc.GetHeight());
-	}
-	else
-	{
-		stretch_blit(al_src_bmp, _alBitmap,
-			src_rc.Left, src_rc.Top, src_rc.GetWidth(), src_rc.GetHeight(),
-			dst_rc.Left, dst_rc.Top, dst_rc.GetWidth(), dst_rc.GetHeight());
-	}
-}
-
-void Bitmap::AAStretchBlt(Bitmap *src, const Rect &dst_rc, BitmapMaskOption mask)
-{
-	BITMAP *al_src_bmp = src->_alBitmap;
-	// WARNING: For some evil reason Allegro expects dest and src bitmaps in different order for blit and draw_sprite
-	if (mask == kBitmap_Transparency)
-	{
-		aa_stretch_sprite(_alBitmap, al_src_bmp,
-			dst_rc.Left, dst_rc.Top, dst_rc.GetWidth(), dst_rc.GetHeight());
-	}
-	else
-	{
-		aa_stretch_blit(al_src_bmp, _alBitmap,
-			0, 0, al_src_bmp->w, al_src_bmp->h,
-			dst_rc.Left, dst_rc.Top, dst_rc.GetWidth(), dst_rc.GetHeight());
-	}
-}
-
-void Bitmap::AAStretchBlt(Bitmap *src, const Rect &src_rc, const Rect &dst_rc, BitmapMaskOption mask)
-{
-	BITMAP *al_src_bmp = src->_alBitmap;
-	if (mask == kBitmap_Transparency)
-	{
-		// TODO: aastr lib does not expose method for masked stretch blit; should do that at some point since 
-		// the source code is a gift-ware anyway
-		// aa_masked_blit(_alBitmap, al_src_bmp, src_rc.Left, src_rc.Top, src_rc.GetWidth(), src_rc.GetHeight(), dst_rc.Left, dst_rc.Top, dst_rc.GetWidth(), dst_rc.GetHeight());
-		throw "aa_masked_blit is not yet supported!";
-	}
-	else
-	{
-		aa_stretch_blit(al_src_bmp, _alBitmap,
-			src_rc.Left, src_rc.Top, src_rc.GetWidth(), src_rc.GetHeight(),
-			dst_rc.Left, dst_rc.Top, dst_rc.GetWidth(), dst_rc.GetHeight());
-	}
-}
-
-void Bitmap::TransBlendBlt(Bitmap *src, int dst_x, int dst_y)
-{
-	BITMAP *al_src_bmp = src->_alBitmap;
-	draw_trans_sprite(_alBitmap, al_src_bmp, dst_x, dst_y);
-}
-
-void Bitmap::LitBlendBlt(Bitmap *src, int dst_x, int dst_y, int light_amount)
-{
-	BITMAP *al_src_bmp = src->_alBitmap;
-	draw_lit_sprite(_alBitmap, al_src_bmp, dst_x, dst_y, light_amount);
-}
-
-void Bitmap::FlipBlt(Bitmap *src, int dst_x, int dst_y, BitmapFlip flip)
-{	
-	BITMAP *al_src_bmp = src->_alBitmap;
-	if (flip == kBitmap_HFlip)
-	{
-		draw_sprite_h_flip(_alBitmap, al_src_bmp, dst_x, dst_y);
-	}
-	else if (flip == kBitmap_VFlip)
-	{
-		draw_sprite_v_flip(_alBitmap, al_src_bmp, dst_x, dst_y);
-	}
-	else if (flip == kBitmap_HVFlip)
-	{
-		draw_sprite_vh_flip(_alBitmap, al_src_bmp, dst_x, dst_y);
-	}
-}
-
-void Bitmap::RotateBlt(Bitmap *src, int dst_x, int dst_y, fixed_t angle)
-{
-	BITMAP *al_src_bmp = src->_alBitmap;
-	rotate_sprite(_alBitmap, al_src_bmp, dst_x, dst_y, angle);
-}
-
-void Bitmap::RotateBlt(Bitmap *src, int dst_x, int dst_y, int pivot_x, int pivot_y, fixed_t angle)
-{	
-	BITMAP *al_src_bmp = src->_alBitmap;
-	pivot_sprite(_alBitmap, al_src_bmp, dst_x, dst_y, pivot_x, pivot_y, angle);
-}
-
-//=============================================================================
->>>>>>> c9353f51
-// Pixel operations
-//=============================================================================
-
-void Bitmap::Clear(color_t color)
-{
-	if (color)
-	{
-		clear_to_color(_alBitmap, color);
-	}
-	else
-	{
-		clear_bitmap(_alBitmap);	
-	}
-}
-
-void Bitmap::ClearTransparent()
-{
-    clear_to_color(_alBitmap, bitmap_mask_color(_alBitmap));
-}
-
-void Bitmap::PutPixel(int x, int y, color_t color)
-{
-    if (x < 0 || x >= _alBitmap->w || y < 0 || y >= _alBitmap->h)
-    {
-        return;
-    }
-
-	switch (bitmap_color_depth(_alBitmap))
-	{
-	case 8:
-		return _putpixel(_alBitmap, x, y, color);
-	case 15:
-		return _putpixel15(_alBitmap, x, y, color);
-	case 16:
-		return _putpixel16(_alBitmap, x, y, color);
-	case 24:
-		return _putpixel24(_alBitmap, x, y, color);
-	case 32:
-		return _putpixel32(_alBitmap, x, y, color);
-	}
-    assert(0); // this should not normally happen
-	return putpixel(_alBitmap, x, y, color);
-}
-
-int Bitmap::GetPixel(int x, int y) const
-{
-    if (x < 0 || x >= _alBitmap->w || y < 0 || y >= _alBitmap->h)
-    {
-        return -1; // Allegros getpixel() implementation returns -1 in this case
-    }
-
-	switch (bitmap_color_depth(_alBitmap))
-	{
-	case 8:
-		return _getpixel(_alBitmap, x, y);
-	case 15:
-		return _getpixel15(_alBitmap, x, y);
-	case 16:
-		return _getpixel16(_alBitmap, x, y);
-	case 24:
-		return _getpixel24(_alBitmap, x, y);
-	case 32:
-		return _getpixel32(_alBitmap, x, y);
-	}
-    assert(0); // this should not normally happen
-	return getpixel(_alBitmap, x, y);
-}
-
-//=============================================================================
-// Vector drawing operations
-//=============================================================================
-
-void Bitmap::DrawLine(const Line &ln, color_t color)
-{
-	line(_alBitmap, ln.X1, ln.Y1, ln.X2, ln.Y2, color);
-}
-
-void Bitmap::DrawTriangle(const Triangle &tr, color_t color)
-{
-	triangle(_alBitmap,
-		tr.X1, tr.Y1, tr.X2, tr.Y2, tr.X3, tr.Y3, color);
-}
-
-void Bitmap::DrawRect(const Rect &rc, color_t color)
-{
-	rect(_alBitmap, rc.Left, rc.Top, rc.Right, rc.Bottom, color);
-}
-
-void Bitmap::FillRect(const Rect &rc, color_t color)
-{
-	rectfill(_alBitmap, rc.Left, rc.Top, rc.Right, rc.Bottom, color);
-}
-
-void Bitmap::FillCircle(const Circle &circle, color_t color)
-{
-	circlefill(_alBitmap, circle.X, circle.Y, circle.Radius, color);
-}
-
-void Bitmap::Fill(color_t color)
-{
-	if (color)
-	{
-		clear_to_color(_alBitmap, color);
-	}
-	else
-	{
-		clear_bitmap(_alBitmap);	
-	}
-}
-
-void Bitmap::FillTransparent()
-{
-    clear_to_color(_alBitmap, bitmap_mask_color(_alBitmap));
-}
-
-void Bitmap::FloodFill(int x, int y, color_t color)
-{
-	floodfill(_alBitmap, x, y, color);
-}
-
-//=============================================================================
-// Direct access operations
-//=============================================================================
-
-void Bitmap::SetScanLine(int index, unsigned char *data, int data_size)
-{
-	if (index < 0 || index >= GetHeight())
-	{
-		return;
-	}
-
-	int copy_length = data_size;
-	if (copy_length < 0)
-	{
-		copy_length = GetLineLength();
-	}
-	else // TODO: use Math namespace here
-		if (copy_length > GetLineLength())
-	{
-		copy_length = GetLineLength();
-	}
-
-	memcpy(_alBitmap->line[index], data, copy_length);
-}
-
-
-
-namespace BitmapHelper
-{
-
-Bitmap *CreateRawBitmapOwner(BITMAP *al_bmp)
-{
-	Bitmap *bitmap = new Bitmap();
-	if (!bitmap->WrapAllegroBitmap(al_bmp, false))
-	{
-		delete bitmap;
-		bitmap = NULL;
-	}
-	return bitmap;
-}
-
-Bitmap *CreateRawBitmapWrapper(BITMAP *al_bmp)
-{
-	Bitmap *bitmap = new Bitmap();
-	if (!bitmap->WrapAllegroBitmap(al_bmp, true))
-	{
-		delete bitmap;
-		bitmap = NULL;
-	}
-	return bitmap;
-}
-
-} // namespace BitmapHelper
-
-
-} // namespace Common
-} // namespace AGS
+//=============================================================================
+//
+// Adventure Game Studio (AGS)
+//
+// Copyright (C) 1999-2011 Chris Jones and 2011-20xx others
+// The full list of copyright holders can be found in the Copyright.txt
+// file, which is part of this source code distribution.
+//
+// The AGS source code is provided under the Artistic License 2.0.
+// A copy of this license can be found in the file License.txt and at
+// http://www.opensource.org/licenses/artistic-license-2.0.php
+//
+//=============================================================================
+
+#include <aastr.h>
+#include "gfx/allegrobitmap.h"
+#include "debug/assert.h"
+
+extern void __my_setcolor(int *ctset, int newcol, int wantColDep);
+
+namespace AGS
+{
+namespace Common
+{
+
+Bitmap::Bitmap()
+    : _alBitmap(NULL)
+    , _refCount(NULL)
+{
+}
+
+Bitmap::Bitmap(int width, int height, int color_depth)
+    : _alBitmap(NULL)
+    , _refCount(NULL)
+{
+    Create(width, height, color_depth);
+}
+
+Bitmap::Bitmap(Bitmap *src, const Rect &rc)
+    : _alBitmap(NULL)
+    , _refCount(NULL)
+{
+    CreateSubBitmap(src, rc);
+}
+
+Bitmap::Bitmap(BITMAP *al_bmp, bool shared_data)
+    : _alBitmap(NULL)
+    , _refCount(NULL)
+{
+    WrapAllegroBitmap(al_bmp, shared_data);
+}
+
+Bitmap::~Bitmap()
+{
+    Destroy();
+}
+
+//=============================================================================
+// Creation and destruction
+//=============================================================================
+
+bool Bitmap::Create(int width, int height, int color_depth)
+{
+    Destroy();
+    if (color_depth)
+    {
+        _alBitmap = create_bitmap_ex(color_depth, width, height);
+    }
+    else
+    {
+        _alBitmap = create_bitmap(width, height);
+    }
+    _refCount = new int(1);
+    return _alBitmap != NULL;
+}
+
+bool Bitmap::CreateTransparent(int width, int height, int color_depth)
+{
+    Destroy();
+    if (color_depth)
+    {
+        _alBitmap = create_bitmap_ex(color_depth, width, height);
+    }
+    else
+    {
+        _alBitmap = create_bitmap(width, height);
+    }
+    if (_alBitmap)
+    {
+        clear_to_color(_alBitmap, bitmap_mask_color(_alBitmap));
+    }
+    _refCount = new int(1);
+    return _alBitmap != NULL;
+}
+
+bool Bitmap::CreateSubBitmap(Bitmap *src, const Rect &rc)
+{
+    Destroy();
+    _alBitmap = create_sub_bitmap(src->_alBitmap, rc.Left, rc.Top, rc.GetWidth(), rc.GetHeight());
+    _refCount = new int(1);
+    return _alBitmap != NULL;
+}
+
+bool Bitmap::CreateCopy(Bitmap *src, int color_depth)
+{
+    Destroy();
+    if (color_depth)
+    {
+        _alBitmap = create_bitmap_ex(color_depth, src->_alBitmap->w, src->_alBitmap->h);
+    }
+    else
+    {
+        _alBitmap = create_bitmap_ex(bitmap_color_depth(src->_alBitmap), src->_alBitmap->w, src->_alBitmap->h);
+    }
+
+    if (_alBitmap)
+    {
+        blit(src->_alBitmap, _alBitmap, 0, 0, 0, 0, _alBitmap->w, _alBitmap->h);
+    }
+    _refCount = new int(1);
+    return _alBitmap != NULL;
+}
+
+bool Bitmap::CreateReference(Bitmap *src)
+{
+    if (src->_alBitmap == _alBitmap)
+    {
+        return true;
+    }
+
+    Destroy();
+    _alBitmap = src->_alBitmap;
+    _refCount = src->_refCount;
+    if (_refCount)
+    {
+        (*_refCount)++;
+    }
+    return _alBitmap != NULL;
+}
+
+bool Bitmap::WrapAllegroBitmap(BITMAP *al_bmp, bool shared_data)
+{
+    Destroy();
+    _alBitmap = al_bmp;
+    if (_alBitmap && !shared_data)
+    {
+        _refCount = new int(1);
+    }
+    return _alBitmap != NULL;
+}
+
+void Bitmap::Destroy()
+{
+    if (_refCount)
+    {
+        (*_refCount)--;
+        if (!*_refCount && _alBitmap)
+        {
+            delete _refCount;
+            destroy_bitmap(_alBitmap);
+        }
+    }
+    _alBitmap = NULL;
+    _refCount = NULL;
+}
+
+bool Bitmap::LoadFromFile(const char *filename)
+{
+    Destroy();
+
+	BITMAP *al_bmp = load_bitmap(filename, NULL);
+	if (al_bmp)
+	{
+		_alBitmap = al_bmp;
+        _refCount = new int(1);
+	}
+	return _alBitmap != NULL;
+}
+
+bool Bitmap::SaveToFile(const char *filename, const void *palette)
+{
+	return save_bitmap(filename, _alBitmap, (const RGB*)palette) == 0;
+}
+
+void Bitmap::SetMaskColor(color_t color)
+{
+	// not supported? CHECKME
+}
+
+void Bitmap::Acquire()
+{
+	acquire_bitmap(_alBitmap);
+}
+
+void Bitmap::Release()
+{
+	release_bitmap(_alBitmap);
+}
+
+color_t Bitmap::GetCompatibleColor(color_t color)
+{
+    color_t compat_color = 0;
+    __my_setcolor(&compat_color, color, bitmap_color_depth(_alBitmap));
+    return compat_color;
+}
+
+//=============================================================================
+// Clipping
+//=============================================================================
+
+void Bitmap::SetClip(const Rect &rc)
+{
+	set_clip_rect(_alBitmap, rc.Left, rc.Top, rc.Right, rc.Bottom);
+}
+
+Rect Bitmap::GetClip() const
+{
+	Rect temp;
+	get_clip_rect(_alBitmap, &temp.Left, &temp.Top, &temp.Right, &temp.Bottom);
+	return temp;
+}
+
+//=============================================================================
+// Blitting operations (drawing one bitmap over another)
+//=============================================================================
+
+void Bitmap::Blit(Bitmap *src, int dst_x, int dst_y, BitmapMaskOption mask)
+{	
+	BITMAP *al_src_bmp = src->_alBitmap;
+	// WARNING: For some evil reason Allegro expects dest and src bitmaps in different order for blit and draw_sprite
+	if (mask == kBitmap_Transparency)
+	{
+		draw_sprite(_alBitmap, al_src_bmp, dst_x, dst_y);
+	}
+	else
+	{
+		blit(al_src_bmp, _alBitmap, 0, 0, dst_x, dst_y, al_src_bmp->w, al_src_bmp->h);
+	}
+}
+
+void Bitmap::Blit(Bitmap *src, int src_x, int src_y, int dst_x, int dst_y, int width, int height, BitmapMaskOption mask)
+{
+	BITMAP *al_src_bmp = src->_alBitmap;
+	if (mask == kBitmap_Transparency)
+	{
+		masked_blit(al_src_bmp, _alBitmap, src_x, src_y, dst_x, dst_y, width, height);
+	}
+	else
+	{
+		blit(al_src_bmp, _alBitmap, src_x, src_y, dst_x, dst_y, width, height);
+	}
+}
+
+void Bitmap::StretchBlt(Bitmap *src, const Rect &dst_rc, BitmapMaskOption mask)
+{
+	BITMAP *al_src_bmp = src->_alBitmap;
+	// WARNING: For some evil reason Allegro expects dest and src bitmaps in different order for blit and draw_sprite
+	if (mask == kBitmap_Transparency)
+	{
+		stretch_sprite(_alBitmap, al_src_bmp,
+			dst_rc.Left, dst_rc.Top, dst_rc.GetWidth(), dst_rc.GetHeight());
+	}
+	else
+	{
+		stretch_blit(al_src_bmp, _alBitmap,
+			0, 0, al_src_bmp->w, al_src_bmp->h,
+			dst_rc.Left, dst_rc.Top, dst_rc.GetWidth(), dst_rc.GetHeight());
+	}
+}
+
+void Bitmap::StretchBlt(Bitmap *src, const Rect &src_rc, const Rect &dst_rc, BitmapMaskOption mask)
+{
+	BITMAP *al_src_bmp = src->_alBitmap;
+	if (mask == kBitmap_Transparency)
+	{
+		masked_stretch_blit(al_src_bmp, _alBitmap,
+			src_rc.Left, src_rc.Top, src_rc.GetWidth(), src_rc.GetHeight(),
+			dst_rc.Left, dst_rc.Top, dst_rc.GetWidth(), dst_rc.GetHeight());
+	}
+	else
+	{
+		stretch_blit(al_src_bmp, _alBitmap,
+			src_rc.Left, src_rc.Top, src_rc.GetWidth(), src_rc.GetHeight(),
+			dst_rc.Left, dst_rc.Top, dst_rc.GetWidth(), dst_rc.GetHeight());
+	}
+}
+
+void Bitmap::AAStretchBlt(Bitmap *src, const Rect &dst_rc, BitmapMaskOption mask)
+{
+	BITMAP *al_src_bmp = src->_alBitmap;
+	// WARNING: For some evil reason Allegro expects dest and src bitmaps in different order for blit and draw_sprite
+	if (mask == kBitmap_Transparency)
+	{
+		aa_stretch_sprite(_alBitmap, al_src_bmp,
+			dst_rc.Left, dst_rc.Top, dst_rc.GetWidth(), dst_rc.GetHeight());
+	}
+	else
+	{
+		aa_stretch_blit(al_src_bmp, _alBitmap,
+			0, 0, al_src_bmp->w, al_src_bmp->h,
+			dst_rc.Left, dst_rc.Top, dst_rc.GetWidth(), dst_rc.GetHeight());
+	}
+}
+
+void Bitmap::AAStretchBlt(Bitmap *src, const Rect &src_rc, const Rect &dst_rc, BitmapMaskOption mask)
+{
+	BITMAP *al_src_bmp = src->_alBitmap;
+	if (mask == kBitmap_Transparency)
+	{
+		// TODO: aastr lib does not expose method for masked stretch blit; should do that at some point since 
+		// the source code is a gift-ware anyway
+		// aa_masked_blit(_alBitmap, al_src_bmp, src_rc.Left, src_rc.Top, src_rc.GetWidth(), src_rc.GetHeight(), dst_rc.Left, dst_rc.Top, dst_rc.GetWidth(), dst_rc.GetHeight());
+		throw "aa_masked_blit is not yet supported!";
+	}
+	else
+	{
+		aa_stretch_blit(al_src_bmp, _alBitmap,
+			src_rc.Left, src_rc.Top, src_rc.GetWidth(), src_rc.GetHeight(),
+			dst_rc.Left, dst_rc.Top, dst_rc.GetWidth(), dst_rc.GetHeight());
+	}
+}
+
+void Bitmap::TransBlendBlt(Bitmap *src, int dst_x, int dst_y)
+{
+	BITMAP *al_src_bmp = src->_alBitmap;
+	draw_trans_sprite(_alBitmap, al_src_bmp, dst_x, dst_y);
+}
+
+void Bitmap::LitBlendBlt(Bitmap *src, int dst_x, int dst_y, int light_amount)
+{
+	BITMAP *al_src_bmp = src->_alBitmap;
+	draw_lit_sprite(_alBitmap, al_src_bmp, dst_x, dst_y, light_amount);
+}
+
+void Bitmap::FlipBlt(Bitmap *src, int dst_x, int dst_y, BitmapFlip flip)
+{	
+	BITMAP *al_src_bmp = src->_alBitmap;
+	if (flip == kBitmap_HFlip)
+	{
+		draw_sprite_h_flip(_alBitmap, al_src_bmp, dst_x, dst_y);
+	}
+	else if (flip == kBitmap_VFlip)
+	{
+		draw_sprite_v_flip(_alBitmap, al_src_bmp, dst_x, dst_y);
+	}
+	else if (flip == kBitmap_HVFlip)
+	{
+		draw_sprite_vh_flip(_alBitmap, al_src_bmp, dst_x, dst_y);
+	}
+}
+
+void Bitmap::RotateBlt(Bitmap *src, int dst_x, int dst_y, fixed_t angle)
+{
+	BITMAP *al_src_bmp = src->_alBitmap;
+	rotate_sprite(_alBitmap, al_src_bmp, dst_x, dst_y, angle);
+}
+
+void Bitmap::RotateBlt(Bitmap *src, int dst_x, int dst_y, int pivot_x, int pivot_y, fixed_t angle)
+{	
+	BITMAP *al_src_bmp = src->_alBitmap;
+	pivot_sprite(_alBitmap, al_src_bmp, dst_x, dst_y, pivot_x, pivot_y, angle);
+}
+
+//=============================================================================
+// Pixel operations
+//=============================================================================
+
+void Bitmap::Clear(color_t color)
+{
+	if (color)
+	{
+		clear_to_color(_alBitmap, color);
+	}
+	else
+	{
+		clear_bitmap(_alBitmap);	
+	}
+}
+
+void Bitmap::ClearTransparent()
+{
+    clear_to_color(_alBitmap, bitmap_mask_color(_alBitmap));
+}
+
+void Bitmap::PutPixel(int x, int y, color_t color)
+{
+    if (x < 0 || x >= _alBitmap->w || y < 0 || y >= _alBitmap->h)
+    {
+        return;
+    }
+
+	switch (bitmap_color_depth(_alBitmap))
+	{
+	case 8:
+		return _putpixel(_alBitmap, x, y, color);
+	case 15:
+		return _putpixel15(_alBitmap, x, y, color);
+	case 16:
+		return _putpixel16(_alBitmap, x, y, color);
+	case 24:
+		return _putpixel24(_alBitmap, x, y, color);
+	case 32:
+		return _putpixel32(_alBitmap, x, y, color);
+	}
+    assert(0); // this should not normally happen
+	return putpixel(_alBitmap, x, y, color);
+}
+
+int Bitmap::GetPixel(int x, int y) const
+{
+    if (x < 0 || x >= _alBitmap->w || y < 0 || y >= _alBitmap->h)
+    {
+        return -1; // Allegros getpixel() implementation returns -1 in this case
+    }
+
+	switch (bitmap_color_depth(_alBitmap))
+	{
+	case 8:
+		return _getpixel(_alBitmap, x, y);
+	case 15:
+		return _getpixel15(_alBitmap, x, y);
+	case 16:
+		return _getpixel16(_alBitmap, x, y);
+	case 24:
+		return _getpixel24(_alBitmap, x, y);
+	case 32:
+		return _getpixel32(_alBitmap, x, y);
+	}
+    assert(0); // this should not normally happen
+	return getpixel(_alBitmap, x, y);
+}
+
+//=============================================================================
+// Vector drawing operations
+//=============================================================================
+
+void Bitmap::DrawLine(const Line &ln, color_t color)
+{
+	line(_alBitmap, ln.X1, ln.Y1, ln.X2, ln.Y2, color);
+}
+
+void Bitmap::DrawTriangle(const Triangle &tr, color_t color)
+{
+	triangle(_alBitmap,
+		tr.X1, tr.Y1, tr.X2, tr.Y2, tr.X3, tr.Y3, color);
+}
+
+void Bitmap::DrawRect(const Rect &rc, color_t color)
+{
+	rect(_alBitmap, rc.Left, rc.Top, rc.Right, rc.Bottom, color);
+}
+
+void Bitmap::FillRect(const Rect &rc, color_t color)
+{
+	rectfill(_alBitmap, rc.Left, rc.Top, rc.Right, rc.Bottom, color);
+}
+
+void Bitmap::FillCircle(const Circle &circle, color_t color)
+{
+	circlefill(_alBitmap, circle.X, circle.Y, circle.Radius, color);
+}
+
+void Bitmap::Fill(color_t color)
+{
+	if (color)
+	{
+		clear_to_color(_alBitmap, color);
+	}
+	else
+	{
+		clear_bitmap(_alBitmap);	
+	}
+}
+
+void Bitmap::FillTransparent()
+{
+    clear_to_color(_alBitmap, bitmap_mask_color(_alBitmap));
+}
+
+void Bitmap::FloodFill(int x, int y, color_t color)
+{
+	floodfill(_alBitmap, x, y, color);
+}
+
+//=============================================================================
+// Direct access operations
+//=============================================================================
+
+void Bitmap::SetScanLine(int index, unsigned char *data, int data_size)
+{
+	if (index < 0 || index >= GetHeight())
+	{
+		return;
+	}
+
+	int copy_length = data_size;
+	if (copy_length < 0)
+	{
+		copy_length = GetLineLength();
+	}
+	else // TODO: use Math namespace here
+		if (copy_length > GetLineLength())
+	{
+		copy_length = GetLineLength();
+	}
+
+	memcpy(_alBitmap->line[index], data, copy_length);
+}
+
+
+
+namespace BitmapHelper
+{
+
+Bitmap *CreateRawBitmapOwner(BITMAP *al_bmp)
+{
+	Bitmap *bitmap = new Bitmap();
+	if (!bitmap->WrapAllegroBitmap(al_bmp, false))
+	{
+		delete bitmap;
+		bitmap = NULL;
+	}
+	return bitmap;
+}
+
+Bitmap *CreateRawBitmapWrapper(BITMAP *al_bmp)
+{
+	Bitmap *bitmap = new Bitmap();
+	if (!bitmap->WrapAllegroBitmap(al_bmp, true))
+	{
+		delete bitmap;
+		bitmap = NULL;
+	}
+	return bitmap;
+}
+
+} // namespace BitmapHelper
+
+
+} // namespace Common
+} // namespace AGS