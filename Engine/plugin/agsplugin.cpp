//=============================================================================
//
// Adventure Game Studio (AGS)
//
// Copyright (C) 1999-2011 Chris Jones and 2011-20xx others
// The full list of copyright holders can be found in the Copyright.txt
// file, which is part of this source code distribution.
//
// The AGS source code is provided under the Artistic License 2.0.
// A copy of this license can be found in the file License.txt and at
// http://www.opensource.org/licenses/artistic-license-2.0.php
//
//=============================================================================

#include <vector>

#include "util/wgt2allg.h"
#include "ac/common.h"
#include "ac/view.h"
#include "ac/charactercache.h"
#include "ac/display.h"
#include "ac/draw.h"
#include "ac/dynamicsprite.h"
#include "ac/gamesetup.h"
#include "ac/gamesetupstruct.h"
#include "ac/global_audio.h"
#include "ac/global_plugin.h"
#include "ac/global_walkablearea.h"
#include "ac/keycode.h"
#include "ac/mouse.h"
#include "ac/movelist.h"
#include "ac/objectcache.h"
#include "ac/parser.h"
#include "ac/path_helper.h"
#include "ac/record.h"
#include "ac/roomstatus.h"
#include "ac/string.h"
#include "font/fonts.h"
#include "util/string_utils.h"
#include "debug/debug_log.h"
#include "debug/debugger.h"
#include "device/mousew32.h"
#include "gui/guidefines.h"
#include "main/game_run.h"
#include "main/engine.h"
#include "media/audio/audio.h"
#include "media/audio/sound.h"
#include "plugin/agsplugin.h"
#include "plugin/plugin_builtin.h"
#include "plugin/plugin_engine.h"
#include "plugin/pluginobjectreader.h"
#include "script/script.h"
#include "script/script_runtime.h"
#include "ac/spritecache.h"
#include "util/stream.h"
#include "gfx/bitmap.h"
#include "gfx/graphicsdriver.h"
#include "gfx/gfxfilter.h"
#include "script/runtimescriptvalue.h"
#include "debug/out.h"
#include "ac/dynobj/scriptstring.h"
#include "main/graphics_mode.h"
#include "gfx/gfx_util.h"
<<<<<<< HEAD
#include "ac/dynobj/scriptobject.h"
=======
#include "util/memory.h"
>>>>>>> 66a758a1

using namespace AGS::Common;
using namespace AGS::Common::Memory;
using namespace AGS::Engine;


#if defined(BUILTIN_PLUGINS)
#include "../Plugins/AGSflashlight/agsflashlight.h"
#include "../Plugins/agsblend/agsblend.h"
#include "../Plugins/ags_snowrain/ags_snowrain.h"
#include "../Plugins/ags_parallax/ags_parallax.h"
#if defined(IOS_VERSION)
#include "../Plugins/agstouch/agstouch.h"
#endif // IOS_VERSION
#endif // BUILTIN_PLUGINS

#if defined(MAC_VERSION)
extern "C"
{
    int osx_sys_question(AL_CONST char *msg, AL_CONST char *but1, AL_CONST char *but2);
}
#endif

#if defined(PSP_VERSION)
#include <pspsdk.h>
#include <pspkernel.h>
extern "C"
{
#include <systemctrl.h>
}
#include "../PSP/kernel/kernel.h"
#endif



extern IGraphicsDriver *gfxDriver;
extern int mousex, mousey;
extern int displayed_room;
extern RoomStruct thisroom;
extern GameSetupStruct game;
extern RoomStatus*croom;
extern SpriteCache spriteset;
extern ViewStruct*views;
extern int game_paused;
extern GameSetup usetup;
extern int inside_script;
extern ccInstance *gameinst, *roominst;
extern CharacterCache *charcache;
extern ObjectCache objcache[MAX_ROOM_OBJECTS];
extern MoveList *mls;
extern int numlines;
extern char lines[MAXLINE][200];
extern color palette[256];
extern PluginObjectReader pluginReaders[MAX_PLUGIN_OBJECT_READERS];
extern int numPluginReaders;
extern RuntimeScriptValue GlobalReturnValue;
extern ScriptString myScriptStringImpl;
extern ScriptObject scrObj[MAX_ROOM_OBJECTS];

// **************** PLUGIN IMPLEMENTATION ****************


#include "util/library.h"




struct EnginePlugin {
    char        filename[PLUGIN_FILENAME_MAX+1];
    AGS::Engine::Library   library;
    bool       available;
    char       *savedata;
    int         savedatasize;
    int         wantHook;
    int         invalidatedRegion;
    void      (*engineStartup) (IAGSEngine *);
    void      (*engineShutdown) ();
    int       (*onEvent) (int, int);
    void      (*initGfxHook) (const char *driverName, void *data);
    int       (*debugHook) (const char * whichscript, int lineNumber, int reserved);
    IAGSEngine  eiface;
    bool        builtin;

    EnginePlugin() {
        filename[0] = 0;
        wantHook = 0;
        invalidatedRegion = 0;
        savedata = NULL;
        builtin = false;
        available = false;
    }
};
#define MAXPLUGINS 20
EnginePlugin plugins[MAXPLUGINS];
int numPlugins = 0;
int pluginsWantingDebugHooks = 0;

std::vector<InbuiltPluginDetails> _registered_builtin_plugins;

void IAGSEngine::AbortGame (const char *reason) {
    quit ((char*)reason);
}
const char* IAGSEngine::GetEngineVersion () {
    return get_engine_version();
}
void IAGSEngine::RegisterScriptFunction (const char*name, void*addy) {
    ccAddExternalPluginFunction (name, addy);
}
const char* IAGSEngine::GetGraphicsDriverID()
{
    if (gfxDriver == NULL)
        return NULL;

    return gfxDriver->GetDriverID();
}

BITMAP *IAGSEngine::GetScreen () 
{
    // TODO: we could actually return stage buffer here, will that make a difference?
    if (!gfxDriver->UsesMemoryBackBuffer())
        quit("!This plugin requires software graphics driver.");

    Bitmap *buffer = gfxDriver->GetMemoryBackBuffer();
    return buffer ? (BITMAP*)buffer->GetAllegroBitmap() : NULL;
}

BITMAP *IAGSEngine::GetVirtualScreen () 
{
    Bitmap *stage = gfxDriver->GetStageBackBuffer();
    return stage ? (BITMAP*)stage->GetAllegroBitmap() : NULL;
}

void IAGSEngine::RequestEventHook (int32 event) {
    if (event >= AGSE_TOOHIGH) 
        quit("!IAGSEngine::RequestEventHook: invalid event requested");

    if (plugins[this->pluginId].onEvent == NULL)
        quit("!IAGSEngine::RequestEventHook: no callback AGS_EngineOnEvent function exported from plugin");

    if ((event & AGSE_SCRIPTDEBUG) &&
        ((plugins[this->pluginId].wantHook & AGSE_SCRIPTDEBUG) == 0)) {
            pluginsWantingDebugHooks++;
            ccSetDebugHook(scriptDebugHook);
    }

    if (event & AGSE_AUDIODECODE) {
        quit("Plugin requested AUDIODECODE, which is no longer supported");
    }


    plugins[this->pluginId].wantHook |= event;
}

void IAGSEngine::UnrequestEventHook(int32 event) {
    if (event >= AGSE_TOOHIGH) 
        quit("!IAGSEngine::UnrequestEventHook: invalid event requested");

    if ((event & AGSE_SCRIPTDEBUG) &&
        (plugins[this->pluginId].wantHook & AGSE_SCRIPTDEBUG)) {
            pluginsWantingDebugHooks--;
            if (pluginsWantingDebugHooks < 1)
                ccSetDebugHook(NULL);
    }

    plugins[this->pluginId].wantHook &= ~event;
}

int IAGSEngine::GetSavedData (char *buffer, int32 bufsize) {
    int savedatasize = plugins[this->pluginId].savedatasize;

    if (bufsize < savedatasize)
        quit("!IAGSEngine::GetSavedData: buffer too small");

    if (savedatasize > 0)
        memcpy (buffer, plugins[this->pluginId].savedata, savedatasize);

    return savedatasize;
}

void IAGSEngine::DrawText (int32 x, int32 y, int32 font, int32 color, char *text) 
{
    Bitmap *ds = gfxDriver->GetStageBackBuffer();
    if (!ds)
        return;
    color_t text_color = ds->GetCompatibleColor(color);
    draw_and_invalidate_text(ds, x, y, font, text_color, text);
}

void IAGSEngine::GetScreenDimensions (int32 *width, int32 *height, int32 *coldepth) {
    if (width != NULL)
        width[0] = play.GetMainViewport().GetWidth();
    if (height != NULL)
        height[0] = play.GetMainViewport().GetHeight();
    if (coldepth != NULL)
        coldepth[0] = scsystem.coldepth;
}

unsigned char ** IAGSEngine::GetRawBitmapSurface (BITMAP *bmp)
{
    if (!is_linear_bitmap(bmp))
        quit("!IAGSEngine::GetRawBitmapSurface: invalid bitmap for access to surface");
    acquire_bitmap(bmp);

    Bitmap *stage = gfxDriver->GetStageBackBuffer();
    if (stage && bmp == stage->GetAllegroBitmap())
        plugins[this->pluginId].invalidatedRegion = 0;

    return bmp->line;
}

void IAGSEngine::ReleaseBitmapSurface (BITMAP *bmp)
{
    release_bitmap (bmp);

    Bitmap *stage = gfxDriver->GetStageBackBuffer();
    if (stage && bmp == stage->GetAllegroBitmap())
    {
        // plugin does not manaually invalidate stuff, so
        // we must invalidate the whole screen to be safe
        if (!plugins[this->pluginId].invalidatedRegion)
            invalidate_screen();
    }
}

void IAGSEngine::GetMousePosition (int32 *x, int32 *y) {
    if (x) x[0] = mousex;
    if (y) y[0] = mousey;
}
int IAGSEngine::GetCurrentRoom () {
    return displayed_room;
}
int IAGSEngine::GetNumBackgrounds () {
    return thisroom.BgFrameCount;
}
int IAGSEngine::GetCurrentBackground () {
    return play.bg_frame;
}
BITMAP *IAGSEngine::GetBackgroundScene (int32 index) {
    return (BITMAP*)thisroom.BgFrames[index].Graphic->GetAllegroBitmap();
}
void IAGSEngine::GetBitmapDimensions (BITMAP *bmp, int32 *width, int32 *height, int32 *coldepth) {
    if (bmp == NULL)
        return;

    if (width != NULL)
        width[0] = bmp->w;
    if (height != NULL)
        height[0] = bmp->h;
    if (coldepth != NULL)
        coldepth[0] = bitmap_color_depth(bmp);
}
// [IKM] Interesting, why does AGS need those two functions?
// Can it be that it was planned to change implementation in the future?
// TODO: plugin API is currently strictly 32-bit, so this may break on 64-bit systems
int IAGSEngine::FRead (void *buffer, int32 len, int32 handle) {
    return fread (buffer, 1, len, Int32ToPtr<FILE>(handle));
}
int IAGSEngine::FWrite (void *buffer, int32 len, int32 handle) {
    return fwrite (buffer, 1, len, Int32ToPtr<FILE>(handle));
}

void IAGSEngine::DrawTextWrapped (int32 xx, int32 yy, int32 wid, int32 font, int32 color, const char*text)
{
    // TODO: use generic function from the engine instead of having copy&pasted code here
    int linespacing = getfontspacing_outlined(font);

    break_up_text_into_lines (wid, font, (char*)text);

    Bitmap *ds = gfxDriver->GetStageBackBuffer();
    if (!ds)
        return;
    color_t text_color = ds->GetCompatibleColor(color);
    for (int i = 0; i < numlines; i++)
        draw_and_invalidate_text(ds, xx, yy + linespacing*i, font, text_color, lines[i]);
}

Bitmap glVirtualScreenWrap;
void IAGSEngine::SetVirtualScreen (BITMAP *bmp)
{
    if (!gfxDriver->UsesMemoryBackBuffer())
    {
        debug_script_warn("SetVirtualScreen: this plugin requires software graphics driver to work correctly.");
        // we let it continue since gfxDriver is supposed to ignore this request without throwing an exception
    }

    if (bmp)
    {
        glVirtualScreenWrap.WrapAllegroBitmap(bmp, true);
        gfxDriver->SetMemoryBackBuffer(&glVirtualScreenWrap);
    }
    else
    {
        glVirtualScreenWrap.Destroy();
        gfxDriver->SetMemoryBackBuffer(NULL);
    }
}

int IAGSEngine::LookupParserWord (const char *word) {
    return find_word_in_dictionary ((char*)word);
}

void IAGSEngine::BlitBitmap (int32 x, int32 y, BITMAP *bmp, int32 masked)
{
    Bitmap *ds = gfxDriver->GetStageBackBuffer();
    if (!ds)
        return;
    wputblock_raw(ds, x, y, bmp, masked);
    invalidate_rect(x, y, x + bmp->w, y + bmp->h, false);
}

void IAGSEngine::BlitSpriteTranslucent(int32 x, int32 y, BITMAP *bmp, int32 trans)
{
    Bitmap *ds = gfxDriver->GetStageBackBuffer();
    if (!ds)
        return;
    Bitmap wrap(bmp, true);
    if (gfxDriver->UsesMemoryBackBuffer())
        GfxUtil::DrawSpriteWithTransparency(ds, &wrap, x, y, trans);
    else
        GfxUtil::DrawSpriteBlend(ds, Point(x,y), &wrap, kBlendMode_Alpha, true, false, trans);
}

void IAGSEngine::BlitSpriteRotated(int32 x, int32 y, BITMAP *bmp, int32 angle)
{
    Bitmap *ds = gfxDriver->GetStageBackBuffer();
    if (!ds)
        return;
    // FIXME: call corresponding Graphics Blit
    rotate_sprite(ds->GetAllegroBitmap(), bmp, x, y, itofix(angle));
}

extern void domouse(int);
extern int  mgetbutton();

void IAGSEngine::PollSystem () {

    NEXT_ITERATION();
    domouse(DOMOUSE_NOCURSOR);
    update_polled_stuff_if_runtime();
    int mbut = mgetbutton();
    if (mbut > NONE)
        pl_run_plugin_hooks (AGSE_MOUSECLICK, mbut);

    int kp;
    if (run_service_key_controls(kp)) {
        pl_run_plugin_hooks (AGSE_KEYPRESS, kp);
    }

}
AGSCharacter* IAGSEngine::GetCharacter (int32 charnum) {
    if (charnum >= game.numcharacters)
        quit("!AGSEngine::GetCharacter: invalid character request");
    // IMPORTANT: if we change the script functions object argument type, we must change this return value too!
    return (AGSCharacter*)&game.chars[charnum];
}
AGSGameOptions* IAGSEngine::GetGameOptions () {
    // We should not return anything, because script functions do not require passing actual instance of GameState
    quit("!AGSEngine::GetGameOptions() is no longer supported. Use related script API instead.");
    return NULL;
}
AGSColor* IAGSEngine::GetPalette () {
    return (AGSColor*)&palette[0];
}
void IAGSEngine::SetPalette (int32 start, int32 finish, AGSColor *cpl) {
    set_palette_range((color*)cpl, start, finish, 0);
}
int IAGSEngine::GetNumCharacters () {
    return game.numcharacters;
}
int IAGSEngine::GetPlayerCharacter () {
    return game.playercharacter;
}
void IAGSEngine::RoomToViewport (int32 *x, int32 *y) {
    Point scrp = play.RoomToScreen(x ? *x : 0, y ? *y : 0);
    if (x)
        *x = scrp.X;
    if (y)
        *y = scrp.Y;
}
void IAGSEngine::ViewportToRoom (int32 *x, int32 *y) {
<<<<<<< HEAD
    Point scrp = play.ScreenToRoom(x ? *x : 0, y ? *y : 0);
=======
    VpPoint vpt = play.ScreenToRoom(x ? divide_down_coordinate(*x) : 0, y ? divide_down_coordinate(*y) : 0, false);
>>>>>>> 66a758a1
    if (x)
        *x = vpt.first.X;
    if (y)
        *y = vpt.first.Y;
}
int IAGSEngine::GetNumObjects () {
    return croom->numobj;
}
AGSObject *IAGSEngine::GetObject (int32 num) {
    if (num >= croom->numobj)
        quit("!IAGSEngine::GetObject: invalid object");
    // IMPORTANT: if we change the script functions object argument type, we must change this return value too!
    return (AGSObject*)&scrObj[num];
}
BITMAP *IAGSEngine::CreateBlankBitmap (int32 width, int32 height, int32 coldep) {
	// [IKM] We should not create Bitmap object here, because
	// a) we are returning raw allegro bitmap and therefore loosing control over it
	// b) plugin won't use Bitmap anyway
    BITMAP *tempb = create_bitmap_ex(coldep, width, height);
    clear_to_color(tempb, bitmap_mask_color(tempb));
    return tempb;
}
void IAGSEngine::FreeBitmap (BITMAP *tofree) {
    if (tofree)
        destroy_bitmap (tofree);
}
BITMAP *IAGSEngine::GetSpriteGraphic (int32 num) {
    return (BITMAP*)spriteset[num]->GetAllegroBitmap();
}
BITMAP *IAGSEngine::GetRoomMask (int32 index) {
    if (index == MASK_WALKABLE)
        return (BITMAP*)thisroom.WalkAreaMask->GetAllegroBitmap();
    else if (index == MASK_WALKBEHIND)
        return (BITMAP*)thisroom.WalkBehindMask->GetAllegroBitmap();
    else if (index == MASK_HOTSPOT)
        return (BITMAP*)thisroom.HotspotMask->GetAllegroBitmap();
    else if (index == MASK_REGIONS)
        return (BITMAP*)thisroom.RegionMask->GetAllegroBitmap();
    else
        quit("!IAGSEngine::GetRoomMask: invalid mask requested");
    return NULL;
}
// [DEPRECATED]
AGSViewFrame *IAGSEngine::GetViewFrame (int32 view, int32 loop, int32 frame) {
    quit("!AGSEngine::GetViewFrame() is no longer supported. Use Game_GetViewFrame() of the script API instead.");
    return NULL;
}

int IAGSEngine::GetRawPixelColor(int32 color)
{
    // Convert the standardized colour to the local gfx mode color
    // NOTE: it is unclear whether this has to be game colour depth or display color depth.
    // there was no difference in the original engine, but there is now.
    int result;
    __my_setcolor(&result, color, game.GetColorDepth());
    return result;
}

int IAGSEngine::GetWalkbehindBaseline (int32 wa) {
    if ((wa < 1) || (wa >= MAX_WALK_BEHINDS))
        quit("!IAGSEngine::GetWalkBehindBase: invalid walk-behind area specified");
    return croom->walkbehind_base[wa];
}
void* IAGSEngine::GetScriptFunctionAddress (const char *funcName) {
    return ccGetSymbolAddressForPlugin ((char*)funcName);
}
int IAGSEngine::GetBitmapTransparentColor(BITMAP *bmp) {
    return bitmap_mask_color (bmp);
}
// get the character scaling level at a particular point
int IAGSEngine::GetAreaScaling (int32 x, int32 y) {
    return GetScalingAt(x,y);
}
int IAGSEngine::IsGamePaused () {
    return game_paused;
}
int IAGSEngine::GetSpriteWidth (int32 slot) {
    return game.SpriteInfos[slot].Width;
}
int IAGSEngine::GetSpriteHeight (int32 slot) {
    return game.SpriteInfos[slot].Height;
}
void IAGSEngine::GetTextExtent (int32 font, const char *text, int32 *width, int32 *height) {
    if ((font < 0) || (font >= game.numfonts)) {
        if (width != NULL) width[0] = 0;
        if (height != NULL) height[0] = 0;
        return;
    }

    if (width != NULL)
        width[0] = wgettextwidth_compensate (text, font);
    if (height != NULL)
        height[0] = wgettextheight ((char*)text, font);
}
void IAGSEngine::PrintDebugConsole (const char *text) {
    debug_script_log("[PLUGIN] %s", text);
    platform->WriteStdOut("[PLUGIN] %s", text);
}
int IAGSEngine::IsChannelPlaying (int32 channel) {
    return ::IsChannelPlaying (channel);
}
void IAGSEngine::PlaySoundChannel (int32 channel, int32 soundType, int32 volume, int32 loop, const char *filename) {
    stop_and_destroy_channel (channel);
    SOUNDCLIP *newcha = NULL;

    if (((soundType == PSND_MP3STREAM) || (soundType == PSND_OGGSTREAM)) 
        && (loop != 0))
        quit("IAGSEngine::PlaySoundChannel: streamed samples cannot loop");

    // TODO: find out how engine was supposed to decide on where to load the sound from
    AssetPath asset_name("", filename);

    if (soundType == PSND_WAVE)
        newcha = my_load_wave (asset_name, volume, loop);
    else if (soundType == PSND_MP3STREAM)
        newcha = my_load_mp3 (asset_name, volume);
    else if (soundType == PSND_OGGSTREAM)
        newcha = my_load_ogg (asset_name, volume);
    else if (soundType == PSND_MP3STATIC)
        newcha = my_load_static_mp3 (asset_name, volume, (loop != 0));
    else if (soundType == PSND_OGGSTATIC)
        newcha = my_load_static_ogg (asset_name, volume, (loop != 0));
    else if (soundType == PSND_MIDI) {
        if (midi_pos >= 0)
            quit("!IAGSEngine::PlaySoundChannel: MIDI already in use");
        newcha = my_load_midi (asset_name, loop);
        newcha->set_volume (volume);
    }
#ifndef PSP_NO_MOD_PLAYBACK
    else if (soundType == PSND_MOD) {
        newcha = my_load_mod (asset_name, loop);
        newcha->set_volume (volume);
    }
#endif
    else
        quit("!IAGSEngine::PlaySoundChannel: unknown sound type");

    channels[channel] = newcha;
}
// Engine interface 12 and above are below
void IAGSEngine::MarkRegionDirty(int32 left, int32 top, int32 right, int32 bottom) {
    invalidate_rect(left, top, right, bottom, false);
    plugins[this->pluginId].invalidatedRegion++;
}
AGSMouseCursor * IAGSEngine::GetMouseCursor(int32 cursor) {
    // We should not return anything, because (at this time) script functions do not require actual cursor instance
    quit("!AGSEngine::GetMouseCursor() is no longer supported. Use related script API instead.");
    return NULL;
}
void IAGSEngine::GetRawColorComponents(int32 coldepth, int32 color, int32 *red, int32 *green, int32 *blue, int32 *alpha) {
    if (red)
        *red = getr_depth(coldepth, color);
    if (green)
        *green = getg_depth(coldepth, color);
    if (blue)
        *blue = getb_depth(coldepth, color);
    if (alpha)
        *alpha = geta_depth(coldepth, color);
}
int IAGSEngine::MakeRawColorPixel(int32 coldepth, int32 red, int32 green, int32 blue, int32 alpha) {
    return makeacol_depth(coldepth, red, green, blue, alpha);
}
int IAGSEngine::GetFontType(int32 fontNum) {
    if ((fontNum < 0) || (fontNum >= game.numfonts))
        return FNT_INVALID;

    if (font_supports_extended_characters(fontNum))
        return FNT_TTF;

    return FNT_SCI;
}
int IAGSEngine::CreateDynamicSprite(int32 coldepth, int32 width, int32 height) {

    // TODO: why is this implemented right here, should not an existing
    // script handling implementation be called instead?

    int gotSlot = spriteset.AddNewSprite();
    if (gotSlot <= 0)
        return 0;

    if ((width < 1) || (height < 1))
        quit("!IAGSEngine::CreateDynamicSprite: invalid width/height requested by plugin");

    // resize the sprite to the requested size
    Bitmap *newPic = BitmapHelper::CreateTransparentBitmap(width, height, coldepth);
    if (newPic == NULL)
        return 0;

    // add it into the sprite set
    add_dynamic_sprite(gotSlot, newPic);
    return gotSlot;
}
void IAGSEngine::DeleteDynamicSprite(int32 slot) {
    free_dynamic_sprite(slot);
}
int IAGSEngine::IsSpriteAlphaBlended(int32 slot) {
    if (game.SpriteInfos[slot].Flags & SPF_ALPHACHANNEL)
        return 1;
    return 0;
}

// disable AGS's sound engine
void IAGSEngine::DisableSound() {
    shutdown_sound();
    usetup.digicard = DIGI_NONE;
    usetup.midicard = MIDI_NONE;
    install_sound(usetup.digicard,usetup.midicard,NULL);
}
int IAGSEngine::CanRunScriptFunctionNow() {
    if (inside_script)
        return 0;
    return 1;
}
int IAGSEngine::CallGameScriptFunction(const char *name, int32 globalScript, int32 numArgs, long arg1, long arg2, long arg3) {
    if (inside_script)
        return -300;

    ccInstance *toRun = GetScriptInstanceByType(globalScript ? kScInstGame : kScInstRoom);

    RuntimeScriptValue params[3];
    params[0].SetPluginArgument(arg1);
    params[1].SetPluginArgument(arg2);
    params[2].SetPluginArgument(arg3);
    int toret = RunScriptFunctionIfExists(toRun, (char*)name, numArgs, params);
    return toret;
}

void IAGSEngine::NotifySpriteUpdated(int32 slot) {
    int ff;
    // wipe the character cache when we change rooms
    for (ff = 0; ff < game.numcharacters; ff++) {
        if ((charcache[ff].inUse) && (charcache[ff].sppic == slot)) {
            delete charcache[ff].image;
            charcache[ff].image = NULL;
            charcache[ff].inUse = 0;
        }
    }

    // clear the object cache
    for (ff = 0; ff < MAX_ROOM_OBJECTS; ff++) {
        if ((objcache[ff].image != NULL) && (objcache[ff].sppic == slot)) {
            delete objcache[ff].image;
            objcache[ff].image = NULL;
        }
    }
}

void IAGSEngine::SetSpriteAlphaBlended(int32 slot, int32 isAlphaBlended) {

    game.SpriteInfos[slot].Flags &= ~SPF_ALPHACHANNEL;

    if (isAlphaBlended)
        game.SpriteInfos[slot].Flags |= SPF_ALPHACHANNEL;
}

void IAGSEngine::QueueGameScriptFunction(const char *name, int32 globalScript, int32 numArgs, long arg1, long arg2) {
    if (!inside_script) {
        this->CallGameScriptFunction(name, globalScript, numArgs, arg1, arg2, 0);
        return;
    }

    if (numArgs < 0 || numArgs > 2)
        quit("IAGSEngine::QueueGameScriptFunction: invalid number of arguments");

    curscript->run_another(name, globalScript ? kScInstGame : kScInstRoom, numArgs,
        RuntimeScriptValue().SetPluginArgument(arg1), RuntimeScriptValue().SetPluginArgument(arg2));
}

int IAGSEngine::RegisterManagedObject(const void *object, IAGSScriptManagedObject *callback) {
    GlobalReturnValue.SetPluginObject((void*)object, (ICCDynamicObject*)callback);
    return ccRegisterManagedObject(object, (ICCDynamicObject*)callback, true);
}

void IAGSEngine::AddManagedObjectReader(const char *typeName, IAGSManagedObjectReader *reader) {
    if (numPluginReaders >= MAX_PLUGIN_OBJECT_READERS) 
        quit("Plugin error: IAGSEngine::AddObjectReader: Too many object readers added");

    if ((typeName == NULL) || (typeName[0] == 0))
        quit("Plugin error: IAGSEngine::AddObjectReader: invalid name for type");

    for (int ii = 0; ii < numPluginReaders; ii++) {
        if (strcmp(pluginReaders[ii].type, typeName) == 0)
            quitprintf("Plugin error: IAGSEngine::AddObjectReader: type '%s' has been registered already", typeName);
    }

    pluginReaders[numPluginReaders].reader = reader;
    pluginReaders[numPluginReaders].type = typeName;
    numPluginReaders++;
}

void IAGSEngine::RegisterUnserializedObject(int key, const void *object, IAGSScriptManagedObject *callback) {
    GlobalReturnValue.SetPluginObject((void*)object, (ICCDynamicObject*)callback);
    ccRegisterUnserializedObject(key, object, (ICCDynamicObject*)callback, true);
}

int IAGSEngine::GetManagedObjectKeyByAddress(const char *address) {
    return ccGetObjectHandleFromAddress(address);
}

void* IAGSEngine::GetManagedObjectAddressByKey(int key) {
    void *object;
    ICCDynamicObject *manager;
    ScriptValueType obj_type = ccGetObjectAddressAndManagerFromHandle(key, object, manager);
    if (obj_type == kScValPluginObject)
    {
        GlobalReturnValue.SetPluginObject(object, manager);
    }
    else
    {
        GlobalReturnValue.SetDynamicObject(object, manager);
    }
    return object;
}

const char* IAGSEngine::CreateScriptString(const char *fromText) {
    const char *string = CreateNewScriptString(fromText);
    // Should be still standard dynamic object, because not managed by plugin
    GlobalReturnValue.SetDynamicObject((void*)string, &myScriptStringImpl);
    return string;
}

int IAGSEngine::IncrementManagedObjectRefCount(const char *address) {
    return ccAddObjectReference(GetManagedObjectKeyByAddress(address));
}

int IAGSEngine::DecrementManagedObjectRefCount(const char *address) {
    return ccReleaseObjectReference(GetManagedObjectKeyByAddress(address));
}

void IAGSEngine::SetMousePosition(int32 x, int32 y) {
    Mouse::SetPosition(Point(x, y));
    RefreshMouse();
}

void IAGSEngine::SimulateMouseClick(int32 button) {
    PluginSimulateMouseClick(button);
}

int IAGSEngine::GetMovementPathWaypointCount(int32 pathId) {
    return mls[pathId % TURNING_AROUND].numstage;
}

int IAGSEngine::GetMovementPathLastWaypoint(int32 pathId) {
    return mls[pathId % TURNING_AROUND].onstage;
}

void IAGSEngine::GetMovementPathWaypointLocation(int32 pathId, int32 waypoint, int32 *x, int32 *y) {
    *x = (mls[pathId % TURNING_AROUND].pos[waypoint] >> 16) & 0x0000ffff;
    *y = (mls[pathId % TURNING_AROUND].pos[waypoint] & 0x0000ffff);
}

void IAGSEngine::GetMovementPathWaypointSpeed(int32 pathId, int32 waypoint, int32 *xSpeed, int32 *ySpeed) {
    *xSpeed = mls[pathId % TURNING_AROUND].xpermove[waypoint];
    *ySpeed = mls[pathId % TURNING_AROUND].ypermove[waypoint];
}

int IAGSEngine::IsRunningUnderDebugger()
{
    return (editor_debugging_enabled != 0) ? 1 : 0;
}

void IAGSEngine::GetPathToFileInCompiledFolder(const char*fileName, char *buffer)
{
    get_install_dir_path(buffer, fileName);
}

void IAGSEngine::BreakIntoDebugger()
{
    break_on_next_script_step = 1;
}

IAGSFontRenderer* IAGSEngine::ReplaceFontRenderer(int fontNumber, IAGSFontRenderer *newRenderer)
{
    return font_replace_renderer(fontNumber, newRenderer);
}


// *********** General plugin implementation **********

void pl_stop_plugins() {
    int a;
    ccSetDebugHook(NULL);

    for (a = 0; a < numPlugins; a++) {
        if (plugins[a].available) {
            if (plugins[a].engineShutdown != NULL)
                plugins[a].engineShutdown();
            plugins[a].wantHook = 0;
            if (plugins[a].savedata) {
                free(plugins[a].savedata);
                plugins[a].savedata = NULL;
            }
            if (!plugins[a].builtin) {
              plugins[a].library.Unload();
            }
        }
    }
    numPlugins = 0;
}

void pl_startup_plugins() {
    int i;
    for (i = 0; i < numPlugins; i++) {
        if (plugins[i].available)
            plugins[i].engineStartup (&plugins[i].eiface);
    }
}

int pl_run_plugin_hooks (int event, int data) {
    int i, retval = 0;
    for (i = 0; i < numPlugins; i++) {
        if (plugins[i].wantHook & event) {
            retval = plugins[i].onEvent (event, data);
            if (retval)
                return retval;
        }
    }
    return 0;
}

int pl_run_plugin_debug_hooks (const char *scriptfile, int linenum) {
    int i, retval = 0;
    for (i = 0; i < numPlugins; i++) {
        if (plugins[i].wantHook & AGSE_SCRIPTDEBUG) {
            retval = plugins[i].debugHook(scriptfile, linenum, 0);
            if (retval)
                return retval;
        }
    }
    return 0;
}

void pl_run_plugin_init_gfx_hooks (const char *driverName, void *data) {
    for (int i = 0; i < numPlugins; i++) 
    {
        if (plugins[i].initGfxHook != NULL)
        {
            plugins[i].initGfxHook(driverName, data);
        }
    }
}

int pl_register_builtin_plugin(InbuiltPluginDetails const &details) {
    _registered_builtin_plugins.push_back(details);
    return 0;
}

bool pl_use_builtin_plugin(EnginePlugin* apl)
{
#if defined(BUILTIN_PLUGINS)
    if (stricmp(apl->filename, "agsflashlight") == 0)
    {
        apl->engineStartup = agsflashlight::AGS_EngineStartup;
        apl->engineShutdown = agsflashlight::AGS_EngineShutdown;
        apl->onEvent = agsflashlight::AGS_EngineOnEvent;
        apl->debugHook = agsflashlight::AGS_EngineDebugHook;
        apl->initGfxHook = agsflashlight::AGS_EngineInitGfx;
        apl->available = true;
        apl->builtin = true;
        return true;
    }
    else if (stricmp(apl->filename, "agsblend") == 0)
    {
        apl->engineStartup = agsblend::AGS_EngineStartup;
        apl->engineShutdown = agsblend::AGS_EngineShutdown;
        apl->onEvent = agsblend::AGS_EngineOnEvent;
        apl->debugHook = agsblend::AGS_EngineDebugHook;
        apl->initGfxHook = agsblend::AGS_EngineInitGfx;
        apl->available = true;
        apl->builtin = true;
        return true;
    }
    else if (stricmp(apl->filename, "ags_snowrain") == 0)
    {
        apl->engineStartup = ags_snowrain::AGS_EngineStartup;
        apl->engineShutdown = ags_snowrain::AGS_EngineShutdown;
        apl->onEvent = ags_snowrain::AGS_EngineOnEvent;
        apl->debugHook = ags_snowrain::AGS_EngineDebugHook;
        apl->initGfxHook = ags_snowrain::AGS_EngineInitGfx;
        apl->available = true;
        apl->builtin = true;
        return true;
    }
    else if (stricmp(apl->filename, "ags_parallax") == 0)
    {
        apl->engineStartup = ags_parallax::AGS_EngineStartup;
        apl->engineShutdown = ags_parallax::AGS_EngineShutdown;
        apl->onEvent = ags_parallax::AGS_EngineOnEvent;
        apl->debugHook = ags_parallax::AGS_EngineDebugHook;
        apl->initGfxHook = ags_parallax::AGS_EngineInitGfx;
        apl->available = true;
        apl->builtin = true;
        return true;
    }
#if defined(IOS_VERSION)
    else if (stricmp(apl->filename, "agstouch") == 0)
    {
        apl->engineStartup = agstouch::AGS_EngineStartup;
        apl->engineShutdown = agstouch::AGS_EngineShutdown;
        apl->onEvent = agstouch::AGS_EngineOnEvent;
        apl->debugHook = agstouch::AGS_EngineDebugHook;
        apl->initGfxHook = agstouch::AGS_EngineInitGfx;
        apl->available = true;
        apl->builtin = true;
        return true;
    }
#endif // IOS_VERSION
#endif // BUILTIN_PLUGINS

    for(std::vector<InbuiltPluginDetails>::iterator it = _registered_builtin_plugins.begin(); it != _registered_builtin_plugins.end(); ++it) {
        if (stricmp(apl->filename, it->filename) == 0) {
            apl->engineStartup = it->engineStartup;
            apl->engineShutdown = it->engineShutdown;
            apl->onEvent = it->onEvent;
            apl->debugHook = it->debugHook;
            apl->initGfxHook = it->initGfxHook;
            apl->available = true;
            apl->builtin = true;
            return true;
        }
    }
    
    AGS::Common::Debug::Printf("No built-in plugin found. Plugin loading failed!");
    return false;
}

Engine::GameInitError pl_register_plugins(const std::vector<Common::PluginInfo> &infos)
{
    numPlugins = 0;
    for (size_t inf_index = 0; inf_index < infos.size(); ++inf_index)
    {
        const Common::PluginInfo &info = infos[inf_index];
        String name = info.Name;
        if (name.GetLast() == '!')
            continue; // editor-only plugin, ignore it
        if (numPlugins == MAXPLUGINS)
            return kGameInitErr_TooManyPlugins;
        // AGS Editor currently saves plugin names in game data with
        // ".dll" extension appended; we need to take care of that
        const String name_ext = ".dll";
        if (name.GetLength() <= name_ext.GetLength() || name.GetLength() > PLUGIN_FILENAME_MAX + name_ext.GetLength() ||
                name.CompareRightNoCase(name_ext, name_ext.GetLength())) {
            return kGameInitErr_PluginNameInvalid;
        }
        // remove ".dll" from plugin's name
        name.ClipRight(name_ext.GetLength());

        EnginePlugin *apl = &plugins[numPlugins++];
        // Copy plugin info
        snprintf(apl->filename, sizeof(apl->filename), "%s", name.GetCStr());
        if (info.DataLen)
        {
            apl->savedata = (char*)malloc(info.DataLen);
            memcpy(apl->savedata, info.Data.get(), info.DataLen);
        }
        apl->savedatasize = info.DataLen;

        // Compatibility with the old SnowRain module
        if (stricmp(apl->filename, "ags_SnowRain20") == 0) {
            strcpy(apl->filename, "ags_snowrain");
        }

        if (apl->library.Load(apl->filename))
        {
          AGS::Common::Debug::Printf(kDbgMsg_Init, "Plugin '%s' loading succeeded, resolving imports...", apl->filename);

          if (apl->library.GetFunctionAddress("AGS_PluginV2") == NULL) {
              quitprintf("Plugin '%s' is an old incompatible version.", apl->filename);
          }
          apl->engineStartup = (void(*)(IAGSEngine*))apl->library.GetFunctionAddress("AGS_EngineStartup");
          apl->engineShutdown = (void(*)())apl->library.GetFunctionAddress("AGS_EngineShutdown");

          if (apl->engineStartup == NULL) {
              quitprintf("Plugin '%s' is not a valid AGS plugin (no engine startup entry point)", apl->filename);
          }
          apl->onEvent = (int(*)(int,int))apl->library.GetFunctionAddress("AGS_EngineOnEvent");
          apl->debugHook = (int(*)(const char*,int,int))apl->library.GetFunctionAddress("AGS_EngineDebugHook");
          apl->initGfxHook = (void(*)(const char*, void*))apl->library.GetFunctionAddress("AGS_EngineInitGfx");
        }
        else
        {
          AGS::Common::Debug::Printf("Plugin loading failed, trying built-in plugins...");
          if (!pl_use_builtin_plugin(apl))
          {
            // Plugin loading has failed at this point, try using built-in plugin function stubs
            if (RegisterPluginStubs((const char*)apl->filename))
              AGS::Common::Debug::Printf(kDbgMsg_Init, "Placeholder functions for the plugin '%s' found.", apl->filename);
            else
              AGS::Common::Debug::Printf(kDbgMsg_Init, "No placeholder functions for the plugin '%s' found. The game might fail to load.", apl->filename);

            continue;
          }
        }

        apl->eiface.pluginId = numPlugins - 1;
        apl->eiface.version = 24;
        apl->wantHook = 0;
        apl->available = true;
    }
    return kGameInitErr_NoError;
}

bool pl_is_plugin_loaded(const char *pl_name)
{
    if (!pl_name)
        return false;

    for (int i = 0; i < numPlugins; ++i)
    {
        if (stricmp(pl_name, plugins[i].filename) == 0)
            return plugins[i].available;
    }
    return false;
}<|MERGE_RESOLUTION|>--- conflicted
+++ resolved
@@ -35,6 +35,7 @@
 #include "ac/record.h"
 #include "ac/roomstatus.h"
 #include "ac/string.h"
+#include "ac/dynobj/scriptobject.h"
 #include "font/fonts.h"
 #include "util/string_utils.h"
 #include "debug/debug_log.h"
@@ -61,11 +62,7 @@
 #include "ac/dynobj/scriptstring.h"
 #include "main/graphics_mode.h"
 #include "gfx/gfx_util.h"
-<<<<<<< HEAD
-#include "ac/dynobj/scriptobject.h"
-=======
 #include "util/memory.h"
->>>>>>> 66a758a1
 
 using namespace AGS::Common;
 using namespace AGS::Common::Memory;
@@ -446,11 +443,7 @@
         *y = scrp.Y;
 }
 void IAGSEngine::ViewportToRoom (int32 *x, int32 *y) {
-<<<<<<< HEAD
-    Point scrp = play.ScreenToRoom(x ? *x : 0, y ? *y : 0);
-=======
-    VpPoint vpt = play.ScreenToRoom(x ? divide_down_coordinate(*x) : 0, y ? divide_down_coordinate(*y) : 0, false);
->>>>>>> 66a758a1
+    VpPoint vpt = play.ScreenToRoom(x ? *x : 0, y ? *y : 0, false);
     if (x)
         *x = vpt.first.X;
     if (y)
