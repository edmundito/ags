--- conflicted
+++ resolved
@@ -382,30 +382,18 @@
     return game.playercharacter;
 }
 void IAGSEngine::RoomToViewport (int32 *x, int32 *y) {
-    Point scrp = play.RoomToScreen(x ? multiply_up_coordinate(*x) : 0, y ? multiply_up_coordinate(*y) : 0);
+    Point scrp = play.RoomToScreen(x ? *x : 0, y ? *y : 0);
     if (x)
-<<<<<<< HEAD
-        x[0] = x[0] - offsetx;
-    if (y)
-        y[0] = y[0] - offsety;
-=======
         *x = scrp.X;
     if (y)
         *y = scrp.Y;
->>>>>>> f44a54ef
 }
 void IAGSEngine::ViewportToRoom (int32 *x, int32 *y) {
-    Point scrp = play.ScreenToRoom(x ? divide_down_coordinate(*x) : 0, y ? divide_down_coordinate(*y) : 0);
+    Point scrp = play.ScreenToRoom(x ? *x : 0, y ? *y : 0);
     if (x)
-<<<<<<< HEAD
-        x[0] = x[0] + offsetx;
-    if (y)
-        y[0] = y[0] + offsety;
-=======
         *x = scrp.X;
     if (y)
         *y = scrp.Y;
->>>>>>> f44a54ef
 }
 int IAGSEngine::GetNumObjects () {
     return croom->numobj;
