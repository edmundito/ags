--- conflicted
+++ resolved
@@ -916,15 +916,7 @@
     return false;
 }
 
-<<<<<<< HEAD
-#include "util/stream.h"
-
-using AGS::Common::Stream;
-
 void pl_read_plugins_from_disk (Stream *in) {
-=======
-void pl_read_plugins_from_disk (DataStream *in) {
->>>>>>> f6096b44
     if (in->ReadInt32() != 1)
         quit("ERROR: unable to load game, invalid version of plugin data");
 
