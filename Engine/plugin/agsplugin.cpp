//=============================================================================
//
// Adventure Game Studio (AGS)
//
// Copyright (C) 1999-2011 Chris Jones and 2011-20xx others
// The full list of copyright holders can be found in the Copyright.txt
// file, which is part of this source code distribution.
//
// The AGS source code is provided under the Artistic License 2.0.
// A copy of this license can be found in the file License.txt and at
// http://www.opensource.org/licenses/artistic-license-2.0.php
//
//=============================================================================
#include <vector>
#include "core/platform.h"
#include <allegro.h>
#if AGS_PLATFORM_OS_WINDOWS
#include "platform/windows/windows.h"
#endif
#include "plugin/agsplugin.h"
#include "ac/common.h"
#include "ac/view.h"
#include "ac/display.h"
#include "ac/draw.h"
#include "ac/dynamicsprite.h"
#include "ac/game.h"
#include "ac/gamesetup.h"
#include "ac/gamesetupstruct.h"
#include "ac/gamestate.h"
#include "ac/global_audio.h"
#include "ac/global_plugin.h"
#include "ac/global_walkablearea.h"
#include "ac/keycode.h"
#include "ac/mouse.h"
#include "ac/movelist.h"
#include "ac/parser.h"
#include "ac/path_helper.h"
#include "ac/roomstatus.h"
#include "ac/string.h"
#include "ac/spritecache.h"
#include "ac/sys_events.h"
<<<<<<< HEAD
#include "ac/dynobj/cc_dynamicobject_addr_and_manager.h"
#include "ac/dynobj/cc_pluginobject.h"
#include "ac/dynobj/scriptobject.h"
=======
>>>>>>> 926c75b6
#include "ac/dynobj/scriptstring.h"
#include "ac/dynobj/dynobj_manager.h"
#include "font/fonts.h"
#include "debug/debug_log.h"
#include "debug/debugger.h"
#include "debug/out.h"
#include "device/mousew32.h"
#include "gfx/bitmap.h"
#include "gfx/graphicsdriver.h"
#include "gfx/gfx_util.h"
#include "gfx/gfxfilter.h"
#include "gui/guidefines.h"
#include "main/game_run.h"
#include "main/graphics_mode.h"
#include "main/engine.h"
#include "media/audio/audio_system.h"
#include "plugin/plugin_builtin.h"
#include "plugin/plugin_engine.h"
#include "plugin/plugin_builtin.h"
#include "plugin/pluginobjectreader.h"
#include "script/runtimescriptvalue.h"
#include "script/script.h"
#include "script/script_runtime.h"
#include "util/filestream.h"
#include "util/library.h"
#include "util/memory.h"
#include "util/stream.h"
#include "util/string_compat.h"
#include "util/wgt2allg.h"

using namespace AGS::Common;
using namespace AGS::Common::Memory;
using namespace AGS::Engine;


#if defined(BUILTIN_PLUGINS)
#include "../Plugins/AGSflashlight/agsflashlight.h"
#include "../Plugins/agsblend/agsblend.h"
#include "../Plugins/ags_snowrain/ags_snowrain.h"
#include "../Plugins/ags_parallax/ags_parallax.h"
#include "../Plugins/agspalrender/agspalrender.h"
#include "../Plugins/AGSSpriteFont/AGSSpriteFont/AGSSpriteFont.h"
#if AGS_PLATFORM_OS_IOS
#include "../Plugins/agstouch/agstouch.h"
#endif // AGS_PLATFORM_OS_IOS
#endif // BUILTIN_PLUGINS


extern IGraphicsDriver *gfxDriver;
extern int mousex, mousey;
extern int displayed_room;
extern RoomStruct thisroom;
extern GameSetupStruct game;
extern RoomStatus*croom;
extern SpriteCache spriteset;
extern std::vector<ViewStruct> views;
extern int game_paused;
extern int inside_script;
extern ccInstance *gameinst, *roominst;
extern RGB palette[256];
extern PluginObjectReader pluginReaders[MAX_PLUGIN_OBJECT_READERS];
extern int numPluginReaders;
extern RuntimeScriptValue GlobalReturnValue;
extern ScriptString myScriptStringImpl;
extern ScriptObject scrObj[MAX_ROOM_OBJECTS];

// **************** PLUGIN IMPLEMENTATION ****************


const int PLUGIN_API_VERSION = 26;
struct EnginePlugin {
    AGS::Common::String  filename;
    AGS::Engine::Library library;
    bool       available;
    char       *savedata;
    int         savedatasize;
    int         wantHook;
    int         invalidatedRegion;
    void      (*engineStartup) (IAGSEngine *) = nullptr;
    void      (*engineShutdown) () = nullptr;
    int       (*onEvent) (int, int) = nullptr;
    void      (*initGfxHook) (const char *driverName, void *data) = nullptr;
    int       (*debugHook) (const char * whichscript, int lineNumber, int reserved) = nullptr;
    IAGSEngine  eiface;
    bool        builtin;

    EnginePlugin() {
        wantHook = 0;
        invalidatedRegion = 0;
        savedata = nullptr;
        savedatasize = 0;
        builtin = false;
        available = false;
        eiface.version = 0;
        eiface.pluginId = 0;
    }
};
#define MAXPLUGINS 20
EnginePlugin plugins[MAXPLUGINS];
int numPlugins = 0;
int pluginsWantingDebugHooks = 0;

std::vector<InbuiltPluginDetails> _registered_builtin_plugins;

void IAGSEngine::AbortGame (const char *reason) {
    quit(reason);
}
const char* IAGSEngine::GetEngineVersion () {
    return get_engine_version();
}
void IAGSEngine::RegisterScriptFunction (const char*name, void*addy) {
    ccAddExternalPluginFunction (name, addy);
}
const char* IAGSEngine::GetGraphicsDriverID()
{
    if (gfxDriver == nullptr)
        return nullptr;

    return gfxDriver->GetDriverID();
}

BITMAP *IAGSEngine::GetScreen () 
{
    // TODO: we could actually return stage buffer here, will that make a difference?
    if (!gfxDriver->UsesMemoryBackBuffer())
        quit("!This plugin requires software graphics driver.");

    Bitmap *buffer = gfxDriver->GetMemoryBackBuffer();
    return buffer ? (BITMAP*)buffer->GetAllegroBitmap() : nullptr;
}

BITMAP *IAGSEngine::GetVirtualScreen () 
{
    Bitmap *stage = gfxDriver->GetStageBackBuffer(true);
    return stage ? (BITMAP*)stage->GetAllegroBitmap() : nullptr;
}

void IAGSEngine::RequestEventHook (int32 event) {
    if (event >= AGSE_TOOHIGH) 
        quit("!IAGSEngine::RequestEventHook: invalid event requested");

    if (plugins[this->pluginId].onEvent == nullptr)
        quit("!IAGSEngine::RequestEventHook: no callback AGS_EngineOnEvent function exported from plugin");

    if ((event & AGSE_SCRIPTDEBUG) &&
        ((plugins[this->pluginId].wantHook & AGSE_SCRIPTDEBUG) == 0)) {
            pluginsWantingDebugHooks++;
            ccSetDebugHook(scriptDebugHook);
    }

    if (event & AGSE_AUDIODECODE) {
        quit("Plugin requested AUDIODECODE, which is no longer supported");
    }


    plugins[this->pluginId].wantHook |= event;
}

void IAGSEngine::UnrequestEventHook(int32 event) {
    if (event >= AGSE_TOOHIGH) 
        quit("!IAGSEngine::UnrequestEventHook: invalid event requested");

    if ((event & AGSE_SCRIPTDEBUG) &&
        (plugins[this->pluginId].wantHook & AGSE_SCRIPTDEBUG)) {
            pluginsWantingDebugHooks--;
            if (pluginsWantingDebugHooks < 1)
                ccSetDebugHook(nullptr);
    }

    plugins[this->pluginId].wantHook &= ~event;
}

int IAGSEngine::GetSavedData (char *buffer, int32 bufsize) {
    int savedatasize = plugins[this->pluginId].savedatasize;

    if (bufsize < savedatasize)
        quit("!IAGSEngine::GetSavedData: buffer too small");

    if (savedatasize > 0)
        memcpy (buffer, plugins[this->pluginId].savedata, savedatasize);

    return savedatasize;
}

void IAGSEngine::DrawText (int32 x, int32 y, int32 font, int32 color, char *text) 
{
    Bitmap *ds = gfxDriver->GetStageBackBuffer(true);
    if (!ds)
        return;
    color_t text_color = ds->GetCompatibleColor(color);
    draw_and_invalidate_text(ds, x, y, font, text_color, text);
}

void IAGSEngine::GetScreenDimensions (int32 *width, int32 *height, int32 *coldepth) {
    if (width != nullptr)
        width[0] = play.GetMainViewport().GetWidth();
    if (height != nullptr)
        height[0] = play.GetMainViewport().GetHeight();
    if (coldepth != nullptr)
        coldepth[0] = scsystem.coldepth;
}

unsigned char ** IAGSEngine::GetRawBitmapSurface (BITMAP *bmp)
{
    Bitmap *stage = gfxDriver->GetStageBackBuffer(true);
    if (stage && bmp == stage->GetAllegroBitmap())
        plugins[this->pluginId].invalidatedRegion = 0;

    return bmp->line;
}

void IAGSEngine::ReleaseBitmapSurface (BITMAP *bmp)
{
    Bitmap *stage = gfxDriver->GetStageBackBuffer(true);
    if (stage && bmp == stage->GetAllegroBitmap())
    {
        // plugin does not manaually invalidate stuff, so
        // we must invalidate the whole screen to be safe
        if (!plugins[this->pluginId].invalidatedRegion)
            invalidate_screen();
    }
}

void IAGSEngine::GetMousePosition (int32 *x, int32 *y) {
    if (x) x[0] = mousex;
    if (y) y[0] = mousey;
}
int IAGSEngine::GetCurrentRoom () {
    return displayed_room;
}
int IAGSEngine::GetNumBackgrounds () {
    return thisroom.BgFrameCount;
}
int IAGSEngine::GetCurrentBackground () {
    return play.bg_frame;
}
BITMAP *IAGSEngine::GetBackgroundScene (int32 index) {
    return (BITMAP*)thisroom.BgFrames[index].Graphic->GetAllegroBitmap();
}
void IAGSEngine::GetBitmapDimensions (BITMAP *bmp, int32 *width, int32 *height, int32 *coldepth) {
    if (bmp == nullptr)
        return;

    if (width != nullptr)
        width[0] = bmp->w;
    if (height != nullptr)
        height[0] = bmp->h;
    if (coldepth != nullptr)
        coldepth[0] = bitmap_color_depth(bmp);
}

// On save/restore, the Engine will provide the plugin with a handle. Because we only ever save to one file at a time,
// we can reuse the same handle.

static long pl_file_handle = -1;
static Stream *pl_file_stream = nullptr;

void pl_set_file_handle(long data, Stream *stream) {
    pl_file_handle = data;
    pl_file_stream = stream;
}

void pl_clear_file_handle() {
    pl_file_handle = -1;
    pl_file_stream = nullptr;
}

int IAGSEngine::FRead (void *buffer, int32 len, int32 handle) {
    if (handle != pl_file_handle) {
        quitprintf("IAGSEngine::FRead: invalid file handle: %d", handle);
    }
    if (!pl_file_stream) {
        quit("IAGSEngine::FRead: file stream not set");
    }
    return pl_file_stream->Read(buffer, len);
}

int IAGSEngine::FWrite (void *buffer, int32 len, int32 handle) {
    if (handle != pl_file_handle) {
        quitprintf("IAGSEngine::FWrite: invalid file handle: %d", handle);
    }
    if (!pl_file_stream) {
        quit("IAGSEngine::FWrite: file stream not set");
    }
    return pl_file_stream->Write(buffer, len);
}

void IAGSEngine::DrawTextWrapped (int32 xx, int32 yy, int32 wid, int32 font, int32 color, const char*text)
{
    // TODO: use generic function from the engine instead of having copy&pasted code here
    const int linespacing = get_font_linespacing(font);

    if (break_up_text_into_lines(text, Lines, wid, font) == 0)
        return;

    Bitmap *ds = gfxDriver->GetStageBackBuffer(true);
    if (!ds)
        return;
    color_t text_color = ds->GetCompatibleColor(color);
    for (size_t i = 0; i < Lines.Count(); i++)
        draw_and_invalidate_text(ds, xx, yy + linespacing*i, font, text_color, Lines[i].GetCStr());
}

Bitmap glVirtualScreenWrap;
void IAGSEngine::SetVirtualScreen (BITMAP *bmp)
{
    if (!gfxDriver->UsesMemoryBackBuffer())
    {
        debug_script_warn("SetVirtualScreen: this plugin requires software graphics driver to work correctly.");
        return;
    }

    if (bmp)
    {
        glVirtualScreenWrap.WrapAllegroBitmap(bmp, true);
        gfxDriver->SetStageBackBuffer(&glVirtualScreenWrap);
    }
    else
    {
        glVirtualScreenWrap.Destroy();
        gfxDriver->SetStageBackBuffer(nullptr);
    }
}

int IAGSEngine::LookupParserWord (const char *word) {
    return find_word_in_dictionary ((char*)word);
}

void IAGSEngine::BlitBitmap (int32 x, int32 y, BITMAP *bmp, int32 masked)
{
    Bitmap *ds = gfxDriver->GetStageBackBuffer(true);
    if (!ds)
        return;
    wputblock_raw(ds, x, y, bmp, masked);
    invalidate_rect(x, y, x + bmp->w, y + bmp->h, false);
}

void IAGSEngine::BlitSpriteTranslucent(int32 x, int32 y, BITMAP *bmp, int32 trans)
{
    Bitmap *ds = gfxDriver->GetStageBackBuffer(true);
    if (!ds)
        return;
    Bitmap wrap(bmp, true);
    if (gfxDriver->UsesMemoryBackBuffer())
        GfxUtil::DrawSpriteWithTransparency(ds, &wrap, x, y, trans);
    else
        GfxUtil::DrawSpriteBlend(ds, Point(x,y), &wrap, kBlend_Normal, trans);
}

void IAGSEngine::BlitSpriteRotated(int32 x, int32 y, BITMAP *bmp, int32 angle)
{
    Bitmap *ds = gfxDriver->GetStageBackBuffer(true);
    if (!ds)
        return;
    // FIXME: call corresponding Graphics Blit
    rotate_sprite(ds->GetAllegroBitmap(), bmp, x, y, itofix(angle));
}

void IAGSEngine::PollSystem () {
    update_polled_stuff();
    ags_domouse();
    eAGSMouseButton mbut;
    int mwheelz;
    if (run_service_mb_controls(mbut, mwheelz) && mbut > kMouseNone && !play.IsIgnoringInput())
        pl_run_plugin_hooks(AGSE_MOUSECLICK, mbut);
    KeyInput kp;
    if (run_service_key_controls(kp) && !play.IsIgnoringInput()) {
        pl_run_plugin_hooks(AGSE_KEYPRESS, kp.Key);
    }
}
AGSCharacter* IAGSEngine::GetCharacter (int32 charnum) {
    if (charnum >= game.numcharacters)
        quit("!AGSEngine::GetCharacter: invalid character request");
    // IMPORTANT: if we change the script functions object argument type, we must change this return value too!
    return (AGSCharacter*)&game.chars[charnum];
}
AGSGameOptions* IAGSEngine::GetGameOptions () {
    // We should not return anything, because script functions do not require passing actual instance of GameState
    quit("!AGSEngine::GetGameOptions() is no longer supported. Use related script API instead.");
    return NULL;
}
AGSColor* IAGSEngine::GetPalette () {
    return (AGSColor*)&palette[0];
}
void IAGSEngine::SetPalette (int32 start, int32 finish, AGSColor *cpl) {
    set_palette_range((RGB*)cpl, start, finish, 0);
}
int IAGSEngine::GetNumCharacters () {
    return game.numcharacters;
}
int IAGSEngine::GetPlayerCharacter () {
    return game.playercharacter;
}
void IAGSEngine::RoomToViewport (int32 *x, int32 *y) {
    Point scrp = play.RoomToScreen(x ? *x : 0, y ? *y : 0);
    if (x)
        *x = scrp.X;
    if (y)
        *y = scrp.Y;
}
void IAGSEngine::ViewportToRoom (int32 *x, int32 *y) {
    // NOTE: This is an old function that did not account for custom/multiple viewports
    // and does not expect to fail, therefore we always use primary viewport here.
    // (Not sure if it's good though)
    VpPoint vpt = play.ScreenToRoom(x ? *x : 0, y ? *y : 0);
    if (x)
        *x = vpt.first.X;
    if (y)
        *y = vpt.first.Y;
}
int IAGSEngine::GetNumObjects () {
    return croom->numobj;
}
AGSObject *IAGSEngine::GetObject (int32 num) {
    if (num < 0 || static_cast<uint32_t>(num) >= croom->numobj)
        quit("!IAGSEngine::GetObject: invalid object");
    // IMPORTANT: if we change the script functions object argument type, we must change this return value too!
    return (AGSObject*)&scrObj[num];
}
BITMAP *IAGSEngine::CreateBlankBitmap (int32 width, int32 height, int32 coldep) {
	// [IKM] We should not create Bitmap object here, because
	// a) we are returning raw allegro bitmap and therefore loosing control over it
	// b) plugin won't use Bitmap anyway
    BITMAP *tempb = create_bitmap_ex(coldep, width, height);
    clear_to_color(tempb, bitmap_mask_color(tempb));
    return tempb;
}
void IAGSEngine::FreeBitmap (BITMAP *tofree) {
    if (tofree)
        destroy_bitmap (tofree);
}
BITMAP *IAGSEngine::GetSpriteGraphic (int32 num) {
    return (BITMAP*)spriteset[num]->GetAllegroBitmap();
}
BITMAP *IAGSEngine::GetRoomMask (int32 index) {
    if (index == MASK_WALKABLE)
        return (BITMAP*)thisroom.WalkAreaMask->GetAllegroBitmap();
    else if (index == MASK_WALKBEHIND)
        return (BITMAP*)thisroom.WalkBehindMask->GetAllegroBitmap();
    else if (index == MASK_HOTSPOT)
        return (BITMAP*)thisroom.HotspotMask->GetAllegroBitmap();
    else if (index == MASK_REGIONS)
        return (BITMAP*)thisroom.RegionMask->GetAllegroBitmap();
    else
        quit("!IAGSEngine::GetRoomMask: invalid mask requested");
    return nullptr;
}
// [DEPRECATED]
AGSViewFrame *IAGSEngine::GetViewFrame (int32 view, int32 loop, int32 frame) {
    quit("!AGSEngine::GetViewFrame() is no longer supported. Use Game_GetViewFrame() of the script API instead.");
    return nullptr;
}

int IAGSEngine::GetRawPixelColor(int32 color)
{
    // Convert the standardized colour to the local gfx mode color
    // NOTE: it is unclear whether this has to be game colour depth or display color depth.
    // there was no difference in the original engine, but there is now.
    int result;
    __my_setcolor(&result, color, game.GetColorDepth());
    return result;
}

int IAGSEngine::GetWalkbehindBaseline (int32 wa) {
    if ((wa < 1) || (wa >= MAX_WALK_BEHINDS))
        quit("!IAGSEngine::GetWalkBehindBase: invalid walk-behind area specified");
    return croom->walkbehind_base[wa];
}
void* IAGSEngine::GetScriptFunctionAddress (const char *funcName) {
    return ccGetSymbolAddressForPlugin ((char*)funcName);
}
int IAGSEngine::GetBitmapTransparentColor(BITMAP *bmp) {
    return bitmap_mask_color (bmp);
}
// get the character scaling level at a particular point
int IAGSEngine::GetAreaScaling (int32 x, int32 y) {
    return GetScalingAt(x,y);
}
int IAGSEngine::IsGamePaused () {
    return game_paused;
}
int IAGSEngine::GetSpriteWidth (int32 slot) {
    return game.SpriteInfos[slot].Width;
}
int IAGSEngine::GetSpriteHeight (int32 slot) {
    return game.SpriteInfos[slot].Height;
}
void IAGSEngine::GetTextExtent (int32 font, const char *text, int32 *width, int32 *height) {
    if ((font < 0) || (font >= game.numfonts)) {
        if (width != nullptr) width[0] = 0;
        if (height != nullptr) height[0] = 0;
        return;
    }

    if (width != nullptr)
        width[0] = get_text_width_outlined (text, font);
    if (height != nullptr)
        height[0] = get_font_height_outlined(font);
}
void IAGSEngine::PrintDebugConsole (const char *text) {
    debug_script_log("[PLUGIN] %s", text);
}
int IAGSEngine::IsChannelPlaying (int32 channel) {
    return ::IsChannelPlaying (channel);
}
void IAGSEngine::PlaySoundChannel (int32 channel, int32 soundType, int32 volume, int32 loop, const char *filename) {
    stop_and_destroy_channel (channel);
    // Not sure if it's right to let it play on *any* channel, but this is plugin so let it go...
    // we must correctly stop background voice speech if it takes over speech chan
    if (channel == SCHAN_SPEECH && play.IsNonBlockingVoiceSpeech())
        stop_voice_nonblocking();

    SOUNDCLIP *newcha = nullptr;

    if (((soundType == PSND_MP3STREAM) || (soundType == PSND_OGGSTREAM)) 
        && (loop != 0))
        quit("IAGSEngine::PlaySoundChannel: streamed samples cannot loop");

    // TODO: find out how engine was supposed to decide on where to load the sound from
    AssetPath asset_name(filename, "audio");

    switch (soundType)
    {
    case PSND_WAVE:
        newcha = my_load_wave(asset_name, (loop != 0)); break;
    case PSND_MP3STREAM:
    case PSND_MP3STATIC:
        newcha = my_load_mp3(asset_name, (loop != 0)); break;
    case PSND_OGGSTREAM:
    case PSND_OGGSTATIC:
        newcha = my_load_ogg(asset_name, (loop != 0)); break;
    case PSND_MIDI:
        newcha = my_load_midi(asset_name, (loop != 0)); break;
    case PSND_MOD:
        newcha = my_load_mod(asset_name, (loop != 0)); break;
    case PSND_FLAC:
        newcha = my_load_flac(asset_name, (loop != 0)); break;
    default:
        debug_script_warn("IAGSEngine::PlaySoundChannel: unknown sound type %d", soundType);
        return;
    }

    newcha->set_volume255(volume);
    AudioChans::SetChannel(channel, std::unique_ptr<SOUNDCLIP>(newcha));
}
// Engine interface 12 and above are below
void IAGSEngine::MarkRegionDirty(int32 left, int32 top, int32 right, int32 bottom) {
    invalidate_rect(left, top, right, bottom, false);
    plugins[this->pluginId].invalidatedRegion++;
}
AGSMouseCursor * IAGSEngine::GetMouseCursor(int32 cursor) {
    // We should not return anything, because (at this time) script functions do not require actual cursor instance
    quit("!AGSEngine::GetMouseCursor() is no longer supported. Use related script API instead.");
    return nullptr;
}
void IAGSEngine::GetRawColorComponents(int32 coldepth, int32 color, int32 *red, int32 *green, int32 *blue, int32 *alpha) {
    if (red)
        *red = getr_depth(coldepth, color);
    if (green)
        *green = getg_depth(coldepth, color);
    if (blue)
        *blue = getb_depth(coldepth, color);
    if (alpha)
        *alpha = geta_depth(coldepth, color);
}
int IAGSEngine::MakeRawColorPixel(int32 coldepth, int32 red, int32 green, int32 blue, int32 alpha) {
    return makeacol_depth(coldepth, red, green, blue, alpha);
}
int IAGSEngine::GetFontType(int32 fontNum) {
    if ((fontNum < 0) || (fontNum >= game.numfonts))
        return FNT_INVALID;

    if (font_supports_extended_characters(fontNum))
        return FNT_TTF;

    return FNT_SCI;
}
int IAGSEngine::CreateDynamicSprite(int32 coldepth, int32 width, int32 height) {

    // TODO: why is this implemented right here, should not an existing
    // script handling implementation be called instead?

    int gotSlot = spriteset.GetFreeIndex();
    if (gotSlot <= 0)
        return 0;

    if ((width < 1) || (height < 1))
        quit("!IAGSEngine::CreateDynamicSprite: invalid width/height requested by plugin");

    // resize the sprite to the requested size
    Bitmap *newPic = BitmapHelper::CreateTransparentBitmap(width, height, coldepth);
    if (newPic == nullptr)
        return 0;

    // add it into the sprite set
    add_dynamic_sprite(gotSlot, newPic);
    return gotSlot;
}
void IAGSEngine::DeleteDynamicSprite(int32 slot) {
    free_dynamic_sprite(slot);
}
int IAGSEngine::IsSpriteAlphaBlended(int32 slot) {
    // [DEPRECATED] TODO: may test for 32-bit? not sure if this function is necessary
    debug_script_warn("IsSpriteAlphaBlended: this function is deprecated and won't have any effect.");
    return 0;
}

// disable AGS's sound engine
void IAGSEngine::DisableSound() {
    shutdown_sound();
}
int IAGSEngine::CanRunScriptFunctionNow() {
    if (inside_script)
        return 0;
    return 1;
}
int IAGSEngine::CallGameScriptFunction(const char *name, int32 globalScript, int32 numArgs, long arg1, long arg2, long arg3) {
    if (inside_script)
        return -300;

    ccInstance *toRun = GetScriptInstanceByType(globalScript ? kScInstGame : kScInstRoom);

    RuntimeScriptValue params[]{
        RuntimeScriptValue().SetPluginArgument(arg1),
        RuntimeScriptValue().SetPluginArgument(arg2),
        RuntimeScriptValue().SetPluginArgument(arg3),
    };
    int toret = RunScriptFunction(toRun, (char*)name, numArgs, params);
    return toret;
}

void IAGSEngine::NotifySpriteUpdated(int32 slot) {
    game_sprite_updated(slot);
}

void IAGSEngine::SetSpriteAlphaBlended(int32 /*slot*/, int32 /*isAlphaBlended*/) {
    // [DEPRECATED]
    debug_script_warn("SetSpriteAlphaBlended: this function is deprecated and won't have any effect.");
}

void IAGSEngine::QueueGameScriptFunction(const char *name, int32 globalScript, int32 numArgs, long arg1, long arg2) {
    if (!inside_script) {
        this->CallGameScriptFunction(name, globalScript, numArgs, arg1, arg2, 0);
        return;
    }

    if (numArgs < 0 || numArgs > 2)
        quit("IAGSEngine::QueueGameScriptFunction: invalid number of arguments");
    RuntimeScriptValue params[] { RuntimeScriptValue().SetPluginArgument(arg1),
        RuntimeScriptValue().SetPluginArgument(arg2) };
    curscript->run_another(name, globalScript ? kScInstGame : kScInstRoom, numArgs, params);
}

int IAGSEngine::RegisterManagedObject(const void *object, IAGSScriptManagedObject *callback) {
<<<<<<< HEAD
    // TODO: the managers may be either a separate static object, or the managed object itself.
    // we may try to optimize following by having a cache of CCPluginObjects per callback
    // address. Need to research if that's reliable, and will actually be more performant.
    auto *pl_obj = new CCPluginObject((ICCDynamicObject*)callback);
    GlobalReturnValue.SetPluginObject((void*)object, pl_obj);
    return ccRegisterManagedObject(object, (ICCDynamicObject*)pl_obj, true);
=======
    GlobalReturnValue.SetPluginObject((void*)object, (ICCDynamicObject*)callback);
    return ccRegisterManagedObject(object, (ICCDynamicObject*)callback, kScValPluginObject);
>>>>>>> 926c75b6
}

void IAGSEngine::AddManagedObjectReader(const char *typeName, IAGSManagedObjectReader *reader) {
    if (numPluginReaders >= MAX_PLUGIN_OBJECT_READERS) 
        quit("Plugin error: IAGSEngine::AddObjectReader: Too many object readers added");

    if ((typeName == nullptr) || (typeName[0] == 0))
        quit("Plugin error: IAGSEngine::AddObjectReader: invalid name for type");

    for (int ii = 0; ii < numPluginReaders; ii++) {
        if (strcmp(pluginReaders[ii].type, typeName) == 0)
            quitprintf("Plugin error: IAGSEngine::AddObjectReader: type '%s' has been registered already", typeName);
    }

    pluginReaders[numPluginReaders].reader = reader;
    pluginReaders[numPluginReaders].type = typeName;
    numPluginReaders++;
}

void IAGSEngine::RegisterUnserializedObject(int key, const void *object, IAGSScriptManagedObject *callback) {
<<<<<<< HEAD
    auto *pl_obj = new CCPluginObject((ICCDynamicObject*)callback);
    GlobalReturnValue.SetPluginObject((void*)object, pl_obj);
    ccRegisterUnserializedObject(key, object, pl_obj, true);
=======
    GlobalReturnValue.SetPluginObject((void*)object, (ICCDynamicObject*)callback);
    ccRegisterUnserializedObject(key, object, (ICCDynamicObject*)callback, kScValPluginObject);
>>>>>>> 926c75b6
}

int IAGSEngine::GetManagedObjectKeyByAddress(const char *address) {
    return ccGetObjectHandleFromAddress(address);
}

void* IAGSEngine::GetManagedObjectAddressByKey(int key) {
    void *object;
    ICCDynamicObject *manager;
    ScriptValueType obj_type = ccGetObjectAddressAndManagerFromHandle(key, object, manager);
    GlobalReturnValue.SetDynamicObject(obj_type, object, manager);
    return object;
}

const char* IAGSEngine::CreateScriptString(const char *fromText) {
    const char *string = CreateNewScriptString(fromText);
    // Should be still standard dynamic object, because not managed by plugin
    GlobalReturnValue.SetDynamicObject((void*)string, &myScriptStringImpl);
    return string;
}

int IAGSEngine::IncrementManagedObjectRefCount(const char *address) {
    return ccAddObjectReference(GetManagedObjectKeyByAddress(address));
}

int IAGSEngine::DecrementManagedObjectRefCount(const char *address) {
    return ccReleaseObjectReference(GetManagedObjectKeyByAddress(address));
}

void IAGSEngine::SetMousePosition(int32 x, int32 y) {
    Mouse::SetPosition(Point(x, y));
    RefreshMouse();
}

void IAGSEngine::SimulateMouseClick(int32 button) {
    PluginSimulateMouseClick(button);
}

int IAGSEngine::GetMovementPathWaypointCount(int32 pathId) {
    return mls[pathId % TURNING_AROUND].numstage;
}

int IAGSEngine::GetMovementPathLastWaypoint(int32 pathId) {
    return mls[pathId % TURNING_AROUND].onstage;
}

void IAGSEngine::GetMovementPathWaypointLocation(int32 pathId, int32 waypoint, int32 *x, int32 *y) {
    *x = mls[pathId % TURNING_AROUND].pos[waypoint].X;
    *y = mls[pathId % TURNING_AROUND].pos[waypoint].Y;
}

void IAGSEngine::GetMovementPathWaypointSpeed(int32 pathId, int32 waypoint, int32 *xSpeed, int32 *ySpeed) {
    *xSpeed = mls[pathId % TURNING_AROUND].xpermove[waypoint];
    *ySpeed = mls[pathId % TURNING_AROUND].ypermove[waypoint];
}

int IAGSEngine::IsRunningUnderDebugger()
{
    return (editor_debugging_enabled != 0) ? 1 : 0;
}

void IAGSEngine::GetPathToFileInCompiledFolder(const char*fileName, char *buffer)
{
    // TODO: this is very unsafe, deprecate and make a better API function if still necessary
    strcpy(buffer, PathFromInstallDir(fileName).GetCStr());
}

void IAGSEngine::BreakIntoDebugger()
{
    break_on_next_script_step = 1;
}

IAGSFontRenderer* IAGSEngine::ReplaceFontRenderer(int fontNumber, IAGSFontRenderer *newRenderer)
{
    auto *old_render = font_replace_renderer(fontNumber, newRenderer);
    GUI::MarkForFontUpdate(fontNumber);
    return old_render;
}

IAGSFontRenderer* IAGSEngine::ReplaceFontRenderer2(int fontNumber, IAGSFontRenderer2 *newRenderer)
{
    auto *old_render = font_replace_renderer(fontNumber, newRenderer);
    GUI::MarkForFontUpdate(fontNumber);
    return old_render;
}

void IAGSEngine::NotifyFontUpdated(int fontNumber)
{
    font_recalc_metrics(fontNumber);
    GUI::MarkForFontUpdate(fontNumber);
}

void IAGSEngine::GetRenderStageDesc(AGSRenderStageDesc* desc)
{
    if (desc->Version >= 25)
    {
        gfxDriver->GetStageMatrixes((RenderMatrixes&)desc->Matrixes);
    }
}

void IAGSEngine::GetGameInfo(AGSGameInfo* ginfo)
{
    if (ginfo->Version >= 26)
    {
        snprintf(ginfo->GameName, sizeof(ginfo->GameName), "%s", game.gamename);
        snprintf(ginfo->Guid, sizeof(ginfo->Guid), "%s", game.guid);
        ginfo->UniqueId = game.uniqueid;
    }
}

// *********** General plugin implementation **********

void pl_stop_plugins() {
    int a;
    ccSetDebugHook(nullptr);

    for (a = 0; a < numPlugins; a++) {
        if (plugins[a].available) {
            if (plugins[a].engineShutdown != nullptr)
                plugins[a].engineShutdown();
            plugins[a].wantHook = 0;
            if (plugins[a].savedata) {
                free(plugins[a].savedata);
                plugins[a].savedata = nullptr;
            }
            if (!plugins[a].builtin) {
              plugins[a].library.Unload();
            }
        }
    }
    numPlugins = 0;
}

void pl_startup_plugins() {
    int i;
    for (i = 0; i < numPlugins; i++) {
        if (plugins[i].available)
            plugins[i].engineStartup (&plugins[i].eiface);
    }
}

int pl_run_plugin_hooks (int event, int data) {
    int i, retval = 0;
    for (i = 0; i < numPlugins; i++) {
        if (plugins[i].wantHook & event) {
            retval = plugins[i].onEvent (event, data);
            if (retval)
                return retval;
        }
    }
    return 0;
}

int pl_run_plugin_debug_hooks (const char *scriptfile, int linenum) {
    int i, retval = 0;
    for (i = 0; i < numPlugins; i++) {
        if (plugins[i].wantHook & AGSE_SCRIPTDEBUG) {
            retval = plugins[i].debugHook(scriptfile, linenum, 0);
            if (retval)
                return retval;
        }
    }
    return 0;
}

void pl_run_plugin_init_gfx_hooks (const char *driverName, void *data) {
    for (int i = 0; i < numPlugins; i++) 
    {
        if (plugins[i].initGfxHook != nullptr)
        {
            plugins[i].initGfxHook(driverName, data);
        }
    }
}

int pl_register_builtin_plugin(InbuiltPluginDetails const &details) {
    _registered_builtin_plugins.push_back(details);
    return 0;
}

bool pl_use_builtin_plugin(EnginePlugin* apl)
{
#if defined(BUILTIN_PLUGINS)
    if (apl->filename.CompareNoCase("agsflashlight") == 0)
    {
        apl->engineStartup = agsflashlight::AGS_EngineStartup;
        apl->engineShutdown = agsflashlight::AGS_EngineShutdown;
        apl->onEvent = agsflashlight::AGS_EngineOnEvent;
        apl->debugHook = agsflashlight::AGS_EngineDebugHook;
        apl->initGfxHook = agsflashlight::AGS_EngineInitGfx;
        apl->available = true;
        apl->builtin = true;
        return true;
    }
    else if (apl->filename.CompareNoCase("agsblend") == 0)
    {
        apl->engineStartup = agsblend::AGS_EngineStartup;
        apl->engineShutdown = agsblend::AGS_EngineShutdown;
        apl->onEvent = agsblend::AGS_EngineOnEvent;
        apl->debugHook = agsblend::AGS_EngineDebugHook;
        apl->initGfxHook = agsblend::AGS_EngineInitGfx;
        apl->available = true;
        apl->builtin = true;
        return true;
    }
    else if (apl->filename.CompareNoCase("ags_snowrain") == 0)
    {
        apl->engineStartup = ags_snowrain::AGS_EngineStartup;
        apl->engineShutdown = ags_snowrain::AGS_EngineShutdown;
        apl->onEvent = ags_snowrain::AGS_EngineOnEvent;
        apl->debugHook = ags_snowrain::AGS_EngineDebugHook;
        apl->initGfxHook = ags_snowrain::AGS_EngineInitGfx;
        apl->available = true;
        apl->builtin = true;
        return true;
    }
    else if (apl->filename.CompareNoCase("ags_parallax") == 0)
    {
        apl->engineStartup = ags_parallax::AGS_EngineStartup;
        apl->engineShutdown = ags_parallax::AGS_EngineShutdown;
        apl->onEvent = ags_parallax::AGS_EngineOnEvent;
        apl->debugHook = ags_parallax::AGS_EngineDebugHook;
        apl->initGfxHook = ags_parallax::AGS_EngineInitGfx;
        apl->available = true;
        apl->builtin = true;
        return true;
    }
    else if (apl->filename.CompareNoCase("agspalrender") == 0)
    {
        apl->engineStartup = agspalrender::AGS_EngineStartup;
        apl->engineShutdown = agspalrender::AGS_EngineShutdown;
        apl->onEvent = agspalrender::AGS_EngineOnEvent;
        apl->debugHook = agspalrender::AGS_EngineDebugHook;
        apl->initGfxHook = agspalrender::AGS_EngineInitGfx;
        apl->available = true;
        apl->builtin = true;
        return true;
    }
    else if (apl->filename.CompareNoCase("agsspritefont") == 0 ||
             apl->filename.CompareNoCase("agsplugin.spritefont") == 0)
    {
        apl->engineStartup = agsspritefont::AGS_EngineStartup;
        apl->engineShutdown = agsspritefont::AGS_EngineShutdown;
        apl->onEvent = agsspritefont::AGS_EngineOnEvent;
        apl->available = true;
        apl->builtin = true;
        return true;
    }
#if AGS_PLATFORM_OS_IOS
    else if (apl->filename.CompareNoCase("agstouch") == 0)
    {
        apl->engineStartup = agstouch::AGS_EngineStartup;
        apl->engineShutdown = agstouch::AGS_EngineShutdown;
        apl->onEvent = agstouch::AGS_EngineOnEvent;
        apl->debugHook = agstouch::AGS_EngineDebugHook;
        apl->initGfxHook = agstouch::AGS_EngineInitGfx;
        apl->available = true;
        apl->builtin = true;
        return true;
    }
#endif // IOS_VERSION
#endif // BUILTIN_PLUGINS

    for(std::vector<InbuiltPluginDetails>::iterator it = _registered_builtin_plugins.begin(); it != _registered_builtin_plugins.end(); ++it) {
        if (apl->filename.CompareNoCase(it->filename) == 0) {
            apl->engineStartup = it->engineStartup;
            apl->engineShutdown = it->engineShutdown;
            apl->onEvent = it->onEvent;
            apl->debugHook = it->debugHook;
            apl->initGfxHook = it->initGfxHook;
            apl->available = true;
            apl->builtin = true;
            return true;
        }
    }
    return false;
}

Engine::GameInitError pl_register_plugins(const std::vector<Common::PluginInfo> &infos)
{
    numPlugins = 0;
    for (size_t inf_index = 0; inf_index < infos.size(); ++inf_index)
    {
        const Common::PluginInfo &info = infos[inf_index];
        String name = info.Name;
        if (name.GetLast() == '!')
            continue; // editor-only plugin, ignore it
        if (numPlugins == MAXPLUGINS)
            return kGameInitErr_TooManyPlugins;
        // AGS Editor currently saves plugin names in game data with
        // ".dll" extension appended; we need to take care of that
        const String name_ext = ".dll";
        if (name.GetLength() <= name_ext.GetLength() || name.GetLength() > PLUGIN_FILENAME_MAX + name_ext.GetLength() ||
                name.CompareRightNoCase(name_ext, name_ext.GetLength())) {
            return kGameInitErr_PluginNameInvalid;
        }
        // remove ".dll" from plugin's name
        name.ClipRight(name_ext.GetLength());

        EnginePlugin *apl = &plugins[numPlugins++];
        // Copy plugin info
        apl->filename = name;
        if (info.DataLen > 0)
        {
            apl->savedata = (char*)malloc(info.DataLen);
            memcpy(apl->savedata, &info.Data.front(), info.DataLen);
        }
        apl->savedatasize = info.DataLen;

        // Compatibility with the old SnowRain module
        if (apl->filename.CompareNoCase("ags_SnowRain20") == 0) {
            apl->filename = "ags_snowrain";
        }

        if (apl->library.Load(apl->filename))
        {
          AGS::Common::Debug::Printf(kDbgMsg_Info, "Plugin '%s' loaded from '%s', resolving imports...", apl->filename.GetCStr(), apl->library.GetFilePath().GetCStr());

          if (apl->library.GetFunctionAddress("AGS_PluginV2") == nullptr) {
              quitprintf("Plugin '%s' is an old incompatible version.", apl->filename.GetCStr());
          }
          apl->engineStartup = (void(*)(IAGSEngine*))apl->library.GetFunctionAddress("AGS_EngineStartup");
          apl->engineShutdown = (void(*)())apl->library.GetFunctionAddress("AGS_EngineShutdown");

          if (apl->engineStartup == nullptr) {
              quitprintf("Plugin '%s' is not a valid AGS plugin (no engine startup entry point)", apl->filename.GetCStr());
          }
          apl->onEvent = (int(*)(int,int))apl->library.GetFunctionAddress("AGS_EngineOnEvent");
          apl->debugHook = (int(*)(const char*,int,int))apl->library.GetFunctionAddress("AGS_EngineDebugHook");
          apl->initGfxHook = (void(*)(const char*, void*))apl->library.GetFunctionAddress("AGS_EngineInitGfx");
        }
        else
        {
          String expect_filename = apl->library.GetFilenameForLib(apl->filename);
          AGS::Common::Debug::Printf(kDbgMsg_Info, "Plugin '%s' could not be loaded (expected '%s'), trying built-in plugins...",
              apl->filename.GetCStr(), expect_filename.GetCStr());
          if (pl_use_builtin_plugin(apl))
          {
            AGS::Common::Debug::Printf(kDbgMsg_Info, "Build-in plugin '%s' found and being used.", apl->filename.GetCStr());
          }
          else
          {
            // Plugin loading has failed at this point, try using built-in plugin function stubs
            if (RegisterPluginStubs(apl->filename.GetCStr()))
              AGS::Common::Debug::Printf(kDbgMsg_Info, "Placeholder functions for the plugin '%s' found.", apl->filename.GetCStr());
            else
              AGS::Common::Debug::Printf(kDbgMsg_Info, "No placeholder functions for the plugin '%s' found. The game might fail to load!", apl->filename.GetCStr());
            continue;
          }
        }

        apl->eiface.pluginId = numPlugins - 1;
        apl->eiface.version = PLUGIN_API_VERSION;
        apl->wantHook = 0;
        apl->available = true;
    }
    return kGameInitErr_NoError;
}

bool pl_is_plugin_loaded(const char *pl_name)
{
    if (!pl_name)
        return false;

    for (int i = 0; i < numPlugins; ++i)
    {
        if (plugins[i].filename.CompareNoCase(pl_name) == 0)
            return plugins[i].available;
    }
    return false;
}

bool pl_any_want_hook(int event)
{
    for (int i = 0; i < numPlugins; ++i)
    {
        if(plugins[i].wantHook & event)
            return true;
    }
    return false;
}<|MERGE_RESOLUTION|>--- conflicted
+++ resolved
@@ -39,12 +39,8 @@
 #include "ac/string.h"
 #include "ac/spritecache.h"
 #include "ac/sys_events.h"
-<<<<<<< HEAD
-#include "ac/dynobj/cc_dynamicobject_addr_and_manager.h"
 #include "ac/dynobj/cc_pluginobject.h"
 #include "ac/dynobj/scriptobject.h"
-=======
->>>>>>> 926c75b6
 #include "ac/dynobj/scriptstring.h"
 #include "ac/dynobj/dynobj_manager.h"
 #include "font/fonts.h"
@@ -699,17 +695,12 @@
 }
 
 int IAGSEngine::RegisterManagedObject(const void *object, IAGSScriptManagedObject *callback) {
-<<<<<<< HEAD
     // TODO: the managers may be either a separate static object, or the managed object itself.
     // we may try to optimize following by having a cache of CCPluginObjects per callback
     // address. Need to research if that's reliable, and will actually be more performant.
     auto *pl_obj = new CCPluginObject((ICCDynamicObject*)callback);
     GlobalReturnValue.SetPluginObject((void*)object, pl_obj);
-    return ccRegisterManagedObject(object, (ICCDynamicObject*)pl_obj, true);
-=======
-    GlobalReturnValue.SetPluginObject((void*)object, (ICCDynamicObject*)callback);
-    return ccRegisterManagedObject(object, (ICCDynamicObject*)callback, kScValPluginObject);
->>>>>>> 926c75b6
+    return ccRegisterManagedObject(object, pl_obj, kScValPluginObject);
 }
 
 void IAGSEngine::AddManagedObjectReader(const char *typeName, IAGSManagedObjectReader *reader) {
@@ -730,14 +721,9 @@
 }
 
 void IAGSEngine::RegisterUnserializedObject(int key, const void *object, IAGSScriptManagedObject *callback) {
-<<<<<<< HEAD
     auto *pl_obj = new CCPluginObject((ICCDynamicObject*)callback);
     GlobalReturnValue.SetPluginObject((void*)object, pl_obj);
-    ccRegisterUnserializedObject(key, object, pl_obj, true);
-=======
-    GlobalReturnValue.SetPluginObject((void*)object, (ICCDynamicObject*)callback);
-    ccRegisterUnserializedObject(key, object, (ICCDynamicObject*)callback, kScValPluginObject);
->>>>>>> 926c75b6
+    ccRegisterUnserializedObject(key, object, pl_obj, kScValPluginObject);
 }
 
 int IAGSEngine::GetManagedObjectKeyByAddress(const char *address) {
