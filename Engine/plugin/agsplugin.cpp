--- conflicted
+++ resolved
@@ -518,20 +518,8 @@
 }
 // [DEPRECATED]
 AGSViewFrame *IAGSEngine::GetViewFrame (int32 view, int32 loop, int32 frame) {
-<<<<<<< HEAD
     quit("!AGSEngine::GetViewFrame() is no longer supported. Use Game_GetViewFrame() of the script API instead.");
-    return NULL;
-=======
-    view--;
-    if ((view < 0) || (view >= game.numviews))
-        quit("!IAGSEngine::GetViewFrame: invalid view");
-    if ((loop < 0) || (loop >= views[view].numLoops))
-        quit("!IAGSEngine::GetViewFrame: invalid loop");
-    if ((frame < 0) || (frame >= views[view].loops[loop].numFrames))
-        return nullptr;
-
-    return (AGSViewFrame*)&views[view].loops[loop].frames[frame];
->>>>>>> 71cf6110
+    return nullptr;
 }
 
 int IAGSEngine::GetRawPixelColor(int32 color)
@@ -636,16 +624,9 @@
     plugins[this->pluginId].invalidatedRegion++;
 }
 AGSMouseCursor * IAGSEngine::GetMouseCursor(int32 cursor) {
-<<<<<<< HEAD
     // We should not return anything, because (at this time) script functions do not require actual cursor instance
     quit("!AGSEngine::GetMouseCursor() is no longer supported. Use related script API instead.");
-    return NULL;
-=======
-    if ((cursor < 0) || (cursor >= game.numcursors))
-        return nullptr;
-
-    return (AGSMouseCursor*)&game.mcurs[cursor];
->>>>>>> 71cf6110
+    return nullptr;
 }
 void IAGSEngine::GetRawColorComponents(int32 coldepth, int32 color, int32 *red, int32 *green, int32 *blue, int32 *alpha) {
     if (red)
