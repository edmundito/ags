--- conflicted
+++ resolved
@@ -694,19 +694,13 @@
     curscript->run_another(name, globalScript ? kScInstGame : kScInstRoom, numArgs, params);
 }
 
-<<<<<<< HEAD
-int IAGSEngine::RegisterManagedObject(const void *object, IAGSScriptManagedObject *callback) {
+int IAGSEngine::RegisterManagedObject(void *object, IAGSScriptManagedObject *callback) {
     // TODO: the managers may be either a separate static object, or the managed object itself.
     // we may try to optimize following by having a cache of CCPluginObjects per callback
     // address. Need to research if that's reliable, and will actually be more performant.
-    auto *pl_obj = new CCPluginObject((ICCDynamicObject*)callback);
+    auto *pl_obj = new CCPluginObject((IScriptObject*)callback);
     GlobalReturnValue.SetPluginObject((void*)object, pl_obj);
     return ccRegisterManagedObject(object, pl_obj, kScValPluginObject);
-=======
-int IAGSEngine::RegisterManagedObject(void *object, IAGSScriptManagedObject *callback) {
-    GlobalReturnValue.SetPluginObject(object, (IScriptObject*)callback);
-    return ccRegisterManagedObject(object, (IScriptObject*)callback, kScValPluginObject);
->>>>>>> e3c90803
 }
 
 void IAGSEngine::AddManagedObjectReader(const char *typeName, IAGSManagedObjectReader *reader) {
@@ -726,16 +720,10 @@
     numPluginReaders++;
 }
 
-<<<<<<< HEAD
-void IAGSEngine::RegisterUnserializedObject(int key, const void *object, IAGSScriptManagedObject *callback) {
-    auto *pl_obj = new CCPluginObject((ICCDynamicObject*)callback);
+void IAGSEngine::RegisterUnserializedObject(int key, void *object, IAGSScriptManagedObject *callback) {
+    auto *pl_obj = new CCPluginObject((IScriptObject*)callback);
     GlobalReturnValue.SetPluginObject((void*)object, pl_obj);
     ccRegisterUnserializedObject(key, object, pl_obj, kScValPluginObject);
-=======
-void IAGSEngine::RegisterUnserializedObject(int key, void *object, IAGSScriptManagedObject *callback) {
-    GlobalReturnValue.SetPluginObject((void*)object, (IScriptObject*)callback);
-    ccRegisterUnserializedObject(key, object, (IScriptObject*)callback, kScValPluginObject);
->>>>>>> e3c90803
 }
 
 int IAGSEngine::GetManagedObjectKeyByAddress(void *address) {
