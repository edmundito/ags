//=============================================================================
//
// Adventure Game Studio (AGS)
//
// Copyright (C) 1999-2011 Chris Jones and 2011-20xx others
// The full list of copyright holders can be found in the Copyright.txt
// file, which is part of this source code distribution.
//
// The AGS source code is provided under the Artistic License 2.0.
// A copy of this license can be found in the file License.txt and at
// http://www.opensource.org/licenses/artistic-license-2.0.php
//
//=============================================================================

#include "ac/global_dialog.h"
#include "ac/common.h"
#include "ac/dialog.h"
#include "debug/debug_log.h"
<<<<<<< HEAD
#include "game/game_objects.h"
#include "script/script.h"

=======
#include "debug/debugger.h"
#include "script/script.h"

extern GameSetupStruct game;
extern GameState play;
extern DialogTopic *dialog;

ScriptPosition last_in_dialog_request_script_pos;
>>>>>>> c9353f51
void RunDialog(int tum) {
    if ((tum<0) | (tum>=game.DialogCount))
        quit("!RunDialog: invalid topic number specified");

    can_run_delayed_command();

    if (play.StopDialogAtEnd != DIALOG_NONE) {
        if (play.StopDialogAtEnd == DIALOG_RUNNING)
            play.StopDialogAtEnd = DIALOG_NEWTOPIC + tum;
        else
            quitprintf("!RunDialog: two NewRoom/RunDialog/StopDialog requests within dialog; last was called in \"%s\", line %d",
                        last_in_dialog_request_script_pos.Section.GetCStr(), last_in_dialog_request_script_pos.Line);
        return;
    }

    get_script_position(last_in_dialog_request_script_pos);

    if (inside_script) 
        curscript->queue_action(ePSARunDialog, tum, "RunDialog");
    else
        do_conversation(tum);
}


void StopDialog() {
  if (play.StopDialogAtEnd == DIALOG_NONE) {
    debug_log("StopDialog called, but was not in a dialog");
    DEBUG_CONSOLE("StopDialog called but no dialog");
    return;
  }
<<<<<<< HEAD
  play.StopDialogAtEnd = DIALOG_STOP;
=======
  get_script_position(last_in_dialog_request_script_pos);
  play.stop_dialog_at_end = DIALOG_STOP;
>>>>>>> c9353f51
}

void SetDialogOption(int dlg,int opt,int onoroff) {
  if ((dlg<0) | (dlg>=game.DialogCount))
    quit("!SetDialogOption: Invalid topic number specified");
  if ((opt<1) | (opt>dialog[dlg].OptionCount))
    quit("!SetDialogOption: Invalid option number specified");
  opt--;

  dialog[dlg].Options[opt].Flags&=~Common::kDialogOption_IsOn;
  if ((onoroff==1) & ((dialog[dlg].Options[opt].Flags & Common::kDialogOption_IsPermanentlyOff)==0))
    dialog[dlg].Options[opt].Flags|=Common::kDialogOption_IsOn;
  else if (onoroff==2)
    dialog[dlg].Options[opt].Flags|=Common::kDialogOption_IsPermanentlyOff;
}

int GetDialogOption (int dlg, int opt) {
  if ((dlg<0) | (dlg>=game.DialogCount))
    quit("!GetDialogOption: Invalid topic number specified");
  if ((opt<1) | (opt>dialog[dlg].OptionCount))
    quit("!GetDialogOption: Invalid option number specified");
  opt--;

  if (dialog[dlg].Options[opt].Flags & Common::kDialogOption_IsPermanentlyOff)
    return 2;
  if (dialog[dlg].Options[opt].Flags & Common::kDialogOption_IsOn)
    return 1;
  return 0;
}<|MERGE_RESOLUTION|>--- conflicted
+++ resolved
@@ -16,20 +16,11 @@
 #include "ac/common.h"
 #include "ac/dialog.h"
 #include "debug/debug_log.h"
-<<<<<<< HEAD
+#include "debug/debugger.h"
 #include "game/game_objects.h"
 #include "script/script.h"
 
-=======
-#include "debug/debugger.h"
-#include "script/script.h"
-
-extern GameSetupStruct game;
-extern GameState play;
-extern DialogTopic *dialog;
-
 ScriptPosition last_in_dialog_request_script_pos;
->>>>>>> c9353f51
 void RunDialog(int tum) {
     if ((tum<0) | (tum>=game.DialogCount))
         quit("!RunDialog: invalid topic number specified");
@@ -60,12 +51,8 @@
     DEBUG_CONSOLE("StopDialog called but no dialog");
     return;
   }
-<<<<<<< HEAD
+  get_script_position(last_in_dialog_request_script_pos);
   play.StopDialogAtEnd = DIALOG_STOP;
-=======
-  get_script_position(last_in_dialog_request_script_pos);
-  play.stop_dialog_at_end = DIALOG_STOP;
->>>>>>> c9353f51
 }
 
 void SetDialogOption(int dlg,int opt,int onoroff) {
