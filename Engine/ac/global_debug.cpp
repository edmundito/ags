//=============================================================================
//
// Adventure Game Studio (AGS)
//
// Copyright (C) 1999-2011 Chris Jones and 2011-20xx others
// The full list of copyright holders can be found in the Copyright.txt
// file, which is part of this source code distribution.
//
// The AGS source code is provided under the Artistic License 2.0.
// A copy of this license can be found in the file License.txt and at
// http://www.opensource.org/licenses/artistic-license-2.0.php
//
//=============================================================================

#include <stdio.h>
#include "ac/global_debug.h"
#include "gfx/ali3d.h"
#include "ac/common.h"
#include "ac/characterinfo.h"
#include "ac/draw.h"
#include "ac/game.h"
#include "ac/global_character.h"
#include "ac/global_display.h"
#include "ac/global_room.h"
#include "ac/movelist.h"
#include "ac/properties.h"
#include "ac/record.h"
#include "ac/tree_map.h"
#include "ac/walkablearea.h"
#include "game/game_objects.h"
#include "gfx/gfxfilter.h"
#include "gui/guidialog.h"
#include "script/cc_options.h"
#include "debug/debug_log.h"
#include "debug/debugger.h"
#include "main/main.h"
#include "ac/spritecache.h"
<<<<<<< HEAD
#include "gfx/graphicsdriver.h"
#include "gfx/graphics.h"
=======
#include "gfx/bitmap.h"
#include "gfx/graphicsdriver.h"
>>>>>>> fc069ea8

using AGS::Common::Bitmap;
using AGS::Common::Graphics;
namespace BitmapHelper = AGS::Common::BitmapHelper;

extern CharacterInfo*playerchar;

extern int convert_16bit_bgr;
extern IGraphicsDriver *gfxDriver;
extern SpriteCache spriteset;
extern TreeMap *transtree;
extern int offsetx, offsety;
extern int displayed_room, starting_room;
extern int final_scrn_wid,final_scrn_hit,final_col_dep;
extern int scrnwid,scrnhit;
extern char transFileName[MAX_PATH];

void script_debug(int cmdd,int dataa) {
    if (play.DebugMode==0) return;
    int rr;
    if (cmdd==0) {
        for (rr=1;rr<game.InvItemCount;rr++)
            playerchar->inv[rr]=1;
        update_invorder();
        //    Display("invorder decided there are %d items[display %d",play.inv_numorder,play.InventoryDisplayedCount);
    }
    else if (cmdd==1) {
        char toDisplay[STD_BUFFER_SIZE];
        const char *filterName = filter->GetVersionBoxText();
        sprintf(toDisplay,"Adventure Game Studio run-time engine[ACI version %s"
            "[Running %d x %d at %d-bit %s[GFX: %s[%s" "Sprite cache size: %ld KB (limit %ld KB; %ld locked)",
            EngineVersion.LongString.GetCStr(), final_scrn_wid,final_scrn_hit,final_col_dep, (convert_16bit_bgr) ? "BGR" : "",
            gfxDriver->GetDriverName(), filterName,
            spriteset.cachesize / 1024, spriteset.maxCacheSize / 1024, spriteset.lockedSize / 1024);
        if (play.UseSeparateMusicLib)
            strcat(toDisplay,"[AUDIO.VOX enabled");
        if (play.SpeechVoiceMode >= 1)
            strcat(toDisplay,"[SPEECH.VOX enabled");
        if (transtree != NULL) {
            strcat(toDisplay,"[Using translation ");
            strcat(toDisplay, transFileName);
        }
        if (!usetup.ModPlayer)
            strcat(toDisplay,"[(mod/xm player discarded)");
        Display(toDisplay);
        //    Display("shftR: %d  shftG: %d  shftB: %d", _rgb_r_shift_16, _rgb_g_shift_16, _rgb_b_shift_16);
        //    Display("Remaining memory: %d kb",_go32_dpmi_remaining_virtual_memory()/1024);
        //Display("Play char bcd: %d",->GetColorDepth(spriteset[views[playerchar->view].frames[playerchar->loop][playerchar->frame].pic]));
    }
    else if (cmdd==2) 
    {  // show walkable areas from here
        Bitmap *tempw=BitmapHelper::CreateBitmap(thisroom.WalkAreaMask->GetWidth(),thisroom.WalkAreaMask->GetHeight());
        Graphics graphics(tempw);
        graphics.Blit(prepare_walkable_areas(-1),0,0,0,0,tempw->GetWidth(),tempw->GetHeight());
        Bitmap *stretched = BitmapHelper::CreateBitmap(scrnwid, scrnhit);
        graphics.SetBitmap(stretched);
        graphics.StretchBlt(tempw,
			RectWH(-offsetx, -offsety, get_fixed_pixel_size(tempw->GetWidth()), get_fixed_pixel_size(tempw->GetHeight())),
			Common::kBitmap_Transparency);

        IDriverDependantBitmap *ddb = gfxDriver->CreateDDBFromBitmap(stretched, false, true);
        render_graphics(ddb, 0, 0);

        delete tempw;
        delete stretched;
        gfxDriver->DestroyDDB(ddb);
        while (!kbhit()) ;
        getch();
        invalidate_screen();
    }
    else if (cmdd==3) 
    {
        int goToRoom = -1;
        if (game.RoomCount == 0)
        {
            char inroomtex[80];
            sprintf(inroomtex, "!Enter new room: (in room %d)", displayed_room);
            setup_for_dialog();
            goToRoom = enternumberwindow(inroomtex);
            restore_after_dialog();
        }
        else
        {
            setup_for_dialog();
            goToRoom = roomSelectorWindow(displayed_room, game.RoomCount, game.RoomNumbers, game.RoomNames);
            restore_after_dialog();
        }
        if (goToRoom >= 0) 
            NewRoom(goToRoom);
    }
    else if (cmdd == 4) {
        if (display_fps != 2)
            display_fps = dataa;
    }
    else if (cmdd == 5) {
        if (dataa == 0) dataa = game.PlayerCharacterIndex;
        if (game.Characters[dataa].walking < 1) {
            Display("Not currently moving.");
            return;
        }
<<<<<<< HEAD
        Bitmap *tempw=BitmapHelper::CreateTransparentBitmap(thisroom.WalkAreaMask->GetWidth(),thisroom.WalkAreaMask->GetHeight());
        Graphics graphics(tempw);
        int mlsnum = game.Characters[dataa].walking;
        if (game.Characters[dataa].walking >= TURNING_AROUND)
            mlsnum %= TURNING_AROUND;
        MoveList*cmls = &CharMoveLists[mlsnum];
=======
        Bitmap *tempw=BitmapHelper::CreateTransparentBitmap(thisroom.walls->GetWidth(),thisroom.walls->GetHeight());
        int mlsnum = game.chars[dataa].walking;
        if (game.chars[dataa].walking >= TURNING_AROUND)
            mlsnum %= TURNING_AROUND;
        MoveList*cmls = &mls[mlsnum];
>>>>>>> fc069ea8
        for (int i = 0; i < cmls->numstage-1; i++) {
            short srcx=short((cmls->pos[i] >> 16) & 0x00ffff);
            short srcy=short(cmls->pos[i] & 0x00ffff);
            short targetx=short((cmls->pos[i+1] >> 16) & 0x00ffff);
            short targety=short(cmls->pos[i+1] & 0x00ffff);
<<<<<<< HEAD
            graphics.DrawLine(Line(srcx, srcy, targetx, targety), GetVirtualScreenGraphics()->GetBitmap()->GetCompatibleColor(i+1));
        }
		graphics.SetBitmap(BitmapHelper::GetScreenBitmap());
        graphics.StretchBlt(tempw,
=======
            tempw->DrawLine(Line(srcx, srcy, targetx, targety), GetVirtualScreen()->GetCompatibleColor(i+1));
        }
		Bitmap *screen_bmp = BitmapHelper::GetScreenBitmap();
        screen_bmp->StretchBlt(tempw,
>>>>>>> fc069ea8
			RectWH(-offsetx, -offsety, multiply_up_coordinate(tempw->GetWidth()), multiply_up_coordinate(tempw->GetHeight())),
			Common::kBitmap_Transparency);
        render_to_screen(BitmapHelper::GetScreenBitmap(), 0, 0);
        delete tempw;
        while (!kbhit()) ;
        getch();
    }
    else if (cmdd == 99)
        ccSetOption(SCOPT_DEBUGRUN, dataa);
    else quit("!Debug: unknown command code");
}<|MERGE_RESOLUTION|>--- conflicted
+++ resolved
@@ -35,16 +35,10 @@
 #include "debug/debugger.h"
 #include "main/main.h"
 #include "ac/spritecache.h"
-<<<<<<< HEAD
-#include "gfx/graphicsdriver.h"
-#include "gfx/graphics.h"
-=======
 #include "gfx/bitmap.h"
 #include "gfx/graphicsdriver.h"
->>>>>>> fc069ea8
 
 using AGS::Common::Bitmap;
-using AGS::Common::Graphics;
 namespace BitmapHelper = AGS::Common::BitmapHelper;
 
 extern CharacterInfo*playerchar;
@@ -94,11 +88,9 @@
     else if (cmdd==2) 
     {  // show walkable areas from here
         Bitmap *tempw=BitmapHelper::CreateBitmap(thisroom.WalkAreaMask->GetWidth(),thisroom.WalkAreaMask->GetHeight());
-        Graphics graphics(tempw);
-        graphics.Blit(prepare_walkable_areas(-1),0,0,0,0,tempw->GetWidth(),tempw->GetHeight());
+        tempw->Blit(prepare_walkable_areas(-1),0,0,0,0,tempw->GetWidth(),tempw->GetHeight());
         Bitmap *stretched = BitmapHelper::CreateBitmap(scrnwid, scrnhit);
-        graphics.SetBitmap(stretched);
-        graphics.StretchBlt(tempw,
+        stretched->StretchBlt(tempw,
 			RectWH(-offsetx, -offsety, get_fixed_pixel_size(tempw->GetWidth()), get_fixed_pixel_size(tempw->GetHeight())),
 			Common::kBitmap_Transparency);
 
@@ -142,36 +134,20 @@
             Display("Not currently moving.");
             return;
         }
-<<<<<<< HEAD
         Bitmap *tempw=BitmapHelper::CreateTransparentBitmap(thisroom.WalkAreaMask->GetWidth(),thisroom.WalkAreaMask->GetHeight());
-        Graphics graphics(tempw);
         int mlsnum = game.Characters[dataa].walking;
         if (game.Characters[dataa].walking >= TURNING_AROUND)
             mlsnum %= TURNING_AROUND;
         MoveList*cmls = &CharMoveLists[mlsnum];
-=======
-        Bitmap *tempw=BitmapHelper::CreateTransparentBitmap(thisroom.walls->GetWidth(),thisroom.walls->GetHeight());
-        int mlsnum = game.chars[dataa].walking;
-        if (game.chars[dataa].walking >= TURNING_AROUND)
-            mlsnum %= TURNING_AROUND;
-        MoveList*cmls = &mls[mlsnum];
->>>>>>> fc069ea8
         for (int i = 0; i < cmls->numstage-1; i++) {
             short srcx=short((cmls->pos[i] >> 16) & 0x00ffff);
             short srcy=short(cmls->pos[i] & 0x00ffff);
             short targetx=short((cmls->pos[i+1] >> 16) & 0x00ffff);
             short targety=short(cmls->pos[i+1] & 0x00ffff);
-<<<<<<< HEAD
-            graphics.DrawLine(Line(srcx, srcy, targetx, targety), GetVirtualScreenGraphics()->GetBitmap()->GetCompatibleColor(i+1));
-        }
-		graphics.SetBitmap(BitmapHelper::GetScreenBitmap());
-        graphics.StretchBlt(tempw,
-=======
             tempw->DrawLine(Line(srcx, srcy, targetx, targety), GetVirtualScreen()->GetCompatibleColor(i+1));
         }
 		Bitmap *screen_bmp = BitmapHelper::GetScreenBitmap();
         screen_bmp->StretchBlt(tempw,
->>>>>>> fc069ea8
 			RectWH(-offsetx, -offsety, multiply_up_coordinate(tempw->GetWidth()), multiply_up_coordinate(tempw->GetHeight())),
 			Common::kBitmap_Transparency);
         render_to_screen(BitmapHelper::GetScreenBitmap(), 0, 0);
