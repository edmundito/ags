//=============================================================================
//
// Adventure Game Studio (AGS)
//
// Copyright (C) 1999-2011 Chris Jones and 2011-20xx others
// The full list of copyright holders can be found in the Copyright.txt
// file, which is part of this source code distribution.
//
// The AGS source code is provided under the Artistic License 2.0.
// A copy of this license can be found in the file License.txt and at
// http://www.opensource.org/licenses/artistic-license-2.0.php
//
//=============================================================================

#include <stdio.h>
#include "ac/global_debug.h"
#include "gfx/ali3d.h"
#include "ac/common.h"
#include "ac/characterinfo.h"
#include "ac/draw.h"
#include "ac/game.h"
#include "ac/gamesetup.h"
#include "ac/gamestate.h"
#include "ac/global_character.h"
#include "ac/global_display.h"
#include "ac/global_room.h"
#include "ac/movelist.h"
#include "ac/properties.h"
#include "ac/record.h"
#include "ac/roomstruct.h"
#include "ac/tree_map.h"
#include "ac/walkablearea.h"
#include "game/game_objects.h"
#include "gfx/gfxfilter.h"
#include "gui/guidialog.h"
#include "script/cc_options.h"
#include "debug/debug_log.h"
#include "debug/debugger.h"
#include "main/main.h"
#include "ac/spritecache.h"
#include "gfx/graphicsdriver.h"
#include "gfx/graphics.h"

using AGS::Common::Bitmap;
using AGS::Common::Graphics;
namespace BitmapHelper = AGS::Common::BitmapHelper;

extern GameSetup usetup;
extern GameState play;
extern roomstruct thisroom;
extern CharacterInfo*playerchar;

extern int convert_16bit_bgr;
extern IGraphicsDriver *gfxDriver;
extern SpriteCache spriteset;
extern TreeMap *transtree;
extern int offsetx, offsety;
extern int displayed_room, starting_room;
extern MoveList *mls;
extern int final_scrn_wid,final_scrn_hit,final_col_dep;
extern int scrnwid,scrnhit;
extern char transFileName[MAX_PATH];

void script_debug(int cmdd,int dataa) {
    if (play.debug_mode==0) return;
    int rr;
    if (cmdd==0) {
        for (rr=1;rr<game.InvItemCount;rr++)
            playerchar->inv[rr]=1;
        update_invorder();
        //    Display("invorder decided there are %d items[display %d",play.inv_numorder,play.inv_numdisp);
    }
    else if (cmdd==1) {
        char toDisplay[STD_BUFFER_SIZE];
        const char *filterName = filter->GetVersionBoxText();
        sprintf(toDisplay,"Adventure Game Studio run-time engine[ACI version %s"
            "[Running %d x %d at %d-bit %s[GFX: %s[%s" "Sprite cache size: %ld KB (limit %ld KB; %ld locked)",
            EngineVersion.LongString.GetCStr(), final_scrn_wid,final_scrn_hit,final_col_dep, (convert_16bit_bgr) ? "BGR" : "",
            gfxDriver->GetDriverName(), filterName,
            spriteset.cachesize / 1024, spriteset.maxCacheSize / 1024, spriteset.lockedSize / 1024);
        if (play.seperate_music_lib)
            strcat(toDisplay,"[AUDIO.VOX enabled");
        if (play.want_speech >= 1)
            strcat(toDisplay,"[SPEECH.VOX enabled");
        if (transtree != NULL) {
            strcat(toDisplay,"[Using translation ");
            strcat(toDisplay, transFileName);
        }
        if (opts.mod_player == 0)
            strcat(toDisplay,"[(mod/xm player discarded)");
        Display(toDisplay);
        //    Display("shftR: %d  shftG: %d  shftB: %d", _rgb_r_shift_16, _rgb_g_shift_16, _rgb_b_shift_16);
        //    Display("Remaining memory: %d kb",_go32_dpmi_remaining_virtual_memory()/1024);
        //Display("Play char bcd: %d",->GetColorDepth(spriteset[views[playerchar->view].frames[playerchar->loop][playerchar->frame].pic]));
    }
    else if (cmdd==2) 
    {  // show walkable areas from here
        Bitmap *tempw=BitmapHelper::CreateBitmap(thisroom.walls->GetWidth(),thisroom.walls->GetHeight());
        Graphics graphics(tempw);
        graphics.Blit(prepare_walkable_areas(-1),0,0,0,0,tempw->GetWidth(),tempw->GetHeight());
        Bitmap *stretched = BitmapHelper::CreateBitmap(scrnwid, scrnhit);
        graphics.SetBitmap(stretched);
        graphics.StretchBlt(tempw,
			RectWH(-offsetx, -offsety, get_fixed_pixel_size(tempw->GetWidth()), get_fixed_pixel_size(tempw->GetHeight())),
			Common::kBitmap_Transparency);

        IDriverDependantBitmap *ddb = gfxDriver->CreateDDBFromBitmap(stretched, false, true);
        render_graphics(ddb, 0, 0);

        delete tempw;
        delete stretched;
        gfxDriver->DestroyDDB(ddb);
        while (!kbhit()) ;
        getch();
        invalidate_screen();
    }
    else if (cmdd==3) 
    {
        int goToRoom = -1;
        if (game.RoomCount == 0)
        {
            char inroomtex[80];
            sprintf(inroomtex, "!Enter new room: (in room %d)", displayed_room);
            setup_for_dialog();
            goToRoom = enternumberwindow(inroomtex);
            restore_after_dialog();
        }
        else
        {
            setup_for_dialog();
            goToRoom = roomSelectorWindow(displayed_room, game.RoomCount, game.RoomNumbers, game.RoomNames);
            restore_after_dialog();
        }
        if (goToRoom >= 0) 
            NewRoom(goToRoom);
    }
    else if (cmdd == 4) {
        if (display_fps != 2)
            display_fps = dataa;
    }
    else if (cmdd == 5) {
        if (dataa == 0) dataa = game.PlayerCharacterIndex;
        if (game.Characters[dataa].walking < 1) {
            Display("Not currently moving.");
            return;
        }
<<<<<<< HEAD
        Bitmap *tempw=BitmapHelper::CreateTransparentBitmap(thisroom.walls->GetWidth(),thisroom.walls->GetHeight());
        Graphics graphics(tempw);
        int mlsnum = game.chars[dataa].walking;
        if (game.chars[dataa].walking >= TURNING_AROUND)
=======
        Bitmap *tempw=BitmapHelper::CreateBitmap(thisroom.walls->GetWidth(),thisroom.walls->GetHeight());
        int mlsnum = game.Characters[dataa].walking;
        if (game.Characters[dataa].walking >= TURNING_AROUND)
>>>>>>> 0f6cc556
            mlsnum %= TURNING_AROUND;
        MoveList*cmls = &mls[mlsnum];
        for (int i = 0; i < cmls->numstage-1; i++) {
            short srcx=short((cmls->pos[i] >> 16) & 0x00ffff);
            short srcy=short(cmls->pos[i] & 0x00ffff);
            short targetx=short((cmls->pos[i+1] >> 16) & 0x00ffff);
            short targety=short(cmls->pos[i+1] & 0x00ffff);
            graphics.DrawLine(Line(srcx, srcy, targetx, targety), GetVirtualScreenGraphics()->GetBitmap()->GetCompatibleColor(i+1));
        }
		graphics.SetBitmap(BitmapHelper::GetScreenBitmap());
        graphics.StretchBlt(tempw,
			RectWH(-offsetx, -offsety, multiply_up_coordinate(tempw->GetWidth()), multiply_up_coordinate(tempw->GetHeight())),
			Common::kBitmap_Transparency);
        render_to_screen(BitmapHelper::GetScreenBitmap(), 0, 0);
        delete tempw;
        while (!kbhit()) ;
        getch();
    }
    else if (cmdd == 99)
        ccSetOption(SCOPT_DEBUGRUN, dataa);
    else quit("!Debug: unknown command code");
}<|MERGE_RESOLUTION|>--- conflicted
+++ resolved
@@ -144,16 +144,10 @@
             Display("Not currently moving.");
             return;
         }
-<<<<<<< HEAD
         Bitmap *tempw=BitmapHelper::CreateTransparentBitmap(thisroom.walls->GetWidth(),thisroom.walls->GetHeight());
         Graphics graphics(tempw);
-        int mlsnum = game.chars[dataa].walking;
-        if (game.chars[dataa].walking >= TURNING_AROUND)
-=======
-        Bitmap *tempw=BitmapHelper::CreateBitmap(thisroom.walls->GetWidth(),thisroom.walls->GetHeight());
         int mlsnum = game.Characters[dataa].walking;
         if (game.Characters[dataa].walking >= TURNING_AROUND)
->>>>>>> 0f6cc556
             mlsnum %= TURNING_AROUND;
         MoveList*cmls = &mls[mlsnum];
         for (int i = 0; i < cmls->numstage-1; i++) {
