//=============================================================================
//
// Adventure Game Studio (AGS)
//
// Copyright (C) 1999-2011 Chris Jones and 2011-20xx others
// The full list of copyright holders can be found in the Copyright.txt
// file, which is part of this source code distribution.
//
// The AGS source code is provided under the Artistic License 2.0.
// A copy of this license can be found in the file License.txt and at
// http://www.opensource.org/licenses/artistic-license-2.0.php
//
//=============================================================================
//
//
//
//=============================================================================
#ifndef __AGS_EE_AC__GLOBALFILE_H
#define __AGS_EE_AC__GLOBALFILE_H

#include "util/file.h"

namespace AGS { namespace Common { class Stream; } }
using namespace AGS; // FIXME later

<<<<<<< HEAD
Common::Stream *FileOpen(const char*fnmm, Common::FileOpenMode open_mode, Common::FileWorkMode work_mode);
// NOTE: FileOpenCMode is a backwards-compatible replacement for old-style global script function FileOpen
Common::Stream *FileOpenCMode(const char*fnmm, const char* cmode);
void  FileClose(Common::Stream *hha);
void  FileWrite(Common::Stream *haa, const char *towrite);
void  FileWriteRawLine(Common::Stream *haa, const char*towrite);
void  FileRead(Common::Stream *haa,char*toread);
int   FileIsEOF (Common::Stream *haa);
int   FileIsError(Common::Stream *haa);
void  FileWriteInt(Common::Stream *haa,int into);
int   FileReadInt(Common::Stream *haa);
char  FileReadRawChar(Common::Stream *haa);
int   FileReadRawInt(Common::Stream *haa);
void  FileWriteRawChar(Common::Stream *haa, int chartoWrite);
=======
int32_t FileOpen(const char*fnmm, Common::FileOpenMode open_mode, Common::FileWorkMode work_mode);
// NOTE: FileOpenCMode is a backwards-compatible replacement for old-style global script function FileOpen
int32_t FileOpenCMode(const char*fnmm, const char* cmode);
void  FileClose(int32_t handle);
void  FileWrite(int32_t handle, const char *towrite);
void  FileWriteRawLine(int32_t handle, const char*towrite);
void  FileRead(int32_t handle,char*toread);
int   FileIsEOF (int32_t handle);
int   FileIsError(int32_t handle);
void  FileWriteInt(int32_t handle,int into);
int   FileReadInt(int32_t handle);
char  FileReadRawChar(int32_t handle);
int   FileReadRawInt(int32_t handle);
void  FileWriteRawChar(int32_t handle, int chartoWrite);
>>>>>>> f6096b44

#endif // __AGS_EE_AC__GLOBALFILE_H<|MERGE_RESOLUTION|>--- conflicted
+++ resolved
@@ -23,22 +23,6 @@
 namespace AGS { namespace Common { class Stream; } }
 using namespace AGS; // FIXME later
 
-<<<<<<< HEAD
-Common::Stream *FileOpen(const char*fnmm, Common::FileOpenMode open_mode, Common::FileWorkMode work_mode);
-// NOTE: FileOpenCMode is a backwards-compatible replacement for old-style global script function FileOpen
-Common::Stream *FileOpenCMode(const char*fnmm, const char* cmode);
-void  FileClose(Common::Stream *hha);
-void  FileWrite(Common::Stream *haa, const char *towrite);
-void  FileWriteRawLine(Common::Stream *haa, const char*towrite);
-void  FileRead(Common::Stream *haa,char*toread);
-int   FileIsEOF (Common::Stream *haa);
-int   FileIsError(Common::Stream *haa);
-void  FileWriteInt(Common::Stream *haa,int into);
-int   FileReadInt(Common::Stream *haa);
-char  FileReadRawChar(Common::Stream *haa);
-int   FileReadRawInt(Common::Stream *haa);
-void  FileWriteRawChar(Common::Stream *haa, int chartoWrite);
-=======
 int32_t FileOpen(const char*fnmm, Common::FileOpenMode open_mode, Common::FileWorkMode work_mode);
 // NOTE: FileOpenCMode is a backwards-compatible replacement for old-style global script function FileOpen
 int32_t FileOpenCMode(const char*fnmm, const char* cmode);
@@ -53,6 +37,5 @@
 char  FileReadRawChar(int32_t handle);
 int   FileReadRawInt(int32_t handle);
 void  FileWriteRawChar(int32_t handle, int chartoWrite);
->>>>>>> f6096b44
 
 #endif // __AGS_EE_AC__GLOBALFILE_H