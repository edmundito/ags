//=============================================================================
//
// Adventure Game Studio (AGS)
//
// Copyright (C) 1999-2011 Chris Jones and 2011-20xx others
// The full list of copyright holders can be found in the Copyright.txt
// file, which is part of this source code distribution.
//
// The AGS source code is provided under the Artistic License 2.0.
// A copy of this license can be found in the file License.txt and at
// http://www.opensource.org/licenses/artistic-license-2.0.php
//
//=============================================================================
//
// Script API Functions
//
//=============================================================================

#include "debug/out.h"
#include "script/script_api.h"
#include "script/script_runtime.h"

#include "ac/display.h"
#include "ac/dynamicsprite.h"
#include "ac/event.h"
#include "ac/game.h"
#include "ac/global_audio.h"
#include "ac/global_button.h"
#include "ac/global_character.h"
#include "ac/global_datetime.h"
#include "ac/global_debug.h"
#include "ac/global_dialog.h"
#include "ac/global_display.h"
#include "ac/global_dynamicsprite.h"
#include "ac/global_file.h"
#include "ac/global_game.h"
#include "ac/global_gui.h"
#include "ac/global_hotspot.h"
#include "ac/global_inventoryitem.h"
#include "ac/global_label.h"
#include "ac/global_listbox.h"
#include "ac/global_mouse.h"
#include "ac/global_object.h"
#include "ac/global_palette.h"
#include "ac/global_region.h"
#include "ac/global_room.h"
#include "ac/global_slider.h"
#include "ac/global_screen.h"
#include "ac/global_textbox.h"
#include "ac/global_timer.h"
#include "ac/global_translation.h"
#include "ac/global_video.h"
#include "ac/global_walkablearea.h"
#include "ac/global_walkbehind.h"
#include "ac/math.h"
#include "ac/mouse.h"
#include "ac/parser.h"
#include "ac/string.h"
#include "ac/room.h"
#include "media/video/video.h"
#include "util/string_compat.h"
#include "media/audio/audio_system.h"

#include "ac/dynobj/scriptstring.h"
extern ScriptString myScriptStringImpl;

// void (char*texx, ...)
RuntimeScriptValue Sc_sc_AbortGame(const RuntimeScriptValue *params, int32_t param_count)
{
    API_SCALL_SCRIPT_SPRINTF(_sc_AbortGame, 1);
    _sc_AbortGame(scsf_buffer);
    return RuntimeScriptValue((int32_t)0);
}

// void (int guin, int objn, int view, int loop, int speed, int repeat)
RuntimeScriptValue Sc_AnimateButton(const RuntimeScriptValue *params, int32_t param_count)
{
    API_SCALL_VOID_PINT6(AnimateButton);
}

// int (int thing1, int thing2)
RuntimeScriptValue Sc_AreThingsOverlapping(const RuntimeScriptValue *params, int32_t param_count)
{
    API_SCALL_INT_PINT2(AreThingsOverlapping);
}

// void  (int value)
RuntimeScriptValue Sc_CallRoomScript(const RuntimeScriptValue *params, int32_t param_count)
{
    API_SCALL_VOID_PINT(CallRoomScript);
}

// void  (int ifn)
RuntimeScriptValue Sc_CentreGUI(const RuntimeScriptValue *params, int32_t param_count)
{
    API_SCALL_VOID_PINT(CentreGUI);
}

extern RuntimeScriptValue Sc_ChangeCursorGraphic(const RuntimeScriptValue *params, int32_t param_count);

extern RuntimeScriptValue Sc_ChangeCursorHotspot(const RuntimeScriptValue *params, int32_t param_count);

// void ()
RuntimeScriptValue Sc_ClaimEvent(const RuntimeScriptValue *params, int32_t param_count)
{
    API_SCALL_VOID(ClaimEvent);
}

// void (int strt,int eend)
RuntimeScriptValue Sc_CyclePalette(const RuntimeScriptValue *params, int32_t param_count)
{
    API_SCALL_VOID_PINT2(CyclePalette);
}

// void (int cmdd,int dataa)
RuntimeScriptValue Sc_script_debug(const RuntimeScriptValue *params, int32_t param_count)
{
    API_SCALL_VOID_PINT2(script_debug);
}

// void  (int slnum)
RuntimeScriptValue Sc_DeleteSaveSlot(const RuntimeScriptValue *params, int32_t param_count)
{
    API_SCALL_VOID_PINT(DeleteSaveSlot);
}

// void  (int gotSlot)
RuntimeScriptValue Sc_free_dynamic_sprite(const RuntimeScriptValue *params, int32_t param_count)
{
    API_SCALL_VOID_PINT(free_dynamic_sprite);
}

extern RuntimeScriptValue Sc_disable_cursor_mode(const RuntimeScriptValue *params, int32_t param_count);

// void (int alsoEffects)
RuntimeScriptValue Sc_DisableGroundLevelAreas(const RuntimeScriptValue *params, int32_t param_count)
{
    API_SCALL_VOID_PINT(DisableGroundLevelAreas);
}

// void (int hsnum)
RuntimeScriptValue Sc_DisableHotspot(const RuntimeScriptValue *params, int32_t param_count)
{
    API_SCALL_VOID_PINT(DisableHotspot);
}

// void ()
RuntimeScriptValue Sc_DisableInterface(const RuntimeScriptValue *params, int32_t param_count)
{
    API_SCALL_VOID(DisableInterface);
}

// void (int hsnum)
RuntimeScriptValue Sc_DisableRegion(const RuntimeScriptValue *params, int32_t param_count)
{
    API_SCALL_VOID_PINT(DisableRegion);
}

// void (char*texx, ...)
RuntimeScriptValue Sc_Display(const RuntimeScriptValue *params, int32_t param_count)
{
    API_SCALL_SCRIPT_SPRINTF(Display, 1);
    DisplaySimple(scsf_buffer);
    return RuntimeScriptValue((int32_t)0);
}

// void (int xxp,int yyp,int widd,char*texx, ...)
RuntimeScriptValue Sc_DisplayAt(const RuntimeScriptValue *params, int32_t param_count)
{
    API_SCALL_SCRIPT_SPRINTF(DisplayAt, 4);
    DisplayAt(params[0].IValue, params[1].IValue, params[2].IValue, scsf_buffer);
    return RuntimeScriptValue((int32_t)0);
}

// void  (int ypos, char *texx)
RuntimeScriptValue Sc_DisplayAtY(const RuntimeScriptValue *params, int32_t param_count)
{
    API_SCALL_VOID_PINT_POBJ(DisplayAtY, const char);
}

// void (int msnum)
RuntimeScriptValue Sc_DisplayMessage(const RuntimeScriptValue *params, int32_t param_count)
{
    API_SCALL_VOID_PINT(DisplayMessage);
}

// void (int msnum, int ypos)
RuntimeScriptValue Sc_DisplayMessageAtY(const RuntimeScriptValue *params, int32_t param_count)
{
    API_SCALL_VOID_PINT2(DisplayMessageAtY);
}

// void (int ypos, int ttexcol, int backcol, char *title, int msgnum)
RuntimeScriptValue Sc_DisplayMessageBar(const RuntimeScriptValue *params, int32_t param_count)
{
    API_SCALL_VOID_PINT3_POBJ_PINT(DisplayMessageBar, const char);
}

// void (int ypos, int ttexcol, int backcol, char *title, char*texx, ...)
RuntimeScriptValue Sc_DisplayTopBar(const RuntimeScriptValue *params, int32_t param_count)
{
    API_SCALL_SCRIPT_SPRINTF(DisplayTopBar, 5);
    DisplayTopBar(params[0].IValue, params[1].IValue, params[2].IValue, params[3].CStr, scsf_buffer);
    return RuntimeScriptValue((int32_t)0);
}

extern RuntimeScriptValue Sc_enable_cursor_mode(const RuntimeScriptValue *params, int32_t param_count);

// void ()
RuntimeScriptValue Sc_EnableGroundLevelAreas(const RuntimeScriptValue *params, int32_t param_count)
{
    API_SCALL_VOID(EnableGroundLevelAreas);
}

// void (int hsnum)
RuntimeScriptValue Sc_EnableHotspot(const RuntimeScriptValue *params, int32_t param_count)
{
    API_SCALL_VOID_PINT(EnableHotspot);
}

// void ()
RuntimeScriptValue Sc_EnableInterface(const RuntimeScriptValue *params, int32_t param_count)
{
    API_SCALL_VOID(EnableInterface);
}

// void (int hsnum)
RuntimeScriptValue Sc_EnableRegion(const RuntimeScriptValue *params, int32_t param_count)
{
    API_SCALL_VOID_PINT(EnableRegion);
}

// int  ()
RuntimeScriptValue Sc_EndCutscene(const RuntimeScriptValue *params, int32_t param_count)
{
    API_SCALL_INT(EndCutscene);
}

// void (int sppd)
RuntimeScriptValue Sc_FadeIn(const RuntimeScriptValue *params, int32_t param_count)
{
    API_SCALL_VOID_PINT(FadeIn);
}

// void (int spdd)
RuntimeScriptValue Sc_FadeOut(const RuntimeScriptValue *params, int32_t param_count)
{
    API_SCALL_VOID_PINT(FadeOut);
}

// void (int handle)
RuntimeScriptValue Sc_FileClose(const RuntimeScriptValue *params, int32_t param_count)
{
    API_SCALL_VOID_PINT(FileClose);
}

// int  (int handle)
RuntimeScriptValue Sc_FileIsEOF(const RuntimeScriptValue *params, int32_t param_count)
{
    API_SCALL_INT_PINT(FileIsEOF);
}

// int (int handle)
RuntimeScriptValue Sc_FileIsError(const RuntimeScriptValue *params, int32_t param_count)
{
    API_SCALL_INT_PINT(FileIsError);
}

// int (const char*fnmm, const char* cmode)
RuntimeScriptValue Sc_FileOpenCMode(const RuntimeScriptValue *params, int32_t param_count)
{
    API_SCALL_INT_POBJ2(FileOpenCMode, const char, const char);
}

// void (int handle,char*toread)
RuntimeScriptValue Sc_FileRead(const RuntimeScriptValue *params, int32_t param_count)
{
    API_SCALL_VOID_PINT_POBJ(FileRead, char);
}

// int (int handle)
RuntimeScriptValue Sc_FileReadInt(const RuntimeScriptValue *params, int32_t param_count)
{
    API_SCALL_INT_PINT(FileReadInt);
}

// char (int handle)
RuntimeScriptValue Sc_FileReadRawChar(const RuntimeScriptValue *params, int32_t param_count)
{
    API_SCALL_INT_PINT(FileReadRawChar);
}

// int (int handle)
RuntimeScriptValue Sc_FileReadRawInt(const RuntimeScriptValue *params, int32_t param_count)
{
    API_SCALL_INT_PINT(FileReadRawInt);
}

// void (int handle, const char *towrite)
RuntimeScriptValue Sc_FileWrite(const RuntimeScriptValue *params, int32_t param_count)
{
    API_SCALL_VOID_PINT_POBJ(FileWrite, const char);
}

// void (int handle,int into)
RuntimeScriptValue Sc_FileWriteInt(const RuntimeScriptValue *params, int32_t param_count)
{
    API_SCALL_VOID_PINT2(FileWriteInt);
}

// void (int handle, int chartoWrite)
RuntimeScriptValue Sc_FileWriteRawChar(const RuntimeScriptValue *params, int32_t param_count)
{
    API_SCALL_VOID_PINT2(FileWriteRawChar);
}

// void (int handle, const char*towrite)
RuntimeScriptValue Sc_FileWriteRawLine(const RuntimeScriptValue *params, int32_t param_count)
{
    API_SCALL_VOID_PINT_POBJ(FileWriteRawLine, const char);
}

// int  (const char* GUIName)
RuntimeScriptValue Sc_FindGUIID(const RuntimeScriptValue *params, int32_t param_count)
{
    API_SCALL_INT_POBJ(FindGUIID, const char);
}

// void (int amount)
RuntimeScriptValue Sc_FlipScreen(const RuntimeScriptValue *params, int32_t param_count)
{
    API_SCALL_VOID_PINT(FlipScreen);
}

// int (SCRIPT_FLOAT(value), int roundDirection)
RuntimeScriptValue Sc_FloatToInt(const RuntimeScriptValue *params, int32_t param_count)
{
    API_SCALL_INT_PFLOAT_PINT(FloatToInt);
}

// int ()
RuntimeScriptValue Sc_GetBackgroundFrame(const RuntimeScriptValue *params, int32_t param_count)
{
    API_SCALL_INT(GetBackgroundFrame);
}

// int (int guin, int objn, int ptype)
RuntimeScriptValue Sc_GetButtonPic(const RuntimeScriptValue *params, int32_t param_count)
{
    API_SCALL_INT_PINT3(GetButtonPic);
}

// int  (int xx, int yy)
RuntimeScriptValue Sc_GetCharIDAtScreen(const RuntimeScriptValue *params, int32_t param_count)
{
    API_SCALL_INT_PINT2(GetCharIDAtScreen);
}

extern RuntimeScriptValue Sc_GetCursorMode(const RuntimeScriptValue *params, int32_t param_count);

// int  (int dlg, int opt)
RuntimeScriptValue Sc_GetDialogOption(const RuntimeScriptValue *params, int32_t param_count)
{
    API_SCALL_INT_PINT2(GetDialogOption);
}

// int  (int opt)
RuntimeScriptValue Sc_GetGameOption(const RuntimeScriptValue *params, int32_t param_count)
{
    API_SCALL_INT_PINT(GetGameOption);
}

// int  (int parm, int data1, int data2, int data3)
RuntimeScriptValue Sc_GetGameParameter(const RuntimeScriptValue *params, int32_t param_count)
{
    API_SCALL_INT_PINT4(GetGameParameter);
}

// int ()
RuntimeScriptValue Sc_GetGameSpeed(const RuntimeScriptValue *params, int32_t param_count)
{
    API_SCALL_INT(GetGameSpeed);
}

// int (int index)
RuntimeScriptValue Sc_GetGlobalInt(const RuntimeScriptValue *params, int32_t param_count)
{
    API_SCALL_INT_PINT(GetGlobalInt);
}

// int  (int xx,int yy)
RuntimeScriptValue Sc_GetGUIAt(const RuntimeScriptValue *params, int32_t param_count)
{
    API_SCALL_INT_PINT2(GetGUIAt);
}

// int  (int xx, int yy)
RuntimeScriptValue Sc_GetGUIObjectAt(const RuntimeScriptValue *params, int32_t param_count)
{
    API_SCALL_INT_PINT2(GetGUIObjectAt);
}

// int (int xxx,int yyy)
RuntimeScriptValue Sc_GetHotspotIDAtScreen(const RuntimeScriptValue *params, int32_t param_count)
{
    API_SCALL_INT_PINT2(GetHotspotIDAtScreen);
}

// void (int hotspot, char *buffer)
RuntimeScriptValue Sc_GetHotspotName(const RuntimeScriptValue *params, int32_t param_count)
{
    API_SCALL_VOID_PINT_POBJ(GetHotspotName, char);
}

// int  (int hotspot)
RuntimeScriptValue Sc_GetHotspotPointX(const RuntimeScriptValue *params, int32_t param_count)
{
    API_SCALL_INT_PINT(GetHotspotPointX);
}

// int  (int hotspot)
RuntimeScriptValue Sc_GetHotspotPointY(const RuntimeScriptValue *params, int32_t param_count)
{
    API_SCALL_INT_PINT(GetHotspotPointY);
}

// int  (int hss, const char *property)
RuntimeScriptValue Sc_GetHotspotProperty(const RuntimeScriptValue *params, int32_t param_count)
{
    API_SCALL_INT_PINT_POBJ(GetHotspotProperty, const char);
}

// void  (int item, const char *property, char *bufer)
RuntimeScriptValue Sc_GetHotspotPropertyText(const RuntimeScriptValue *params, int32_t param_count)
{
    API_SCALL_VOID_PINT_POBJ2(GetHotspotPropertyText, const char, char);
}

// int  (int xxx, int yyy)
RuntimeScriptValue Sc_GetInvAt(const RuntimeScriptValue *params, int32_t param_count)
{
    API_SCALL_INT_PINT2(GetInvAt);
}

// int (int indx)
RuntimeScriptValue Sc_GetInvGraphic(const RuntimeScriptValue *params, int32_t param_count)
{
    API_SCALL_INT_PINT(GetInvGraphic);
}

// void (int indx,char*buff)
RuntimeScriptValue Sc_GetInvName(const RuntimeScriptValue *params, int32_t param_count)
{
    API_SCALL_VOID_PINT_POBJ(GetInvName, char);
}

// int  (int item, const char *property)
RuntimeScriptValue Sc_GetInvProperty(const RuntimeScriptValue *params, int32_t param_count)
{
    API_SCALL_INT_PINT_POBJ(GetInvProperty, const char);
}

// void  (int item, const char *property, char *bufer)
RuntimeScriptValue Sc_GetInvPropertyText(const RuntimeScriptValue *params, int32_t param_count)
{
    API_SCALL_VOID_PINT_POBJ2(GetInvPropertyText, const char, char);
}

// int (int xxx,int yyy)
RuntimeScriptValue Sc_GetLocationType(const RuntimeScriptValue *params, int32_t param_count)
{
    API_SCALL_INT_PINT2(GetLocationType);
}

// int (int xx,int yy)
RuntimeScriptValue Sc_GetObjectIDAtScreen(const RuntimeScriptValue *params, int32_t param_count)
{
    API_SCALL_INT_PINT2(GetObjectIDAtScreen);
}

// int (int obn)
RuntimeScriptValue Sc_GetObjectBaseline(const RuntimeScriptValue *params, int32_t param_count)
{
    API_SCALL_INT_PINT(GetObjectBaseline);
}

// int (int obn)
RuntimeScriptValue Sc_GetObjectGraphic(const RuntimeScriptValue *params, int32_t param_count)
{
    API_SCALL_INT_PINT(GetObjectGraphic);
}

// void (int obj, char *buffer)
RuntimeScriptValue Sc_GetObjectName(const RuntimeScriptValue *params, int32_t param_count)
{
    API_SCALL_VOID_PINT_POBJ(GetObjectName, char);
}

// int  (int hss, const char *property)
RuntimeScriptValue Sc_GetObjectProperty(const RuntimeScriptValue *params, int32_t param_count)
{
    API_SCALL_INT_PINT_POBJ(GetObjectProperty, const char);
}

// void  (int item, const char *property, char *bufer)
RuntimeScriptValue Sc_GetObjectPropertyText(const RuntimeScriptValue *params, int32_t param_count)
{
    API_SCALL_VOID_PINT_POBJ2(GetObjectPropertyText, const char, char);
}

// int  (int objj)
RuntimeScriptValue Sc_GetObjectX(const RuntimeScriptValue *params, int32_t param_count)
{
    API_SCALL_INT_PINT(GetObjectX);
}

// int  (int objj)
RuntimeScriptValue Sc_GetObjectY(const RuntimeScriptValue *params, int32_t param_count)
{
    API_SCALL_INT_PINT(GetObjectY);
}

// int ()
RuntimeScriptValue Sc_GetPlayerCharacter(const RuntimeScriptValue *params, int32_t param_count)
{
    API_SCALL_INT(GetPlayerCharacter);
}

// int  ()
RuntimeScriptValue Sc_GetRawTime(const RuntimeScriptValue *params, int32_t param_count)
{
    API_SCALL_INT(GetRawTime);
}

// int  (int xxx, int yyy)
RuntimeScriptValue Sc_GetRegionIDAtRoom(const RuntimeScriptValue *params, int32_t param_count)
{
    API_SCALL_INT_PINT2(GetRegionIDAtRoom);
}

// int  (int x, int y)
RuntimeScriptValue Sc_GetScalingAt(const RuntimeScriptValue *params, int32_t param_count)
{
    API_SCALL_INT_PINT2(GetScalingAt);
}

// int (int guin,int objn)
RuntimeScriptValue Sc_GetSliderValue(const RuntimeScriptValue *params, int32_t param_count)
{
    API_SCALL_INT_PINT2(GetSliderValue);
}

// void (int guin, int objn, char*txbuf)
RuntimeScriptValue Sc_GetTextBoxText(const RuntimeScriptValue *params, int32_t param_count)
{
    API_SCALL_VOID_PINT2_POBJ(GetTextBoxText, char);
}

// int (char *text, int fontnum, int width)
RuntimeScriptValue Sc_GetTextHeight(const RuntimeScriptValue *params, int32_t param_count)
{
    API_SCALL_INT_POBJ_PINT2(GetTextHeight, const char);
}

// int (char *text, int fontnum)
RuntimeScriptValue Sc_GetTextWidth(const RuntimeScriptValue *params, int32_t param_count)
{
    API_SCALL_INT_POBJ_PINT(GetTextWidth, const char);
}

RuntimeScriptValue Sc_GetFontHeight(const RuntimeScriptValue *params, int32_t param_count)
{
    API_SCALL_INT_PINT(GetFontHeight);
}

RuntimeScriptValue Sc_GetFontLineSpacing(const RuntimeScriptValue *params, int32_t param_count)
{
    API_SCALL_INT_PINT(GetFontLineSpacing);
}

// int (int whatti)
RuntimeScriptValue Sc_sc_GetTime(const RuntimeScriptValue *params, int32_t param_count)
{
    API_SCALL_INT_PINT(sc_GetTime);
}

// char * (const char *text)
RuntimeScriptValue Sc_get_translation(const RuntimeScriptValue *params, int32_t param_count)
{
    API_SCALL_OBJ_POBJ(char, myScriptStringImpl, get_translation, const char);
}

// int  (char* buffer)
RuntimeScriptValue Sc_GetTranslationName(const RuntimeScriptValue *params, int32_t param_count)
{
    API_SCALL_INT_POBJ(GetTranslationName, char);
}

RuntimeScriptValue Sc_GetWalkableAreaAtRoom(const RuntimeScriptValue *params, int32_t param_count)
{
    API_SCALL_INT_PINT2(GetWalkableAreaAtRoom);
}

// int (int xxx,int yyy)
RuntimeScriptValue Sc_GetWalkableAreaAtScreen(const RuntimeScriptValue *params, int32_t param_count)
{
    API_SCALL_INT_PINT2(GetWalkableAreaAtScreen);
}

RuntimeScriptValue Sc_GetDrawingSurfaceForWalkableArea(const RuntimeScriptValue *params, int32_t param_count)
{
    API_SCALL_OBJAUTO(ScriptDrawingSurface, GetDrawingSurfaceForWalkableArea);
}

RuntimeScriptValue Sc_GetDrawingSurfaceForWalkbehind(const RuntimeScriptValue *params, int32_t param_count)
{
    API_SCALL_OBJAUTO(ScriptDrawingSurface, GetDrawingSurfaceForWalkbehind);
}

// void (int amnt) 
RuntimeScriptValue Sc_GiveScore(const RuntimeScriptValue *params, int32_t param_count)
{
    API_SCALL_VOID_PINT(GiveScore);
}

// int (int roomnum)
RuntimeScriptValue Sc_HasPlayerBeenInRoom(const RuntimeScriptValue *params, int32_t param_count)
{
    API_SCALL_INT_PINT(HasPlayerBeenInRoom);
}

// void  () 
RuntimeScriptValue Sc_HideMouseCursor(const RuntimeScriptValue *params, int32_t param_count)
{
    API_SCALL_VOID(HideMouseCursor);
}

// void (const char*msg,char*bufr)
RuntimeScriptValue Sc_sc_inputbox(const RuntimeScriptValue *params, int32_t param_count)
{
    API_SCALL_VOID_POBJ2(sc_inputbox, const char, char);
}

// void (int ifn)
RuntimeScriptValue Sc_InterfaceOff(const RuntimeScriptValue *params, int32_t param_count)
{
    API_SCALL_VOID_PINT(InterfaceOff);
}

// void (int ifn)
RuntimeScriptValue Sc_InterfaceOn(const RuntimeScriptValue *params, int32_t param_count)
{
    API_SCALL_VOID_PINT(InterfaceOn);
}

// FLOAT_RETURN_TYPE (int value) 
RuntimeScriptValue Sc_IntToFloat(const RuntimeScriptValue *params, int32_t param_count)
{
    API_SCALL_FLOAT_PINT(IntToFloat);
}

extern RuntimeScriptValue Sc_IsButtonDown(const RuntimeScriptValue *params, int32_t param_count);

// int ()
RuntimeScriptValue Sc_IsGamePaused(const RuntimeScriptValue *params, int32_t param_count)
{
    API_SCALL_INT(IsGamePaused);
}

// int  (int guinum)
RuntimeScriptValue Sc_IsGUIOn(const RuntimeScriptValue *params, int32_t param_count)
{
    API_SCALL_INT_PINT(IsGUIOn);
}

// int  (int xx,int yy,int mood)
RuntimeScriptValue Sc_IsInteractionAvailable(const RuntimeScriptValue *params, int32_t param_count)
{
    API_SCALL_INT_PINT3(IsInteractionAvailable);
}

// int  (int item, int mood)
RuntimeScriptValue Sc_IsInventoryInteractionAvailable(const RuntimeScriptValue *params, int32_t param_count)
{
    API_SCALL_INT_PINT2(IsInventoryInteractionAvailable);
}

// int ()
RuntimeScriptValue Sc_IsInterfaceEnabled(const RuntimeScriptValue *params, int32_t param_count)
{
    API_SCALL_INT(IsInterfaceEnabled);
}

// int  (int keycode)
RuntimeScriptValue Sc_IsKeyPressed(const RuntimeScriptValue *params, int32_t param_count)
{
    API_SCALL_INT_PINT(IsKeyPressed);
}

// int  ()
RuntimeScriptValue Sc_IsMusicVoxAvailable(const RuntimeScriptValue *params, int32_t param_count)
{
    API_SCALL_INT(IsMusicVoxAvailable);
}

// int (int objj)
RuntimeScriptValue Sc_IsObjectAnimating(const RuntimeScriptValue *params, int32_t param_count)
{
    API_SCALL_INT_PINT(IsObjectAnimating);
}

// int (int objj)
RuntimeScriptValue Sc_IsObjectMoving(const RuntimeScriptValue *params, int32_t param_count)
{
    API_SCALL_INT_PINT(IsObjectMoving);
}

// int  (int objj)
RuntimeScriptValue Sc_IsObjectOn(const RuntimeScriptValue *params, int32_t param_count)
{
    API_SCALL_INT_PINT(IsObjectOn);
}

// int (int tnum)
RuntimeScriptValue Sc_IsTimerExpired(const RuntimeScriptValue *params, int32_t param_count)
{
    API_SCALL_INT_PINT(IsTimerExpired);
}

// int  ()
RuntimeScriptValue Sc_IsTranslationAvailable(const RuntimeScriptValue *params, int32_t param_count)
{
    API_SCALL_INT(IsTranslationAvailable);
}

// int ()
RuntimeScriptValue Sc_IsVoxAvailable(const RuntimeScriptValue *params, int32_t param_count)
{
    API_SCALL_INT(IsVoxAvailable);
}

// void (int guin, int objn, const char*newitem)
RuntimeScriptValue Sc_ListBoxAdd(const RuntimeScriptValue *params, int32_t param_count)
{
    API_SCALL_VOID_PINT2_POBJ(ListBoxAdd, const char);
}

// void (int guin, int objn)
RuntimeScriptValue Sc_ListBoxClear(const RuntimeScriptValue *params, int32_t param_count)
{
    API_SCALL_VOID_PINT2(ListBoxClear);
}

// void  (int guin, int objn, const char*filemask)
RuntimeScriptValue Sc_ListBoxDirList(const RuntimeScriptValue *params, int32_t param_count)
{
    API_SCALL_VOID_PINT2_POBJ(ListBoxDirList, const char);
}

// char* (int guin, int objn, int item, char*buffer)
RuntimeScriptValue Sc_ListBoxGetItemText(const RuntimeScriptValue *params, int32_t param_count)
{
    API_SCALL_OBJ_PINT3_POBJ(char, myScriptStringImpl, ListBoxGetItemText, char);
}

// int (int guin, int objn)
RuntimeScriptValue Sc_ListBoxGetNumItems(const RuntimeScriptValue *params, int32_t param_count)
{
    API_SCALL_INT_PINT2(ListBoxGetNumItems);
}

// int (int guin, int objn)
RuntimeScriptValue Sc_ListBoxGetSelected(const RuntimeScriptValue *params, int32_t param_count)
{
    API_SCALL_INT_PINT2(ListBoxGetSelected);
}

// void (int guin, int objn, int itemIndex)
RuntimeScriptValue Sc_ListBoxRemove(const RuntimeScriptValue *params, int32_t param_count)
{
    API_SCALL_VOID_PINT3(ListBoxRemove);
}

// int  (int guin, int objn)
RuntimeScriptValue Sc_ListBoxSaveGameList(const RuntimeScriptValue *params, int32_t param_count)
{
    API_SCALL_INT_PINT2(ListBoxSaveGameList);
}

// void (int guin, int objn, int newsel)
RuntimeScriptValue Sc_ListBoxSetSelected(const RuntimeScriptValue *params, int32_t param_count)
{
    API_SCALL_VOID_PINT3(ListBoxSetSelected);
}

// void  (int guin, int objn, int item)
RuntimeScriptValue Sc_ListBoxSetTopItem(const RuntimeScriptValue *params, int32_t param_count)
{
    API_SCALL_VOID_PINT3(ListBoxSetTopItem);
}

// int (const char *filename)
RuntimeScriptValue Sc_LoadImageFile(const RuntimeScriptValue *params, int32_t param_count)
{
    API_SCALL_INT_POBJ(LoadImageFile, const char);
}

// int (int slnum, int width, int height)
RuntimeScriptValue Sc_LoadSaveSlotScreenshot(const RuntimeScriptValue *params, int32_t param_count)
{
    API_SCALL_INT_PINT3(LoadSaveSlotScreenshot);
}

// void (int obn)
RuntimeScriptValue Sc_MergeObject(const RuntimeScriptValue *params, int32_t param_count)
{
    API_SCALL_VOID_PINT(MergeObject);
}

// void (int chaa,int hotsp)
RuntimeScriptValue Sc_MoveCharacterToHotspot(const RuntimeScriptValue *params, int32_t param_count)
{
    API_SCALL_VOID_PINT2(MoveCharacterToHotspot);
}

// void (int objj,int xx,int yy,int spp)
RuntimeScriptValue Sc_MoveObject(const RuntimeScriptValue *params, int32_t param_count)
{
    API_SCALL_VOID_PINT4(MoveObject);
}

// void (int objj,int xx,int yy,int spp)
RuntimeScriptValue Sc_MoveObjectDirect(const RuntimeScriptValue *params, int32_t param_count)
{
    API_SCALL_VOID_PINT4(MoveObjectDirect);
}

// void (int obn)
RuntimeScriptValue Sc_ObjectOff(const RuntimeScriptValue *params, int32_t param_count)
{
    API_SCALL_VOID_PINT(ObjectOff);
}

// void (int obn)
RuntimeScriptValue Sc_ObjectOn(const RuntimeScriptValue *params, int32_t param_count)
{
    API_SCALL_VOID_PINT(ObjectOn);
}

extern RuntimeScriptValue Sc_Parser_ParseText(const RuntimeScriptValue *params, int32_t param_count);

// void ()
RuntimeScriptValue Sc_PauseGame(const RuntimeScriptValue *params, int32_t param_count)
{
    API_SCALL_VOID(PauseGame);
}

// void (int numb,int playflags)
RuntimeScriptValue Sc_PlayFlic(const RuntimeScriptValue *params, int32_t param_count)
{
    API_SCALL_VOID_PINT2(PlayFlic);
}

// void (const char* name, int skip, int flags)
RuntimeScriptValue Sc_PlayVideo(const RuntimeScriptValue *params, int32_t param_count)
{
    API_SCALL_VOID_POBJ_PINT2(PlayVideo, const char);
}

// void (int dialog)
RuntimeScriptValue Sc_QuitGame(const RuntimeScriptValue *params, int32_t param_count)
{
    API_SCALL_VOID_PINT(QuitGame);
}

// int (int upto)
RuntimeScriptValue Sc_Rand(const RuntimeScriptValue *params, int32_t param_count)
{
    API_SCALL_INT_PINT(__Rand);
}

extern RuntimeScriptValue Sc_RefreshMouse(const RuntimeScriptValue *params, int32_t param_count);

// void (int obj)
RuntimeScriptValue Sc_RemoveObjectTint(const RuntimeScriptValue *params, int32_t param_count)
{
    API_SCALL_VOID_PINT(RemoveObjectTint);
}

// void (int areanum)
RuntimeScriptValue Sc_RemoveWalkableArea(const RuntimeScriptValue *params, int32_t param_count)
{
    API_SCALL_VOID_PINT(RemoveWalkableArea);
}

// void (int nrnum)
RuntimeScriptValue Sc_ResetRoom(const RuntimeScriptValue *params, int32_t param_count)
{
    API_SCALL_VOID_PINT(ResetRoom);
}

// void ()
RuntimeScriptValue Sc_restart_game(const RuntimeScriptValue *params, int32_t param_count)
{
    API_SCALL_VOID(restart_game);
}

// void ()
RuntimeScriptValue Sc_restore_game_dialog(const RuntimeScriptValue *params, int32_t param_count)
{
    API_SCALL_VOID(restore_game_dialog);
}

// void (int slnum)
RuntimeScriptValue Sc_RestoreGameSlot(const RuntimeScriptValue *params, int32_t param_count)
{
    API_SCALL_VOID_PINT(RestoreGameSlot);
}

// void (int areanum)
RuntimeScriptValue Sc_RestoreWalkableArea(const RuntimeScriptValue *params, int32_t param_count)
{
    API_SCALL_VOID_PINT(RestoreWalkableArea);
}

// int  (char *newgame, unsigned int mode, int data)
RuntimeScriptValue Sc_RunAGSGame(const RuntimeScriptValue *params, int32_t param_count)
{
    API_SCALL_INT_POBJ_PINT2(RunAGSGame, const char);
}

// void (int tum)
RuntimeScriptValue Sc_RunDialog(const RuntimeScriptValue *params, int32_t param_count)
{
    API_SCALL_VOID_PINT(RunDialog);
}

// void  (int hotspothere, int mood)
RuntimeScriptValue Sc_RunHotspotInteraction(const RuntimeScriptValue *params, int32_t param_count)
{
    API_SCALL_VOID_PINT2(RunHotspotInteraction);
}

// void  (int iit, int modd)
RuntimeScriptValue Sc_RunInventoryInteraction(const RuntimeScriptValue *params, int32_t param_count)
{
    API_SCALL_VOID_PINT2(RunInventoryInteraction);
}

// void  (int aa, int mood)
RuntimeScriptValue Sc_RunObjectInteraction(const RuntimeScriptValue *params, int32_t param_count)
{
    API_SCALL_VOID_PINT2(RunObjectInteraction);
}

// void  (int regnum, int mood)
RuntimeScriptValue Sc_RunRegionInteraction(const RuntimeScriptValue *params, int32_t param_count)
{
    API_SCALL_VOID_PINT2(RunRegionInteraction);
}

extern RuntimeScriptValue Sc_Said(const RuntimeScriptValue *params, int32_t param_count);

extern RuntimeScriptValue Sc_SaveCursorForLocationChange(const RuntimeScriptValue *params, int32_t param_count);

// void ()
RuntimeScriptValue Sc_save_game_dialog(const RuntimeScriptValue *params, int32_t param_count)
{
    API_SCALL_VOID(save_game_dialog);
}

// void (int slotn, const char*descript)
RuntimeScriptValue Sc_save_game(const RuntimeScriptValue *params, int32_t param_count)
{
    API_SCALL_VOID_PINT_POBJ(save_game, const char);
}

// int (char*namm)
RuntimeScriptValue Sc_SaveScreenShot(const RuntimeScriptValue *params, int32_t param_count)
{
    API_SCALL_INT_POBJ(SaveScreenShot, const char);
}

// void  (int red, int green, int blue, int opacity, int luminance)
RuntimeScriptValue Sc_SetAmbientTint(const RuntimeScriptValue *params, int32_t param_count)
{
    API_SCALL_VOID_PINT5(SetAmbientTint);
}

RuntimeScriptValue Sc_SetAmbientLightLevel(const RuntimeScriptValue *params, int32_t param_count)
{
    API_SCALL_VOID_PINT(SetAmbientLightLevel);
}

// void (int area, int brightness)
RuntimeScriptValue Sc_SetAreaLightLevel(const RuntimeScriptValue *params, int32_t param_count)
{
    API_SCALL_VOID_PINT2(SetAreaLightLevel);
}

// void (int area, int min, int max)
RuntimeScriptValue Sc_SetAreaScaling(const RuntimeScriptValue *params, int32_t param_count)
{
    API_SCALL_VOID_PINT3(SetAreaScaling);
}

// void (int frnum)
RuntimeScriptValue Sc_SetBackgroundFrame(const RuntimeScriptValue *params, int32_t param_count)
{
     API_SCALL_VOID_PINT(SetBackgroundFrame);
}

// void (int guin,int objn,int ptype,int slotn)
RuntimeScriptValue Sc_SetButtonPic(const RuntimeScriptValue *params, int32_t param_count)
{
    API_SCALL_VOID_PINT4(SetButtonPic);
}

// void (int guin,int objn,char*newtx)
RuntimeScriptValue Sc_SetButtonText(const RuntimeScriptValue *params, int32_t param_count)
{
    API_SCALL_VOID_PINT2_POBJ(SetButtonText, const char);
}

extern RuntimeScriptValue Sc_set_cursor_mode(const RuntimeScriptValue *params, int32_t param_count);
extern RuntimeScriptValue Sc_set_default_cursor(const RuntimeScriptValue *params, int32_t param_count);

// void (int dlg,int opt,int onoroff)
RuntimeScriptValue Sc_SetDialogOption(const RuntimeScriptValue *params, int32_t param_count)
{
    API_SCALL_VOID_PINT3(SetDialogOption);
}

// void (int red, int green, int blue)
RuntimeScriptValue Sc_SetFadeColor(const RuntimeScriptValue *params, int32_t param_count)
{
    API_SCALL_VOID_PINT3(SetFadeColor);
}

// int  (int opt, int setting)
RuntimeScriptValue Sc_SetGameOption(const RuntimeScriptValue *params, int32_t param_count)
{
    API_SCALL_INT_PINT2(SetGameOption);
}

// void (int newspd)
RuntimeScriptValue Sc_SetGameSpeed(const RuntimeScriptValue *params, int32_t param_count)
{
    API_SCALL_VOID_PINT(SetGameSpeed);
}

// void (int index,int valu)
RuntimeScriptValue Sc_SetGlobalInt(const RuntimeScriptValue *params, int32_t param_count)
{
    API_SCALL_VOID_PINT2(SetGlobalInt);
}

// void  (int guin, int slotn)
RuntimeScriptValue Sc_SetGUIBackgroundPic(const RuntimeScriptValue *params, int32_t param_count)
{
    API_SCALL_VOID_PINT2(SetGUIBackgroundPic);
}

// void (int guin, int clickable)
RuntimeScriptValue Sc_SetGUIClickable(const RuntimeScriptValue *params, int32_t param_count)
{
    API_SCALL_VOID_PINT2(SetGUIClickable);
}

// void (int guin, int objn, int enabled)
RuntimeScriptValue Sc_SetGUIObjectEnabled(const RuntimeScriptValue *params, int32_t param_count)
{
    API_SCALL_VOID_PINT3(SetGUIObjectEnabled);
}

// void (int guin, int objn, int xx, int yy)
RuntimeScriptValue Sc_SetGUIObjectPosition(const RuntimeScriptValue *params, int32_t param_count)
{
    API_SCALL_VOID_PINT4(SetGUIObjectPosition);
}

// void (int ifn, int objn, int newwid, int newhit)
RuntimeScriptValue Sc_SetGUIObjectSize(const RuntimeScriptValue *params, int32_t param_count)
{
    API_SCALL_VOID_PINT4(SetGUIObjectSize);
}

// void (int ifn,int xx,int yy)
RuntimeScriptValue Sc_SetGUIPosition(const RuntimeScriptValue *params, int32_t param_count)
{
    API_SCALL_VOID_PINT3(SetGUIPosition);
}

// void  (int ifn, int widd, int hitt)
RuntimeScriptValue Sc_SetGUISize(const RuntimeScriptValue *params, int32_t param_count)
{
    API_SCALL_VOID_PINT3(SetGUISize);
}

// void (int ifn, int trans)
RuntimeScriptValue Sc_SetGUITransparency(const RuntimeScriptValue *params, int32_t param_count)
{
    API_SCALL_VOID_PINT2(SetGUITransparency);
}

// void (int guin, int z)
RuntimeScriptValue Sc_SetGUIZOrder(const RuntimeScriptValue *params, int32_t param_count)
{
    API_SCALL_VOID_PINT2(SetGUIZOrder);
}

// void (int invi, const char *newName)
RuntimeScriptValue Sc_SetInvItemName(const RuntimeScriptValue *params, int32_t param_count)
{
    API_SCALL_VOID_PINT_POBJ(SetInvItemName, const char);
}

// void (int invi, int piccy)
RuntimeScriptValue Sc_set_inv_item_pic(const RuntimeScriptValue *params, int32_t param_count)
{
    API_SCALL_VOID_PINT2(set_inv_item_pic);
}

// void (int guin,int objn, int colr)
RuntimeScriptValue Sc_SetLabelColor(const RuntimeScriptValue *params, int32_t param_count)
{
    API_SCALL_VOID_PINT3(SetLabelColor);
}

// void (int guin,int objn, int fontnum)
RuntimeScriptValue Sc_SetLabelFont(const RuntimeScriptValue *params, int32_t param_count)
{
    API_SCALL_VOID_PINT3(SetLabelFont);
}

// void (int guin,int objn,char*newtx)
RuntimeScriptValue Sc_SetLabelText(const RuntimeScriptValue *params, int32_t param_count)
{
    API_SCALL_VOID_PINT2_POBJ(SetLabelText, const char);
}

extern RuntimeScriptValue Sc_SetMouseBounds(const RuntimeScriptValue *params, int32_t param_count);
extern RuntimeScriptValue Sc_set_mouse_cursor(const RuntimeScriptValue *params, int32_t param_count);
extern RuntimeScriptValue Sc_SetMousePosition(const RuntimeScriptValue *params, int32_t param_count);

// void  (int mode)
RuntimeScriptValue Sc_SetMultitasking(const RuntimeScriptValue *params, int32_t param_count)
{
    API_SCALL_VOID_PINT(SetMultitasking);
}

extern RuntimeScriptValue Sc_SetNextCursor(const RuntimeScriptValue *params, int32_t param_count);

// void (int newtrans)
RuntimeScriptValue Sc_SetNextScreenTransition(const RuntimeScriptValue *params, int32_t param_count)
{
    API_SCALL_VOID_PINT(SetNextScreenTransition);
}

extern RuntimeScriptValue Sc_SetNormalFont(const RuntimeScriptValue *params, int32_t param_count);

// void  (int obn, int basel)
RuntimeScriptValue Sc_SetObjectBaseline(const RuntimeScriptValue *params, int32_t param_count)
{
    API_SCALL_VOID_PINT2(SetObjectBaseline);
}

// void  (int cha, int clik)
RuntimeScriptValue Sc_SetObjectClickable(const RuntimeScriptValue *params, int32_t param_count)
{
    API_SCALL_VOID_PINT2(SetObjectClickable);
}

// void (int obn,int viw,int lop,int fra)
RuntimeScriptValue Sc_SetObjectFrame(const RuntimeScriptValue *params, int32_t param_count)
{
    API_SCALL_VOID_PINT4(SetObjectFrame);
}

// void (int obn,int slott) 
RuntimeScriptValue Sc_SetObjectGraphic(const RuntimeScriptValue *params, int32_t param_count)
{
    API_SCALL_VOID_PINT2(SetObjectGraphic);
}

// void  (int cha, int clik)
RuntimeScriptValue Sc_SetObjectIgnoreWalkbehinds(const RuntimeScriptValue *params, int32_t param_count)
{
    API_SCALL_VOID_PINT2(SetObjectIgnoreWalkbehinds);
}

// void (int objj, int tox, int toy)
RuntimeScriptValue Sc_SetObjectPosition(const RuntimeScriptValue *params, int32_t param_count)
{
    API_SCALL_VOID_PINT3(SetObjectPosition);
}

// void (int obj, int red, int green, int blue, int opacity, int luminance)
RuntimeScriptValue Sc_SetObjectTint(const RuntimeScriptValue *params, int32_t param_count)
{
    API_SCALL_VOID_PINT6(SetObjectTint);
}

// void (int obn,int trans)
RuntimeScriptValue Sc_SetObjectTransparency(const RuntimeScriptValue *params, int32_t param_count)
{
    API_SCALL_VOID_PINT2(SetObjectTransparency);
}

// void (int obn,int vii)
RuntimeScriptValue Sc_SetObjectView(const RuntimeScriptValue *params, int32_t param_count)
{
    API_SCALL_VOID_PINT2(SetObjectView);
}

// void (int inndx,int rr,int gg,int bb)
RuntimeScriptValue Sc_SetPalRGB(const RuntimeScriptValue *params, int32_t param_count)
{
    API_SCALL_VOID_PINT4(SetPalRGB);
}

// void  (int area, int red, int green, int blue, int amount)
RuntimeScriptValue Sc_SetRegionTint(const RuntimeScriptValue *params, int32_t param_count)
{
    API_SCALL_VOID_PINT5(SetRegionTint);
}

// void ()
RuntimeScriptValue Sc_SetRestartPoint(const RuntimeScriptValue *params, int32_t param_count)
{
    API_SCALL_VOID(SetRestartPoint);
}

// void (int newtrans)
RuntimeScriptValue Sc_SetScreenTransition(const RuntimeScriptValue *params, int32_t param_count)
{
    API_SCALL_VOID_PINT(SetScreenTransition);
}

// void (int guin,int objn, int valn)
RuntimeScriptValue Sc_SetSliderValue(const RuntimeScriptValue *params, int32_t param_count)
{
    API_SCALL_VOID_PINT3(SetSliderValue);
}

extern RuntimeScriptValue Sc_SetSpeechFont(const RuntimeScriptValue *params, int32_t param_count);

// void (int newvol)
RuntimeScriptValue Sc_SetSpeechVolume(const RuntimeScriptValue *params, int32_t param_count)
{
    API_SCALL_VOID_PINT(SetSpeechVolume);
}

// void (int guin,int objn, int fontnum)
RuntimeScriptValue Sc_SetTextBoxFont(const RuntimeScriptValue *params, int32_t param_count)
{
    API_SCALL_VOID_PINT3(SetTextBoxFont);
}

// void (int guin, int objn, char*txbuf)
RuntimeScriptValue Sc_SetTextBoxText(const RuntimeScriptValue *params, int32_t param_count)
{
    API_SCALL_VOID_PINT2_POBJ(SetTextBoxText, const char);
}

// void  (int guinum)
RuntimeScriptValue Sc_SetTextWindowGUI(const RuntimeScriptValue *params, int32_t param_count)
{
    API_SCALL_VOID_PINT(SetTextWindowGUI);
}

// void (int tnum,int timeout)
RuntimeScriptValue Sc_script_SetTimer(const RuntimeScriptValue *params, int32_t param_count)
{
    API_SCALL_VOID_PINT2(script_SetTimer);
}

// void (int wa,int bl)
RuntimeScriptValue Sc_SetWalkBehindBase(const RuntimeScriptValue *params, int32_t param_count)
{
    API_SCALL_VOID_PINT2(SetWalkBehindBase);
}

// void (int severe)
RuntimeScriptValue Sc_ShakeScreen(const RuntimeScriptValue *params, int32_t param_count)
{
    API_SCALL_VOID_PINT(ShakeScreen);
}

// void  (int delay, int amount, int length)
RuntimeScriptValue Sc_ShakeScreenBackground(const RuntimeScriptValue *params, int32_t param_count)
{
    API_SCALL_VOID_PINT3(ShakeScreenBackground);
}

// void  ()
RuntimeScriptValue Sc_ShowMouseCursor(const RuntimeScriptValue *params, int32_t param_count)
{
    API_SCALL_VOID(ShowMouseCursor);
}

RuntimeScriptValue Sc_SkipCutscene(const RuntimeScriptValue *params, int32_t param_count)
{
    API_SCALL_VOID(SkipCutscene);
}

// void (int cc)
RuntimeScriptValue Sc_SkipUntilCharacterStops(const RuntimeScriptValue *params, int32_t param_count)
{
    API_SCALL_VOID_PINT(SkipUntilCharacterStops);
}

// void  (int skipwith)
RuntimeScriptValue Sc_StartCutscene(const RuntimeScriptValue *params, int32_t param_count)
{
    API_SCALL_VOID_PINT(StartCutscene);
}

// void  (int keyToStop)
RuntimeScriptValue Sc_scStartRecording(const RuntimeScriptValue *params, int32_t param_count)
{
    API_SCALL_VOID_PINT(scStartRecording);
}

// void  (int chid) 
RuntimeScriptValue Sc_stop_and_destroy_channel(const RuntimeScriptValue *params, int32_t param_count)
{
    API_SCALL_VOID_PINT(stop_and_destroy_channel);
}

// void ()
RuntimeScriptValue Sc_StopDialog(const RuntimeScriptValue *params, int32_t param_count)
{
    API_SCALL_VOID(StopDialog);
}

// void (int chaa)
RuntimeScriptValue Sc_StopMoving(const RuntimeScriptValue *params, int32_t param_count)
{
    API_SCALL_VOID_PINT(StopMoving);
}

// void (int objj)
RuntimeScriptValue Sc_StopObjectMoving(const RuntimeScriptValue *params, int32_t param_count)
{
    API_SCALL_VOID_PINT(StopObjectMoving);
}

<<<<<<< HEAD
=======
// void (char*s1,char*s2)
RuntimeScriptValue Sc_sc_strcat(const RuntimeScriptValue *params, int32_t param_count)
{
    ASSERT_PARAM_COUNT(_sc_strcat, 2);
    _sc_strcat((char*)params[0].Ptr, (const char*)params[1].Ptr);
    // NOTE: tests with old (<= 2.60) AGS show that StrCat returned the second string
    // (could be result of UB, but we are doing this for more accurate emulation)
    return params[1];
}

RuntimeScriptValue Sc_stricmp(const RuntimeScriptValue *params, int32_t param_count)
{
    // Calling C stdlib function ags_stricmp
    API_SCALL_INT_POBJ2(ags_stricmp, const char, const char);
}

RuntimeScriptValue Sc_strcmp(const RuntimeScriptValue *params, int32_t param_count)
{
    // Calling C stdlib function strcmp
    API_SCALL_INT_POBJ2(strcmp, const char, const char);
}

// int  (const char *s1, const char *s2)
RuntimeScriptValue Sc_StrContains(const RuntimeScriptValue *params, int32_t param_count)
{
    API_SCALL_INT_POBJ2(StrContains, const char, const char);
}

// void (char*s1, const char*s2);
RuntimeScriptValue Sc_sc_strcpy(const RuntimeScriptValue *params, int32_t param_count)
{
    ASSERT_PARAM_COUNT(_sc_strcpy, 2);
    _sc_strcpy((char*)params[0].Ptr, (const char*)params[1].Ptr);
    return params[0];
}

// void (char*destt, const char*texx, ...);
RuntimeScriptValue Sc_sc_sprintf(const RuntimeScriptValue *params, int32_t param_count)
{
    API_SCALL_SCRIPT_SPRINTF(_sc_sprintf, 2);
    _sc_strcpy(params[0].CStr, scsf_buffer);
    return params[0];
}

// int  (char *strin, int posn)
RuntimeScriptValue Sc_StrGetCharAt(const RuntimeScriptValue *params, int32_t param_count)
{
    API_SCALL_INT_POBJ_PINT(StrGetCharAt, const char);
}

>>>>>>> e3c90803
// int (const char*stino)
RuntimeScriptValue Sc_StringToInt(const RuntimeScriptValue *params, int32_t param_count)
{
    API_SCALL_INT_POBJ(StringToInt, const char);
}

RuntimeScriptValue Sc_strlen(const RuntimeScriptValue *params, int32_t param_count)
{
    // Calling C stdlib function strlen
    API_SCALL_INT_POBJ(strlen, const char);
}

// void (int red, int grn, int blu)
RuntimeScriptValue Sc_TintScreen(const RuntimeScriptValue *params, int32_t param_count)
{
    API_SCALL_VOID_PINT3(TintScreen);
}

// void ()
RuntimeScriptValue Sc_UnPauseGame(const RuntimeScriptValue *params, int32_t param_count)
{
    API_SCALL_VOID(UnPauseGame);
}

// void ()
RuntimeScriptValue Sc_update_invorder(const RuntimeScriptValue *params, int32_t param_count)
{
    API_SCALL_VOID(update_invorder);
}

// void ()
RuntimeScriptValue Sc_UpdatePalette(const RuntimeScriptValue *params, int32_t param_count)
{
    API_SCALL_VOID(UpdatePalette);
}

// void (int nloops)
RuntimeScriptValue Sc_scrWait(const RuntimeScriptValue *params, int32_t param_count)
{
    API_SCALL_VOID_PINT(scrWait);
}

// int (int nloops)
RuntimeScriptValue Sc_WaitKey(const RuntimeScriptValue *params, int32_t param_count)
{
    API_SCALL_INT_PINT(WaitKey);
}

RuntimeScriptValue Sc_WaitMouse(const RuntimeScriptValue *params, int32_t param_count)
{
    API_SCALL_INT_PINT(WaitMouse);
}

// int (int nloops)
RuntimeScriptValue Sc_WaitMouseKey(const RuntimeScriptValue *params, int32_t param_count)
{
    API_SCALL_INT_PINT(WaitMouseKey);
}

// int (int input_flags, int nloops)
RuntimeScriptValue Sc_WaitInput(const RuntimeScriptValue *params, int32_t param_count)
{
    API_SCALL_INT_PINT2(WaitInput);
}

RuntimeScriptValue Sc_SkipWait(const RuntimeScriptValue *params, int32_t param_count)
{
    API_SCALL_VOID(SkipWait);
}

//=============================================================================
//
// Exclusive variadic API implementation for Plugins
//
//=============================================================================

// void (char*texx, ...)
void ScPl_sc_AbortGame(const char *texx, ...)
{
    API_PLUGIN_SCRIPT_SPRINTF(texx);
    _sc_AbortGame(scsf_buffer);
}

// void (char*texx, ...)
void ScPl_Display(char *texx, ...)
{
    API_PLUGIN_SCRIPT_SPRINTF(texx);
    DisplaySimple(scsf_buffer);
}

// void (int xxp,int yyp,int widd,char*texx, ...)
void ScPl_DisplayAt(int xxp, int yyp, int widd, char *texx, ...)
{
    API_PLUGIN_SCRIPT_SPRINTF(texx);
    DisplayAt(xxp, yyp, widd, scsf_buffer);
}

// void (int ypos, int ttexcol, int backcol, char *title, char*texx, ...)
void ScPl_DisplayTopBar(int ypos, int ttexcol, int backcol, char *title, char *texx, ...)
{
    API_PLUGIN_SCRIPT_SPRINTF(texx);
    DisplayTopBar(ypos, ttexcol, backcol, title, scsf_buffer);
}


void RegisterGlobalAPI()
{
    ScFnRegister global_api[] = {
        { "AbortGame",                Sc_sc_AbortGame, ScPl_sc_AbortGame },
        { "AnimateButton",            API_FN_PAIR(AnimateButton) },
        { "AreThingsOverlapping",     API_FN_PAIR(AreThingsOverlapping) },
        { "CallRoomScript",           API_FN_PAIR(CallRoomScript) },
        { "CentreGUI",                API_FN_PAIR(CentreGUI) },
        { "ChangeCursorGraphic",      API_FN_PAIR(ChangeCursorGraphic) },
        { "ChangeCursorHotspot",      API_FN_PAIR(ChangeCursorHotspot) },
        { "ClaimEvent",               API_FN_PAIR(ClaimEvent) },
        { "CyclePalette",             API_FN_PAIR(CyclePalette) },
        { "Debug",                    API_FN_PAIR(script_debug) },
        { "DeleteSaveSlot",           API_FN_PAIR(DeleteSaveSlot) },
        { "DeleteSprite",             API_FN_PAIR(free_dynamic_sprite) },
        { "DisableCursorMode",        API_FN_PAIR(disable_cursor_mode) },
        { "DisableGroundLevelAreas",  API_FN_PAIR(DisableGroundLevelAreas) },
        { "DisableHotspot",           API_FN_PAIR(DisableHotspot) },
        { "DisableInterface",         API_FN_PAIR(DisableInterface) },
        { "DisableRegion",            API_FN_PAIR(DisableRegion) },
        { "Display",                  Sc_Display, ScPl_Display },
        { "DisplayAt",                Sc_DisplayAt, ScPl_DisplayAt },
        { "DisplayAtY",               API_FN_PAIR(DisplayAtY) },
        { "DisplayMessage",           API_FN_PAIR(DisplayMessage) },
        { "DisplayMessageAtY",        API_FN_PAIR(DisplayMessageAtY) },
        { "DisplayMessageBar",        API_FN_PAIR(DisplayMessageBar) },
        { "DisplayTopBar",            Sc_DisplayTopBar, ScPl_DisplayTopBar },
        { "EnableCursorMode",         API_FN_PAIR(enable_cursor_mode) },
        { "EnableGroundLevelAreas",   API_FN_PAIR(EnableGroundLevelAreas) },
        { "EnableHotspot",            API_FN_PAIR(EnableHotspot) },
        { "EnableInterface",          API_FN_PAIR(EnableInterface) },
        { "EnableRegion",             API_FN_PAIR(EnableRegion) },
        { "EndCutscene",              API_FN_PAIR(EndCutscene) },
        { "FadeIn",                   API_FN_PAIR(FadeIn) },
        { "FadeOut",                  API_FN_PAIR(FadeOut) },
        { "FileClose",                API_FN_PAIR(FileClose) },
        { "FileIsEOF",                API_FN_PAIR(FileIsEOF) },
        { "FileIsError",              API_FN_PAIR(FileIsError) },
        // NOTE: FileOpenCMode is a backwards-compatible replacement for old-style global script function FileOpen
        { "FileOpen",                 API_FN_PAIR(FileOpenCMode) },
        { "FileRead",                 API_FN_PAIR(FileRead) },
        { "FileReadInt",              API_FN_PAIR(FileReadInt) },
        { "FileReadRawChar",          API_FN_PAIR(FileReadRawChar) },
        { "FileReadRawInt",           API_FN_PAIR(FileReadRawInt) },
        { "FileWrite",                API_FN_PAIR(FileWrite) },
        { "FileWriteInt",             API_FN_PAIR(FileWriteInt) },
        { "FileWriteRawChar",         API_FN_PAIR(FileWriteRawChar) },
        { "FileWriteRawLine",         API_FN_PAIR(FileWriteRawLine) },
        { "FindGUIID",                API_FN_PAIR(FindGUIID) },
        { "FlipScreen",               API_FN_PAIR(FlipScreen) },
        { "FloatToInt",               API_FN_PAIR(FloatToInt) },
        { "GetBackgroundFrame",       API_FN_PAIR(GetBackgroundFrame) },
        { "GetButtonPic",             API_FN_PAIR(GetButtonPic) },
        { "GetCharacterAt",           API_FN_PAIR(GetCharIDAtScreen) },
        { "GetCursorMode",            API_FN_PAIR(GetCursorMode) },
        { "GetDialogOption",          API_FN_PAIR(GetDialogOption) },
        { "GetGameOption",            API_FN_PAIR(GetGameOption) },
        { "GetGameParameter",         API_FN_PAIR(GetGameParameter) },
        { "GetGameSpeed",             API_FN_PAIR(GetGameSpeed) },
        { "GetGlobalInt",             API_FN_PAIR(GetGlobalInt) },
        { "GetGUIAt",                 API_FN_PAIR(GetGUIAt) },
        { "GetGUIObjectAt",           API_FN_PAIR(GetGUIObjectAt) },
        { "GetHotspotAt",             API_FN_PAIR(GetHotspotIDAtScreen) },
        { "GetHotspotName",           API_FN_PAIR(GetHotspotName) },
        { "GetHotspotPointX",         API_FN_PAIR(GetHotspotPointX) },
        { "GetHotspotPointY",         API_FN_PAIR(GetHotspotPointY) },
        { "GetHotspotProperty",       API_FN_PAIR(GetHotspotProperty) },
        { "GetHotspotPropertyText",   API_FN_PAIR(GetHotspotPropertyText) },
        { "GetInvAt",                 API_FN_PAIR(GetInvAt) },
        { "GetInvGraphic",            API_FN_PAIR(GetInvGraphic) },
        { "GetInvName",               API_FN_PAIR(GetInvName) },
        { "GetInvProperty",           API_FN_PAIR(GetInvProperty) },
        { "GetInvPropertyText",       API_FN_PAIR(GetInvPropertyText) },
        { "GetLocationType",          API_FN_PAIR(GetLocationType) },
        { "GetObjectAt",              API_FN_PAIR(GetObjectIDAtScreen) },
        { "GetObjectBaseline",        API_FN_PAIR(GetObjectBaseline) },
        { "GetObjectGraphic",         API_FN_PAIR(GetObjectGraphic) },
        { "GetObjectName",            API_FN_PAIR(GetObjectName) },
        { "GetObjectProperty",        API_FN_PAIR(GetObjectProperty) },
        { "GetObjectPropertyText",    API_FN_PAIR(GetObjectPropertyText) },
        { "GetObjectX",               API_FN_PAIR(GetObjectX) },
        { "GetObjectY",               API_FN_PAIR(GetObjectY) },
        { "GetPlayerCharacter",       API_FN_PAIR(GetPlayerCharacter) },
        { "GetRawTime",               API_FN_PAIR(GetRawTime) },
        { "GetRegionAt",              API_FN_PAIR(GetRegionIDAtRoom) },
        { "GetRoomProperty",          API_FN_PAIR(Room_GetProperty) },
        { "GetScalingAt",             API_FN_PAIR(GetScalingAt) },
        { "GetSliderValue",           API_FN_PAIR(GetSliderValue) },
        { "GetTextBoxText",           API_FN_PAIR(GetTextBoxText) },
        { "GetTextHeight",            API_FN_PAIR(GetTextHeight) },
        { "GetTextWidth",             API_FN_PAIR(GetTextWidth) },
        { "GetFontHeight",            API_FN_PAIR(GetFontHeight) },
        { "GetFontLineSpacing",       API_FN_PAIR(GetFontLineSpacing) },
        { "GetTime",                  API_FN_PAIR(sc_GetTime) },
        { "GetTranslation",           API_FN_PAIR(get_translation) },
        { "GetTranslationName",       API_FN_PAIR(GetTranslationName) },
        { "GetWalkableAreaAtRoom",    API_FN_PAIR(GetWalkableAreaAtRoom) },
        { "GetWalkableAreaAt",        API_FN_PAIR(GetWalkableAreaAtScreen) },
        { "GetWalkableAreaAtScreen",  API_FN_PAIR(GetWalkableAreaAtScreen) },
        { "GetDrawingSurfaceForWalkableArea", API_FN_PAIR(GetDrawingSurfaceForWalkableArea) },
        { "GetDrawingSurfaceForWalkbehind", API_FN_PAIR(GetDrawingSurfaceForWalkbehind) },
        { "GiveScore",                API_FN_PAIR(GiveScore) },
        { "HasPlayerBeenInRoom",      API_FN_PAIR(HasPlayerBeenInRoom) },
        { "HideMouseCursor",          API_FN_PAIR(HideMouseCursor) },
        { "InputBox",                 API_FN_PAIR(sc_inputbox) },
        { "InterfaceOff",             API_FN_PAIR(InterfaceOff) },
        { "InterfaceOn",              API_FN_PAIR(InterfaceOn) },
        { "IntToFloat",               API_FN_PAIR(IntToFloat) },
        { "IsButtonDown",             API_FN_PAIR(IsButtonDown) },
        { "IsGamePaused",             API_FN_PAIR(IsGamePaused) },
        { "IsGUIOn",                  API_FN_PAIR(IsGUIOn) },
        { "IsInteractionAvailable",   API_FN_PAIR(IsInteractionAvailable) },
        { "IsInventoryInteractionAvailable", API_FN_PAIR(IsInventoryInteractionAvailable) },
        { "IsInterfaceEnabled",       API_FN_PAIR(IsInterfaceEnabled) },
        { "IsKeyPressed",             API_FN_PAIR(IsKeyPressed) },
        { "IsMusicVoxAvailable",      API_FN_PAIR(IsMusicVoxAvailable) },
        { "IsObjectAnimating",        API_FN_PAIR(IsObjectAnimating) },
        { "IsObjectMoving",           API_FN_PAIR(IsObjectMoving) },
        { "IsObjectOn",               API_FN_PAIR(IsObjectOn) },
        { "IsTimerExpired",           API_FN_PAIR(IsTimerExpired) },
        { "IsTranslationAvailable",   API_FN_PAIR(IsTranslationAvailable) },
        { "IsVoxAvailable",           API_FN_PAIR(IsVoxAvailable) },
        { "ListBoxAdd",               API_FN_PAIR(ListBoxAdd) },
        { "ListBoxClear",             API_FN_PAIR(ListBoxClear) },
        { "ListBoxDirList",           API_FN_PAIR(ListBoxDirList) },
        { "ListBoxGetItemText",       API_FN_PAIR(ListBoxGetItemText) },
        { "ListBoxGetNumItems",       API_FN_PAIR(ListBoxGetNumItems) },
        { "ListBoxGetSelected",       API_FN_PAIR(ListBoxGetSelected) },
        { "ListBoxRemove",            API_FN_PAIR(ListBoxRemove) },
        { "ListBoxSaveGameList",      API_FN_PAIR(ListBoxSaveGameList) },
        { "ListBoxSetSelected",       API_FN_PAIR(ListBoxSetSelected) },
        { "ListBoxSetTopItem",        API_FN_PAIR(ListBoxSetTopItem) },
        { "LoadImageFile",            API_FN_PAIR(LoadImageFile) },
        { "LoadSaveSlotScreenshot",   API_FN_PAIR(LoadSaveSlotScreenshot) },
        { "MergeObject",              API_FN_PAIR(MergeObject) },
        { "MoveCharacterToHotspot",   API_FN_PAIR(MoveCharacterToHotspot) },
        { "MoveObject",               API_FN_PAIR(MoveObject) },
        { "MoveObjectDirect",         API_FN_PAIR(MoveObjectDirect) },
        { "ObjectOff",                API_FN_PAIR(ObjectOff) },
        { "ObjectOn",                 API_FN_PAIR(ObjectOn) },
        { "PauseGame",                API_FN_PAIR(PauseGame) },
        { "PlayFlic",                 API_FN_PAIR(PlayFlic) },
        { "PlayVideo",                API_FN_PAIR(PlayVideo) },
        { "QuitGame",                 API_FN_PAIR(QuitGame) },
        { "Random",                   Sc_Rand, __Rand },
        { "RefreshMouse",             API_FN_PAIR(RefreshMouse) },
        { "RemoveObjectTint",         API_FN_PAIR(RemoveObjectTint) },
        { "RemoveWalkableArea",       API_FN_PAIR(RemoveWalkableArea) },
        { "ResetRoom",                API_FN_PAIR(ResetRoom) },
        { "RestartGame",              API_FN_PAIR(restart_game) },
        { "RestoreGameDialog",        API_FN_PAIR(restore_game_dialog) },
        { "RestoreGameSlot",          API_FN_PAIR(RestoreGameSlot) },
        { "RestoreWalkableArea",      API_FN_PAIR(RestoreWalkableArea) },
        { "RunAGSGame",               API_FN_PAIR(RunAGSGame) },
        { "RunDialog",                API_FN_PAIR(RunDialog) },
        { "RunHotspotInteraction",    API_FN_PAIR(RunHotspotInteraction) },
        { "RunInventoryInteraction",  API_FN_PAIR(RunInventoryInteraction) },
        { "RunObjectInteraction",     API_FN_PAIR(RunObjectInteraction) },
        { "RunRegionInteraction",     API_FN_PAIR(RunRegionInteraction) },
        { "Said",                     API_FN_PAIR(Said) },
        { "SaveCursorForLocationChange", API_FN_PAIR(SaveCursorForLocationChange) },
        { "SaveGameDialog",           API_FN_PAIR(save_game_dialog) },
        { "SaveGameSlot",             API_FN_PAIR(save_game) },
        { "SaveScreenShot",           API_FN_PAIR(SaveScreenShot) },
        { "SetAmbientTint",           API_FN_PAIR(SetAmbientTint) },
        { "SetAmbientLightLevel",     API_FN_PAIR(SetAmbientLightLevel) },
        { "SetAreaLightLevel",        API_FN_PAIR(SetAreaLightLevel) },
        { "SetAreaScaling",           API_FN_PAIR(SetAreaScaling) },
        { "SetBackgroundFrame",       API_FN_PAIR(SetBackgroundFrame) },
        { "SetButtonPic",             API_FN_PAIR(SetButtonPic) },
        { "SetButtonText",            API_FN_PAIR(SetButtonText) },
        { "SetCursorMode",            API_FN_PAIR(set_cursor_mode) },
        { "SetDefaultCursor",         API_FN_PAIR(set_default_cursor) },
        { "SetDialogOption",          API_FN_PAIR(SetDialogOption) },
        { "SetFadeColor",             API_FN_PAIR(SetFadeColor) },
        { "SetGameOption",            API_FN_PAIR(SetGameOption) },
        { "SetGameSpeed",             API_FN_PAIR(SetGameSpeed) },
        { "SetGlobalInt",             API_FN_PAIR(SetGlobalInt) },
        { "SetGUIBackgroundPic",      API_FN_PAIR(SetGUIBackgroundPic) },
        { "SetGUIClickable",          API_FN_PAIR(SetGUIClickable) },
        { "SetGUIObjectEnabled",      API_FN_PAIR(SetGUIObjectEnabled) },
        { "SetGUIObjectPosition",     API_FN_PAIR(SetGUIObjectPosition) },
        { "SetGUIObjectSize",         API_FN_PAIR(SetGUIObjectSize) },
        { "SetGUIPosition",           API_FN_PAIR(SetGUIPosition) },
        { "SetGUISize",               API_FN_PAIR(SetGUISize) },
        { "SetGUITransparency",       API_FN_PAIR(SetGUITransparency) },
        { "SetGUIZOrder",             API_FN_PAIR(SetGUIZOrder) },
        { "SetInvItemName",           API_FN_PAIR(SetInvItemName) },
        { "SetInvItemPic",            API_FN_PAIR(set_inv_item_pic) },
        { "SetLabelColor",            API_FN_PAIR(SetLabelColor) },
        { "SetLabelFont",             API_FN_PAIR(SetLabelFont) },
        { "SetLabelText",             API_FN_PAIR(SetLabelText) },
        { "SetMouseBounds",           API_FN_PAIR(SetMouseBounds) },
        { "SetMouseCursor",           API_FN_PAIR(set_mouse_cursor) },
        { "SetMousePosition",         API_FN_PAIR(SetMousePosition) },
        { "SetMultitaskingMode",      API_FN_PAIR(SetMultitasking) },
        { "SetNextCursorMode",        API_FN_PAIR(SetNextCursor) },
        { "SetNextScreenTransition",  API_FN_PAIR(SetNextScreenTransition) },
        { "SetNormalFont",            API_FN_PAIR(SetNormalFont) },
        { "SetObjectBaseline",        API_FN_PAIR(SetObjectBaseline) },
        { "SetObjectClickable",       API_FN_PAIR(SetObjectClickable) },
        { "SetObjectFrame",           API_FN_PAIR(SetObjectFrame) },
        { "SetObjectGraphic",         API_FN_PAIR(SetObjectGraphic) },
        { "SetObjectIgnoreWalkbehinds", API_FN_PAIR(SetObjectIgnoreWalkbehinds) },
        { "SetObjectPosition",        API_FN_PAIR(SetObjectPosition) },
        { "SetObjectTint",            API_FN_PAIR(SetObjectTint) },
        { "SetObjectTransparency",    API_FN_PAIR(SetObjectTransparency) },
        { "SetObjectView",            API_FN_PAIR(SetObjectView) },
        { "SetPalRGB",                API_FN_PAIR(SetPalRGB) },
        { "SetRegionTint",            API_FN_PAIR(SetRegionTint) },
        { "SetRestartPoint",          API_FN_PAIR(SetRestartPoint) },
        { "SetScreenTransition",      API_FN_PAIR(SetScreenTransition) },
        { "SetSliderValue",           API_FN_PAIR(SetSliderValue) },
        { "SetSpeechFont",            API_FN_PAIR(SetSpeechFont) },
        { "SetSpeechVolume",          API_FN_PAIR(SetSpeechVolume) },
        { "SetTextBoxFont",           API_FN_PAIR(SetTextBoxFont) },
        { "SetTextBoxText",           API_FN_PAIR(SetTextBoxText) },
        { "SetTextWindowGUI",         API_FN_PAIR(SetTextWindowGUI) },
        { "SetTimer",                 API_FN_PAIR(script_SetTimer) },
        { "SetWalkBehindBase",        API_FN_PAIR(SetWalkBehindBase) },
        { "ShakeScreen",              API_FN_PAIR(ShakeScreen) },
        { "ShakeScreenBackground",    API_FN_PAIR(ShakeScreenBackground) },
        { "ShowMouseCursor",          API_FN_PAIR(ShowMouseCursor) },
        { "SkipCutscene",             API_FN_PAIR(SkipCutscene) },
        { "SkipUntilCharacterStops",  API_FN_PAIR(SkipUntilCharacterStops) },
        { "StartCutscene",            API_FN_PAIR(StartCutscene) },
        { "StartRecording",           API_FN_PAIR(scStartRecording) },
        { "StopChannel",              API_FN_PAIR(stop_and_destroy_channel) },
        { "StopDialog",               API_FN_PAIR(StopDialog) },
        { "StopMoving",               API_FN_PAIR(StopMoving) },
        { "StopObjectMoving",         API_FN_PAIR(StopObjectMoving) },
        { "StringToInt",              API_FN_PAIR(StringToInt) },
        { "StrLen",                   API_FN_PAIR(strlen) },
        { "TintScreen",               API_FN_PAIR(TintScreen) },
        { "UnPauseGame",              API_FN_PAIR(UnPauseGame) },
        { "UpdateInventory",          API_FN_PAIR(update_invorder) },
        { "UpdatePalette",            API_FN_PAIR(UpdatePalette) },
        { "Wait",                     API_FN_PAIR(scrWait) },
        { "WaitKey",                  API_FN_PAIR(WaitKey) },
        { "WaitMouse",                API_FN_PAIR(WaitMouse) },
        { "WaitMouseKey",             API_FN_PAIR(WaitMouseKey) },
        { "WaitInput",                API_FN_PAIR(WaitInput) },
        { "SkipWait",                 API_FN_PAIR(SkipWait) },
    };

    ccAddExternalFunctions(global_api);
}<|MERGE_RESOLUTION|>--- conflicted
+++ resolved
@@ -1346,59 +1346,6 @@
     API_SCALL_VOID_PINT(StopObjectMoving);
 }
 
-<<<<<<< HEAD
-=======
-// void (char*s1,char*s2)
-RuntimeScriptValue Sc_sc_strcat(const RuntimeScriptValue *params, int32_t param_count)
-{
-    ASSERT_PARAM_COUNT(_sc_strcat, 2);
-    _sc_strcat((char*)params[0].Ptr, (const char*)params[1].Ptr);
-    // NOTE: tests with old (<= 2.60) AGS show that StrCat returned the second string
-    // (could be result of UB, but we are doing this for more accurate emulation)
-    return params[1];
-}
-
-RuntimeScriptValue Sc_stricmp(const RuntimeScriptValue *params, int32_t param_count)
-{
-    // Calling C stdlib function ags_stricmp
-    API_SCALL_INT_POBJ2(ags_stricmp, const char, const char);
-}
-
-RuntimeScriptValue Sc_strcmp(const RuntimeScriptValue *params, int32_t param_count)
-{
-    // Calling C stdlib function strcmp
-    API_SCALL_INT_POBJ2(strcmp, const char, const char);
-}
-
-// int  (const char *s1, const char *s2)
-RuntimeScriptValue Sc_StrContains(const RuntimeScriptValue *params, int32_t param_count)
-{
-    API_SCALL_INT_POBJ2(StrContains, const char, const char);
-}
-
-// void (char*s1, const char*s2);
-RuntimeScriptValue Sc_sc_strcpy(const RuntimeScriptValue *params, int32_t param_count)
-{
-    ASSERT_PARAM_COUNT(_sc_strcpy, 2);
-    _sc_strcpy((char*)params[0].Ptr, (const char*)params[1].Ptr);
-    return params[0];
-}
-
-// void (char*destt, const char*texx, ...);
-RuntimeScriptValue Sc_sc_sprintf(const RuntimeScriptValue *params, int32_t param_count)
-{
-    API_SCALL_SCRIPT_SPRINTF(_sc_sprintf, 2);
-    _sc_strcpy(params[0].CStr, scsf_buffer);
-    return params[0];
-}
-
-// int  (char *strin, int posn)
-RuntimeScriptValue Sc_StrGetCharAt(const RuntimeScriptValue *params, int32_t param_count)
-{
-    API_SCALL_INT_POBJ_PINT(StrGetCharAt, const char);
-}
-
->>>>>>> e3c90803
 // int (const char*stino)
 RuntimeScriptValue Sc_StringToInt(const RuntimeScriptValue *params, int32_t param_count)
 {
