//=============================================================================
//
// Adventure Game Studio (AGS)
//
// Copyright (C) 1999-2011 Chris Jones and 2011-2025 various contributors
// The full list of copyright holders can be found in the Copyright.txt
// file, which is part of this source code distribution.
//
// The AGS source code is provided under the Artistic License 2.0.
// A copy of this license can be found in the file License.txt and at
// https://opensource.org/license/artistic-2-0/
//
//=============================================================================
//
// Script API Functions
//
//=============================================================================

#include "debug/out.h"
#include "script/script_api.h"
#include "script/script_runtime.h"

#include "ac/character.h"
#include "ac/display.h"
#include "ac/dynamicsprite.h"
#include "ac/event.h"
#include "ac/game.h"
#include "ac/gamestructdefines.h"
#include "ac/global_audio.h"
#include "ac/global_debug.h"
#include "ac/global_display.h"
#include "ac/global_game.h"
#include "ac/global_gui.h"
#include "ac/global_palette.h"
#include "ac/global_room.h"
#include "ac/global_screen.h"
#include "ac/global_timer.h"
#include "ac/global_translation.h"
#include "ac/global_video.h"
#include "ac/global_walkablearea.h"
#include "ac/global_walkbehind.h"
#include "ac/math.h"
#include "ac/mouse.h"
#include "ac/object.h"
#include "ac/parser.h"
#include "ac/region.h"
#include "ac/string.h"
#include "ac/room.h"
#include "ac/dynobj/scriptstring.h"
#include "media/video/video.h"
#include "media/audio/audio_system.h"
#include "util/string_compat.h"

// void (char*texx, ...)
RuntimeScriptValue Sc_sc_AbortGame(const RuntimeScriptValue *params, int32_t param_count)
{
    API_SCALL_SCRIPT_SPRINTF(_sc_AbortGame, 1);
    _sc_AbortGame(scsf_buffer);
    return RuntimeScriptValue((int32_t)0);
}

// int (int thing1, int thing2)
RuntimeScriptValue Sc_AreThingsOverlapping(const RuntimeScriptValue *params, int32_t param_count)
{
    API_SCALL_INT_PINT2(AreThingsOverlapping);
}

// void  (int value)
RuntimeScriptValue Sc_CallRoomScript(const RuntimeScriptValue *params, int32_t param_count)
{
    API_SCALL_VOID_PINT(CallRoomScript);
}

// void ()
RuntimeScriptValue Sc_ClaimEvent(const RuntimeScriptValue *params, int32_t param_count)
{
    API_SCALL_VOID(ClaimEvent);
}

RuntimeScriptValue Sc_CopySaveSlot(const RuntimeScriptValue *params, int32_t param_count)
{
    API_SCALL_VOID_PINT2(CopySaveSlot);
}

// void (int strt,int eend)
RuntimeScriptValue Sc_CyclePalette(const RuntimeScriptValue *params, int32_t param_count)
{
    API_SCALL_VOID_PINT2(CyclePalette);
}

// void (int cmdd,int dataa)
RuntimeScriptValue Sc_script_debug(const RuntimeScriptValue *params, int32_t param_count)
{
    API_SCALL_VOID_PINT2(script_debug);
}

// void  (int slnum)
RuntimeScriptValue Sc_DeleteSaveSlot(const RuntimeScriptValue *params, int32_t param_count)
{
    API_SCALL_VOID_PINT(DeleteSaveSlot);
}

// void  (int gotSlot)
RuntimeScriptValue Sc_free_dynamic_sprite(const RuntimeScriptValue *params, int32_t param_count)
{
    API_SCALL_VOID_PINT(free_dynamic_sprite);
}

// void (int alsoEffects)
RuntimeScriptValue Sc_DisableGroundLevelAreas(const RuntimeScriptValue *params, int32_t param_count)
{
    API_SCALL_VOID_PINT(DisableGroundLevelAreas);
}

// void ()
RuntimeScriptValue Sc_DisableInterface(const RuntimeScriptValue *params, int32_t param_count)
{
    API_SCALL_VOID(DisableInterface);
}

// void (char*texx, ...)
RuntimeScriptValue Sc_Display(const RuntimeScriptValue *params, int32_t param_count)
{
    API_SCALL_SCRIPT_SPRINTF(Display, 1);
    DisplaySimple(scsf_buffer);
    return RuntimeScriptValue((int32_t)0);
}

// void (int xxp,int yyp,int widd,char*texx, ...)
RuntimeScriptValue Sc_DisplayAt(const RuntimeScriptValue *params, int32_t param_count)
{
    API_SCALL_SCRIPT_SPRINTF(DisplayAt, 4);
    DisplayAt(params[0].IValue, params[1].IValue, params[2].IValue, scsf_buffer);
    return RuntimeScriptValue((int32_t)0);
}

// void  (int ypos, char *texx)
RuntimeScriptValue Sc_DisplayAtY(const RuntimeScriptValue *params, int32_t param_count)
{
    API_SCALL_SCRIPT_SPRINTF(DisplayAtY, 2);
    DisplayAtY(params[0].IValue, scsf_buffer);
    return RuntimeScriptValue((int32_t)0);
}

// void (int ypos, int ttexcol, int backcol, char *title, char*texx, ...)
RuntimeScriptValue Sc_DisplayTopBar(const RuntimeScriptValue *params, int32_t param_count)
{
    API_SCALL_SCRIPT_SPRINTF(DisplayTopBar, 5);
    DisplayTopBar(params[0].IValue, params[1].IValue, params[2].IValue, params[3].CStr, scsf_buffer);
    return RuntimeScriptValue((int32_t)0);
}

// void ()
RuntimeScriptValue Sc_EnableGroundLevelAreas(const RuntimeScriptValue *params, int32_t param_count)
{
    API_SCALL_VOID(EnableGroundLevelAreas);
}

// void ()
RuntimeScriptValue Sc_EnableInterface(const RuntimeScriptValue *params, int32_t param_count)
{
    API_SCALL_VOID(EnableInterface);
}

// int  ()
RuntimeScriptValue Sc_EndCutscene(const RuntimeScriptValue *params, int32_t param_count)
{
    API_SCALL_INT(EndCutscene);
}

// void (int sppd)
RuntimeScriptValue Sc_FadeIn(const RuntimeScriptValue *params, int32_t param_count)
{
    API_SCALL_VOID_PINT(FadeIn);
}

// void (int spdd)
RuntimeScriptValue Sc_FadeOut(const RuntimeScriptValue *params, int32_t param_count)
{
    API_SCALL_VOID_PINT(FadeOut);
}

// int  (const char* GUIName)
RuntimeScriptValue Sc_FindGUIID(const RuntimeScriptValue *params, int32_t param_count)
{
    API_SCALL_INT_POBJ(FindGUIID, const char);
}

// void (int amount)
RuntimeScriptValue Sc_FlipScreen(const RuntimeScriptValue *params, int32_t param_count)
{
    API_SCALL_VOID_PINT(FlipScreen);
}

// int (SCRIPT_FLOAT(value), int roundDirection)
RuntimeScriptValue Sc_FloatToInt(const RuntimeScriptValue *params, int32_t param_count)
{
    API_SCALL_INT_PFLOAT_PINT(FloatToInt);
}

// int ()
RuntimeScriptValue Sc_GetBackgroundFrame(const RuntimeScriptValue *params, int32_t param_count)
{
    API_SCALL_INT(GetBackgroundFrame);
}

// int  (int opt)
RuntimeScriptValue Sc_GetGameOption(const RuntimeScriptValue *params, int32_t param_count)
{
    API_SCALL_INT_PINT(GetGameOption);
}

// int ()
RuntimeScriptValue Sc_GetGameSpeed(const RuntimeScriptValue *params, int32_t param_count)
{
    API_SCALL_INT(GetGameSpeed);
}

// int (int xxx,int yyy)
RuntimeScriptValue Sc_GetLocationType(const RuntimeScriptValue *params, int32_t param_count)
{
    API_SCALL_INT_PINT2(GetLocationType);
}

// int  (int xxx, int yyy)
RuntimeScriptValue Sc_GetRegionIDAtRoom(const RuntimeScriptValue *params, int32_t param_count)
{
    API_SCALL_INT_PINT2(GetRegionIDAtRoom);
}

// int  (int x, int y)
RuntimeScriptValue Sc_GetScalingAt(const RuntimeScriptValue *params, int32_t param_count)
{
    API_SCALL_INT_PINT2(GetScalingAt);
}

// int (char *text, int fontnum, int width)
RuntimeScriptValue Sc_GetTextHeight(const RuntimeScriptValue *params, int32_t param_count)
{
    API_SCALL_INT_POBJ_PINT2(GetTextHeight, const char);
}

// int (char *text, int fontnum)
RuntimeScriptValue Sc_GetTextWidth(const RuntimeScriptValue *params, int32_t param_count)
{
    API_SCALL_INT_POBJ_PINT(GetTextWidth, const char);
}

RuntimeScriptValue Sc_GetFontHeight(const RuntimeScriptValue *params, int32_t param_count)
{
    API_SCALL_INT_PINT(GetFontHeight);
}

RuntimeScriptValue Sc_GetFontLineSpacing(const RuntimeScriptValue *params, int32_t param_count)
{
    API_SCALL_INT_PINT(GetFontLineSpacing);
}

RuntimeScriptValue Sc_GetTimerPos(const RuntimeScriptValue *params, int32_t param_count)
{
    API_SCALL_INT_PINT(GetTimerPos);
}

// char * (const char *text)
RuntimeScriptValue Sc_get_translation(const RuntimeScriptValue *params, int32_t param_count)
{
    API_SCALL_OBJ_POBJ(char, myScriptStringImpl, get_translation, const char);
}

RuntimeScriptValue Sc_GetWalkableAreaAtRoom(const RuntimeScriptValue *params, int32_t param_count)
{
    API_SCALL_INT_PINT2(GetWalkableAreaAtRoom);
}

// int (int xxx,int yyy)
RuntimeScriptValue Sc_GetWalkableAreaAtScreen(const RuntimeScriptValue *params, int32_t param_count)
{
    API_SCALL_INT_PINT2(GetWalkableAreaAtScreen);
}

RuntimeScriptValue Sc_GetDrawingSurfaceForWalkableArea(const RuntimeScriptValue *params, int32_t param_count)
{
    API_SCALL_OBJAUTO(ScriptDrawingSurface, GetDrawingSurfaceForWalkableArea);
}

RuntimeScriptValue Sc_GetDrawingSurfaceForWalkbehind(const RuntimeScriptValue *params, int32_t param_count)
{
    API_SCALL_OBJAUTO(ScriptDrawingSurface, GetDrawingSurfaceForWalkbehind);
<<<<<<< HEAD
=======
}

// void (int amnt) 
RuntimeScriptValue Sc_GiveScore(const RuntimeScriptValue *params, int32_t param_count)
{
    API_SCALL_VOID_PINT(GiveScore);
}

// int (int roomnum)
RuntimeScriptValue Sc_HasPlayerBeenInRoom(const RuntimeScriptValue *params, int32_t param_count)
{
    API_SCALL_INT_PINT(HasPlayerBeenInRoom);
}

// void  () 
RuntimeScriptValue Sc_HideMouseCursor(const RuntimeScriptValue *params, int32_t param_count)
{
    API_SCALL_VOID(HideMouseCursor);
}

// void (const char*msg,char*bufr)
RuntimeScriptValue Sc_ShowInputBox(const RuntimeScriptValue *params, int32_t param_count)
{
    API_SCALL_VOID_POBJ2(ShowInputBox, const char, char);
}

// void (int ifn)
RuntimeScriptValue Sc_InterfaceOff(const RuntimeScriptValue *params, int32_t param_count)
{
    API_SCALL_VOID_PINT(InterfaceOff);
}

// void (int ifn)
RuntimeScriptValue Sc_InterfaceOn(const RuntimeScriptValue *params, int32_t param_count)
{
    API_SCALL_VOID_PINT(InterfaceOn);
}

// FLOAT_RETURN_TYPE (int value) 
RuntimeScriptValue Sc_IntToFloat(const RuntimeScriptValue *params, int32_t param_count)
{
    API_SCALL_FLOAT_PINT(IntToFloat);
}

// void ()
RuntimeScriptValue Sc_sc_invscreen(const RuntimeScriptValue *params, int32_t param_count)
{
    API_SCALL_VOID(sc_invscreen);
}

extern RuntimeScriptValue Sc_IsButtonDown(const RuntimeScriptValue *params, int32_t param_count);

// int (int chan)
RuntimeScriptValue Sc_IsChannelPlaying(const RuntimeScriptValue *params, int32_t param_count)
{
    API_SCALL_INT_PINT(IsChannelPlaying);
}

// int ()
RuntimeScriptValue Sc_IsGamePaused(const RuntimeScriptValue *params, int32_t param_count)
{
    API_SCALL_INT(IsGamePaused);
}

// int  (int guinum)
RuntimeScriptValue Sc_IsGUIOn(const RuntimeScriptValue *params, int32_t param_count)
{
    API_SCALL_INT_PINT(IsGUIOn);
}

// int  (int xx,int yy,int mood)
RuntimeScriptValue Sc_IsInteractionAvailable(const RuntimeScriptValue *params, int32_t param_count)
{
    API_SCALL_INT_PINT3(IsInteractionAvailable);
}

// int  (int item, int mood)
RuntimeScriptValue Sc_IsInventoryInteractionAvailable(const RuntimeScriptValue *params, int32_t param_count)
{
    API_SCALL_INT_PINT2(IsInventoryInteractionAvailable);
}

// int ()
RuntimeScriptValue Sc_IsInterfaceEnabled(const RuntimeScriptValue *params, int32_t param_count)
{
    API_SCALL_INT(IsInterfaceEnabled);
}

// int  (int keycode)
RuntimeScriptValue Sc_IsKeyPressed(const RuntimeScriptValue *params, int32_t param_count)
{
    API_SCALL_INT_PINT(IsKeyPressed);
}

// int ()
RuntimeScriptValue Sc_IsMusicPlaying(const RuntimeScriptValue *params, int32_t param_count)
{
    API_SCALL_INT(IsMusicPlaying);
}

// int  ()
RuntimeScriptValue Sc_IsMusicVoxAvailable(const RuntimeScriptValue *params, int32_t param_count)
{
    API_SCALL_INT(IsMusicVoxAvailable);
}

// int (int objj)
RuntimeScriptValue Sc_IsObjectAnimating(const RuntimeScriptValue *params, int32_t param_count)
{
    API_SCALL_INT_PINT(IsObjectAnimating);
}

// int (int objj)
RuntimeScriptValue Sc_IsObjectMoving(const RuntimeScriptValue *params, int32_t param_count)
{
    API_SCALL_INT_PINT(IsObjectMoving);
}

// int  (int objj)
RuntimeScriptValue Sc_IsObjectOn(const RuntimeScriptValue *params, int32_t param_count)
{
    API_SCALL_INT_PINT(IsObjectOn);
}

// int (int ovrid)
RuntimeScriptValue Sc_IsOverlayValid(const RuntimeScriptValue *params, int32_t param_count)
{
    API_SCALL_INT_PINT(IsOverlayValid);
}

// int ()
RuntimeScriptValue Sc_IsSoundPlaying(const RuntimeScriptValue *params, int32_t param_count)
{
    API_SCALL_INT(IsSoundPlaying);
}

// int (int tnum)
RuntimeScriptValue Sc_IsTimerExpired(const RuntimeScriptValue *params, int32_t param_count)
{
    API_SCALL_INT_PINT(IsTimerExpired);
}

// int  ()
RuntimeScriptValue Sc_IsTranslationAvailable(const RuntimeScriptValue *params, int32_t param_count)
{
    API_SCALL_INT(IsTranslationAvailable);
}

// int ()
RuntimeScriptValue Sc_IsVoxAvailable(const RuntimeScriptValue *params, int32_t param_count)
{
    API_SCALL_INT(IsVoxAvailable);
}

// void (int guin, int objn, const char*newitem)
RuntimeScriptValue Sc_ListBoxAdd(const RuntimeScriptValue *params, int32_t param_count)
{
    API_SCALL_VOID_PINT2_POBJ(ListBoxAdd, const char);
}

// void (int guin, int objn)
RuntimeScriptValue Sc_ListBoxClear(const RuntimeScriptValue *params, int32_t param_count)
{
    API_SCALL_VOID_PINT2(ListBoxClear);
}

// void  (int guin, int objn, const char*filemask)
RuntimeScriptValue Sc_ListBoxDirList(const RuntimeScriptValue *params, int32_t param_count)
{
    API_SCALL_VOID_PINT2_POBJ(ListBoxDirList, const char);
}

// char* (int guin, int objn, int item, char*buffer)
RuntimeScriptValue Sc_ListBoxGetItemText(const RuntimeScriptValue *params, int32_t param_count)
{
    API_SCALL_OBJ_PINT3_POBJ(char, myScriptStringImpl, ListBoxGetItemText, char);
}

// int (int guin, int objn)
RuntimeScriptValue Sc_ListBoxGetNumItems(const RuntimeScriptValue *params, int32_t param_count)
{
    API_SCALL_INT_PINT2(ListBoxGetNumItems);
}

// int (int guin, int objn)
RuntimeScriptValue Sc_ListBoxGetSelected(const RuntimeScriptValue *params, int32_t param_count)
{
    API_SCALL_INT_PINT2(ListBoxGetSelected);
}

// void (int guin, int objn, int itemIndex)
RuntimeScriptValue Sc_ListBoxRemove(const RuntimeScriptValue *params, int32_t param_count)
{
    API_SCALL_VOID_PINT3(ListBoxRemove);
}

// int  (int guin, int objn)
RuntimeScriptValue Sc_ListBoxSaveGameList(const RuntimeScriptValue *params, int32_t param_count)
{
    API_SCALL_INT_PINT2(ListBoxSaveGameList);
}

// void (int guin, int objn, int newsel)
RuntimeScriptValue Sc_ListBoxSetSelected(const RuntimeScriptValue *params, int32_t param_count)
{
    API_SCALL_VOID_PINT3(ListBoxSetSelected);
}

// void  (int guin, int objn, int item)
RuntimeScriptValue Sc_ListBoxSetTopItem(const RuntimeScriptValue *params, int32_t param_count)
{
    API_SCALL_VOID_PINT3(ListBoxSetTopItem);
}

// int (const char *filename)
RuntimeScriptValue Sc_LoadImageFile(const RuntimeScriptValue *params, int32_t param_count)
{
    API_SCALL_INT_POBJ(LoadImageFile, const char);
}

// int (int slnum, int width, int height)
RuntimeScriptValue Sc_LoadSaveSlotScreenshot(const RuntimeScriptValue *params, int32_t param_count)
{
    API_SCALL_INT_PINT3(LoadSaveSlotScreenshot);
}

// void (int inum)
RuntimeScriptValue Sc_lose_inventory(const RuntimeScriptValue *params, int32_t param_count)
{
    API_SCALL_VOID_PINT(lose_inventory);
}

// void (int charid, int inum)
RuntimeScriptValue Sc_LoseInventoryFromCharacter(const RuntimeScriptValue *params, int32_t param_count)
{
    API_SCALL_VOID_PINT2(LoseInventoryFromCharacter);
}

// void (int obn)
RuntimeScriptValue Sc_MergeObject(const RuntimeScriptValue *params, int32_t param_count)
{
    API_SCALL_VOID_PINT(MergeObject);
}

// void (int cc,int xx,int yy)
RuntimeScriptValue Sc_MoveCharacter(const RuntimeScriptValue *params, int32_t param_count)
{
    API_SCALL_VOID_PINT3(MoveCharacter);
}

// void (int chaa,int xx,int yy,int direct)
RuntimeScriptValue Sc_MoveCharacterBlocking(const RuntimeScriptValue *params, int32_t param_count)
{
    API_SCALL_INT_PINT4(MoveCharacterBlocking);
}

// void (int cc,int xx, int yy)
RuntimeScriptValue Sc_MoveCharacterDirect(const RuntimeScriptValue *params, int32_t param_count)
{
    API_SCALL_VOID_PINT3(MoveCharacterDirect);
}

// void  (int chac, int tox, int toy)
RuntimeScriptValue Sc_MoveCharacterPath(const RuntimeScriptValue *params, int32_t param_count)
{
    API_SCALL_VOID_PINT3(MoveCharacterPath);
}

// void (int cc,int xx, int yy)
RuntimeScriptValue Sc_MoveCharacterStraight(const RuntimeScriptValue *params, int32_t param_count)
{
    API_SCALL_VOID_PINT3(MoveCharacterStraight);
}

// void (int chaa,int hotsp)
RuntimeScriptValue Sc_MoveCharacterToHotspot(const RuntimeScriptValue *params, int32_t param_count)
{
    API_SCALL_VOID_PINT2(MoveCharacterToHotspot);
}

// void (int chaa,int obbj)
RuntimeScriptValue Sc_MoveCharacterToObject(const RuntimeScriptValue *params, int32_t param_count)
{
    API_SCALL_VOID_PINT2(MoveCharacterToObject);
}

// void (int objj,int xx,int yy,int spp)
RuntimeScriptValue Sc_MoveObject(const RuntimeScriptValue *params, int32_t param_count)
{
    API_SCALL_VOID_PINT4(MoveObject);
}

// void (int objj,int xx,int yy,int spp)
RuntimeScriptValue Sc_MoveObjectDirect(const RuntimeScriptValue *params, int32_t param_count)
{
    API_SCALL_VOID_PINT4(MoveObjectDirect);
}

// void (int ovrid, int newx,int newy)
RuntimeScriptValue Sc_MoveOverlay(const RuntimeScriptValue *params, int32_t param_count)
{
    API_SCALL_VOID_PINT3(MoveOverlay);
}

RuntimeScriptValue Sc_MoveSaveSlot(const RuntimeScriptValue *params, int32_t param_count)
{
    API_SCALL_VOID_PINT2(MoveSaveSlot);
}

// void (int charid)
RuntimeScriptValue Sc_MoveToWalkableArea(const RuntimeScriptValue *params, int32_t param_count)
{
    API_SCALL_VOID_PINT(MoveToWalkableArea);
}

// void (int nrnum)
RuntimeScriptValue Sc_NewRoom(const RuntimeScriptValue *params, int32_t param_count)
{
    API_SCALL_VOID_PINT(NewRoom);
}

// void (int nrnum,int newx,int newy)
RuntimeScriptValue Sc_NewRoomEx(const RuntimeScriptValue *params, int32_t param_count)
{
    API_SCALL_VOID_PINT3(NewRoomEx);
}

// void (int charid, int nrnum, int newx, int newy)
RuntimeScriptValue Sc_NewRoomNPC(const RuntimeScriptValue *params, int32_t param_count)
{
    API_SCALL_VOID_PINT4(NewRoomNPC);
}

// void (int obn)
RuntimeScriptValue Sc_ObjectOff(const RuntimeScriptValue *params, int32_t param_count)
{
    API_SCALL_VOID_PINT(ObjectOff);
}

// void (int obn)
RuntimeScriptValue Sc_ObjectOn(const RuntimeScriptValue *params, int32_t param_count)
{
    API_SCALL_VOID_PINT(ObjectOn);
}

extern RuntimeScriptValue Sc_ParseText(const RuntimeScriptValue *params, int32_t param_count);

// void ()
RuntimeScriptValue Sc_PauseGame(const RuntimeScriptValue *params, int32_t param_count)
{
    API_SCALL_VOID(PauseGame);
}

// void  (int channel, int sndnum, int vol, int x, int y)
RuntimeScriptValue Sc_PlayAmbientSound(const RuntimeScriptValue *params, int32_t param_count)
{
    API_SCALL_VOID_PINT5(PlayAmbientSound);
}

// void (int numb,int playflags)
RuntimeScriptValue Sc_PlayFlic(const RuntimeScriptValue *params, int32_t param_count)
{
    API_SCALL_VOID_PINT2(PlayFlic);
}

// void  (char *filename)
RuntimeScriptValue Sc_PlayMP3File(const RuntimeScriptValue *params, int32_t param_count)
{
    API_SCALL_VOID_POBJ(PlayMP3File, const char);
}

// void (int newmus)
RuntimeScriptValue Sc_PlayMusicResetQueue(const RuntimeScriptValue *params, int32_t param_count)
{
    API_SCALL_VOID_PINT(PlayMusicResetQueue);
}

// int (int musnum)
RuntimeScriptValue Sc_PlayMusicQueued(const RuntimeScriptValue *params, int32_t param_count)
{
    API_SCALL_INT_PINT(PlayMusicQueued);
}

// void  (int mnum)
RuntimeScriptValue Sc_PlaySilentMIDI(const RuntimeScriptValue *params, int32_t param_count)
{
    API_SCALL_VOID_PINT(PlaySilentMIDI);
}

// int (int val1)
RuntimeScriptValue Sc_play_sound(const RuntimeScriptValue *params, int32_t param_count)
{
    API_SCALL_INT_PINT(play_sound);
}

// int (int val1, int channel)
RuntimeScriptValue Sc_PlaySoundEx(const RuntimeScriptValue *params, int32_t param_count)
{
    API_SCALL_INT_PINT2(PlaySoundEx);
}

// void (const char* name, int skip, int flags)
RuntimeScriptValue Sc_PlayVideo(const RuntimeScriptValue *params, int32_t param_count)
{
    API_SCALL_VOID_POBJ_PINT2(PlayVideo, const char);
}

// void (int dialog)
RuntimeScriptValue Sc_QuitGame(const RuntimeScriptValue *params, int32_t param_count)
{
    API_SCALL_VOID_PINT(QuitGame);
}

// int (int upto)
RuntimeScriptValue Sc_Rand(const RuntimeScriptValue *params, int32_t param_count)
{
    API_SCALL_INT_PINT(__Rand);
}

// void  (int clr)
RuntimeScriptValue Sc_RawClear(const RuntimeScriptValue *params, int32_t param_count)
{
    API_SCALL_VOID_PINT(RawClear);
}

// void  (int xx, int yy, int rad)
RuntimeScriptValue Sc_RawDrawCircle(const RuntimeScriptValue *params, int32_t param_count)
{
    API_SCALL_VOID_PINT3(RawDrawCircle);
}

// void  (int frame, int translev)
RuntimeScriptValue Sc_RawDrawFrameTransparent(const RuntimeScriptValue *params, int32_t param_count)
{
    API_SCALL_VOID_PINT2(RawDrawFrameTransparent);
}

// void (int xx, int yy, int slot)
RuntimeScriptValue Sc_RawDrawImage(const RuntimeScriptValue *params, int32_t param_count)
{
    API_SCALL_VOID_PINT3(RawDrawImage);
}

// void (int xx, int yy, int slot)
RuntimeScriptValue Sc_RawDrawImageOffset(const RuntimeScriptValue *params, int32_t param_count)
{
    API_SCALL_VOID_PINT3(RawDrawImageOffset);
}

// void (int xx, int yy, int gotSlot, int width, int height)
RuntimeScriptValue Sc_RawDrawImageResized(const RuntimeScriptValue *params, int32_t param_count)
{
    API_SCALL_VOID_PINT5(RawDrawImageResized);
}

// void (int xx, int yy, int slot, int trans)
RuntimeScriptValue Sc_RawDrawImageTransparent(const RuntimeScriptValue *params, int32_t param_count)
{
    API_SCALL_VOID_PINT4(RawDrawImageTransparent);
}

// void  (int fromx, int fromy, int tox, int toy)
RuntimeScriptValue Sc_RawDrawLine(const RuntimeScriptValue *params, int32_t param_count)
{
    API_SCALL_VOID_PINT4(RawDrawLine);
}

// void (int x1, int y1, int x2, int y2)
RuntimeScriptValue Sc_RawDrawRectangle(const RuntimeScriptValue *params, int32_t param_count)
{
    API_SCALL_VOID_PINT4(RawDrawRectangle);
}

// void (int x1, int y1, int x2, int y2, int x3, int y3)
RuntimeScriptValue Sc_RawDrawTriangle(const RuntimeScriptValue *params, int32_t param_count)
{
    API_SCALL_VOID_PINT6(RawDrawTriangle);
}

// void  (int xx, int yy, char*texx, ...)
RuntimeScriptValue Sc_RawPrint(const RuntimeScriptValue *params, int32_t param_count)
{
    API_SCALL_SCRIPT_SPRINTF(RawPrint, 3);
    RawPrint(params[0].IValue, params[1].IValue, scsf_buffer);
    return RuntimeScriptValue((int32_t)0);
}

// void  (int xx, int yy, int wid, int font, int msgm)
RuntimeScriptValue Sc_RawPrintMessageWrapped(const RuntimeScriptValue *params, int32_t param_count)
{
    API_SCALL_VOID_PINT5(RawPrintMessageWrapped);
}

// void ()
RuntimeScriptValue Sc_RawRestoreScreen(const RuntimeScriptValue *params, int32_t param_count)
{
    API_SCALL_VOID(RawRestoreScreen);
}

// void (int red, int green, int blue, int opacity)
RuntimeScriptValue Sc_RawRestoreScreenTinted(const RuntimeScriptValue *params, int32_t param_count)
{
    API_SCALL_VOID_PINT4(RawRestoreScreenTinted);
}

// void  ()
RuntimeScriptValue Sc_RawSaveScreen(const RuntimeScriptValue *params, int32_t param_count)
{
    API_SCALL_VOID(RawSaveScreen);
}

// void  (int clr)
RuntimeScriptValue Sc_RawSetColor(const RuntimeScriptValue *params, int32_t param_count)
{
    API_SCALL_VOID_PINT(RawSetColor);
}

// void (int red, int grn, int blu)
RuntimeScriptValue Sc_RawSetColorRGB(const RuntimeScriptValue *params, int32_t param_count)
{
    API_SCALL_VOID_PINT3(RawSetColorRGB);
}

extern RuntimeScriptValue Sc_RefreshMouse(const RuntimeScriptValue *params, int32_t param_count);

// void (int chat)
RuntimeScriptValue Sc_ReleaseCharacterView(const RuntimeScriptValue *params, int32_t param_count)
{
    API_SCALL_VOID_PINT(ReleaseCharacterView);
}

// void ()
RuntimeScriptValue Sc_ReleaseViewport(const RuntimeScriptValue *params, int32_t param_count)
{
    API_SCALL_VOID(ReleaseViewport);
}

// void (int obj)
RuntimeScriptValue Sc_RemoveObjectTint(const RuntimeScriptValue *params, int32_t param_count)
{
    API_SCALL_VOID_PINT(RemoveObjectTint);
}

// void (int ovrid)
RuntimeScriptValue Sc_RemoveOverlay(const RuntimeScriptValue *params, int32_t param_count)
{
    API_SCALL_VOID_PINT(RemoveOverlay);
}

// void (int areanum)
RuntimeScriptValue Sc_RemoveWalkableArea(const RuntimeScriptValue *params, int32_t param_count)
{
    API_SCALL_VOID_PINT(RemoveWalkableArea);
}

// void (int nrnum)
RuntimeScriptValue Sc_ResetRoom(const RuntimeScriptValue *params, int32_t param_count)
{
    API_SCALL_VOID_PINT(ResetRoom);
}

// void ()
RuntimeScriptValue Sc_restart_game(const RuntimeScriptValue *params, int32_t param_count)
{
    API_SCALL_VOID(restart_game);
}

// void ()
RuntimeScriptValue Sc_restore_game_dialog(const RuntimeScriptValue *params, int32_t param_count)
{
    API_SCALL_VOID(restore_game_dialog);
}

RuntimeScriptValue Sc_restore_game_dialog2(const RuntimeScriptValue *params, int32_t param_count)
{
    API_SCALL_VOID_PINT2(restore_game_dialog2);
}

// void (int slnum)
RuntimeScriptValue Sc_RestoreGameSlot(const RuntimeScriptValue *params, int32_t param_count)
{
    API_SCALL_VOID_PINT(RestoreGameSlot);
}

// void (int areanum)
RuntimeScriptValue Sc_RestoreWalkableArea(const RuntimeScriptValue *params, int32_t param_count)
{
    API_SCALL_VOID_PINT(RestoreWalkableArea);
}

// int  (char *newgame, unsigned int mode, int data)
RuntimeScriptValue Sc_RunAGSGame(const RuntimeScriptValue *params, int32_t param_count)
{
    API_SCALL_INT_POBJ_PINT2(RunAGSGame, const char);
}

// void  (int cc, int mood)
RuntimeScriptValue Sc_RunCharacterInteraction(const RuntimeScriptValue *params, int32_t param_count)
{
    API_SCALL_VOID_PINT2(RunCharacterInteraction);
}

// void (int tum)
RuntimeScriptValue Sc_RunDialog(const RuntimeScriptValue *params, int32_t param_count)
{
    API_SCALL_VOID_PINT(RunDialog);
}

// void  (int hotspothere, int mood)
RuntimeScriptValue Sc_RunHotspotInteraction(const RuntimeScriptValue *params, int32_t param_count)
{
    API_SCALL_VOID_PINT2(RunHotspotInteraction);
}

// void  (int iit, int modd)
RuntimeScriptValue Sc_RunInventoryInteraction(const RuntimeScriptValue *params, int32_t param_count)
{
    API_SCALL_VOID_PINT2(RunInventoryInteraction);
}

// void  (int aa, int mood)
RuntimeScriptValue Sc_RunObjectInteraction(const RuntimeScriptValue *params, int32_t param_count)
{
    API_SCALL_VOID_PINT2(RunObjectInteraction);
}

// void  (int regnum, int mood)
RuntimeScriptValue Sc_RunRegionInteraction(const RuntimeScriptValue *params, int32_t param_count)
{
    API_SCALL_VOID_PINT2(RunRegionInteraction);
}

extern RuntimeScriptValue Sc_Said(const RuntimeScriptValue *params, int32_t param_count);

// int  (char*buffer)
RuntimeScriptValue Sc_SaidUnknownWord(const RuntimeScriptValue *params, int32_t param_count)
{
    API_SCALL_INT_POBJ(SaidUnknownWord, char);
}

extern RuntimeScriptValue Sc_SaveCursorForLocationChange(const RuntimeScriptValue *params, int32_t param_count);

// void ()
RuntimeScriptValue Sc_save_game_dialog(const RuntimeScriptValue *params, int32_t param_count)
{
    API_SCALL_VOID(save_game_dialog);
}

RuntimeScriptValue Sc_save_game_dialog2(const RuntimeScriptValue *params, int32_t param_count)
{
    API_SCALL_VOID_PINT2(save_game_dialog2);
}

RuntimeScriptValue Sc_SaveGameSlot(const RuntimeScriptValue *params, int32_t param_count)
{
    API_SCALL_VOID_PINT_POBJ_PINT(SaveGameSlot, const char);
}

RuntimeScriptValue Sc_SaveGameSlot2(const RuntimeScriptValue *params, int32_t param_count)
{
    API_SCALL_VOID_PINT_POBJ(SaveGameSlot2, const char);
}

// int (char*namm)
RuntimeScriptValue Sc_SaveScreenShot1(const RuntimeScriptValue *params, int32_t param_count)
{
    API_SCALL_INT_POBJ(SaveScreenShot1, const char);
}

RuntimeScriptValue Sc_SaveScreenShot4(const RuntimeScriptValue *params, int32_t param_count)
{
    API_SCALL_INT_POBJ_PINT3(SaveScreenShot4, const char);
}

// void  (int position)
RuntimeScriptValue Sc_SeekMIDIPosition(const RuntimeScriptValue *params, int32_t param_count)
{
    API_SCALL_VOID_PINT(SeekMIDIPosition);
}

// void (int patnum)
RuntimeScriptValue Sc_SeekMODPattern(const RuntimeScriptValue *params, int32_t param_count)
{
    API_SCALL_VOID_PINT(SeekMODPattern);
}

// void  (int posn)
RuntimeScriptValue Sc_SeekMP3PosMillis(const RuntimeScriptValue *params, int32_t param_count)
{
    API_SCALL_VOID_PINT(SeekMP3PosMillis);
}

RuntimeScriptValue Sc_SendEvent(const RuntimeScriptValue *params, int32_t param_count)
{
    ASSERT_PARAM_COUNT(run_on_event, 5); \
    run_on_event(static_cast<AGSScriptEventType>(params[0].IValue), params[1].IValue, params[2].IValue, params[3].IValue, params[4].IValue);
    return RuntimeScriptValue(0);
}

// void (int iit)
RuntimeScriptValue Sc_SetActiveInventory(const RuntimeScriptValue *params, int32_t param_count)
{
    API_SCALL_VOID_PINT(SetActiveInventory);
}

// void  (int red, int green, int blue, int opacity, int luminance)
RuntimeScriptValue Sc_SetAmbientTint(const RuntimeScriptValue *params, int32_t param_count)
{
    API_SCALL_VOID_PINT5(SetAmbientTint);
}

RuntimeScriptValue Sc_SetAmbientLightLevel(const RuntimeScriptValue *params, int32_t param_count)
{
    API_SCALL_VOID_PINT(SetAmbientLightLevel);
}

// void (int area, int brightness)
RuntimeScriptValue Sc_SetAreaLightLevel(const RuntimeScriptValue *params, int32_t param_count)
{
    API_SCALL_VOID_PINT2(SetAreaLightLevel);
}

// void (int area, int min, int max)
RuntimeScriptValue Sc_SetAreaScaling(const RuntimeScriptValue *params, int32_t param_count)
{
    API_SCALL_VOID_PINT3(SetAreaScaling);
}

// void (int frnum)
RuntimeScriptValue Sc_SetBackgroundFrame(const RuntimeScriptValue *params, int32_t param_count)
{
     API_SCALL_VOID_PINT(SetBackgroundFrame);
}

// void (int guin,int objn,int ptype,int slotn)
RuntimeScriptValue Sc_SetButtonPic(const RuntimeScriptValue *params, int32_t param_count)
{
    API_SCALL_VOID_PINT4(SetButtonPic);
}

// void (int guin,int objn,char*newtx)
RuntimeScriptValue Sc_SetButtonText(const RuntimeScriptValue *params, int32_t param_count)
{
    API_SCALL_VOID_PINT2_POBJ(SetButtonText, const char);
}

// void (int chan, int newvol)
RuntimeScriptValue Sc_SetChannelVolume(const RuntimeScriptValue *params, int32_t param_count)
{
    API_SCALL_VOID_PINT2(SetChannelVolume);
}

// void  (int obn, int basel)
RuntimeScriptValue Sc_SetCharacterBaseline(const RuntimeScriptValue *params, int32_t param_count)
{
    API_SCALL_VOID_PINT2(SetCharacterBaseline);
}

// void  (int cha, int clik)
RuntimeScriptValue Sc_SetCharacterClickable(const RuntimeScriptValue *params, int32_t param_count)
{
    API_SCALL_VOID_PINT2(SetCharacterClickable);
}

// void (int chaa, int view, int loop, int frame)
RuntimeScriptValue Sc_SetCharacterFrame(const RuntimeScriptValue *params, int32_t param_count)
{
    API_SCALL_VOID_PINT4(SetCharacterFrame);
}

// void (int who, int iview, int itime)
RuntimeScriptValue Sc_SetCharacterIdle(const RuntimeScriptValue *params, int32_t param_count)
{
    API_SCALL_VOID_PINT3(SetCharacterIdle);
}

// void  (int who, int yesorno)
RuntimeScriptValue Sc_SetCharacterIgnoreLight(const RuntimeScriptValue *params, int32_t param_count)
{
    API_SCALL_VOID_PINT2(SetCharacterIgnoreLight);
}

// void  (int cha, int clik)
RuntimeScriptValue Sc_SetCharacterIgnoreWalkbehinds(const RuntimeScriptValue *params, int32_t param_count)
{
    API_SCALL_VOID_PINT2(SetCharacterIgnoreWalkbehinds);
}

// void  (int who, int flag, int yesorno)
RuntimeScriptValue Sc_SetCharacterProperty(const RuntimeScriptValue *params, int32_t param_count)
{
    API_SCALL_VOID_PINT3(SetCharacterProperty);
}

// void  (int chaa, int vii, int intrv)
RuntimeScriptValue Sc_SetCharacterBlinkView(const RuntimeScriptValue *params, int32_t param_count)
{
    API_SCALL_VOID_PINT3(SetCharacterBlinkView);
}

// void  (int chaa, int vii)
RuntimeScriptValue Sc_SetCharacterSpeechView(const RuntimeScriptValue *params, int32_t param_count)
{
    API_SCALL_VOID_PINT2(SetCharacterSpeechView);
}

// void (int chaa,int nspeed)
RuntimeScriptValue Sc_SetCharacterSpeed(const RuntimeScriptValue *params, int32_t param_count)
{
    API_SCALL_VOID_PINT2(SetCharacterSpeed);
}

// void (int chaa, int xspeed, int yspeed)
RuntimeScriptValue Sc_SetCharacterSpeedEx(const RuntimeScriptValue *params, int32_t param_count)
{
    API_SCALL_VOID_PINT3(SetCharacterSpeedEx);
}

// void (int obn,int trans)
RuntimeScriptValue Sc_SetCharacterTransparency(const RuntimeScriptValue *params, int32_t param_count)
{
    API_SCALL_VOID_PINT2(SetCharacterTransparency);
}

// void (int chaa,int vii)
RuntimeScriptValue Sc_SetCharacterView(const RuntimeScriptValue *params, int32_t param_count)
{
    API_SCALL_VOID_PINT2(SetCharacterView);
}

// void  (int chaa, int vii, int loop, int align)
RuntimeScriptValue Sc_SetCharacterViewEx(const RuntimeScriptValue *params, int32_t param_count)
{
    API_SCALL_VOID_PINT4(SetCharacterViewEx);
}

// void  (int chaa, int vii, int xoffs, int yoffs)
RuntimeScriptValue Sc_SetCharacterViewOffset(const RuntimeScriptValue *params, int32_t param_count)
{
    API_SCALL_VOID_PINT4(SetCharacterViewOffset);
}

extern RuntimeScriptValue Sc_set_cursor_mode(const RuntimeScriptValue *params, int32_t param_count);
extern RuntimeScriptValue Sc_set_default_cursor(const RuntimeScriptValue *params, int32_t param_count);

// void (int dlg,int opt,int onoroff)
RuntimeScriptValue Sc_SetDialogOption(const RuntimeScriptValue *params, int32_t param_count)
{
    API_SCALL_VOID_PINT3(SetDialogOption);
}

// void  (int newvol)
RuntimeScriptValue Sc_SetDigitalMasterVolume(const RuntimeScriptValue *params, int32_t param_count)
{
    API_SCALL_VOID_PINT(SetDigitalMasterVolume);
}

// void (int red, int green, int blue)
RuntimeScriptValue Sc_SetFadeColor(const RuntimeScriptValue *params, int32_t param_count)
{
    API_SCALL_VOID_PINT3(SetFadeColor);
}

// void  (int vii, int loop, int frame, int sound)
RuntimeScriptValue Sc_SetFrameSound(const RuntimeScriptValue *params, int32_t param_count)
{
    API_SCALL_VOID_PINT4(SetFrameSound);
}

// int  (int opt, int setting)
RuntimeScriptValue Sc_SetGameOption(const RuntimeScriptValue *params, int32_t param_count)
{
    API_SCALL_INT_PINT2(SetGameOption);
>>>>>>> e8a56a97
}

// int (int roomnum)
RuntimeScriptValue Sc_HasPlayerBeenInRoom(const RuntimeScriptValue *params, int32_t param_count)
{
    API_SCALL_INT_PINT(HasPlayerBeenInRoom);
}

// void (const char*msg,char*bufr)
RuntimeScriptValue Sc_ShowInputBox(const RuntimeScriptValue *params, int32_t param_count)
{
    API_SCALL_VOID_POBJ2(ShowInputBox, const char, char);
}

// void (int ifn)
RuntimeScriptValue Sc_InterfaceOff(const RuntimeScriptValue *params, int32_t param_count)
{
    API_SCALL_VOID_PINT(InterfaceOff);
}

// void (int ifn)
RuntimeScriptValue Sc_InterfaceOn(const RuntimeScriptValue *params, int32_t param_count)
{
    API_SCALL_VOID_PINT(InterfaceOn);
}

// FLOAT_RETURN_TYPE (int value) 
RuntimeScriptValue Sc_IntToFloat(const RuntimeScriptValue *params, int32_t param_count)
{
    API_SCALL_FLOAT_PINT(IntToFloat);
}

// int ()
RuntimeScriptValue Sc_IsGamePaused(const RuntimeScriptValue *params, int32_t param_count)
{
    API_SCALL_INT(IsGamePaused);
}

// int  (int xx,int yy,int mood)
RuntimeScriptValue Sc_IsInteractionAvailable(const RuntimeScriptValue *params, int32_t param_count)
{
    API_SCALL_INT_PINT3(IsInteractionAvailable);
}

// int ()
RuntimeScriptValue Sc_IsInterfaceEnabled(const RuntimeScriptValue *params, int32_t param_count)
{
    API_SCALL_INT(IsInterfaceEnabled);
}

// int  (int keycode)
RuntimeScriptValue Sc_IsKeyPressed(const RuntimeScriptValue *params, int32_t param_count)
{
    API_SCALL_INT_PINT(IsKeyPressed);
}

// int  ()
RuntimeScriptValue Sc_IsMusicVoxAvailable(const RuntimeScriptValue *params, int32_t param_count)
{
    API_SCALL_INT(IsMusicVoxAvailable);
}

// int (int tnum)
RuntimeScriptValue Sc_IsTimerExpired(const RuntimeScriptValue *params, int32_t param_count)
{
    API_SCALL_INT_PINT(IsTimerExpired);
}

// int  ()
RuntimeScriptValue Sc_IsTranslationAvailable(const RuntimeScriptValue *params, int32_t param_count)
{
    API_SCALL_INT(IsTranslationAvailable);
}

// int ()
RuntimeScriptValue Sc_IsSpeechVoxAvailable(const RuntimeScriptValue *params, int32_t param_count)
{
    API_SCALL_INT(IsSpeechVoxAvailable);
}

RuntimeScriptValue Sc_MoveSaveSlot(const RuntimeScriptValue *params, int32_t param_count)
{
    API_SCALL_VOID_PINT2(MoveSaveSlot);
}

// void ()
RuntimeScriptValue Sc_PauseGame(const RuntimeScriptValue *params, int32_t param_count)
{
    API_SCALL_VOID(PauseGame);
}

// void (int numb,int playflags)
RuntimeScriptValue Sc_PlayFlic(const RuntimeScriptValue *params, int32_t param_count)
{
    API_SCALL_VOID_PINT2(PlayFlic);
}

// void (const char* name, int skip, int flags)
RuntimeScriptValue Sc_PlayVideo(const RuntimeScriptValue *params, int32_t param_count)
{
    API_SCALL_VOID_POBJ_PINT2(PlayVideo, const char);
}

// void (int dialog)
RuntimeScriptValue Sc_QuitGame(const RuntimeScriptValue *params, int32_t param_count)
{
    API_SCALL_VOID_PINT(QuitGame);
}

// int (int upto)
RuntimeScriptValue Sc_Rand(const RuntimeScriptValue *params, int32_t param_count)
{
    API_SCALL_INT_PINT(__Rand);
}

// void (int areanum)
RuntimeScriptValue Sc_RemoveWalkableArea(const RuntimeScriptValue *params, int32_t param_count)
{
    API_SCALL_VOID_PINT(RemoveWalkableArea);
}

// void (int nrnum)
RuntimeScriptValue Sc_ResetRoom(const RuntimeScriptValue *params, int32_t param_count)
{
    API_SCALL_VOID_PINT(ResetRoom);
}

// void ()
RuntimeScriptValue Sc_restart_game(const RuntimeScriptValue *params, int32_t param_count)
{
    API_SCALL_VOID(restart_game);
}

// void ()
RuntimeScriptValue Sc_restore_game_dialog(const RuntimeScriptValue *params, int32_t param_count)
{
    API_SCALL_VOID(restore_game_dialog);
}

RuntimeScriptValue Sc_restore_game_dialog2(const RuntimeScriptValue *params, int32_t param_count)
{
    API_SCALL_VOID_PINT2(restore_game_dialog2);
}

// void (int slnum)
RuntimeScriptValue Sc_RestoreGameSlot(const RuntimeScriptValue *params, int32_t param_count)
{
    API_SCALL_VOID_PINT(RestoreGameSlot);
}

// void (int areanum)
RuntimeScriptValue Sc_RestoreWalkableArea(const RuntimeScriptValue *params, int32_t param_count)
{
    API_SCALL_VOID_PINT(RestoreWalkableArea);
}

// int  (char *newgame, unsigned int mode, int data)
RuntimeScriptValue Sc_RunAGSGame(const RuntimeScriptValue *params, int32_t param_count)
{
    API_SCALL_INT_POBJ_PINT2(RunAGSGame, const char);
}

extern RuntimeScriptValue Sc_Said(const RuntimeScriptValue *params, int32_t param_count);

// void ()
RuntimeScriptValue Sc_save_game_dialog(const RuntimeScriptValue *params, int32_t param_count)
{
    API_SCALL_VOID(save_game_dialog);
}

RuntimeScriptValue Sc_save_game_dialog2(const RuntimeScriptValue *params, int32_t param_count)
{
    API_SCALL_VOID_PINT2(save_game_dialog2);
}

RuntimeScriptValue Sc_SaveGameSlot(const RuntimeScriptValue *params, int32_t param_count)
{
    API_SCALL_VOID_PINT_POBJ_PINT(SaveGameSlot, const char);
}

RuntimeScriptValue Sc_SaveGameSlot2(const RuntimeScriptValue *params, int32_t param_count)
{
    API_SCALL_VOID_PINT_POBJ(SaveGameSlot2, const char);
}

// int (char*namm)
RuntimeScriptValue Sc_SaveScreenShot(const RuntimeScriptValue *params, int32_t param_count)
{
    API_SCALL_INT_POBJ(SaveScreenShot, const char);
}

RuntimeScriptValue Sc_SendEvent(const RuntimeScriptValue *params, int32_t param_count)
{
    ASSERT_PARAM_COUNT(run_on_event, 5); \
    run_on_event(static_cast<AGSScriptEventType>(params[0].IValue), params[1].IValue, params[2].IValue, params[3].IValue, params[4].IValue);
    return RuntimeScriptValue(0);
}

// void  (int red, int green, int blue, int opacity, int luminance)
RuntimeScriptValue Sc_SetAmbientTint(const RuntimeScriptValue *params, int32_t param_count)
{
    API_SCALL_VOID_PINT5(SetAmbientTint);
}

RuntimeScriptValue Sc_SetAmbientLightLevel(const RuntimeScriptValue *params, int32_t param_count)
{
    API_SCALL_VOID_PINT(SetAmbientLightLevel);
}

// void (int area, int min, int max)
RuntimeScriptValue Sc_SetAreaScaling(const RuntimeScriptValue *params, int32_t param_count)
{
    API_SCALL_VOID_PINT3(SetAreaScaling);
}

// void (int frnum)
RuntimeScriptValue Sc_SetBackgroundFrame(const RuntimeScriptValue *params, int32_t param_count)
{
     API_SCALL_VOID_PINT(SetBackgroundFrame);
}

// void (int red, int green, int blue)
RuntimeScriptValue Sc_SetFadeColor(const RuntimeScriptValue *params, int32_t param_count)
{
    API_SCALL_VOID_PINT3(SetFadeColor);
}

// int  (int opt, int setting)
RuntimeScriptValue Sc_SetGameOption(const RuntimeScriptValue *params, int32_t param_count)
{
    API_SCALL_INT_PINT2(SetGameOption);
}

// void (int newspd)
RuntimeScriptValue Sc_SetGameSpeed(const RuntimeScriptValue *params, int32_t param_count)
{
    API_SCALL_VOID_PINT(SetGameSpeed);
}

// void  (int mode)
RuntimeScriptValue Sc_SetMultitasking(const RuntimeScriptValue *params, int32_t param_count)
{
    API_SCALL_VOID_PINT(SetMultitasking);
}

// void (int newtrans)
RuntimeScriptValue Sc_SetNextScreenTransition(const RuntimeScriptValue *params, int32_t param_count)
{
    API_SCALL_VOID_PINT(SetNextScreenTransition);
}

// void (int inndx,int rr,int gg,int bb)
RuntimeScriptValue Sc_SetPalRGB(const RuntimeScriptValue *params, int32_t param_count)
{
    API_SCALL_VOID_PINT4(SetPalRGB);
}

// void ()
RuntimeScriptValue Sc_SetRestartPoint(const RuntimeScriptValue *params, int32_t param_count)
{
    API_SCALL_VOID(SetRestartPoint);
}

// void (int newtrans)
RuntimeScriptValue Sc_SetScreenTransition(const RuntimeScriptValue *params, int32_t param_count)
{
    API_SCALL_VOID_PINT(SetScreenTransition);
}

// void (int newvol)
RuntimeScriptValue Sc_SetSpeechVolume(const RuntimeScriptValue *params, int32_t param_count)
{
    API_SCALL_VOID_PINT(SetSpeechVolume);
}

// void  (int guinum)
RuntimeScriptValue Sc_SetTextWindowGUI(const RuntimeScriptValue *params, int32_t param_count)
{
    API_SCALL_VOID_PINT(SetTextWindowGUI);
}

// void (int tnum,int timeout)
RuntimeScriptValue Sc_SetTimer(const RuntimeScriptValue *params, int32_t param_count)
{
    API_SCALL_VOID_PINT2(SetTimer);
}

// void (int wa,int bl)
RuntimeScriptValue Sc_SetWalkBehindBase(const RuntimeScriptValue *params, int32_t param_count)
{
    API_SCALL_VOID_PINT2(SetWalkBehindBase);
}

// void (int severe)
RuntimeScriptValue Sc_ShakeScreen(const RuntimeScriptValue *params, int32_t param_count)
{
    API_SCALL_VOID_PINT(ShakeScreen);
}

// void  (int delay, int amount, int length)
RuntimeScriptValue Sc_ShakeScreenBackground(const RuntimeScriptValue *params, int32_t param_count)
{
    API_SCALL_VOID_PINT3(ShakeScreenBackground);
}

RuntimeScriptValue Sc_SkipCutscene(const RuntimeScriptValue *params, int32_t param_count)
{
    API_SCALL_VOID(SkipCutscene);
}

// void (int cc)
RuntimeScriptValue Sc_SkipUntilCharacterStops(const RuntimeScriptValue *params, int32_t param_count)
{
    API_SCALL_VOID_PINT(SkipUntilCharacterStops);
}

// void  (int skipwith)
RuntimeScriptValue Sc_StartCutscene(const RuntimeScriptValue *params, int32_t param_count)
{
    API_SCALL_VOID_PINT(StartCutscene);
}

// void  (int chid) 
RuntimeScriptValue Sc_stop_and_destroy_channel(const RuntimeScriptValue *params, int32_t param_count)
{
    API_SCALL_VOID_PINT(stop_and_destroy_channel);
}

// void (int red, int grn, int blu)
RuntimeScriptValue Sc_TintScreen(const RuntimeScriptValue *params, int32_t param_count)
{
    API_SCALL_VOID_PINT3(TintScreen);
}

// void ()
RuntimeScriptValue Sc_UnPauseGame(const RuntimeScriptValue *params, int32_t param_count)
{
    API_SCALL_VOID(UnPauseGame);
}

// void ()
RuntimeScriptValue Sc_UpdateInventory(const RuntimeScriptValue *params, int32_t param_count)
{
    API_SCALL_VOID(UpdateInventory);
}

// void ()
RuntimeScriptValue Sc_UpdatePalette(const RuntimeScriptValue *params, int32_t param_count)
{
    API_SCALL_VOID(UpdatePalette);
}

// void (int nloops)
RuntimeScriptValue Sc_scrWait(const RuntimeScriptValue *params, int32_t param_count)
{
    API_SCALL_VOID_PINT(scrWait);
}

// int (int nloops)
RuntimeScriptValue Sc_WaitKey(const RuntimeScriptValue *params, int32_t param_count)
{
    API_SCALL_INT_PINT(WaitKey);
}

RuntimeScriptValue Sc_WaitMouse(const RuntimeScriptValue *params, int32_t param_count)
{
    API_SCALL_INT_PINT(WaitMouse);
}

// int (int nloops)
RuntimeScriptValue Sc_WaitMouseKey(const RuntimeScriptValue *params, int32_t param_count)
{
    API_SCALL_INT_PINT(WaitMouseKey);
}

// int (int input_flags, int nloops)
RuntimeScriptValue Sc_WaitInput(const RuntimeScriptValue *params, int32_t param_count)
{
    API_SCALL_INT_PINT2(WaitInput);
}

RuntimeScriptValue Sc_SkipWait(const RuntimeScriptValue *params, int32_t param_count)
{
    API_SCALL_VOID(SkipWait);
}

//=============================================================================
//
// Exclusive variadic API implementation for Plugins
//
//=============================================================================

// void (char*texx, ...)
void ScPl_sc_AbortGame(const char *texx, ...)
{
    API_PLUGIN_SCRIPT_SPRINTF(texx);
    _sc_AbortGame(scsf_buffer);
}

void ScPl_Display(char *texx, ...)
{
    API_PLUGIN_SCRIPT_SPRINTF(texx);
    DisplaySimple(scsf_buffer);
}

void ScPl_DisplayAt(int xxp, int yyp, int widd, char *texx, ...)
{
    API_PLUGIN_SCRIPT_SPRINTF(texx);
    DisplayAt(xxp, yyp, widd, scsf_buffer);
}

void ScPl_DisplayAtY(int ypos, char *texx, ...)
{
    API_PLUGIN_SCRIPT_SPRINTF(texx);
    DisplayAtY(ypos, scsf_buffer);
}

// void (int ypos, int ttexcol, int backcol, char *title, char*texx, ...)
void ScPl_DisplayTopBar(int ypos, int ttexcol, int backcol, char *title, char *texx, ...)
{
    API_PLUGIN_SCRIPT_SPRINTF(texx);
    DisplayTopBar(ypos, ttexcol, backcol, title, scsf_buffer);
}


void RegisterGlobalAPI(ScriptAPIVersion base_api, ScriptAPIVersion /*compat_api*/)
{
    ScFnRegister global_api[] = {
        { "AbortGame",                Sc_sc_AbortGame, ScPl_sc_AbortGame },
        { "AreThingsOverlapping",     API_FN_PAIR(AreThingsOverlapping) },
        { "CallRoomScript",           API_FN_PAIR(CallRoomScript) },
        { "ClaimEvent",               API_FN_PAIR(ClaimEvent) },
        { "CopySaveSlot",             API_FN_PAIR(CopySaveSlot) },
        { "CyclePalette",             API_FN_PAIR(CyclePalette) },
        { "Debug",                    API_FN_PAIR(script_debug) },
        { "DeleteSaveSlot",           API_FN_PAIR(DeleteSaveSlot) },
        { "DisableGroundLevelAreas",  API_FN_PAIR(DisableGroundLevelAreas) },
        { "DisableInterface",         API_FN_PAIR(DisableInterface) },
        { "Display",                  Sc_Display, ScPl_Display },
        { "DisplayAt",                Sc_DisplayAt, ScPl_DisplayAt },
        // CHECKME: this function was non-variadic prior to 3.6.1, but AGS compiler does
        // not produce "name^argnum" symbol id for non-member functions for some reason :/
        // do we have to do anything about this here? like, test vs script API version...
        { "DisplayAtY",               Sc_DisplayAtY, ScPl_DisplayAtY },
        { "DisplayTopBar",            Sc_DisplayTopBar, ScPl_DisplayTopBar },
        { "EnableGroundLevelAreas",   API_FN_PAIR(EnableGroundLevelAreas) },
        { "EnableInterface",          API_FN_PAIR(EnableInterface) },
        { "EndCutscene",              API_FN_PAIR(EndCutscene) },
        { "FadeIn",                   API_FN_PAIR(FadeIn) },
        { "FadeOut",                  API_FN_PAIR(FadeOut) },
        { "FindGUIID",                API_FN_PAIR(FindGUIID) },
        { "FlipScreen",               API_FN_PAIR(FlipScreen) },
        { "FloatToInt",               API_FN_PAIR(FloatToInt) },
        { "GetBackgroundFrame",       API_FN_PAIR(GetBackgroundFrame) },
        { "GetGameOption",            API_FN_PAIR(GetGameOption) },
        { "GetGameSpeed",             API_FN_PAIR(GetGameSpeed) },
        { "GetLocationType",          API_FN_PAIR(GetLocationType) },
        { "GetScalingAt",             API_FN_PAIR(GetScalingAt) },
        { "GetTextHeight",            API_FN_PAIR(GetTextHeight) },
        { "GetTextWidth",             API_FN_PAIR(GetTextWidth) },
        { "GetFontHeight",            API_FN_PAIR(GetFontHeight) },
        { "GetFontLineSpacing",       API_FN_PAIR(GetFontLineSpacing) },
        { "GetTimerPos",              API_FN_PAIR(GetTimerPos) },
        { "GetTranslation",           API_FN_PAIR(get_translation) },
        { "GetWalkableAreaAtRoom",    API_FN_PAIR(GetWalkableAreaAtRoom) },
        { "GetWalkableAreaAt",        API_FN_PAIR(GetWalkableAreaAtScreen) },
        { "GetWalkableAreaAtScreen",  API_FN_PAIR(GetWalkableAreaAtScreen) },
        { "GetDrawingSurfaceForWalkableArea", API_FN_PAIR(GetDrawingSurfaceForWalkableArea) },
        { "GetDrawingSurfaceForWalkbehind", API_FN_PAIR(GetDrawingSurfaceForWalkbehind) },
        { "HasPlayerBeenInRoom",      API_FN_PAIR(HasPlayerBeenInRoom) },
        { "InputBox",                 API_FN_PAIR(ShowInputBox) },
        { "InterfaceOff",             API_FN_PAIR(InterfaceOff) },
        { "InterfaceOn",              API_FN_PAIR(InterfaceOn) },
        { "IntToFloat",               API_FN_PAIR(IntToFloat) },
        { "IsGamePaused",             API_FN_PAIR(IsGamePaused) },
        { "IsInteractionAvailable",   API_FN_PAIR(IsInteractionAvailable) },
        { "IsInterfaceEnabled",       API_FN_PAIR(IsInterfaceEnabled) },
        { "IsKeyPressed",             API_FN_PAIR(IsKeyPressed) },
        { "IsMusicVoxAvailable",      API_FN_PAIR(IsMusicVoxAvailable) },
        { "IsSpeechVoxAvailable",     API_FN_PAIR(IsSpeechVoxAvailable) },
        { "IsTimerExpired",           API_FN_PAIR(IsTimerExpired) },
        { "IsTranslationAvailable",   API_FN_PAIR(IsTranslationAvailable) },
        { "MoveSaveSlot",             API_FN_PAIR(MoveSaveSlot) },
        { "MoveSaveSlot",             API_FN_PAIR(MoveSaveSlot) },
        { "PauseGame",                API_FN_PAIR(PauseGame) },
        { "PlayFlic",                 API_FN_PAIR(PlayFlic) },
        { "PlayVideo",                API_FN_PAIR(PlayVideo) },
        { "QuitGame",                 API_FN_PAIR(QuitGame) },
        { "Random",                   Sc_Rand, __Rand },
        { "RemoveWalkableArea",       API_FN_PAIR(RemoveWalkableArea) },
        { "ResetRoom",                API_FN_PAIR(ResetRoom) },
        { "RestartGame",              API_FN_PAIR(restart_game) },
        { "RestoreGameSlot",          API_FN_PAIR(RestoreGameSlot) },
        { "RestoreWalkableArea",      API_FN_PAIR(RestoreWalkableArea) },
        { "RunAGSGame",               API_FN_PAIR(RunAGSGame) },
        { "Said",                     API_FN_PAIR(Said) },
<<<<<<< HEAD
        { "SaveScreenShot",           API_FN_PAIR(SaveScreenShot) },
=======
        { "SaidUnknownWord",          API_FN_PAIR(SaidUnknownWord) },
        { "SaveCursorForLocationChange", API_FN_PAIR(SaveCursorForLocationChange) },
        { "SaveScreenShot^1",         API_FN_PAIR(SaveScreenShot1) },
        { "SaveScreenShot^4",         API_FN_PAIR(SaveScreenShot4) },
        { "SeekMIDIPosition",         API_FN_PAIR(SeekMIDIPosition) },
        { "SeekMODPattern",           API_FN_PAIR(SeekMODPattern) },
        { "SeekMP3PosMillis",         API_FN_PAIR(SeekMP3PosMillis) },
>>>>>>> e8a56a97
        { "SendEvent",                Sc_SendEvent, run_on_event },
        { "SetAmbientTint",           API_FN_PAIR(SetAmbientTint) },
        { "SetAmbientLightLevel",     API_FN_PAIR(SetAmbientLightLevel) },
        { "SetAreaScaling",           API_FN_PAIR(SetAreaScaling) },
        { "SetBackgroundFrame",       API_FN_PAIR(SetBackgroundFrame) },
        { "SetFadeColor",             API_FN_PAIR(SetFadeColor) },
        { "SetGameOption",            API_FN_PAIR(SetGameOption) },
        { "SetGameSpeed",             API_FN_PAIR(SetGameSpeed) },
        { "SetMultitaskingMode",      API_FN_PAIR(SetMultitasking) },
        { "SetNextScreenTransition",  API_FN_PAIR(SetNextScreenTransition) },
        { "SetPalRGB",                API_FN_PAIR(SetPalRGB) },
        { "SetRestartPoint",          API_FN_PAIR(SetRestartPoint) },
        { "SetScreenTransition",      API_FN_PAIR(SetScreenTransition) },
        { "SetSpeechVolume",          API_FN_PAIR(SetSpeechVolume) },
        { "SetTextWindowGUI",         API_FN_PAIR(SetTextWindowGUI) },
        { "SetTimer",                 API_FN_PAIR(SetTimer) },
        { "SetWalkBehindBase",        API_FN_PAIR(SetWalkBehindBase) },
        { "ShakeScreen",              API_FN_PAIR(ShakeScreen) },
        { "ShakeScreenBackground",    API_FN_PAIR(ShakeScreenBackground) },
        { "SkipCutscene",             API_FN_PAIR(SkipCutscene) },
        { "SkipUntilCharacterStops",  API_FN_PAIR(SkipUntilCharacterStops) },
        { "StartCutscene",            API_FN_PAIR(StartCutscene) },
        { "TintScreen",               API_FN_PAIR(TintScreen) },
        { "UnPauseGame",              API_FN_PAIR(UnPauseGame) },
        { "UpdateInventory",          API_FN_PAIR(UpdateInventory) },
        { "UpdatePalette",            API_FN_PAIR(UpdatePalette) },
        { "Wait",                     API_FN_PAIR(scrWait) },
        { "WaitKey",                  API_FN_PAIR(WaitKey) },
        { "WaitMouse",                API_FN_PAIR(WaitMouse) },
        { "WaitMouseKey",             API_FN_PAIR(WaitMouseKey) },
        { "WaitInput",                API_FN_PAIR(WaitInput) },
        { "SkipWait",                 API_FN_PAIR(SkipWait) },
    };

    ccAddExternalFunctions(global_api);

    // Few functions have to be selected based on API level,
    // We have to do this because AGS compiler did not generate
    // "name^argnum" symbol id for non-member functions for some reason....
    if (base_api < kScriptAPI_v362)
    {
        ScFnRegister global_api_dlgs[] = {
            { "SaveGameSlot",           API_FN_PAIR(SaveGameSlot2) },
            { "RestoreGameDialog",      API_FN_PAIR(restore_game_dialog) },
            { "SaveGameDialog",         API_FN_PAIR(save_game_dialog) },
        };
        ccAddExternalFunctions(global_api_dlgs);
    }
    else
    {
        ScFnRegister global_api_dlgs[] = {
            { "SaveGameSlot",           API_FN_PAIR(SaveGameSlot) },
            { "RestoreGameDialog",      API_FN_PAIR(restore_game_dialog2) },
            { "SaveGameDialog",         API_FN_PAIR(save_game_dialog2) },
        };
        ccAddExternalFunctions(global_api_dlgs);
    }
}<|MERGE_RESOLUTION|>--- conflicted
+++ resolved
@@ -286,14 +286,6 @@
 RuntimeScriptValue Sc_GetDrawingSurfaceForWalkbehind(const RuntimeScriptValue *params, int32_t param_count)
 {
     API_SCALL_OBJAUTO(ScriptDrawingSurface, GetDrawingSurfaceForWalkbehind);
-<<<<<<< HEAD
-=======
-}
-
-// void (int amnt) 
-RuntimeScriptValue Sc_GiveScore(const RuntimeScriptValue *params, int32_t param_count)
-{
-    API_SCALL_VOID_PINT(GiveScore);
 }
 
 // int (int roomnum)
@@ -302,12 +294,6 @@
     API_SCALL_INT_PINT(HasPlayerBeenInRoom);
 }
 
-// void  () 
-RuntimeScriptValue Sc_HideMouseCursor(const RuntimeScriptValue *params, int32_t param_count)
-{
-    API_SCALL_VOID(HideMouseCursor);
-}
-
 // void (const char*msg,char*bufr)
 RuntimeScriptValue Sc_ShowInputBox(const RuntimeScriptValue *params, int32_t param_count)
 {
@@ -332,44 +318,18 @@
     API_SCALL_FLOAT_PINT(IntToFloat);
 }
 
-// void ()
-RuntimeScriptValue Sc_sc_invscreen(const RuntimeScriptValue *params, int32_t param_count)
-{
-    API_SCALL_VOID(sc_invscreen);
-}
-
-extern RuntimeScriptValue Sc_IsButtonDown(const RuntimeScriptValue *params, int32_t param_count);
-
-// int (int chan)
-RuntimeScriptValue Sc_IsChannelPlaying(const RuntimeScriptValue *params, int32_t param_count)
-{
-    API_SCALL_INT_PINT(IsChannelPlaying);
-}
-
 // int ()
 RuntimeScriptValue Sc_IsGamePaused(const RuntimeScriptValue *params, int32_t param_count)
 {
     API_SCALL_INT(IsGamePaused);
 }
 
-// int  (int guinum)
-RuntimeScriptValue Sc_IsGUIOn(const RuntimeScriptValue *params, int32_t param_count)
-{
-    API_SCALL_INT_PINT(IsGUIOn);
-}
-
 // int  (int xx,int yy,int mood)
 RuntimeScriptValue Sc_IsInteractionAvailable(const RuntimeScriptValue *params, int32_t param_count)
 {
     API_SCALL_INT_PINT3(IsInteractionAvailable);
 }
 
-// int  (int item, int mood)
-RuntimeScriptValue Sc_IsInventoryInteractionAvailable(const RuntimeScriptValue *params, int32_t param_count)
-{
-    API_SCALL_INT_PINT2(IsInventoryInteractionAvailable);
-}
-
 // int ()
 RuntimeScriptValue Sc_IsInterfaceEnabled(const RuntimeScriptValue *params, int32_t param_count)
 {
@@ -382,48 +342,12 @@
     API_SCALL_INT_PINT(IsKeyPressed);
 }
 
-// int ()
-RuntimeScriptValue Sc_IsMusicPlaying(const RuntimeScriptValue *params, int32_t param_count)
-{
-    API_SCALL_INT(IsMusicPlaying);
-}
-
 // int  ()
 RuntimeScriptValue Sc_IsMusicVoxAvailable(const RuntimeScriptValue *params, int32_t param_count)
 {
     API_SCALL_INT(IsMusicVoxAvailable);
 }
 
-// int (int objj)
-RuntimeScriptValue Sc_IsObjectAnimating(const RuntimeScriptValue *params, int32_t param_count)
-{
-    API_SCALL_INT_PINT(IsObjectAnimating);
-}
-
-// int (int objj)
-RuntimeScriptValue Sc_IsObjectMoving(const RuntimeScriptValue *params, int32_t param_count)
-{
-    API_SCALL_INT_PINT(IsObjectMoving);
-}
-
-// int  (int objj)
-RuntimeScriptValue Sc_IsObjectOn(const RuntimeScriptValue *params, int32_t param_count)
-{
-    API_SCALL_INT_PINT(IsObjectOn);
-}
-
-// int (int ovrid)
-RuntimeScriptValue Sc_IsOverlayValid(const RuntimeScriptValue *params, int32_t param_count)
-{
-    API_SCALL_INT_PINT(IsOverlayValid);
-}
-
-// int ()
-RuntimeScriptValue Sc_IsSoundPlaying(const RuntimeScriptValue *params, int32_t param_count)
-{
-    API_SCALL_INT(IsSoundPlaying);
-}
-
 // int (int tnum)
 RuntimeScriptValue Sc_IsTimerExpired(const RuntimeScriptValue *params, int32_t param_count)
 {
@@ -437,159 +361,9 @@
 }
 
 // int ()
-RuntimeScriptValue Sc_IsVoxAvailable(const RuntimeScriptValue *params, int32_t param_count)
-{
-    API_SCALL_INT(IsVoxAvailable);
-}
-
-// void (int guin, int objn, const char*newitem)
-RuntimeScriptValue Sc_ListBoxAdd(const RuntimeScriptValue *params, int32_t param_count)
-{
-    API_SCALL_VOID_PINT2_POBJ(ListBoxAdd, const char);
-}
-
-// void (int guin, int objn)
-RuntimeScriptValue Sc_ListBoxClear(const RuntimeScriptValue *params, int32_t param_count)
-{
-    API_SCALL_VOID_PINT2(ListBoxClear);
-}
-
-// void  (int guin, int objn, const char*filemask)
-RuntimeScriptValue Sc_ListBoxDirList(const RuntimeScriptValue *params, int32_t param_count)
-{
-    API_SCALL_VOID_PINT2_POBJ(ListBoxDirList, const char);
-}
-
-// char* (int guin, int objn, int item, char*buffer)
-RuntimeScriptValue Sc_ListBoxGetItemText(const RuntimeScriptValue *params, int32_t param_count)
-{
-    API_SCALL_OBJ_PINT3_POBJ(char, myScriptStringImpl, ListBoxGetItemText, char);
-}
-
-// int (int guin, int objn)
-RuntimeScriptValue Sc_ListBoxGetNumItems(const RuntimeScriptValue *params, int32_t param_count)
-{
-    API_SCALL_INT_PINT2(ListBoxGetNumItems);
-}
-
-// int (int guin, int objn)
-RuntimeScriptValue Sc_ListBoxGetSelected(const RuntimeScriptValue *params, int32_t param_count)
-{
-    API_SCALL_INT_PINT2(ListBoxGetSelected);
-}
-
-// void (int guin, int objn, int itemIndex)
-RuntimeScriptValue Sc_ListBoxRemove(const RuntimeScriptValue *params, int32_t param_count)
-{
-    API_SCALL_VOID_PINT3(ListBoxRemove);
-}
-
-// int  (int guin, int objn)
-RuntimeScriptValue Sc_ListBoxSaveGameList(const RuntimeScriptValue *params, int32_t param_count)
-{
-    API_SCALL_INT_PINT2(ListBoxSaveGameList);
-}
-
-// void (int guin, int objn, int newsel)
-RuntimeScriptValue Sc_ListBoxSetSelected(const RuntimeScriptValue *params, int32_t param_count)
-{
-    API_SCALL_VOID_PINT3(ListBoxSetSelected);
-}
-
-// void  (int guin, int objn, int item)
-RuntimeScriptValue Sc_ListBoxSetTopItem(const RuntimeScriptValue *params, int32_t param_count)
-{
-    API_SCALL_VOID_PINT3(ListBoxSetTopItem);
-}
-
-// int (const char *filename)
-RuntimeScriptValue Sc_LoadImageFile(const RuntimeScriptValue *params, int32_t param_count)
-{
-    API_SCALL_INT_POBJ(LoadImageFile, const char);
-}
-
-// int (int slnum, int width, int height)
-RuntimeScriptValue Sc_LoadSaveSlotScreenshot(const RuntimeScriptValue *params, int32_t param_count)
-{
-    API_SCALL_INT_PINT3(LoadSaveSlotScreenshot);
-}
-
-// void (int inum)
-RuntimeScriptValue Sc_lose_inventory(const RuntimeScriptValue *params, int32_t param_count)
-{
-    API_SCALL_VOID_PINT(lose_inventory);
-}
-
-// void (int charid, int inum)
-RuntimeScriptValue Sc_LoseInventoryFromCharacter(const RuntimeScriptValue *params, int32_t param_count)
-{
-    API_SCALL_VOID_PINT2(LoseInventoryFromCharacter);
-}
-
-// void (int obn)
-RuntimeScriptValue Sc_MergeObject(const RuntimeScriptValue *params, int32_t param_count)
-{
-    API_SCALL_VOID_PINT(MergeObject);
-}
-
-// void (int cc,int xx,int yy)
-RuntimeScriptValue Sc_MoveCharacter(const RuntimeScriptValue *params, int32_t param_count)
-{
-    API_SCALL_VOID_PINT3(MoveCharacter);
-}
-
-// void (int chaa,int xx,int yy,int direct)
-RuntimeScriptValue Sc_MoveCharacterBlocking(const RuntimeScriptValue *params, int32_t param_count)
-{
-    API_SCALL_INT_PINT4(MoveCharacterBlocking);
-}
-
-// void (int cc,int xx, int yy)
-RuntimeScriptValue Sc_MoveCharacterDirect(const RuntimeScriptValue *params, int32_t param_count)
-{
-    API_SCALL_VOID_PINT3(MoveCharacterDirect);
-}
-
-// void  (int chac, int tox, int toy)
-RuntimeScriptValue Sc_MoveCharacterPath(const RuntimeScriptValue *params, int32_t param_count)
-{
-    API_SCALL_VOID_PINT3(MoveCharacterPath);
-}
-
-// void (int cc,int xx, int yy)
-RuntimeScriptValue Sc_MoveCharacterStraight(const RuntimeScriptValue *params, int32_t param_count)
-{
-    API_SCALL_VOID_PINT3(MoveCharacterStraight);
-}
-
-// void (int chaa,int hotsp)
-RuntimeScriptValue Sc_MoveCharacterToHotspot(const RuntimeScriptValue *params, int32_t param_count)
-{
-    API_SCALL_VOID_PINT2(MoveCharacterToHotspot);
-}
-
-// void (int chaa,int obbj)
-RuntimeScriptValue Sc_MoveCharacterToObject(const RuntimeScriptValue *params, int32_t param_count)
-{
-    API_SCALL_VOID_PINT2(MoveCharacterToObject);
-}
-
-// void (int objj,int xx,int yy,int spp)
-RuntimeScriptValue Sc_MoveObject(const RuntimeScriptValue *params, int32_t param_count)
-{
-    API_SCALL_VOID_PINT4(MoveObject);
-}
-
-// void (int objj,int xx,int yy,int spp)
-RuntimeScriptValue Sc_MoveObjectDirect(const RuntimeScriptValue *params, int32_t param_count)
-{
-    API_SCALL_VOID_PINT4(MoveObjectDirect);
-}
-
-// void (int ovrid, int newx,int newy)
-RuntimeScriptValue Sc_MoveOverlay(const RuntimeScriptValue *params, int32_t param_count)
-{
-    API_SCALL_VOID_PINT3(MoveOverlay);
+RuntimeScriptValue Sc_IsSpeechVoxAvailable(const RuntimeScriptValue *params, int32_t param_count)
+{
+    API_SCALL_INT(IsSpeechVoxAvailable);
 }
 
 RuntimeScriptValue Sc_MoveSaveSlot(const RuntimeScriptValue *params, int32_t param_count)
@@ -597,54 +371,10 @@
     API_SCALL_VOID_PINT2(MoveSaveSlot);
 }
 
-// void (int charid)
-RuntimeScriptValue Sc_MoveToWalkableArea(const RuntimeScriptValue *params, int32_t param_count)
-{
-    API_SCALL_VOID_PINT(MoveToWalkableArea);
-}
-
-// void (int nrnum)
-RuntimeScriptValue Sc_NewRoom(const RuntimeScriptValue *params, int32_t param_count)
-{
-    API_SCALL_VOID_PINT(NewRoom);
-}
-
-// void (int nrnum,int newx,int newy)
-RuntimeScriptValue Sc_NewRoomEx(const RuntimeScriptValue *params, int32_t param_count)
-{
-    API_SCALL_VOID_PINT3(NewRoomEx);
-}
-
-// void (int charid, int nrnum, int newx, int newy)
-RuntimeScriptValue Sc_NewRoomNPC(const RuntimeScriptValue *params, int32_t param_count)
-{
-    API_SCALL_VOID_PINT4(NewRoomNPC);
-}
-
-// void (int obn)
-RuntimeScriptValue Sc_ObjectOff(const RuntimeScriptValue *params, int32_t param_count)
-{
-    API_SCALL_VOID_PINT(ObjectOff);
-}
-
-// void (int obn)
-RuntimeScriptValue Sc_ObjectOn(const RuntimeScriptValue *params, int32_t param_count)
-{
-    API_SCALL_VOID_PINT(ObjectOn);
-}
-
-extern RuntimeScriptValue Sc_ParseText(const RuntimeScriptValue *params, int32_t param_count);
-
 // void ()
 RuntimeScriptValue Sc_PauseGame(const RuntimeScriptValue *params, int32_t param_count)
 {
     API_SCALL_VOID(PauseGame);
-}
-
-// void  (int channel, int sndnum, int vol, int x, int y)
-RuntimeScriptValue Sc_PlayAmbientSound(const RuntimeScriptValue *params, int32_t param_count)
-{
-    API_SCALL_VOID_PINT5(PlayAmbientSound);
 }
 
 // void (int numb,int playflags)
@@ -653,42 +383,6 @@
     API_SCALL_VOID_PINT2(PlayFlic);
 }
 
-// void  (char *filename)
-RuntimeScriptValue Sc_PlayMP3File(const RuntimeScriptValue *params, int32_t param_count)
-{
-    API_SCALL_VOID_POBJ(PlayMP3File, const char);
-}
-
-// void (int newmus)
-RuntimeScriptValue Sc_PlayMusicResetQueue(const RuntimeScriptValue *params, int32_t param_count)
-{
-    API_SCALL_VOID_PINT(PlayMusicResetQueue);
-}
-
-// int (int musnum)
-RuntimeScriptValue Sc_PlayMusicQueued(const RuntimeScriptValue *params, int32_t param_count)
-{
-    API_SCALL_INT_PINT(PlayMusicQueued);
-}
-
-// void  (int mnum)
-RuntimeScriptValue Sc_PlaySilentMIDI(const RuntimeScriptValue *params, int32_t param_count)
-{
-    API_SCALL_VOID_PINT(PlaySilentMIDI);
-}
-
-// int (int val1)
-RuntimeScriptValue Sc_play_sound(const RuntimeScriptValue *params, int32_t param_count)
-{
-    API_SCALL_INT_PINT(play_sound);
-}
-
-// int (int val1, int channel)
-RuntimeScriptValue Sc_PlaySoundEx(const RuntimeScriptValue *params, int32_t param_count)
-{
-    API_SCALL_INT_PINT2(PlaySoundEx);
-}
-
 // void (const char* name, int skip, int flags)
 RuntimeScriptValue Sc_PlayVideo(const RuntimeScriptValue *params, int32_t param_count)
 {
@@ -707,136 +401,6 @@
     API_SCALL_INT_PINT(__Rand);
 }
 
-// void  (int clr)
-RuntimeScriptValue Sc_RawClear(const RuntimeScriptValue *params, int32_t param_count)
-{
-    API_SCALL_VOID_PINT(RawClear);
-}
-
-// void  (int xx, int yy, int rad)
-RuntimeScriptValue Sc_RawDrawCircle(const RuntimeScriptValue *params, int32_t param_count)
-{
-    API_SCALL_VOID_PINT3(RawDrawCircle);
-}
-
-// void  (int frame, int translev)
-RuntimeScriptValue Sc_RawDrawFrameTransparent(const RuntimeScriptValue *params, int32_t param_count)
-{
-    API_SCALL_VOID_PINT2(RawDrawFrameTransparent);
-}
-
-// void (int xx, int yy, int slot)
-RuntimeScriptValue Sc_RawDrawImage(const RuntimeScriptValue *params, int32_t param_count)
-{
-    API_SCALL_VOID_PINT3(RawDrawImage);
-}
-
-// void (int xx, int yy, int slot)
-RuntimeScriptValue Sc_RawDrawImageOffset(const RuntimeScriptValue *params, int32_t param_count)
-{
-    API_SCALL_VOID_PINT3(RawDrawImageOffset);
-}
-
-// void (int xx, int yy, int gotSlot, int width, int height)
-RuntimeScriptValue Sc_RawDrawImageResized(const RuntimeScriptValue *params, int32_t param_count)
-{
-    API_SCALL_VOID_PINT5(RawDrawImageResized);
-}
-
-// void (int xx, int yy, int slot, int trans)
-RuntimeScriptValue Sc_RawDrawImageTransparent(const RuntimeScriptValue *params, int32_t param_count)
-{
-    API_SCALL_VOID_PINT4(RawDrawImageTransparent);
-}
-
-// void  (int fromx, int fromy, int tox, int toy)
-RuntimeScriptValue Sc_RawDrawLine(const RuntimeScriptValue *params, int32_t param_count)
-{
-    API_SCALL_VOID_PINT4(RawDrawLine);
-}
-
-// void (int x1, int y1, int x2, int y2)
-RuntimeScriptValue Sc_RawDrawRectangle(const RuntimeScriptValue *params, int32_t param_count)
-{
-    API_SCALL_VOID_PINT4(RawDrawRectangle);
-}
-
-// void (int x1, int y1, int x2, int y2, int x3, int y3)
-RuntimeScriptValue Sc_RawDrawTriangle(const RuntimeScriptValue *params, int32_t param_count)
-{
-    API_SCALL_VOID_PINT6(RawDrawTriangle);
-}
-
-// void  (int xx, int yy, char*texx, ...)
-RuntimeScriptValue Sc_RawPrint(const RuntimeScriptValue *params, int32_t param_count)
-{
-    API_SCALL_SCRIPT_SPRINTF(RawPrint, 3);
-    RawPrint(params[0].IValue, params[1].IValue, scsf_buffer);
-    return RuntimeScriptValue((int32_t)0);
-}
-
-// void  (int xx, int yy, int wid, int font, int msgm)
-RuntimeScriptValue Sc_RawPrintMessageWrapped(const RuntimeScriptValue *params, int32_t param_count)
-{
-    API_SCALL_VOID_PINT5(RawPrintMessageWrapped);
-}
-
-// void ()
-RuntimeScriptValue Sc_RawRestoreScreen(const RuntimeScriptValue *params, int32_t param_count)
-{
-    API_SCALL_VOID(RawRestoreScreen);
-}
-
-// void (int red, int green, int blue, int opacity)
-RuntimeScriptValue Sc_RawRestoreScreenTinted(const RuntimeScriptValue *params, int32_t param_count)
-{
-    API_SCALL_VOID_PINT4(RawRestoreScreenTinted);
-}
-
-// void  ()
-RuntimeScriptValue Sc_RawSaveScreen(const RuntimeScriptValue *params, int32_t param_count)
-{
-    API_SCALL_VOID(RawSaveScreen);
-}
-
-// void  (int clr)
-RuntimeScriptValue Sc_RawSetColor(const RuntimeScriptValue *params, int32_t param_count)
-{
-    API_SCALL_VOID_PINT(RawSetColor);
-}
-
-// void (int red, int grn, int blu)
-RuntimeScriptValue Sc_RawSetColorRGB(const RuntimeScriptValue *params, int32_t param_count)
-{
-    API_SCALL_VOID_PINT3(RawSetColorRGB);
-}
-
-extern RuntimeScriptValue Sc_RefreshMouse(const RuntimeScriptValue *params, int32_t param_count);
-
-// void (int chat)
-RuntimeScriptValue Sc_ReleaseCharacterView(const RuntimeScriptValue *params, int32_t param_count)
-{
-    API_SCALL_VOID_PINT(ReleaseCharacterView);
-}
-
-// void ()
-RuntimeScriptValue Sc_ReleaseViewport(const RuntimeScriptValue *params, int32_t param_count)
-{
-    API_SCALL_VOID(ReleaseViewport);
-}
-
-// void (int obj)
-RuntimeScriptValue Sc_RemoveObjectTint(const RuntimeScriptValue *params, int32_t param_count)
-{
-    API_SCALL_VOID_PINT(RemoveObjectTint);
-}
-
-// void (int ovrid)
-RuntimeScriptValue Sc_RemoveOverlay(const RuntimeScriptValue *params, int32_t param_count)
-{
-    API_SCALL_VOID_PINT(RemoveOverlay);
-}
-
 // void (int areanum)
 RuntimeScriptValue Sc_RemoveWalkableArea(const RuntimeScriptValue *params, int32_t param_count)
 {
@@ -884,51 +448,7 @@
     API_SCALL_INT_POBJ_PINT2(RunAGSGame, const char);
 }
 
-// void  (int cc, int mood)
-RuntimeScriptValue Sc_RunCharacterInteraction(const RuntimeScriptValue *params, int32_t param_count)
-{
-    API_SCALL_VOID_PINT2(RunCharacterInteraction);
-}
-
-// void (int tum)
-RuntimeScriptValue Sc_RunDialog(const RuntimeScriptValue *params, int32_t param_count)
-{
-    API_SCALL_VOID_PINT(RunDialog);
-}
-
-// void  (int hotspothere, int mood)
-RuntimeScriptValue Sc_RunHotspotInteraction(const RuntimeScriptValue *params, int32_t param_count)
-{
-    API_SCALL_VOID_PINT2(RunHotspotInteraction);
-}
-
-// void  (int iit, int modd)
-RuntimeScriptValue Sc_RunInventoryInteraction(const RuntimeScriptValue *params, int32_t param_count)
-{
-    API_SCALL_VOID_PINT2(RunInventoryInteraction);
-}
-
-// void  (int aa, int mood)
-RuntimeScriptValue Sc_RunObjectInteraction(const RuntimeScriptValue *params, int32_t param_count)
-{
-    API_SCALL_VOID_PINT2(RunObjectInteraction);
-}
-
-// void  (int regnum, int mood)
-RuntimeScriptValue Sc_RunRegionInteraction(const RuntimeScriptValue *params, int32_t param_count)
-{
-    API_SCALL_VOID_PINT2(RunRegionInteraction);
-}
-
 extern RuntimeScriptValue Sc_Said(const RuntimeScriptValue *params, int32_t param_count);
-
-// int  (char*buffer)
-RuntimeScriptValue Sc_SaidUnknownWord(const RuntimeScriptValue *params, int32_t param_count)
-{
-    API_SCALL_INT_POBJ(SaidUnknownWord, char);
-}
-
-extern RuntimeScriptValue Sc_SaveCursorForLocationChange(const RuntimeScriptValue *params, int32_t param_count);
 
 // void ()
 RuntimeScriptValue Sc_save_game_dialog(const RuntimeScriptValue *params, int32_t param_count)
@@ -960,397 +480,6 @@
 RuntimeScriptValue Sc_SaveScreenShot4(const RuntimeScriptValue *params, int32_t param_count)
 {
     API_SCALL_INT_POBJ_PINT3(SaveScreenShot4, const char);
-}
-
-// void  (int position)
-RuntimeScriptValue Sc_SeekMIDIPosition(const RuntimeScriptValue *params, int32_t param_count)
-{
-    API_SCALL_VOID_PINT(SeekMIDIPosition);
-}
-
-// void (int patnum)
-RuntimeScriptValue Sc_SeekMODPattern(const RuntimeScriptValue *params, int32_t param_count)
-{
-    API_SCALL_VOID_PINT(SeekMODPattern);
-}
-
-// void  (int posn)
-RuntimeScriptValue Sc_SeekMP3PosMillis(const RuntimeScriptValue *params, int32_t param_count)
-{
-    API_SCALL_VOID_PINT(SeekMP3PosMillis);
-}
-
-RuntimeScriptValue Sc_SendEvent(const RuntimeScriptValue *params, int32_t param_count)
-{
-    ASSERT_PARAM_COUNT(run_on_event, 5); \
-    run_on_event(static_cast<AGSScriptEventType>(params[0].IValue), params[1].IValue, params[2].IValue, params[3].IValue, params[4].IValue);
-    return RuntimeScriptValue(0);
-}
-
-// void (int iit)
-RuntimeScriptValue Sc_SetActiveInventory(const RuntimeScriptValue *params, int32_t param_count)
-{
-    API_SCALL_VOID_PINT(SetActiveInventory);
-}
-
-// void  (int red, int green, int blue, int opacity, int luminance)
-RuntimeScriptValue Sc_SetAmbientTint(const RuntimeScriptValue *params, int32_t param_count)
-{
-    API_SCALL_VOID_PINT5(SetAmbientTint);
-}
-
-RuntimeScriptValue Sc_SetAmbientLightLevel(const RuntimeScriptValue *params, int32_t param_count)
-{
-    API_SCALL_VOID_PINT(SetAmbientLightLevel);
-}
-
-// void (int area, int brightness)
-RuntimeScriptValue Sc_SetAreaLightLevel(const RuntimeScriptValue *params, int32_t param_count)
-{
-    API_SCALL_VOID_PINT2(SetAreaLightLevel);
-}
-
-// void (int area, int min, int max)
-RuntimeScriptValue Sc_SetAreaScaling(const RuntimeScriptValue *params, int32_t param_count)
-{
-    API_SCALL_VOID_PINT3(SetAreaScaling);
-}
-
-// void (int frnum)
-RuntimeScriptValue Sc_SetBackgroundFrame(const RuntimeScriptValue *params, int32_t param_count)
-{
-     API_SCALL_VOID_PINT(SetBackgroundFrame);
-}
-
-// void (int guin,int objn,int ptype,int slotn)
-RuntimeScriptValue Sc_SetButtonPic(const RuntimeScriptValue *params, int32_t param_count)
-{
-    API_SCALL_VOID_PINT4(SetButtonPic);
-}
-
-// void (int guin,int objn,char*newtx)
-RuntimeScriptValue Sc_SetButtonText(const RuntimeScriptValue *params, int32_t param_count)
-{
-    API_SCALL_VOID_PINT2_POBJ(SetButtonText, const char);
-}
-
-// void (int chan, int newvol)
-RuntimeScriptValue Sc_SetChannelVolume(const RuntimeScriptValue *params, int32_t param_count)
-{
-    API_SCALL_VOID_PINT2(SetChannelVolume);
-}
-
-// void  (int obn, int basel)
-RuntimeScriptValue Sc_SetCharacterBaseline(const RuntimeScriptValue *params, int32_t param_count)
-{
-    API_SCALL_VOID_PINT2(SetCharacterBaseline);
-}
-
-// void  (int cha, int clik)
-RuntimeScriptValue Sc_SetCharacterClickable(const RuntimeScriptValue *params, int32_t param_count)
-{
-    API_SCALL_VOID_PINT2(SetCharacterClickable);
-}
-
-// void (int chaa, int view, int loop, int frame)
-RuntimeScriptValue Sc_SetCharacterFrame(const RuntimeScriptValue *params, int32_t param_count)
-{
-    API_SCALL_VOID_PINT4(SetCharacterFrame);
-}
-
-// void (int who, int iview, int itime)
-RuntimeScriptValue Sc_SetCharacterIdle(const RuntimeScriptValue *params, int32_t param_count)
-{
-    API_SCALL_VOID_PINT3(SetCharacterIdle);
-}
-
-// void  (int who, int yesorno)
-RuntimeScriptValue Sc_SetCharacterIgnoreLight(const RuntimeScriptValue *params, int32_t param_count)
-{
-    API_SCALL_VOID_PINT2(SetCharacterIgnoreLight);
-}
-
-// void  (int cha, int clik)
-RuntimeScriptValue Sc_SetCharacterIgnoreWalkbehinds(const RuntimeScriptValue *params, int32_t param_count)
-{
-    API_SCALL_VOID_PINT2(SetCharacterIgnoreWalkbehinds);
-}
-
-// void  (int who, int flag, int yesorno)
-RuntimeScriptValue Sc_SetCharacterProperty(const RuntimeScriptValue *params, int32_t param_count)
-{
-    API_SCALL_VOID_PINT3(SetCharacterProperty);
-}
-
-// void  (int chaa, int vii, int intrv)
-RuntimeScriptValue Sc_SetCharacterBlinkView(const RuntimeScriptValue *params, int32_t param_count)
-{
-    API_SCALL_VOID_PINT3(SetCharacterBlinkView);
-}
-
-// void  (int chaa, int vii)
-RuntimeScriptValue Sc_SetCharacterSpeechView(const RuntimeScriptValue *params, int32_t param_count)
-{
-    API_SCALL_VOID_PINT2(SetCharacterSpeechView);
-}
-
-// void (int chaa,int nspeed)
-RuntimeScriptValue Sc_SetCharacterSpeed(const RuntimeScriptValue *params, int32_t param_count)
-{
-    API_SCALL_VOID_PINT2(SetCharacterSpeed);
-}
-
-// void (int chaa, int xspeed, int yspeed)
-RuntimeScriptValue Sc_SetCharacterSpeedEx(const RuntimeScriptValue *params, int32_t param_count)
-{
-    API_SCALL_VOID_PINT3(SetCharacterSpeedEx);
-}
-
-// void (int obn,int trans)
-RuntimeScriptValue Sc_SetCharacterTransparency(const RuntimeScriptValue *params, int32_t param_count)
-{
-    API_SCALL_VOID_PINT2(SetCharacterTransparency);
-}
-
-// void (int chaa,int vii)
-RuntimeScriptValue Sc_SetCharacterView(const RuntimeScriptValue *params, int32_t param_count)
-{
-    API_SCALL_VOID_PINT2(SetCharacterView);
-}
-
-// void  (int chaa, int vii, int loop, int align)
-RuntimeScriptValue Sc_SetCharacterViewEx(const RuntimeScriptValue *params, int32_t param_count)
-{
-    API_SCALL_VOID_PINT4(SetCharacterViewEx);
-}
-
-// void  (int chaa, int vii, int xoffs, int yoffs)
-RuntimeScriptValue Sc_SetCharacterViewOffset(const RuntimeScriptValue *params, int32_t param_count)
-{
-    API_SCALL_VOID_PINT4(SetCharacterViewOffset);
-}
-
-extern RuntimeScriptValue Sc_set_cursor_mode(const RuntimeScriptValue *params, int32_t param_count);
-extern RuntimeScriptValue Sc_set_default_cursor(const RuntimeScriptValue *params, int32_t param_count);
-
-// void (int dlg,int opt,int onoroff)
-RuntimeScriptValue Sc_SetDialogOption(const RuntimeScriptValue *params, int32_t param_count)
-{
-    API_SCALL_VOID_PINT3(SetDialogOption);
-}
-
-// void  (int newvol)
-RuntimeScriptValue Sc_SetDigitalMasterVolume(const RuntimeScriptValue *params, int32_t param_count)
-{
-    API_SCALL_VOID_PINT(SetDigitalMasterVolume);
-}
-
-// void (int red, int green, int blue)
-RuntimeScriptValue Sc_SetFadeColor(const RuntimeScriptValue *params, int32_t param_count)
-{
-    API_SCALL_VOID_PINT3(SetFadeColor);
-}
-
-// void  (int vii, int loop, int frame, int sound)
-RuntimeScriptValue Sc_SetFrameSound(const RuntimeScriptValue *params, int32_t param_count)
-{
-    API_SCALL_VOID_PINT4(SetFrameSound);
-}
-
-// int  (int opt, int setting)
-RuntimeScriptValue Sc_SetGameOption(const RuntimeScriptValue *params, int32_t param_count)
-{
-    API_SCALL_INT_PINT2(SetGameOption);
->>>>>>> e8a56a97
-}
-
-// int (int roomnum)
-RuntimeScriptValue Sc_HasPlayerBeenInRoom(const RuntimeScriptValue *params, int32_t param_count)
-{
-    API_SCALL_INT_PINT(HasPlayerBeenInRoom);
-}
-
-// void (const char*msg,char*bufr)
-RuntimeScriptValue Sc_ShowInputBox(const RuntimeScriptValue *params, int32_t param_count)
-{
-    API_SCALL_VOID_POBJ2(ShowInputBox, const char, char);
-}
-
-// void (int ifn)
-RuntimeScriptValue Sc_InterfaceOff(const RuntimeScriptValue *params, int32_t param_count)
-{
-    API_SCALL_VOID_PINT(InterfaceOff);
-}
-
-// void (int ifn)
-RuntimeScriptValue Sc_InterfaceOn(const RuntimeScriptValue *params, int32_t param_count)
-{
-    API_SCALL_VOID_PINT(InterfaceOn);
-}
-
-// FLOAT_RETURN_TYPE (int value) 
-RuntimeScriptValue Sc_IntToFloat(const RuntimeScriptValue *params, int32_t param_count)
-{
-    API_SCALL_FLOAT_PINT(IntToFloat);
-}
-
-// int ()
-RuntimeScriptValue Sc_IsGamePaused(const RuntimeScriptValue *params, int32_t param_count)
-{
-    API_SCALL_INT(IsGamePaused);
-}
-
-// int  (int xx,int yy,int mood)
-RuntimeScriptValue Sc_IsInteractionAvailable(const RuntimeScriptValue *params, int32_t param_count)
-{
-    API_SCALL_INT_PINT3(IsInteractionAvailable);
-}
-
-// int ()
-RuntimeScriptValue Sc_IsInterfaceEnabled(const RuntimeScriptValue *params, int32_t param_count)
-{
-    API_SCALL_INT(IsInterfaceEnabled);
-}
-
-// int  (int keycode)
-RuntimeScriptValue Sc_IsKeyPressed(const RuntimeScriptValue *params, int32_t param_count)
-{
-    API_SCALL_INT_PINT(IsKeyPressed);
-}
-
-// int  ()
-RuntimeScriptValue Sc_IsMusicVoxAvailable(const RuntimeScriptValue *params, int32_t param_count)
-{
-    API_SCALL_INT(IsMusicVoxAvailable);
-}
-
-// int (int tnum)
-RuntimeScriptValue Sc_IsTimerExpired(const RuntimeScriptValue *params, int32_t param_count)
-{
-    API_SCALL_INT_PINT(IsTimerExpired);
-}
-
-// int  ()
-RuntimeScriptValue Sc_IsTranslationAvailable(const RuntimeScriptValue *params, int32_t param_count)
-{
-    API_SCALL_INT(IsTranslationAvailable);
-}
-
-// int ()
-RuntimeScriptValue Sc_IsSpeechVoxAvailable(const RuntimeScriptValue *params, int32_t param_count)
-{
-    API_SCALL_INT(IsSpeechVoxAvailable);
-}
-
-RuntimeScriptValue Sc_MoveSaveSlot(const RuntimeScriptValue *params, int32_t param_count)
-{
-    API_SCALL_VOID_PINT2(MoveSaveSlot);
-}
-
-// void ()
-RuntimeScriptValue Sc_PauseGame(const RuntimeScriptValue *params, int32_t param_count)
-{
-    API_SCALL_VOID(PauseGame);
-}
-
-// void (int numb,int playflags)
-RuntimeScriptValue Sc_PlayFlic(const RuntimeScriptValue *params, int32_t param_count)
-{
-    API_SCALL_VOID_PINT2(PlayFlic);
-}
-
-// void (const char* name, int skip, int flags)
-RuntimeScriptValue Sc_PlayVideo(const RuntimeScriptValue *params, int32_t param_count)
-{
-    API_SCALL_VOID_POBJ_PINT2(PlayVideo, const char);
-}
-
-// void (int dialog)
-RuntimeScriptValue Sc_QuitGame(const RuntimeScriptValue *params, int32_t param_count)
-{
-    API_SCALL_VOID_PINT(QuitGame);
-}
-
-// int (int upto)
-RuntimeScriptValue Sc_Rand(const RuntimeScriptValue *params, int32_t param_count)
-{
-    API_SCALL_INT_PINT(__Rand);
-}
-
-// void (int areanum)
-RuntimeScriptValue Sc_RemoveWalkableArea(const RuntimeScriptValue *params, int32_t param_count)
-{
-    API_SCALL_VOID_PINT(RemoveWalkableArea);
-}
-
-// void (int nrnum)
-RuntimeScriptValue Sc_ResetRoom(const RuntimeScriptValue *params, int32_t param_count)
-{
-    API_SCALL_VOID_PINT(ResetRoom);
-}
-
-// void ()
-RuntimeScriptValue Sc_restart_game(const RuntimeScriptValue *params, int32_t param_count)
-{
-    API_SCALL_VOID(restart_game);
-}
-
-// void ()
-RuntimeScriptValue Sc_restore_game_dialog(const RuntimeScriptValue *params, int32_t param_count)
-{
-    API_SCALL_VOID(restore_game_dialog);
-}
-
-RuntimeScriptValue Sc_restore_game_dialog2(const RuntimeScriptValue *params, int32_t param_count)
-{
-    API_SCALL_VOID_PINT2(restore_game_dialog2);
-}
-
-// void (int slnum)
-RuntimeScriptValue Sc_RestoreGameSlot(const RuntimeScriptValue *params, int32_t param_count)
-{
-    API_SCALL_VOID_PINT(RestoreGameSlot);
-}
-
-// void (int areanum)
-RuntimeScriptValue Sc_RestoreWalkableArea(const RuntimeScriptValue *params, int32_t param_count)
-{
-    API_SCALL_VOID_PINT(RestoreWalkableArea);
-}
-
-// int  (char *newgame, unsigned int mode, int data)
-RuntimeScriptValue Sc_RunAGSGame(const RuntimeScriptValue *params, int32_t param_count)
-{
-    API_SCALL_INT_POBJ_PINT2(RunAGSGame, const char);
-}
-
-extern RuntimeScriptValue Sc_Said(const RuntimeScriptValue *params, int32_t param_count);
-
-// void ()
-RuntimeScriptValue Sc_save_game_dialog(const RuntimeScriptValue *params, int32_t param_count)
-{
-    API_SCALL_VOID(save_game_dialog);
-}
-
-RuntimeScriptValue Sc_save_game_dialog2(const RuntimeScriptValue *params, int32_t param_count)
-{
-    API_SCALL_VOID_PINT2(save_game_dialog2);
-}
-
-RuntimeScriptValue Sc_SaveGameSlot(const RuntimeScriptValue *params, int32_t param_count)
-{
-    API_SCALL_VOID_PINT_POBJ_PINT(SaveGameSlot, const char);
-}
-
-RuntimeScriptValue Sc_SaveGameSlot2(const RuntimeScriptValue *params, int32_t param_count)
-{
-    API_SCALL_VOID_PINT_POBJ(SaveGameSlot2, const char);
-}
-
-// int (char*namm)
-RuntimeScriptValue Sc_SaveScreenShot(const RuntimeScriptValue *params, int32_t param_count)
-{
-    API_SCALL_INT_POBJ(SaveScreenShot, const char);
 }
 
 RuntimeScriptValue Sc_SendEvent(const RuntimeScriptValue *params, int32_t param_count)
@@ -1658,17 +787,8 @@
         { "RestoreWalkableArea",      API_FN_PAIR(RestoreWalkableArea) },
         { "RunAGSGame",               API_FN_PAIR(RunAGSGame) },
         { "Said",                     API_FN_PAIR(Said) },
-<<<<<<< HEAD
-        { "SaveScreenShot",           API_FN_PAIR(SaveScreenShot) },
-=======
-        { "SaidUnknownWord",          API_FN_PAIR(SaidUnknownWord) },
-        { "SaveCursorForLocationChange", API_FN_PAIR(SaveCursorForLocationChange) },
         { "SaveScreenShot^1",         API_FN_PAIR(SaveScreenShot1) },
         { "SaveScreenShot^4",         API_FN_PAIR(SaveScreenShot4) },
-        { "SeekMIDIPosition",         API_FN_PAIR(SeekMIDIPosition) },
-        { "SeekMODPattern",           API_FN_PAIR(SeekMODPattern) },
-        { "SeekMP3PosMillis",         API_FN_PAIR(SeekMP3PosMillis) },
->>>>>>> e8a56a97
         { "SendEvent",                Sc_SendEvent, run_on_event },
         { "SetAmbientTint",           API_FN_PAIR(SetAmbientTint) },
         { "SetAmbientLightLevel",     API_FN_PAIR(SetAmbientLightLevel) },
