//=============================================================================
//
// Adventure Game Studio (AGS)
//
// Copyright (C) 1999-2011 Chris Jones and 2011-2024 various contributors
// The full list of copyright holders can be found in the Copyright.txt
// file, which is part of this source code distribution.
//
// The AGS source code is provided under the Artistic License 2.0.
// A copy of this license can be found in the file License.txt and at
// https://opensource.org/license/artistic-2-0/
//
//=============================================================================
//
// Script API Functions
//
//=============================================================================

#include "debug/out.h"
#include "script/script_api.h"
#include "script/script_runtime.h"

#include "ac/display.h"
#include "ac/dynamicsprite.h"
#include "ac/event.h"
#include "ac/game.h"
#include "ac/gamestructdefines.h"
#include "ac/global_audio.h"
#include "ac/global_character.h"
#include "ac/global_debug.h"
#include "ac/global_dialog.h"
#include "ac/global_display.h"
#include "ac/global_file.h"
#include "ac/global_game.h"
#include "ac/global_gui.h"
#include "ac/global_hotspot.h"
#include "ac/global_inventoryitem.h"
#include "ac/global_object.h"
#include "ac/global_palette.h"
#include "ac/global_region.h"
#include "ac/global_room.h"
#include "ac/global_screen.h"
#include "ac/global_timer.h"
#include "ac/global_translation.h"
#include "ac/global_video.h"
#include "ac/global_walkablearea.h"
#include "ac/global_walkbehind.h"
#include "ac/math.h"
#include "ac/mouse.h"
#include "ac/parser.h"
#include "ac/string.h"
#include "ac/room.h"
#include "media/video/video.h"
#include "util/string_compat.h"
#include "media/audio/audio_system.h"

#include "ac/dynobj/scriptstring.h"

// void (char*texx, ...)
RuntimeScriptValue Sc_sc_AbortGame(const RuntimeScriptValue *params, int32_t param_count)
{
    API_SCALL_SCRIPT_SPRINTF(_sc_AbortGame, 1);
    _sc_AbortGame(scsf_buffer);
    return RuntimeScriptValue((int32_t)0);
}

// int (int thing1, int thing2)
RuntimeScriptValue Sc_AreThingsOverlapping(const RuntimeScriptValue *params, int32_t param_count)
{
    API_SCALL_INT_PINT2(AreThingsOverlapping);
}

// void  (int value)
RuntimeScriptValue Sc_CallRoomScript(const RuntimeScriptValue *params, int32_t param_count)
{
    API_SCALL_VOID_PINT(CallRoomScript);
}

extern RuntimeScriptValue Sc_ChangeCursorGraphic(const RuntimeScriptValue *params, int32_t param_count);

extern RuntimeScriptValue Sc_ChangeCursorHotspot(const RuntimeScriptValue *params, int32_t param_count);

// void ()
RuntimeScriptValue Sc_ClaimEvent(const RuntimeScriptValue *params, int32_t param_count)
{
    API_SCALL_VOID(ClaimEvent);
}

// void (int strt,int eend)
RuntimeScriptValue Sc_CyclePalette(const RuntimeScriptValue *params, int32_t param_count)
{
    API_SCALL_VOID_PINT2(CyclePalette);
}

// void (int cmdd,int dataa)
RuntimeScriptValue Sc_script_debug(const RuntimeScriptValue *params, int32_t param_count)
{
    API_SCALL_VOID_PINT2(script_debug);
}

// void  (int slnum)
RuntimeScriptValue Sc_DeleteSaveSlot(const RuntimeScriptValue *params, int32_t param_count)
{
    API_SCALL_VOID_PINT(DeleteSaveSlot);
}

// void  (int gotSlot)
RuntimeScriptValue Sc_free_dynamic_sprite(const RuntimeScriptValue *params, int32_t param_count)
{
    API_SCALL_VOID_PINT(free_dynamic_sprite);
}

extern RuntimeScriptValue Sc_disable_cursor_mode(const RuntimeScriptValue *params, int32_t param_count);

// void (int alsoEffects)
RuntimeScriptValue Sc_DisableGroundLevelAreas(const RuntimeScriptValue *params, int32_t param_count)
{
    API_SCALL_VOID_PINT(DisableGroundLevelAreas);
}

// void (int hsnum)
RuntimeScriptValue Sc_DisableHotspot(const RuntimeScriptValue *params, int32_t param_count)
{
    API_SCALL_VOID_PINT(DisableHotspot);
}

// void ()
RuntimeScriptValue Sc_DisableInterface(const RuntimeScriptValue *params, int32_t param_count)
{
    API_SCALL_VOID(DisableInterface);
}

// void (int hsnum)
RuntimeScriptValue Sc_DisableRegion(const RuntimeScriptValue *params, int32_t param_count)
{
    API_SCALL_VOID_PINT(DisableRegion);
}

// void (char*texx, ...)
RuntimeScriptValue Sc_Display(const RuntimeScriptValue *params, int32_t param_count)
{
    API_SCALL_SCRIPT_SPRINTF(Display, 1);
    DisplaySimple(scsf_buffer);
    return RuntimeScriptValue((int32_t)0);
}

// void (int xxp,int yyp,int widd,char*texx, ...)
RuntimeScriptValue Sc_DisplayAt(const RuntimeScriptValue *params, int32_t param_count)
{
    API_SCALL_SCRIPT_SPRINTF(DisplayAt, 4);
    DisplayAt(params[0].IValue, params[1].IValue, params[2].IValue, scsf_buffer);
    return RuntimeScriptValue((int32_t)0);
}

// void  (int ypos, char *texx)
RuntimeScriptValue Sc_DisplayAtY(const RuntimeScriptValue *params, int32_t param_count)
{
    API_SCALL_SCRIPT_SPRINTF(DisplayAtY, 2);
    DisplayAtY(params[0].IValue, scsf_buffer);
    return RuntimeScriptValue((int32_t)0);
}

// void (int ypos, int ttexcol, int backcol, char *title, char*texx, ...)
RuntimeScriptValue Sc_DisplayTopBar(const RuntimeScriptValue *params, int32_t param_count)
{
    API_SCALL_SCRIPT_SPRINTF(DisplayTopBar, 5);
    DisplayTopBar(params[0].IValue, params[1].IValue, params[2].IValue, params[3].CStr, scsf_buffer);
    return RuntimeScriptValue((int32_t)0);
}

extern RuntimeScriptValue Sc_enable_cursor_mode(const RuntimeScriptValue *params, int32_t param_count);

// void ()
RuntimeScriptValue Sc_EnableGroundLevelAreas(const RuntimeScriptValue *params, int32_t param_count)
{
    API_SCALL_VOID(EnableGroundLevelAreas);
}

// void (int hsnum)
RuntimeScriptValue Sc_EnableHotspot(const RuntimeScriptValue *params, int32_t param_count)
{
    API_SCALL_VOID_PINT(EnableHotspot);
}

// void ()
RuntimeScriptValue Sc_EnableInterface(const RuntimeScriptValue *params, int32_t param_count)
{
    API_SCALL_VOID(EnableInterface);
}

// void (int hsnum)
RuntimeScriptValue Sc_EnableRegion(const RuntimeScriptValue *params, int32_t param_count)
{
    API_SCALL_VOID_PINT(EnableRegion);
}

// int  ()
RuntimeScriptValue Sc_EndCutscene(const RuntimeScriptValue *params, int32_t param_count)
{
    API_SCALL_INT(EndCutscene);
}

// void (int sppd)
RuntimeScriptValue Sc_FadeIn(const RuntimeScriptValue *params, int32_t param_count)
{
    API_SCALL_VOID_PINT(FadeIn);
}

// void (int spdd)
RuntimeScriptValue Sc_FadeOut(const RuntimeScriptValue *params, int32_t param_count)
{
    API_SCALL_VOID_PINT(FadeOut);
}

// void (int handle)
RuntimeScriptValue Sc_FileClose(const RuntimeScriptValue *params, int32_t param_count)
{
    API_SCALL_VOID_PINT(FileClose);
}

// int  (int handle)
RuntimeScriptValue Sc_FileIsEOF(const RuntimeScriptValue *params, int32_t param_count)
{
    API_SCALL_INT_PINT(FileIsEOF);
}

// int (int handle)
RuntimeScriptValue Sc_FileIsError(const RuntimeScriptValue *params, int32_t param_count)
{
    API_SCALL_INT_PINT(FileIsError);
}

// int (const char*fnmm, const char* cmode)
RuntimeScriptValue Sc_FileOpenCMode(const RuntimeScriptValue *params, int32_t param_count)
{
    API_SCALL_INT_POBJ2(FileOpenCMode, const char, const char);
}

// void (int handle,char*toread)
RuntimeScriptValue Sc_FileRead(const RuntimeScriptValue *params, int32_t param_count)
{
    API_SCALL_VOID_PINT_POBJ(FileRead, char);
}

// int (int handle)
RuntimeScriptValue Sc_FileReadInt(const RuntimeScriptValue *params, int32_t param_count)
{
    API_SCALL_INT_PINT(FileReadInt);
}

// char (int handle)
RuntimeScriptValue Sc_FileReadRawChar(const RuntimeScriptValue *params, int32_t param_count)
{
    API_SCALL_INT_PINT(FileReadRawChar);
}

// int (int handle)
RuntimeScriptValue Sc_FileReadRawInt(const RuntimeScriptValue *params, int32_t param_count)
{
    API_SCALL_INT_PINT(FileReadRawInt);
}

// void (int handle, const char *towrite)
RuntimeScriptValue Sc_FileWrite(const RuntimeScriptValue *params, int32_t param_count)
{
    API_SCALL_VOID_PINT_POBJ(FileWrite, const char);
}

// void (int handle,int into)
RuntimeScriptValue Sc_FileWriteInt(const RuntimeScriptValue *params, int32_t param_count)
{
    API_SCALL_VOID_PINT2(FileWriteInt);
}

// void (int handle, int chartoWrite)
RuntimeScriptValue Sc_FileWriteRawChar(const RuntimeScriptValue *params, int32_t param_count)
{
    API_SCALL_VOID_PINT2(FileWriteRawChar);
}

// void (int handle, const char*towrite)
RuntimeScriptValue Sc_FileWriteRawLine(const RuntimeScriptValue *params, int32_t param_count)
{
    API_SCALL_VOID_PINT_POBJ(FileWriteRawLine, const char);
}

// int  (const char* GUIName)
RuntimeScriptValue Sc_FindGUIID(const RuntimeScriptValue *params, int32_t param_count)
{
    API_SCALL_INT_POBJ(FindGUIID, const char);
}

// void (int amount)
RuntimeScriptValue Sc_FlipScreen(const RuntimeScriptValue *params, int32_t param_count)
{
    API_SCALL_VOID_PINT(FlipScreen);
}

// int (SCRIPT_FLOAT(value), int roundDirection)
RuntimeScriptValue Sc_FloatToInt(const RuntimeScriptValue *params, int32_t param_count)
{
    API_SCALL_INT_PFLOAT_PINT(FloatToInt);
}

// int ()
RuntimeScriptValue Sc_GetBackgroundFrame(const RuntimeScriptValue *params, int32_t param_count)
{
    API_SCALL_INT(GetBackgroundFrame);
}

// int  (int xx, int yy)
RuntimeScriptValue Sc_GetCharIDAtScreen(const RuntimeScriptValue *params, int32_t param_count)
{
    API_SCALL_INT_PINT2(GetCharIDAtScreen);
}

extern RuntimeScriptValue Sc_GetCursorMode(const RuntimeScriptValue *params, int32_t param_count);

// int  (int dlg, int opt)
RuntimeScriptValue Sc_GetDialogOption(const RuntimeScriptValue *params, int32_t param_count)
{
    API_SCALL_INT_PINT2(GetDialogOption);
}

// int  (int opt)
RuntimeScriptValue Sc_GetGameOption(const RuntimeScriptValue *params, int32_t param_count)
{
    API_SCALL_INT_PINT(GetGameOption);
}

// int ()
RuntimeScriptValue Sc_GetGameSpeed(const RuntimeScriptValue *params, int32_t param_count)
{
    API_SCALL_INT(GetGameSpeed);
}

// void (int hotspot, char *buffer)
RuntimeScriptValue Sc_GetHotspotName(const RuntimeScriptValue *params, int32_t param_count)
{
    API_SCALL_VOID_PINT_POBJ(GetHotspotName, char);
}

// int  (int hotspot)
RuntimeScriptValue Sc_GetHotspotPointX(const RuntimeScriptValue *params, int32_t param_count)
{
    API_SCALL_INT_PINT(GetHotspotPointX);
}

// int  (int hotspot)
RuntimeScriptValue Sc_GetHotspotPointY(const RuntimeScriptValue *params, int32_t param_count)
{
    API_SCALL_INT_PINT(GetHotspotPointY);
}

// int  (int hss, const char *property)
RuntimeScriptValue Sc_GetHotspotProperty(const RuntimeScriptValue *params, int32_t param_count)
{
    API_SCALL_INT_PINT_POBJ(GetHotspotProperty, const char);
}

// void  (int item, const char *property, char *bufer)
RuntimeScriptValue Sc_GetHotspotPropertyText(const RuntimeScriptValue *params, int32_t param_count)
{
    API_SCALL_VOID_PINT_POBJ2(GetHotspotPropertyText, const char, char);
}

// int  (int xxx, int yyy)
RuntimeScriptValue Sc_GetInvAt(const RuntimeScriptValue *params, int32_t param_count)
{
    API_SCALL_INT_PINT2(GetInvAt);
}

// int (int indx)
RuntimeScriptValue Sc_GetInvGraphic(const RuntimeScriptValue *params, int32_t param_count)
{
    API_SCALL_INT_PINT(GetInvGraphic);
}

// void (int indx,char*buff)
RuntimeScriptValue Sc_GetInvName(const RuntimeScriptValue *params, int32_t param_count)
{
    API_SCALL_VOID_PINT_POBJ(GetInvName, char);
}

// int  (int item, const char *property)
RuntimeScriptValue Sc_GetInvProperty(const RuntimeScriptValue *params, int32_t param_count)
{
    API_SCALL_INT_PINT_POBJ(GetInvProperty, const char);
}

// void  (int item, const char *property, char *bufer)
RuntimeScriptValue Sc_GetInvPropertyText(const RuntimeScriptValue *params, int32_t param_count)
{
    API_SCALL_VOID_PINT_POBJ2(GetInvPropertyText, const char, char);
}

// int (int xxx,int yyy)
RuntimeScriptValue Sc_GetLocationType(const RuntimeScriptValue *params, int32_t param_count)
{
    API_SCALL_INT_PINT2(GetLocationType);
}

// int (int xx,int yy)
RuntimeScriptValue Sc_GetObjectIDAtScreen(const RuntimeScriptValue *params, int32_t param_count)
{
    API_SCALL_INT_PINT2(GetObjectIDAtScreen);
}

// int (int obn)
RuntimeScriptValue Sc_GetObjectBaseline(const RuntimeScriptValue *params, int32_t param_count)
{
    API_SCALL_INT_PINT(GetObjectBaseline);
}

// int (int obn)
RuntimeScriptValue Sc_GetObjectGraphic(const RuntimeScriptValue *params, int32_t param_count)
{
    API_SCALL_INT_PINT(GetObjectGraphic);
}

// void (int obj, char *buffer)
RuntimeScriptValue Sc_GetObjectName(const RuntimeScriptValue *params, int32_t param_count)
{
    API_SCALL_VOID_PINT_POBJ(GetObjectName, char);
}

// int  (int hss, const char *property)
RuntimeScriptValue Sc_GetObjectProperty(const RuntimeScriptValue *params, int32_t param_count)
{
    API_SCALL_INT_PINT_POBJ(GetObjectProperty, const char);
}

// void  (int item, const char *property, char *bufer)
RuntimeScriptValue Sc_GetObjectPropertyText(const RuntimeScriptValue *params, int32_t param_count)
{
    API_SCALL_VOID_PINT_POBJ2(GetObjectPropertyText, const char, char);
}

// int  (int objj)
RuntimeScriptValue Sc_GetObjectX(const RuntimeScriptValue *params, int32_t param_count)
{
    API_SCALL_INT_PINT(GetObjectX);
}

// int  (int objj)
RuntimeScriptValue Sc_GetObjectY(const RuntimeScriptValue *params, int32_t param_count)
{
    API_SCALL_INT_PINT(GetObjectY);
}

// int ()
RuntimeScriptValue Sc_GetPlayerCharacter(const RuntimeScriptValue *params, int32_t param_count)
{
    API_SCALL_INT(GetPlayerCharacter);
}

// int  (int xxx, int yyy)
RuntimeScriptValue Sc_GetRegionIDAtRoom(const RuntimeScriptValue *params, int32_t param_count)
{
    API_SCALL_INT_PINT2(GetRegionIDAtRoom);
}

// int  (int x, int y)
RuntimeScriptValue Sc_GetScalingAt(const RuntimeScriptValue *params, int32_t param_count)
{
    API_SCALL_INT_PINT2(GetScalingAt);
}

// int (char *text, int fontnum, int width)
RuntimeScriptValue Sc_GetTextHeight(const RuntimeScriptValue *params, int32_t param_count)
{
    API_SCALL_INT_POBJ_PINT2(GetTextHeight, const char);
}

// int (char *text, int fontnum)
RuntimeScriptValue Sc_GetTextWidth(const RuntimeScriptValue *params, int32_t param_count)
{
    API_SCALL_INT_POBJ_PINT(GetTextWidth, const char);
}

RuntimeScriptValue Sc_GetFontHeight(const RuntimeScriptValue *params, int32_t param_count)
{
    API_SCALL_INT_PINT(GetFontHeight);
}

RuntimeScriptValue Sc_GetFontLineSpacing(const RuntimeScriptValue *params, int32_t param_count)
{
    API_SCALL_INT_PINT(GetFontLineSpacing);
}

// char * (const char *text)
RuntimeScriptValue Sc_get_translation(const RuntimeScriptValue *params, int32_t param_count)
{
    API_SCALL_OBJ_POBJ(char, myScriptStringImpl, get_translation, const char);
}

// int  (char* buffer)
RuntimeScriptValue Sc_GetTranslationName(const RuntimeScriptValue *params, int32_t param_count)
{
    API_SCALL_INT_POBJ(GetTranslationName, char);
}

RuntimeScriptValue Sc_GetWalkableAreaAtRoom(const RuntimeScriptValue *params, int32_t param_count)
{
    API_SCALL_INT_PINT2(GetWalkableAreaAtRoom);
}

// int (int xxx,int yyy)
RuntimeScriptValue Sc_GetWalkableAreaAtScreen(const RuntimeScriptValue *params, int32_t param_count)
{
    API_SCALL_INT_PINT2(GetWalkableAreaAtScreen);
}

RuntimeScriptValue Sc_GetDrawingSurfaceForWalkableArea(const RuntimeScriptValue *params, int32_t param_count)
{
    API_SCALL_OBJAUTO(ScriptDrawingSurface, GetDrawingSurfaceForWalkableArea);
}

RuntimeScriptValue Sc_GetDrawingSurfaceForWalkbehind(const RuntimeScriptValue *params, int32_t param_count)
{
    API_SCALL_OBJAUTO(ScriptDrawingSurface, GetDrawingSurfaceForWalkbehind);
}

// int (int roomnum)
RuntimeScriptValue Sc_HasPlayerBeenInRoom(const RuntimeScriptValue *params, int32_t param_count)
{
    API_SCALL_INT_PINT(HasPlayerBeenInRoom);
}

// void (const char*msg,char*bufr)
RuntimeScriptValue Sc_ShowInputBox(const RuntimeScriptValue *params, int32_t param_count)
{
    API_SCALL_VOID_POBJ2(ShowInputBox, const char, char);
}

// void (int ifn)
RuntimeScriptValue Sc_InterfaceOff(const RuntimeScriptValue *params, int32_t param_count)
{
    API_SCALL_VOID_PINT(InterfaceOff);
}

// void (int ifn)
RuntimeScriptValue Sc_InterfaceOn(const RuntimeScriptValue *params, int32_t param_count)
{
    API_SCALL_VOID_PINT(InterfaceOn);
}

// FLOAT_RETURN_TYPE (int value) 
RuntimeScriptValue Sc_IntToFloat(const RuntimeScriptValue *params, int32_t param_count)
{
    API_SCALL_FLOAT_PINT(IntToFloat);
}

extern RuntimeScriptValue Sc_IsButtonDown(const RuntimeScriptValue *params, int32_t param_count);

// int ()
RuntimeScriptValue Sc_IsGamePaused(const RuntimeScriptValue *params, int32_t param_count)
{
    API_SCALL_INT(IsGamePaused);
}

// int  (int xx,int yy,int mood)
RuntimeScriptValue Sc_IsInteractionAvailable(const RuntimeScriptValue *params, int32_t param_count)
{
    API_SCALL_INT_PINT3(IsInteractionAvailable);
}

// int  (int item, int mood)
RuntimeScriptValue Sc_IsInventoryInteractionAvailable(const RuntimeScriptValue *params, int32_t param_count)
{
    API_SCALL_INT_PINT2(IsInventoryInteractionAvailable);
}

// int ()
RuntimeScriptValue Sc_IsInterfaceEnabled(const RuntimeScriptValue *params, int32_t param_count)
{
    API_SCALL_INT(IsInterfaceEnabled);
}

// int  (int keycode)
RuntimeScriptValue Sc_IsKeyPressed(const RuntimeScriptValue *params, int32_t param_count)
{
    API_SCALL_INT_PINT(IsKeyPressed);
}

// int  ()
RuntimeScriptValue Sc_IsMusicVoxAvailable(const RuntimeScriptValue *params, int32_t param_count)
{
    API_SCALL_INT(IsMusicVoxAvailable);
}

// int (int objj)
RuntimeScriptValue Sc_IsObjectAnimating(const RuntimeScriptValue *params, int32_t param_count)
{
    API_SCALL_INT_PINT(IsObjectAnimating);
}

// int (int objj)
RuntimeScriptValue Sc_IsObjectMoving(const RuntimeScriptValue *params, int32_t param_count)
{
    API_SCALL_INT_PINT(IsObjectMoving);
}

// int (int tnum)
RuntimeScriptValue Sc_IsTimerExpired(const RuntimeScriptValue *params, int32_t param_count)
{
    API_SCALL_INT_PINT(IsTimerExpired);
}

// int  ()
RuntimeScriptValue Sc_IsTranslationAvailable(const RuntimeScriptValue *params, int32_t param_count)
{
    API_SCALL_INT(IsTranslationAvailable);
}

// int ()
RuntimeScriptValue Sc_IsVoxAvailable(const RuntimeScriptValue *params, int32_t param_count)
{
    API_SCALL_INT(IsVoxAvailable);
}

// void (int chaa,int hotsp)
RuntimeScriptValue Sc_MoveCharacterToHotspot(const RuntimeScriptValue *params, int32_t param_count)
{
    API_SCALL_VOID_PINT2(MoveCharacterToHotspot);
}

// void (int objj,int xx,int yy,int spp)
RuntimeScriptValue Sc_MoveObject(const RuntimeScriptValue *params, int32_t param_count)
{
    API_SCALL_VOID_PINT4(MoveObject);
}

// void (int objj,int xx,int yy,int spp)
RuntimeScriptValue Sc_MoveObjectDirect(const RuntimeScriptValue *params, int32_t param_count)
{
    API_SCALL_VOID_PINT4(MoveObjectDirect);
}

RuntimeScriptValue Sc_MoveSaveSlot(const RuntimeScriptValue *params, int32_t param_count)
{
    API_SCALL_VOID_PINT2(MoveSaveSlot);
}

// void ()
RuntimeScriptValue Sc_PauseGame(const RuntimeScriptValue *params, int32_t param_count)
{
    API_SCALL_VOID(PauseGame);
}

// void (int numb,int playflags)
RuntimeScriptValue Sc_PlayFlic(const RuntimeScriptValue *params, int32_t param_count)
{
    API_SCALL_VOID_PINT2(PlayFlic);
}

// void (const char* name, int skip, int flags)
RuntimeScriptValue Sc_PlayVideo(const RuntimeScriptValue *params, int32_t param_count)
{
    API_SCALL_VOID_POBJ_PINT2(PlayVideo, const char);
}

// void (int dialog)
RuntimeScriptValue Sc_QuitGame(const RuntimeScriptValue *params, int32_t param_count)
{
    API_SCALL_VOID_PINT(QuitGame);
}

// int (int upto)
RuntimeScriptValue Sc_Rand(const RuntimeScriptValue *params, int32_t param_count)
{
    API_SCALL_INT_PINT(__Rand);
}

extern RuntimeScriptValue Sc_RefreshMouse(const RuntimeScriptValue *params, int32_t param_count);

// void (int obj)
RuntimeScriptValue Sc_RemoveObjectTint(const RuntimeScriptValue *params, int32_t param_count)
{
    API_SCALL_VOID_PINT(RemoveObjectTint);
}

// void (int areanum)
RuntimeScriptValue Sc_RemoveWalkableArea(const RuntimeScriptValue *params, int32_t param_count)
{
    API_SCALL_VOID_PINT(RemoveWalkableArea);
}

// void (int nrnum)
RuntimeScriptValue Sc_ResetRoom(const RuntimeScriptValue *params, int32_t param_count)
{
    API_SCALL_VOID_PINT(ResetRoom);
}

// void ()
RuntimeScriptValue Sc_restart_game(const RuntimeScriptValue *params, int32_t param_count)
{
    API_SCALL_VOID(restart_game);
}

// void ()
RuntimeScriptValue Sc_restore_game_dialog(const RuntimeScriptValue *params, int32_t param_count)
{
    API_SCALL_VOID(restore_game_dialog);
}

RuntimeScriptValue Sc_restore_game_dialog2(const RuntimeScriptValue *params, int32_t param_count)
{
    API_SCALL_VOID_PINT2(restore_game_dialog2);
}

// void (int slnum)
RuntimeScriptValue Sc_RestoreGameSlot(const RuntimeScriptValue *params, int32_t param_count)
{
    API_SCALL_VOID_PINT(RestoreGameSlot);
}

// void (int areanum)
RuntimeScriptValue Sc_RestoreWalkableArea(const RuntimeScriptValue *params, int32_t param_count)
{
    API_SCALL_VOID_PINT(RestoreWalkableArea);
}

// int  (char *newgame, unsigned int mode, int data)
RuntimeScriptValue Sc_RunAGSGame(const RuntimeScriptValue *params, int32_t param_count)
{
    API_SCALL_INT_POBJ_PINT2(RunAGSGame, const char);
}

// void (int tum)
RuntimeScriptValue Sc_RunDialog(const RuntimeScriptValue *params, int32_t param_count)
{
    API_SCALL_VOID_PINT(RunDialog);
}

// void  (int hotspothere, int mood)
RuntimeScriptValue Sc_RunHotspotInteraction(const RuntimeScriptValue *params, int32_t param_count)
{
    API_SCALL_VOID_PINT2(RunHotspotInteraction);
}

// void  (int iit, int modd)
RuntimeScriptValue Sc_RunInventoryInteraction(const RuntimeScriptValue *params, int32_t param_count)
{
    API_SCALL_VOID_PINT2(RunInventoryInteraction);
}

// void  (int aa, int mood)
RuntimeScriptValue Sc_RunObjectInteraction(const RuntimeScriptValue *params, int32_t param_count)
{
    API_SCALL_VOID_PINT2(RunObjectInteraction);
}

// void  (int regnum, int mood)
RuntimeScriptValue Sc_RunRegionInteraction(const RuntimeScriptValue *params, int32_t param_count)
{
    API_SCALL_VOID_PINT2(RunRegionInteraction);
}

extern RuntimeScriptValue Sc_Said(const RuntimeScriptValue *params, int32_t param_count);

extern RuntimeScriptValue Sc_SaveCursorForLocationChange(const RuntimeScriptValue *params, int32_t param_count);

// void ()
RuntimeScriptValue Sc_save_game_dialog(const RuntimeScriptValue *params, int32_t param_count)
{
    API_SCALL_VOID(save_game_dialog);
}

<<<<<<< HEAD
RuntimeScriptValue Sc_save_game_dialog2(const RuntimeScriptValue *params, int32_t param_count)
{
    API_SCALL_VOID_PINT2(save_game_dialog2);
}

// void (int slotn, const char*descript)
RuntimeScriptValue Sc_save_game(const RuntimeScriptValue *params, int32_t param_count)
=======
RuntimeScriptValue Sc_SaveGameSlot(const RuntimeScriptValue *params, int32_t param_count)
>>>>>>> 628bd12d
{
    API_SCALL_VOID_PINT_POBJ_PINT(SaveGameSlot, const char);
}

RuntimeScriptValue Sc_SaveGameSlot2(const RuntimeScriptValue *params, int32_t param_count)
{
    API_SCALL_VOID_PINT_POBJ(SaveGameSlot2, const char);
}

// int (char*namm)
RuntimeScriptValue Sc_SaveScreenShot(const RuntimeScriptValue *params, int32_t param_count)
{
    API_SCALL_INT_POBJ(SaveScreenShot, const char);
}

// void  (int red, int green, int blue, int opacity, int luminance)
RuntimeScriptValue Sc_SetAmbientTint(const RuntimeScriptValue *params, int32_t param_count)
{
    API_SCALL_VOID_PINT5(SetAmbientTint);
}

RuntimeScriptValue Sc_SetAmbientLightLevel(const RuntimeScriptValue *params, int32_t param_count)
{
    API_SCALL_VOID_PINT(SetAmbientLightLevel);
}

// void (int area, int brightness)
RuntimeScriptValue Sc_SetAreaLightLevel(const RuntimeScriptValue *params, int32_t param_count)
{
    API_SCALL_VOID_PINT2(SetAreaLightLevel);
}

// void (int area, int min, int max)
RuntimeScriptValue Sc_SetAreaScaling(const RuntimeScriptValue *params, int32_t param_count)
{
    API_SCALL_VOID_PINT3(SetAreaScaling);
}

// void (int frnum)
RuntimeScriptValue Sc_SetBackgroundFrame(const RuntimeScriptValue *params, int32_t param_count)
{
     API_SCALL_VOID_PINT(SetBackgroundFrame);
}

extern RuntimeScriptValue Sc_set_cursor_mode(const RuntimeScriptValue *params, int32_t param_count);
extern RuntimeScriptValue Sc_set_default_cursor(const RuntimeScriptValue *params, int32_t param_count);

// void (int dlg,int opt,int onoroff)
RuntimeScriptValue Sc_SetDialogOption(const RuntimeScriptValue *params, int32_t param_count)
{
    API_SCALL_VOID_PINT3(SetDialogOption);
}

// void (int red, int green, int blue)
RuntimeScriptValue Sc_SetFadeColor(const RuntimeScriptValue *params, int32_t param_count)
{
    API_SCALL_VOID_PINT3(SetFadeColor);
}

// int  (int opt, int setting)
RuntimeScriptValue Sc_SetGameOption(const RuntimeScriptValue *params, int32_t param_count)
{
    API_SCALL_INT_PINT2(SetGameOption);
}

// void (int newspd)
RuntimeScriptValue Sc_SetGameSpeed(const RuntimeScriptValue *params, int32_t param_count)
{
    API_SCALL_VOID_PINT(SetGameSpeed);
}

// void (int invi, const char *newName)
RuntimeScriptValue Sc_SetInvItemName(const RuntimeScriptValue *params, int32_t param_count)
{
    API_SCALL_VOID_PINT_POBJ(SetInvItemName, const char);
}

// void (int invi, int piccy)
RuntimeScriptValue Sc_set_inv_item_pic(const RuntimeScriptValue *params, int32_t param_count)
{
    API_SCALL_VOID_PINT2(set_inv_item_pic);
}

extern RuntimeScriptValue Sc_SetMouseBounds(const RuntimeScriptValue *params, int32_t param_count);
extern RuntimeScriptValue Sc_set_mouse_cursor(const RuntimeScriptValue *params, int32_t param_count);
extern RuntimeScriptValue Sc_SetMousePosition(const RuntimeScriptValue *params, int32_t param_count);

// void  (int mode)
RuntimeScriptValue Sc_SetMultitasking(const RuntimeScriptValue *params, int32_t param_count)
{
    API_SCALL_VOID_PINT(SetMultitasking);
}

extern RuntimeScriptValue Sc_SetNextCursor(const RuntimeScriptValue *params, int32_t param_count);

// void (int newtrans)
RuntimeScriptValue Sc_SetNextScreenTransition(const RuntimeScriptValue *params, int32_t param_count)
{
    API_SCALL_VOID_PINT(SetNextScreenTransition);
}

extern RuntimeScriptValue Sc_SetNormalFont(const RuntimeScriptValue *params, int32_t param_count);

// void  (int obn, int basel)
RuntimeScriptValue Sc_SetObjectBaseline(const RuntimeScriptValue *params, int32_t param_count)
{
    API_SCALL_VOID_PINT2(SetObjectBaseline);
}

// void  (int cha, int clik)
RuntimeScriptValue Sc_SetObjectClickable(const RuntimeScriptValue *params, int32_t param_count)
{
    API_SCALL_VOID_PINT2(SetObjectClickable);
}

// void (int obn,int viw,int lop,int fra)
RuntimeScriptValue Sc_SetObjectFrame(const RuntimeScriptValue *params, int32_t param_count)
{
    API_SCALL_VOID_PINT4(SetObjectFrame);
}

// void (int obn,int slott) 
RuntimeScriptValue Sc_SetObjectGraphic(const RuntimeScriptValue *params, int32_t param_count)
{
    API_SCALL_VOID_PINT2(SetObjectGraphic);
}

// void  (int cha, int clik)
RuntimeScriptValue Sc_SetObjectIgnoreWalkbehinds(const RuntimeScriptValue *params, int32_t param_count)
{
    API_SCALL_VOID_PINT2(SetObjectIgnoreWalkbehinds);
}

// void (int objj, int tox, int toy)
RuntimeScriptValue Sc_SetObjectPosition(const RuntimeScriptValue *params, int32_t param_count)
{
    API_SCALL_VOID_PINT3(SetObjectPosition);
}

// void (int obj, int red, int green, int blue, int opacity, int luminance)
RuntimeScriptValue Sc_SetObjectTint(const RuntimeScriptValue *params, int32_t param_count)
{
    API_SCALL_VOID_PINT6(SetObjectTint);
}

// void (int obn,int trans)
RuntimeScriptValue Sc_SetObjectTransparency(const RuntimeScriptValue *params, int32_t param_count)
{
    API_SCALL_VOID_PINT2(SetObjectTransparency);
}

// void (int obn,int vii)
RuntimeScriptValue Sc_SetObjectView(const RuntimeScriptValue *params, int32_t param_count)
{
    API_SCALL_VOID_PINT2(SetObjectView);
}

// void (int inndx,int rr,int gg,int bb)
RuntimeScriptValue Sc_SetPalRGB(const RuntimeScriptValue *params, int32_t param_count)
{
    API_SCALL_VOID_PINT4(SetPalRGB);
}

// void  (int area, int red, int green, int blue, int amount)
RuntimeScriptValue Sc_SetRegionTint(const RuntimeScriptValue *params, int32_t param_count)
{
    API_SCALL_VOID_PINT5(SetRegionTint);
}

// void ()
RuntimeScriptValue Sc_SetRestartPoint(const RuntimeScriptValue *params, int32_t param_count)
{
    API_SCALL_VOID(SetRestartPoint);
}

// void (int newtrans)
RuntimeScriptValue Sc_SetScreenTransition(const RuntimeScriptValue *params, int32_t param_count)
{
    API_SCALL_VOID_PINT(SetScreenTransition);
}

extern RuntimeScriptValue Sc_SetSpeechFont(const RuntimeScriptValue *params, int32_t param_count);

// void (int newvol)
RuntimeScriptValue Sc_SetSpeechVolume(const RuntimeScriptValue *params, int32_t param_count)
{
    API_SCALL_VOID_PINT(SetSpeechVolume);
}

// void  (int guinum)
RuntimeScriptValue Sc_SetTextWindowGUI(const RuntimeScriptValue *params, int32_t param_count)
{
    API_SCALL_VOID_PINT(SetTextWindowGUI);
}

// void (int tnum,int timeout)
RuntimeScriptValue Sc_script_SetTimer(const RuntimeScriptValue *params, int32_t param_count)
{
    API_SCALL_VOID_PINT2(script_SetTimer);
}

// void (int wa,int bl)
RuntimeScriptValue Sc_SetWalkBehindBase(const RuntimeScriptValue *params, int32_t param_count)
{
    API_SCALL_VOID_PINT2(SetWalkBehindBase);
}

// void (int severe)
RuntimeScriptValue Sc_ShakeScreen(const RuntimeScriptValue *params, int32_t param_count)
{
    API_SCALL_VOID_PINT(ShakeScreen);
}

// void  (int delay, int amount, int length)
RuntimeScriptValue Sc_ShakeScreenBackground(const RuntimeScriptValue *params, int32_t param_count)
{
    API_SCALL_VOID_PINT3(ShakeScreenBackground);
}

RuntimeScriptValue Sc_SkipCutscene(const RuntimeScriptValue *params, int32_t param_count)
{
    API_SCALL_VOID(SkipCutscene);
}

// void (int cc)
RuntimeScriptValue Sc_SkipUntilCharacterStops(const RuntimeScriptValue *params, int32_t param_count)
{
    API_SCALL_VOID_PINT(SkipUntilCharacterStops);
}

// void  (int skipwith)
RuntimeScriptValue Sc_StartCutscene(const RuntimeScriptValue *params, int32_t param_count)
{
    API_SCALL_VOID_PINT(StartCutscene);
}

// void  (int chid) 
RuntimeScriptValue Sc_stop_and_destroy_channel(const RuntimeScriptValue *params, int32_t param_count)
{
    API_SCALL_VOID_PINT(stop_and_destroy_channel);
}

// void ()
RuntimeScriptValue Sc_StopDialog(const RuntimeScriptValue *params, int32_t param_count)
{
    API_SCALL_VOID(StopDialog);
}

// void (int chaa)
RuntimeScriptValue Sc_StopMoving(const RuntimeScriptValue *params, int32_t param_count)
{
    API_SCALL_VOID_PINT(StopMoving);
}

// void (int objj)
RuntimeScriptValue Sc_StopObjectMoving(const RuntimeScriptValue *params, int32_t param_count)
{
    API_SCALL_VOID_PINT(StopObjectMoving);
}

// int (const char*stino)
RuntimeScriptValue Sc_StringToInt(const RuntimeScriptValue *params, int32_t param_count)
{
    API_SCALL_INT_POBJ(StringToInt, const char);
}

RuntimeScriptValue Sc_strlen(const RuntimeScriptValue *params, int32_t param_count)
{
    // Calling C stdlib function strlen
    API_SCALL_INT_POBJ(strlen, const char);
}

// void (int red, int grn, int blu)
RuntimeScriptValue Sc_TintScreen(const RuntimeScriptValue *params, int32_t param_count)
{
    API_SCALL_VOID_PINT3(TintScreen);
}

// void ()
RuntimeScriptValue Sc_UnPauseGame(const RuntimeScriptValue *params, int32_t param_count)
{
    API_SCALL_VOID(UnPauseGame);
}

// void ()
RuntimeScriptValue Sc_update_invorder(const RuntimeScriptValue *params, int32_t param_count)
{
    API_SCALL_VOID(update_invorder);
}

// void ()
RuntimeScriptValue Sc_UpdatePalette(const RuntimeScriptValue *params, int32_t param_count)
{
    API_SCALL_VOID(UpdatePalette);
}

// void (int nloops)
RuntimeScriptValue Sc_scrWait(const RuntimeScriptValue *params, int32_t param_count)
{
    API_SCALL_VOID_PINT(scrWait);
}

// int (int nloops)
RuntimeScriptValue Sc_WaitKey(const RuntimeScriptValue *params, int32_t param_count)
{
    API_SCALL_INT_PINT(WaitKey);
}

RuntimeScriptValue Sc_WaitMouse(const RuntimeScriptValue *params, int32_t param_count)
{
    API_SCALL_INT_PINT(WaitMouse);
}

// int (int nloops)
RuntimeScriptValue Sc_WaitMouseKey(const RuntimeScriptValue *params, int32_t param_count)
{
    API_SCALL_INT_PINT(WaitMouseKey);
}

// int (int input_flags, int nloops)
RuntimeScriptValue Sc_WaitInput(const RuntimeScriptValue *params, int32_t param_count)
{
    API_SCALL_INT_PINT2(WaitInput);
}

RuntimeScriptValue Sc_SkipWait(const RuntimeScriptValue *params, int32_t param_count)
{
    API_SCALL_VOID(SkipWait);
}

//=============================================================================
//
// Exclusive variadic API implementation for Plugins
//
//=============================================================================

// void (char*texx, ...)
void ScPl_sc_AbortGame(const char *texx, ...)
{
    API_PLUGIN_SCRIPT_SPRINTF(texx);
    _sc_AbortGame(scsf_buffer);
}

void ScPl_Display(char *texx, ...)
{
    API_PLUGIN_SCRIPT_SPRINTF(texx);
    DisplaySimple(scsf_buffer);
}

void ScPl_DisplayAt(int xxp, int yyp, int widd, char *texx, ...)
{
    API_PLUGIN_SCRIPT_SPRINTF(texx);
    DisplayAt(xxp, yyp, widd, scsf_buffer);
}

void ScPl_DisplayAtY(int ypos, char *texx, ...)
{
    API_PLUGIN_SCRIPT_SPRINTF(texx);
    DisplayAtY(ypos, scsf_buffer);
}

// void (int ypos, int ttexcol, int backcol, char *title, char*texx, ...)
void ScPl_DisplayTopBar(int ypos, int ttexcol, int backcol, char *title, char *texx, ...)
{
    API_PLUGIN_SCRIPT_SPRINTF(texx);
    DisplayTopBar(ypos, ttexcol, backcol, title, scsf_buffer);
}


void RegisterGlobalAPI(ScriptAPIVersion base_api, ScriptAPIVersion /*compat_api*/)
{
    ScFnRegister global_api[] = {
        { "AbortGame",                Sc_sc_AbortGame, ScPl_sc_AbortGame },
        { "AreThingsOverlapping",     API_FN_PAIR(AreThingsOverlapping) },
        { "CallRoomScript",           API_FN_PAIR(CallRoomScript) },
        { "ChangeCursorGraphic",      API_FN_PAIR(ChangeCursorGraphic) },
        { "ChangeCursorHotspot",      API_FN_PAIR(ChangeCursorHotspot) },
        { "ClaimEvent",               API_FN_PAIR(ClaimEvent) },
        { "CyclePalette",             API_FN_PAIR(CyclePalette) },
        { "Debug",                    API_FN_PAIR(script_debug) },
        { "DeleteSaveSlot",           API_FN_PAIR(DeleteSaveSlot) },
        { "DeleteSprite",             API_FN_PAIR(free_dynamic_sprite) },
        { "DisableCursorMode",        API_FN_PAIR(disable_cursor_mode) },
        { "DisableGroundLevelAreas",  API_FN_PAIR(DisableGroundLevelAreas) },
        { "DisableHotspot",           API_FN_PAIR(DisableHotspot) },
        { "DisableInterface",         API_FN_PAIR(DisableInterface) },
        { "DisableRegion",            API_FN_PAIR(DisableRegion) },
        { "Display",                  Sc_Display, ScPl_Display },
        { "DisplayAt",                Sc_DisplayAt, ScPl_DisplayAt },
        // CHECKME: this function was non-variadic prior to 3.6.1, but AGS compiler does
        // not produce "name^argnum" symbol id for non-member functions for some reason :/
        // do we have to do anything about this here? like, test vs script API version...
        { "DisplayAtY",               Sc_DisplayAtY, ScPl_DisplayAtY },
        { "DisplayTopBar",            Sc_DisplayTopBar, ScPl_DisplayTopBar },
        { "EnableCursorMode",         API_FN_PAIR(enable_cursor_mode) },
        { "EnableGroundLevelAreas",   API_FN_PAIR(EnableGroundLevelAreas) },
        { "EnableHotspot",            API_FN_PAIR(EnableHotspot) },
        { "EnableInterface",          API_FN_PAIR(EnableInterface) },
        { "EnableRegion",             API_FN_PAIR(EnableRegion) },
        { "EndCutscene",              API_FN_PAIR(EndCutscene) },
        { "FadeIn",                   API_FN_PAIR(FadeIn) },
        { "FadeOut",                  API_FN_PAIR(FadeOut) },
        { "FileClose",                API_FN_PAIR(FileClose) },
        { "FileIsEOF",                API_FN_PAIR(FileIsEOF) },
        { "FileIsError",              API_FN_PAIR(FileIsError) },
        // NOTE: FileOpenCMode is a backwards-compatible replacement for old-style global script function FileOpen
        { "FileOpen",                 API_FN_PAIR(FileOpenCMode) },
        { "FileRead",                 API_FN_PAIR(FileRead) },
        { "FileReadInt",              API_FN_PAIR(FileReadInt) },
        { "FileReadRawChar",          API_FN_PAIR(FileReadRawChar) },
        { "FileReadRawInt",           API_FN_PAIR(FileReadRawInt) },
        { "FileWrite",                API_FN_PAIR(FileWrite) },
        { "FileWriteInt",             API_FN_PAIR(FileWriteInt) },
        { "FileWriteRawChar",         API_FN_PAIR(FileWriteRawChar) },
        { "FileWriteRawLine",         API_FN_PAIR(FileWriteRawLine) },
        { "FindGUIID",                API_FN_PAIR(FindGUIID) },
        { "FlipScreen",               API_FN_PAIR(FlipScreen) },
        { "FloatToInt",               API_FN_PAIR(FloatToInt) },
        { "GetBackgroundFrame",       API_FN_PAIR(GetBackgroundFrame) },
        { "GetCharacterAt",           API_FN_PAIR(GetCharIDAtScreen) },
        { "GetCursorMode",            API_FN_PAIR(GetCursorMode) },
        { "GetDialogOption",          API_FN_PAIR(GetDialogOption) },
        { "GetGameOption",            API_FN_PAIR(GetGameOption) },
        { "GetGameSpeed",             API_FN_PAIR(GetGameSpeed) },
        { "GetHotspotName",           API_FN_PAIR(GetHotspotName) },
        { "GetHotspotPointX",         API_FN_PAIR(GetHotspotPointX) },
        { "GetHotspotPointY",         API_FN_PAIR(GetHotspotPointY) },
        { "GetHotspotProperty",       API_FN_PAIR(GetHotspotProperty) },
        { "GetHotspotPropertyText",   API_FN_PAIR(GetHotspotPropertyText) },
        { "GetInvAt",                 API_FN_PAIR(GetInvAt) },
        { "GetInvGraphic",            API_FN_PAIR(GetInvGraphic) },
        { "GetInvName",               API_FN_PAIR(GetInvName) },
        { "GetInvProperty",           API_FN_PAIR(GetInvProperty) },
        { "GetInvPropertyText",       API_FN_PAIR(GetInvPropertyText) },
        { "GetLocationType",          API_FN_PAIR(GetLocationType) },
        { "GetObjectAt",              API_FN_PAIR(GetObjectIDAtScreen) },
        { "GetObjectBaseline",        API_FN_PAIR(GetObjectBaseline) },
        { "GetObjectGraphic",         API_FN_PAIR(GetObjectGraphic) },
        { "GetObjectName",            API_FN_PAIR(GetObjectName) },
        { "GetObjectProperty",        API_FN_PAIR(GetObjectProperty) },
        { "GetObjectPropertyText",    API_FN_PAIR(GetObjectPropertyText) },
        { "GetObjectX",               API_FN_PAIR(GetObjectX) },
        { "GetObjectY",               API_FN_PAIR(GetObjectY) },
        { "GetPlayerCharacter",       API_FN_PAIR(GetPlayerCharacter) },
        { "GetRegionAt",              API_FN_PAIR(GetRegionIDAtRoom) },
        { "GetRoomProperty",          API_FN_PAIR(Room_GetProperty) },
        { "GetScalingAt",             API_FN_PAIR(GetScalingAt) },
        { "GetTextHeight",            API_FN_PAIR(GetTextHeight) },
        { "GetTextWidth",             API_FN_PAIR(GetTextWidth) },
        { "GetFontHeight",            API_FN_PAIR(GetFontHeight) },
        { "GetFontLineSpacing",       API_FN_PAIR(GetFontLineSpacing) },
        { "GetTranslation",           API_FN_PAIR(get_translation) },
        { "GetTranslationName",       API_FN_PAIR(GetTranslationName) },
        { "GetWalkableAreaAtRoom",    API_FN_PAIR(GetWalkableAreaAtRoom) },
        { "GetWalkableAreaAt",        API_FN_PAIR(GetWalkableAreaAtScreen) },
        { "GetWalkableAreaAtScreen",  API_FN_PAIR(GetWalkableAreaAtScreen) },
        { "GetDrawingSurfaceForWalkableArea", API_FN_PAIR(GetDrawingSurfaceForWalkableArea) },
        { "GetDrawingSurfaceForWalkbehind", API_FN_PAIR(GetDrawingSurfaceForWalkbehind) },
        { "HasPlayerBeenInRoom",      API_FN_PAIR(HasPlayerBeenInRoom) },
        { "InputBox",                 API_FN_PAIR(ShowInputBox) },
        { "InterfaceOff",             API_FN_PAIR(InterfaceOff) },
        { "InterfaceOn",              API_FN_PAIR(InterfaceOn) },
        { "IntToFloat",               API_FN_PAIR(IntToFloat) },
        { "IsButtonDown",             API_FN_PAIR(IsButtonDown) },
        { "IsGamePaused",             API_FN_PAIR(IsGamePaused) },
        { "IsInteractionAvailable",   API_FN_PAIR(IsInteractionAvailable) },
        { "IsInventoryInteractionAvailable", API_FN_PAIR(IsInventoryInteractionAvailable) },
        { "IsInterfaceEnabled",       API_FN_PAIR(IsInterfaceEnabled) },
        { "IsKeyPressed",             API_FN_PAIR(IsKeyPressed) },
        { "IsMusicVoxAvailable",      API_FN_PAIR(IsMusicVoxAvailable) },
        { "IsObjectAnimating",        API_FN_PAIR(IsObjectAnimating) },
        { "IsObjectMoving",           API_FN_PAIR(IsObjectMoving) },
        { "IsTimerExpired",           API_FN_PAIR(IsTimerExpired) },
        { "IsTranslationAvailable",   API_FN_PAIR(IsTranslationAvailable) },
        { "IsVoxAvailable",           API_FN_PAIR(IsVoxAvailable) },
        { "MoveCharacterToHotspot",   API_FN_PAIR(MoveCharacterToHotspot) },
        { "MoveObject",               API_FN_PAIR(MoveObject) },
        { "MoveObjectDirect",         API_FN_PAIR(MoveObjectDirect) },
        { "MoveSaveSlot",             API_FN_PAIR(MoveSaveSlot) },
        { "PauseGame",                API_FN_PAIR(PauseGame) },
        { "PlayFlic",                 API_FN_PAIR(PlayFlic) },
        { "PlayVideo",                API_FN_PAIR(PlayVideo) },
        { "QuitGame",                 API_FN_PAIR(QuitGame) },
        { "Random",                   Sc_Rand, __Rand },
        { "RefreshMouse",             API_FN_PAIR(RefreshMouse) },
        { "RemoveObjectTint",         API_FN_PAIR(RemoveObjectTint) },
        { "RemoveWalkableArea",       API_FN_PAIR(RemoveWalkableArea) },
        { "ResetRoom",                API_FN_PAIR(ResetRoom) },
        { "RestartGame",              API_FN_PAIR(restart_game) },
        { "RestoreGameSlot",          API_FN_PAIR(RestoreGameSlot) },
        { "RestoreWalkableArea",      API_FN_PAIR(RestoreWalkableArea) },
        { "RunAGSGame",               API_FN_PAIR(RunAGSGame) },
        { "RunDialog",                API_FN_PAIR(RunDialog) },
        { "RunHotspotInteraction",    API_FN_PAIR(RunHotspotInteraction) },
        { "RunInventoryInteraction",  API_FN_PAIR(RunInventoryInteraction) },
        { "RunObjectInteraction",     API_FN_PAIR(RunObjectInteraction) },
        { "RunRegionInteraction",     API_FN_PAIR(RunRegionInteraction) },
        { "Said",                     API_FN_PAIR(Said) },
        { "SaveCursorForLocationChange", API_FN_PAIR(SaveCursorForLocationChange) },
<<<<<<< HEAD
        { "SaveGameSlot",             API_FN_PAIR(save_game) },
=======
        { "SaveGameDialog",           API_FN_PAIR(save_game_dialog) },
>>>>>>> 628bd12d
        { "SaveScreenShot",           API_FN_PAIR(SaveScreenShot) },
        { "SetAmbientTint",           API_FN_PAIR(SetAmbientTint) },
        { "SetAmbientLightLevel",     API_FN_PAIR(SetAmbientLightLevel) },
        { "SetAreaLightLevel",        API_FN_PAIR(SetAreaLightLevel) },
        { "SetAreaScaling",           API_FN_PAIR(SetAreaScaling) },
        { "SetBackgroundFrame",       API_FN_PAIR(SetBackgroundFrame) },
        { "SetCursorMode",            API_FN_PAIR(set_cursor_mode) },
        { "SetDefaultCursor",         API_FN_PAIR(set_default_cursor) },
        { "SetDialogOption",          API_FN_PAIR(SetDialogOption) },
        { "SetFadeColor",             API_FN_PAIR(SetFadeColor) },
        { "SetGameOption",            API_FN_PAIR(SetGameOption) },
        { "SetGameSpeed",             API_FN_PAIR(SetGameSpeed) },
        { "SetInvItemName",           API_FN_PAIR(SetInvItemName) },
        { "SetInvItemPic",            API_FN_PAIR(set_inv_item_pic) },
        { "SetMouseBounds",           API_FN_PAIR(SetMouseBounds) },
        { "SetMouseCursor",           API_FN_PAIR(set_mouse_cursor) },
        { "SetMousePosition",         API_FN_PAIR(SetMousePosition) },
        { "SetMultitaskingMode",      API_FN_PAIR(SetMultitasking) },
        { "SetNextCursorMode",        API_FN_PAIR(SetNextCursor) },
        { "SetNextScreenTransition",  API_FN_PAIR(SetNextScreenTransition) },
        { "SetNormalFont",            API_FN_PAIR(SetNormalFont) },
        { "SetObjectBaseline",        API_FN_PAIR(SetObjectBaseline) },
        { "SetObjectClickable",       API_FN_PAIR(SetObjectClickable) },
        { "SetObjectFrame",           API_FN_PAIR(SetObjectFrame) },
        { "SetObjectGraphic",         API_FN_PAIR(SetObjectGraphic) },
        { "SetObjectIgnoreWalkbehinds", API_FN_PAIR(SetObjectIgnoreWalkbehinds) },
        { "SetObjectPosition",        API_FN_PAIR(SetObjectPosition) },
        { "SetObjectTint",            API_FN_PAIR(SetObjectTint) },
        { "SetObjectTransparency",    API_FN_PAIR(SetObjectTransparency) },
        { "SetObjectView",            API_FN_PAIR(SetObjectView) },
        { "SetPalRGB",                API_FN_PAIR(SetPalRGB) },
        { "SetRegionTint",            API_FN_PAIR(SetRegionTint) },
        { "SetRestartPoint",          API_FN_PAIR(SetRestartPoint) },
        { "SetScreenTransition",      API_FN_PAIR(SetScreenTransition) },
        { "SetSpeechFont",            API_FN_PAIR(SetSpeechFont) },
        { "SetSpeechVolume",          API_FN_PAIR(SetSpeechVolume) },
        { "SetTextWindowGUI",         API_FN_PAIR(SetTextWindowGUI) },
        { "SetTimer",                 API_FN_PAIR(script_SetTimer) },
        { "SetWalkBehindBase",        API_FN_PAIR(SetWalkBehindBase) },
        { "ShakeScreen",              API_FN_PAIR(ShakeScreen) },
        { "ShakeScreenBackground",    API_FN_PAIR(ShakeScreenBackground) },
        { "SkipCutscene",             API_FN_PAIR(SkipCutscene) },
        { "SkipUntilCharacterStops",  API_FN_PAIR(SkipUntilCharacterStops) },
        { "StartCutscene",            API_FN_PAIR(StartCutscene) },
        { "StopChannel",              API_FN_PAIR(stop_and_destroy_channel) },
        { "StopDialog",               API_FN_PAIR(StopDialog) },
        { "StopMoving",               API_FN_PAIR(StopMoving) },
        { "StopObjectMoving",         API_FN_PAIR(StopObjectMoving) },
        { "StringToInt",              API_FN_PAIR(StringToInt) },
        { "StrLen",                   API_FN_PAIR(strlen) },
        { "TintScreen",               API_FN_PAIR(TintScreen) },
        { "UnPauseGame",              API_FN_PAIR(UnPauseGame) },
        { "UpdateInventory",          API_FN_PAIR(update_invorder) },
        { "UpdatePalette",            API_FN_PAIR(UpdatePalette) },
        { "Wait",                     API_FN_PAIR(scrWait) },
        { "WaitKey",                  API_FN_PAIR(WaitKey) },
        { "WaitMouse",                API_FN_PAIR(WaitMouse) },
        { "WaitMouseKey",             API_FN_PAIR(WaitMouseKey) },
        { "WaitInput",                API_FN_PAIR(WaitInput) },
        { "SkipWait",                 API_FN_PAIR(SkipWait) },
    };

    // Few functions have to be selected based on API level,
    // because historically AGS compiler did not generate "number of args" in the import name.
    if (base_api < kScriptAPI_v362)
        ccAddExternalStaticFunction("SaveGameSlot", API_FN_PAIR(SaveGameSlot2));
    else
        ccAddExternalStaticFunction("SaveGameSlot", API_FN_PAIR(SaveGameSlot));

    ccAddExternalFunctions(global_api);

    // NOTE: We have to do this because AGS compiler did not produce
    // "name^argnum" symbol id for non-member functions for some reason....
    if (base_api < kScriptAPI_v400)
    {
        ScFnRegister global_api_dlgs[] = {
            { "RestoreGameDialog",      API_FN_PAIR(restore_game_dialog) },
            { "SaveGameDialog",         API_FN_PAIR(save_game_dialog) },
        };
        ccAddExternalFunctions(global_api_dlgs);
    }
    else
    {
        ScFnRegister global_api_dlgs[] = {
            { "RestoreGameDialog",      API_FN_PAIR(restore_game_dialog2) },
            { "SaveGameDialog",         API_FN_PAIR(save_game_dialog2) },
        };
        ccAddExternalFunctions(global_api_dlgs);
    }
}<|MERGE_RESOLUTION|>--- conflicted
+++ resolved
@@ -767,17 +767,12 @@
     API_SCALL_VOID(save_game_dialog);
 }
 
-<<<<<<< HEAD
 RuntimeScriptValue Sc_save_game_dialog2(const RuntimeScriptValue *params, int32_t param_count)
 {
     API_SCALL_VOID_PINT2(save_game_dialog2);
 }
 
-// void (int slotn, const char*descript)
-RuntimeScriptValue Sc_save_game(const RuntimeScriptValue *params, int32_t param_count)
-=======
 RuntimeScriptValue Sc_SaveGameSlot(const RuntimeScriptValue *params, int32_t param_count)
->>>>>>> 628bd12d
 {
     API_SCALL_VOID_PINT_POBJ_PINT(SaveGameSlot, const char);
 }
@@ -1277,11 +1272,6 @@
         { "RunRegionInteraction",     API_FN_PAIR(RunRegionInteraction) },
         { "Said",                     API_FN_PAIR(Said) },
         { "SaveCursorForLocationChange", API_FN_PAIR(SaveCursorForLocationChange) },
-<<<<<<< HEAD
-        { "SaveGameSlot",             API_FN_PAIR(save_game) },
-=======
-        { "SaveGameDialog",           API_FN_PAIR(save_game_dialog) },
->>>>>>> 628bd12d
         { "SaveScreenShot",           API_FN_PAIR(SaveScreenShot) },
         { "SetAmbientTint",           API_FN_PAIR(SetAmbientTint) },
         { "SetAmbientLightLevel",     API_FN_PAIR(SetAmbientLightLevel) },
