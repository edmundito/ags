//=============================================================================
//
// Adventure Game Studio (AGS)
//
// Copyright (C) 1999-2011 Chris Jones and 2011-20xx others
// The full list of copyright holders can be found in the Copyright.txt
// file, which is part of this source code distribution.
//
// The AGS source code is provided under the Artistic License 2.0.
// A copy of this license can be found in the file License.txt and at
// http://www.opensource.org/licenses/artistic-license-2.0.php
//
//=============================================================================

#define USE_CLIB
#include "util/string_utils.h" //strlwr()
#include "ac/common.h"
#include "media/audio/audiodefines.h"
#include "ac/charactercache.h"
#include "ac/characterextras.h"
#include "ac/draw.h"
#include "ac/event.h"
#include "ac/game.h"
#include "ac/gamesetup.h"
#include "ac/gamesetupstruct.h"
#include "ac/gamestate.h"
#include "ac/global_audio.h"
#include "ac/global_character.h"
#include "ac/global_game.h"
#include "ac/global_object.h"
#include "ac/global_translation.h"
#include "ac/mouse.h"
#include "ac/objectcache.h"
#include "ac/overlay.h"
#include "ac/properties.h"
#include "ac/region.h"
#include "ac/record.h"
#include "ac/room.h"
#include "ac/roomobject.h"
#include "ac/roomstatus.h"
#include "ac/screen.h"
#include "ac/string.h"
#include "ac/viewport.h"
#include "ac/walkablearea.h"
#include "ac/walkbehind.h"
#include "ac/dynobj/scriptobject.h"
#include "ac/dynobj/scripthotspot.h"
#include "gui/guidefines.h"
#include "script/cc_instance.h"
#include "debug/debug_log.h"
#include "debug/debugger.h"
#include "debug/out.h"
#include "device/mousew32.h"
#include "media/audio/audio.h"
#include "platform/base/agsplatformdriver.h"
#include "plugin/agsplugin.h"
#include "script/script.h"
#include "script/script_runtime.h"
#include "ac/spritecache.h"
#include "util/stream.h"
#include "gfx/graphicsdriver.h"
#include "core/assetmanager.h"
#include "ac/dynobj/all_dynamicclasses.h"
#include "gfx/bitmap.h"
#include "gfx/gfxfilter.h"
#include "util/math.h"
#include "main/graphics_mode.h"
#include "device/mousew32.h"

using namespace AGS::Common;
using namespace AGS::Engine;

#if !defined (WINDOWS_VERSION)
// for toupper
#include <ctype.h>
#endif

extern GameSetup usetup;
extern GameSetupStruct game;
extern GameState play;
extern RoomStatus*croom;
extern RoomStatus troom;    // used for non-saveable rooms, eg. intro
extern int displayed_room;
extern RoomObject*objs;
extern roomstruct thisroom;
extern ccInstance *roominst;
extern AGSPlatformDriver *platform;
extern int numevents;
extern CharacterCache *charcache;
extern ObjectCache objcache[MAX_INIT_SPR];
extern CharacterExtras *charextra;
extern int done_es_error;
extern int our_eip;
extern Bitmap *walkareabackup, *walkable_areas_temp;
extern ScriptObject scrObj[MAX_INIT_SPR];
extern SpriteCache spriteset;
extern int spritewidth[MAX_SPRITES],spriteheight[MAX_SPRITES];
extern int in_new_room, new_room_was;  // 1 in new room, 2 first time in new room, 3 loading saved game
extern ScriptHotspot scrHotspot[MAX_HOTSPOTS];
extern int in_leaves_screen;
extern CharacterInfo*playerchar;
extern int starting_room;
extern unsigned int loopcounter,lastcounter;
extern int ccError;
extern char ccErrorString[400];
extern IDriverDependantBitmap* roomBackgroundBmp;
extern IGraphicsDriver *gfxDriver;
extern Bitmap *raw_saved_screen;
extern int actSpsCount;
extern Bitmap **actsps;
extern IDriverDependantBitmap* *actspsbmp;
extern Bitmap **actspswb;
extern IDriverDependantBitmap* *actspswbbmp;
extern CachedActSpsData* actspswbcache;
extern color palette[256];
extern Bitmap *virtual_screen;
extern Bitmap *_old_screen;
extern Bitmap *_sub_screen;
extern int offsetx, offsety;
extern int mouse_z_was;

extern Bitmap **guibg;
extern IDriverDependantBitmap **guibgbmp;

extern CCHotspot ccDynamicHotspot;
extern CCObject ccDynamicObject;

RGB_MAP rgb_table;  // for 256-col antialiasing
int new_room_flags=0;
int gs_to_newroom=-1;

ScriptDrawingSurface* Room_GetDrawingSurfaceForBackground(int backgroundNumber)
{
    if (displayed_room < 0)
        quit("!Room.GetDrawingSurfaceForBackground: no room is currently loaded");

    if (backgroundNumber == SCR_NO_VALUE)
    {
        backgroundNumber = play.bg_frame;
    }

    if ((backgroundNumber < 0) || (backgroundNumber >= thisroom.num_bscenes))
        quit("!Room.GetDrawingSurfaceForBackground: invalid background number specified");


    ScriptDrawingSurface *surface = new ScriptDrawingSurface();
    surface->roomBackgroundNumber = backgroundNumber;
    ccRegisterManagedObject(surface, surface);
    return surface;
}


int Room_GetObjectCount() {
    return croom->numobj;
}

int Room_GetWidth() {
    return thisroom.width;
}

int Room_GetHeight() {
    return thisroom.height;
}

int Room_GetColorDepth() {
    return thisroom.ebscene[0]->GetColorDepth();
}

int Room_GetLeftEdge() {
    return thisroom.left;
}

int Room_GetRightEdge() {
    return thisroom.right;
}

int Room_GetTopEdge() {
    return thisroom.top;
}

int Room_GetBottomEdge() {
    return thisroom.bottom;
}

int Room_GetMusicOnLoad() {
    return thisroom.options[ST_TUNE];
}

int Room_GetProperty(const char *property)
{
    return get_int_property(croom->roomProps, property);
}

const char* Room_GetTextProperty(const char *property)
{
    return get_text_property_dynamic_string(croom->roomProps, property);
}

bool Room_SetProperty(const char *property, int value)
{
    return set_int_property(croom->roomProps, property, value);
}

bool Room_SetTextProperty(const char *property, const char *value)
{
    return set_text_property(croom->roomProps, property, value);
}

const char* Room_GetMessages(int index) {
    if ((index < 0) || (index >= thisroom.nummes)) {
        return NULL;
    }
    char buffer[STD_BUFFER_SIZE];
    buffer[0]=0;
    replace_tokens(get_translation(thisroom.message[index]), buffer, STD_BUFFER_SIZE);
    return CreateNewScriptString(buffer);
}


//=============================================================================

Bitmap *fix_bitmap_size(Bitmap *todubl) {
    int oldw=todubl->GetWidth(), oldh=todubl->GetHeight();
    int newWidth = multiply_up_coordinate(thisroom.width);
    int newHeight = multiply_up_coordinate(thisroom.height);

    if ((oldw == newWidth) && (oldh == newHeight))
        return todubl;

    //  Bitmap *tempb=BitmapHelper::CreateBitmap(play.viewport.GetWidth(),play.viewport.GetHeight());
    //todubl->SetClip(Rect(0,0,oldw-1,oldh-1)); // CHECKME! [IKM] Not sure this is needed here
    Bitmap *tempb=BitmapHelper::CreateBitmap(newWidth, newHeight, todubl->GetColorDepth());
    tempb->SetClip(Rect(0,0,tempb->GetWidth()-1,tempb->GetHeight()-1));
    tempb->Fill(0);
    tempb->StretchBlt(todubl, RectWH(0,0,oldw,oldh), RectWH(0,0,tempb->GetWidth(),tempb->GetHeight()));
    delete todubl;
    return tempb;
}




void save_room_data_segment () {
    croom->FreeScriptData();
    
    croom->tsdatasize = roominst->globaldatasize;
    if (croom->tsdatasize > 0) {
        croom->tsdata=(char*)malloc(croom->tsdatasize+10);
        memcpy(croom->tsdata,&roominst->globaldata[0],croom->tsdatasize);
    }

}

void remove_unchanged_properties_from_croom()
{
    // Remove properties with default values
    Properties::RemoveMatching(croom->roomProps, game.propSchema, thisroom.roomProps);
    for (int i = 0; i < MAX_HOTSPOTS; ++i)
    {
        Properties::RemoveMatching(croom->hsProps[i], game.propSchema, thisroom.hsProps[i]);
    }
    for (int i = 0; i < MAX_INIT_SPR; ++i)
    {
        Properties::RemoveMatching(croom->objProps[i], game.propSchema, thisroom.objProps[i]);
    }
}

void unload_old_room() {
    int ff;

    // if switching games on restore, don't do this
    if (displayed_room < 0)
        return;

    Out::FPrint("Unloading room %d", displayed_room);

    current_fade_out_effect();

    Bitmap *ds = GetVirtualScreen();
    ds->Fill(0);
    for (ff=0;ff<croom->numobj;ff++)
        objs[ff].moving = 0;

    if (!play.ambient_sounds_persist) {
        for (ff = 1; ff < MAX_SOUND_CHANNELS; ff++)
            StopAmbientSound(ff);
    }

    cancel_all_scripts();
    numevents = 0;  // cancel any pending room events

    if (roomBackgroundBmp != NULL)
    {
        gfxDriver->DestroyDDB(roomBackgroundBmp);
        roomBackgroundBmp = NULL;
    }

    if (croom==NULL) ;
    else if (roominst!=NULL) {
        save_room_data_segment();
        delete roominstFork;
        delete roominst;
        roominstFork = NULL;
        roominst=NULL;
    }
    else croom->tsdatasize=0;
    memset(&play.walkable_areas_on[0],1,MAX_WALK_AREAS+1);
    play.bg_frame=0;
    play.bg_frame_locked=0;
    play.offsets_locked=0;
    remove_screen_overlay(-1);
    delete raw_saved_screen;
    raw_saved_screen = NULL;
    for (ff = 0; ff < MAX_BSCENE; ff++)
        play.raw_modified[ff] = 0;
    for (ff = 0; ff < thisroom.numLocalVars; ff++)
        croom->interactionVariableValues[ff] = thisroom.localvars[ff].Value;

    remove_unchanged_properties_from_croom();

    // wipe the character cache when we change rooms
    for (ff = 0; ff < game.numcharacters; ff++) {
        if (charcache[ff].inUse) {
            delete charcache[ff].image;
            charcache[ff].image = NULL;
            charcache[ff].inUse = 0;
        }
        // ensure that any half-moves (eg. with scaled movement) are stopped
        charextra[ff].xwas = INVALID_X;
    }

    play.swap_portrait_lastchar = -1;
    play.swap_portrait_lastlastchar = -1;

    for (ff = 0; ff < croom->numobj; ff++) {
        // un-export the object's script object
        if (objectScriptObjNames[ff][0] == 0)
            continue;

        ccRemoveExternalSymbol(objectScriptObjNames[ff]);
    }

    for (ff = 0; ff < MAX_HOTSPOTS; ff++) {
        if (thisroom.hotspotScriptNames[ff][0] == 0)
            continue;

        ccRemoveExternalSymbol(thisroom.hotspotScriptNames[ff]);
    }

    // clear the object cache
    for (ff = 0; ff < MAX_INIT_SPR; ff++) {
        delete objcache[ff].image;
        objcache[ff].image = NULL;
    }
    // clear the actsps buffers to save memory, since the
    // objects/characters involved probably aren't on the
    // new screen. this also ensures all cached data is flushed
    for (ff = 0; ff < MAX_INIT_SPR + game.numcharacters; ff++) {
        delete actsps[ff];
        actsps[ff] = NULL;

        if (actspsbmp[ff] != NULL)
            gfxDriver->DestroyDDB(actspsbmp[ff]);
        actspsbmp[ff] = NULL;

        delete actspswb[ff];
        actspswb[ff] = NULL;

        if (actspswbbmp[ff] != NULL)
            gfxDriver->DestroyDDB(actspswbbmp[ff]);
        actspswbbmp[ff] = NULL;

        actspswbcache[ff].valid = 0;
    }

    // if Hide Player Character was ticked, restore it to visible
    if (play.temporarily_turned_off_character >= 0) {
        game.chars[play.temporarily_turned_off_character].on = 1;
        play.temporarily_turned_off_character = -1;
    }

}



void convert_room_coordinates_to_low_res(roomstruct *rstruc)
{
    int f;
    for (f = 0; f < rstruc->numsprs; f++)
    {
        rstruc->sprs[f].x /= 2;
        rstruc->sprs[f].y /= 2;
        if (rstruc->objbaseline[f] > 0)
        {
            rstruc->objbaseline[f] /= 2;
        }
    }

    for (f = 0; f < rstruc->numhotspots; f++)
    {
        rstruc->hswalkto[f].x /= 2;
        rstruc->hswalkto[f].y /= 2;
    }

    for (f = 0; f < rstruc->numobj; f++)
    {
        rstruc->objyval[f] /= 2;
    }

    rstruc->left /= 2;
    rstruc->top /= 2;
    rstruc->bottom /= 2;
    rstruc->right /= 2;
    rstruc->width /= 2;
    rstruc->height /= 2;
}

extern int convert_16bit_bgr;

void copy_properties_to_current_room_state()
{
    // Copy properties with default values
    Properties::CopyMissing(croom->roomProps, thisroom.roomProps);
    for (int i = 0; i < MAX_HOTSPOTS; ++i)
    {
        Properties::CopyMissing(croom->hsProps[i], thisroom.hsProps[i]);
    }
    for (int i = 0; i < MAX_INIT_SPR; ++i)
    {
        Properties::CopyMissing(croom->objProps[i], thisroom.objProps[i]);
    }
}

#define NO_GAME_ID_IN_ROOM_FILE 16325
// forchar = playerchar on NewRoom, or NULL if restore saved game
void load_new_room(int newnum, CharacterInfo*forchar) {

    Out::FPrint("Loading room %d", newnum);

    String room_filename;
    int cc;
    done_es_error = 0;
    play.room_changes ++;
    set_color_depth(8);
    displayed_room=newnum;

    room_filename.Format("room%d.crm", newnum);
    if (newnum == 0) {
        // support both room0.crm and intro.crm
        // 2.70: Renamed intro.crm to room0.crm, to stop it causing confusion
        if (loaded_game_file_version < kGameVersion_270 && Common::AssetManager::DoesAssetExist("intro.crm") ||
            loaded_game_file_version >= kGameVersion_270 && !Common::AssetManager::DoesAssetExist(room_filename))
        {
            room_filename = "intro.crm";
        }
    }
    // reset these back, because they might have been changed.
    delete thisroom.object;
    thisroom.object=BitmapHelper::CreateBitmap(320,200);

    delete thisroom.ebscene[0];
    thisroom.ebscene[0] = BitmapHelper::CreateBitmap(320,200);

    update_polled_stuff_if_runtime();

    // load the room from disk
    our_eip=200;
    thisroom.gameId = NO_GAME_ID_IN_ROOM_FILE;
    load_room(room_filename, &thisroom, game.IsHiRes());

    if ((thisroom.gameId != NO_GAME_ID_IN_ROOM_FILE) &&
        (thisroom.gameId != game.uniqueid)) {
            quitprintf("!Unable to load '%s'. This room file is assigned to a different game.", room_filename.GetCStr());
    }

    if (game.IsHiRes() && (game.options[OPT_NATIVECOORDINATES] == 0))
    {
        convert_room_coordinates_to_low_res(&thisroom);
    }

    update_polled_stuff_if_runtime();
    our_eip=201;
    /*  // apparently, doing this stops volume spiking between tracks
    if (thisroom.options[ST_TUNE]>0) {
    stopmusic();
    delay(100);
    }*/

    play.room_width = thisroom.width;
    play.room_height = thisroom.height;
    play.anim_background_speed = thisroom.bscene_anim_speed;
    play.bg_anim_delay = play.anim_background_speed;

    int dd;
    // do the palette
    for (cc=0;cc<256;cc++) {
        if (game.paluses[cc]==PAL_BACKGROUND)
            palette[cc]=thisroom.pal[cc];
        else {
            // copy the gamewide colours into the room palette
            for (dd = 0; dd < thisroom.num_bscenes; dd++)
                thisroom.bpalettes[dd][cc] = palette[cc];
        }
    }

    if ((thisroom.ebscene[0]->GetColorDepth() == 8) &&
        (ScreenResolution.ColorDepth > 8))
        select_palette(palette);

    for (cc=0;cc<thisroom.num_bscenes;cc++) {
        update_polled_stuff_if_runtime();
#ifdef USE_15BIT_FIX
        // convert down scenes from 16 to 15-bit if necessary
        if ((ScreenResolution.ColorDepth != game.color_depth*8) &&
            (thisroom.ebscene[cc]->GetColorDepth() == game.color_depth * 8)) {
                Bitmap *oldblock = thisroom.ebscene[cc];
                thisroom.ebscene[cc] = convert_16_to_15(oldblock);
                delete oldblock;
        }
        else if ((thisroom.ebscene[cc]->GetColorDepth () == 16) && (convert_16bit_bgr == 1))
            thisroom.ebscene[cc] = convert_16_to_16bgr (thisroom.ebscene[cc]);
#endif

#if defined (AGS_INVERTED_COLOR_ORDER)
        // PSP: Convert 32 bit backgrounds.
        if (thisroom.ebscene[cc]->GetColorDepth() == 32)
            thisroom.ebscene[cc] = convert_32_to_32bgr(thisroom.ebscene[cc]);
#endif

        thisroom.ebscene[cc] = gfxDriver->ConvertBitmapToSupportedColourDepth(thisroom.ebscene[cc]);
    }

    if ((thisroom.ebscene[0]->GetColorDepth() == 8) &&
        (ScreenResolution.ColorDepth > 8))
        unselect_palette();

    update_polled_stuff_if_runtime();

    our_eip=202;
    const int real_room_height = multiply_up_coordinate(thisroom.height);
    // Game viewport is updated when when room's size is smaller than game's size.
    // NOTE: if "OPT_LETTERBOX" is false, altsize.Height = size.Height always.
    if (real_room_height < game.size.Height || play.viewport.GetHeight() < game.size.Height) {
        int abscreen=0;

        // [IKM] Here we remember what was set as virtual screen: either real screen bitmap, or virtual_screen bitmap
        Bitmap *ds = GetVirtualScreen();
        if (ds==BitmapHelper::GetScreenBitmap()) abscreen=1;
        else if (ds==virtual_screen) abscreen=2;

        // Define what should be a new game viewport size
        int newScreenHeight = game.size.Height;
        // [IKM] 2015-05-04: in original engine the letterbox feature only allowed viewports of
        // either 200 or 240 (400 and 480) pixels, if the room height was equal or greater than 200 (400).
        const int viewport_height = real_room_height < game.altsize.Height ? real_room_height :
            (real_room_height >= game.altsize.Height && real_room_height < game.size.Height) ? game.altsize.Height :
            game.size.Height;
        if (viewport_height < game.size.Height) {
            clear_letterbox_borders();
            newScreenHeight = viewport_height;
        }

        // If this is the first time we got here, then the sub_screen does not exist at this point; so we create it here.
        if (!_sub_screen)
            _sub_screen = BitmapHelper::CreateSubBitmap(_old_screen, RectWH(game.size.Width / 2 - play.viewport.GetWidth() / 2, game.size.Height / 2-newScreenHeight/2, play.viewport.GetWidth(), newScreenHeight));

        // Reset screen bitmap
        if (newScreenHeight == _sub_screen->GetHeight())
        {
            // requested viewport height is the same as existing subscreen
			BitmapHelper::SetScreenBitmap( _sub_screen );
        }
        // CHECKME: WTF is this for?
        else if (_sub_screen->GetWidth() != game.size.Width)
        {
            // the height has changed and the width is not equal with game width
            int subBitmapWidth = _sub_screen->GetWidth();
            delete _sub_screen;
            _sub_screen = BitmapHelper::CreateSubBitmap(_old_screen, RectWH(_old_screen->GetWidth() / 2 - subBitmapWidth / 2, _old_screen->GetHeight() / 2 - newScreenHeight / 2, subBitmapWidth, newScreenHeight));
            BitmapHelper::SetScreenBitmap( _sub_screen );
        }
        else
        {
            // the height and width are equal to game native size: restore original screen
            BitmapHelper::SetScreenBitmap( _old_screen );
        }

<<<<<<< HEAD
        // Update viewport and mouse area
        play.SetViewport(BitmapHelper::GetScreenBitmap()->GetSize());
        Mouse::SetGraphicArea();
=======
		scrnhit = BitmapHelper::GetScreenBitmap()->GetHeight();
        vesa_yres = scrnhit;
        game_frame_x_offset = (final_scrn_wid - scrnwid) / 2;
        game_frame_y_offset = (final_scrn_hit - scrnhit) / 2;

        filter->SetMouseArea(0,0, scrnwid-1, vesa_yres-1);
>>>>>>> 35e9a3c6

        // Reset virtual_screen bitmap
        if (virtual_screen->GetHeight() != play.viewport.GetHeight()) {
            int cdepth=virtual_screen->GetColorDepth();
            delete virtual_screen;
            virtual_screen=BitmapHelper::CreateBitmap(play.viewport.GetWidth(),play.viewport.GetHeight(),cdepth);
            virtual_screen->Clear();
            gfxDriver->SetMemoryBackBuffer(virtual_screen);
        }

        // Adjust offsets for rendering sprites on virtual screen
        gfxDriver->SetRenderOffset(play.viewport.Left, play.viewport.Top);

        // [IKM] Since both screen and virtual_screen bitmaps might have changed, we reset a virtual screen,
        // with either first or second, depending on what was set as virtual screen before
		if (abscreen==1) // it was a screen bitmap
            SetVirtualScreen( BitmapHelper::GetScreenBitmap() );
        else if (abscreen==2) // it was a virtual_screen bitmap
            SetVirtualScreen( virtual_screen );

        update_polled_stuff_if_runtime();
    }
    // update the script viewport height
    scsystem.viewport_height = divide_down_coordinate(play.viewport.GetHeight());

    SetMouseBounds (0,0,0,0);

    our_eip=203;
    in_new_room=1;

    // walkable_areas_temp is used by the pathfinder to generate a
    // copy of the walkable areas - allocate it here to save time later
    delete walkable_areas_temp;
    walkable_areas_temp = BitmapHelper::CreateBitmap(thisroom.walls->GetWidth(), thisroom.walls->GetHeight(), 8);

    // Make a backup copy of the walkable areas prior to
    // any RemoveWalkableArea commands
    delete walkareabackup;
    // copy the walls screen
    walkareabackup=BitmapHelper::CreateBitmapCopy(thisroom.walls);

    our_eip=204;
    update_polled_stuff_if_runtime();
    redo_walkable_areas();
    // fix walk-behinds to current screen resolution
    thisroom.object = fix_bitmap_size(thisroom.object);
    update_polled_stuff_if_runtime();

    set_color_depth(ScreenResolution.ColorDepth);
    // convert backgrounds to current res
    if (thisroom.resolution != get_fixed_pixel_size(1)) {
        for (cc=0;cc<thisroom.num_bscenes;cc++)
            thisroom.ebscene[cc] = fix_bitmap_size(thisroom.ebscene[cc]);
    }

    if ((thisroom.ebscene[0]->GetWidth() < play.viewport.GetWidth()) ||
        (thisroom.ebscene[0]->GetHeight() < play.viewport.GetHeight()))
    {
        quitprintf("!The background scene for this room is smaller than the game resolution. If you have recently changed " 
            "the game resolution, you will need to re-import the background for this room. (Room: %d, BG Size: %d x %d)",
            newnum, thisroom.ebscene[0]->GetWidth(), thisroom.ebscene[0]->GetHeight());
    }

    recache_walk_behinds();

    our_eip=205;
    // setup objects
    if (forchar != NULL) {
        // if not restoring a game, always reset this room
        troom.beenhere=0;  
        troom.tsdatasize=0;
        memset(&troom.hotspot_enabled[0],1,MAX_HOTSPOTS);
        memset(&troom.region_enabled[0], 1, MAX_REGIONS);
    }
    if ((newnum>=0) & (newnum<MAX_ROOMS))
        croom = getRoomStatus(newnum);
    else croom=&troom;

    if (croom->beenhere > 0) {
        // if we've been here before, save the Times Run information
        // since we will overwrite the actual NewInteraction structs
        // (cos they have pointers and this might have been loaded from
        // a save game)
        if (thisroom.roomScripts == NULL)
        {
            thisroom.intrRoom->CopyTimesRun(croom->intrRoom);
            for (cc=0;cc < MAX_HOTSPOTS;cc++)
                thisroom.intrHotspot[cc]->CopyTimesRun(croom->intrHotspot[cc]);
            for (cc=0;cc < MAX_INIT_SPR;cc++)
                thisroom.intrObject[cc]->CopyTimesRun(croom->intrObject[cc]);
            for (cc=0;cc < MAX_REGIONS;cc++)
                thisroom.intrRegion[cc]->CopyTimesRun(croom->intrRegion[cc]);
        }
    }
    if (croom->beenhere==0) {
        croom->numobj=thisroom.numsprs;
        croom->tsdatasize=0;
        for (cc=0;cc<croom->numobj;cc++) {
            croom->obj[cc].x=thisroom.sprs[cc].x;
            croom->obj[cc].y=thisroom.sprs[cc].y;

            if (thisroom.wasversion <= kRoomVersion_300a)
                croom->obj[cc].y += divide_down_coordinate(spriteheight[thisroom.sprs[cc].sprnum]);

            croom->obj[cc].num=thisroom.sprs[cc].sprnum;
            croom->obj[cc].on=thisroom.sprs[cc].on;
            croom->obj[cc].view=-1;
            croom->obj[cc].loop=0;
            croom->obj[cc].frame=0;
            croom->obj[cc].wait=0;
            croom->obj[cc].transparent=0;
            croom->obj[cc].moving=-1;
            croom->obj[cc].flags = thisroom.objectFlags[cc];
            croom->obj[cc].baseline=-1;
            croom->obj[cc].last_zoom = 100;
            croom->obj[cc].last_width = 0;
            croom->obj[cc].last_height = 0;
            croom->obj[cc].blocking_width = 0;
            croom->obj[cc].blocking_height = 0;
            if (thisroom.objbaseline[cc]>=0)
                //        croom->obj[cc].baseoffs=thisroom.objbaseline[cc]-thisroom.sprs[cc].y;
                croom->obj[cc].baseline=thisroom.objbaseline[cc];
        }
        memcpy(&croom->walkbehind_base[0],&thisroom.objyval[0],sizeof(short)*MAX_OBJ);
        for (cc=0;cc<MAX_FLAGS;cc++) croom->flagstates[cc]=0;

        /*    // we copy these structs for the Score column to work
        croom->misccond=thisroom.misccond;
        for (cc=0;cc<MAX_HOTSPOTS;cc++)
        croom->hscond[cc]=thisroom.hscond[cc];
        for (cc=0;cc<MAX_INIT_SPR;cc++)
        croom->objcond[cc]=thisroom.objcond[cc];*/

        for (cc=0;cc < MAX_HOTSPOTS;cc++) {
            croom->hotspot_enabled[cc] = 1;
        }
        for (cc = 0; cc < MAX_REGIONS; cc++) {
            croom->region_enabled[cc] = 1;
        }

        croom->beenhere=1;
        in_new_room=2;
    }
    else {
        // We have been here before
        for (int ff = 0; ff < thisroom.numLocalVars; ff++)
            thisroom.localvars[ff].Value = croom->interactionVariableValues[ff];
    }

    update_polled_stuff_if_runtime();

    if (thisroom.roomScripts == NULL)
    {
        // copy interactions from room file into our temporary struct
        croom->intrRoom = thisroom.intrRoom[0];
        for (cc=0;cc<MAX_HOTSPOTS;cc++)
            croom->intrHotspot[cc] = thisroom.intrHotspot[cc][0];
        for (cc=0;cc<MAX_INIT_SPR;cc++)
            croom->intrObject[cc] = thisroom.intrObject[cc][0];
        for (cc=0;cc<MAX_REGIONS;cc++)
            croom->intrRegion[cc] = thisroom.intrRegion[cc][0];
    }

    copy_properties_to_current_room_state();

    objs=&croom->obj[0];

    for (cc = 0; cc < MAX_INIT_SPR; cc++) {
        // 64 bit: Using the id instead
        // scrObj[cc].obj = &croom->obj[cc];
        objectScriptObjNames[cc][0] = 0;
    }

    for (cc = 0; cc < croom->numobj; cc++) {
        // export the object's script object
        if (thisroom.objectscriptnames[cc][0] == 0)
            continue;

        if (thisroom.wasversion >= kRoomVersion_300a) 
        {
            strcpy(objectScriptObjNames[cc], thisroom.objectscriptnames[cc]);
        }
        else
        {
            sprintf(objectScriptObjNames[cc], "o%s", thisroom.objectscriptnames[cc]);
            strlwr(objectScriptObjNames[cc]);
            if (objectScriptObjNames[cc][1] != 0)
                objectScriptObjNames[cc][1] = toupper(objectScriptObjNames[cc][1]);
        }

        ccAddExternalDynamicObject(objectScriptObjNames[cc], &scrObj[cc], &ccDynamicObject);
    }

    for (cc = 0; cc < MAX_HOTSPOTS; cc++) {
        if (thisroom.hotspotScriptNames[cc][0] == 0)
            continue;

        ccAddExternalDynamicObject(thisroom.hotspotScriptNames[cc], &scrHotspot[cc], &ccDynamicHotspot);
    }

    our_eip=206;
    /*  THIS IS DONE IN THE EDITOR NOW
    thisroom.ebpalShared[0] = 1;
    for (dd = 1; dd < thisroom.num_bscenes; dd++) {
    if (memcmp (&thisroom.bpalettes[dd][0], &palette[0], sizeof(color) * 256) == 0)
    thisroom.ebpalShared[dd] = 1;
    else
    thisroom.ebpalShared[dd] = 0;
    }
    // only make the first frame shared if the last is
    if (thisroom.ebpalShared[thisroom.num_bscenes - 1] == 0)
    thisroom.ebpalShared[0] = 0;*/

    update_polled_stuff_if_runtime();

    our_eip = 210;
    if (IS_ANTIALIAS_SPRITES) {
        // sometimes the palette has corrupt entries, which crash
        // the create_rgb_table call
        // so, fix them
        for (int ff = 0; ff < 256; ff++) {
            if (palette[ff].r > 63)
                palette[ff].r = 63;
            if (palette[ff].g > 63)
                palette[ff].g = 63;
            if (palette[ff].b > 63)
                palette[ff].b = 63;
        }
        create_rgb_table (&rgb_table, palette, NULL);
        rgb_map = &rgb_table;
    }
    our_eip = 211;
    if (forchar!=NULL) {
        // if it's not a Restore Game

        // if a following character is still waiting to come into the
        // previous room, force it out so that the timer resets
        for (int ff = 0; ff < game.numcharacters; ff++) {
            if ((game.chars[ff].following >= 0) && (game.chars[ff].room < 0)) {
                if ((game.chars[ff].following == game.playercharacter) &&
                    (forchar->prevroom == newnum))
                    // the player went back to the previous room, so make sure
                    // the following character is still there
                    game.chars[ff].room = newnum;
                else
                    game.chars[ff].room = game.chars[game.chars[ff].following].room;
            }
        }

        offsetx=0;
        offsety=0;
        forchar->prevroom=forchar->room;
        forchar->room=newnum;
        // only stop moving if it's a new room, not a restore game
        for (cc=0;cc<game.numcharacters;cc++)
            StopMoving(cc);

    }

    update_polled_stuff_if_runtime();

    roominst=NULL;
    if (debug_flags & DBG_NOSCRIPT) ;
    else if (thisroom.compiled_script!=NULL) {
        compile_room_script();
        if (croom->tsdatasize>0) {
            if (croom->tsdatasize != roominst->globaldatasize)
                quit("room script data segment size has changed");
            memcpy(&roominst->globaldata[0],croom->tsdata,croom->tsdatasize);
        }
    }
    our_eip=207;
    play.entered_edge = -1;

    if ((new_room_x != SCR_NO_VALUE) && (forchar != NULL))
    {
        forchar->x = new_room_x;
        forchar->y = new_room_y;

		if (new_room_loop != SCR_NO_VALUE)
			forchar->loop = new_room_loop;
    }
    new_room_x = SCR_NO_VALUE;
	new_room_loop = SCR_NO_VALUE;

    if ((new_room_pos>0) & (forchar!=NULL)) {
        if (new_room_pos>=4000) {
            play.entered_edge = 3;
            forchar->y = thisroom.top + get_fixed_pixel_size(1);
            forchar->x=new_room_pos%1000;
            if (forchar->x==0) forchar->x=thisroom.width/2;
            if (forchar->x <= thisroom.left)
                forchar->x = thisroom.left + 3;
            if (forchar->x >= thisroom.right)
                forchar->x = thisroom.right - 3;
            forchar->loop=0;
        }
        else if (new_room_pos>=3000) {
            play.entered_edge = 2;
            forchar->y = thisroom.bottom - get_fixed_pixel_size(1);
            forchar->x=new_room_pos%1000;
            if (forchar->x==0) forchar->x=thisroom.width/2;
            if (forchar->x <= thisroom.left)
                forchar->x = thisroom.left + 3;
            if (forchar->x >= thisroom.right)
                forchar->x = thisroom.right - 3;
            forchar->loop=3;
        }
        else if (new_room_pos>=2000) {
            play.entered_edge = 1;
            forchar->x = thisroom.right - get_fixed_pixel_size(1);
            forchar->y=new_room_pos%1000;
            if (forchar->y==0) forchar->y=thisroom.height/2;
            if (forchar->y <= thisroom.top)
                forchar->y = thisroom.top + 3;
            if (forchar->y >= thisroom.bottom)
                forchar->y = thisroom.bottom - 3;
            forchar->loop=1;
        }
        else if (new_room_pos>=1000) {
            play.entered_edge = 0;
            forchar->x = thisroom.left + get_fixed_pixel_size(1);
            forchar->y=new_room_pos%1000;
            if (forchar->y==0) forchar->y=thisroom.height/2;
            if (forchar->y <= thisroom.top)
                forchar->y = thisroom.top + 3;
            if (forchar->y >= thisroom.bottom)
                forchar->y = thisroom.bottom - 3;
            forchar->loop=2;
        }
        // if starts on un-walkable area
        if (get_walkable_area_pixel(forchar->x, forchar->y) == 0) {
            if (new_room_pos>=3000) { // bottom or top of screen
                int tryleft=forchar->x - 1,tryright=forchar->x + 1;
                while (1) {
                    if (get_walkable_area_pixel(tryleft, forchar->y) > 0) {
                        forchar->x=tryleft; break; }
                    if (get_walkable_area_pixel(tryright, forchar->y) > 0) {
                        forchar->x=tryright; break; }
                    int nowhere=0;
                    if (tryleft>thisroom.left) { tryleft--; nowhere++; }
                    if (tryright<thisroom.right) { tryright++; nowhere++; }
                    if (nowhere==0) break;  // no place to go, so leave him
                }
            }
            else if (new_room_pos>=1000) { // left or right
                int tryleft=forchar->y - 1,tryright=forchar->y + 1;
                while (1) {
                    if (get_walkable_area_pixel(forchar->x, tryleft) > 0) {
                        forchar->y=tryleft; break; }
                    if (get_walkable_area_pixel(forchar->x, tryright) > 0) {
                        forchar->y=tryright; break; }
                    int nowhere=0;
                    if (tryleft>thisroom.top) { tryleft--; nowhere++; }
                    if (tryright<thisroom.bottom) { tryright++; nowhere++; }
                    if (nowhere==0) break;  // no place to go, so leave him
                }
            }
        }
        new_room_pos=0;
    }
    if (forchar!=NULL) {
        play.entered_at_x=forchar->x;
        play.entered_at_y=forchar->y;
        if (forchar->x >= thisroom.right)
            play.entered_edge = 1;
        else if (forchar->x <= thisroom.left)
            play.entered_edge = 0;
        else if (forchar->y >= thisroom.bottom)
            play.entered_edge = 2;
        else if (forchar->y <= thisroom.top)
            play.entered_edge = 3;
    }
    /*  if ((playerchar->x > thisroom.width) | (playerchar->y > thisroom.height))
    quit("!NewRoomEx: x/y co-ordinates are invalid");*/
    if (thisroom.options[ST_TUNE]>0)
        PlayMusicResetQueue(thisroom.options[ST_TUNE]);

    our_eip=208;
    if (forchar!=NULL) {
        if (thisroom.options[ST_MANDISABLED]==0) { forchar->on=1;
        enable_cursor_mode(0); }
        else {
            forchar->on=0;
            disable_cursor_mode(0);
            // remember which character we turned off, in case they
            // use SetPlyaerChracter within this room (so we re-enable
            // the correct character when leaving the room)
            play.temporarily_turned_off_character = game.playercharacter;
        }
        if (forchar->flags & CHF_FIXVIEW) ;
        else if (thisroom.options[ST_MANVIEW]==0) forchar->view=forchar->defview;
        else forchar->view=thisroom.options[ST_MANVIEW]-1;
        forchar->frame=0;   // make him standing
    }
    color_map = NULL;

    our_eip = 209;
    update_polled_stuff_if_runtime();
    generate_light_table();
    update_music_volume();
    update_viewport();
    our_eip = 212;
    invalidate_screen();
    for (cc=0;cc<croom->numobj;cc++) {
        if (objs[cc].on == 2)
            MergeObject(cc);
    }
    new_room_flags=0;
    play.gscript_timer=-1;  // avoid screw-ups with changing screens
    play.player_on_region = 0;
    // trash any input which they might have done while it was loading
    while (kbhit()) { if (getch()==0) getch(); }
    while (mgetbutton()!=NONE) ;
    // no fade in, so set the palette immediately in case of 256-col sprites
    if (game.color_depth > 1)
        setpal();

    our_eip=220;
    update_polled_stuff_if_runtime();
    DEBUG_CONSOLE("Now in room %d", displayed_room);
    guis_need_update = 1;
    platform->RunPluginHooks(AGSE_ENTERROOM, displayed_room);
    //  MoveToWalkableArea(game.playercharacter);
    //  MSS_CHECK_ALL_BLOCKS;
}

extern int psp_clear_cache_on_room_change;

// new_room: changes the current room number, and loads the new room from disk
void new_room(int newnum,CharacterInfo*forchar) {
    EndSkippingUntilCharStops();

    Out::FPrint("Room change requested to room %d", newnum);

    update_polled_stuff_if_runtime();

    // we are currently running Leaves Screen scripts
    in_leaves_screen = newnum;

    // player leaves screen event
    run_room_event(8);
    // Run the global OnRoomLeave event
    run_on_event (GE_LEAVE_ROOM, RuntimeScriptValue().SetInt32(displayed_room));

    platform->RunPluginHooks(AGSE_LEAVEROOM, displayed_room);

    // update the new room number if it has been altered by OnLeave scripts
    newnum = in_leaves_screen;
    in_leaves_screen = -1;

    if ((playerchar->following >= 0) &&
        (game.chars[playerchar->following].room != newnum)) {
            // the player character is following another character,
            // who is not in the new room. therefore, abort the follow
            playerchar->following = -1;
    }
    update_polled_stuff_if_runtime();

    // change rooms
    unload_old_room();

    if (psp_clear_cache_on_room_change)
    {
        // Delete all cached sprites
        spriteset.removeAll();

        // Delete all gui background images
        for (int i = 0; i < game.numgui; i++)
        {
            delete guibg[i];
            guibg[i] = NULL;

            if (guibgbmp[i])
                gfxDriver->DestroyDDB(guibgbmp[i]);
            guibgbmp[i] = NULL;
        }
        guis_need_update = 1;
    }

    update_polled_stuff_if_runtime();

    load_new_room(newnum,forchar);
}

int find_highest_room_entered() {
    int qq,fndas=-1;
    for (qq=0;qq<MAX_ROOMS;qq++) {
        if (isRoomStatusValid(qq) && (getRoomStatus(qq)->beenhere != 0))
            fndas = qq;
    }
    // This is actually legal - they might start in room 400 and save
    //if (fndas<0) quit("find_highest_room: been in no rooms?");
    return fndas;
}

extern long t1;  // defined in ac_main

void first_room_initialization() {
    starting_room = displayed_room;
    t1 = time(NULL);
    lastcounter=0;
    loopcounter=0;
    mouse_z_was = mouse_z;
}

void check_new_room() {
    // if they're in a new room, run Player Enters Screen and on_event(ENTER_ROOM)
    if ((in_new_room>0) & (in_new_room!=3)) {
        EventHappened evh;
        evh.type = EV_RUNEVBLOCK;
        evh.data1 = EVB_ROOM;
        evh.data2 = 0;
        evh.data3 = 5;
        evh.player=game.playercharacter;
        // make sure that any script calls don't re-call enters screen
        int newroom_was = in_new_room;
        in_new_room = 0;
        play.disabled_user_interface ++;
        process_event(&evh);
        play.disabled_user_interface --;
        in_new_room = newroom_was;
        //    setevent(EV_RUNEVBLOCK,EVB_ROOM,0,5);
    }
}

void compile_room_script() {
    ccError = 0;

    roominst = ccInstance::CreateFromScript(thisroom.compiled_script);

    if ((ccError!=0) || (roominst==NULL)) {
        char thiserror[400];
        sprintf(thiserror, "Unable to create local script: %s", ccErrorString);
        quit(thiserror);
    }

    roominstFork = roominst->Fork();
    if (roominstFork == NULL)
        quitprintf("Unable to create forked room instance: %s", ccErrorString);

    repExecAlways.roomHasFunction = true;
    getDialogOptionsDimensionsFunc.roomHasFunction = true;
}

int bg_just_changed = 0;

void on_background_frame_change () {

    invalidate_screen();
    mark_current_background_dirty();
    invalidate_cached_walkbehinds();

    // get the new frame's palette
    memcpy (palette, thisroom.bpalettes[play.bg_frame], sizeof(color) * 256);

    // hi-colour, update the palette. It won't have an immediate effect
    // but will be drawn properly when the screen fades in
    if (game.color_depth > 1)
        setpal();

    if (in_enters_screen)
        return;

    // Don't update the palette if it hasn't changed
    if (thisroom.ebpalShared[play.bg_frame])
        return;

    // 256-colours, tell it to update the palette (will actually be done as
    // close as possible to the screen update to prevent flicker problem)
    if (game.color_depth == 1)
        bg_just_changed = 1;
}

//=============================================================================
//
// Script API Functions
//
//=============================================================================

#include "debug/out.h"
#include "script/script_api.h"
#include "script/script_runtime.h"
#include "ac/dynobj/scriptstring.h"

extern ScriptString myScriptStringImpl;

// ScriptDrawingSurface* (int backgroundNumber)
RuntimeScriptValue Sc_Room_GetDrawingSurfaceForBackground(const RuntimeScriptValue *params, int32_t param_count)
{
    API_SCALL_OBJAUTO_PINT(ScriptDrawingSurface, Room_GetDrawingSurfaceForBackground);
}

// int (const char *property)
RuntimeScriptValue Sc_Room_GetProperty(const RuntimeScriptValue *params, int32_t param_count)
{
    API_SCALL_INT_POBJ(Room_GetProperty, const char);
}

// const char* (const char *property)
RuntimeScriptValue Sc_Room_GetTextProperty(const RuntimeScriptValue *params, int32_t param_count)
{
    API_SCALL_OBJ_POBJ(const char, myScriptStringImpl, Room_GetTextProperty, const char);
}

RuntimeScriptValue Sc_Room_SetProperty(const RuntimeScriptValue *params, int32_t param_count)
{
    API_SCALL_BOOL_POBJ_PINT(Room_SetProperty, const char);
}

// const char* (const char *property)
RuntimeScriptValue Sc_Room_SetTextProperty(const RuntimeScriptValue *params, int32_t param_count)
{
    API_SCALL_BOOL_POBJ2(Room_SetTextProperty, const char, const char);
}

// int ()
RuntimeScriptValue Sc_Room_GetBottomEdge(const RuntimeScriptValue *params, int32_t param_count)
{
    API_SCALL_INT(Room_GetBottomEdge);
}

// int ()
RuntimeScriptValue Sc_Room_GetColorDepth(const RuntimeScriptValue *params, int32_t param_count)
{
    API_SCALL_INT(Room_GetColorDepth);
}

// int ()
RuntimeScriptValue Sc_Room_GetHeight(const RuntimeScriptValue *params, int32_t param_count)
{
    API_SCALL_INT(Room_GetHeight);
}

// int ()
RuntimeScriptValue Sc_Room_GetLeftEdge(const RuntimeScriptValue *params, int32_t param_count)
{
    API_SCALL_INT(Room_GetLeftEdge);
}

// const char* (int index)
RuntimeScriptValue Sc_Room_GetMessages(const RuntimeScriptValue *params, int32_t param_count)
{
    API_SCALL_OBJ_PINT(const char, myScriptStringImpl, Room_GetMessages);
}

// int ()
RuntimeScriptValue Sc_Room_GetMusicOnLoad(const RuntimeScriptValue *params, int32_t param_count)
{
    API_SCALL_INT(Room_GetMusicOnLoad);
}

// int ()
RuntimeScriptValue Sc_Room_GetObjectCount(const RuntimeScriptValue *params, int32_t param_count)
{
    API_SCALL_INT(Room_GetObjectCount);
}

// int ()
RuntimeScriptValue Sc_Room_GetRightEdge(const RuntimeScriptValue *params, int32_t param_count)
{
    API_SCALL_INT(Room_GetRightEdge);
}

// int ()
RuntimeScriptValue Sc_Room_GetTopEdge(const RuntimeScriptValue *params, int32_t param_count)
{
    API_SCALL_INT(Room_GetTopEdge);
}

// int ()
RuntimeScriptValue Sc_Room_GetWidth(const RuntimeScriptValue *params, int32_t param_count)
{
    API_SCALL_INT(Room_GetWidth);
}

// void (int xx,int yy,int mood)
RuntimeScriptValue Sc_ProcessClick(const RuntimeScriptValue *params, int32_t param_count)
{
    API_SCALL_VOID_PINT3(ProcessClick);
}


void RegisterRoomAPI()
{
    ccAddExternalStaticFunction("Room::GetDrawingSurfaceForBackground^1",   Sc_Room_GetDrawingSurfaceForBackground);
    ccAddExternalStaticFunction("Room::GetProperty^1",                      Sc_Room_GetProperty);
    ccAddExternalStaticFunction("Room::GetTextProperty^1",                  Sc_Room_GetTextProperty);
    ccAddExternalStaticFunction("Room::SetProperty^2",                      Sc_Room_SetProperty);
    ccAddExternalStaticFunction("Room::SetTextProperty^2",                  Sc_Room_SetTextProperty);
    ccAddExternalStaticFunction("Room::ProcessClick^3",                     Sc_ProcessClick);
    ccAddExternalStaticFunction("ProcessClick",                             Sc_ProcessClick);
    ccAddExternalStaticFunction("Room::get_BottomEdge",                     Sc_Room_GetBottomEdge);
    ccAddExternalStaticFunction("Room::get_ColorDepth",                     Sc_Room_GetColorDepth);
    ccAddExternalStaticFunction("Room::get_Height",                         Sc_Room_GetHeight);
    ccAddExternalStaticFunction("Room::get_LeftEdge",                       Sc_Room_GetLeftEdge);
    ccAddExternalStaticFunction("Room::geti_Messages",                      Sc_Room_GetMessages);
    ccAddExternalStaticFunction("Room::get_MusicOnLoad",                    Sc_Room_GetMusicOnLoad);
    ccAddExternalStaticFunction("Room::get_ObjectCount",                    Sc_Room_GetObjectCount);
    ccAddExternalStaticFunction("Room::get_RightEdge",                      Sc_Room_GetRightEdge);
    ccAddExternalStaticFunction("Room::get_TopEdge",                        Sc_Room_GetTopEdge);
    ccAddExternalStaticFunction("Room::get_Width",                          Sc_Room_GetWidth);

    /* ----------------------- Registering unsafe exports for plugins -----------------------*/

    ccAddExternalFunctionForPlugin("Room::GetDrawingSurfaceForBackground^1",   (void*)Room_GetDrawingSurfaceForBackground);
    ccAddExternalFunctionForPlugin("Room::GetProperty^1",                      (void*)Room_GetProperty);
    ccAddExternalFunctionForPlugin("Room::GetTextProperty^1",                  (void*)Room_GetTextProperty);
    ccAddExternalFunctionForPlugin("Room::get_BottomEdge",                     (void*)Room_GetBottomEdge);
    ccAddExternalFunctionForPlugin("Room::get_ColorDepth",                     (void*)Room_GetColorDepth);
    ccAddExternalFunctionForPlugin("Room::get_Height",                         (void*)Room_GetHeight);
    ccAddExternalFunctionForPlugin("Room::get_LeftEdge",                       (void*)Room_GetLeftEdge);
    ccAddExternalFunctionForPlugin("Room::geti_Messages",                      (void*)Room_GetMessages);
    ccAddExternalFunctionForPlugin("Room::get_MusicOnLoad",                    (void*)Room_GetMusicOnLoad);
    ccAddExternalFunctionForPlugin("Room::get_ObjectCount",                    (void*)Room_GetObjectCount);
    ccAddExternalFunctionForPlugin("Room::get_RightEdge",                      (void*)Room_GetRightEdge);
    ccAddExternalFunctionForPlugin("Room::get_TopEdge",                        (void*)Room_GetTopEdge);
    ccAddExternalFunctionForPlugin("Room::get_Width",                          (void*)Room_GetWidth);
}<|MERGE_RESOLUTION|>--- conflicted
+++ resolved
@@ -585,18 +585,9 @@
             BitmapHelper::SetScreenBitmap( _old_screen );
         }
 
-<<<<<<< HEAD
         // Update viewport and mouse area
         play.SetViewport(BitmapHelper::GetScreenBitmap()->GetSize());
         Mouse::SetGraphicArea();
-=======
-		scrnhit = BitmapHelper::GetScreenBitmap()->GetHeight();
-        vesa_yres = scrnhit;
-        game_frame_x_offset = (final_scrn_wid - scrnwid) / 2;
-        game_frame_y_offset = (final_scrn_hit - scrnhit) / 2;
-
-        filter->SetMouseArea(0,0, scrnwid-1, vesa_yres-1);
->>>>>>> 35e9a3c6
 
         // Reset virtual_screen bitmap
         if (virtual_screen->GetHeight() != play.viewport.GetHeight()) {
