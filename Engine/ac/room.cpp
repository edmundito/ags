--- conflicted
+++ resolved
@@ -47,11 +47,8 @@
 #include "ac/walkbehind.h"
 #include "ac/dynobj/scriptobjects.h"
 #include "ac/dynobj/dynobj_manager.h"
-<<<<<<< HEAD
+#include "ac/dynobj/all_dynamicclasses.h"
 #include "ac/dynobj/managedobjectpool.h"
-=======
-#include "ac/dynobj/all_dynamicclasses.h"
->>>>>>> 361058f6
 #include "gui/guimain.h"
 #include "script/cc_instance.h"
 #include "debug/debug_log.h"
@@ -320,11 +317,6 @@
     raw_saved_screen = nullptr;
     for (int ff = 0; ff < MAX_ROOM_BGFRAMES; ff++)
         play.raw_modified[ff] = 0;
-<<<<<<< HEAD
-=======
-    for (size_t i = 0; i < thisroom.LocalVariables.size() && i < MAX_INTERACTION_VARIABLES; ++i)
-        croom->interactionVariableValues[i] = thisroom.LocalVariables[i].Value;
->>>>>>> 361058f6
 
     // ensure that any half-moves (eg. with scaled movement) are stopped
     for (int ff = 0; ff < game.numcharacters; ff++) {
@@ -439,11 +431,7 @@
     // load the room from disk
     set_our_eip(200);
     thisroom.GameID = NO_GAME_ID_IN_ROOM_FILE;
-<<<<<<< HEAD
-    HError err = LoadRoom(room_filename, &thisroom, game.SpriteInfos);
-=======
-    HError err = LoadRoom(room_filename, &thisroom, AssetMgr.get(), game.IsLegacyHiRes(), game.SpriteInfos);
->>>>>>> 361058f6
+    HError err = LoadRoom(room_filename, &thisroom, AssetMgr.get(), game.SpriteInfos);
     if (!err)
     {
         quitprintf("Unable to load the room file '%s'. Error: %s", room_filename.GetCStr(), err->FullMessage().GetCStr());
@@ -530,35 +518,6 @@
     // Decide what to do if we have been or not in this room before
     if (croom->beenhere > 0)
     {
-<<<<<<< HEAD
-=======
-        // if we've been here before, save the Times Run information
-        // since we will overwrite the actual NewInteraction structs
-        // (cos they have pointers and this might have been loaded from
-        // a save game)
-        if (thisroom.EventHandlers == nullptr)
-        {// legacy interactions
-            thisroom.Interaction->CopyTimesRun(croom->intrRoom);
-            for (int cc=0;cc < MAX_ROOM_HOTSPOTS;cc++)
-                thisroom.Hotspots[cc].Interaction->CopyTimesRun(croom->intrHotspot[cc]);
-            for (size_t cc=0;cc < thisroom.Objects.size();cc++)
-                thisroom.Objects[cc].Interaction->CopyTimesRun(croom->intrObject[cc]);
-            for (int cc=0;cc < MAX_ROOM_REGIONS;cc++)
-                thisroom.Regions[cc].Interaction->CopyTimesRun(croom->intrRegion[cc]);
-        }
-        for (size_t i = 0; i < thisroom.LocalVariables.size() && i < (size_t)MAX_INTERACTION_VARIABLES; ++i)
-            thisroom.LocalVariables[i].Value = croom->interactionVariableValues[i];
-
-        // Always copy object and hotspot names for < 3.6.0 games, because they were not settable
-        if ((loaded_game_file_version < kGameVersion_360_16) ||
-            (croom->contentFormat < kRoomStatSvgVersion_36025))
-        {
-            for (size_t cc = 0; cc < thisroom.Objects.size(); ++cc)
-                croom->obj[cc].name = thisroom.Objects[cc].Name;
-            for (int cc = 0; cc < MAX_ROOM_HOTSPOTS; cc++) 
-                croom->hotspot[cc].Name = thisroom.Hotspots[cc].Name;
-        }
->>>>>>> 361058f6
     }
     else
     {
