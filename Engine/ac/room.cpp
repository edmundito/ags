--- conflicted
+++ resolved
@@ -215,21 +215,6 @@
 }
 
 bool Room_Exists(int room)
-<<<<<<< HEAD
-=======
-{
-    String room_filename;
-    room_filename.Format("room%d.crm", room);
-    return AssetMgr->DoesAssetExist(room_filename);
-}
-
-//=============================================================================
-
-// Makes sure that room background and walk-behind mask are matching room size
-// in game resolution coordinates; in other words makes graphics appropriate
-// for display in the game.
-void convert_room_background_to_game_res()
->>>>>>> a2d55da3
 {
     String room_filename;
     room_filename.Format("room%d.crm", room);
@@ -1146,10 +1131,6 @@
     API_SCALL_VOID_PINT3(RoomProcessClick);
 }
 
-<<<<<<< HEAD
-// bool (int room)
-=======
->>>>>>> a2d55da3
 RuntimeScriptValue Sc_Room_Exists(const RuntimeScriptValue *params, int32_t param_count)
 {
     API_SCALL_BOOL_PINT(Room_Exists);
