--- conflicted
+++ resolved
@@ -534,41 +534,8 @@
     else croom=&troom;
 
     // Decide what to do if we have been or not in this room before
-<<<<<<< HEAD
+    const bool been_here = croom->beenhere > 0;
     if (croom->beenhere == 0)
-=======
-    const bool been_here = croom->beenhere > 0;
-    if (croom->beenhere > 0)
-    {
-        // if we've been here before, save the Times Run information
-        // since we will overwrite the actual NewInteraction structs
-        // (cos they have pointers and this might have been loaded from
-        // a save game)
-        if (thisroom.EventHandlers == nullptr)
-        {// legacy interactions
-            thisroom.Interaction->CopyTimesRun(croom->intrRoom);
-            for (int cc=0;cc < MAX_ROOM_HOTSPOTS;cc++)
-                thisroom.Hotspots[cc].Interaction->CopyTimesRun(croom->intrHotspot[cc]);
-            for (size_t cc=0;cc < thisroom.Objects.size();cc++)
-                thisroom.Objects[cc].Interaction->CopyTimesRun(croom->intrObject[cc]);
-            for (int cc=0;cc < MAX_ROOM_REGIONS;cc++)
-                thisroom.Regions[cc].Interaction->CopyTimesRun(croom->intrRegion[cc]);
-        }
-        for (size_t i = 0; i < thisroom.LocalVariables.size() && i < (size_t)MAX_INTERACTION_VARIABLES; ++i)
-            thisroom.LocalVariables[i].Value = croom->interactionVariableValues[i];
-
-        // Always copy object and hotspot names for < 3.6.0 games, because they were not settable
-        if ((loaded_game_file_version < kGameVersion_360_16) ||
-            (croom->contentFormat < kRoomStatSvgVersion_36025))
-        {
-            for (size_t cc = 0; cc < thisroom.Objects.size(); ++cc)
-                croom->obj[cc].name = thisroom.Objects[cc].Name;
-            for (int cc = 0; cc < MAX_ROOM_HOTSPOTS; cc++) 
-                croom->hotspot[cc].Name = thisroom.Hotspots[cc].Name;
-        }
-    }
-    else
->>>>>>> a4d7bd40
     {
         // If we have not been in this room before, then copy necessary fields from thisroom
         croom->numobj=thisroom.Objects.size();
