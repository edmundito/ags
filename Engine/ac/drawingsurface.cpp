--- conflicted
+++ resolved
@@ -111,13 +111,8 @@
     return nullptr;
 }
 
-<<<<<<< HEAD
-void DrawingSurface_DrawImageImpl(ScriptDrawingSurface* sds, Bitmap* src, int dst_x, int dst_y, int trans, BlendMode mode,
-    int dst_width, int dst_height,
-=======
 void DrawingSurface_DrawImageImpl(ScriptDrawingSurface* sds, Bitmap* src,
-    int dst_x, int dst_y, int trans, int dst_width, int dst_height,
->>>>>>> a2d55da3
+    int dst_x, int dst_y, int trans, BlendMode mode, int dst_width, int dst_height,
     int src_x, int src_y, int src_width, int src_height, int sprite_id, bool src_has_alpha)
 {
     Bitmap *ds = sds->GetBitmapSurface();
@@ -131,8 +126,7 @@
     if (dst_width < 1 || dst_height < 1 || src_width < 1 || src_height < 1)
         return; // invalid src or dest rectangles
 
-<<<<<<< HEAD
-    // Setup uninitialized arguments; convert coordinates for legacy script mode
+    // Setup uninitialized arguments
     if (dst_width == SCR_NO_VALUE) { dst_width = src->GetWidth(); }
     if (dst_height == SCR_NO_VALUE) { dst_height = src->GetHeight(); }
 
@@ -140,36 +134,14 @@
     if (src_y == SCR_NO_VALUE) { src_y = 0; }
     if (src_width == SCR_NO_VALUE) { src_width = src->GetWidth(); }
     if (src_height == SCR_NO_VALUE) { src_height = src->GetHeight(); }
-=======
-                // Setup uninitialized arguments; convert coordinates for legacy script mode
-    if (dst_width == SCR_NO_VALUE) { dst_width = src->GetWidth(); }
-    else { sds->SizeToGameResolution(&dst_width); }
-    if (dst_height == SCR_NO_VALUE) { dst_height = src->GetHeight(); }
-    else { sds->SizeToGameResolution(&dst_height); }
-
-    if (src_x == SCR_NO_VALUE) { src_x = 0; }
-    if (src_y == SCR_NO_VALUE) { src_y = 0; }
-    sds->PointToGameResolution(&src_x, &src_y);
-    if (src_width == SCR_NO_VALUE) { src_width = src->GetWidth(); }
-    else { sds->SizeToGameResolution(&src_width); }
-    if (src_height == SCR_NO_VALUE) { src_height = src->GetHeight(); }
-    else { sds->SizeToGameResolution(&src_height); }
->>>>>>> a2d55da3
 
     if (dst_x >= ds->GetWidth() || dst_x + dst_width <= 0 || dst_y >= ds->GetHeight() || dst_y + dst_height <= 0 ||
         src_x >= src->GetWidth() || src_x + src_width <= 0 || src_y >= src->GetHeight() || src_y + src_height <= 0)
         return; // source or destination rects lie completely off surface
-<<<<<<< HEAD
     // Clamp the source rect to the valid limits to prevent exceptions (ignore dest, bitmap drawing deals with that)
     Math::ClampLength(src_x, src_width, 0, src->GetWidth());
     Math::ClampLength(src_y, src_height, 0, src->GetHeight());
     
-=======
-                // Clamp the source rect to the valid limits to prevent exceptions (ignore dest, bitmap drawing deals with that)
-    Math::ClampLength(src_x, src_width, 0, src->GetWidth());
-    Math::ClampLength(src_y, src_height, 0, src->GetHeight());
-
->>>>>>> a2d55da3
     // TODO: possibly optimize by not making a stretched intermediate bitmap
     // if simplier blit/draw_sprite could be called (no translucency with alpha channel).
     bool needToFreeBitmap = false;
@@ -188,10 +160,6 @@
     }
 
     ds = sds->StartDrawing();
-<<<<<<< HEAD
-=======
-    sds->PointToGameResolution(&dst_x, &dst_y);
->>>>>>> a2d55da3
 
     if (src->GetColorDepth() != ds->GetColorDepth()) {
         if (sprite_id >= 0)
@@ -201,20 +169,16 @@
     }
 
     draw_sprite_support_alpha(ds, sds->hasAlphaChannel != 0, dst_x, dst_y, src, src_has_alpha,
-<<<<<<< HEAD
         mode, GfxDef::Trans100ToAlpha255(trans));
-=======
-        kBlendMode_Alpha, GfxDef::Trans100ToAlpha255(trans));
->>>>>>> a2d55da3
 
     sds->FinishedDrawing();
 
     if (needToFreeBitmap)
         delete src;
-<<<<<<< HEAD
-}
-
-void DrawingSurface_DrawImageEx(ScriptDrawingSurface* sds, int dst_x, int dst_y, int slot, BlendMode mode, int trans,
+}
+
+void DrawingSurface_DrawImageEx(ScriptDrawingSurface* sds,
+    int dst_x, int dst_y, int slot, BlendMode mode, int trans,
     int dst_width, int dst_height,
     int src_x, int src_y, int src_width, int src_height)
 {
@@ -230,45 +194,16 @@
 }
 
 void DrawingSurface_DrawSurfaceEx(ScriptDrawingSurface* target, ScriptDrawingSurface* source, BlendMode mode, int trans,
-                                  int dst_x, int dst_y, int dst_width, int dst_height,
-                                  int src_x, int src_y, int src_width, int src_height)
-{
-    DrawingSurface_DrawImageImpl(target, source->GetBitmapSurface(), dst_x, dst_y, trans, mode, dst_width, dst_height,
-=======
-}
-
-void DrawingSurface_DrawImageEx(ScriptDrawingSurface* sds,
-    int dst_x, int dst_y, int slot, int trans,
-    int dst_width, int dst_height,
-    int src_x, int src_y, int src_width, int src_height)
-{
-    if ((slot < 0) || (spriteset[slot] == nullptr))
-        quit("!DrawingSurface.DrawImage: invalid sprite slot number specified");
-    DrawingSurface_DrawImageImpl(sds, spriteset[slot], dst_x, dst_y, trans, dst_width, dst_height,
-        src_x, src_y, src_width, src_height, slot, (game.SpriteInfos[slot].Flags & SPF_ALPHACHANNEL) != 0);
-}
-
-void DrawingSurface_DrawImage(ScriptDrawingSurface* sds, int xx, int yy, int slot, int trans, int width, int height)
-{
-    DrawingSurface_DrawImageEx(sds, xx, yy, slot, trans, width, height, 0, 0, SCR_NO_VALUE, SCR_NO_VALUE);
-}
-
-void DrawingSurface_DrawSurfaceEx(ScriptDrawingSurface* target, ScriptDrawingSurface* source, int trans,
     int dst_x, int dst_y, int dst_width, int dst_height,
     int src_x, int src_y, int src_width, int src_height)
 {
-    DrawingSurface_DrawImageImpl(target, source->GetBitmapSurface(), dst_x, dst_y, trans, dst_width, dst_height,
->>>>>>> a2d55da3
+    DrawingSurface_DrawImageImpl(target, source->GetBitmapSurface(), dst_x, dst_y, trans, mode, dst_width, dst_height,
         src_x, src_y, src_width, src_height, -1, source->hasAlphaChannel);
 }
 
 void DrawingSurface_DrawSurface(ScriptDrawingSurface* target, ScriptDrawingSurface* source, int trans)
 {
-<<<<<<< HEAD
     DrawingSurface_DrawSurfaceEx(target, source, kBlend_Normal, trans, 0, 0, SCR_NO_VALUE, SCR_NO_VALUE, 0, 0, SCR_NO_VALUE, SCR_NO_VALUE);
-=======
-    DrawingSurface_DrawSurfaceEx(target, source, trans, 0, 0, SCR_NO_VALUE, SCR_NO_VALUE, 0, 0, SCR_NO_VALUE, SCR_NO_VALUE);
->>>>>>> a2d55da3
 }
 
 void DrawingSurface_SetDrawingColor(ScriptDrawingSurface *sds, int newColour) 
@@ -297,10 +232,6 @@
 {
     Bitmap *ds = sds->GetBitmapSurface();
     int height = ds->GetHeight();
-<<<<<<< HEAD
-=======
-    sds->SizeToGameResolution(&height);
->>>>>>> a2d55da3
     return height;
 }
 
@@ -308,10 +239,6 @@
 {
     Bitmap *ds = sds->GetBitmapSurface();
     int width = ds->GetWidth();
-<<<<<<< HEAD
-=======
-    sds->SizeToGameResolution(&width);
->>>>>>> a2d55da3
     return width;
 }
 
@@ -502,18 +429,13 @@
 RuntimeScriptValue Sc_DrawingSurface_DrawImage(void *self, const RuntimeScriptValue *params, int32_t param_count)
 {
     ASSERT_OBJ_PARAM_COUNT(METHOD, 10);
-<<<<<<< HEAD
     DrawingSurface_DrawImageEx((ScriptDrawingSurface*)self, params[0].IValue, params[1].IValue, params[2].IValue,
         kBlend_Normal, params[3].IValue,
         params[4].IValue, params[5].IValue,
-=======
-    DrawingSurface_DrawImageEx((ScriptDrawingSurface*)self, params[0].IValue, params[1].IValue, params[2].IValue, params[3].IValue, params[4].IValue, params[5].IValue,
->>>>>>> a2d55da3
         params[6].IValue, params[7].IValue, params[8].IValue, params[9].IValue);
     return RuntimeScriptValue((int32_t)0);
 }
 
-<<<<<<< HEAD
 RuntimeScriptValue Sc_DrawingSurface_BlendImage(void *self, const RuntimeScriptValue *params, int32_t param_count)
 {
     ASSERT_OBJ_PARAM_COUNT(METHOD, 11);
@@ -524,8 +446,6 @@
     return RuntimeScriptValue((int32_t)0);
 }
 
-=======
->>>>>>> a2d55da3
 // void (ScriptDrawingSurface *sds, int fromx, int fromy, int tox, int toy, int thickness)
 RuntimeScriptValue Sc_DrawingSurface_DrawLine(void *self, const RuntimeScriptValue *params, int32_t param_count)
 {
@@ -579,16 +499,11 @@
 {
     ASSERT_OBJ_PARAM_COUNT(METHOD, 10);
     DrawingSurface_DrawSurfaceEx((ScriptDrawingSurface*)self, (ScriptDrawingSurface*)params[0].Ptr,
-<<<<<<< HEAD
         kBlend_Normal, params[1].IValue, params[2].IValue, params[3].IValue, params[4].IValue, params[5].IValue,
-=======
-        params[1].IValue, params[2].IValue, params[3].IValue, params[4].IValue, params[5].IValue,
->>>>>>> a2d55da3
         params[6].IValue, params[7].IValue, params[8].IValue, params[9].IValue);
     return RuntimeScriptValue((int32_t)0);
 }
 
-<<<<<<< HEAD
 RuntimeScriptValue Sc_DrawingSurface_BlendSurface(void *self, const RuntimeScriptValue *params, int32_t param_count)
 {
     ASSERT_OBJ_PARAM_COUNT(METHOD, 10);
@@ -598,8 +513,6 @@
     return RuntimeScriptValue((int32_t)0);
 }
 
-=======
->>>>>>> a2d55da3
 // void (ScriptDrawingSurface *sds, int x1, int y1, int x2, int y2, int x3, int y3)
 RuntimeScriptValue Sc_DrawingSurface_DrawTriangle(void *self, const RuntimeScriptValue *params, int32_t param_count)
 {
@@ -662,10 +575,7 @@
     ccAddExternalObjectFunction("DrawingSurface::DrawCircle^3",         Sc_DrawingSurface_DrawCircle);
     ccAddExternalObjectFunction("DrawingSurface::DrawImage^6",          Sc_DrawingSurface_DrawImage_6);
     ccAddExternalObjectFunction("DrawingSurface::DrawImage^10",         Sc_DrawingSurface_DrawImage);
-<<<<<<< HEAD
     ccAddExternalObjectFunction("DrawingSurface::BlendImage^11",        Sc_DrawingSurface_BlendImage);
-=======
->>>>>>> a2d55da3
     ccAddExternalObjectFunction("DrawingSurface::DrawLine^5",           Sc_DrawingSurface_DrawLine);
     ccAddExternalObjectFunction("DrawingSurface::DrawMessageWrapped^5", Sc_DrawingSurface_DrawMessageWrapped);
     ccAddExternalObjectFunction("DrawingSurface::DrawPixel^2",          Sc_DrawingSurface_DrawPixel);
@@ -677,10 +587,7 @@
         ccAddExternalObjectFunction("DrawingSurface::DrawStringWrapped^6", Sc_DrawingSurface_DrawStringWrapped);
     ccAddExternalObjectFunction("DrawingSurface::DrawSurface^2",        Sc_DrawingSurface_DrawSurface_2);
     ccAddExternalObjectFunction("DrawingSurface::DrawSurface^10",       Sc_DrawingSurface_DrawSurface);
-<<<<<<< HEAD
     ccAddExternalObjectFunction("DrawingSurface::BlendSurface^11",      Sc_DrawingSurface_BlendSurface);
-=======
->>>>>>> a2d55da3
     ccAddExternalObjectFunction("DrawingSurface::DrawTriangle^6",       Sc_DrawingSurface_DrawTriangle);
     ccAddExternalObjectFunction("DrawingSurface::GetPixel^2",           Sc_DrawingSurface_GetPixel);
     ccAddExternalObjectFunction("DrawingSurface::Release^0",            Sc_DrawingSurface_Release);
