//=============================================================================
//
// Adventure Game Studio (AGS)
//
// Copyright (C) 1999-2011 Chris Jones and 2011-20xx others
// The full list of copyright holders can be found in the Copyright.txt
// file, which is part of this source code distribution.
//
// The AGS source code is provided under the Artistic License 2.0.
// A copy of this license can be found in the file License.txt and at
// http://www.opensource.org/licenses/artistic-license-2.0.php
//
//=============================================================================

#include <stdio.h>
#include "ac/draw.h"
#include "ac/drawingsurface.h"
#include "ac/common.h"
#include "ac/charactercache.h"
#include "ac/display.h"
#include "ac/game.h"
#include "ac/global_translation.h"
#include "ac/objectcache.h"
#include "ac/string.h"
#include "debug/debug_log.h"
#include "font/fonts.h"
<<<<<<< HEAD
#include "game/game_objects.h"
#include "gui/guimain.h"
#include "ac/spritecache.h"
#include "gfx/graphics.h"
=======
#include "gui/guimain.h"
#include "ac/spritecache.h"
>>>>>>> fc069ea8
#include "script/runtimescriptvalue.h"

using AGS::Common::Bitmap;
using AGS::Common::Graphics;
namespace BitmapHelper = AGS::Common::BitmapHelper;

extern GUIMain*guis;
extern SpriteCache spriteset;
extern int spritewidth[MAX_SPRITES],spriteheight[MAX_SPRITES];
extern Bitmap *dynamicallyCreatedSurfaces[MAX_DYNAMIC_SURFACES];

extern int current_screen_resolution_multiplier;
extern int trans_mode;

// ** SCRIPT DRAWINGSURFACE OBJECT

void DrawingSurface_Release(ScriptDrawingSurface* sds)
{
    if (sds->roomBackgroundNumber >= 0)
    {
        if (sds->modified)
        {
            if (sds->roomBackgroundNumber == play.RoomBkgFrameIndex)
            {
                invalidate_screen();
                mark_current_background_dirty();
            }
            play.RoomBkgWasModified[sds->roomBackgroundNumber] = 1;
        }

        sds->roomBackgroundNumber = -1;
    }
    if (sds->dynamicSpriteNumber >= 0)
    {
        if (sds->modified)
        {
            int tt;
            // force a refresh of any cached object or character images
            if (croom != NULL) 
            {
                for (tt = 0; tt < croom->ObjectCount; tt++) 
                {
                    if (objs[tt].SpriteIndex == sds->dynamicSpriteNumber)
                        objcache[tt].sppic = -31999;
                }
            }
            for (tt = 0; tt < game.CharacterCount; tt++) 
            {
                if (charcache[tt].sppic == sds->dynamicSpriteNumber)
                    charcache[tt].sppic = -31999;
            }
            for (tt = 0; tt < game.GuiCount; tt++) 
            {
                if ((guis[tt].bgpic == sds->dynamicSpriteNumber) &&
                    (guis[tt].on == 1))
                {
                    guis_need_update = 1;
                    break;
                }
            }
        }

        sds->dynamicSpriteNumber = -1;
    }
    if (sds->dynamicSurfaceNumber >= 0)
    {
        delete dynamicallyCreatedSurfaces[sds->dynamicSurfaceNumber];
        dynamicallyCreatedSurfaces[sds->dynamicSurfaceNumber] = NULL;
        sds->dynamicSurfaceNumber = -1;
    }
    sds->modified = 0;
}

void ScriptDrawingSurface::MultiplyCoordinates(int *xcoord, int *ycoord)
{
    if (this->highResCoordinates)
    {
        if (current_screen_resolution_multiplier == 1) 
        {
            // using high-res co-ordinates but game running at low-res
            xcoord[0] /= 2;
            ycoord[0] /= 2;
        }
    }
    else
    {
        if (current_screen_resolution_multiplier > 1) 
        {
            // using low-res co-ordinates but game running at high-res
            xcoord[0] *= 2;
            ycoord[0] *= 2;
        }
    }
}

void ScriptDrawingSurface::MultiplyThickness(int *valueToAdjust)
{
    if (this->highResCoordinates)
    {
        if (current_screen_resolution_multiplier == 1) 
        {
            valueToAdjust[0] /= 2;
            if (valueToAdjust[0] < 1)
                valueToAdjust[0] = 1;
        }
    }
    else
    {
        if (current_screen_resolution_multiplier > 1) 
        {
            valueToAdjust[0] *= 2;
        }
    }
}

// convert actual co-ordinate back to what the script is expecting
void ScriptDrawingSurface::UnMultiplyThickness(int *valueToAdjust)
{
    if (this->highResCoordinates)
    {
        if (current_screen_resolution_multiplier == 1) 
        {
            valueToAdjust[0] *= 2;
        }
    }
    else
    {
        if (current_screen_resolution_multiplier > 1) 
        {
            valueToAdjust[0] /= 2;
            if (valueToAdjust[0] < 1)
                valueToAdjust[0] = 1;
        }
    }
}

ScriptDrawingSurface* DrawingSurface_CreateCopy(ScriptDrawingSurface *sds)
{
    Bitmap *sourceBitmap = sds->GetBitmapSurface();

    for (int i = 0; i < MAX_DYNAMIC_SURFACES; i++)
    {
        if (dynamicallyCreatedSurfaces[i] == NULL)
        {
            dynamicallyCreatedSurfaces[i] = BitmapHelper::CreateBitmapCopy(sourceBitmap);
            ScriptDrawingSurface *newSurface = new ScriptDrawingSurface();
            newSurface->dynamicSurfaceNumber = i;
            newSurface->hasAlphaChannel = sds->hasAlphaChannel;
            ccRegisterManagedObject(newSurface, newSurface);
            return newSurface;
        }
    }

    quit("!DrawingSurface.CreateCopy: too many copied surfaces created");
    return NULL;
}

void DrawingSurface_DrawSurface(ScriptDrawingSurface* target, ScriptDrawingSurface* source, int translev) {
    if ((translev < 0) || (translev > 99))
        quit("!DrawingSurface.DrawSurface: invalid parameter (transparency must be 0-99)");

<<<<<<< HEAD
    Common::Graphics *g = target->StartDrawing();
=======
    Bitmap *ds = target->StartDrawing();
>>>>>>> fc069ea8
    Bitmap *surfaceToDraw = source->GetBitmapSurface();

    if (surfaceToDraw == target->GetBitmapSurface())
        quit("!DrawingSurface.DrawSurface: cannot draw surface onto itself");

    if (translev == 0) {
        // just draw it over the top, no transparency
<<<<<<< HEAD
        g->Blit(surfaceToDraw, 0, 0, 0, 0, surfaceToDraw->GetWidth(), surfaceToDraw->GetHeight());
=======
        ds->Blit(surfaceToDraw, 0, 0, 0, 0, surfaceToDraw->GetWidth(), surfaceToDraw->GetHeight());
>>>>>>> fc069ea8
        target->FinishedDrawing();
        return;
    }

    if (surfaceToDraw->GetColorDepth() <= 8)
        quit("!DrawingSurface.DrawSurface: 256-colour surfaces cannot be drawn transparently");

    // Draw it transparently
    trans_mode = ((100-translev) * 25) / 10;
<<<<<<< HEAD
    put_sprite_256(g, 0, 0, surfaceToDraw);
=======
    put_sprite_256(ds, 0, 0, surfaceToDraw);
>>>>>>> fc069ea8
    target->FinishedDrawing();
}

void DrawingSurface_DrawImage(ScriptDrawingSurface* sds, int xx, int yy, int slot, int trans, int width, int height)
{
    if ((slot < 0) || (slot >= MAX_SPRITES) || (spriteset[slot] == NULL))
        quit("!DrawingSurface.DrawImage: invalid sprite slot number specified");

    if ((trans < 0) || (trans > 100))
        quit("!DrawingSurface.DrawImage: invalid transparency setting");

    // 100% transparency, don't draw anything
    if (trans == 100)
        return;

    Bitmap *sourcePic = spriteset[slot];
    bool needToFreeBitmap = false;

    if (width != SCR_NO_VALUE)
    {
        // Resize specified

        if ((width < 1) || (height < 1))
            return;

        sds->MultiplyCoordinates(&width, &height);

        // resize the sprite to the requested size
        Bitmap *newPic = BitmapHelper::CreateBitmap(width, height, sourcePic->GetColorDepth());
        Graphics graphics(newPic);

<<<<<<< HEAD
        graphics.StretchBlt(sourcePic,
=======
        newPic->StretchBlt(sourcePic,
>>>>>>> fc069ea8
            RectWH(0, 0, spritewidth[slot], spriteheight[slot]),
            RectWH(0, 0, width, height));

        sourcePic = newPic;
        needToFreeBitmap = true;
        update_polled_stuff_if_runtime();
    }

<<<<<<< HEAD
    Common::Graphics *g = sds->StartDrawing();
    sds->MultiplyCoordinates(&xx, &yy);

    if (sourcePic->GetColorDepth() != g->GetBitmap()->GetColorDepth()) {
        debug_log("RawDrawImage: Sprite %d colour depth %d-bit not same as background depth %d-bit", slot, spriteset[slot]->GetColorDepth(), g->GetBitmap()->GetColorDepth());
=======
    Bitmap *ds = sds->StartDrawing();
    sds->MultiplyCoordinates(&xx, &yy);

    if (sourcePic->GetColorDepth() != ds->GetColorDepth()) {
        debug_log("RawDrawImage: Sprite %d colour depth %d-bit not same as background depth %d-bit", slot, spriteset[slot]->GetColorDepth(), ds->GetColorDepth());
>>>>>>> fc069ea8
    }

    if (trans > 0)
    {
        trans_mode = ((100 - trans) * 255) / 100;
    }

<<<<<<< HEAD
    draw_sprite_support_alpha(g, xx, yy, sourcePic, slot);
=======
    draw_sprite_support_alpha(ds, xx, yy, sourcePic, slot);
>>>>>>> fc069ea8

    sds->FinishedDrawing();

    if (needToFreeBitmap)
        delete sourcePic;
}


void DrawingSurface_SetDrawingColor(ScriptDrawingSurface *sds, int newColour) 
{
    sds->currentColourScript = newColour;
<<<<<<< HEAD
    // StartDrawing to set up g to set the colour at the appropriate
    // depth for the background
    Common::Graphics *g = sds->StartDrawing();
    if (newColour == SCR_COLOR_TRANSPARENT)
    {
        sds->currentColour = g->GetBitmap()->GetMaskColor();
    }
    else
    {
        sds->currentColour = g->GetBitmap()->GetCompatibleColor(newColour);
=======
    // StartDrawing to set up ds to set the colour at the appropriate
    // depth for the background
    Bitmap *ds = sds->StartDrawing();
    if (newColour == SCR_COLOR_TRANSPARENT)
    {
        sds->currentColour = ds->GetMaskColor();
    }
    else
    {
        sds->currentColour = ds->GetCompatibleColor(newColour);
>>>>>>> fc069ea8
    }
    sds->FinishedDrawingReadOnly();
}

int DrawingSurface_GetDrawingColor(ScriptDrawingSurface *sds)
{
    return sds->currentColourScript;
}

void DrawingSurface_SetUseHighResCoordinates(ScriptDrawingSurface *sds, int highRes) 
{
    sds->highResCoordinates = (highRes) ? 1 : 0;
}

int DrawingSurface_GetUseHighResCoordinates(ScriptDrawingSurface *sds) 
{
    return sds->highResCoordinates;
}

int DrawingSurface_GetHeight(ScriptDrawingSurface *sds) 
{
<<<<<<< HEAD
    Common::Graphics *g = sds->StartDrawing();
    int height = g->GetBitmap()->GetHeight();
=======
    Bitmap *ds = sds->StartDrawing();
    int height = ds->GetHeight();
>>>>>>> fc069ea8
    sds->FinishedDrawingReadOnly();
    sds->UnMultiplyThickness(&height);
    return height;
}

int DrawingSurface_GetWidth(ScriptDrawingSurface *sds) 
{
<<<<<<< HEAD
    Common::Graphics *g = sds->StartDrawing();
    int width = g->GetBitmap()->GetWidth();
=======
    Bitmap *ds = sds->StartDrawing();
    int width = ds->GetWidth();
>>>>>>> fc069ea8
    sds->FinishedDrawingReadOnly();
    sds->UnMultiplyThickness(&width);
    return width;
}

void DrawingSurface_Clear(ScriptDrawingSurface *sds, int colour)
{
<<<<<<< HEAD
    Common::Graphics *g = sds->StartDrawing();
    int allegroColor;
    if ((colour == -SCR_NO_VALUE) || (colour == SCR_COLOR_TRANSPARENT))
    {
        allegroColor = g->GetBitmap()->GetMaskColor();
    }
    else
    {
        allegroColor = g->GetBitmap()->GetCompatibleColor(colour);
    }
    g->Fill(allegroColor);
=======
    Bitmap *ds = sds->StartDrawing();
    int allegroColor;
    if ((colour == -SCR_NO_VALUE) || (colour == SCR_COLOR_TRANSPARENT))
    {
        allegroColor = ds->GetMaskColor();
    }
    else
    {
        allegroColor = ds->GetCompatibleColor(colour);
    }
    ds->Fill(allegroColor);
>>>>>>> fc069ea8
    sds->FinishedDrawing();
}

void DrawingSurface_DrawCircle(ScriptDrawingSurface *sds, int x, int y, int radius)
{
    sds->MultiplyCoordinates(&x, &y);
    sds->MultiplyThickness(&radius);

<<<<<<< HEAD
    Common::Graphics *g = sds->StartDrawing();
    g->FillCircle(Circle(x, y, radius), sds->currentColour);
=======
    Bitmap *ds = sds->StartDrawing();
    ds->FillCircle(Circle(x, y, radius), sds->currentColour);
>>>>>>> fc069ea8
    sds->FinishedDrawing();
}

void DrawingSurface_DrawRectangle(ScriptDrawingSurface *sds, int x1, int y1, int x2, int y2)
{
    sds->MultiplyCoordinates(&x1, &y1);
    sds->MultiplyCoordinates(&x2, &y2);

<<<<<<< HEAD
    Common::Graphics *g = sds->StartDrawing();
    g->FillRect(Rect(x1,y1,x2,y2), sds->currentColour);
=======
    Bitmap *ds = sds->StartDrawing();
    ds->FillRect(Rect(x1,y1,x2,y2), sds->currentColour);
>>>>>>> fc069ea8
    sds->FinishedDrawing();
}

void DrawingSurface_DrawTriangle(ScriptDrawingSurface *sds, int x1, int y1, int x2, int y2, int x3, int y3)
{
    sds->MultiplyCoordinates(&x1, &y1);
    sds->MultiplyCoordinates(&x2, &y2);
    sds->MultiplyCoordinates(&x3, &y3);

<<<<<<< HEAD
    Common::Graphics *g = sds->StartDrawing();
    g->DrawTriangle(Triangle(x1,y1,x2,y2,x3,y3), sds->currentColour);
=======
    Bitmap *ds = sds->StartDrawing();
    ds->DrawTriangle(Triangle(x1,y1,x2,y2,x3,y3), sds->currentColour);
>>>>>>> fc069ea8
    sds->FinishedDrawing();
}

void DrawingSurface_DrawString(ScriptDrawingSurface *sds, int xx, int yy, int font, const char* texx, ...)
{
    char displbuf[STD_BUFFER_SIZE];
    va_list ap;
    va_start(ap,texx);
    vsprintf(displbuf, get_translation(texx), ap);
    va_end(ap);
    
    sds->MultiplyCoordinates(&xx, &yy);
<<<<<<< HEAD
    Common::Graphics *g = sds->StartDrawing();
    // don't use wtextcolor because it will do a 16->32 conversion
    g->SetTextColorExact( sds->currentColour );
    if ((g->GetBitmap()->GetColorDepth() <= 8) && (play.RawDrawColour > 255)) {
        g->SetTextColor(1);
        debug_log ("RawPrint: Attempted to use hi-color on 256-col background");
    }
    wouttext_outline(g, xx, yy, font, displbuf);
=======
    Bitmap *ds = sds->StartDrawing();
    // don't use wtextcolor because it will do a 16->32 conversion
    color_t text_color = sds->currentColour;
    if ((ds->GetColorDepth() <= 8) && (play.raw_color > 255)) {
        text_color = ds->GetCompatibleColor(1);
        debug_log ("RawPrint: Attempted to use hi-color on 256-col background");
    }
    wouttext_outline(ds, xx, yy, font, text_color, displbuf);
>>>>>>> fc069ea8
    sds->FinishedDrawing();
}

void DrawingSurface_DrawStringWrapped(ScriptDrawingSurface *sds, int xx, int yy, int wid, int font, int alignment, const char *msg) {
    int texthit = wgetfontheight(font);
    sds->MultiplyCoordinates(&xx, &yy);
    sds->MultiplyThickness(&wid);

    break_up_text_into_lines(wid, font, (char*)msg);

<<<<<<< HEAD
    Common::Graphics *g = sds->StartDrawing();
    g->SetTextColorExact( sds->currentColour );
=======
    Bitmap *ds = sds->StartDrawing();
    color_t text_color = sds->currentColour;
>>>>>>> fc069ea8

    for (int i = 0; i < numlines; i++)
    {
        int drawAtX = xx;

        if (alignment == SCALIGN_CENTRE)
        {
            drawAtX = xx + ((wid / 2) - wgettextwidth(lines[i], font) / 2);
        }
        else if (alignment == SCALIGN_RIGHT)
        {
            drawAtX = (xx + wid) - wgettextwidth(lines[i], font);
        }

<<<<<<< HEAD
        wouttext_outline(g, drawAtX, yy + texthit*i, font, lines[i]);
=======
        wouttext_outline(ds, drawAtX, yy + texthit*i, font, text_color, lines[i]);
>>>>>>> fc069ea8
    }

    sds->FinishedDrawing();
}

void DrawingSurface_DrawMessageWrapped(ScriptDrawingSurface *sds, int xx, int yy, int wid, int font, int msgm)
{
    char displbuf[3000];
    get_message_text(msgm, displbuf);
    // it's probably too late but check anyway
    if (strlen(displbuf) > 2899)
        quit("!RawPrintMessageWrapped: message too long");

    DrawingSurface_DrawStringWrapped(sds, xx, yy, wid, font, SCALIGN_LEFT, displbuf);
}

void DrawingSurface_DrawLine(ScriptDrawingSurface *sds, int fromx, int fromy, int tox, int toy, int thickness) {
    sds->MultiplyCoordinates(&fromx, &fromy);
    sds->MultiplyCoordinates(&tox, &toy);
    sds->MultiplyThickness(&thickness);
    int ii,jj,xx,yy;
<<<<<<< HEAD
    Common::Graphics *g = sds->StartDrawing();
    // draw several lines to simulate the thickness
    g->SetDrawColorExact(sds->currentColour);
=======
    Bitmap *ds = sds->StartDrawing();
    // draw several lines to simulate the thickness
    color_t draw_color = sds->currentColour;
>>>>>>> fc069ea8
    for (ii = 0; ii < thickness; ii++) 
    {
        xx = (ii - (thickness / 2));
        for (jj = 0; jj < thickness; jj++)
        {
            yy = (jj - (thickness / 2));
<<<<<<< HEAD
            g->DrawLine (Line(fromx + xx, fromy + yy, tox + xx, toy + yy));
=======
            ds->DrawLine (Line(fromx + xx, fromy + yy, tox + xx, toy + yy), draw_color);
>>>>>>> fc069ea8
        }
    }
    sds->FinishedDrawing();
}

void DrawingSurface_DrawPixel(ScriptDrawingSurface *sds, int x, int y) {
    sds->MultiplyCoordinates(&x, &y);
    int thickness = 1;
    sds->MultiplyThickness(&thickness);
    int ii,jj;
<<<<<<< HEAD
    Common::Graphics *g = sds->StartDrawing();
    // draw several pixels to simulate the thickness
    g->SetDrawColorExact(sds->currentColour);
=======
    Bitmap *ds = sds->StartDrawing();
    // draw several pixels to simulate the thickness
    color_t draw_color = sds->currentColour;
>>>>>>> fc069ea8
    for (ii = 0; ii < thickness; ii++) 
    {
        for (jj = 0; jj < thickness; jj++)
        {
<<<<<<< HEAD
            g->PutPixel(x + ii, y + jj);
=======
            ds->PutPixel(x + ii, y + jj, draw_color);
>>>>>>> fc069ea8
        }
    }
    sds->FinishedDrawing();
}

int DrawingSurface_GetPixel(ScriptDrawingSurface *sds, int x, int y) {
    sds->MultiplyCoordinates(&x, &y);
<<<<<<< HEAD
    Common::Graphics *g = sds->StartDrawing();
    unsigned int rawPixel = g->GetPixel(x, y);
    unsigned int maskColor = g->GetBitmap()->GetMaskColor();
    int colDepth = g->GetBitmap()->GetColorDepth();
=======
    Bitmap *ds = sds->StartDrawing();
    unsigned int rawPixel = ds->GetPixel(x, y);
    unsigned int maskColor = ds->GetMaskColor();
    int colDepth = ds->GetColorDepth();
>>>>>>> fc069ea8

    if (rawPixel == maskColor)
    {
        rawPixel = SCR_COLOR_TRANSPARENT;
    }
    else if (colDepth > 8)
    {
        int r = getr_depth(colDepth, rawPixel);
        int ds = getg_depth(colDepth, rawPixel);
        int b = getb_depth(colDepth, rawPixel);

        rawPixel = Game_GetColorFromRGB(r, ds, b);
    }

    sds->FinishedDrawingReadOnly();

    return rawPixel;
}

//=============================================================================
//
// Script API Functions
//
//=============================================================================

#include "debug/out.h"
#include "script/script_api.h"
#include "script/script_runtime.h"

// void (ScriptDrawingSurface *sds, int colour)
RuntimeScriptValue Sc_DrawingSurface_Clear(void *self, const RuntimeScriptValue *params, int32_t param_count)
{
    API_OBJCALL_VOID_PINT(ScriptDrawingSurface, DrawingSurface_Clear);
}

// ScriptDrawingSurface* (ScriptDrawingSurface *sds)
RuntimeScriptValue Sc_DrawingSurface_CreateCopy(void *self, const RuntimeScriptValue *params, int32_t param_count)
{
    API_OBJCALL_OBJAUTO(ScriptDrawingSurface, ScriptDrawingSurface, DrawingSurface_CreateCopy);
}

// void (ScriptDrawingSurface *sds, int x, int y, int radius)
RuntimeScriptValue Sc_DrawingSurface_DrawCircle(void *self, const RuntimeScriptValue *params, int32_t param_count)
{
    API_OBJCALL_VOID_PINT3(ScriptDrawingSurface, DrawingSurface_DrawCircle);
}

// void (ScriptDrawingSurface* sds, int xx, int yy, int slot, int trans, int width, int height)
RuntimeScriptValue Sc_DrawingSurface_DrawImage(void *self, const RuntimeScriptValue *params, int32_t param_count)
{
    API_OBJCALL_VOID_PINT6(ScriptDrawingSurface, DrawingSurface_DrawImage);
}

// void (ScriptDrawingSurface *sds, int fromx, int fromy, int tox, int toy, int thickness)
RuntimeScriptValue Sc_DrawingSurface_DrawLine(void *self, const RuntimeScriptValue *params, int32_t param_count)
{
    API_OBJCALL_VOID_PINT5(ScriptDrawingSurface, DrawingSurface_DrawLine);
}

// void (ScriptDrawingSurface *sds, int xx, int yy, int wid, int font, int msgm)
RuntimeScriptValue Sc_DrawingSurface_DrawMessageWrapped(void *self, const RuntimeScriptValue *params, int32_t param_count)
{
    API_OBJCALL_VOID_PINT5(ScriptDrawingSurface, DrawingSurface_DrawMessageWrapped);
}

// void (ScriptDrawingSurface *sds, int x, int y)
RuntimeScriptValue Sc_DrawingSurface_DrawPixel(void *self, const RuntimeScriptValue *params, int32_t param_count)
{
    API_OBJCALL_VOID_PINT2(ScriptDrawingSurface, DrawingSurface_DrawPixel);
}

// void (ScriptDrawingSurface *sds, int x1, int y1, int x2, int y2)
RuntimeScriptValue Sc_DrawingSurface_DrawRectangle(void *self, const RuntimeScriptValue *params, int32_t param_count)
{
    API_OBJCALL_VOID_PINT4(ScriptDrawingSurface, DrawingSurface_DrawRectangle);
}

// void (ScriptDrawingSurface *sds, int xx, int yy, int font, const char* texx, ...)
RuntimeScriptValue Sc_DrawingSurface_DrawString(void *self, const RuntimeScriptValue *params, int32_t param_count)
{
    API_OBJCALL_SCRIPT_SPRINTF(DrawingSurface_DrawString, 4);
    DrawingSurface_DrawString((ScriptDrawingSurface*)self, params[0].IValue, params[1].IValue, params[2].IValue, "%s", scsf_buffer);
    return RuntimeScriptValue();
}

// void (ScriptDrawingSurface *sds, int xx, int yy, int wid, int font, int alignment, const char *msg)
RuntimeScriptValue Sc_DrawingSurface_DrawStringWrapped(void *self, const RuntimeScriptValue *params, int32_t param_count)
{
    API_OBJCALL_VOID_PINT5_POBJ(ScriptDrawingSurface, DrawingSurface_DrawStringWrapped, const char);
}

// void (ScriptDrawingSurface* target, ScriptDrawingSurface* source, int translev)
RuntimeScriptValue Sc_DrawingSurface_DrawSurface(void *self, const RuntimeScriptValue *params, int32_t param_count)
{
    API_OBJCALL_VOID_POBJ_PINT(ScriptDrawingSurface, DrawingSurface_DrawSurface, ScriptDrawingSurface);
}

// void (ScriptDrawingSurface *sds, int x1, int y1, int x2, int y2, int x3, int y3)
RuntimeScriptValue Sc_DrawingSurface_DrawTriangle(void *self, const RuntimeScriptValue *params, int32_t param_count)
{
    API_OBJCALL_VOID_PINT6(ScriptDrawingSurface, DrawingSurface_DrawTriangle);
}

// int (ScriptDrawingSurface *sds, int x, int y)
RuntimeScriptValue Sc_DrawingSurface_GetPixel(void *self, const RuntimeScriptValue *params, int32_t param_count)
{
    API_OBJCALL_INT_PINT2(ScriptDrawingSurface, DrawingSurface_GetPixel);
}

// void (ScriptDrawingSurface* sds)
RuntimeScriptValue Sc_DrawingSurface_Release(void *self, const RuntimeScriptValue *params, int32_t param_count)
{
    API_OBJCALL_VOID(ScriptDrawingSurface, DrawingSurface_Release);
}

// int (ScriptDrawingSurface *sds)
RuntimeScriptValue Sc_DrawingSurface_GetDrawingColor(void *self, const RuntimeScriptValue *params, int32_t param_count)
{
    API_OBJCALL_INT(ScriptDrawingSurface, DrawingSurface_GetDrawingColor);
}

// void (ScriptDrawingSurface *sds, int newColour)
RuntimeScriptValue Sc_DrawingSurface_SetDrawingColor(void *self, const RuntimeScriptValue *params, int32_t param_count)
{
    API_OBJCALL_VOID_PINT(ScriptDrawingSurface, DrawingSurface_SetDrawingColor);
}

// int (ScriptDrawingSurface *sds)
RuntimeScriptValue Sc_DrawingSurface_GetHeight(void *self, const RuntimeScriptValue *params, int32_t param_count)
{
    API_OBJCALL_INT(ScriptDrawingSurface, DrawingSurface_GetHeight);
}

// int (ScriptDrawingSurface *sds)
RuntimeScriptValue Sc_DrawingSurface_GetUseHighResCoordinates(void *self, const RuntimeScriptValue *params, int32_t param_count)
{
    API_OBJCALL_INT(ScriptDrawingSurface, DrawingSurface_GetUseHighResCoordinates);
}

// void (ScriptDrawingSurface *sds, int highRes)
RuntimeScriptValue Sc_DrawingSurface_SetUseHighResCoordinates(void *self, const RuntimeScriptValue *params, int32_t param_count)
{
    API_OBJCALL_VOID_PINT(ScriptDrawingSurface, DrawingSurface_SetUseHighResCoordinates);
}

// int (ScriptDrawingSurface *sds)
RuntimeScriptValue Sc_DrawingSurface_GetWidth(void *self, const RuntimeScriptValue *params, int32_t param_count)
{
    API_OBJCALL_INT(ScriptDrawingSurface, DrawingSurface_GetWidth);
}

//=============================================================================
//
// Exclusive API for Plugins
//
//=============================================================================

// void (ScriptDrawingSurface *sds, int xx, int yy, int font, const char* texx, ...)
void ScPl_DrawingSurface_DrawString(ScriptDrawingSurface *sds, int xx, int yy, int font, const char* texx, ...)
{
    va_list arg_ptr;
    va_start(arg_ptr, texx);
    const char *scsf_buffer = ScriptVSprintf(ScSfBuffer, 3000, get_translation(texx), arg_ptr);
    va_end(arg_ptr);
    DrawingSurface_DrawString(sds, xx, yy, font, "%s", scsf_buffer);
}

void RegisterDrawingSurfaceAPI()
{
    ccAddExternalObjectFunction("DrawingSurface::Clear^1",              Sc_DrawingSurface_Clear);
    ccAddExternalObjectFunction("DrawingSurface::CreateCopy^0",         Sc_DrawingSurface_CreateCopy);
    ccAddExternalObjectFunction("DrawingSurface::DrawCircle^3",         Sc_DrawingSurface_DrawCircle);
    ccAddExternalObjectFunction("DrawingSurface::DrawImage^6",          Sc_DrawingSurface_DrawImage);
    ccAddExternalObjectFunction("DrawingSurface::DrawLine^5",           Sc_DrawingSurface_DrawLine);
    ccAddExternalObjectFunction("DrawingSurface::DrawMessageWrapped^5", Sc_DrawingSurface_DrawMessageWrapped);
    ccAddExternalObjectFunction("DrawingSurface::DrawPixel^2",          Sc_DrawingSurface_DrawPixel);
    ccAddExternalObjectFunction("DrawingSurface::DrawRectangle^4",      Sc_DrawingSurface_DrawRectangle);
    ccAddExternalObjectFunction("DrawingSurface::DrawString^104",       Sc_DrawingSurface_DrawString);
    ccAddExternalObjectFunction("DrawingSurface::DrawStringWrapped^6",  Sc_DrawingSurface_DrawStringWrapped);
    ccAddExternalObjectFunction("DrawingSurface::DrawSurface^2",        Sc_DrawingSurface_DrawSurface);
    ccAddExternalObjectFunction("DrawingSurface::DrawTriangle^6",       Sc_DrawingSurface_DrawTriangle);
    ccAddExternalObjectFunction("DrawingSurface::GetPixel^2",           Sc_DrawingSurface_GetPixel);
    ccAddExternalObjectFunction("DrawingSurface::Release^0",            Sc_DrawingSurface_Release);
    ccAddExternalObjectFunction("DrawingSurface::get_DrawingColor",     Sc_DrawingSurface_GetDrawingColor);
    ccAddExternalObjectFunction("DrawingSurface::set_DrawingColor",     Sc_DrawingSurface_SetDrawingColor);
    ccAddExternalObjectFunction("DrawingSurface::get_Height",           Sc_DrawingSurface_GetHeight);
    ccAddExternalObjectFunction("DrawingSurface::get_UseHighResCoordinates", Sc_DrawingSurface_GetUseHighResCoordinates);
    ccAddExternalObjectFunction("DrawingSurface::set_UseHighResCoordinates", Sc_DrawingSurface_SetUseHighResCoordinates);
    ccAddExternalObjectFunction("DrawingSurface::get_Width",            Sc_DrawingSurface_GetWidth);

    /* ----------------------- Registering unsafe exports for plugins -----------------------*/

    ccAddExternalFunctionForPlugin("DrawingSurface::Clear^1",              (void*)DrawingSurface_Clear);
    ccAddExternalFunctionForPlugin("DrawingSurface::CreateCopy^0",         (void*)DrawingSurface_CreateCopy);
    ccAddExternalFunctionForPlugin("DrawingSurface::DrawCircle^3",         (void*)DrawingSurface_DrawCircle);
    ccAddExternalFunctionForPlugin("DrawingSurface::DrawImage^6",          (void*)DrawingSurface_DrawImage);
    ccAddExternalFunctionForPlugin("DrawingSurface::DrawLine^5",           (void*)DrawingSurface_DrawLine);
    ccAddExternalFunctionForPlugin("DrawingSurface::DrawMessageWrapped^5", (void*)DrawingSurface_DrawMessageWrapped);
    ccAddExternalFunctionForPlugin("DrawingSurface::DrawPixel^2",          (void*)DrawingSurface_DrawPixel);
    ccAddExternalFunctionForPlugin("DrawingSurface::DrawRectangle^4",      (void*)DrawingSurface_DrawRectangle);
    ccAddExternalFunctionForPlugin("DrawingSurface::DrawString^104",       (void*)ScPl_DrawingSurface_DrawString);
    ccAddExternalFunctionForPlugin("DrawingSurface::DrawStringWrapped^6",  (void*)DrawingSurface_DrawStringWrapped);
    ccAddExternalFunctionForPlugin("DrawingSurface::DrawSurface^2",        (void*)DrawingSurface_DrawSurface);
    ccAddExternalFunctionForPlugin("DrawingSurface::DrawTriangle^6",       (void*)DrawingSurface_DrawTriangle);
    ccAddExternalFunctionForPlugin("DrawingSurface::GetPixel^2",           (void*)DrawingSurface_GetPixel);
    ccAddExternalFunctionForPlugin("DrawingSurface::Release^0",            (void*)DrawingSurface_Release);
    ccAddExternalFunctionForPlugin("DrawingSurface::get_DrawingColor",     (void*)DrawingSurface_GetDrawingColor);
    ccAddExternalFunctionForPlugin("DrawingSurface::set_DrawingColor",     (void*)DrawingSurface_SetDrawingColor);
    ccAddExternalFunctionForPlugin("DrawingSurface::get_Height",           (void*)DrawingSurface_GetHeight);
    ccAddExternalFunctionForPlugin("DrawingSurface::get_UseHighResCoordinates", (void*)DrawingSurface_GetUseHighResCoordinates);
    ccAddExternalFunctionForPlugin("DrawingSurface::set_UseHighResCoordinates", (void*)DrawingSurface_SetUseHighResCoordinates);
    ccAddExternalFunctionForPlugin("DrawingSurface::get_Width",            (void*)DrawingSurface_GetWidth);
}
<|MERGE_RESOLUTION|>--- conflicted
+++ resolved
@@ -1,817 +1,682 @@
-//=============================================================================
-//
-// Adventure Game Studio (AGS)
-//
-// Copyright (C) 1999-2011 Chris Jones and 2011-20xx others
-// The full list of copyright holders can be found in the Copyright.txt
-// file, which is part of this source code distribution.
-//
-// The AGS source code is provided under the Artistic License 2.0.
-// A copy of this license can be found in the file License.txt and at
-// http://www.opensource.org/licenses/artistic-license-2.0.php
-//
-//=============================================================================
-
-#include <stdio.h>
-#include "ac/draw.h"
-#include "ac/drawingsurface.h"
-#include "ac/common.h"
-#include "ac/charactercache.h"
-#include "ac/display.h"
-#include "ac/game.h"
-#include "ac/global_translation.h"
-#include "ac/objectcache.h"
-#include "ac/string.h"
-#include "debug/debug_log.h"
-#include "font/fonts.h"
-<<<<<<< HEAD
-#include "game/game_objects.h"
-#include "gui/guimain.h"
-#include "ac/spritecache.h"
-#include "gfx/graphics.h"
-=======
-#include "gui/guimain.h"
-#include "ac/spritecache.h"
->>>>>>> fc069ea8
-#include "script/runtimescriptvalue.h"
-
-using AGS::Common::Bitmap;
-using AGS::Common::Graphics;
-namespace BitmapHelper = AGS::Common::BitmapHelper;
-
-extern GUIMain*guis;
-extern SpriteCache spriteset;
-extern int spritewidth[MAX_SPRITES],spriteheight[MAX_SPRITES];
-extern Bitmap *dynamicallyCreatedSurfaces[MAX_DYNAMIC_SURFACES];
-
-extern int current_screen_resolution_multiplier;
-extern int trans_mode;
-
-// ** SCRIPT DRAWINGSURFACE OBJECT
-
-void DrawingSurface_Release(ScriptDrawingSurface* sds)
-{
-    if (sds->roomBackgroundNumber >= 0)
-    {
-        if (sds->modified)
-        {
-            if (sds->roomBackgroundNumber == play.RoomBkgFrameIndex)
-            {
-                invalidate_screen();
-                mark_current_background_dirty();
-            }
-            play.RoomBkgWasModified[sds->roomBackgroundNumber] = 1;
-        }
-
-        sds->roomBackgroundNumber = -1;
-    }
-    if (sds->dynamicSpriteNumber >= 0)
-    {
-        if (sds->modified)
-        {
-            int tt;
-            // force a refresh of any cached object or character images
-            if (croom != NULL) 
-            {
-                for (tt = 0; tt < croom->ObjectCount; tt++) 
-                {
-                    if (objs[tt].SpriteIndex == sds->dynamicSpriteNumber)
-                        objcache[tt].sppic = -31999;
-                }
-            }
-            for (tt = 0; tt < game.CharacterCount; tt++) 
-            {
-                if (charcache[tt].sppic == sds->dynamicSpriteNumber)
-                    charcache[tt].sppic = -31999;
-            }
-            for (tt = 0; tt < game.GuiCount; tt++) 
-            {
-                if ((guis[tt].bgpic == sds->dynamicSpriteNumber) &&
-                    (guis[tt].on == 1))
-                {
-                    guis_need_update = 1;
-                    break;
-                }
-            }
-        }
-
-        sds->dynamicSpriteNumber = -1;
-    }
-    if (sds->dynamicSurfaceNumber >= 0)
-    {
-        delete dynamicallyCreatedSurfaces[sds->dynamicSurfaceNumber];
-        dynamicallyCreatedSurfaces[sds->dynamicSurfaceNumber] = NULL;
-        sds->dynamicSurfaceNumber = -1;
-    }
-    sds->modified = 0;
-}
-
-void ScriptDrawingSurface::MultiplyCoordinates(int *xcoord, int *ycoord)
-{
-    if (this->highResCoordinates)
-    {
-        if (current_screen_resolution_multiplier == 1) 
-        {
-            // using high-res co-ordinates but game running at low-res
-            xcoord[0] /= 2;
-            ycoord[0] /= 2;
-        }
-    }
-    else
-    {
-        if (current_screen_resolution_multiplier > 1) 
-        {
-            // using low-res co-ordinates but game running at high-res
-            xcoord[0] *= 2;
-            ycoord[0] *= 2;
-        }
-    }
-}
-
-void ScriptDrawingSurface::MultiplyThickness(int *valueToAdjust)
-{
-    if (this->highResCoordinates)
-    {
-        if (current_screen_resolution_multiplier == 1) 
-        {
-            valueToAdjust[0] /= 2;
-            if (valueToAdjust[0] < 1)
-                valueToAdjust[0] = 1;
-        }
-    }
-    else
-    {
-        if (current_screen_resolution_multiplier > 1) 
-        {
-            valueToAdjust[0] *= 2;
-        }
-    }
-}
-
-// convert actual co-ordinate back to what the script is expecting
-void ScriptDrawingSurface::UnMultiplyThickness(int *valueToAdjust)
-{
-    if (this->highResCoordinates)
-    {
-        if (current_screen_resolution_multiplier == 1) 
-        {
-            valueToAdjust[0] *= 2;
-        }
-    }
-    else
-    {
-        if (current_screen_resolution_multiplier > 1) 
-        {
-            valueToAdjust[0] /= 2;
-            if (valueToAdjust[0] < 1)
-                valueToAdjust[0] = 1;
-        }
-    }
-}
-
-ScriptDrawingSurface* DrawingSurface_CreateCopy(ScriptDrawingSurface *sds)
-{
-    Bitmap *sourceBitmap = sds->GetBitmapSurface();
-
-    for (int i = 0; i < MAX_DYNAMIC_SURFACES; i++)
-    {
-        if (dynamicallyCreatedSurfaces[i] == NULL)
-        {
-            dynamicallyCreatedSurfaces[i] = BitmapHelper::CreateBitmapCopy(sourceBitmap);
-            ScriptDrawingSurface *newSurface = new ScriptDrawingSurface();
-            newSurface->dynamicSurfaceNumber = i;
-            newSurface->hasAlphaChannel = sds->hasAlphaChannel;
-            ccRegisterManagedObject(newSurface, newSurface);
-            return newSurface;
-        }
-    }
-
-    quit("!DrawingSurface.CreateCopy: too many copied surfaces created");
-    return NULL;
-}
-
-void DrawingSurface_DrawSurface(ScriptDrawingSurface* target, ScriptDrawingSurface* source, int translev) {
-    if ((translev < 0) || (translev > 99))
-        quit("!DrawingSurface.DrawSurface: invalid parameter (transparency must be 0-99)");
-
-<<<<<<< HEAD
-    Common::Graphics *g = target->StartDrawing();
-=======
-    Bitmap *ds = target->StartDrawing();
->>>>>>> fc069ea8
-    Bitmap *surfaceToDraw = source->GetBitmapSurface();
-
-    if (surfaceToDraw == target->GetBitmapSurface())
-        quit("!DrawingSurface.DrawSurface: cannot draw surface onto itself");
-
-    if (translev == 0) {
-        // just draw it over the top, no transparency
-<<<<<<< HEAD
-        g->Blit(surfaceToDraw, 0, 0, 0, 0, surfaceToDraw->GetWidth(), surfaceToDraw->GetHeight());
-=======
-        ds->Blit(surfaceToDraw, 0, 0, 0, 0, surfaceToDraw->GetWidth(), surfaceToDraw->GetHeight());
->>>>>>> fc069ea8
-        target->FinishedDrawing();
-        return;
-    }
-
-    if (surfaceToDraw->GetColorDepth() <= 8)
-        quit("!DrawingSurface.DrawSurface: 256-colour surfaces cannot be drawn transparently");
-
-    // Draw it transparently
-    trans_mode = ((100-translev) * 25) / 10;
-<<<<<<< HEAD
-    put_sprite_256(g, 0, 0, surfaceToDraw);
-=======
-    put_sprite_256(ds, 0, 0, surfaceToDraw);
->>>>>>> fc069ea8
-    target->FinishedDrawing();
-}
-
-void DrawingSurface_DrawImage(ScriptDrawingSurface* sds, int xx, int yy, int slot, int trans, int width, int height)
-{
-    if ((slot < 0) || (slot >= MAX_SPRITES) || (spriteset[slot] == NULL))
-        quit("!DrawingSurface.DrawImage: invalid sprite slot number specified");
-
-    if ((trans < 0) || (trans > 100))
-        quit("!DrawingSurface.DrawImage: invalid transparency setting");
-
-    // 100% transparency, don't draw anything
-    if (trans == 100)
-        return;
-
-    Bitmap *sourcePic = spriteset[slot];
-    bool needToFreeBitmap = false;
-
-    if (width != SCR_NO_VALUE)
-    {
-        // Resize specified
-
-        if ((width < 1) || (height < 1))
-            return;
-
-        sds->MultiplyCoordinates(&width, &height);
-
-        // resize the sprite to the requested size
-        Bitmap *newPic = BitmapHelper::CreateBitmap(width, height, sourcePic->GetColorDepth());
-        Graphics graphics(newPic);
-
-<<<<<<< HEAD
-        graphics.StretchBlt(sourcePic,
-=======
-        newPic->StretchBlt(sourcePic,
->>>>>>> fc069ea8
-            RectWH(0, 0, spritewidth[slot], spriteheight[slot]),
-            RectWH(0, 0, width, height));
-
-        sourcePic = newPic;
-        needToFreeBitmap = true;
-        update_polled_stuff_if_runtime();
-    }
-
-<<<<<<< HEAD
-    Common::Graphics *g = sds->StartDrawing();
-    sds->MultiplyCoordinates(&xx, &yy);
-
-    if (sourcePic->GetColorDepth() != g->GetBitmap()->GetColorDepth()) {
-        debug_log("RawDrawImage: Sprite %d colour depth %d-bit not same as background depth %d-bit", slot, spriteset[slot]->GetColorDepth(), g->GetBitmap()->GetColorDepth());
-=======
-    Bitmap *ds = sds->StartDrawing();
-    sds->MultiplyCoordinates(&xx, &yy);
-
-    if (sourcePic->GetColorDepth() != ds->GetColorDepth()) {
-        debug_log("RawDrawImage: Sprite %d colour depth %d-bit not same as background depth %d-bit", slot, spriteset[slot]->GetColorDepth(), ds->GetColorDepth());
->>>>>>> fc069ea8
-    }
-
-    if (trans > 0)
-    {
-        trans_mode = ((100 - trans) * 255) / 100;
-    }
-
-<<<<<<< HEAD
-    draw_sprite_support_alpha(g, xx, yy, sourcePic, slot);
-=======
-    draw_sprite_support_alpha(ds, xx, yy, sourcePic, slot);
->>>>>>> fc069ea8
-
-    sds->FinishedDrawing();
-
-    if (needToFreeBitmap)
-        delete sourcePic;
-}
-
-
-void DrawingSurface_SetDrawingColor(ScriptDrawingSurface *sds, int newColour) 
-{
-    sds->currentColourScript = newColour;
-<<<<<<< HEAD
-    // StartDrawing to set up g to set the colour at the appropriate
-    // depth for the background
-    Common::Graphics *g = sds->StartDrawing();
-    if (newColour == SCR_COLOR_TRANSPARENT)
-    {
-        sds->currentColour = g->GetBitmap()->GetMaskColor();
-    }
-    else
-    {
-        sds->currentColour = g->GetBitmap()->GetCompatibleColor(newColour);
-=======
-    // StartDrawing to set up ds to set the colour at the appropriate
-    // depth for the background
-    Bitmap *ds = sds->StartDrawing();
-    if (newColour == SCR_COLOR_TRANSPARENT)
-    {
-        sds->currentColour = ds->GetMaskColor();
-    }
-    else
-    {
-        sds->currentColour = ds->GetCompatibleColor(newColour);
->>>>>>> fc069ea8
-    }
-    sds->FinishedDrawingReadOnly();
-}
-
-int DrawingSurface_GetDrawingColor(ScriptDrawingSurface *sds)
-{
-    return sds->currentColourScript;
-}
-
-void DrawingSurface_SetUseHighResCoordinates(ScriptDrawingSurface *sds, int highRes) 
-{
-    sds->highResCoordinates = (highRes) ? 1 : 0;
-}
-
-int DrawingSurface_GetUseHighResCoordinates(ScriptDrawingSurface *sds) 
-{
-    return sds->highResCoordinates;
-}
-
-int DrawingSurface_GetHeight(ScriptDrawingSurface *sds) 
-{
-<<<<<<< HEAD
-    Common::Graphics *g = sds->StartDrawing();
-    int height = g->GetBitmap()->GetHeight();
-=======
-    Bitmap *ds = sds->StartDrawing();
-    int height = ds->GetHeight();
->>>>>>> fc069ea8
-    sds->FinishedDrawingReadOnly();
-    sds->UnMultiplyThickness(&height);
-    return height;
-}
-
-int DrawingSurface_GetWidth(ScriptDrawingSurface *sds) 
-{
-<<<<<<< HEAD
-    Common::Graphics *g = sds->StartDrawing();
-    int width = g->GetBitmap()->GetWidth();
-=======
-    Bitmap *ds = sds->StartDrawing();
-    int width = ds->GetWidth();
->>>>>>> fc069ea8
-    sds->FinishedDrawingReadOnly();
-    sds->UnMultiplyThickness(&width);
-    return width;
-}
-
-void DrawingSurface_Clear(ScriptDrawingSurface *sds, int colour)
-{
-<<<<<<< HEAD
-    Common::Graphics *g = sds->StartDrawing();
-    int allegroColor;
-    if ((colour == -SCR_NO_VALUE) || (colour == SCR_COLOR_TRANSPARENT))
-    {
-        allegroColor = g->GetBitmap()->GetMaskColor();
-    }
-    else
-    {
-        allegroColor = g->GetBitmap()->GetCompatibleColor(colour);
-    }
-    g->Fill(allegroColor);
-=======
-    Bitmap *ds = sds->StartDrawing();
-    int allegroColor;
-    if ((colour == -SCR_NO_VALUE) || (colour == SCR_COLOR_TRANSPARENT))
-    {
-        allegroColor = ds->GetMaskColor();
-    }
-    else
-    {
-        allegroColor = ds->GetCompatibleColor(colour);
-    }
-    ds->Fill(allegroColor);
->>>>>>> fc069ea8
-    sds->FinishedDrawing();
-}
-
-void DrawingSurface_DrawCircle(ScriptDrawingSurface *sds, int x, int y, int radius)
-{
-    sds->MultiplyCoordinates(&x, &y);
-    sds->MultiplyThickness(&radius);
-
-<<<<<<< HEAD
-    Common::Graphics *g = sds->StartDrawing();
-    g->FillCircle(Circle(x, y, radius), sds->currentColour);
-=======
-    Bitmap *ds = sds->StartDrawing();
-    ds->FillCircle(Circle(x, y, radius), sds->currentColour);
->>>>>>> fc069ea8
-    sds->FinishedDrawing();
-}
-
-void DrawingSurface_DrawRectangle(ScriptDrawingSurface *sds, int x1, int y1, int x2, int y2)
-{
-    sds->MultiplyCoordinates(&x1, &y1);
-    sds->MultiplyCoordinates(&x2, &y2);
-
-<<<<<<< HEAD
-    Common::Graphics *g = sds->StartDrawing();
-    g->FillRect(Rect(x1,y1,x2,y2), sds->currentColour);
-=======
-    Bitmap *ds = sds->StartDrawing();
-    ds->FillRect(Rect(x1,y1,x2,y2), sds->currentColour);
->>>>>>> fc069ea8
-    sds->FinishedDrawing();
-}
-
-void DrawingSurface_DrawTriangle(ScriptDrawingSurface *sds, int x1, int y1, int x2, int y2, int x3, int y3)
-{
-    sds->MultiplyCoordinates(&x1, &y1);
-    sds->MultiplyCoordinates(&x2, &y2);
-    sds->MultiplyCoordinates(&x3, &y3);
-
-<<<<<<< HEAD
-    Common::Graphics *g = sds->StartDrawing();
-    g->DrawTriangle(Triangle(x1,y1,x2,y2,x3,y3), sds->currentColour);
-=======
-    Bitmap *ds = sds->StartDrawing();
-    ds->DrawTriangle(Triangle(x1,y1,x2,y2,x3,y3), sds->currentColour);
->>>>>>> fc069ea8
-    sds->FinishedDrawing();
-}
-
-void DrawingSurface_DrawString(ScriptDrawingSurface *sds, int xx, int yy, int font, const char* texx, ...)
-{
-    char displbuf[STD_BUFFER_SIZE];
-    va_list ap;
-    va_start(ap,texx);
-    vsprintf(displbuf, get_translation(texx), ap);
-    va_end(ap);
-    
-    sds->MultiplyCoordinates(&xx, &yy);
-<<<<<<< HEAD
-    Common::Graphics *g = sds->StartDrawing();
-    // don't use wtextcolor because it will do a 16->32 conversion
-    g->SetTextColorExact( sds->currentColour );
-    if ((g->GetBitmap()->GetColorDepth() <= 8) && (play.RawDrawColour > 255)) {
-        g->SetTextColor(1);
-        debug_log ("RawPrint: Attempted to use hi-color on 256-col background");
-    }
-    wouttext_outline(g, xx, yy, font, displbuf);
-=======
-    Bitmap *ds = sds->StartDrawing();
-    // don't use wtextcolor because it will do a 16->32 conversion
-    color_t text_color = sds->currentColour;
-    if ((ds->GetColorDepth() <= 8) && (play.raw_color > 255)) {
-        text_color = ds->GetCompatibleColor(1);
-        debug_log ("RawPrint: Attempted to use hi-color on 256-col background");
-    }
-    wouttext_outline(ds, xx, yy, font, text_color, displbuf);
->>>>>>> fc069ea8
-    sds->FinishedDrawing();
-}
-
-void DrawingSurface_DrawStringWrapped(ScriptDrawingSurface *sds, int xx, int yy, int wid, int font, int alignment, const char *msg) {
-    int texthit = wgetfontheight(font);
-    sds->MultiplyCoordinates(&xx, &yy);
-    sds->MultiplyThickness(&wid);
-
-    break_up_text_into_lines(wid, font, (char*)msg);
-
-<<<<<<< HEAD
-    Common::Graphics *g = sds->StartDrawing();
-    g->SetTextColorExact( sds->currentColour );
-=======
-    Bitmap *ds = sds->StartDrawing();
-    color_t text_color = sds->currentColour;
->>>>>>> fc069ea8
-
-    for (int i = 0; i < numlines; i++)
-    {
-        int drawAtX = xx;
-
-        if (alignment == SCALIGN_CENTRE)
-        {
-            drawAtX = xx + ((wid / 2) - wgettextwidth(lines[i], font) / 2);
-        }
-        else if (alignment == SCALIGN_RIGHT)
-        {
-            drawAtX = (xx + wid) - wgettextwidth(lines[i], font);
-        }
-
-<<<<<<< HEAD
-        wouttext_outline(g, drawAtX, yy + texthit*i, font, lines[i]);
-=======
-        wouttext_outline(ds, drawAtX, yy + texthit*i, font, text_color, lines[i]);
->>>>>>> fc069ea8
-    }
-
-    sds->FinishedDrawing();
-}
-
-void DrawingSurface_DrawMessageWrapped(ScriptDrawingSurface *sds, int xx, int yy, int wid, int font, int msgm)
-{
-    char displbuf[3000];
-    get_message_text(msgm, displbuf);
-    // it's probably too late but check anyway
-    if (strlen(displbuf) > 2899)
-        quit("!RawPrintMessageWrapped: message too long");
-
-    DrawingSurface_DrawStringWrapped(sds, xx, yy, wid, font, SCALIGN_LEFT, displbuf);
-}
-
-void DrawingSurface_DrawLine(ScriptDrawingSurface *sds, int fromx, int fromy, int tox, int toy, int thickness) {
-    sds->MultiplyCoordinates(&fromx, &fromy);
-    sds->MultiplyCoordinates(&tox, &toy);
-    sds->MultiplyThickness(&thickness);
-    int ii,jj,xx,yy;
-<<<<<<< HEAD
-    Common::Graphics *g = sds->StartDrawing();
-    // draw several lines to simulate the thickness
-    g->SetDrawColorExact(sds->currentColour);
-=======
-    Bitmap *ds = sds->StartDrawing();
-    // draw several lines to simulate the thickness
-    color_t draw_color = sds->currentColour;
->>>>>>> fc069ea8
-    for (ii = 0; ii < thickness; ii++) 
-    {
-        xx = (ii - (thickness / 2));
-        for (jj = 0; jj < thickness; jj++)
-        {
-            yy = (jj - (thickness / 2));
-<<<<<<< HEAD
-            g->DrawLine (Line(fromx + xx, fromy + yy, tox + xx, toy + yy));
-=======
-            ds->DrawLine (Line(fromx + xx, fromy + yy, tox + xx, toy + yy), draw_color);
->>>>>>> fc069ea8
-        }
-    }
-    sds->FinishedDrawing();
-}
-
-void DrawingSurface_DrawPixel(ScriptDrawingSurface *sds, int x, int y) {
-    sds->MultiplyCoordinates(&x, &y);
-    int thickness = 1;
-    sds->MultiplyThickness(&thickness);
-    int ii,jj;
-<<<<<<< HEAD
-    Common::Graphics *g = sds->StartDrawing();
-    // draw several pixels to simulate the thickness
-    g->SetDrawColorExact(sds->currentColour);
-=======
-    Bitmap *ds = sds->StartDrawing();
-    // draw several pixels to simulate the thickness
-    color_t draw_color = sds->currentColour;
->>>>>>> fc069ea8
-    for (ii = 0; ii < thickness; ii++) 
-    {
-        for (jj = 0; jj < thickness; jj++)
-        {
-<<<<<<< HEAD
-            g->PutPixel(x + ii, y + jj);
-=======
-            ds->PutPixel(x + ii, y + jj, draw_color);
->>>>>>> fc069ea8
-        }
-    }
-    sds->FinishedDrawing();
-}
-
-int DrawingSurface_GetPixel(ScriptDrawingSurface *sds, int x, int y) {
-    sds->MultiplyCoordinates(&x, &y);
-<<<<<<< HEAD
-    Common::Graphics *g = sds->StartDrawing();
-    unsigned int rawPixel = g->GetPixel(x, y);
-    unsigned int maskColor = g->GetBitmap()->GetMaskColor();
-    int colDepth = g->GetBitmap()->GetColorDepth();
-=======
-    Bitmap *ds = sds->StartDrawing();
-    unsigned int rawPixel = ds->GetPixel(x, y);
-    unsigned int maskColor = ds->GetMaskColor();
-    int colDepth = ds->GetColorDepth();
->>>>>>> fc069ea8
-
-    if (rawPixel == maskColor)
-    {
-        rawPixel = SCR_COLOR_TRANSPARENT;
-    }
-    else if (colDepth > 8)
-    {
-        int r = getr_depth(colDepth, rawPixel);
-        int ds = getg_depth(colDepth, rawPixel);
-        int b = getb_depth(colDepth, rawPixel);
-
-        rawPixel = Game_GetColorFromRGB(r, ds, b);
-    }
-
-    sds->FinishedDrawingReadOnly();
-
-    return rawPixel;
-}
-
-//=============================================================================
-//
-// Script API Functions
-//
-//=============================================================================
-
-#include "debug/out.h"
-#include "script/script_api.h"
-#include "script/script_runtime.h"
-
-// void (ScriptDrawingSurface *sds, int colour)
-RuntimeScriptValue Sc_DrawingSurface_Clear(void *self, const RuntimeScriptValue *params, int32_t param_count)
-{
-    API_OBJCALL_VOID_PINT(ScriptDrawingSurface, DrawingSurface_Clear);
-}
-
-// ScriptDrawingSurface* (ScriptDrawingSurface *sds)
-RuntimeScriptValue Sc_DrawingSurface_CreateCopy(void *self, const RuntimeScriptValue *params, int32_t param_count)
-{
-    API_OBJCALL_OBJAUTO(ScriptDrawingSurface, ScriptDrawingSurface, DrawingSurface_CreateCopy);
-}
-
-// void (ScriptDrawingSurface *sds, int x, int y, int radius)
-RuntimeScriptValue Sc_DrawingSurface_DrawCircle(void *self, const RuntimeScriptValue *params, int32_t param_count)
-{
-    API_OBJCALL_VOID_PINT3(ScriptDrawingSurface, DrawingSurface_DrawCircle);
-}
-
-// void (ScriptDrawingSurface* sds, int xx, int yy, int slot, int trans, int width, int height)
-RuntimeScriptValue Sc_DrawingSurface_DrawImage(void *self, const RuntimeScriptValue *params, int32_t param_count)
-{
-    API_OBJCALL_VOID_PINT6(ScriptDrawingSurface, DrawingSurface_DrawImage);
-}
-
-// void (ScriptDrawingSurface *sds, int fromx, int fromy, int tox, int toy, int thickness)
-RuntimeScriptValue Sc_DrawingSurface_DrawLine(void *self, const RuntimeScriptValue *params, int32_t param_count)
-{
-    API_OBJCALL_VOID_PINT5(ScriptDrawingSurface, DrawingSurface_DrawLine);
-}
-
-// void (ScriptDrawingSurface *sds, int xx, int yy, int wid, int font, int msgm)
-RuntimeScriptValue Sc_DrawingSurface_DrawMessageWrapped(void *self, const RuntimeScriptValue *params, int32_t param_count)
-{
-    API_OBJCALL_VOID_PINT5(ScriptDrawingSurface, DrawingSurface_DrawMessageWrapped);
-}
-
-// void (ScriptDrawingSurface *sds, int x, int y)
-RuntimeScriptValue Sc_DrawingSurface_DrawPixel(void *self, const RuntimeScriptValue *params, int32_t param_count)
-{
-    API_OBJCALL_VOID_PINT2(ScriptDrawingSurface, DrawingSurface_DrawPixel);
-}
-
-// void (ScriptDrawingSurface *sds, int x1, int y1, int x2, int y2)
-RuntimeScriptValue Sc_DrawingSurface_DrawRectangle(void *self, const RuntimeScriptValue *params, int32_t param_count)
-{
-    API_OBJCALL_VOID_PINT4(ScriptDrawingSurface, DrawingSurface_DrawRectangle);
-}
-
-// void (ScriptDrawingSurface *sds, int xx, int yy, int font, const char* texx, ...)
-RuntimeScriptValue Sc_DrawingSurface_DrawString(void *self, const RuntimeScriptValue *params, int32_t param_count)
-{
-    API_OBJCALL_SCRIPT_SPRINTF(DrawingSurface_DrawString, 4);
-    DrawingSurface_DrawString((ScriptDrawingSurface*)self, params[0].IValue, params[1].IValue, params[2].IValue, "%s", scsf_buffer);
-    return RuntimeScriptValue();
-}
-
-// void (ScriptDrawingSurface *sds, int xx, int yy, int wid, int font, int alignment, const char *msg)
-RuntimeScriptValue Sc_DrawingSurface_DrawStringWrapped(void *self, const RuntimeScriptValue *params, int32_t param_count)
-{
-    API_OBJCALL_VOID_PINT5_POBJ(ScriptDrawingSurface, DrawingSurface_DrawStringWrapped, const char);
-}
-
-// void (ScriptDrawingSurface* target, ScriptDrawingSurface* source, int translev)
-RuntimeScriptValue Sc_DrawingSurface_DrawSurface(void *self, const RuntimeScriptValue *params, int32_t param_count)
-{
-    API_OBJCALL_VOID_POBJ_PINT(ScriptDrawingSurface, DrawingSurface_DrawSurface, ScriptDrawingSurface);
-}
-
-// void (ScriptDrawingSurface *sds, int x1, int y1, int x2, int y2, int x3, int y3)
-RuntimeScriptValue Sc_DrawingSurface_DrawTriangle(void *self, const RuntimeScriptValue *params, int32_t param_count)
-{
-    API_OBJCALL_VOID_PINT6(ScriptDrawingSurface, DrawingSurface_DrawTriangle);
-}
-
-// int (ScriptDrawingSurface *sds, int x, int y)
-RuntimeScriptValue Sc_DrawingSurface_GetPixel(void *self, const RuntimeScriptValue *params, int32_t param_count)
-{
-    API_OBJCALL_INT_PINT2(ScriptDrawingSurface, DrawingSurface_GetPixel);
-}
-
-// void (ScriptDrawingSurface* sds)
-RuntimeScriptValue Sc_DrawingSurface_Release(void *self, const RuntimeScriptValue *params, int32_t param_count)
-{
-    API_OBJCALL_VOID(ScriptDrawingSurface, DrawingSurface_Release);
-}
-
-// int (ScriptDrawingSurface *sds)
-RuntimeScriptValue Sc_DrawingSurface_GetDrawingColor(void *self, const RuntimeScriptValue *params, int32_t param_count)
-{
-    API_OBJCALL_INT(ScriptDrawingSurface, DrawingSurface_GetDrawingColor);
-}
-
-// void (ScriptDrawingSurface *sds, int newColour)
-RuntimeScriptValue Sc_DrawingSurface_SetDrawingColor(void *self, const RuntimeScriptValue *params, int32_t param_count)
-{
-    API_OBJCALL_VOID_PINT(ScriptDrawingSurface, DrawingSurface_SetDrawingColor);
-}
-
-// int (ScriptDrawingSurface *sds)
-RuntimeScriptValue Sc_DrawingSurface_GetHeight(void *self, const RuntimeScriptValue *params, int32_t param_count)
-{
-    API_OBJCALL_INT(ScriptDrawingSurface, DrawingSurface_GetHeight);
-}
-
-// int (ScriptDrawingSurface *sds)
-RuntimeScriptValue Sc_DrawingSurface_GetUseHighResCoordinates(void *self, const RuntimeScriptValue *params, int32_t param_count)
-{
-    API_OBJCALL_INT(ScriptDrawingSurface, DrawingSurface_GetUseHighResCoordinates);
-}
-
-// void (ScriptDrawingSurface *sds, int highRes)
-RuntimeScriptValue Sc_DrawingSurface_SetUseHighResCoordinates(void *self, const RuntimeScriptValue *params, int32_t param_count)
-{
-    API_OBJCALL_VOID_PINT(ScriptDrawingSurface, DrawingSurface_SetUseHighResCoordinates);
-}
-
-// int (ScriptDrawingSurface *sds)
-RuntimeScriptValue Sc_DrawingSurface_GetWidth(void *self, const RuntimeScriptValue *params, int32_t param_count)
-{
-    API_OBJCALL_INT(ScriptDrawingSurface, DrawingSurface_GetWidth);
-}
-
-//=============================================================================
-//
-// Exclusive API for Plugins
-//
-//=============================================================================
-
-// void (ScriptDrawingSurface *sds, int xx, int yy, int font, const char* texx, ...)
-void ScPl_DrawingSurface_DrawString(ScriptDrawingSurface *sds, int xx, int yy, int font, const char* texx, ...)
-{
-    va_list arg_ptr;
-    va_start(arg_ptr, texx);
-    const char *scsf_buffer = ScriptVSprintf(ScSfBuffer, 3000, get_translation(texx), arg_ptr);
-    va_end(arg_ptr);
-    DrawingSurface_DrawString(sds, xx, yy, font, "%s", scsf_buffer);
-}
-
-void RegisterDrawingSurfaceAPI()
-{
-    ccAddExternalObjectFunction("DrawingSurface::Clear^1",              Sc_DrawingSurface_Clear);
-    ccAddExternalObjectFunction("DrawingSurface::CreateCopy^0",         Sc_DrawingSurface_CreateCopy);
-    ccAddExternalObjectFunction("DrawingSurface::DrawCircle^3",         Sc_DrawingSurface_DrawCircle);
-    ccAddExternalObjectFunction("DrawingSurface::DrawImage^6",          Sc_DrawingSurface_DrawImage);
-    ccAddExternalObjectFunction("DrawingSurface::DrawLine^5",           Sc_DrawingSurface_DrawLine);
-    ccAddExternalObjectFunction("DrawingSurface::DrawMessageWrapped^5", Sc_DrawingSurface_DrawMessageWrapped);
-    ccAddExternalObjectFunction("DrawingSurface::DrawPixel^2",          Sc_DrawingSurface_DrawPixel);
-    ccAddExternalObjectFunction("DrawingSurface::DrawRectangle^4",      Sc_DrawingSurface_DrawRectangle);
-    ccAddExternalObjectFunction("DrawingSurface::DrawString^104",       Sc_DrawingSurface_DrawString);
-    ccAddExternalObjectFunction("DrawingSurface::DrawStringWrapped^6",  Sc_DrawingSurface_DrawStringWrapped);
-    ccAddExternalObjectFunction("DrawingSurface::DrawSurface^2",        Sc_DrawingSurface_DrawSurface);
-    ccAddExternalObjectFunction("DrawingSurface::DrawTriangle^6",       Sc_DrawingSurface_DrawTriangle);
-    ccAddExternalObjectFunction("DrawingSurface::GetPixel^2",           Sc_DrawingSurface_GetPixel);
-    ccAddExternalObjectFunction("DrawingSurface::Release^0",            Sc_DrawingSurface_Release);
-    ccAddExternalObjectFunction("DrawingSurface::get_DrawingColor",     Sc_DrawingSurface_GetDrawingColor);
-    ccAddExternalObjectFunction("DrawingSurface::set_DrawingColor",     Sc_DrawingSurface_SetDrawingColor);
-    ccAddExternalObjectFunction("DrawingSurface::get_Height",           Sc_DrawingSurface_GetHeight);
-    ccAddExternalObjectFunction("DrawingSurface::get_UseHighResCoordinates", Sc_DrawingSurface_GetUseHighResCoordinates);
-    ccAddExternalObjectFunction("DrawingSurface::set_UseHighResCoordinates", Sc_DrawingSurface_SetUseHighResCoordinates);
-    ccAddExternalObjectFunction("DrawingSurface::get_Width",            Sc_DrawingSurface_GetWidth);
-
-    /* ----------------------- Registering unsafe exports for plugins -----------------------*/
-
-    ccAddExternalFunctionForPlugin("DrawingSurface::Clear^1",              (void*)DrawingSurface_Clear);
-    ccAddExternalFunctionForPlugin("DrawingSurface::CreateCopy^0",         (void*)DrawingSurface_CreateCopy);
-    ccAddExternalFunctionForPlugin("DrawingSurface::DrawCircle^3",         (void*)DrawingSurface_DrawCircle);
-    ccAddExternalFunctionForPlugin("DrawingSurface::DrawImage^6",          (void*)DrawingSurface_DrawImage);
-    ccAddExternalFunctionForPlugin("DrawingSurface::DrawLine^5",           (void*)DrawingSurface_DrawLine);
-    ccAddExternalFunctionForPlugin("DrawingSurface::DrawMessageWrapped^5", (void*)DrawingSurface_DrawMessageWrapped);
-    ccAddExternalFunctionForPlugin("DrawingSurface::DrawPixel^2",          (void*)DrawingSurface_DrawPixel);
-    ccAddExternalFunctionForPlugin("DrawingSurface::DrawRectangle^4",      (void*)DrawingSurface_DrawRectangle);
-    ccAddExternalFunctionForPlugin("DrawingSurface::DrawString^104",       (void*)ScPl_DrawingSurface_DrawString);
-    ccAddExternalFunctionForPlugin("DrawingSurface::DrawStringWrapped^6",  (void*)DrawingSurface_DrawStringWrapped);
-    ccAddExternalFunctionForPlugin("DrawingSurface::DrawSurface^2",        (void*)DrawingSurface_DrawSurface);
-    ccAddExternalFunctionForPlugin("DrawingSurface::DrawTriangle^6",       (void*)DrawingSurface_DrawTriangle);
-    ccAddExternalFunctionForPlugin("DrawingSurface::GetPixel^2",           (void*)DrawingSurface_GetPixel);
-    ccAddExternalFunctionForPlugin("DrawingSurface::Release^0",            (void*)DrawingSurface_Release);
-    ccAddExternalFunctionForPlugin("DrawingSurface::get_DrawingColor",     (void*)DrawingSurface_GetDrawingColor);
-    ccAddExternalFunctionForPlugin("DrawingSurface::set_DrawingColor",     (void*)DrawingSurface_SetDrawingColor);
-    ccAddExternalFunctionForPlugin("DrawingSurface::get_Height",           (void*)DrawingSurface_GetHeight);
-    ccAddExternalFunctionForPlugin("DrawingSurface::get_UseHighResCoordinates", (void*)DrawingSurface_GetUseHighResCoordinates);
-    ccAddExternalFunctionForPlugin("DrawingSurface::set_UseHighResCoordinates", (void*)DrawingSurface_SetUseHighResCoordinates);
-    ccAddExternalFunctionForPlugin("DrawingSurface::get_Width",            (void*)DrawingSurface_GetWidth);
-}
+//=============================================================================
+//
+// Adventure Game Studio (AGS)
+//
+// Copyright (C) 1999-2011 Chris Jones and 2011-20xx others
+// The full list of copyright holders can be found in the Copyright.txt
+// file, which is part of this source code distribution.
+//
+// The AGS source code is provided under the Artistic License 2.0.
+// A copy of this license can be found in the file License.txt and at
+// http://www.opensource.org/licenses/artistic-license-2.0.php
+//
+//=============================================================================
+
+#include <stdio.h>
+#include "ac/draw.h"
+#include "ac/drawingsurface.h"
+#include "ac/common.h"
+#include "ac/charactercache.h"
+#include "ac/display.h"
+#include "ac/game.h"
+#include "ac/global_translation.h"
+#include "ac/objectcache.h"
+#include "ac/string.h"
+#include "debug/debug_log.h"
+#include "font/fonts.h"
+#include "game/game_objects.h"
+#include "gui/guimain.h"
+#include "ac/spritecache.h"
+#include "script/runtimescriptvalue.h"
+
+using AGS::Common::Bitmap;
+namespace BitmapHelper = AGS::Common::BitmapHelper;
+
+extern GUIMain*guis;
+extern SpriteCache spriteset;
+extern int spritewidth[MAX_SPRITES],spriteheight[MAX_SPRITES];
+extern Bitmap *dynamicallyCreatedSurfaces[MAX_DYNAMIC_SURFACES];
+
+extern int current_screen_resolution_multiplier;
+extern int trans_mode;
+
+// ** SCRIPT DRAWINGSURFACE OBJECT
+
+void DrawingSurface_Release(ScriptDrawingSurface* sds)
+{
+    if (sds->roomBackgroundNumber >= 0)
+    {
+        if (sds->modified)
+        {
+            if (sds->roomBackgroundNumber == play.RoomBkgFrameIndex)
+            {
+                invalidate_screen();
+                mark_current_background_dirty();
+            }
+            play.RoomBkgWasModified[sds->roomBackgroundNumber] = 1;
+        }
+
+        sds->roomBackgroundNumber = -1;
+    }
+    if (sds->dynamicSpriteNumber >= 0)
+    {
+        if (sds->modified)
+        {
+            int tt;
+            // force a refresh of any cached object or character images
+            if (croom != NULL) 
+            {
+                for (tt = 0; tt < croom->ObjectCount; tt++) 
+                {
+                    if (objs[tt].SpriteIndex == sds->dynamicSpriteNumber)
+                        objcache[tt].sppic = -31999;
+                }
+            }
+            for (tt = 0; tt < game.CharacterCount; tt++) 
+            {
+                if (charcache[tt].sppic == sds->dynamicSpriteNumber)
+                    charcache[tt].sppic = -31999;
+            }
+            for (tt = 0; tt < game.GuiCount; tt++) 
+            {
+                if ((guis[tt].bgpic == sds->dynamicSpriteNumber) &&
+                    (guis[tt].on == 1))
+                {
+                    guis_need_update = 1;
+                    break;
+                }
+            }
+        }
+
+        sds->dynamicSpriteNumber = -1;
+    }
+    if (sds->dynamicSurfaceNumber >= 0)
+    {
+        delete dynamicallyCreatedSurfaces[sds->dynamicSurfaceNumber];
+        dynamicallyCreatedSurfaces[sds->dynamicSurfaceNumber] = NULL;
+        sds->dynamicSurfaceNumber = -1;
+    }
+    sds->modified = 0;
+}
+
+void ScriptDrawingSurface::MultiplyCoordinates(int *xcoord, int *ycoord)
+{
+    if (this->highResCoordinates)
+    {
+        if (current_screen_resolution_multiplier == 1) 
+        {
+            // using high-res co-ordinates but game running at low-res
+            xcoord[0] /= 2;
+            ycoord[0] /= 2;
+        }
+    }
+    else
+    {
+        if (current_screen_resolution_multiplier > 1) 
+        {
+            // using low-res co-ordinates but game running at high-res
+            xcoord[0] *= 2;
+            ycoord[0] *= 2;
+        }
+    }
+}
+
+void ScriptDrawingSurface::MultiplyThickness(int *valueToAdjust)
+{
+    if (this->highResCoordinates)
+    {
+        if (current_screen_resolution_multiplier == 1) 
+        {
+            valueToAdjust[0] /= 2;
+            if (valueToAdjust[0] < 1)
+                valueToAdjust[0] = 1;
+        }
+    }
+    else
+    {
+        if (current_screen_resolution_multiplier > 1) 
+        {
+            valueToAdjust[0] *= 2;
+        }
+    }
+}
+
+// convert actual co-ordinate back to what the script is expecting
+void ScriptDrawingSurface::UnMultiplyThickness(int *valueToAdjust)
+{
+    if (this->highResCoordinates)
+    {
+        if (current_screen_resolution_multiplier == 1) 
+        {
+            valueToAdjust[0] *= 2;
+        }
+    }
+    else
+    {
+        if (current_screen_resolution_multiplier > 1) 
+        {
+            valueToAdjust[0] /= 2;
+            if (valueToAdjust[0] < 1)
+                valueToAdjust[0] = 1;
+        }
+    }
+}
+
+ScriptDrawingSurface* DrawingSurface_CreateCopy(ScriptDrawingSurface *sds)
+{
+    Bitmap *sourceBitmap = sds->GetBitmapSurface();
+
+    for (int i = 0; i < MAX_DYNAMIC_SURFACES; i++)
+    {
+        if (dynamicallyCreatedSurfaces[i] == NULL)
+        {
+            dynamicallyCreatedSurfaces[i] = BitmapHelper::CreateBitmapCopy(sourceBitmap);
+            ScriptDrawingSurface *newSurface = new ScriptDrawingSurface();
+            newSurface->dynamicSurfaceNumber = i;
+            newSurface->hasAlphaChannel = sds->hasAlphaChannel;
+            ccRegisterManagedObject(newSurface, newSurface);
+            return newSurface;
+        }
+    }
+
+    quit("!DrawingSurface.CreateCopy: too many copied surfaces created");
+    return NULL;
+}
+
+void DrawingSurface_DrawSurface(ScriptDrawingSurface* target, ScriptDrawingSurface* source, int translev) {
+    if ((translev < 0) || (translev > 99))
+        quit("!DrawingSurface.DrawSurface: invalid parameter (transparency must be 0-99)");
+
+    Bitmap *ds = target->StartDrawing();
+    Bitmap *surfaceToDraw = source->GetBitmapSurface();
+
+    if (surfaceToDraw == target->GetBitmapSurface())
+        quit("!DrawingSurface.DrawSurface: cannot draw surface onto itself");
+
+    if (translev == 0) {
+        // just draw it over the top, no transparency
+        ds->Blit(surfaceToDraw, 0, 0, 0, 0, surfaceToDraw->GetWidth(), surfaceToDraw->GetHeight());
+        target->FinishedDrawing();
+        return;
+    }
+
+    if (surfaceToDraw->GetColorDepth() <= 8)
+        quit("!DrawingSurface.DrawSurface: 256-colour surfaces cannot be drawn transparently");
+
+    // Draw it transparently
+    trans_mode = ((100-translev) * 25) / 10;
+    put_sprite_256(ds, 0, 0, surfaceToDraw);
+    target->FinishedDrawing();
+}
+
+void DrawingSurface_DrawImage(ScriptDrawingSurface* sds, int xx, int yy, int slot, int trans, int width, int height)
+{
+    if ((slot < 0) || (slot >= MAX_SPRITES) || (spriteset[slot] == NULL))
+        quit("!DrawingSurface.DrawImage: invalid sprite slot number specified");
+
+    if ((trans < 0) || (trans > 100))
+        quit("!DrawingSurface.DrawImage: invalid transparency setting");
+
+    // 100% transparency, don't draw anything
+    if (trans == 100)
+        return;
+
+    Bitmap *sourcePic = spriteset[slot];
+    bool needToFreeBitmap = false;
+
+    if (width != SCR_NO_VALUE)
+    {
+        // Resize specified
+
+        if ((width < 1) || (height < 1))
+            return;
+
+        sds->MultiplyCoordinates(&width, &height);
+
+        // resize the sprite to the requested size
+        Bitmap *newPic = BitmapHelper::CreateBitmap(width, height, sourcePic->GetColorDepth());
+
+        newPic->StretchBlt(sourcePic,
+            RectWH(0, 0, spritewidth[slot], spriteheight[slot]),
+            RectWH(0, 0, width, height));
+
+        sourcePic = newPic;
+        needToFreeBitmap = true;
+        update_polled_stuff_if_runtime();
+    }
+
+    Bitmap *ds = sds->StartDrawing();
+    sds->MultiplyCoordinates(&xx, &yy);
+
+    if (sourcePic->GetColorDepth() != ds->GetColorDepth()) {
+        debug_log("RawDrawImage: Sprite %d colour depth %d-bit not same as background depth %d-bit", slot, spriteset[slot]->GetColorDepth(), ds->GetColorDepth());
+    }
+
+    if (trans > 0)
+    {
+        trans_mode = ((100 - trans) * 255) / 100;
+    }
+
+    draw_sprite_support_alpha(ds, xx, yy, sourcePic, slot);
+
+    sds->FinishedDrawing();
+
+    if (needToFreeBitmap)
+        delete sourcePic;
+}
+
+
+void DrawingSurface_SetDrawingColor(ScriptDrawingSurface *sds, int newColour) 
+{
+    sds->currentColourScript = newColour;
+    // StartDrawing to set up ds to set the colour at the appropriate
+    // depth for the background
+    Bitmap *ds = sds->StartDrawing();
+    if (newColour == SCR_COLOR_TRANSPARENT)
+    {
+        sds->currentColour = ds->GetMaskColor();
+    }
+    else
+    {
+        sds->currentColour = ds->GetCompatibleColor(newColour);
+    }
+    sds->FinishedDrawingReadOnly();
+}
+
+int DrawingSurface_GetDrawingColor(ScriptDrawingSurface *sds)
+{
+    return sds->currentColourScript;
+}
+
+void DrawingSurface_SetUseHighResCoordinates(ScriptDrawingSurface *sds, int highRes) 
+{
+    sds->highResCoordinates = (highRes) ? 1 : 0;
+}
+
+int DrawingSurface_GetUseHighResCoordinates(ScriptDrawingSurface *sds) 
+{
+    return sds->highResCoordinates;
+}
+
+int DrawingSurface_GetHeight(ScriptDrawingSurface *sds) 
+{
+    Bitmap *ds = sds->StartDrawing();
+    int height = ds->GetHeight();
+    sds->FinishedDrawingReadOnly();
+    sds->UnMultiplyThickness(&height);
+    return height;
+}
+
+int DrawingSurface_GetWidth(ScriptDrawingSurface *sds) 
+{
+    Bitmap *ds = sds->StartDrawing();
+    int width = ds->GetWidth();
+    sds->FinishedDrawingReadOnly();
+    sds->UnMultiplyThickness(&width);
+    return width;
+}
+
+void DrawingSurface_Clear(ScriptDrawingSurface *sds, int colour)
+{
+    Bitmap *ds = sds->StartDrawing();
+    int allegroColor;
+    if ((colour == -SCR_NO_VALUE) || (colour == SCR_COLOR_TRANSPARENT))
+    {
+        allegroColor = ds->GetMaskColor();
+    }
+    else
+    {
+        allegroColor = ds->GetCompatibleColor(colour);
+    }
+    ds->Fill(allegroColor);
+    sds->FinishedDrawing();
+}
+
+void DrawingSurface_DrawCircle(ScriptDrawingSurface *sds, int x, int y, int radius)
+{
+    sds->MultiplyCoordinates(&x, &y);
+    sds->MultiplyThickness(&radius);
+
+    Bitmap *ds = sds->StartDrawing();
+    ds->FillCircle(Circle(x, y, radius), sds->currentColour);
+    sds->FinishedDrawing();
+}
+
+void DrawingSurface_DrawRectangle(ScriptDrawingSurface *sds, int x1, int y1, int x2, int y2)
+{
+    sds->MultiplyCoordinates(&x1, &y1);
+    sds->MultiplyCoordinates(&x2, &y2);
+
+    Bitmap *ds = sds->StartDrawing();
+    ds->FillRect(Rect(x1,y1,x2,y2), sds->currentColour);
+    sds->FinishedDrawing();
+}
+
+void DrawingSurface_DrawTriangle(ScriptDrawingSurface *sds, int x1, int y1, int x2, int y2, int x3, int y3)
+{
+    sds->MultiplyCoordinates(&x1, &y1);
+    sds->MultiplyCoordinates(&x2, &y2);
+    sds->MultiplyCoordinates(&x3, &y3);
+
+    Bitmap *ds = sds->StartDrawing();
+    ds->DrawTriangle(Triangle(x1,y1,x2,y2,x3,y3), sds->currentColour);
+    sds->FinishedDrawing();
+}
+
+void DrawingSurface_DrawString(ScriptDrawingSurface *sds, int xx, int yy, int font, const char* texx, ...)
+{
+    char displbuf[STD_BUFFER_SIZE];
+    va_list ap;
+    va_start(ap,texx);
+    vsprintf(displbuf, get_translation(texx), ap);
+    va_end(ap);
+    
+    sds->MultiplyCoordinates(&xx, &yy);
+    Bitmap *ds = sds->StartDrawing();
+    // don't use wtextcolor because it will do a 16->32 conversion
+    color_t text_color = sds->currentColour;
+    if ((ds->GetColorDepth() <= 8) && (play.RawDrawColour > 255)) {
+        text_color = ds->GetCompatibleColor(1);
+        debug_log ("RawPrint: Attempted to use hi-color on 256-col background");
+    }
+    wouttext_outline(ds, xx, yy, font, text_color, displbuf);
+    sds->FinishedDrawing();
+}
+
+void DrawingSurface_DrawStringWrapped(ScriptDrawingSurface *sds, int xx, int yy, int wid, int font, int alignment, const char *msg) {
+    int texthit = wgetfontheight(font);
+    sds->MultiplyCoordinates(&xx, &yy);
+    sds->MultiplyThickness(&wid);
+
+    break_up_text_into_lines(wid, font, (char*)msg);
+
+    Bitmap *ds = sds->StartDrawing();
+    color_t text_color = sds->currentColour;
+
+    for (int i = 0; i < numlines; i++)
+    {
+        int drawAtX = xx;
+
+        if (alignment == SCALIGN_CENTRE)
+        {
+            drawAtX = xx + ((wid / 2) - wgettextwidth(lines[i], font) / 2);
+        }
+        else if (alignment == SCALIGN_RIGHT)
+        {
+            drawAtX = (xx + wid) - wgettextwidth(lines[i], font);
+        }
+
+        wouttext_outline(ds, drawAtX, yy + texthit*i, font, text_color, lines[i]);
+    }
+
+    sds->FinishedDrawing();
+}
+
+void DrawingSurface_DrawMessageWrapped(ScriptDrawingSurface *sds, int xx, int yy, int wid, int font, int msgm)
+{
+    char displbuf[3000];
+    get_message_text(msgm, displbuf);
+    // it's probably too late but check anyway
+    if (strlen(displbuf) > 2899)
+        quit("!RawPrintMessageWrapped: message too long");
+
+    DrawingSurface_DrawStringWrapped(sds, xx, yy, wid, font, SCALIGN_LEFT, displbuf);
+}
+
+void DrawingSurface_DrawLine(ScriptDrawingSurface *sds, int fromx, int fromy, int tox, int toy, int thickness) {
+    sds->MultiplyCoordinates(&fromx, &fromy);
+    sds->MultiplyCoordinates(&tox, &toy);
+    sds->MultiplyThickness(&thickness);
+    int ii,jj,xx,yy;
+    Bitmap *ds = sds->StartDrawing();
+    // draw several lines to simulate the thickness
+    color_t draw_color = sds->currentColour;
+    for (ii = 0; ii < thickness; ii++) 
+    {
+        xx = (ii - (thickness / 2));
+        for (jj = 0; jj < thickness; jj++)
+        {
+            yy = (jj - (thickness / 2));
+            ds->DrawLine (Line(fromx + xx, fromy + yy, tox + xx, toy + yy), draw_color);
+        }
+    }
+    sds->FinishedDrawing();
+}
+
+void DrawingSurface_DrawPixel(ScriptDrawingSurface *sds, int x, int y) {
+    sds->MultiplyCoordinates(&x, &y);
+    int thickness = 1;
+    sds->MultiplyThickness(&thickness);
+    int ii,jj;
+    Bitmap *ds = sds->StartDrawing();
+    // draw several pixels to simulate the thickness
+    color_t draw_color = sds->currentColour;
+    for (ii = 0; ii < thickness; ii++) 
+    {
+        for (jj = 0; jj < thickness; jj++)
+        {
+            ds->PutPixel(x + ii, y + jj, draw_color);
+        }
+    }
+    sds->FinishedDrawing();
+}
+
+int DrawingSurface_GetPixel(ScriptDrawingSurface *sds, int x, int y) {
+    sds->MultiplyCoordinates(&x, &y);
+    Bitmap *ds = sds->StartDrawing();
+    unsigned int rawPixel = ds->GetPixel(x, y);
+    unsigned int maskColor = ds->GetMaskColor();
+    int colDepth = ds->GetColorDepth();
+
+    if (rawPixel == maskColor)
+    {
+        rawPixel = SCR_COLOR_TRANSPARENT;
+    }
+    else if (colDepth > 8)
+    {
+        int r = getr_depth(colDepth, rawPixel);
+        int g = getg_depth(colDepth, rawPixel);
+        int b = getb_depth(colDepth, rawPixel);
+
+        rawPixel = Game_GetColorFromRGB(r, g, b);
+    }
+
+    sds->FinishedDrawingReadOnly();
+
+    return rawPixel;
+}
+
+//=============================================================================
+//
+// Script API Functions
+//
+//=============================================================================
+
+#include "debug/out.h"
+#include "script/script_api.h"
+#include "script/script_runtime.h"
+
+// void (ScriptDrawingSurface *sds, int colour)
+RuntimeScriptValue Sc_DrawingSurface_Clear(void *self, const RuntimeScriptValue *params, int32_t param_count)
+{
+    API_OBJCALL_VOID_PINT(ScriptDrawingSurface, DrawingSurface_Clear);
+}
+
+// ScriptDrawingSurface* (ScriptDrawingSurface *sds)
+RuntimeScriptValue Sc_DrawingSurface_CreateCopy(void *self, const RuntimeScriptValue *params, int32_t param_count)
+{
+    API_OBJCALL_OBJAUTO(ScriptDrawingSurface, ScriptDrawingSurface, DrawingSurface_CreateCopy);
+}
+
+// void (ScriptDrawingSurface *sds, int x, int y, int radius)
+RuntimeScriptValue Sc_DrawingSurface_DrawCircle(void *self, const RuntimeScriptValue *params, int32_t param_count)
+{
+    API_OBJCALL_VOID_PINT3(ScriptDrawingSurface, DrawingSurface_DrawCircle);
+}
+
+// void (ScriptDrawingSurface* sds, int xx, int yy, int slot, int trans, int width, int height)
+RuntimeScriptValue Sc_DrawingSurface_DrawImage(void *self, const RuntimeScriptValue *params, int32_t param_count)
+{
+    API_OBJCALL_VOID_PINT6(ScriptDrawingSurface, DrawingSurface_DrawImage);
+}
+
+// void (ScriptDrawingSurface *sds, int fromx, int fromy, int tox, int toy, int thickness)
+RuntimeScriptValue Sc_DrawingSurface_DrawLine(void *self, const RuntimeScriptValue *params, int32_t param_count)
+{
+    API_OBJCALL_VOID_PINT5(ScriptDrawingSurface, DrawingSurface_DrawLine);
+}
+
+// void (ScriptDrawingSurface *sds, int xx, int yy, int wid, int font, int msgm)
+RuntimeScriptValue Sc_DrawingSurface_DrawMessageWrapped(void *self, const RuntimeScriptValue *params, int32_t param_count)
+{
+    API_OBJCALL_VOID_PINT5(ScriptDrawingSurface, DrawingSurface_DrawMessageWrapped);
+}
+
+// void (ScriptDrawingSurface *sds, int x, int y)
+RuntimeScriptValue Sc_DrawingSurface_DrawPixel(void *self, const RuntimeScriptValue *params, int32_t param_count)
+{
+    API_OBJCALL_VOID_PINT2(ScriptDrawingSurface, DrawingSurface_DrawPixel);
+}
+
+// void (ScriptDrawingSurface *sds, int x1, int y1, int x2, int y2)
+RuntimeScriptValue Sc_DrawingSurface_DrawRectangle(void *self, const RuntimeScriptValue *params, int32_t param_count)
+{
+    API_OBJCALL_VOID_PINT4(ScriptDrawingSurface, DrawingSurface_DrawRectangle);
+}
+
+// void (ScriptDrawingSurface *sds, int xx, int yy, int font, const char* texx, ...)
+RuntimeScriptValue Sc_DrawingSurface_DrawString(void *self, const RuntimeScriptValue *params, int32_t param_count)
+{
+    API_OBJCALL_SCRIPT_SPRINTF(DrawingSurface_DrawString, 4);
+    DrawingSurface_DrawString((ScriptDrawingSurface*)self, params[0].IValue, params[1].IValue, params[2].IValue, "%s", scsf_buffer);
+    return RuntimeScriptValue();
+}
+
+// void (ScriptDrawingSurface *sds, int xx, int yy, int wid, int font, int alignment, const char *msg)
+RuntimeScriptValue Sc_DrawingSurface_DrawStringWrapped(void *self, const RuntimeScriptValue *params, int32_t param_count)
+{
+    API_OBJCALL_VOID_PINT5_POBJ(ScriptDrawingSurface, DrawingSurface_DrawStringWrapped, const char);
+}
+
+// void (ScriptDrawingSurface* target, ScriptDrawingSurface* source, int translev)
+RuntimeScriptValue Sc_DrawingSurface_DrawSurface(void *self, const RuntimeScriptValue *params, int32_t param_count)
+{
+    API_OBJCALL_VOID_POBJ_PINT(ScriptDrawingSurface, DrawingSurface_DrawSurface, ScriptDrawingSurface);
+}
+
+// void (ScriptDrawingSurface *sds, int x1, int y1, int x2, int y2, int x3, int y3)
+RuntimeScriptValue Sc_DrawingSurface_DrawTriangle(void *self, const RuntimeScriptValue *params, int32_t param_count)
+{
+    API_OBJCALL_VOID_PINT6(ScriptDrawingSurface, DrawingSurface_DrawTriangle);
+}
+
+// int (ScriptDrawingSurface *sds, int x, int y)
+RuntimeScriptValue Sc_DrawingSurface_GetPixel(void *self, const RuntimeScriptValue *params, int32_t param_count)
+{
+    API_OBJCALL_INT_PINT2(ScriptDrawingSurface, DrawingSurface_GetPixel);
+}
+
+// void (ScriptDrawingSurface* sds)
+RuntimeScriptValue Sc_DrawingSurface_Release(void *self, const RuntimeScriptValue *params, int32_t param_count)
+{
+    API_OBJCALL_VOID(ScriptDrawingSurface, DrawingSurface_Release);
+}
+
+// int (ScriptDrawingSurface *sds)
+RuntimeScriptValue Sc_DrawingSurface_GetDrawingColor(void *self, const RuntimeScriptValue *params, int32_t param_count)
+{
+    API_OBJCALL_INT(ScriptDrawingSurface, DrawingSurface_GetDrawingColor);
+}
+
+// void (ScriptDrawingSurface *sds, int newColour)
+RuntimeScriptValue Sc_DrawingSurface_SetDrawingColor(void *self, const RuntimeScriptValue *params, int32_t param_count)
+{
+    API_OBJCALL_VOID_PINT(ScriptDrawingSurface, DrawingSurface_SetDrawingColor);
+}
+
+// int (ScriptDrawingSurface *sds)
+RuntimeScriptValue Sc_DrawingSurface_GetHeight(void *self, const RuntimeScriptValue *params, int32_t param_count)
+{
+    API_OBJCALL_INT(ScriptDrawingSurface, DrawingSurface_GetHeight);
+}
+
+// int (ScriptDrawingSurface *sds)
+RuntimeScriptValue Sc_DrawingSurface_GetUseHighResCoordinates(void *self, const RuntimeScriptValue *params, int32_t param_count)
+{
+    API_OBJCALL_INT(ScriptDrawingSurface, DrawingSurface_GetUseHighResCoordinates);
+}
+
+// void (ScriptDrawingSurface *sds, int highRes)
+RuntimeScriptValue Sc_DrawingSurface_SetUseHighResCoordinates(void *self, const RuntimeScriptValue *params, int32_t param_count)
+{
+    API_OBJCALL_VOID_PINT(ScriptDrawingSurface, DrawingSurface_SetUseHighResCoordinates);
+}
+
+// int (ScriptDrawingSurface *sds)
+RuntimeScriptValue Sc_DrawingSurface_GetWidth(void *self, const RuntimeScriptValue *params, int32_t param_count)
+{
+    API_OBJCALL_INT(ScriptDrawingSurface, DrawingSurface_GetWidth);
+}
+
+//=============================================================================
+//
+// Exclusive API for Plugins
+//
+//=============================================================================
+
+// void (ScriptDrawingSurface *sds, int xx, int yy, int font, const char* texx, ...)
+void ScPl_DrawingSurface_DrawString(ScriptDrawingSurface *sds, int xx, int yy, int font, const char* texx, ...)
+{
+    va_list arg_ptr;
+    va_start(arg_ptr, texx);
+    const char *scsf_buffer = ScriptVSprintf(ScSfBuffer, 3000, get_translation(texx), arg_ptr);
+    va_end(arg_ptr);
+    DrawingSurface_DrawString(sds, xx, yy, font, "%s", scsf_buffer);
+}
+
+void RegisterDrawingSurfaceAPI()
+{
+    ccAddExternalObjectFunction("DrawingSurface::Clear^1",              Sc_DrawingSurface_Clear);
+    ccAddExternalObjectFunction("DrawingSurface::CreateCopy^0",         Sc_DrawingSurface_CreateCopy);
+    ccAddExternalObjectFunction("DrawingSurface::DrawCircle^3",         Sc_DrawingSurface_DrawCircle);
+    ccAddExternalObjectFunction("DrawingSurface::DrawImage^6",          Sc_DrawingSurface_DrawImage);
+    ccAddExternalObjectFunction("DrawingSurface::DrawLine^5",           Sc_DrawingSurface_DrawLine);
+    ccAddExternalObjectFunction("DrawingSurface::DrawMessageWrapped^5", Sc_DrawingSurface_DrawMessageWrapped);
+    ccAddExternalObjectFunction("DrawingSurface::DrawPixel^2",          Sc_DrawingSurface_DrawPixel);
+    ccAddExternalObjectFunction("DrawingSurface::DrawRectangle^4",      Sc_DrawingSurface_DrawRectangle);
+    ccAddExternalObjectFunction("DrawingSurface::DrawString^104",       Sc_DrawingSurface_DrawString);
+    ccAddExternalObjectFunction("DrawingSurface::DrawStringWrapped^6",  Sc_DrawingSurface_DrawStringWrapped);
+    ccAddExternalObjectFunction("DrawingSurface::DrawSurface^2",        Sc_DrawingSurface_DrawSurface);
+    ccAddExternalObjectFunction("DrawingSurface::DrawTriangle^6",       Sc_DrawingSurface_DrawTriangle);
+    ccAddExternalObjectFunction("DrawingSurface::GetPixel^2",           Sc_DrawingSurface_GetPixel);
+    ccAddExternalObjectFunction("DrawingSurface::Release^0",            Sc_DrawingSurface_Release);
+    ccAddExternalObjectFunction("DrawingSurface::get_DrawingColor",     Sc_DrawingSurface_GetDrawingColor);
+    ccAddExternalObjectFunction("DrawingSurface::set_DrawingColor",     Sc_DrawingSurface_SetDrawingColor);
+    ccAddExternalObjectFunction("DrawingSurface::get_Height",           Sc_DrawingSurface_GetHeight);
+    ccAddExternalObjectFunction("DrawingSurface::get_UseHighResCoordinates", Sc_DrawingSurface_GetUseHighResCoordinates);
+    ccAddExternalObjectFunction("DrawingSurface::set_UseHighResCoordinates", Sc_DrawingSurface_SetUseHighResCoordinates);
+    ccAddExternalObjectFunction("DrawingSurface::get_Width",            Sc_DrawingSurface_GetWidth);
+
+    /* ----------------------- Registering unsafe exports for plugins -----------------------*/
+
+    ccAddExternalFunctionForPlugin("DrawingSurface::Clear^1",              (void*)DrawingSurface_Clear);
+    ccAddExternalFunctionForPlugin("DrawingSurface::CreateCopy^0",         (void*)DrawingSurface_CreateCopy);
+    ccAddExternalFunctionForPlugin("DrawingSurface::DrawCircle^3",         (void*)DrawingSurface_DrawCircle);
+    ccAddExternalFunctionForPlugin("DrawingSurface::DrawImage^6",          (void*)DrawingSurface_DrawImage);
+    ccAddExternalFunctionForPlugin("DrawingSurface::DrawLine^5",           (void*)DrawingSurface_DrawLine);
+    ccAddExternalFunctionForPlugin("DrawingSurface::DrawMessageWrapped^5", (void*)DrawingSurface_DrawMessageWrapped);
+    ccAddExternalFunctionForPlugin("DrawingSurface::DrawPixel^2",          (void*)DrawingSurface_DrawPixel);
+    ccAddExternalFunctionForPlugin("DrawingSurface::DrawRectangle^4",      (void*)DrawingSurface_DrawRectangle);
+    ccAddExternalFunctionForPlugin("DrawingSurface::DrawString^104",       (void*)ScPl_DrawingSurface_DrawString);
+    ccAddExternalFunctionForPlugin("DrawingSurface::DrawStringWrapped^6",  (void*)DrawingSurface_DrawStringWrapped);
+    ccAddExternalFunctionForPlugin("DrawingSurface::DrawSurface^2",        (void*)DrawingSurface_DrawSurface);
+    ccAddExternalFunctionForPlugin("DrawingSurface::DrawTriangle^6",       (void*)DrawingSurface_DrawTriangle);
+    ccAddExternalFunctionForPlugin("DrawingSurface::GetPixel^2",           (void*)DrawingSurface_GetPixel);
+    ccAddExternalFunctionForPlugin("DrawingSurface::Release^0",            (void*)DrawingSurface_Release);
+    ccAddExternalFunctionForPlugin("DrawingSurface::get_DrawingColor",     (void*)DrawingSurface_GetDrawingColor);
+    ccAddExternalFunctionForPlugin("DrawingSurface::set_DrawingColor",     (void*)DrawingSurface_SetDrawingColor);
+    ccAddExternalFunctionForPlugin("DrawingSurface::get_Height",           (void*)DrawingSurface_GetHeight);
+    ccAddExternalFunctionForPlugin("DrawingSurface::get_UseHighResCoordinates", (void*)DrawingSurface_GetUseHighResCoordinates);
+    ccAddExternalFunctionForPlugin("DrawingSurface::set_UseHighResCoordinates", (void*)DrawingSurface_SetUseHighResCoordinates);
+    ccAddExternalFunctionForPlugin("DrawingSurface::get_Width",            (void*)DrawingSurface_GetWidth);
+}