--- conflicted
+++ resolved
@@ -135,8 +135,6 @@
     if (src_width == SCR_NO_VALUE) { src_width = src->GetWidth(); }
     if (src_height == SCR_NO_VALUE) { src_height = src->GetHeight(); }
 
-    sds->PointToGameResolution(&dst_x, &dst_y);
-
     if (dst_x >= ds->GetWidth() || dst_x + dst_width <= 0 || dst_y >= ds->GetHeight() || dst_y + dst_height <= 0 ||
         src_x >= src->GetWidth() || src_x + src_width <= 0 || src_y >= src->GetHeight() || src_y + src_height <= 0)
         return; // source or destination rects lie completely off surface
@@ -160,16 +158,6 @@
     }
 
     ds = sds->StartDrawing();
-<<<<<<< HEAD
-
-    if (src->GetColorDepth() != ds->GetColorDepth()) {
-        if (sprite_id >= 0)
-            debug_script_warn("DrawImage: Sprite %d colour depth %d-bit not same as destination depth %d-bit", sprite_id, src->GetColorDepth(), ds->GetColorDepth());
-        else
-            debug_script_warn("DrawImage: Source image colour depth %d-bit not same as destination depth %d-bit", src->GetColorDepth(), ds->GetColorDepth());
-    }
-=======
->>>>>>> 11b7da09
 
     draw_sprite_support_alpha(ds, dst_x, dst_y, src, mode, GfxDef::Trans100ToAlpha255(trans));
 
