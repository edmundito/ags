//=============================================================================
//
// Adventure Game Studio (AGS)
//
// Copyright (C) 1999-2011 Chris Jones and 2011-20xx others
// The full list of copyright holders can be found in the Copyright.txt
// file, which is part of this source code distribution.
//
// The AGS source code is provided under the Artistic License 2.0.
// A copy of this license can be found in the file License.txt and at
// http://www.opensource.org/licenses/artistic-license-2.0.php
//
//=============================================================================
//
// AGS Character functions
//
//=============================================================================
#include "ac/character.h"
#include "ac/common.h"
#include "ac/gamesetupstruct.h"
#include "ac/view.h"
#include "ac/display.h"
#include "ac/draw.h"
#include "ac/event.h"
#include "ac/game.h"
#include "ac/global_audio.h"
#include "ac/global_character.h"
#include "ac/global_game.h"
#include "ac/global_object.h"
#include "ac/global_region.h"
#include "ac/global_room.h"
#include "ac/global_translation.h"
#include "ac/gui.h"
#include "ac/lipsync.h"
#include "ac/mouse.h"
#include "ac/object.h"
#include "ac/overlay.h"
#include "ac/properties.h"
#include "ac/room.h"
#include "ac/screenoverlay.h"
#include "ac/string.h"
#include "ac/system.h"
#include "ac/viewframe.h"
#include "ac/walkablearea.h"
#include "gui/guimain.h"
#include "ac/route_finder.h"
#include "ac/gamestate.h"
#include "debug/debug_log.h"
#include "main/game_run.h"
#include "main/update.h"
#include "ac/spritecache.h"
#include "util/string_compat.h"
#include <math.h>
#include "gfx/graphicsdriver.h"
#include "script/runtimescriptvalue.h"
#include "ac/dynobj/cc_character.h"
#include "ac/dynobj/cc_inventory.h"
#include "ac/dynobj/dynobj_manager.h"
#include "script/script_runtime.h"
#include "gfx/gfx_def.h"
#include "media/audio/audio_system.h"
#include "ac/movelist.h"

using namespace AGS::Common;

extern GameSetupStruct game;
extern int displayed_room,starting_room;
extern RoomStruct thisroom;
extern std::vector<ViewStruct> views;
extern RoomObject*objs;
extern ScriptInvItem scrInv[MAX_INV];
extern SpriteCache spriteset;
extern Bitmap *walkable_areas_temp;
extern IGraphicsDriver *gfxDriver;
extern int said_speech_line;
extern int said_text;
extern int our_eip;
extern CCCharacter ccDynamicCharacter;
extern CCInventory ccDynamicInv;

//--------------------------------


CharacterInfo*playerchar;
int32_t _sc_PlayerCharPtr = 0;
int char_lowest_yp;

// Sierra-style speech settings
int face_talking=-1,facetalkview=0,facetalkwait=0,facetalkframe=0;
int facetalkloop=0, facetalkrepeat = 0, facetalkAllowBlink = 1;
int facetalkBlinkLoop = 0;
CharacterInfo *facetalkchar = nullptr;
// Do override default portrait position during QFG4-style speech overlay update
bool facetalk_qfg4_override_placement_x = false;
bool facetalk_qfg4_override_placement_y = false;

// lip-sync speech settings
int loops_per_character, text_lips_offset, char_speaking = -1;
int char_thinking = -1;
const char *text_lips_text = nullptr;
std::vector<SpeechLipSyncLine> splipsync;
int numLipLines = 0, curLipLine = -1, curLipLinePhoneme = 0;

// **** CHARACTER: FUNCTIONS ****

void Character_AddInventory(CharacterInfo *chaa, ScriptInvItem *invi, int addIndex) {
    int ee;

    if (invi == nullptr)
        quit("!AddInventoryToCharacter: invalid inventory number");

    int inum = invi->id;

    if (chaa->inv[inum] >= 32000)
        quit("!AddInventory: cannot carry more than 32000 of one inventory item");

    chaa->inv[inum]++;

    int charid = chaa->index_id;

    if (game.options[OPT_DUPLICATEINV] == 0) {
        // Ensure it is only in the list once
        for (ee = 0; ee < charextra[charid].invorder_count; ee++) {
            if (charextra[charid].invorder[ee] == inum) {
                // They already have the item, so don't add it to the list
                if (chaa == playerchar)
                    run_on_event (GE_ADD_INV, RuntimeScriptValue().SetInt32(inum));
                return;
            }
        }
    }
    if (charextra[charid].invorder_count >= MAX_INVORDER)
        quit("!Too many inventory items added, max 500 display at one time");

    if ((addIndex == SCR_NO_VALUE) ||
        (addIndex >= charextra[charid].invorder_count) ||
        (addIndex < 0)) {
            // add new item at end of list
            charextra[charid].invorder[charextra[charid].invorder_count] = inum;
    }
    else {
        // insert new item at index
        for (ee = charextra[charid].invorder_count - 1; ee >= addIndex; ee--)
            charextra[charid].invorder[ee + 1] = charextra[charid].invorder[ee];

        charextra[charid].invorder[addIndex] = inum;
    }
    charextra[charid].invorder_count++;
    GUI::MarkInventoryForUpdate(charid, charid == game.playercharacter);
    if (chaa == playerchar)
        run_on_event (GE_ADD_INV, RuntimeScriptValue().SetInt32(inum));
}

void Character_AddWaypoint(CharacterInfo *chaa, int x, int y) {

    if (chaa->room != displayed_room)
        quit("!MoveCharacterPath: specified character not in current room");

    // not already walking, so just do a normal move
    if (chaa->walking <= 0) {
        Character_Walk(chaa, x, y, IN_BACKGROUND, ANYWHERE);
        return;
    }

    MoveList *cmls = &mls[chaa->walking % TURNING_AROUND];
    if (cmls->numstage >= MAXNEEDSTAGES)
    {
        debug_script_warn("Character_AddWaypoint: move is too complex, cannot add any further paths");
        return;
    }

    cmls->pos[cmls->numstage] = { x, y };
    // They're already walking there anyway
    if (cmls->pos[cmls->numstage] == cmls->pos[cmls->numstage - 1])
        return;

    calculate_move_stage (cmls, cmls->numstage-1);
    cmls->numstage ++;

}

void Character_Animate(CharacterInfo *chaa, int loop, int delay, int repeat,
    int blocking, int direction, int sframe, int volume)
{
    ValidateViewAnimVLF("Character.Animate", chaa->view, loop, sframe);
    ValidateViewAnimParams("Character.Animate", repeat, blocking, direction);

    animate_character(chaa, loop, delay, repeat, 0, direction, sframe, volume);

    if (blocking != 0)
        GameLoopUntilValueIsZero(&chaa->animating);
}

void Character_Animate5(CharacterInfo *chaa, int loop, int delay, int repeat, int blocking, int direction) {
    Character_Animate(chaa, loop, delay, repeat, blocking, direction, 0 /* first frame */, 100 /* full volume */);
}

void Character_Animate6(CharacterInfo *chaa, int loop, int delay, int repeat, int blocking, int direction, int sframe) {
    Character_Animate(chaa, loop, delay, repeat, blocking, direction, sframe, 100 /* full volume */);
}

void Character_ChangeRoomAutoPosition(CharacterInfo *chaa, int room, int newPos) 
{
    if (chaa->index_id != game.playercharacter) 
    {
        quit("!Character.ChangeRoomAutoPosition can only be used with the player character.");
    }

    new_room_pos = newPos;

    if (new_room_pos == 0) {
        // auto place on other side of screen
        if (chaa->x <= thisroom.Edges.Left + 10)
            new_room_pos = 2000;
        else if (chaa->x >= thisroom.Edges.Right - 10)
            new_room_pos = 1000;
        else if (chaa->y <= thisroom.Edges.Top + 10)
            new_room_pos = 3000;
        else if (chaa->y >= thisroom.Edges.Bottom - 10)
            new_room_pos = 4000;

        if (new_room_pos < 3000)
            new_room_pos += chaa->y;
        else
            new_room_pos += chaa->x;
    }
    NewRoom(room);
}

void Character_ChangeRoom(CharacterInfo *chaa, int room, int x, int y) {
    Character_ChangeRoomSetLoop(chaa, room, x, y, SCR_NO_VALUE);
}

void Character_ChangeRoomSetLoop(CharacterInfo *chaa, int room, int x, int y, int direction) {

    if (chaa->index_id != game.playercharacter) {
        // NewRoomNPC
        if ((x != SCR_NO_VALUE) && (y != SCR_NO_VALUE)) {
            chaa->x = x;
            chaa->y = y;
			if (direction != SCR_NO_VALUE && direction>=0) chaa->loop = direction;
        }
        chaa->prevroom = chaa->room;
        chaa->room = room;

		debug_script_log("%s moved to room %d, location %d,%d, loop %d",
			chaa->scrname, room, chaa->x, chaa->y, chaa->loop);

        return;
    }

    if ((x != SCR_NO_VALUE) && (y != SCR_NO_VALUE)) {
        // We cannot set character position right away,
        // because room switch will occur only after the script end,
        // and character position may be still changing meanwhile.
        new_room_pos = 0;
        // don't check X or Y bounds, so that they can do a
        // walk-in animation if they want
        new_room_x = x;
        new_room_y = y;
        if (direction != SCR_NO_VALUE) new_room_loop = direction;
    }

    NewRoom(room);
}


void Character_ChangeView(CharacterInfo *chap, int vii) {
    vii--;

    if ((vii < 0) || (vii >= game.numviews))
        quit("!ChangeCharacterView: invalid view number specified");

    // if animating, but not idle view, give warning message
    if ((chap->flags & CHF_FIXVIEW) && (chap->idleleft >= 0))
        debug_script_warn("Warning: ChangeCharacterView was used while the view was fixed - call ReleaseCharView first");

    // if the idle animation is playing we should release the view
    if ( chap->idleleft < 0) {
      Character_UnlockView(chap);
      chap->idleleft = chap->idletime;
    }

    debug_script_log("%s: Change view to %d", chap->scrname, vii+1);
    chap->defview = vii;
    chap->view = vii;
    stop_character_anim(chap);
    chap->frame = 0;
    chap->wait = 0;
    chap->walkwait = 0;
    charextra[chap->index_id].animwait = 0;
    FindReasonableLoopForCharacter(chap);
}

enum DirectionalLoop
{
    kDirLoop_Down      = 0,
    kDirLoop_Left      = 1,
    kDirLoop_Right     = 2,
    kDirLoop_Up        = 3,
    kDirLoop_DownRight = 4,
    kDirLoop_UpRight   = 5,
    kDirLoop_DownLeft  = 6,
    kDirLoop_UpLeft    = 7,

    kDirLoop_Default        = kDirLoop_Down,
    kDirLoop_LastOrthogonal = kDirLoop_Up,
    kDirLoop_Last           = kDirLoop_UpLeft,
};

// Internal direction-facing functions

DirectionalLoop GetDirectionalLoop(CharacterInfo *chinfo, int x_diff, int y_diff)
{
    DirectionalLoop next_loop = kDirLoop_Left; // NOTE: default loop was Left for some reason

    const ViewStruct &chview  = views[chinfo->view];
    const bool has_down_loop  = ((chview.numLoops > kDirLoop_Down)  && (chview.loops[kDirLoop_Down].numFrames > 0));
    const bool has_up_loop    = ((chview.numLoops > kDirLoop_Up)    && (chview.loops[kDirLoop_Up].numFrames > 0));
    // NOTE: 3.+ games required left & right loops to be present at all times
	const bool has_left_loop  = true; // ((chview.numLoops > kDirLoop_Left)  && (chview.loops[kDirLoop_Left].numFrames > 0));
	const bool has_right_loop = true; // ((chview.numLoops > kDirLoop_Right) && (chview.loops[kDirLoop_Right].numFrames > 0));
    const bool has_diagonal_loops = useDiagonal(chinfo) == 0; // NOTE: useDiagonal returns 0 for "true"

	const bool want_horizontal = (abs(y_diff) < abs(x_diff)) || (!has_down_loop || !has_up_loop);

    if (want_horizontal)
    {
        const bool want_diagonal = has_diagonal_loops && (abs(y_diff) > abs(x_diff) / 2);
        if (!has_left_loop && !has_right_loop)
        {
            next_loop = kDirLoop_Down;
        }
        else if (has_right_loop && (x_diff > 0))
        {
            next_loop = want_diagonal ? (y_diff < 0 ? kDirLoop_UpRight : kDirLoop_DownRight) :
                kDirLoop_Right;
        }
        else if (has_left_loop && (x_diff <= 0))
        {
            next_loop = want_diagonal ? (y_diff < 0 ? kDirLoop_UpLeft : kDirLoop_DownLeft) :
                kDirLoop_Left;
        }
    }
    else
    {
        const bool want_diagonal = has_diagonal_loops && (abs(x_diff) > abs(y_diff) / 2);
        if (y_diff > 0 || !has_up_loop)
        {
            next_loop = want_diagonal ? (x_diff < 0 ? kDirLoop_DownLeft : kDirLoop_DownRight) :
                kDirLoop_Down;
        }
        else
        {
            next_loop = want_diagonal ? (x_diff < 0 ? kDirLoop_UpLeft : kDirLoop_UpRight) :
                kDirLoop_Up;
        }
    }
    return next_loop;
}

void FaceDirectionalLoop(CharacterInfo *char1, int direction, int blockingStyle)
{
    // Change facing only if the desired direction is different
    if (direction != char1->loop)
    {
        if ((game.options[OPT_TURNTOFACELOC] != 0) &&
            (in_enters_screen == 0))
        {
            const int no_diagonal = useDiagonal (char1);
            const int highestLoopForTurning = no_diagonal != 1 ? kDirLoop_Last : kDirLoop_LastOrthogonal;
            if ((char1->loop <= highestLoopForTurning))
            {
                // Turn to face new direction
                Character_StopMoving(char1);
                if (char1->on == 1)
                {
                    // only do the turning if the character is not hidden
                    // (otherwise GameLoopUntilNotMoving will never return)
                    start_character_turning (char1, direction, no_diagonal);

                    if ((blockingStyle == BLOCKING) || (blockingStyle == 1))
                        GameLoopUntilNotMoving(&char1->walking);
                }
                else
                    char1->loop = direction;
            }
            else
                char1->loop = direction;
        }
        else
            char1->loop = direction;
    }

    char1->frame = 0;
}

void FaceLocationXY(CharacterInfo *char1, int xx, int yy, int blockingStyle)
{
    debug_script_log("%s: Face location %d,%d", char1->scrname, xx, yy);

    const int diffrx = xx - char1->x;
    const int diffry = yy - char1->y;

    if ((diffrx == 0) && (diffry == 0)) {
        // FaceLocation called on their current position - do nothing
        return;
    }

    FaceDirectionalLoop(char1, GetDirectionalLoop(char1, diffrx, diffry), blockingStyle);
}

// External direction-facing functions with validation

void Character_FaceDirection(CharacterInfo *char1, int direction, int blockingStyle)
{
    if (char1 == nullptr)
        quit("!FaceDirection: invalid character specified");

    if (direction != SCR_NO_VALUE)
    {
        if (direction < 0 || direction > kDirLoop_Last)
            quit("!FaceDirection: invalid direction specified");

        FaceDirectionalLoop(char1, direction, blockingStyle);
    }
}

void Character_FaceLocation(CharacterInfo *char1, int xx, int yy, int blockingStyle)
{
    if (char1 == nullptr)
        quit("!FaceLocation: invalid character specified");

    FaceLocationXY(char1, xx, yy, blockingStyle);
}

void Character_FaceObject(CharacterInfo *char1, ScriptObject *obj, int blockingStyle) {
    if (obj == nullptr) 
        quit("!FaceObject: invalid object specified");

    FaceLocationXY(char1, objs[obj->id].x, objs[obj->id].y, blockingStyle);
}

void Character_FaceCharacter(CharacterInfo *char1, CharacterInfo *char2, int blockingStyle) {
    if (char2 == nullptr) 
        quit("!FaceCharacter: invalid character specified");

    if (char1->room != char2->room)
        quit("!FaceCharacter: characters are in different rooms");

    FaceLocationXY(char1, char2->x, char2->y, blockingStyle);
}

void Character_FollowCharacter(CharacterInfo *chaa, CharacterInfo *tofollow, int distaway, int eagerness) {

    if ((eagerness < 0) || (eagerness > 250))
        quit("!FollowCharacterEx: invalid eagerness: must be 0-250");

    if ((chaa->index_id == game.playercharacter) && (tofollow != nullptr) && 
        (tofollow->room != chaa->room))
        quit("!FollowCharacterEx: you cannot tell the player character to follow a character in another room");

    if (tofollow != nullptr) {
        debug_script_log("%s: Start following %s (dist %d, eager %d)", chaa->scrname, tofollow->scrname, distaway, eagerness);
    }
    else {
        debug_script_log("%s: Stop following other character", chaa->scrname);
    }

    if ((chaa->following >= 0) &&
        (chaa->followinfo == FOLLOW_ALWAYSONTOP)) {
            // if this character was following always-on-top, its baseline will
            // have been changed, so release it.
            chaa->baseline = -1;
    }

    if (tofollow == nullptr)
        chaa->following = -1;
    else
        chaa->following = tofollow->index_id;

    chaa->followinfo=(distaway << 8) | eagerness;

    chaa->flags &= ~CHF_BEHINDSHEPHERD;

    // special case for Always On Other Character
    if (distaway == FOLLOW_ALWAYSONTOP) {
        chaa->followinfo = FOLLOW_ALWAYSONTOP;
        if (eagerness == 1)
            chaa->flags |= CHF_BEHINDSHEPHERD;
    }

    if (chaa->animating & CHANIM_REPEAT)
        debug_script_warn("Warning: FollowCharacter called but the sheep is currently animating looped. It may never start to follow.");

}

int Character_IsCollidingWithChar(CharacterInfo *char1, CharacterInfo *char2) {
    if (char2 == nullptr)
        quit("!AreCharactersColliding: invalid char2");

    if (char1->room != char2->room) return 0; // not colliding

    if ((char1->y > char2->y - 5) && (char1->y < char2->y + 5)) ;
    else return 0;

    int w1 = GetCharacterWidth(char1->index_id);
    int w2 = GetCharacterWidth(char2->index_id);

    int xps1=char1->x - w1/2;
    int xps2=char2->x - w2/2;

    if ((xps1 >= xps2 - w1) & (xps1 <= xps2 + w2)) return 1;
    return 0;
}

int Character_IsCollidingWithObject(CharacterInfo *chin, ScriptObject *objid) {
    if (objid == nullptr)
        quit("!AreCharObjColliding: invalid object number");

    if (chin->room != displayed_room)
        return 0;
    if (objs[objid->id].on != 1)
        return 0;

    // TODO: use GraphicSpace and proper transformed coords?

    Bitmap *checkblk = GetObjectImage(objid->id);
    int objWidth = checkblk->GetWidth();
    int objHeight = checkblk->GetHeight();
    int o1x = objs[objid->id].x;
    int o1y = objs[objid->id].y - objHeight;

    Bitmap *charpic = GetCharacterImage(chin->index_id);

    int charWidth = charpic->GetWidth();
    int charHeight = charpic->GetHeight();
    int o2x = chin->x - charWidth / 2;
    int o2y = chin->get_effective_y() - 5;  // only check feet

    if ((o2x >= o1x - charWidth) &&
        (o2x <= o1x + objWidth) &&
        (o2y >= o1y - 8) &&
        (o2y <= o1y + objHeight)) {
            // the character's feet are on the object
            if (game.options[OPT_PIXPERFECT] == 0)
                return 1;
            // check if they're on a transparent bit of the object
            int stxp = o2x - o1x;
            int styp = o2y - o1y;
            int maskcol = checkblk->GetMaskColor ();
            int maskcolc = charpic->GetMaskColor ();
            int thispix, thispixc;
            // check each pixel of the object along the char's feet
            for (int i = 0; i < charWidth; i += 1) {
                for (int j = 0; j < 6; j += 1) {
                    thispix = my_getpixel(checkblk, i + stxp, j + styp);
                    thispixc = my_getpixel(charpic, i, j + (charHeight - 5));

                    if ((thispix != -1) && (thispix != maskcol) &&
                        (thispixc != -1) && (thispixc != maskcolc))
                        return 1;
                }
            }

    }
    return 0;
}

bool Character_IsInteractionAvailable(CharacterInfo *cchar, int mood) {

    play.check_interaction_only = 1;
    RunCharacterInteraction(cchar->index_id, mood);
    int ciwas = play.check_interaction_only;
    play.check_interaction_only = 0;
    return (ciwas == 2);
}

void Character_LockView(CharacterInfo *chap, int vii) {
    Character_LockViewEx(chap, vii, STOP_MOVING);
}

void Character_LockViewEx(CharacterInfo *chap, int vii, int stopMoving) {
    vii--; // convert to 0-based
    AssertView("SetCharacterView", vii);

    debug_script_log("%s: View locked to %d", chap->scrname, vii+1);
    if (chap->idleleft < 0) {
        Character_UnlockView(chap);
        chap->idleleft = chap->idletime;
    }
    if (stopMoving != KEEP_MOVING)
    {
        Character_StopMoving(chap);
    }
    chap->view=vii;
    stop_character_anim(chap);
    FindReasonableLoopForCharacter(chap);
    chap->frame=0;
    chap->wait=0;
    chap->flags|=CHF_FIXVIEW;
    chap->pic_xoffs = 0;
    chap->pic_yoffs = 0;
}

void Character_LockViewAligned_Old(CharacterInfo *chap, int vii, int loop, int align) {
    Character_LockViewAlignedEx(chap, vii, loop, ConvertLegacyScriptAlignment((LegacyScriptAlignment)align), STOP_MOVING);
}

void Character_LockViewAlignedEx_Old(CharacterInfo *chap, int vii, int loop, int align, int stopMoving) {
    Character_LockViewAlignedEx(chap, vii, loop, ConvertLegacyScriptAlignment((LegacyScriptAlignment)align), stopMoving);
}

void Character_LockViewAligned(CharacterInfo *chap, int vii, int loop, int align) {
    Character_LockViewAlignedEx(chap, vii, loop, align, STOP_MOVING);
}

void Character_LockViewAlignedEx(CharacterInfo *chap, int vii, int loop, int align, int stopMoving) {
    if (chap->view < 0)
        quit("!SetCharacterLoop: character has invalid old view number");

    int sppic = views[chap->view].loops[chap->loop].frames[chap->frame].pic;
    int leftSide = chap->x - game.SpriteInfos[sppic].Width / 2;

    Character_LockViewEx(chap, vii, stopMoving);

    AssertLoop("SetCharacterViewEx", chap->view, loop);

    chap->loop = loop;
    chap->frame = 0;
    int newpic = views[chap->view].loops[chap->loop].frames[chap->frame].pic;
    int newLeft = chap->x - game.SpriteInfos[newpic].Width / 2;
    int xdiff = 0;

    if (align & kMAlignLeft)
        xdiff = leftSide - newLeft;
    else if (align & kMAlignHCenter)
        xdiff = 0;
    else if (align & kMAlignRight)
        xdiff = (leftSide + game.SpriteInfos[sppic].Width) - (newLeft + game.SpriteInfos[newpic].Width);
    else
        quit("!SetCharacterViewEx: invalid alignment type specified");

    chap->pic_xoffs = xdiff;
    chap->pic_yoffs = 0;
}

void Character_LockViewFrame(CharacterInfo *chaa, int view, int loop, int frame) {
    Character_LockViewFrameEx(chaa, view, loop, frame, STOP_MOVING);
}

void Character_LockViewFrameEx(CharacterInfo *chaa, int view, int loop, int frame, int stopMoving) {
    Character_LockViewEx(chaa, view, stopMoving);
    AssertFrame("SetCharacterFrame", view - 1, loop, frame);
    chaa->loop = loop;
    chaa->frame = frame;
}

void Character_LockViewOffset(CharacterInfo *chap, int vii, int xoffs, int yoffs) {
    Character_LockViewOffsetEx(chap, vii, xoffs, yoffs, STOP_MOVING);
}

void Character_LockViewOffsetEx(CharacterInfo *chap, int vii, int xoffs, int yoffs, int stopMoving) {
    Character_LockViewEx(chap, vii, stopMoving);
    chap->pic_xoffs = xoffs;
    chap->pic_yoffs = yoffs;
}

void Character_LoseInventory(CharacterInfo *chap, ScriptInvItem *invi) {

    if (invi == nullptr)
        quit("!LoseInventoryFromCharacter: invalid inventory number");

    int inum = invi->id;

    if (chap->inv[inum] > 0)
        chap->inv[inum]--;

    if ((chap->activeinv == inum) & (chap->inv[inum] < 1)) {
        chap->activeinv = -1;
        if ((chap == playerchar) && (GetCursorMode() == MODE_USE))
            set_cursor_mode(0);
    }

    int charid = chap->index_id;

    if ((chap->inv[inum] == 0) || (game.options[OPT_DUPLICATEINV] > 0)) {
        int xx,tt;
        for (xx = 0; xx < charextra[charid].invorder_count; xx++) {
            if (charextra[charid].invorder[xx] == inum) {
                charextra[charid].invorder_count--;
                for (tt = xx; tt < charextra[charid].invorder_count; tt++)
                    charextra[charid].invorder[tt] = charextra[charid].invorder[tt+1];
                break;
            }
        }
    }
    GUI::MarkInventoryForUpdate(charid, charid == game.playercharacter);

    if (chap == playerchar)
        run_on_event (GE_LOSE_INV, RuntimeScriptValue().SetInt32(inum));
}

void Character_PlaceOnWalkableArea(CharacterInfo *chap) 
{
    if (displayed_room < 0)
        quit("!Character.PlaceOnWalkableArea: no room is currently loaded");

    find_nearest_walkable_area(&chap->x, &chap->y);
}

void Character_RemoveTint(CharacterInfo *chaa) {

    if (chaa->flags & (CHF_HASTINT | CHF_HASLIGHT)) {
        debug_script_log("Un-tint %s", chaa->scrname);
        chaa->flags &= ~(CHF_HASTINT | CHF_HASLIGHT);
    }
    else {
        debug_script_warn("Character.RemoveTint called but character was not tinted");
    }
}

int Character_GetHasExplicitTint_Old(CharacterInfo *ch)
{
    return ch->has_explicit_tint() || ch->has_explicit_light();
}

int Character_GetHasExplicitTint(CharacterInfo *ch)
{
    return ch->has_explicit_tint();
}

void Character_Say(CharacterInfo *chaa, const char *text) {
    _DisplaySpeechCore(chaa->index_id, text);
}

void Character_SayAt(CharacterInfo *chaa, int x, int y, int width, const char *texx) {

    DisplaySpeechAt(x, y, width, chaa->index_id, texx);
}

ScriptOverlay* Character_SayBackground(CharacterInfo *chaa, const char *texx) {

    int ovltype = DisplaySpeechBackground(chaa->index_id, texx);
    auto *over = get_overlay(ovltype);
    if (!over)
        quit("!SayBackground internal error: no overlay");
    // Create script object with an internal ref, keep at least until internal timeout
    return create_scriptoverlay(*over, true);
}

// CLNUP check the use of SetActiveInventory
void Character_SetAsPlayer(CharacterInfo *chaa) {

    // Set to same character, so ignore.
    if ( game.playercharacter == chaa->index_id )
        return;

    setup_player_character(chaa->index_id);

    //update_invorder();

    debug_script_log("%s is new player character", playerchar->scrname);

    // Within game_start, return now
    if (displayed_room < 0)
        return;

    if (displayed_room != playerchar->room)
        NewRoom(playerchar->room);
    else   // make sure it doesn't run the region interactions
        play.player_on_region = GetRegionIDAtRoom(playerchar->x, playerchar->y);

    if ((playerchar->activeinv >= 0) && (playerchar->inv[playerchar->activeinv] < 1))
        playerchar->activeinv = -1;

    // They had inv selected, so change the cursor
    if (cur_mode == MODE_USE) {
        if (playerchar->activeinv < 0)
            SetNextCursor ();
        else
            SetActiveInventory (playerchar->activeinv);
    }

}


void Character_SetIdleView(CharacterInfo *chaa, int iview, int itime) {

    if (iview == 1) 
        quit("!SetCharacterIdle: view 1 cannot be used as an idle view, sorry.");

    // if an idle anim is currently playing, release it
    if (chaa->idleleft < 0)
        Character_UnlockView(chaa);

    chaa->idleview = iview - 1;
    // make sure they don't appear idle while idle anim is disabled
    if (iview < 1)
        itime = 10;
    chaa->idletime = itime;
    chaa->idleleft = itime;

    // if not currently animating, reset the wait counter
    if ((chaa->animating == 0) && (chaa->walking == 0))
        chaa->wait = 0;

    if (iview >= 1) {
        debug_script_log("Set %s idle view to %d (time %d)", chaa->scrname, iview, itime);
    }
    else {
        debug_script_log("%s idle view disabled", chaa->scrname);
    }
    if (chaa->flags & CHF_FIXVIEW) {
        debug_script_warn("SetCharacterIdle called while character view locked with SetCharacterView; idle ignored");
        debug_script_log("View locked, idle will not kick in until Released");
    }
    // if they switch to a swimming animation, kick it off immediately
    if (itime == 0)
        charextra[chaa->index_id].process_idle_this_time = 1;

}

bool Character_GetHasExplicitLight(CharacterInfo *ch)
{
    return ch->has_explicit_light();
}

int Character_GetLightLevel(CharacterInfo *ch)
{
    return ch->has_explicit_light() ? charextra[ch->index_id].tint_light : 0;
}

void Character_SetLightLevel(CharacterInfo *chaa, int light_level)
{
    light_level = Math::Clamp(light_level, -100, 100);
    
    charextra[chaa->index_id].tint_light = light_level;
    chaa->flags &= ~CHF_HASTINT;
    chaa->flags |= CHF_HASLIGHT;
}

int Character_GetTintRed(CharacterInfo *ch)
{
    return ch->has_explicit_tint() ? charextra[ch->index_id].tint_r : 0;
}

int Character_GetTintGreen(CharacterInfo *ch)
{
    return ch->has_explicit_tint() ? charextra[ch->index_id].tint_g : 0;
}

int Character_GetTintBlue(CharacterInfo *ch)
{
    return ch->has_explicit_tint() ? charextra[ch->index_id].tint_b : 0;
}

int Character_GetTintSaturation(CharacterInfo *ch)
{
    return ch->has_explicit_tint() ? charextra[ch->index_id].tint_level : 0;
}

int Character_GetTintLuminance(CharacterInfo *ch)
{
    return ch->has_explicit_tint() ? ((charextra[ch->index_id].tint_light * 10) / 25) : 0;
}

void Character_SetOption(CharacterInfo *chaa, int flag, int yesorno) {

    if ((yesorno < 0) || (yesorno > 1))
        quit("!SetCharacterProperty: last parameter must be 0 or 1");

    if (flag & CHF_MANUALSCALING) {
        Character_SetManualScaling(chaa, yesorno);
    }
    else {
        chaa->flags &= ~flag;
        if (yesorno)
            chaa->flags |= flag;
    }

}

void Character_SetSpeed(CharacterInfo *chaa, int xspeed, int yspeed) {

    if ((xspeed == 0) || (yspeed == 0))
        quit("!SetCharacterSpeedEx: invalid speed value");
    if (chaa->walking)
    {
        debug_script_warn("Character_SetSpeed: cannot change speed while walking");
        return;
    }
    xspeed = Math::Clamp(xspeed, (int)INT16_MIN, (int)INT16_MAX);
    yspeed = Math::Clamp(yspeed, (int)INT16_MIN, (int)INT16_MAX);

    chaa->walkspeed = xspeed;

    if (yspeed == xspeed) 
        chaa->walkspeed_y = UNIFORM_WALK_SPEED;
    else
        chaa->walkspeed_y = yspeed;
}


void Character_StopMoving(CharacterInfo *charp) {

    int chaa = charp->index_id;
    if (chaa == play.skip_until_char_stops)
        EndSkippingUntilCharStops();

    if (charextra[chaa].xwas != INVALID_X) {
        charp->x = charextra[chaa].xwas;
        charp->y = charextra[chaa].ywas;
        charextra[chaa].xwas = INVALID_X;
    }
    if ((charp->walking > 0) && (charp->walking < TURNING_AROUND)) {
        // if it's not a MoveCharDirect, make sure they end up on a walkable area
        if ((mls[charp->walking].direct == 0) && (charp->room == displayed_room))
            Character_PlaceOnWalkableArea(charp);

        debug_script_log("%s: stop moving", charp->scrname);

        charp->idleleft = charp->idletime;
        // restart the idle animation straight away
        charextra[chaa].process_idle_this_time = 1;
    }
    if (charp->walking) {
        // If the character is currently moving, stop them and reset their frame
        charp->walking = 0;
        if ((charp->flags & CHF_MOVENOTWALK) == 0)
            charp->frame = 0;
    }
}

void Character_Tint(CharacterInfo *chaa, int red, int green, int blue, int opacity, int luminance) {
    if ((red < 0) || (green < 0) || (blue < 0) ||
        (red > 255) || (green > 255) || (blue > 255) ||
        (opacity < 0) || (opacity > 100) ||
        (luminance < 0) || (luminance > 100))
        quit("!Character.Tint: invalid parameter. R,G,B must be 0-255, opacity & luminance 0-100");

    debug_script_log("Set %s tint RGB(%d,%d,%d) %d%%", chaa->scrname, red, green, blue, opacity);

    charextra[chaa->index_id].tint_r = red;
    charextra[chaa->index_id].tint_g = green;
    charextra[chaa->index_id].tint_b = blue;
    charextra[chaa->index_id].tint_level = opacity;
    charextra[chaa->index_id].tint_light = (luminance * 25) / 10;
    chaa->flags &= ~CHF_HASLIGHT;
    chaa->flags |= CHF_HASTINT;
}

void Character_Think(CharacterInfo *chaa, const char *text) {
    _DisplayThoughtCore(chaa->index_id, text);
}

void Character_UnlockView(CharacterInfo *chaa) {
    Character_UnlockViewEx(chaa, STOP_MOVING);
}

void Character_UnlockViewEx(CharacterInfo *chaa, int stopMoving) {
    if (chaa->flags & CHF_FIXVIEW) {
        debug_script_log("%s: Released view back to default", chaa->scrname);
    }
    chaa->flags &= ~CHF_FIXVIEW;
    chaa->view = chaa->defview;
    chaa->frame = 0;
    if (stopMoving != KEEP_MOVING)
    {
        Character_StopMoving(chaa);
    }
    if (chaa->view >= 0) {
        int maxloop = views[chaa->view].numLoops;
        if (((chaa->flags & CHF_NODIAGONAL)!=0) && (maxloop > 4))
            maxloop = 4;
        FindReasonableLoopForCharacter(chaa);
    }
    stop_character_anim(chaa);
    chaa->idleleft = chaa->idletime;
    chaa->pic_xoffs = 0;
    chaa->pic_yoffs = 0;
    // restart the idle animation straight away
    charextra[chaa->index_id].process_idle_this_time = 1;

}


void Character_Walk(CharacterInfo *chaa, int x, int y, int blocking, int direct) 
{
    walk_or_move_character(chaa, x, y, blocking, direct, true);
}

void Character_Move(CharacterInfo *chaa, int x, int y, int blocking, int direct) 
{
    walk_or_move_character(chaa, x, y, blocking, direct, false);
}

void Character_WalkStraight(CharacterInfo *chaa, int xx, int yy, int blocking) {

    if (chaa->room != displayed_room)
        quit("!MoveCharacterStraight: specified character not in current room");

    Character_StopMoving(chaa);
    int movetox = xx, movetoy = yy;

    set_walkablearea(prepare_walkable_areas(chaa->index_id));

    // TODO: hide these conversions, maybe make can_see_from() function do them internally in and out?
    int fromX = room_to_mask_coord(chaa->x);
    int fromY = room_to_mask_coord(chaa->y);
    int toX = room_to_mask_coord(xx);
    int toY = room_to_mask_coord(yy);

    if (!can_see_from(fromX, fromY, toX, toY)) {
        int lastcx, lastcy;
        get_lastcpos(lastcx, lastcy);
        movetox = mask_to_room_coord(lastcx);
        movetoy = mask_to_room_coord(lastcy);
    }

    walk_character(chaa->index_id, movetox, movetoy, 1, true);

    if ((blocking == BLOCKING) || (blocking == 1))
        GameLoopUntilNotMoving(&chaa->walking);
    else if ((blocking != IN_BACKGROUND) && (blocking != 0))
        quit("!Character.Walk: Blocking must be BLOCKING or IN_BACKGRUOND");

}

void Character_RunInteraction(CharacterInfo *chaa, int mood) {

    RunCharacterInteraction(chaa->index_id, mood);
}



// **** CHARACTER: PROPERTIES ****

int Character_GetProperty(CharacterInfo *chaa, const char *property) {

    return get_int_property(game.charProps[chaa->index_id], play.charProps[chaa->index_id], property);

}
void Character_GetPropertyText(CharacterInfo *chaa, const char *property, char *bufer) {
    get_text_property(game.charProps[chaa->index_id], play.charProps[chaa->index_id], property, bufer);
}
const char* Character_GetTextProperty(CharacterInfo *chaa, const char *property) {
    return get_text_property_dynamic_string(game.charProps[chaa->index_id], play.charProps[chaa->index_id], property);
}

bool Character_SetProperty(CharacterInfo *chaa, const char *property, int value)
{
    return set_int_property(play.charProps[chaa->index_id], property, value);
}

bool Character_SetTextProperty(CharacterInfo *chaa, const char *property, const char *value)
{
    return set_text_property(play.charProps[chaa->index_id], property, value);
}

ScriptInvItem* Character_GetActiveInventory(CharacterInfo *chaa) {

    if (chaa->activeinv <= 0)
        return nullptr;

    return &scrInv[chaa->activeinv];
}

void Character_SetActiveInventory(CharacterInfo *chaa, ScriptInvItem* iit) {
    if (iit == nullptr) {
        chaa->activeinv = -1;

        if (chaa->index_id == game.playercharacter) {

            if (GetCursorMode()==MODE_USE)
                set_cursor_mode(0);
        }
        GUI::MarkInventoryForUpdate(chaa->index_id, chaa->index_id == game.playercharacter);
        return;
    }

    if (chaa->inv[iit->id] < 1)
    {
        debug_script_warn("SetActiveInventory: character doesn't have any of that inventory");
        return;
    }

    chaa->activeinv = iit->id;

    if (chaa->index_id == game.playercharacter) {
        // if it's the player character, update mouse cursor
        update_inv_cursor(iit->id);
        set_cursor_mode(MODE_USE);
    }
    GUI::MarkInventoryForUpdate(chaa->index_id, chaa->index_id == game.playercharacter);
}

int Character_GetAnimating(CharacterInfo *chaa) {
    if (chaa->animating)
        return 1;
    return 0;
}

int Character_GetAnimationSpeed(CharacterInfo *chaa) {
    return chaa->animspeed;
}

void Character_SetAnimationSpeed(CharacterInfo *chaa, int newval) {

    chaa->animspeed = newval;
}

int Character_GetAnimationVolume(CharacterInfo *chaa) {
    return charextra[chaa->index_id].anim_volume;
}

void Character_SetAnimationVolume(CharacterInfo *chaa, int newval) {

    charextra[chaa->index_id].anim_volume = Math::Clamp(newval, 0, 100);
}

int Character_GetBaseline(CharacterInfo *chaa) {

    if (chaa->baseline < 1)
        return 0;

    return chaa->baseline;
}

void Character_SetBaseline(CharacterInfo *chaa, int basel) {

    chaa->baseline = basel;
}

int Character_GetBlinkInterval(CharacterInfo *chaa) {

    return chaa->blinkinterval;
}

void Character_SetBlinkInterval(CharacterInfo *chaa, int interval) {

    if (interval < 0)
        quit("!SetCharacterBlinkView: invalid blink interval");

    chaa->blinkinterval = interval;

    if (chaa->blinktimer > 0)
        chaa->blinktimer = chaa->blinkinterval;
}

int Character_GetBlinkView(CharacterInfo *chaa) {

    return chaa->blinkview + 1;
}

void Character_SetBlinkView(CharacterInfo *chaa, int vii) {

    if (((vii < 2) || (vii > game.numviews)) && (vii != -1))
        quit("!SetCharacterBlinkView: invalid view number");

    chaa->blinkview = vii - 1;
}

int Character_GetBlinkWhileThinking(CharacterInfo *chaa) {
    if (chaa->flags & CHF_NOBLINKANDTHINK)
        return 0;
    return 1;
}

void Character_SetBlinkWhileThinking(CharacterInfo *chaa, int yesOrNo) {
    chaa->flags &= ~CHF_NOBLINKANDTHINK;
    if (yesOrNo == 0)
        chaa->flags |= CHF_NOBLINKANDTHINK;
}

int Character_GetBlockingHeight(CharacterInfo *chaa) {

    return chaa->blocking_height;
}

void Character_SetBlockingHeight(CharacterInfo *chaa, int hit) {

    chaa->blocking_height = hit;
}

int Character_GetBlockingWidth(CharacterInfo *chaa) {

    return chaa->blocking_width;
}

void Character_SetBlockingWidth(CharacterInfo *chaa, int wid) {

    chaa->blocking_width = wid;
}

int Character_GetDiagonalWalking(CharacterInfo *chaa) {

    if (chaa->flags & CHF_NODIAGONAL)
        return 0;
    return 1;  
}

void Character_SetDiagonalWalking(CharacterInfo *chaa, int yesorno) {

    chaa->flags &= ~CHF_NODIAGONAL;
    if (!yesorno)
        chaa->flags |= CHF_NODIAGONAL;
}

int Character_GetClickable(CharacterInfo *chaa) {

    if (chaa->flags & CHF_NOINTERACT)
        return 0;
    return 1;
}

void Character_SetClickable(CharacterInfo *chaa, int clik) {

    chaa->flags &= ~CHF_NOINTERACT;
    // if they don't want it clickable, set the relevant bit
    if (clik == 0)
        chaa->flags |= CHF_NOINTERACT;
}

int Character_GetID(CharacterInfo *chaa) {

    return chaa->index_id;

}

const char *Character_GetScriptName(CharacterInfo *chin)
{
    return CreateNewScriptString(chin->scrname);
}

int Character_GetFrame(CharacterInfo *chaa) {
    return chaa->frame;
}

void Character_SetFrame(CharacterInfo *chaa, int newval) {
    chaa->frame = newval;
}

int Character_GetIdleView(CharacterInfo *chaa) {

    if (chaa->idleview < 1)
        return -1;

    return chaa->idleview + 1;
}

int Character_GetIInventoryQuantity(CharacterInfo *chaa, int index) {
    if ((index < 1) || (index >= game.numinvitems))
        quitprintf("!Character.InventoryQuantity: invalid inventory index %d", index);

    return chaa->inv[index];
}

int Character_HasInventory(CharacterInfo *chaa, ScriptInvItem *invi)
{
    if (invi == nullptr)
        quit("!Character.HasInventory: NULL inventory item supplied");

    return (chaa->inv[invi->id] > 0) ? 1 : 0;
}

void Character_SetIInventoryQuantity(CharacterInfo *chaa, int index, int quant) {
    if ((index < 1) || (index >= game.numinvitems))
        quitprintf("!Character.InventoryQuantity: invalid inventory index %d", index);

    if ((quant < 0) || (quant > 32000))
        quitprintf("!Character.InventoryQuantity: invalid quantity %d", quant);

    chaa->inv[index] = quant;
}

// [DEPRECATED]
int Character_GetIgnoreLighting(CharacterInfo *chaa) {

    if (chaa->flags & CHF_NOLIGHTING)
        return 1;
    return 0;
}

// [DEPRECATED]
void Character_SetIgnoreLighting(CharacterInfo *chaa, int yesorno) {

    chaa->flags &= ~CHF_NOLIGHTING;
    if (yesorno)
        chaa->flags |= CHF_NOLIGHTING;
}

int Character_GetManualScaling(CharacterInfo *chaa) {

    return (chaa->flags & CHF_MANUALSCALING) ? 1 : 0;
}

void Character_SetManualScaling(CharacterInfo *chaa, int yesorno) {

    chaa->flags &= ~CHF_MANUALSCALING;
    if (yesorno)
        chaa->flags |= CHF_MANUALSCALING;
}

int Character_GetMovementLinkedToAnimation(CharacterInfo *chaa) {

    if (chaa->flags & CHF_ANTIGLIDE)
        return 1;
    return 0;
}

void Character_SetMovementLinkedToAnimation(CharacterInfo *chaa, int yesorno) {

    chaa->flags &= ~CHF_ANTIGLIDE;
    if (yesorno)
        chaa->flags |= CHF_ANTIGLIDE;
}

int Character_GetLoop(CharacterInfo *chaa) {
    return chaa->loop;
}

void Character_SetLoop(CharacterInfo *chaa, int newval) {
    AssertLoop("Character.Loop", chaa->view, newval);

    chaa->loop = newval;
    if (chaa->frame >= views[chaa->view].loops[chaa->loop].numFrames)
        chaa->frame = 0;
}

int Character_GetMoving(CharacterInfo *chaa) {
    if (chaa->walking)
        return 1;
    return 0;
}

int Character_GetDestinationX(CharacterInfo *chaa) {
    if (chaa->walking) {
        MoveList *cmls = &mls[chaa->walking % TURNING_AROUND];
        return cmls->pos[cmls->numstage - 1].X;
    }
    else
        return chaa->x;
}

int Character_GetDestinationY(CharacterInfo *chaa) {
    if (chaa->walking) {
        MoveList *cmls = &mls[chaa->walking % TURNING_AROUND];
        return cmls->pos[cmls->numstage - 1].Y;
    }
    else
        return chaa->y;
}

const char* Character_GetName(CharacterInfo *chaa) {
    return CreateNewScriptString(chaa->name);
}

void Character_SetName(CharacterInfo *chaa, const char *newName) {
    strncpy(chaa->name, newName, 40);
    chaa->name[39] = 0;
    GUI::MarkSpecialLabelsForUpdate(kLabelMacro_Overhotspot);
}

int Character_GetNormalView(CharacterInfo *chaa) {
    return chaa->defview + 1;
}

int Character_GetPreviousRoom(CharacterInfo *chaa) {
    return chaa->prevroom;
}

int Character_GetRoom(CharacterInfo *chaa) {
    return chaa->room;
}


int Character_GetScaleMoveSpeed(CharacterInfo *chaa) {

    if (chaa->flags & CHF_SCALEMOVESPEED)
        return 1;
    return 0;  
}

void Character_SetScaleMoveSpeed(CharacterInfo *chaa, int yesorno) {

    if ((yesorno < 0) || (yesorno > 1))
        quit("Character.ScaleMoveSpeed: value must be true or false (1 or 0)");

    chaa->flags &= ~CHF_SCALEMOVESPEED;
    if (yesorno)
        chaa->flags |= CHF_SCALEMOVESPEED;
}

int Character_GetScaleVolume(CharacterInfo *chaa) {

    if (chaa->flags & CHF_SCALEVOLUME)
        return 1;
    return 0;  
}

void Character_SetScaleVolume(CharacterInfo *chaa, int yesorno) {

    if ((yesorno < 0) || (yesorno > 1))
        quit("Character.ScaleVolume: value must be true or false (1 or 0)");

    chaa->flags &= ~CHF_SCALEVOLUME;
    if (yesorno)
        chaa->flags |= CHF_SCALEVOLUME;
}

int Character_GetScaling(CharacterInfo *chaa) {
    return charextra[chaa->index_id].zoom;
}

void Character_SetScaling(CharacterInfo *chaa, int zoomlevel) {

    if ((chaa->flags & CHF_MANUALSCALING) == 0)
    {
        debug_script_warn("Character.Scaling: cannot set property unless ManualScaling is enabled");
        return;
    }
    int zoom_fixed = Math::Clamp(zoomlevel, 1, (int)(INT16_MAX)); // CharacterExtras.zoom is int16
    if (zoomlevel != zoom_fixed)
        debug_script_warn("Character.Scaling: scaling level must be between 1 and %d%%, asked for: %d",
                        (int)(INT16_MAX), zoomlevel);

    charextra[chaa->index_id].zoom = zoom_fixed;
}

int Character_GetSolid(CharacterInfo *chaa) {

    if (chaa->flags & CHF_NOBLOCKING)
        return 0;
    return 1;
}

void Character_SetSolid(CharacterInfo *chaa, int yesorno) {

    chaa->flags &= ~CHF_NOBLOCKING;
    if (!yesorno)
        chaa->flags |= CHF_NOBLOCKING;
}

int Character_GetSpeaking(CharacterInfo *chaa) {
    if (get_character_currently_talking() == chaa->index_id)
        return 1;

    return 0;
}

int Character_GetSpeechColor(CharacterInfo *chaa) {

    return chaa->talkcolor;
}

void Character_SetSpeechColor(CharacterInfo *chaa, int ncol) {

    chaa->talkcolor = ncol;
}

void Character_SetSpeechAnimationDelay(CharacterInfo *chaa, int newDelay)
{
    if (game.options[OPT_GLOBALTALKANIMSPD] != 0)
    {
        debug_script_warn("Character.SpeechAnimationDelay cannot be set when global speech animation speed is enabled");
        return;
    }

    chaa->speech_anim_speed = newDelay;
}

int Character_GetIdleAnimationDelay(CharacterInfo *chaa)
{
    return chaa->idle_anim_speed;
}

void Character_SetIdleAnimationDelay(CharacterInfo *chaa, int newDelay)
{
    chaa->idle_anim_speed = newDelay;
}

int Character_GetSpeechView(CharacterInfo *chaa) {

    return chaa->talkview + 1;
}

void Character_SetSpeechView(CharacterInfo *chaa, int vii) {
    if (vii == -1) {
        chaa->talkview = -1;
        return;
    }

    if ((vii < 1) || (vii > game.numviews))
        quit("!SetCharacterSpeechView: invalid view number");

    chaa->talkview = vii - 1;
}

bool Character_GetThinking(CharacterInfo *chaa)
{
    return char_thinking == chaa->index_id;
}

int Character_GetThinkingFrame(CharacterInfo *chaa)
{
    if (char_thinking == chaa->index_id)
        return chaa->thinkview > 0 ? chaa->frame : -1;

    debug_script_warn("Character.ThinkingFrame: character is not currently thinking");
    return -1;
}

int Character_GetThinkView(CharacterInfo *chaa) {

    return chaa->thinkview + 1;
}

void Character_SetThinkView(CharacterInfo *chaa, int vii) {
    if (((vii < 2) || (vii > game.numviews)) && (vii != -1))
        quit("!SetCharacterThinkView: invalid view number");

    chaa->thinkview = vii - 1;
}

int Character_GetTransparency(CharacterInfo *chaa) {

    return GfxDef::LegacyTrans255ToTrans100(chaa->transparency);
}

void Character_SetTransparency(CharacterInfo *chaa, int trans) {

    if ((trans < 0) || (trans > 100))
        quit("!SetCharTransparent: transparency value must be between 0 and 100");

    chaa->transparency = GfxDef::Trans100ToLegacyTrans255(trans);
}

int Character_GetBlendMode(CharacterInfo *chaa) {
    return charextra[chaa->index_id].blend_mode;
}

void Character_SetBlendMode(CharacterInfo *chaa, int blendMode) {
    if ((blendMode < 0) || (blendMode >= kNumBlendModes))
        quitprintf("!SetBlendMode: invalid blend mode %d, supported modes are %d - %d", blendMode, 0, kNumBlendModes - 1);
    charextra[chaa->index_id].blend_mode = (BlendMode)blendMode;
}

float Character_GetRotation(CharacterInfo *chaa) {
    return charextra[chaa->index_id].rotation;
}

void Character_SetRotation(CharacterInfo *chaa, float degrees) {
    charextra[chaa->index_id].rotation = Math::ClampAngle360(degrees);
    charextra[chaa->index_id].UpdateGraphicSpace(chaa);
}

int Character_GetTurnBeforeWalking(CharacterInfo *chaa) {

    if (chaa->flags & CHF_NOTURNING)
        return 0;
    return 1;  
}

void Character_SetTurnBeforeWalking(CharacterInfo *chaa, int yesorno) {

    chaa->flags &= ~CHF_NOTURNING;
    if (!yesorno)
        chaa->flags |= CHF_NOTURNING;
}

int Character_GetView(CharacterInfo *chaa) {
    return chaa->view + 1;
}

int Character_GetWalkSpeedX(CharacterInfo *chaa) {
    return chaa->walkspeed;
}

int Character_GetWalkSpeedY(CharacterInfo *chaa) {
    if (chaa->walkspeed_y != UNIFORM_WALK_SPEED)
        return chaa->walkspeed_y;

    return chaa->walkspeed;
}

int Character_GetX(CharacterInfo *chaa) {
    return chaa->x;
}

void Character_SetX(CharacterInfo *chaa, int newval) {
    chaa->x = newval;
    charextra[chaa->index_id].UpdateGraphicSpace(chaa);
}

int Character_GetY(CharacterInfo *chaa) {
    return chaa->y;
}

void Character_SetY(CharacterInfo *chaa, int newval) {
    chaa->y = newval;
    charextra[chaa->index_id].UpdateGraphicSpace(chaa);
}

int Character_GetZ(CharacterInfo *chaa) {
    return chaa->z;
}

void Character_SetZ(CharacterInfo *chaa, int newval) {
    chaa->z = newval;
    charextra[chaa->index_id].UpdateGraphicSpace(chaa);
}

extern int char_speaking;

int Character_GetSpeakingFrame(CharacterInfo *chaa) {

    if ((face_talking >= 0) && (facetalkrepeat))
    {
        if (facetalkchar->index_id == chaa->index_id)
        {
            return facetalkframe;
        }
    }
    else if (char_speaking >= 0)
    {
        if (char_speaking == chaa->index_id)
        {
            return chaa->frame;
        }
    }

    debug_script_warn("Character.SpeakingFrame: character is not currently speaking");
    return -1;
}

bool Character_GetUseRegionTint(CharacterInfo *chaa)
{
    return (chaa->flags & CHF_NOLIGHTING) == 0;
}

void Character_SetUseRegionTint(CharacterInfo *chaa, int yesorno)
{
    chaa->flags &= ~CHF_NOLIGHTING;
    if (!yesorno)
        chaa->flags |= CHF_NOLIGHTING;
}

//=============================================================================

// order of loops to turn character in circle from down to down
int turnlooporder[8] = {0, 6, 1, 7, 3, 5, 2, 4};

void walk_character(int chac,int tox,int toy,int ignwal, bool autoWalkAnims) {
    CharacterInfo*chin=&game.chars[chac];
    if (chin->room!=displayed_room)
        quit("!MoveCharacter: character not in current room");

    chin->flags &= ~CHF_MOVENOTWALK;

    // NOTE: for old games we assume the input coordinates are in the "data" coordinate system
    const int toxPassedIn = tox, toyPassedIn = toy;
    const int charX = room_to_mask_coord(chin->x);
    const int charY = room_to_mask_coord(chin->y);
    tox = room_to_mask_coord(tox);
    toy = room_to_mask_coord(toy);

    if ((tox == charX) && (toy == charY)) {
        StopMoving(chac);
        debug_script_log("%s already at destination, not moving", chin->scrname);
        return;
    }

    if ((chin->animating) && (autoWalkAnims))
        stop_character_anim(chin);

    if (chin->idleleft < 0) {
        ReleaseCharacterView(chac);
        chin->idleleft=chin->idletime;
    }
    // stop them to make sure they're on a walkable area
    // but save their frame first so that if they're already
    // moving it looks smoother
    int oldframe = chin->frame;
    int waitWas = 0, animWaitWas = 0;
    // if they are currently walking, save the current Wait
    if (chin->walking)
    {
        waitWas = chin->walkwait;
        animWaitWas = charextra[chac].animwait;
    }

    StopMoving (chac);
    chin->frame = oldframe;
    // use toxPassedIn cached variable so the hi-res co-ordinates
    // are still displayed as such
    debug_script_log("%s: Start move to %d,%d", chin->scrname, toxPassedIn, toyPassedIn);

    const int move_speed_x = chin->walkspeed;
    const int move_speed_y =
        ((chin->walkspeed_y == UNIFORM_WALK_SPEED) ? chin->walkspeed : chin->walkspeed_y);

    if ((move_speed_x == 0) && (move_speed_y == 0)) {
        debug_script_warn("Warning: MoveCharacter called for '%s' with walk speed 0", chin->name);
    }

    set_route_move_speed(move_speed_x, move_speed_y);
    set_color_depth(8);
    int mslot=find_route(charX, charY, tox, toy, prepare_walkable_areas(chac), chac+CHMLSOFFS, 1, ignwal);
    set_color_depth(game.GetColorDepth());
    if (mslot>0) {
        chin->walking = mslot;
        mls[mslot].direct = ignwal;
        convert_move_path_to_room_resolution(&mls[mslot]);

        // cancel any pending waits on current animations
        // or if they were already moving, keep the current wait - 
        // this prevents a glitch if MoveCharacter is called when they
        // are already moving
        if (autoWalkAnims)
        {
            chin->walkwait = waitWas;
            charextra[chac].animwait = animWaitWas;

            if (mls[mslot].pos[0] != mls[mslot].pos[1]) {
                fix_player_sprite(&mls[mslot],chin);
            }
        }
        else
            chin->flags |= CHF_MOVENOTWALK;
    }
    else if (autoWalkAnims) // pathfinder couldn't get a route, stand them still
        chin->frame = 0;
}

int find_looporder_index (int curloop) {
    int rr;
    for (rr = 0; rr < 8; rr++) {
        if (turnlooporder[rr] == curloop)
            return rr;
    }
    return 0;
}

// returns 0 to use diagonal, 1 to not
int useDiagonal (CharacterInfo *char1) {
    if ((views[char1->view].numLoops < 8) || ((char1->flags & CHF_NODIAGONAL)!=0))
        return 1;
    // If they have just provided standing frames for loops 4-7, to
    // provide smoother turning
    if (views[char1->view].loops[4].numFrames < 2)
        return 2;
    return 0;
}

// returns 1 normally, or 0 if they only have horizontal animations
int hasUpDownLoops(CharacterInfo *char1) {
    // if no loops in the Down animation
    // or no loops in the Up animation
    if ((views[char1->view].loops[0].numFrames < 1) ||
        (views[char1->view].numLoops < 4) ||
        (views[char1->view].loops[3].numFrames < 1))
    {
        return 0;
    }

    return 1;
}

void start_character_turning (CharacterInfo *chinf, int useloop, int no_diagonal) {
    // work out how far round they have to turn 
    int fromidx = find_looporder_index (chinf->loop);
    int toidx = find_looporder_index (useloop);
    //Display("Curloop: %d, needloop: %d",chinf->loop, useloop);
    int ii, go_anticlock = 0;
    // work out whether anticlockwise is quicker or not
    if ((toidx > fromidx) && ((toidx - fromidx) > 4))
        go_anticlock = 1;
    if ((toidx < fromidx) && ((fromidx - toidx) < 4))
        go_anticlock = 1;
    // strip any current turning_around stages
    chinf->walking = chinf->walking % TURNING_AROUND;
    if (go_anticlock)
        chinf->walking += TURNING_BACKWARDS;
    else
        go_anticlock = -1;

    // Allow the diagonal frames just for turning
    if (no_diagonal == 2)
        no_diagonal = 0;

    for (ii = fromidx; ii != toidx; ii -= go_anticlock) {
        // Wrap the loop order into range [0-7]
        if (ii < 0)
            ii = 7;
        if (ii >= 8)
            ii = 0;
        if (ii == toidx)
            break;
        if ((turnlooporder[ii] >= 4) && (no_diagonal > 0))
            continue; // there are no diagonal loops
        if (turnlooporder[ii] >= views[chinf->view].numLoops)
            continue; // no such loop
        if (views[chinf->view].loops[turnlooporder[ii]].numFrames < 1)
            continue; // no frames in such loop
        chinf->walking += TURNING_AROUND;
    }

}

void fix_player_sprite(MoveList*cmls,CharacterInfo*chinf) {
    const float xpmove = cmls->xpermove[cmls->onstage];
    const float ypmove = cmls->ypermove[cmls->onstage];

    // if not moving, do nothing
    if ((xpmove == 0) && (ypmove == 0))
        return;

    const int useloop = GetDirectionalLoop(chinf, xpmove, ypmove);

    if ((game.options[OPT_ROTATECHARS] == 0) || ((chinf->flags & CHF_NOTURNING) != 0)) {
        chinf->loop = useloop;
        return;
    }
    if ((chinf->loop > kDirLoop_LastOrthogonal) && ((chinf->flags & CHF_NODIAGONAL)!=0)) {
        // They've just been playing an animation with an extended loop number,
        // so don't try and rotate using it
        chinf->loop = useloop;
        return;
    }
    if ((chinf->loop >= views[chinf->view].numLoops) ||
        (views[chinf->view].loops[chinf->loop].numFrames < 1) ||
        (hasUpDownLoops(chinf) == 0)) {
            // Character is not currently on a valid loop, so don't try to rotate
            // eg. left/right only view, but current loop 0
            chinf->loop = useloop;
            return;
    }
    const int no_diagonal = useDiagonal (chinf);
    start_character_turning (chinf, useloop, no_diagonal);
}

// Check whether two characters have walked into each other
int has_hit_another_character(int sourceChar) {

    // if the character who's moving doesn't Bitmap *, don't bother checking
    if (game.chars[sourceChar].flags & CHF_NOBLOCKING)
        return -1;

    for (int ww = 0; ww < game.numcharacters; ww++) {
        if (game.chars[ww].on != 1) continue;
        if (game.chars[ww].room != displayed_room) continue;
        if (ww == sourceChar) continue;
        if (game.chars[ww].flags & CHF_NOBLOCKING) continue;

        if (is_char_on_another (sourceChar, ww, nullptr, nullptr)) {
            // we are now overlapping character 'ww'
            if ((game.chars[ww].walking) && 
                ((game.chars[ww].flags & CHF_AWAITINGMOVE) == 0))
                return ww;
        }

    }
    return -1;
}

// Does the next move from the character's movelist.
// Returns 1 if they are now waiting for another char to move,
// otherwise returns 0
int doNextCharMoveStep (CharacterInfo *chi, int &char_index, CharacterExtras *chex) {
    int ntf=0, xwas = chi->x, ywas = chi->y;

    if (do_movelist_move(chi->walking, chi->x, chi->y) == 2) 
    {
        if ((chi->flags & CHF_MOVENOTWALK) == 0)
            fix_player_sprite(&mls[chi->walking], chi);
    }

    ntf = has_hit_another_character(char_index);
    if (ntf >= 0) {
        chi->walkwait = 30;
        if (game.chars[ntf].walkspeed < 5)
            chi->walkwait += (5 - game.chars[ntf].walkspeed) * 5;
        // we are now waiting for the other char to move, so
        // make sure he doesn't stop for us too

        chi->flags |= CHF_AWAITINGMOVE;

        if ((chi->flags & CHF_MOVENOTWALK) == 0)
        {
            chi->frame = 0;
            chex->animwait = chi->walkwait;
        }

        if ((chi->walking < 1) || (chi->walking >= TURNING_AROUND)) ;
        else if (mls[chi->walking].onpart > 0) {
            mls[chi->walking].onpart --;
            chi->x = xwas;
            chi->y = ywas;
        }
        debug_script_log("%s: Bumped into %s, waiting for them to move", chi->scrname, game.chars[ntf].scrname);
        return 1;
    }
    return 0;
}

bool is_char_walking_ndirect(CharacterInfo *chi)
{
    return ((chi->walking > 0) && (chi->walking < TURNING_AROUND)) &&
        (mls[chi->walking].direct == 0);
}

int find_nearest_walkable_area_within(int *xx, int *yy, int range, int step)
{
    int ex, ey, nearest = 99999, thisis, nearx = 0, neary = 0;
    int startx = 0, starty = 14;
    int roomWidthLowRes = room_to_mask_coord(thisroom.Width);
    int roomHeightLowRes = room_to_mask_coord(thisroom.Height);
    int xwidth = roomWidthLowRes, yheight = roomHeightLowRes;

    int xmask = room_to_mask_coord(xx[0]);
    int ymask = room_to_mask_coord(yy[0]);
    int rightEdge = room_to_mask_coord(thisroom.Edges.Right);
    int leftEdge = room_to_mask_coord(thisroom.Edges.Left);
    int topEdge = room_to_mask_coord(thisroom.Edges.Top);
    int bottomEdge = room_to_mask_coord(thisroom.Edges.Bottom);
	
    // tweak because people forget to move the edges sometimes
    // if the player is already over the edge, ignore it
    if (xmask >= rightEdge) rightEdge = roomWidthLowRes;
    if (xmask <= leftEdge) leftEdge = 0;
    if (ymask >= bottomEdge) bottomEdge = roomHeightLowRes;
    if (ymask <= topEdge) topEdge = 0;

    if (range > 0) 
    {
        startx = xmask - range;
        starty = ymask - range;
        xwidth = startx + range * 2;
        yheight = starty + range * 2;
        if (startx < 0) startx = 0;
        if (starty < 10) starty = 10;
        if (xwidth > roomWidthLowRes) xwidth = roomWidthLowRes;
        if (yheight > roomHeightLowRes) yheight = roomHeightLowRes;
    }

    for (ex = startx; ex < xwidth; ex += step) {
        for (ey = starty; ey < yheight; ey += step) {
            // non-walkalbe, so don't go here
            if (thisroom.WalkAreaMask->GetPixel(ex,ey) == 0) continue;
            // off a screen edge, don't move them there
            if ((ex <= leftEdge) || (ex >= rightEdge) ||
                (ey <= topEdge) || (ey >= bottomEdge))
                continue;
            // otherwise, calculate distance from target
            thisis=(int) ::sqrt((double)((ex - xmask) * (ex - xmask) + (ey - ymask) * (ey - ymask)));
            if (thisis<nearest) { nearest=thisis; nearx=ex; neary=ey; }
        }
    }
    if (nearest < 90000) 
    {
        xx[0] = mask_to_room_coord(nearx);
        yy[0] = mask_to_room_coord(neary);
        return 1;
    }

    return 0;
}

void find_nearest_walkable_area (int *xx, int *yy) {

    int pixValue = thisroom.WalkAreaMask->GetPixel(room_to_mask_coord(xx[0]), room_to_mask_coord(yy[0]));
    if (pixValue == 0 || pixValue < 1)
    {
        // First, check every 2 pixels within immediate area
        if (!find_nearest_walkable_area_within(xx, yy, 20, 2))
        {
            // If not, check whole screen at 5 pixel intervals
            find_nearest_walkable_area_within(xx, yy, -1, 5);
        }
    }

}

void FindReasonableLoopForCharacter(CharacterInfo *chap) {

    if (chap->loop >= views[chap->view].numLoops)
        chap->loop=kDirLoop_Default;
    if (views[chap->view].numLoops < 1)
        quitprintf("!View %d does not have any loops", chap->view + 1);

    // if the current loop has no frames, find one that does
    if (views[chap->view].loops[chap->loop].numFrames < 1) 
    {
        for (int i = 0; i < views[chap->view].numLoops; i++) 
        {
            if (views[chap->view].loops[i].numFrames > 0) {
                chap->loop = i;
                break;
            }
        }
    }

}

void walk_or_move_character(CharacterInfo *chaa, int x, int y, int blocking, int direct, bool isWalk)
{
    if (chaa->on != 1)
    {
        debug_script_warn("MoveCharacterBlocking: character is turned off and cannot be moved");
        return;
    }

    if ((direct == ANYWHERE) || (direct == 1))
        walk_character(chaa->index_id, x, y, 1, isWalk);
    else if ((direct == WALKABLE_AREAS) || (direct == 0))
        walk_character(chaa->index_id, x, y, 0, isWalk);
    else
        quit("!Character.Walk: Direct must be ANYWHERE or WALKABLE_AREAS");

    if ((blocking == BLOCKING) || (blocking == 1))
        GameLoopUntilNotMoving(&chaa->walking);
    else if ((blocking != IN_BACKGROUND) && (blocking != 0))
        quit("!Character.Walk: Blocking must be BLOCKING or IN_BACKGRUOND");

}

int is_valid_character(int newchar) {
    if ((newchar < 0) || (newchar >= game.numcharacters)) return 0;
    return 1;
}

int wantMoveNow (CharacterInfo *chi, CharacterExtras *chex) {
    // check most likely case first
    if ((chex->zoom == 100) || ((chi->flags & CHF_SCALEMOVESPEED) == 0))
        return 1;

    // the % checks don't work when the counter is negative, so once
    // it wraps round, correct it
    while (chi->walkwaitcounter < 0) {
        chi->walkwaitcounter += 12000;
    }

    // scaling 170-200%, move 175% speed
    if (chex->zoom >= 170) {
        if ((chi->walkwaitcounter % 4) >= 1)
            return 2;
        else
            return 1;
    }
    // scaling 140-170%, move 150% speed
    else if (chex->zoom >= 140) {
        if ((chi->walkwaitcounter % 2) == 1)
            return 2;
        else
            return 1;
    }
    // scaling 115-140%, move 125% speed
    else if (chex->zoom >= 115) {
        if ((chi->walkwaitcounter % 4) >= 3)
            return 2;
        else
            return 1;
    }
    // scaling 80-120%, normal speed
    else if (chex->zoom >= 80)
        return 1;
    // scaling 60-80%, move 75% speed
    if (chex->zoom >= 60) {
        if ((chi->walkwaitcounter % 4) >= 1)
            return -1;
        else if (chex->xwas != INVALID_X) {
            // move the second half of the movement to make it smoother
            chi->x = chex->xwas;
            chi->y = chex->ywas;
            chex->xwas = INVALID_X;
        }
    }
    // scaling 30-60%, move 50% speed
    else if (chex->zoom >= 30) {
        if ((chi->walkwaitcounter % 2) == 1)
            return -1;
        else if (chex->xwas != INVALID_X) {
            // move the second half of the movement to make it smoother
            chi->x = chex->xwas;
            chi->y = chex->ywas;
            chex->xwas = INVALID_X;
        }
    }
    // scaling 0-30%, move 25% speed
    else {
        if ((chi->walkwaitcounter % 4) >= 3)
            return -1;
        if (((chi->walkwaitcounter % 4) == 1) && (chex->xwas != INVALID_X)) {
            // move the second half of the movement to make it smoother
            chi->x = chex->xwas;
            chi->y = chex->ywas;
            chex->xwas = INVALID_X;
        }

    }

    return 0;
}

void setup_player_character(int charid) {
    game.playercharacter = charid;
    playerchar = &game.chars[charid];
    _sc_PlayerCharPtr = ccGetObjectHandleFromAddress(playerchar);
}

// Animate character internal implementation;
// this function may be called by the game logic too, so we assume
// the arguments must be correct, and do not fix them up as we do for API functions.
void animate_character(CharacterInfo *chap, int loopn, int sppd, int rept,
    int noidleoverride, int direction, int sframe, int volume)
{
    // If idle view in progress for the character (and this is not the
    // "start idle animation" animate_character call), stop the idle anim
    if ((chap->idleleft < 0) && (noidleoverride == 0))
    {
        Character_UnlockView(chap);
        chap->idleleft=chap->idletime;
    }

    if ((chap->view < 0) || (chap->view > game.numviews) ||
        (loopn < 0) || (loopn >= views[chap->view].numLoops))
    {
        quitprintf("!AnimateCharacter: invalid view and/or loop\n"
            "(trying to animate '%s' using view %d (range is 1..%d) and loop %d (view has %d loops)).",
            chap->name, chap->view + 1, game.numviews, loopn, views[chap->view].numLoops);
    }
    // NOTE: there's always frame 0 allocated for safety
    sframe = std::max(0, std::min(sframe, views[chap->view].loops[loopn].numFrames - 1));
    debug_script_log("%s: Start anim view %d loop %d, spd %d, repeat %d, frame: %d",
        chap->scrname, chap->view+1, loopn, sppd, rept, sframe);

    Character_StopMoving(chap);

    chap->set_animating(rept != 0, direction == 0, sppd);
    chap->loop=loopn;
    chap->frame = SetFirstAnimFrame(chap->view, loopn, sframe, direction);
    chap->wait = sppd + views[chap->view].loops[loopn].frames[chap->frame].speed;
    charextra[chap->index_id].cur_anim_volume = Math::Clamp(volume, 0, 100);

    charextra[chap->index_id].CheckViewFrame(chap);
}

void stop_character_anim(CharacterInfo *chap)
{ // TODO: may expand with resetting more properties,
  // but have to be careful to not break logic somewhere
    chap->animating = 0;
    charextra[chap->index_id].cur_anim_volume = 100;
}

Bitmap *GetCharacterImage(int charid, bool *is_original)
{
    // NOTE: the cached image will only be present in software render mode
    Bitmap *actsp = get_cached_character_image(charid);
    if (is_original)
        *is_original = !actsp; // no cached means we use original sprite
    if (actsp)
        return actsp;

    CharacterInfo*chin=&game.chars[charid];
    int sppic = views[chin->view].loops[chin->loop].frames[chin->frame].pic;
    return spriteset[sppic];
}

Bitmap *GetCharacterSourceImage(int charid)
{
    CharacterInfo*chin = &game.chars[charid];
    int sppic = views[chin->view].loops[chin->loop].frames[chin->frame].pic;
    return spriteset[sppic];
}

CharacterInfo *GetCharacterAtScreen(int xx, int yy) {
    int hsnum = GetCharIDAtScreen(xx, yy);
    if (hsnum < 0)
        return nullptr;
    return &game.chars[hsnum];
}

CharacterInfo *GetCharacterAtRoom(int x, int y)
{
    int hsnum = is_pos_on_character(x, y);
    if (hsnum < 0)
        return nullptr;
    return &game.chars[hsnum];
}

extern int char_lowest_yp, obj_lowest_yp;

void update_character_scale(int charid)
{
    // Test for valid view and loop
    CharacterInfo &chin = game.chars[charid];
    if (chin.on == 0 || chin.room != displayed_room)
        return; // not enabled, or in a different room

    CharacterExtras &chex = charextra[charid];
    if (chin.view < 0)
    {
        quitprintf("!The character '%s' was turned on in the current room (room %d) but has not been assigned a view number.",
            chin.name, displayed_room);
    }
    if (chin.loop >= views[chin.view].numLoops)
    {
        quitprintf("!The character '%s' could not be displayed because there was no loop %d of view %d.",
            chin.name, chin.loop, chin.view + 1);
    }
    // If frame is too high -- fallback to the frame 0;
    // there's always at least 1 dummy frame at index 0
    if (chin.frame >= views[chin.view].loops[chin.loop].numFrames)
    {
        chin.frame = 0;
    }

    const int pic = views[chin.view].loops[chin.loop].frames[chin.frame].pic;
    int zoom, scale_width, scale_height;
    update_object_scale(zoom, scale_width, scale_height,
        chin.x, chin.y, pic,
        chex.zoom, (chin.flags & CHF_MANUALSCALING) == 0);

    // Save calculated properties and recalc GS
    chex.zoom = zoom;
    chex.spr_width = game.SpriteInfos[pic].Width;
    chex.spr_height = game.SpriteInfos[pic].Height;
    chex.width = scale_width;
    chex.height = scale_height;
    chex.UpdateGraphicSpace(&chin);
}

int is_pos_on_character(int xx,int yy) {
    int cc,sppic,lowestyp=0,lowestwas=-1;
    for (cc=0;cc<game.numcharacters;cc++) {
        if (game.chars[cc].room!=displayed_room) continue;
        if (game.chars[cc].on==0) continue;
        if (game.chars[cc].flags & CHF_NOINTERACT) continue;
        if (game.chars[cc].view < 0) continue;
        CharacterInfo*chin=&game.chars[cc];

        if ((chin->view < 0) || 
            (chin->loop >= views[chin->view].numLoops) ||
            (chin->frame >= views[chin->view].loops[chin->loop].numFrames))
        {
            continue;
        }

        sppic=views[chin->view].loops[chin->loop].frames[chin->frame].pic;
        int usewid = game.SpriteInfos[sppic].Width;
        int usehit = game.SpriteInfos[sppic].Height;
        // TODO: support mirrored transformation in GraphicSpace
        int mirrored = views[chin->view].loops[chin->loop].frames[chin->frame].flags & VFLG_FLIPSPRITE;
        Bitmap *theImage = GetCharacterSourceImage(cc);
        // Convert to local object coordinates
        Point local = charextra[cc].GetGraphicSpace().WorldToLocal(xx, yy);
        if (is_pos_in_sprite(local.X, local.Y, 0, 0, theImage,
                usewid, usehit, mirrored) == FALSE)
            continue;

        int use_base = chin->get_baseline();
        if (use_base < lowestyp) continue;
        lowestyp=use_base;
        lowestwas=cc;
    }
    char_lowest_yp = lowestyp;
    return lowestwas;
}

void get_char_blocking_rect(int charid, int *x1, int *y1, int *width, int *y2) {
    CharacterInfo *char1 = &game.chars[charid];
    int cwidth, fromx;

    if (char1->blocking_width < 1)
        cwidth = GetCharacterWidth(charid) - 4;
    else
        cwidth = char1->blocking_width;

    fromx = char1->x - cwidth/2;
    if (fromx < 0) {
        cwidth += fromx;
        fromx = 0;
    }
    if (fromx + cwidth >= mask_to_room_coord(walkable_areas_temp->GetWidth()))
        cwidth = mask_to_room_coord(walkable_areas_temp->GetWidth()) - fromx;

    if (x1)
        *x1 = fromx;
    if (width)
        *width = cwidth;
    if (y1)
        *y1 = char1->get_blocking_top();
    if (y2)
        *y2 = char1->get_blocking_bottom();
}

// Check whether the source char has walked onto character ww
int is_char_on_another (int sourceChar, int ww, int*fromxptr, int*cwidptr) {

    int fromx, cwidth;
    int y1, y2;
    get_char_blocking_rect(ww, &fromx, &y1, &cwidth, &y2);

    if (fromxptr)
        fromxptr[0] = fromx;
    if (cwidptr)
        cwidptr[0] = cwidth;

    // if the character trying to move is already on top of
    // this char somehow, allow them through
    if ((sourceChar >= 0) &&
        // x/width are left and width co-ords, so they need >= and <
        (game.chars[sourceChar].x >= fromx) &&
        (game.chars[sourceChar].x < fromx + cwidth) &&
        // y1/y2 are the top/bottom co-ords, so they need >= / <=
        (game.chars[sourceChar].y >= y1 ) &&
        (game.chars[sourceChar].y <= y2 ))
        return 1;

    return 0;
}

int my_getpixel(Bitmap *blk, int x, int y) {
    if ((x < 0) || (y < 0) || (x >= blk->GetWidth()) || (y >= blk->GetHeight()))
        return -1;

    // strip the alpha channel
	// TODO: is there a way to do this vtable thing with Bitmap?
	BITMAP *al_bmp = (BITMAP*)blk->GetAllegroBitmap();
    return al_bmp->vtable->getpixel(al_bmp, x, y) & 0x00ffffff;
}

int check_click_on_character(int xx,int yy,int mood) {
    int lowestwas=is_pos_on_character(xx,yy);
    if (lowestwas>=0) {
        RunCharacterInteraction (lowestwas, mood);
        return 1;
    }
    return 0;
}

void _DisplaySpeechCore(int chid, const char *displbuf) {
    if (displbuf[0] == 0) {
        // no text, just update the current character who's speaking
        // this allows the portrait side to be switched with an empty
        // speech line
        play.swap_portrait_lastchar = chid;
        return;
    }

    // adjust timing of text (so that DisplaySpeech("%s", str) pauses
    // for the length of the string not 2 frames)
    int len = (int)strlen(displbuf);
    if (len > source_text_length + 3)
        source_text_length = len;

    DisplaySpeech(displbuf, chid);
}

void _DisplayThoughtCore(int chid, const char *displbuf) {
    // adjust timing of text (so that DisplayThought("%s", str) pauses
    // for the length of the string not 2 frames)
    int len = (int)strlen(displbuf);
    if (len > source_text_length + 3)
        source_text_length = len;

    int xpp = -1, ypp = -1, width = -1;

    if ((game.options[OPT_SPEECHTYPE] == 0) || (game.chars[chid].thinkview <= 0)) {
        // lucasarts-style, so we want a speech bubble actually above
        // their head (or if they have no think anim in Sierra-style)
        width = play.speech_bubble_width;
        xpp = play.RoomToScreenX(game.chars[chid].x) - width / 2;
        if (xpp < 0)
            xpp = 0;
        // -1 will automatically put it above the char's head
        ypp = -1;
    }

    _displayspeech(displbuf, chid, xpp, ypp, width, 1);
}

void _displayspeech(const char*texx, int aschar, int xx, int yy, int widd, int isThought) {
    if (!is_valid_character(aschar))
        quit("!DisplaySpeech: invalid character");

    CharacterInfo *speakingChar = &game.chars[aschar];
    if ((speakingChar->view < 0) || (speakingChar->view >= game.numviews))
        quit("!DisplaySpeech: character has invalid view");

    if (play.text_overlay_on > 0)
    {
        debug_script_warn("DisplaySpeech: speech was already displayed (nested DisplaySpeech, perhaps room script and global script conflict?)");
        return;
    }

    EndSkippingUntilCharStops();

    said_speech_line = 1;

    if (play.bgspeech_stay_on_display == 0)
    {
        // remove any background speech
        auto &overs = get_overlays();
        for (auto &over : overs)
        {
            if (over.timeout > 0)
                remove_screen_overlay(over.type);
        }
    }
    said_text = 1;

    // the strings are pre-translated
    //texx = get_translation(texx);
    our_eip=150;

    int isPause = 1;
    // if the message is all .'s, don't display anything
    for (size_t aa = 0; texx[aa] != 0; aa++) {
        if (texx[aa] != '.') {
            isPause = 0;
            break;
        }
    }

    play.messagetime = GetTextDisplayTime(texx);
    play.speech_in_post_state = false;

    if (isPause) {
        postpone_scheduled_music_update_by(std::chrono::milliseconds(play.messagetime * 1000 / frames_per_second));
        GameLoopUntilValueIsNegative(&play.messagetime);
        return;
    }

    int textcol = speakingChar->talkcolor;

    // if it's 0, it won't be recognised as speech
    if (textcol == 0)
        textcol = 16;

    Rect ui_view = play.GetUIViewport();
    int allowShrink = 0;
    int bwidth = widd;
    if (bwidth < 0)
        bwidth = ui_view.GetWidth()/2 + ui_view.GetWidth()/4;

    our_eip=151;

    int useview = speakingChar->talkview;
    if (isThought) {
        useview = speakingChar->thinkview;
        // view 0 is not valid for think views
        if (useview == 0)
            useview = -1;
        // speech bubble can shrink to fit
        allowShrink = 1;
        if (speakingChar->room != displayed_room) {
            // not in room, centre it
            xx = -1;
            yy = -1;
        }
    }

    if (useview >= game.numviews)
        quitprintf("!Character.Say: attempted to use view %d for animation, but it does not exist", useview + 1);

    int tdxp = xx,tdyp = yy;
    int oldview=-1, oldloop = -1;
    int ovr_type = 0;

    text_lips_offset = 0;
    text_lips_text = texx;

    Bitmap *closeupface=nullptr;
    // TODO: we always call _display_at later which may also start voice-over;
    // find out if this may be refactored and voice started only in one place.
    try_auto_play_speech(texx, texx, aschar);

    if (game.options[OPT_SPEECHTYPE] == 3)
        remove_screen_overlay(OVER_COMPLETE);
    our_eip=1500;

    if (game.options[OPT_SPEECHTYPE] == 0)
        allowShrink = 1;

    if (speakingChar->idleleft < 0)  {
        // if idle anim in progress for the character, stop it
        ReleaseCharacterView(aschar);
        //    speakingChar->idleleft = speakingChar->idletime;
    }

    bool overlayPositionFixed = false;
    int charFrameWas = 0;
    int viewWasLocked = 0;
    if (speakingChar->flags & CHF_FIXVIEW)
        viewWasLocked = 1;

    /*if ((speakingChar->room == displayed_room) ||
    ((useview >= 0) && (game.options[OPT_SPEECHTYPE] > 0)) ) {*/

    if (speakingChar->room == displayed_room) {
        // If the character is in this room, go for it - otherwise
        // run the "else" clause which  does text in the middle of
        // the screen.
        our_eip=1501;

        if (speakingChar->walking)
            StopMoving(aschar);

        // save the frame we need to go back to
        // if they were moving, this will be 0 (because we just called
        // StopMoving); otherwise, it might be a specific animation 
        // frame which we should return to
        if (viewWasLocked)
            charFrameWas = speakingChar->frame;

        if ((speakingChar->view < 0) || views[speakingChar->view].numLoops == 0)
            quitprintf("!Character %s current view %d is invalid, or has no loops.", speakingChar->scrname, speakingChar->view + 1);
        // If current view is missing a loop - use loop 0
        if (speakingChar->loop >= views[speakingChar->view].numLoops)
        {
            debug_script_warn("WARNING: Character %s current view %d does not have necessary loop %d; switching to loop 0.",
                speakingChar->scrname, speakingChar->view + 1, speakingChar->loop);
            speakingChar->loop = 0;
        }

        our_eip=1504;

        // Calculate speech position based on character's position on screen
        auto view = FindNearestViewport(aschar);
        if (tdxp < 0)
            tdxp = view->RoomToScreen(speakingChar->x, 0).first.X;
        if (tdxp < 2)
            tdxp = 2;
        tdxp = -tdxp;  // tell it to centre it ([ikm] not sure what's going on here... wrong comment?)

        if (tdyp < 0)
        {
            int sppic = views[speakingChar->view].loops[speakingChar->loop].frames[0].pic;
            int height = (charextra[aschar].height < 1) ? game.SpriteInfos[sppic].Height : charextra[aschar].height;
            tdyp = view->RoomToScreen(0, game.chars[aschar].get_effective_y() - height).first.Y
                    - 5;
            if (isThought) // if it's a thought, lift it a bit further up
                tdyp -= 10;
        }
        if (tdyp < 5)
            tdyp = 5;

        our_eip=152;

        if ((useview >= 0) && (game.options[OPT_SPEECHTYPE] > 0)) {
            // Sierra-style close-up portrait

            if (play.swap_portrait_lastchar != aschar) {
                // if the portraits are set to Alternate, OR they are
                // set to Left but swap_portrait has been set to 1 (the old
                // method for enabling it), then swap them round
                if ((game.options[OPT_PORTRAITSIDE] == PORTRAIT_ALTERNATE) ||
                    ((game.options[OPT_PORTRAITSIDE] == 0) &&
                    (play.swap_portrait_side > 0))) {

                        if (play.swap_portrait_side == 2)
                            play.swap_portrait_side = 1;
                        else
                            play.swap_portrait_side = 2;
                }

                if (game.options[OPT_PORTRAITSIDE] == PORTRAIT_XPOSITION) {
                    // Portrait side based on character X-positions
                    if (play.swap_portrait_lastchar < 0) {
                        // No previous character been spoken to
                        // therefore, assume it's the player
                        if(game.playercharacter != aschar && game.chars[game.playercharacter].room == speakingChar->room && game.chars[game.playercharacter].on == 1)
                            play.swap_portrait_lastchar = game.playercharacter;
                        else
                            // The player's not here. Find another character in this room
                            // that it could be
                            for (int ce = 0; ce < game.numcharacters; ce++) {
                                if ((game.chars[ce].room == speakingChar->room) &&
                                    (game.chars[ce].on == 1) &&
                                    (ce != aschar)) {
                                        play.swap_portrait_lastchar = ce;
                                        break;
                                }
                            }
                    }

                    if (play.swap_portrait_lastchar >= 0) {
                        // if this character is right of the one before, put the
                        // portrait on the right
                        if (speakingChar->x > game.chars[play.swap_portrait_lastchar].x)
                            play.swap_portrait_side = -1;
                        else
                            play.swap_portrait_side = 0;
                    }
                }
                play.swap_portrait_lastlastchar = play.swap_portrait_lastchar;
                play.swap_portrait_lastchar = aschar;
            }
            else
                // If the portrait side is based on the character's X position and the same character is
                // speaking, compare against the previous *previous* character to see where the speech should be
                if (game.options[OPT_PORTRAITSIDE] == PORTRAIT_XPOSITION && play.swap_portrait_lastlastchar >= 0) {
                    if (speakingChar->x > game.chars[play.swap_portrait_lastlastchar].x)
                        play.swap_portrait_side = -1;
                    else
                        play.swap_portrait_side = 0;
                }

            // Determine whether to display the portrait on the left or right
            int portrait_on_right = 0;

            if (game.options[OPT_SPEECHTYPE] == 3) 
            { }  // always on left with QFG-style speech
            else if ((play.swap_portrait_side == 1) ||
                (play.swap_portrait_side == -1) ||
                (game.options[OPT_PORTRAITSIDE] == PORTRAIT_RIGHT))
                portrait_on_right = 1;


            int bigx=0,bigy=0,kk;
            ViewStruct*viptr=&views[useview];
            for (kk = 0; kk < viptr->loops[0].numFrames; kk++) 
            {
                int tw = game.SpriteInfos[viptr->loops[0].frames[kk].pic].Width;
                if (tw > bigx) bigx=tw;
                tw = game.SpriteInfos[viptr->loops[0].frames[kk].pic].Height;
                if (tw > bigy) bigy=tw;
            }

            // if they accidentally used a large full-screen image as the sierra-style
            // talk view, correct it
            if ((game.options[OPT_SPEECHTYPE] != 3) && (bigx > ui_view.GetWidth() - 50))
                bigx = ui_view.GetWidth() - 50;

            if (widd > 0)
                bwidth = widd - bigx;

            our_eip=153;
            int ovr_yp = 20;
            int view_frame_x = 0;
            int view_frame_y = 0;
            facetalk_qfg4_override_placement_x = false;
            facetalk_qfg4_override_placement_y = false;

            if (game.options[OPT_SPEECHTYPE] == 3) {
                // QFG4-style whole screen picture
                closeupface = BitmapHelper::CreateBitmap(ui_view.GetWidth(), ui_view.GetHeight());
                closeupface->Clear(0);
                if (xx < 0 && play.speech_portrait_placement)
                {
                    facetalk_qfg4_override_placement_x = true;
                    view_frame_x = play.speech_portrait_x;
                }
                if (yy < 0 && play.speech_portrait_placement)
                {
                    facetalk_qfg4_override_placement_y = true;
                    view_frame_y = play.speech_portrait_y;
                }
                else
                {
                    view_frame_y = ui_view.GetHeight()/2 - game.SpriteInfos[viptr->loops[0].frames[0].pic].Height/2;
                }
                bigx = ui_view.GetWidth()/2 - 20;
                ovr_type = OVER_COMPLETE;
                ovr_yp = 0;
                tdyp = -1;  // center vertically
            }
            else {
                // KQ6-style close-up face picture
                if (yy < 0 && play.speech_portrait_placement)
                {
                    ovr_yp = play.speech_portrait_y;
                }
                else if (yy < 0)
                    ovr_yp = adjust_y_for_guis(ovr_yp, true /* displayspeech is always blocking */);
                else
                    ovr_yp = yy;

                closeupface = BitmapHelper::CreateTransparentBitmap(bigx + 1, bigy + 1);
                ovr_type = OVER_PICTURE;

                if (yy < 0)
                    tdyp = ovr_yp + get_textwindow_top_border_height(play.speech_textwindow_gui);
            }
            const ViewFrame *vf = &viptr->loops[0].frames[0];
            DrawViewFrame(closeupface, vf, view_frame_x, view_frame_y);

            int overlay_x = 10;
            if (xx < 0) {
                tdxp = bigx + get_textwindow_border_width(play.speech_textwindow_gui) / 2;
                if (play.speech_portrait_placement)
                {
                    overlay_x = play.speech_portrait_x;
                    tdxp += overlay_x + 6;
                }
                else
                {
                    tdxp += 16;
                }

                int maxWidth = (ui_view.GetWidth() - tdxp) - 5 -
                    get_textwindow_border_width (play.speech_textwindow_gui) / 2;

                if (bwidth > maxWidth)
                    bwidth = maxWidth;
            }
            else {
                tdxp = xx + bigx + 8;
                overlay_x = xx;
            }

            // allow the text box to be shrunk to fit the text
            allowShrink = 1;

            // if the portrait's on the right, swap it round
            if (portrait_on_right) {
                if ((xx < 0) || (widd < 0)) {
                    tdxp = 9;
                    if (play.speech_portrait_placement)
                    {
                        overlay_x = (ui_view.GetWidth() - bigx) - play.speech_portrait_x;
                        int maxWidth = overlay_x - tdxp - 9 - 
                            get_textwindow_border_width (play.speech_textwindow_gui) / 2;
                        if (bwidth > maxWidth)
                            bwidth = maxWidth;
                    }
                    else
                    {
                        overlay_x = (ui_view.GetWidth() - bigx) - 5;
                    }
                }
                else {
                    overlay_x = (xx + widd - bigx) - 5;
                    tdxp = xx;
                }
                tdxp += get_textwindow_border_width(play.speech_textwindow_gui) / 2;
                allowShrink = 2;
            }
            if (game.options[OPT_SPEECHTYPE] == 3)
                overlay_x = 0;
<<<<<<< HEAD
            face_talking = add_screen_overlay(false,overlay_x,ovr_yp,ovr_type,closeupface);
=======
            face_talking=add_screen_overlay(false,overlay_x,ovr_yp,ovr_type,closeupface, closeupface_has_alpha);
            facetalkview = useview;
            facetalkloop = 0;
>>>>>>> f707f11c
            facetalkframe = 0;
            facetalkwait = viptr->loops[0].frames[0].speed + GetCharacterSpeechAnimationDelay(speakingChar);
            facetalkrepeat = (isThought) ? 0 : 1;
            facetalkBlinkLoop = 0;
            facetalkAllowBlink = 1;
            if ((isThought) && (speakingChar->flags & CHF_NOBLINKANDTHINK))
                facetalkAllowBlink = 0;
            facetalkchar = &game.chars[aschar];
            if (facetalkchar->blinktimer < 0)
                facetalkchar->blinktimer = facetalkchar->blinkinterval;
            textcol=-textcol;
            overlayPositionFixed = true;
            // Process the first portrait view frame
            const int frame_vol = charextra[facetalkchar->index_id].GetFrameSoundVolume(facetalkchar);
            CheckViewFrame(facetalkview, facetalkloop, facetalkframe, frame_vol);
        }
        else if (useview >= 0) {
            // Lucasarts-style speech
            our_eip=154;

            oldview = speakingChar->view;
            oldloop = speakingChar->loop;

            speakingChar->set_animating(!isThought, // only repeat if speech, not thought
                true, // always forwards
                GetCharacterSpeechAnimationDelay(speakingChar));

            speakingChar->view = useview;
            speakingChar->frame=0;
            speakingChar->flags|=CHF_FIXVIEW;

            if ((speakingChar->view < 0) || views[speakingChar->view].numLoops == 0)
                quitprintf("!Character %s speech view %d is invalid, or has no loops.", speakingChar->scrname, speakingChar->view + 1);
            // If speech view is missing a loop - use loop 0
            if (speakingChar->loop >= views[speakingChar->view].numLoops)
            {
                debug_script_warn("WARNING: Character %s speech view %d does not have necessary loop %d; switching to loop 0.",
                    speakingChar->scrname, speakingChar->view + 1, speakingChar->loop);
                speakingChar->loop = 0;
            }

            facetalkBlinkLoop = speakingChar->loop;

            // set up the speed of the first frame
            speakingChar->wait = GetCharacterSpeechAnimationDelay(speakingChar) + 
                views[speakingChar->view].loops[speakingChar->loop].frames[0].speed;

            if (widd < 0) {
                bwidth = ui_view.GetWidth()/2 + ui_view.GetWidth()/6;
                // If they are close to the screen edge, make the text narrower
                int relx = play.RoomToScreenX(speakingChar->x);
                if ((relx < ui_view.GetWidth() / 4) || (relx > ui_view.GetWidth() - (ui_view.GetWidth() / 4)))
                    bwidth -= ui_view.GetWidth() / 5;
            }
            /*   this causes the text to bob up and down as they talk
            tdxp = OVR_AUTOPLACE;
            tdyp = aschar;*/
            if (!isThought)  // set up the lip sync if not thinking
                char_speaking = aschar;

        }
    }
    else
        allowShrink = 1;

    // it wants the centred position, so make it so
    if ((xx >= 0) && (tdxp < 0))
        tdxp -= widd / 2;

    // if they used DisplaySpeechAt, then use the supplied width
    if ((widd > 0) && (isThought == 0))
        allowShrink = 0;

    if (isThought)
        char_thinking = aschar;

    our_eip=155;
    _display_at(tdxp, tdyp, bwidth, texx, DISPLAYTEXT_SPEECH, textcol, isThought, allowShrink, overlayPositionFixed);
    our_eip=156;
    if ((play.in_conversation > 0) && (game.options[OPT_SPEECHTYPE] == 3))
        closeupface = nullptr;
    if (closeupface!=nullptr)
        remove_screen_overlay(ovr_type);
    mark_screen_dirty();
    face_talking = -1;
    facetalkchar = nullptr;
    our_eip=157;
    if (oldview>=0) {
        speakingChar->flags &= ~CHF_FIXVIEW;
        if (viewWasLocked)
            speakingChar->flags |= CHF_FIXVIEW;
        speakingChar->view=oldview;
        stop_character_anim(speakingChar);
        speakingChar->frame = charFrameWas;
        speakingChar->wait=0;
        speakingChar->idleleft = speakingChar->idletime;
        // restart the idle animation straight away
        charextra[aschar].process_idle_this_time = 1;
    }
    char_speaking = -1;
    char_thinking = -1;
    if (play.IsBlockingVoiceSpeech())
        stop_voice_speech();
}

int get_character_currently_talking() {
    if ((face_talking >= 0) && (facetalkrepeat))
        return facetalkchar->index_id;
    else if (char_speaking >= 0)
        return char_speaking;

    return -1;
}

void DisplaySpeech(const char*texx, int aschar) {
    _displayspeech (texx, aschar, -1, -1, -1, 0);
}

// Calculate which frame of the loop to use for this character of
// speech
int GetLipSyncFrame (const char *curtex, int *stroffs) {
    /*char *frameletters[MAXLIPSYNCFRAMES] =
    {"./,/ ", "A", "O", "F/V", "D/N/G/L/R", "B/P/M",
    "Y/H/K/Q/C", "I/T/E/X/th", "U/W", "S/Z/J/ch", NULL,
    NULL,NULL,NULL,NULL,NULL,NULL,NULL,NULL,NULL};*/

    int bestfit_len = 0, bestfit = game.default_lipsync_frame;
    for (int aa = 0; aa < MAXLIPSYNCFRAMES; aa++) {
        char *tptr = game.lipSyncFrameLetters[aa];
        while (tptr[0] != 0) {
            int lenthisbit = strlen(tptr);
            if (strchr(tptr, '/'))
                lenthisbit = strchr(tptr, '/') - tptr;

            if ((ags_strnicmp (curtex, tptr, lenthisbit) == 0) && (lenthisbit > bestfit_len)) {
                bestfit = aa;
                bestfit_len = lenthisbit;
            }
            tptr += lenthisbit;
            while (tptr[0] == '/')
                tptr++;
        }
    }
    // If it's an unknown character, use the default frame
    if (bestfit_len == 0)
        bestfit_len = 1;
    *stroffs += bestfit_len;
    return bestfit;
}

int update_lip_sync(int talkview, int talkloop, int *talkframeptr) {
    int talkframe = talkframeptr[0];
    int talkwait = 0;

    // lip-sync speech
    const char *nowsaying = &text_lips_text[text_lips_offset];
    // if it's an apostraphe, skip it (we'll, I'll, etc)
    if (nowsaying[0] == '\'') {
        text_lips_offset++;
        nowsaying++;
    }

    if (text_lips_offset >= (int)strlen(text_lips_text))
        talkframe = 0;
    else {
        talkframe = GetLipSyncFrame (nowsaying, &text_lips_offset);
        if (talkframe >= views[talkview].loops[talkloop].numFrames)
            talkframe = 0;
    }

    talkwait = loops_per_character + views[talkview].loops[talkloop].frames[talkframe].speed;

    talkframeptr[0] = talkframe;
    return talkwait;
}

Rect GetCharacterRoomBBox(int charid, bool use_frame_0)
{
    int width, height;
    const CharacterExtras& chex = charextra[charid];
    const CharacterInfo& chin = game.chars[charid];
    int frame = use_frame_0 ? 0 : chin.frame;
    int pic = views[chin.view].loops[chin.loop].frames[frame].pic;
    scale_sprite_size(pic, chex.zoom, &width, &height);
    return RectWH(chin.x - width / 2, chin.y - height, width, height);
}

PViewport FindNearestViewport(int charid)
{
    Rect bbox = GetCharacterRoomBBox(charid, true);
    float min_dist = -1.f;
    PViewport nearest_view;
    for (int i = 0; i < play.GetRoomViewportCount(); ++i)
    {
        auto view = play.GetRoomViewport(i);
        if (!view->IsVisible())
            continue;
        auto cam = view->GetCamera();
        if (!cam)
            continue;
        Rect camr = cam->GetRect();
        float dist = DistanceBetween(bbox, camr);
        if (dist == 0.f)
            return view;
        if (min_dist < 0.f || dist < min_dist)
        {
            min_dist = dist;
            nearest_view = view;
        }
    }
    return nearest_view ? nearest_view : play.GetRoomViewport(0);
}

//=============================================================================
//
// Script API Functions
//
//=============================================================================

#include "debug/out.h"
#include "script/script_api.h"
#include "script/script_runtime.h"
#include "ac/dynobj/scriptstring.h"

extern ScriptString myScriptStringImpl;

CharacterInfo *Character_GetByName(const char *name)
{
    return static_cast<CharacterInfo*>(ccGetScriptObjectAddress(name, ccDynamicCharacter.GetType()));
}


RuntimeScriptValue Sc_Character_GetByName(const RuntimeScriptValue *params, int32_t param_count)
{
    API_SCALL_OBJ_POBJ(CharacterInfo, ccDynamicCharacter, Character_GetByName, const char);
}

// void | CharacterInfo *chaa, ScriptInvItem *invi, int addIndex
RuntimeScriptValue Sc_Character_AddInventory(void *self, const RuntimeScriptValue *params, int32_t param_count)
{
    API_OBJCALL_VOID_POBJ_PINT(CharacterInfo, Character_AddInventory, ScriptInvItem);
}

// void | CharacterInfo *chaa, int x, int y
RuntimeScriptValue Sc_Character_AddWaypoint(void *self, const RuntimeScriptValue *params, int32_t param_count)
{
    API_OBJCALL_VOID_PINT2(CharacterInfo, Character_AddWaypoint);
}

// void | CharacterInfo *chaa, int loop, int delay, int repeat, int blocking, int direction
RuntimeScriptValue Sc_Character_Animate5(void *self, const RuntimeScriptValue *params, int32_t param_count)
{
    API_OBJCALL_VOID_PINT5(CharacterInfo, Character_Animate5);
}

RuntimeScriptValue Sc_Character_Animate6(void *self, const RuntimeScriptValue *params, int32_t param_count)
{
    API_OBJCALL_VOID_PINT6(CharacterInfo, Character_Animate6);
}

RuntimeScriptValue Sc_Character_Animate(void *self, const RuntimeScriptValue *params, int32_t param_count)
{
    API_OBJCALL_VOID_PINT7(CharacterInfo, Character_Animate);
}

// void | CharacterInfo *chaa, int room, int x, int y
RuntimeScriptValue Sc_Character_ChangeRoom(void *self, const RuntimeScriptValue *params, int32_t param_count)
{
    API_OBJCALL_VOID_PINT3(CharacterInfo, Character_ChangeRoom);
}

RuntimeScriptValue Sc_Character_ChangeRoomSetLoop(void *self, const RuntimeScriptValue *params, int32_t param_count)
{
    API_OBJCALL_VOID_PINT4(CharacterInfo, Character_ChangeRoomSetLoop);
}

// void | CharacterInfo *chaa, int room, int newPos
RuntimeScriptValue Sc_Character_ChangeRoomAutoPosition(void *self, const RuntimeScriptValue *params, int32_t param_count)
{
    API_OBJCALL_VOID_PINT2(CharacterInfo, Character_ChangeRoomAutoPosition);
}

// void | CharacterInfo *chap, int vii
RuntimeScriptValue Sc_Character_ChangeView(void *self, const RuntimeScriptValue *params, int32_t param_count)
{
    API_OBJCALL_VOID_PINT(CharacterInfo, Character_ChangeView);
}

// void | CharacterInfo *char1, CharacterInfo *char2, int blockingStyle
RuntimeScriptValue Sc_Character_FaceCharacter(void *self, const RuntimeScriptValue *params, int32_t param_count)
{
    API_OBJCALL_VOID_POBJ_PINT(CharacterInfo, Character_FaceCharacter, CharacterInfo);
}

// void | CharacterInfo *char1, int direction, int blockingStyle
RuntimeScriptValue Sc_Character_FaceDirection(void *self, const RuntimeScriptValue *params, int32_t param_count)
{
    API_OBJCALL_VOID_PINT2(CharacterInfo, Character_FaceDirection);
}

// void | CharacterInfo *char1, int xx, int yy, int blockingStyle
RuntimeScriptValue Sc_Character_FaceLocation(void *self, const RuntimeScriptValue *params, int32_t param_count)
{
    API_OBJCALL_VOID_PINT3(CharacterInfo, Character_FaceLocation);
}

// void | CharacterInfo *char1, ScriptObject *obj, int blockingStyle
RuntimeScriptValue Sc_Character_FaceObject(void *self, const RuntimeScriptValue *params, int32_t param_count)
{
    API_OBJCALL_VOID_POBJ_PINT(CharacterInfo, Character_FaceObject, ScriptObject);
}

// void | CharacterInfo *chaa, CharacterInfo *tofollow, int distaway, int eagerness
RuntimeScriptValue Sc_Character_FollowCharacter(void *self, const RuntimeScriptValue *params, int32_t param_count)
{
    API_OBJCALL_VOID_POBJ_PINT2(CharacterInfo, Character_FollowCharacter, CharacterInfo);
}

// int (CharacterInfo *chaa, const char *property)
RuntimeScriptValue Sc_Character_GetProperty(void *self, const RuntimeScriptValue *params, int32_t param_count)
{
    API_OBJCALL_INT_POBJ(CharacterInfo, Character_GetProperty, const char);
}

// void (CharacterInfo *chaa, const char *property, char *bufer)
RuntimeScriptValue Sc_Character_GetPropertyText(void *self, const RuntimeScriptValue *params, int32_t param_count)
{
    API_OBJCALL_VOID_POBJ2(CharacterInfo, Character_GetPropertyText, const char, char);
}

// const char* (CharacterInfo *chaa, const char *property)
RuntimeScriptValue Sc_Character_GetTextProperty(void *self, const RuntimeScriptValue *params, int32_t param_count)
{
    API_OBJCALL_OBJ_POBJ(CharacterInfo, const char, myScriptStringImpl, Character_GetTextProperty, const char);
}

RuntimeScriptValue Sc_Character_SetProperty(void *self, const RuntimeScriptValue *params, int32_t param_count)
{
    API_OBJCALL_BOOL_POBJ_PINT(CharacterInfo, Character_SetProperty, const char);
}

RuntimeScriptValue Sc_Character_SetTextProperty(void *self, const RuntimeScriptValue *params, int32_t param_count)
{
    API_OBJCALL_BOOL_POBJ2(CharacterInfo, Character_SetTextProperty, const char, const char);
}

// int (CharacterInfo *chaa, ScriptInvItem *invi)
RuntimeScriptValue Sc_Character_HasInventory(void *self, const RuntimeScriptValue *params, int32_t param_count)
{
    API_OBJCALL_INT_POBJ(CharacterInfo, Character_HasInventory, ScriptInvItem);
}

// int (CharacterInfo *char1, CharacterInfo *char2)
RuntimeScriptValue Sc_Character_IsCollidingWithChar(void *self, const RuntimeScriptValue *params, int32_t param_count)
{
    API_OBJCALL_INT_POBJ(CharacterInfo, Character_IsCollidingWithChar, CharacterInfo);
}

// int (CharacterInfo *chin, ScriptObject *objid)
RuntimeScriptValue Sc_Character_IsCollidingWithObject(void *self, const RuntimeScriptValue *params, int32_t param_count)
{
    API_OBJCALL_INT_POBJ(CharacterInfo, Character_IsCollidingWithObject, ScriptObject);
}

RuntimeScriptValue Sc_Character_IsInteractionAvailable(void *self, const RuntimeScriptValue *params, int32_t param_count)
{
    API_OBJCALL_BOOL_PINT(CharacterInfo, Character_IsInteractionAvailable);
}

// void (CharacterInfo *chap, int vii)
RuntimeScriptValue Sc_Character_LockView(void *self, const RuntimeScriptValue *params, int32_t param_count)
{
    API_OBJCALL_VOID_PINT(CharacterInfo, Character_LockView);
}

// void (CharacterInfo *chap, int vii, int stopMoving)
RuntimeScriptValue Sc_Character_LockViewEx(void *self, const RuntimeScriptValue *params, int32_t param_count)
{
    API_OBJCALL_VOID_PINT2(CharacterInfo, Character_LockViewEx);
}

// void (CharacterInfo *chap, int vii, int loop, int align)
RuntimeScriptValue Sc_Character_LockViewAligned_Old(void *self, const RuntimeScriptValue *params, int32_t param_count)
{
    API_OBJCALL_VOID_PINT3(CharacterInfo, Character_LockViewAligned_Old);
}

// void (CharacterInfo *chap, int vii, int loop, int align, int stopMoving)
RuntimeScriptValue Sc_Character_LockViewAlignedEx_Old(void *self, const RuntimeScriptValue *params, int32_t param_count)
{
    API_OBJCALL_VOID_PINT4(CharacterInfo, Character_LockViewAlignedEx_Old);
}

RuntimeScriptValue Sc_Character_LockViewAligned(void *self, const RuntimeScriptValue *params, int32_t param_count)
{
    API_OBJCALL_VOID_PINT3(CharacterInfo, Character_LockViewAligned);
}

RuntimeScriptValue Sc_Character_LockViewAlignedEx(void *self, const RuntimeScriptValue *params, int32_t param_count)
{
    API_OBJCALL_VOID_PINT4(CharacterInfo, Character_LockViewAlignedEx);
}

// void (CharacterInfo *chaa, int view, int loop, int frame)
RuntimeScriptValue Sc_Character_LockViewFrame(void *self, const RuntimeScriptValue *params, int32_t param_count)
{
    API_OBJCALL_VOID_PINT3(CharacterInfo, Character_LockViewFrame);
}

// void (CharacterInfo *chaa, int view, int loop, int frame, int stopMoving)
RuntimeScriptValue Sc_Character_LockViewFrameEx(void *self, const RuntimeScriptValue *params, int32_t param_count)
{
    API_OBJCALL_VOID_PINT4(CharacterInfo, Character_LockViewFrameEx);
}

// void (CharacterInfo *chap, int vii, int xoffs, int yoffs)
RuntimeScriptValue Sc_Character_LockViewOffset(void *self, const RuntimeScriptValue *params, int32_t param_count)
{
    API_OBJCALL_VOID_PINT3(CharacterInfo, Character_LockViewOffset);
}

// void (CharacterInfo *chap, int vii, int xoffs, int yoffs, int stopMoving)
RuntimeScriptValue Sc_Character_LockViewOffsetEx(void *self, const RuntimeScriptValue *params, int32_t param_count)
{
    API_OBJCALL_VOID_PINT4(CharacterInfo, Character_LockViewOffsetEx);
}

// void (CharacterInfo *chap, ScriptInvItem *invi)
RuntimeScriptValue Sc_Character_LoseInventory(void *self, const RuntimeScriptValue *params, int32_t param_count)
{
    API_OBJCALL_VOID_POBJ(CharacterInfo, Character_LoseInventory, ScriptInvItem);
}

// void (CharacterInfo *chaa, int x, int y, int blocking, int direct) 
RuntimeScriptValue Sc_Character_Move(void *self, const RuntimeScriptValue *params, int32_t param_count)
{
    API_OBJCALL_VOID_PINT4(CharacterInfo, Character_Move);
}

// void (CharacterInfo *chap) 
RuntimeScriptValue Sc_Character_PlaceOnWalkableArea(void *self, const RuntimeScriptValue *params, int32_t param_count)
{
    API_OBJCALL_VOID(CharacterInfo, Character_PlaceOnWalkableArea);
}

// void (CharacterInfo *chaa)
RuntimeScriptValue Sc_Character_RemoveTint(void *self, const RuntimeScriptValue *params, int32_t param_count)
{
    API_OBJCALL_VOID(CharacterInfo, Character_RemoveTint);
}

// void (CharacterInfo *chaa, int mood)
RuntimeScriptValue Sc_Character_RunInteraction(void *self, const RuntimeScriptValue *params, int32_t param_count)
{
    API_OBJCALL_VOID_PINT(CharacterInfo, Character_RunInteraction);
}

// void (CharacterInfo *chaa, const char *texx, ...)
RuntimeScriptValue Sc_Character_Say(void *self, const RuntimeScriptValue *params, int32_t param_count)
{
    API_OBJCALL_SCRIPT_SPRINTF(Character_Say, 1);
    Character_Say((CharacterInfo*)self, scsf_buffer);
    return RuntimeScriptValue((int32_t)0);
}

// void (CharacterInfo *chaa, int x, int y, int width, const char *texx)
RuntimeScriptValue Sc_Character_SayAt(void *self, const RuntimeScriptValue *params, int32_t param_count)
{
    API_OBJCALL_VOID_PINT3_POBJ(CharacterInfo, Character_SayAt, const char);
}

// ScriptOverlay* (CharacterInfo *chaa, const char *texx)
RuntimeScriptValue Sc_Character_SayBackground(void *self, const RuntimeScriptValue *params, int32_t param_count)
{
    API_OBJCALL_OBJAUTO_POBJ(CharacterInfo, ScriptOverlay, Character_SayBackground, const char);
}

// void (CharacterInfo *chaa)
RuntimeScriptValue Sc_Character_SetAsPlayer(void *self, const RuntimeScriptValue *params, int32_t param_count)
{
    API_OBJCALL_VOID(CharacterInfo, Character_SetAsPlayer);
}

// void (CharacterInfo *chaa, int iview, int itime)
RuntimeScriptValue Sc_Character_SetIdleView(void *self, const RuntimeScriptValue *params, int32_t param_count)
{
    API_OBJCALL_VOID_PINT2(CharacterInfo, Character_SetIdleView);
}

RuntimeScriptValue Sc_Character_GetHasExplicitLight(void *self, const RuntimeScriptValue *params, int32_t param_count)
{
    API_OBJCALL_BOOL(CharacterInfo, Character_GetHasExplicitLight);
}

RuntimeScriptValue Sc_Character_GetLightLevel(void *self, const RuntimeScriptValue *params, int32_t param_count)
{
    API_OBJCALL_INT(CharacterInfo, Character_GetLightLevel);
}

RuntimeScriptValue Sc_Character_SetLightLevel(void *self, const RuntimeScriptValue *params, int32_t param_count)
{
    API_OBJCALL_VOID_PINT(CharacterInfo, Character_SetLightLevel);
}

RuntimeScriptValue Sc_Character_GetTintBlue(void *self, const RuntimeScriptValue *params, int32_t param_count)
{
    API_OBJCALL_INT(CharacterInfo, Character_GetTintBlue);
}

RuntimeScriptValue Sc_Character_GetTintGreen(void *self, const RuntimeScriptValue *params, int32_t param_count)
{
    API_OBJCALL_INT(CharacterInfo, Character_GetTintGreen);
}

RuntimeScriptValue Sc_Character_GetTintRed(void *self, const RuntimeScriptValue *params, int32_t param_count)
{
    API_OBJCALL_INT(CharacterInfo, Character_GetTintRed);
}

RuntimeScriptValue Sc_Character_GetTintSaturation(void *self, const RuntimeScriptValue *params, int32_t param_count)
{
    API_OBJCALL_INT(CharacterInfo, Character_GetTintSaturation);
}

RuntimeScriptValue Sc_Character_GetTintLuminance(void *self, const RuntimeScriptValue *params, int32_t param_count)
{
    API_OBJCALL_INT(CharacterInfo, Character_GetTintLuminance);
}

// void (CharacterInfo *chaa, int xspeed, int yspeed)
RuntimeScriptValue Sc_Character_SetSpeed(void *self, const RuntimeScriptValue *params, int32_t param_count)
{
    API_OBJCALL_VOID_PINT2(CharacterInfo, Character_SetSpeed);
}

// void (CharacterInfo *charp)
RuntimeScriptValue Sc_Character_StopMoving(void *self, const RuntimeScriptValue *params, int32_t param_count)
{
    API_OBJCALL_VOID(CharacterInfo, Character_StopMoving);
}

// void (CharacterInfo *chaa, const char *texx, ...)
RuntimeScriptValue Sc_Character_Think(void *self, const RuntimeScriptValue *params, int32_t param_count)
{
    API_OBJCALL_SCRIPT_SPRINTF(Character_Think, 1);
    Character_Think((CharacterInfo*)self, scsf_buffer);
    return RuntimeScriptValue((int32_t)0);
}

//void (CharacterInfo *chaa, int red, int green, int blue, int opacity, int luminance)
RuntimeScriptValue Sc_Character_Tint(void *self, const RuntimeScriptValue *params, int32_t param_count)
{
    API_OBJCALL_VOID_PINT5(CharacterInfo, Character_Tint);
}

// void (CharacterInfo *chaa)
RuntimeScriptValue Sc_Character_UnlockView(void *self, const RuntimeScriptValue *params, int32_t param_count)
{
    API_OBJCALL_VOID(CharacterInfo, Character_UnlockView);
}

// void (CharacterInfo *chaa, int stopMoving)
RuntimeScriptValue Sc_Character_UnlockViewEx(void *self, const RuntimeScriptValue *params, int32_t param_count)
{
    API_OBJCALL_VOID_PINT(CharacterInfo, Character_UnlockViewEx);
}

// void (CharacterInfo *chaa, int x, int y, int blocking, int direct)
RuntimeScriptValue Sc_Character_Walk(void *self, const RuntimeScriptValue *params, int32_t param_count)
{
    API_OBJCALL_VOID_PINT4(CharacterInfo, Character_Walk);
}

// void (CharacterInfo *chaa, int xx, int yy, int blocking)
RuntimeScriptValue Sc_Character_WalkStraight(void *self, const RuntimeScriptValue *params, int32_t param_count)
{
    API_OBJCALL_VOID_PINT3(CharacterInfo, Character_WalkStraight);
}

RuntimeScriptValue Sc_GetCharacterAtRoom(const RuntimeScriptValue *params, int32_t param_count)
{
    API_SCALL_OBJ_PINT2(CharacterInfo, ccDynamicCharacter, GetCharacterAtRoom);
}

// CharacterInfo *(int xx, int yy)
RuntimeScriptValue Sc_GetCharacterAtScreen(const RuntimeScriptValue *params, int32_t param_count)
{
    API_SCALL_OBJ_PINT2(CharacterInfo, ccDynamicCharacter, GetCharacterAtScreen);
}

// ScriptInvItem* (CharacterInfo *chaa)
RuntimeScriptValue Sc_Character_GetActiveInventory(void *self, const RuntimeScriptValue *params, int32_t param_count)
{
    API_OBJCALL_OBJ(CharacterInfo, ScriptInvItem, ccDynamicInv, Character_GetActiveInventory);
}

// void (CharacterInfo *chaa, ScriptInvItem* iit)
RuntimeScriptValue Sc_Character_SetActiveInventory(void *self, const RuntimeScriptValue *params, int32_t param_count)
{
    API_OBJCALL_VOID_POBJ(CharacterInfo, Character_SetActiveInventory, ScriptInvItem);
}

// int (CharacterInfo *chaa)
RuntimeScriptValue Sc_Character_GetAnimating(void *self, const RuntimeScriptValue *params, int32_t param_count)
{
    API_OBJCALL_INT(CharacterInfo, Character_GetAnimating);
}

// int (CharacterInfo *chaa)
RuntimeScriptValue Sc_Character_GetAnimationSpeed(void *self, const RuntimeScriptValue *params, int32_t param_count)
{
    API_OBJCALL_INT(CharacterInfo, Character_GetAnimationSpeed);
}

// void (CharacterInfo *chaa, int newval)
RuntimeScriptValue Sc_Character_SetAnimationSpeed(void *self, const RuntimeScriptValue *params, int32_t param_count)
{
    API_OBJCALL_VOID_PINT(CharacterInfo, Character_SetAnimationSpeed);
}

RuntimeScriptValue Sc_Character_GetAnimationVolume(void *self, const RuntimeScriptValue *params, int32_t param_count)
{
    API_OBJCALL_INT(CharacterInfo, Character_GetAnimationVolume);
}

RuntimeScriptValue Sc_Character_SetAnimationVolume(void *self, const RuntimeScriptValue *params, int32_t param_count)
{
    API_OBJCALL_VOID_PINT(CharacterInfo, Character_SetAnimationVolume);
}

// int (CharacterInfo *chaa)
RuntimeScriptValue Sc_Character_GetBaseline(void *self, const RuntimeScriptValue *params, int32_t param_count)
{
    API_OBJCALL_INT(CharacterInfo, Character_GetBaseline);
}

// void (CharacterInfo *chaa, int basel)
RuntimeScriptValue Sc_Character_SetBaseline(void *self, const RuntimeScriptValue *params, int32_t param_count)
{
    API_OBJCALL_VOID_PINT(CharacterInfo, Character_SetBaseline);
}

// int (CharacterInfo *chaa)
RuntimeScriptValue Sc_Character_GetBlinkInterval(void *self, const RuntimeScriptValue *params, int32_t param_count)
{
    API_OBJCALL_INT(CharacterInfo, Character_GetBlinkInterval);
}

// void (CharacterInfo *chaa, int interval)
RuntimeScriptValue Sc_Character_SetBlinkInterval(void *self, const RuntimeScriptValue *params, int32_t param_count)
{
    API_OBJCALL_VOID_PINT(CharacterInfo, Character_SetBlinkInterval);
}

// int (CharacterInfo *chaa)
RuntimeScriptValue Sc_Character_GetBlinkView(void *self, const RuntimeScriptValue *params, int32_t param_count)
{
    API_OBJCALL_INT(CharacterInfo, Character_GetBlinkView);
}

// void (CharacterInfo *chaa, int vii)
RuntimeScriptValue Sc_Character_SetBlinkView(void *self, const RuntimeScriptValue *params, int32_t param_count)
{
    API_OBJCALL_VOID_PINT(CharacterInfo, Character_SetBlinkView);
}

// int (CharacterInfo *chaa)
RuntimeScriptValue Sc_Character_GetBlinkWhileThinking(void *self, const RuntimeScriptValue *params, int32_t param_count)
{
    API_OBJCALL_INT(CharacterInfo, Character_GetBlinkWhileThinking);
}

// void (CharacterInfo *chaa, int yesOrNo)
RuntimeScriptValue Sc_Character_SetBlinkWhileThinking(void *self, const RuntimeScriptValue *params, int32_t param_count)
{
    API_OBJCALL_VOID_PINT(CharacterInfo, Character_SetBlinkWhileThinking);
}

// int (CharacterInfo *chaa)
RuntimeScriptValue Sc_Character_GetBlockingHeight(void *self, const RuntimeScriptValue *params, int32_t param_count)
{
    API_OBJCALL_INT(CharacterInfo, Character_GetBlockingHeight);
}

// void (CharacterInfo *chaa, int hit)
RuntimeScriptValue Sc_Character_SetBlockingHeight(void *self, const RuntimeScriptValue *params, int32_t param_count)
{
    API_OBJCALL_VOID_PINT(CharacterInfo, Character_SetBlockingHeight);
}

// int (CharacterInfo *chaa)
RuntimeScriptValue Sc_Character_GetBlockingWidth(void *self, const RuntimeScriptValue *params, int32_t param_count)
{
    API_OBJCALL_INT(CharacterInfo, Character_GetBlockingWidth);
}

// void (CharacterInfo *chaa, int wid)
RuntimeScriptValue Sc_Character_SetBlockingWidth(void *self, const RuntimeScriptValue *params, int32_t param_count)
{
    API_OBJCALL_VOID_PINT(CharacterInfo, Character_SetBlockingWidth);
}

// int (CharacterInfo *chaa)
RuntimeScriptValue Sc_Character_GetClickable(void *self, const RuntimeScriptValue *params, int32_t param_count)
{
    API_OBJCALL_INT(CharacterInfo, Character_GetClickable);
}

// void (CharacterInfo *chaa, int clik)
RuntimeScriptValue Sc_Character_SetClickable(void *self, const RuntimeScriptValue *params, int32_t param_count)
{
    API_OBJCALL_VOID_PINT(CharacterInfo, Character_SetClickable);
}

// int (CharacterInfo *chaa)
RuntimeScriptValue Sc_Character_GetDiagonalWalking(void *self, const RuntimeScriptValue *params, int32_t param_count)
{
    API_OBJCALL_INT(CharacterInfo, Character_GetDiagonalWalking);
}

// void (CharacterInfo *chaa, int yesorno)
RuntimeScriptValue Sc_Character_SetDiagonalWalking(void *self, const RuntimeScriptValue *params, int32_t param_count)
{
    API_OBJCALL_VOID_PINT(CharacterInfo, Character_SetDiagonalWalking);
}

// int (CharacterInfo *chaa)
RuntimeScriptValue Sc_Character_GetFrame(void *self, const RuntimeScriptValue *params, int32_t param_count)
{
    API_OBJCALL_INT(CharacterInfo, Character_GetFrame);
}

// void (CharacterInfo *chaa, int newval)
RuntimeScriptValue Sc_Character_SetFrame(void *self, const RuntimeScriptValue *params, int32_t param_count)
{
    API_OBJCALL_VOID_PINT(CharacterInfo, Character_SetFrame);
}

RuntimeScriptValue Sc_Character_GetHasExplicitTint_Old(void *self, const RuntimeScriptValue *params, int32_t param_count)
{
    API_OBJCALL_INT(CharacterInfo, Character_GetHasExplicitTint_Old);
}

RuntimeScriptValue Sc_Character_GetHasExplicitTint(void *self, const RuntimeScriptValue *params, int32_t param_count)
{
    API_OBJCALL_INT(CharacterInfo, Character_GetHasExplicitTint);
}

// int (CharacterInfo *chaa)
RuntimeScriptValue Sc_Character_GetID(void *self, const RuntimeScriptValue *params, int32_t param_count)
{
    API_OBJCALL_INT(CharacterInfo, Character_GetID);
}

RuntimeScriptValue Sc_Character_GetScriptName(void *self, const RuntimeScriptValue *params, int32_t param_count)
{
    API_OBJCALL_OBJ(CharacterInfo, const char, myScriptStringImpl, Character_GetScriptName);
}

// int (CharacterInfo *chaa)
RuntimeScriptValue Sc_Character_GetIdleView(void *self, const RuntimeScriptValue *params, int32_t param_count)
{
    API_OBJCALL_INT(CharacterInfo, Character_GetIdleView);
}

// int (CharacterInfo *chaa, int index)
RuntimeScriptValue Sc_Character_GetIInventoryQuantity(void *self, const RuntimeScriptValue *params, int32_t param_count)
{
    API_OBJCALL_INT_PINT(CharacterInfo, Character_GetIInventoryQuantity);
}

// void (CharacterInfo *chaa, int index, int quant)
RuntimeScriptValue Sc_Character_SetIInventoryQuantity(void *self, const RuntimeScriptValue *params, int32_t param_count)
{
    API_OBJCALL_VOID_PINT2(CharacterInfo, Character_SetIInventoryQuantity);
}

// [DEPRECATED] int (CharacterInfo *chaa)
RuntimeScriptValue Sc_Character_GetIgnoreLighting(void *self, const RuntimeScriptValue *params, int32_t param_count)
{
    API_OBJCALL_INT(CharacterInfo, Character_GetIgnoreLighting);
}

// [DEPRECATED] void (CharacterInfo *chaa, int yesorno)
RuntimeScriptValue Sc_Character_SetIgnoreLighting(void *self, const RuntimeScriptValue *params, int32_t param_count)
{
    API_OBJCALL_VOID_PINT(CharacterInfo, Character_SetIgnoreLighting);
}

// int (CharacterInfo *chaa)
RuntimeScriptValue Sc_Character_GetLoop(void *self, const RuntimeScriptValue *params, int32_t param_count)
{
    API_OBJCALL_INT(CharacterInfo, Character_GetLoop);
}

// void (CharacterInfo *chaa, int newval)
RuntimeScriptValue Sc_Character_SetLoop(void *self, const RuntimeScriptValue *params, int32_t param_count)
{
    API_OBJCALL_VOID_PINT(CharacterInfo, Character_SetLoop);
}

RuntimeScriptValue Sc_Character_GetManualScaling(void *self, const RuntimeScriptValue *params, int32_t param_count)
{
    API_OBJCALL_INT(CharacterInfo, Character_GetManualScaling);
}

RuntimeScriptValue Sc_Character_SetManualScaling(void *self, const RuntimeScriptValue *params, int32_t param_count)
{
    API_OBJCALL_VOID_PINT(CharacterInfo, Character_SetManualScaling);
}

// int (CharacterInfo *chaa)
RuntimeScriptValue Sc_Character_GetMovementLinkedToAnimation(void *self, const RuntimeScriptValue *params, int32_t param_count)
{
    API_OBJCALL_INT(CharacterInfo, Character_GetMovementLinkedToAnimation);
}

// void (CharacterInfo *chaa, int yesorno)
RuntimeScriptValue Sc_Character_SetMovementLinkedToAnimation(void *self, const RuntimeScriptValue *params, int32_t param_count)
{
    API_OBJCALL_VOID_PINT(CharacterInfo, Character_SetMovementLinkedToAnimation);
}

// int (CharacterInfo *chaa)
RuntimeScriptValue Sc_Character_GetMoving(void *self, const RuntimeScriptValue *params, int32_t param_count)
{
    API_OBJCALL_INT(CharacterInfo, Character_GetMoving);
}

// int (CharacterInfo *chaa)
RuntimeScriptValue Sc_Character_GetDestinationX(void *self, const RuntimeScriptValue *params, int32_t param_count)
{
    API_OBJCALL_INT(CharacterInfo, Character_GetDestinationX);
}

// int (CharacterInfo *chaa)
RuntimeScriptValue Sc_Character_GetDestinationY(void *self, const RuntimeScriptValue *params, int32_t param_count)
{
    API_OBJCALL_INT(CharacterInfo, Character_GetDestinationY);
}

// const char* (CharacterInfo *chaa)
RuntimeScriptValue Sc_Character_GetName(void *self, const RuntimeScriptValue *params, int32_t param_count)
{
    API_OBJCALL_OBJ(CharacterInfo, const char, myScriptStringImpl, Character_GetName);
}

// void (CharacterInfo *chaa, const char *newName)
RuntimeScriptValue Sc_Character_SetName(void *self, const RuntimeScriptValue *params, int32_t param_count)
{
    API_OBJCALL_VOID_POBJ(CharacterInfo, Character_SetName, const char);
}

// int (CharacterInfo *chaa)
RuntimeScriptValue Sc_Character_GetNormalView(void *self, const RuntimeScriptValue *params, int32_t param_count)
{
    API_OBJCALL_INT(CharacterInfo, Character_GetNormalView);
}

// int (CharacterInfo *chaa)
RuntimeScriptValue Sc_Character_GetPreviousRoom(void *self, const RuntimeScriptValue *params, int32_t param_count)
{
    API_OBJCALL_INT(CharacterInfo, Character_GetPreviousRoom);
}

// int (CharacterInfo *chaa)
RuntimeScriptValue Sc_Character_GetRoom(void *self, const RuntimeScriptValue *params, int32_t param_count)
{
    API_OBJCALL_INT(CharacterInfo, Character_GetRoom);
}

// int (CharacterInfo *chaa)
RuntimeScriptValue Sc_Character_GetScaleMoveSpeed(void *self, const RuntimeScriptValue *params, int32_t param_count)
{
    API_OBJCALL_INT(CharacterInfo, Character_GetScaleMoveSpeed);
}

// void (CharacterInfo *chaa, int yesorno)
RuntimeScriptValue Sc_Character_SetScaleMoveSpeed(void *self, const RuntimeScriptValue *params, int32_t param_count)
{
    API_OBJCALL_VOID_PINT(CharacterInfo, Character_SetScaleMoveSpeed);
}

// int (CharacterInfo *chaa)
RuntimeScriptValue Sc_Character_GetScaleVolume(void *self, const RuntimeScriptValue *params, int32_t param_count)
{
    API_OBJCALL_INT(CharacterInfo, Character_GetScaleVolume);
}

// void (CharacterInfo *chaa, int yesorno)
RuntimeScriptValue Sc_Character_SetScaleVolume(void *self, const RuntimeScriptValue *params, int32_t param_count)
{
    API_OBJCALL_VOID_PINT(CharacterInfo, Character_SetScaleVolume);
}

// int (CharacterInfo *chaa)
RuntimeScriptValue Sc_Character_GetScaling(void *self, const RuntimeScriptValue *params, int32_t param_count)
{
    API_OBJCALL_INT(CharacterInfo, Character_GetScaling);
}

// void (CharacterInfo *chaa, int zoomlevel)
RuntimeScriptValue Sc_Character_SetScaling(void *self, const RuntimeScriptValue *params, int32_t param_count)
{
    API_OBJCALL_VOID_PINT(CharacterInfo, Character_SetScaling);
}

// int (CharacterInfo *chaa)
RuntimeScriptValue Sc_Character_GetSolid(void *self, const RuntimeScriptValue *params, int32_t param_count)
{
    API_OBJCALL_INT(CharacterInfo, Character_GetSolid);
}

// void (CharacterInfo *chaa, int yesorno)
RuntimeScriptValue Sc_Character_SetSolid(void *self, const RuntimeScriptValue *params, int32_t param_count)
{
    API_OBJCALL_VOID_PINT(CharacterInfo, Character_SetSolid);
}

// int (CharacterInfo *chaa)
RuntimeScriptValue Sc_Character_GetSpeaking(void *self, const RuntimeScriptValue *params, int32_t param_count)
{
    API_OBJCALL_INT(CharacterInfo, Character_GetSpeaking);
}

// int (CharacterInfo *chaa)
RuntimeScriptValue Sc_Character_GetSpeakingFrame(void *self, const RuntimeScriptValue *params, int32_t param_count)
{
    API_OBJCALL_INT(CharacterInfo, Character_GetSpeakingFrame);
}

// int (CharacterInfo *cha)
RuntimeScriptValue Sc_GetCharacterSpeechAnimationDelay(void *self, const RuntimeScriptValue *params, int32_t param_count)
{
    API_OBJCALL_INT(CharacterInfo, GetCharacterSpeechAnimationDelay);
}

// void (CharacterInfo *chaa, int newDelay)
RuntimeScriptValue Sc_Character_SetSpeechAnimationDelay(void *self, const RuntimeScriptValue *params, int32_t param_count)
{
    API_OBJCALL_VOID_PINT(CharacterInfo, Character_SetSpeechAnimationDelay);
}

RuntimeScriptValue Sc_Character_GetIdleAnimationDelay(void *self, const RuntimeScriptValue *params, int32_t param_count)
{
    API_OBJCALL_INT(CharacterInfo, Character_GetIdleAnimationDelay);
}

// void (CharacterInfo *chaa, int newDelay)
RuntimeScriptValue Sc_Character_SetIdleAnimationDelay(void *self, const RuntimeScriptValue *params, int32_t param_count)
{
    API_OBJCALL_VOID_PINT(CharacterInfo, Character_SetIdleAnimationDelay);
}

// int (CharacterInfo *chaa)
RuntimeScriptValue Sc_Character_GetSpeechColor(void *self, const RuntimeScriptValue *params, int32_t param_count)
{
    API_OBJCALL_INT(CharacterInfo, Character_GetSpeechColor);
}

// void (CharacterInfo *chaa, int ncol)
RuntimeScriptValue Sc_Character_SetSpeechColor(void *self, const RuntimeScriptValue *params, int32_t param_count)
{
    API_OBJCALL_VOID_PINT(CharacterInfo, Character_SetSpeechColor);
}

// int (CharacterInfo *chaa)
RuntimeScriptValue Sc_Character_GetSpeechView(void *self, const RuntimeScriptValue *params, int32_t param_count)
{
    API_OBJCALL_INT(CharacterInfo, Character_GetSpeechView);
}

// void (CharacterInfo *chaa, int vii)
RuntimeScriptValue Sc_Character_SetSpeechView(void *self, const RuntimeScriptValue *params, int32_t param_count)
{
    API_OBJCALL_VOID_PINT(CharacterInfo, Character_SetSpeechView);
}

RuntimeScriptValue Sc_Character_GetThinking(void *self, const RuntimeScriptValue *params, int32_t param_count)
{
    API_OBJCALL_BOOL(CharacterInfo, Character_GetThinking);
}

RuntimeScriptValue Sc_Character_GetThinkingFrame(void *self, const RuntimeScriptValue *params, int32_t param_count)
{
    API_OBJCALL_INT(CharacterInfo, Character_GetThinkingFrame);
}

// int (CharacterInfo *chaa)
RuntimeScriptValue Sc_Character_GetThinkView(void *self, const RuntimeScriptValue *params, int32_t param_count)
{
    API_OBJCALL_INT(CharacterInfo, Character_GetThinkView);
}

// void (CharacterInfo *chaa, int vii)
RuntimeScriptValue Sc_Character_SetThinkView(void *self, const RuntimeScriptValue *params, int32_t param_count)
{
    API_OBJCALL_VOID_PINT(CharacterInfo, Character_SetThinkView);
}

// int (CharacterInfo *chaa)
RuntimeScriptValue Sc_Character_GetTransparency(void *self, const RuntimeScriptValue *params, int32_t param_count)
{
    API_OBJCALL_INT(CharacterInfo, Character_GetTransparency);
}

// void (CharacterInfo *chaa, int trans)
RuntimeScriptValue Sc_Character_SetTransparency(void *self, const RuntimeScriptValue *params, int32_t param_count)
{
    API_OBJCALL_VOID_PINT(CharacterInfo, Character_SetTransparency);
}

// int (CharacterInfo *chaa)
RuntimeScriptValue Sc_Character_GetTurnBeforeWalking(void *self, const RuntimeScriptValue *params, int32_t param_count)
{
    API_OBJCALL_INT(CharacterInfo, Character_GetTurnBeforeWalking);
}

// void (CharacterInfo *chaa, int yesorno)
RuntimeScriptValue Sc_Character_SetTurnBeforeWalking(void *self, const RuntimeScriptValue *params, int32_t param_count)
{
    API_OBJCALL_VOID_PINT(CharacterInfo, Character_SetTurnBeforeWalking);
}

// int (CharacterInfo *chaa)
RuntimeScriptValue Sc_Character_GetView(void *self, const RuntimeScriptValue *params, int32_t param_count)
{
    API_OBJCALL_INT(CharacterInfo, Character_GetView);
}

// int (CharacterInfo *chaa)
RuntimeScriptValue Sc_Character_GetWalkSpeedX(void *self, const RuntimeScriptValue *params, int32_t param_count)
{
    API_OBJCALL_INT(CharacterInfo, Character_GetWalkSpeedX);
}

// int (CharacterInfo *chaa)
RuntimeScriptValue Sc_Character_GetWalkSpeedY(void *self, const RuntimeScriptValue *params, int32_t param_count)
{
    API_OBJCALL_INT(CharacterInfo, Character_GetWalkSpeedY);
}

// int (CharacterInfo *chaa)
RuntimeScriptValue Sc_Character_GetX(void *self, const RuntimeScriptValue *params, int32_t param_count)
{
    API_OBJCALL_INT(CharacterInfo, Character_GetX);
}

// void (CharacterInfo *chaa, int newval)
RuntimeScriptValue Sc_Character_SetX(void *self, const RuntimeScriptValue *params, int32_t param_count)
{
    API_OBJCALL_VOID_PINT(CharacterInfo, Character_SetX);
}

// int (CharacterInfo *chaa)
RuntimeScriptValue Sc_Character_GetY(void *self, const RuntimeScriptValue *params, int32_t param_count)
{
    API_OBJCALL_INT(CharacterInfo, Character_GetY);
}

// void (CharacterInfo *chaa, int newval)
RuntimeScriptValue Sc_Character_SetY(void *self, const RuntimeScriptValue *params, int32_t param_count)
{
    API_OBJCALL_VOID_PINT(CharacterInfo, Character_SetY);
}

// int (CharacterInfo *chaa)
RuntimeScriptValue Sc_Character_GetZ(void *self, const RuntimeScriptValue *params, int32_t param_count)
{
    API_OBJCALL_INT(CharacterInfo, Character_GetZ);
}

// void (CharacterInfo *chaa, int newval)
RuntimeScriptValue Sc_Character_SetZ(void *self, const RuntimeScriptValue *params, int32_t param_count)
{
    API_OBJCALL_VOID_PINT(CharacterInfo, Character_SetZ);
}

RuntimeScriptValue Sc_Character_GetBlendMode(void *self, const RuntimeScriptValue *params, int32_t param_count)
{
    API_OBJCALL_INT(CharacterInfo, Character_GetBlendMode);
}

RuntimeScriptValue Sc_Character_SetBlendMode(void *self, const RuntimeScriptValue *params, int32_t param_count)
{
    API_OBJCALL_VOID_PINT(CharacterInfo, Character_SetBlendMode);
}

// bool (CharacterInfo *chaa)
RuntimeScriptValue Sc_Character_GetUseRegionTint(void *self, const RuntimeScriptValue *params, int32_t param_count)
{
    API_OBJCALL_BOOL(CharacterInfo, Character_GetUseRegionTint);
}

// void (CharacterInfo *chaa, int yesorno)
RuntimeScriptValue Sc_Character_SetUseRegionTint(void *self, const RuntimeScriptValue *params, int32_t param_count)
{
    API_OBJCALL_VOID_PINT(CharacterInfo, Character_SetUseRegionTint);
}

RuntimeScriptValue Sc_Character_GetRotation(void *self, const RuntimeScriptValue *params, int32_t param_count)
{
    API_OBJCALL_FLOAT(CharacterInfo, Character_GetRotation);
}

RuntimeScriptValue Sc_Character_SetRotation(void *self, const RuntimeScriptValue *params, int32_t param_count)
{
    API_OBJCALL_VOID_PFLOAT(CharacterInfo, Character_SetRotation);
}

//=============================================================================
//
// Exclusive variadic API implementation for Plugins
//
//=============================================================================

// void (CharacterInfo *chaa, const char *texx, ...)
void ScPl_Character_Say(CharacterInfo *chaa, const char *texx, ...)
{
    API_PLUGIN_SCRIPT_SPRINTF(texx);
    Character_Say(chaa, scsf_buffer);
}

// void (CharacterInfo *chaa, const char *texx, ...)
void ScPl_Character_Think(CharacterInfo *chaa, const char *texx, ...)
{
    API_PLUGIN_SCRIPT_SPRINTF(texx);
    Character_Think(chaa, scsf_buffer);
}

void RegisterCharacterAPI(ScriptAPIVersion base_api, ScriptAPIVersion /*compat_api*/)
{
    ScFnRegister character_api[] = {
        { "Character::GetAtRoomXY^2",             API_FN_PAIR(GetCharacterAtRoom) },
        { "Character::GetAtScreenXY^2",           API_FN_PAIR(GetCharacterAtScreen) },
        { "Character::GetByName",                 API_FN_PAIR(Character_GetByName) },

        { "Character::AddInventory^2",            API_FN_PAIR(Character_AddInventory) },
        { "Character::AddWaypoint^2",             API_FN_PAIR(Character_AddWaypoint) },
        { "Character::Animate^5",                 API_FN_PAIR(Character_Animate5) },
        { "Character::Animate^6",                 API_FN_PAIR(Character_Animate6) },
        { "Character::Animate^7",                 API_FN_PAIR(Character_Animate) },
        { "Character::ChangeRoom^3",              API_FN_PAIR(Character_ChangeRoom) },
        { "Character::ChangeRoom^4",              API_FN_PAIR(Character_ChangeRoomSetLoop) },
        { "Character::ChangeRoomAutoPosition^2",  API_FN_PAIR(Character_ChangeRoomAutoPosition) },
        { "Character::ChangeView^1",              API_FN_PAIR(Character_ChangeView) },
        { "Character::FaceCharacter^2",           API_FN_PAIR(Character_FaceCharacter) },
        { "Character::FaceDirection^2",           API_FN_PAIR(Character_FaceDirection) },
        { "Character::FaceLocation^3",            API_FN_PAIR(Character_FaceLocation) },
        { "Character::FaceObject^2",              API_FN_PAIR(Character_FaceObject) },
        { "Character::FollowCharacter^3",         API_FN_PAIR(Character_FollowCharacter) },
        { "Character::GetProperty^1",             API_FN_PAIR(Character_GetProperty) },
        { "Character::GetPropertyText^2",         API_FN_PAIR(Character_GetPropertyText) },
        { "Character::GetTextProperty^1",         API_FN_PAIR(Character_GetTextProperty) },
        { "Character::SetProperty^2",             API_FN_PAIR(Character_SetProperty) },
        { "Character::SetTextProperty^2",         API_FN_PAIR(Character_SetTextProperty) },
        { "Character::HasInventory^1",            API_FN_PAIR(Character_HasInventory) },
        { "Character::IsCollidingWithChar^1",     API_FN_PAIR(Character_IsCollidingWithChar) },
        { "Character::IsCollidingWithObject^1",   API_FN_PAIR(Character_IsCollidingWithObject) },
        { "Character::IsInteractionAvailable^1",  API_FN_PAIR(Character_IsInteractionAvailable) },
        { "Character::LockView^1",                API_FN_PAIR(Character_LockView) },
        { "Character::LockView^2",                API_FN_PAIR(Character_LockViewEx) },
        { "Character::LockViewAligned^3",         API_FN_PAIR(Character_LockViewAligned) },
        { "Character::LockViewAligned^4",         API_FN_PAIR(Character_LockViewAlignedEx) },
        { "Character::LockViewFrame^3",           API_FN_PAIR(Character_LockViewFrame) },
        { "Character::LockViewFrame^4",           API_FN_PAIR(Character_LockViewFrameEx) },
        { "Character::LockViewOffset^3",          API_FN_PAIR(Character_LockViewOffset) },
        { "Character::LockViewOffset^4",          API_FN_PAIR(Character_LockViewOffsetEx) },
        { "Character::LoseInventory^1",           API_FN_PAIR(Character_LoseInventory) },
        { "Character::Move^4",                    API_FN_PAIR(Character_Move) },
        { "Character::PlaceOnWalkableArea^0",     API_FN_PAIR(Character_PlaceOnWalkableArea) },
        { "Character::RemoveTint^0",              API_FN_PAIR(Character_RemoveTint) },
        { "Character::RunInteraction^1",          API_FN_PAIR(Character_RunInteraction) },
        { "Character::Say^101",                   Sc_Character_Say, ScPl_Character_Say },
        { "Character::SayAt^4",                   API_FN_PAIR(Character_SayAt) },
        { "Character::SayBackground^1",           API_FN_PAIR(Character_SayBackground) },
        { "Character::SetAsPlayer^0",             API_FN_PAIR(Character_SetAsPlayer) },
        { "Character::SetIdleView^2",             API_FN_PAIR(Character_SetIdleView) },
        { "Character::SetLightLevel^1",           API_FN_PAIR(Character_SetLightLevel) },
        { "Character::SetWalkSpeed^2",            API_FN_PAIR(Character_SetSpeed) },
        { "Character::StopMoving^0",              API_FN_PAIR(Character_StopMoving) },
        { "Character::Think^101",                 Sc_Character_Think, ScPl_Character_Think },
        { "Character::Tint^5",                    API_FN_PAIR(Character_Tint) },
        { "Character::UnlockView^0",              API_FN_PAIR(Character_UnlockView) },
        { "Character::UnlockView^1",              API_FN_PAIR(Character_UnlockViewEx) },
        { "Character::Walk^4",                    API_FN_PAIR(Character_Walk) },
        { "Character::WalkStraight^3",            API_FN_PAIR(Character_WalkStraight) },
        
        { "Character::get_ActiveInventory",       API_FN_PAIR(Character_GetActiveInventory) },
        { "Character::set_ActiveInventory",       API_FN_PAIR(Character_SetActiveInventory) },
        { "Character::get_Animating",             API_FN_PAIR(Character_GetAnimating) },
        { "Character::get_AnimationSpeed",        API_FN_PAIR(Character_GetAnimationSpeed) },
        { "Character::set_AnimationSpeed",        API_FN_PAIR(Character_SetAnimationSpeed) },
        { "Character::get_AnimationVolume",       API_FN_PAIR(Character_GetAnimationVolume) },
        { "Character::set_AnimationVolume",       API_FN_PAIR(Character_SetAnimationVolume) },
        { "Character::get_Baseline",              API_FN_PAIR(Character_GetBaseline) },
        { "Character::set_Baseline",              API_FN_PAIR(Character_SetBaseline) },
        { "Character::get_BlinkInterval",         API_FN_PAIR(Character_GetBlinkInterval) },
        { "Character::set_BlinkInterval",         API_FN_PAIR(Character_SetBlinkInterval) },
        { "Character::get_BlinkView",             API_FN_PAIR(Character_GetBlinkView) },
        { "Character::set_BlinkView",             API_FN_PAIR(Character_SetBlinkView) },
        { "Character::get_BlinkWhileThinking",    API_FN_PAIR(Character_GetBlinkWhileThinking) },
        { "Character::set_BlinkWhileThinking",    API_FN_PAIR(Character_SetBlinkWhileThinking) },
        { "Character::get_BlockingHeight",        API_FN_PAIR(Character_GetBlockingHeight) },
        { "Character::set_BlockingHeight",        API_FN_PAIR(Character_SetBlockingHeight) },
        { "Character::get_BlockingWidth",         API_FN_PAIR(Character_GetBlockingWidth) },
        { "Character::set_BlockingWidth",         API_FN_PAIR(Character_SetBlockingWidth) },
        { "Character::get_Clickable",             API_FN_PAIR(Character_GetClickable) },
        { "Character::set_Clickable",             API_FN_PAIR(Character_SetClickable) },
        { "Character::get_DestinationX",          API_FN_PAIR(Character_GetDestinationX) },
        { "Character::get_DestinationY",          API_FN_PAIR(Character_GetDestinationY) },
        { "Character::get_DiagonalLoops",         API_FN_PAIR(Character_GetDiagonalWalking) },
        { "Character::set_DiagonalLoops",         API_FN_PAIR(Character_SetDiagonalWalking) },
        { "Character::get_Frame",                 API_FN_PAIR(Character_GetFrame) },
        { "Character::set_Frame",                 API_FN_PAIR(Character_SetFrame) },
        { "Character::get_ID",                    API_FN_PAIR(Character_GetID) },
        { "Character::get_IdleView",              API_FN_PAIR(Character_GetIdleView) },
        { "Character::get_IdleAnimationDelay",    API_FN_PAIR(Character_GetIdleAnimationDelay) },
        { "Character::set_IdleAnimationDelay",    API_FN_PAIR(Character_SetIdleAnimationDelay) },
        { "Character::geti_InventoryQuantity",    API_FN_PAIR(Character_GetIInventoryQuantity) },
        { "Character::seti_InventoryQuantity",    API_FN_PAIR(Character_SetIInventoryQuantity) },
        { "Character::get_IgnoreLighting",        API_FN_PAIR(Character_GetIgnoreLighting) },
        { "Character::set_IgnoreLighting",        API_FN_PAIR(Character_SetIgnoreLighting) },
        { "Character::get_Loop",                  API_FN_PAIR(Character_GetLoop) },
        { "Character::set_Loop",                  API_FN_PAIR(Character_SetLoop) },
        { "Character::get_ManualScaling",         API_FN_PAIR(Character_GetManualScaling) },
        { "Character::set_ManualScaling",         API_FN_PAIR(Character_SetManualScaling) },
        { "Character::get_MovementLinkedToAnimation",API_FN_PAIR(Character_GetMovementLinkedToAnimation) },
        { "Character::set_MovementLinkedToAnimation",API_FN_PAIR(Character_SetMovementLinkedToAnimation) },
        { "Character::get_Moving",                API_FN_PAIR(Character_GetMoving) },
        { "Character::get_Name",                  API_FN_PAIR(Character_GetName) },
        { "Character::set_Name",                  API_FN_PAIR(Character_SetName) },
        { "Character::get_NormalView",            API_FN_PAIR(Character_GetNormalView) },
        { "Character::get_PreviousRoom",          API_FN_PAIR(Character_GetPreviousRoom) },
        { "Character::get_Room",                  API_FN_PAIR(Character_GetRoom) },
        { "Character::get_ScaleMoveSpeed",        API_FN_PAIR(Character_GetScaleMoveSpeed) },
        { "Character::set_ScaleMoveSpeed",        API_FN_PAIR(Character_SetScaleMoveSpeed) },
        { "Character::get_ScaleVolume",           API_FN_PAIR(Character_GetScaleVolume) },
        { "Character::set_ScaleVolume",           API_FN_PAIR(Character_SetScaleVolume) },
        { "Character::get_Scaling",               API_FN_PAIR(Character_GetScaling) },
        { "Character::set_Scaling",               API_FN_PAIR(Character_SetScaling) },
        { "Character::get_ScriptName",            API_FN_PAIR(Character_GetScriptName) },
        { "Character::get_Solid",                 API_FN_PAIR(Character_GetSolid) },
        { "Character::set_Solid",                 API_FN_PAIR(Character_SetSolid) },
        { "Character::get_Speaking",              API_FN_PAIR(Character_GetSpeaking) },
        { "Character::get_SpeakingFrame",         API_FN_PAIR(Character_GetSpeakingFrame) },
        { "Character::get_SpeechAnimationDelay",  API_FN_PAIR(GetCharacterSpeechAnimationDelay) },
        { "Character::set_SpeechAnimationDelay",  API_FN_PAIR(Character_SetSpeechAnimationDelay) },
        { "Character::get_SpeechColor",           API_FN_PAIR(Character_GetSpeechColor) },
        { "Character::set_SpeechColor",           API_FN_PAIR(Character_SetSpeechColor) },
        { "Character::get_SpeechView",            API_FN_PAIR(Character_GetSpeechView) },
        { "Character::set_SpeechView",            API_FN_PAIR(Character_SetSpeechView) },
        { "Character::get_Thinking",              API_FN_PAIR(Character_GetThinking) },
        { "Character::get_ThinkingFrame",         API_FN_PAIR(Character_GetThinkingFrame) },
        { "Character::get_ThinkView",             API_FN_PAIR(Character_GetThinkView) },
        { "Character::set_ThinkView",             API_FN_PAIR(Character_SetThinkView) },
        { "Character::get_Transparency",          API_FN_PAIR(Character_GetTransparency) },
        { "Character::set_Transparency",          API_FN_PAIR(Character_SetTransparency) },
        { "Character::get_TurnBeforeWalking",     API_FN_PAIR(Character_GetTurnBeforeWalking) },
        { "Character::set_TurnBeforeWalking",     API_FN_PAIR(Character_SetTurnBeforeWalking) },
        { "Character::get_View",                  API_FN_PAIR(Character_GetView) },
        { "Character::get_WalkSpeedX",            API_FN_PAIR(Character_GetWalkSpeedX) },
        { "Character::get_WalkSpeedY",            API_FN_PAIR(Character_GetWalkSpeedY) },
        { "Character::get_X",                     API_FN_PAIR(Character_GetX) },
        { "Character::set_X",                     API_FN_PAIR(Character_SetX) },
        { "Character::get_x",                     API_FN_PAIR(Character_GetX) },
        { "Character::set_x",                     API_FN_PAIR(Character_SetX) },
        { "Character::get_Y",                     API_FN_PAIR(Character_GetY) },
        { "Character::set_Y",                     API_FN_PAIR(Character_SetY) },
        { "Character::get_y",                     API_FN_PAIR(Character_GetY) },
        { "Character::set_y",                     API_FN_PAIR(Character_SetY) },
        { "Character::get_Z",                     API_FN_PAIR(Character_GetZ) },
        { "Character::set_Z",                     API_FN_PAIR(Character_SetZ) },
        { "Character::get_z",                     API_FN_PAIR(Character_GetZ) },
        { "Character::set_z",                     API_FN_PAIR(Character_SetZ) },
        { "Character::get_HasExplicitLight",      API_FN_PAIR(Character_GetHasExplicitLight) },
        { "Character::get_HasExplicitTint",      API_FN_PAIR(Character_GetHasExplicitTint) },
        { "Character::get_LightLevel",            API_FN_PAIR(Character_GetLightLevel) },
        { "Character::get_TintBlue",              API_FN_PAIR(Character_GetTintBlue) },
        { "Character::get_TintGreen",             API_FN_PAIR(Character_GetTintGreen) },
        { "Character::get_TintRed",               API_FN_PAIR(Character_GetTintRed) },
        { "Character::get_TintSaturation",        API_FN_PAIR(Character_GetTintSaturation) },
        { "Character::get_TintLuminance",         API_FN_PAIR(Character_GetTintLuminance) },

        { "Character::get_BlendMode",             API_FN_PAIR(Character_GetBlendMode) },
        { "Character::set_BlendMode",             API_FN_PAIR(Character_SetBlendMode) },
        { "Character::get_UseRegionTint",         API_FN_PAIR(Character_GetUseRegionTint) },
        { "Character::set_UseRegionTint",         API_FN_PAIR(Character_SetUseRegionTint) },
        { "Character::get_GraphicRotation",       API_FN_PAIR(Character_GetRotation) },
        { "Character::set_GraphicRotation",       API_FN_PAIR(Character_SetRotation) },
    };

    ccAddExternalFunctions(character_api);
}<|MERGE_RESOLUTION|>--- conflicted
+++ resolved
@@ -2740,13 +2740,9 @@
             }
             if (game.options[OPT_SPEECHTYPE] == 3)
                 overlay_x = 0;
-<<<<<<< HEAD
             face_talking = add_screen_overlay(false,overlay_x,ovr_yp,ovr_type,closeupface);
-=======
-            face_talking=add_screen_overlay(false,overlay_x,ovr_yp,ovr_type,closeupface, closeupface_has_alpha);
             facetalkview = useview;
             facetalkloop = 0;
->>>>>>> f707f11c
             facetalkframe = 0;
             facetalkwait = viptr->loops[0].frames[0].speed + GetCharacterSpeechAnimationDelay(speakingChar);
             facetalkrepeat = (isThought) ? 0 : 1;
