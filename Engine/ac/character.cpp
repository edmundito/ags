//=============================================================================
//
// Adventure Game Studio (AGS)
//
// Copyright (C) 1999-2011 Chris Jones and 2011-20xx others
// The full list of copyright holders can be found in the Copyright.txt
// file, which is part of this source code distribution.
//
// The AGS source code is provided under the Artistic License 2.0.
// A copy of this license can be found in the file License.txt and at
// http://www.opensource.org/licenses/artistic-license-2.0.php
//
//=============================================================================
//
// AGS Character functions
//
//=============================================================================
#include "ac/character.h"
#include "ac/common.h"
#include "ac/gamesetupstruct.h"
#include "ac/view.h"
#include "ac/display.h"
#include "ac/draw.h"
#include "ac/event.h"
#include "ac/game.h"
#include "ac/global_audio.h"
#include "ac/global_character.h"
#include "ac/global_game.h"
#include "ac/global_object.h"
#include "ac/global_region.h"
#include "ac/global_room.h"
#include "ac/global_translation.h"
#include "ac/gui.h"
#include "ac/lipsync.h"
#include "ac/mouse.h"
#include "ac/object.h"
#include "ac/overlay.h"
#include "ac/properties.h"
#include "ac/room.h"
#include "ac/screenoverlay.h"
#include "ac/string.h"
#include "ac/system.h"
#include "ac/viewframe.h"
#include "ac/walkablearea.h"
#include "gui/guimain.h"
#include "ac/route_finder.h"
#include "ac/gamestate.h"
#include "debug/debug_log.h"
#include "main/game_run.h"
#include "main/update.h"
#include "ac/spritecache.h"
#include "util/string_compat.h"
#include <math.h>
#include "gfx/graphicsdriver.h"
#include "script/runtimescriptvalue.h"
#include "ac/dynobj/cc_character.h"
#include "ac/dynobj/cc_inventory.h"
#include "ac/dynobj/dynobj_manager.h"
#include "script/script_runtime.h"
#include "gfx/gfx_def.h"
#include "media/audio/audio_system.h"
#include "ac/movelist.h"

using namespace AGS::Common;

extern GameSetupStruct game;
extern int displayed_room,starting_room;
extern RoomStruct thisroom;
extern std::vector<ViewStruct> views;
extern RoomObject*objs;
extern ScriptInvItem scrInv[MAX_INV];
extern SpriteCache spriteset;
extern Bitmap *walkable_areas_temp;
extern IGraphicsDriver *gfxDriver;
extern int said_speech_line;
extern int said_text;
extern int our_eip;
extern CCCharacter ccDynamicCharacter;
extern CCInventory ccDynamicInv;

//--------------------------------


CharacterInfo*playerchar;
int32_t _sc_PlayerCharPtr = 0;
int char_lowest_yp;

// Sierra-style speech settings
int face_talking=-1,facetalkview=0,facetalkwait=0,facetalkframe=0;
int facetalkloop=0, facetalkrepeat = 0, facetalkAllowBlink = 1;
int facetalkBlinkLoop = 0;
CharacterInfo *facetalkchar = nullptr;
// Do override default portrait position during QFG4-style speech overlay update
bool facetalk_qfg4_override_placement_x = false;
bool facetalk_qfg4_override_placement_y = false;

// lip-sync speech settings
int loops_per_character, text_lips_offset, char_speaking = -1;
int char_thinking = -1;
const char *text_lips_text = nullptr;
std::vector<SpeechLipSyncLine> splipsync;
int numLipLines = 0, curLipLine = -1, curLipLinePhoneme = 0;

// **** CHARACTER: FUNCTIONS ****

void Character_AddInventory(CharacterInfo *chaa, ScriptInvItem *invi, int addIndex) {
    int ee;

    if (invi == nullptr)
        quit("!AddInventoryToCharacter: invalid inventory number");

    int inum = invi->id;

    if (chaa->inv[inum] >= 32000)
        quit("!AddInventory: cannot carry more than 32000 of one inventory item");

    chaa->inv[inum]++;

    int charid = chaa->index_id;

    if (game.options[OPT_DUPLICATEINV] == 0) {
        // Ensure it is only in the list once
        for (ee = 0; ee < charextra[charid].invorder_count; ee++) {
            if (charextra[charid].invorder[ee] == inum) {
                // They already have the item, so don't add it to the list
                if (chaa == playerchar)
                    run_on_event (GE_ADD_INV, RuntimeScriptValue().SetInt32(inum));
                return;
            }
        }
    }
    if (charextra[charid].invorder_count >= MAX_INVORDER)
        quit("!Too many inventory items added, max 500 display at one time");

    if ((addIndex == SCR_NO_VALUE) ||
        (addIndex >= charextra[charid].invorder_count) ||
        (addIndex < 0)) {
            // add new item at end of list
            charextra[charid].invorder[charextra[charid].invorder_count] = inum;
    }
    else {
        // insert new item at index
        for (ee = charextra[charid].invorder_count - 1; ee >= addIndex; ee--)
            charextra[charid].invorder[ee + 1] = charextra[charid].invorder[ee];

        charextra[charid].invorder[addIndex] = inum;
    }
    charextra[charid].invorder_count++;
    GUI::MarkInventoryForUpdate(charid, charid == game.playercharacter);
    if (chaa == playerchar)
        run_on_event (GE_ADD_INV, RuntimeScriptValue().SetInt32(inum));
}

void Character_AddWaypoint(CharacterInfo *chaa, int x, int y) {

    if (chaa->room != displayed_room)
        quit("!MoveCharacterPath: specified character not in current room");

    // not already walking, so just do a normal move
    if (chaa->walking <= 0) {
        Character_Walk(chaa, x, y, IN_BACKGROUND, ANYWHERE);
        return;
    }

    MoveList *cmls = &mls[chaa->walking % TURNING_AROUND];
    if (cmls->numstage >= MAXNEEDSTAGES)
    {
        debug_script_warn("Character_AddWaypoint: move is too complex, cannot add any further paths");
        return;
    }

    cmls->pos[cmls->numstage] = { x, y };
    // They're already walking there anyway
    if (cmls->pos[cmls->numstage] == cmls->pos[cmls->numstage - 1])
        return;

    calculate_move_stage (cmls, cmls->numstage-1);
    cmls->numstage ++;

}

void Character_Animate(CharacterInfo *chaa, int loop, int delay, int repeat,
    int blocking, int direction, int sframe, int volume)
{
    ValidateViewAnimVLF("Character.Animate", chaa->view, loop, sframe);
    ValidateViewAnimParams("Character.Animate", repeat, blocking, direction);

    animate_character(chaa, loop, delay, repeat, 0, direction, sframe, volume);

    if (blocking != 0)
        GameLoopUntilValueIsZero(&chaa->animating);
}

void Character_Animate5(CharacterInfo *chaa, int loop, int delay, int repeat, int blocking, int direction) {
    Character_Animate(chaa, loop, delay, repeat, blocking, direction, 0 /* first frame */, 100 /* full volume */);
}

void Character_Animate6(CharacterInfo *chaa, int loop, int delay, int repeat, int blocking, int direction, int sframe) {
    Character_Animate(chaa, loop, delay, repeat, blocking, direction, sframe, 100 /* full volume */);
}

void Character_ChangeRoomAutoPosition(CharacterInfo *chaa, int room, int newPos) 
{
    if (chaa->index_id != game.playercharacter) 
    {
        quit("!Character.ChangeRoomAutoPosition can only be used with the player character.");
    }

    new_room_pos = newPos;

    if (new_room_pos == 0) {
        // auto place on other side of screen
        if (chaa->x <= thisroom.Edges.Left + 10)
            new_room_pos = 2000;
        else if (chaa->x >= thisroom.Edges.Right - 10)
            new_room_pos = 1000;
        else if (chaa->y <= thisroom.Edges.Top + 10)
            new_room_pos = 3000;
        else if (chaa->y >= thisroom.Edges.Bottom - 10)
            new_room_pos = 4000;

        if (new_room_pos < 3000)
            new_room_pos += chaa->y;
        else
            new_room_pos += chaa->x;
    }
    NewRoom(room);
}

void Character_ChangeRoom(CharacterInfo *chaa, int room, int x, int y) {
    Character_ChangeRoomSetLoop(chaa, room, x, y, SCR_NO_VALUE);
}

void Character_ChangeRoomSetLoop(CharacterInfo *chaa, int room, int x, int y, int direction) {

    if (chaa->index_id != game.playercharacter) {
        // NewRoomNPC
        if ((x != SCR_NO_VALUE) && (y != SCR_NO_VALUE)) {
            chaa->x = x;
            chaa->y = y;
			if (direction != SCR_NO_VALUE && direction>=0) chaa->loop = direction;
        }
        chaa->prevroom = chaa->room;
        chaa->room = room;

		debug_script_log("%s moved to room %d, location %d,%d, loop %d",
			chaa->scrname, room, chaa->x, chaa->y, chaa->loop);

        return;
    }

    if ((x != SCR_NO_VALUE) && (y != SCR_NO_VALUE)) {
        // We cannot set character position right away,
        // because room switch will occur only after the script end,
        // and character position may be still changing meanwhile.
        new_room_pos = 0;
        // don't check X or Y bounds, so that they can do a
        // walk-in animation if they want
        new_room_x = x;
        new_room_y = y;
        if (direction != SCR_NO_VALUE) new_room_loop = direction;
    }

    NewRoom(room);
}


void Character_ChangeView(CharacterInfo *chap, int vii) {
    vii--;

    if ((vii < 0) || (vii >= game.numviews))
        quit("!ChangeCharacterView: invalid view number specified");

    // if animating, but not idle view, give warning message
    if ((chap->flags & CHF_FIXVIEW) && (chap->idleleft >= 0))
        debug_script_warn("Warning: ChangeCharacterView was used while the view was fixed - call ReleaseCharView first");

    // if the idle animation is playing we should release the view
    if ( chap->idleleft < 0) {
      Character_UnlockView(chap);
      chap->idleleft = chap->idletime;
    }

    debug_script_log("%s: Change view to %d", chap->scrname, vii+1);
    chap->defview = vii;
    chap->view = vii;
    stop_character_anim(chap);
    chap->frame = 0;
    chap->wait = 0;
    chap->walkwait = 0;
    charextra[chap->index_id].animwait = 0;
    FindReasonableLoopForCharacter(chap);
}

enum DirectionalLoop
{
    kDirLoop_Down      = 0,
    kDirLoop_Left      = 1,
    kDirLoop_Right     = 2,
    kDirLoop_Up        = 3,
    kDirLoop_DownRight = 4,
    kDirLoop_UpRight   = 5,
    kDirLoop_DownLeft  = 6,
    kDirLoop_UpLeft    = 7,

    kDirLoop_Default        = kDirLoop_Down,
    kDirLoop_LastOrthogonal = kDirLoop_Up,
    kDirLoop_Last           = kDirLoop_UpLeft,
};

// Internal direction-facing functions

DirectionalLoop GetDirectionalLoop(CharacterInfo *chinfo, int x_diff, int y_diff)
{
    DirectionalLoop next_loop = kDirLoop_Left; // NOTE: default loop was Left for some reason

    const ViewStruct &chview  = views[chinfo->view];
    const bool has_down_loop  = ((chview.numLoops > kDirLoop_Down)  && (chview.loops[kDirLoop_Down].numFrames > 0));
    const bool has_up_loop    = ((chview.numLoops > kDirLoop_Up)    && (chview.loops[kDirLoop_Up].numFrames > 0));
    // NOTE: 3.+ games required left & right loops to be present at all times
	const bool has_left_loop  = true; // ((chview.numLoops > kDirLoop_Left)  && (chview.loops[kDirLoop_Left].numFrames > 0));
	const bool has_right_loop = true; // ((chview.numLoops > kDirLoop_Right) && (chview.loops[kDirLoop_Right].numFrames > 0));
    const bool has_diagonal_loops = useDiagonal(chinfo) == 0; // NOTE: useDiagonal returns 0 for "true"

	const bool want_horizontal = (abs(y_diff) < abs(x_diff)) || (!has_down_loop || !has_up_loop);

    if (want_horizontal)
    {
        const bool want_diagonal = has_diagonal_loops && (abs(y_diff) > abs(x_diff) / 2);
        if (!has_left_loop && !has_right_loop)
        {
            next_loop = kDirLoop_Down;
        }
        else if (has_right_loop && (x_diff > 0))
        {
            next_loop = want_diagonal ? (y_diff < 0 ? kDirLoop_UpRight : kDirLoop_DownRight) :
                kDirLoop_Right;
        }
        else if (has_left_loop && (x_diff <= 0))
        {
            next_loop = want_diagonal ? (y_diff < 0 ? kDirLoop_UpLeft : kDirLoop_DownLeft) :
                kDirLoop_Left;
        }
    }
    else
    {
        const bool want_diagonal = has_diagonal_loops && (abs(x_diff) > abs(y_diff) / 2);
        if (y_diff > 0 || !has_up_loop)
        {
            next_loop = want_diagonal ? (x_diff < 0 ? kDirLoop_DownLeft : kDirLoop_DownRight) :
                kDirLoop_Down;
        }
        else
        {
            next_loop = want_diagonal ? (x_diff < 0 ? kDirLoop_UpLeft : kDirLoop_UpRight) :
                kDirLoop_Up;
        }
    }
    return next_loop;
}

void FaceDirectionalLoop(CharacterInfo *char1, int direction, int blockingStyle)
{
    // Change facing only if the desired direction is different
    if (direction != char1->loop)
    {
        if ((game.options[OPT_TURNTOFACELOC] != 0) &&
            (in_enters_screen == 0))
        {
            const int no_diagonal = useDiagonal (char1);
            const int highestLoopForTurning = no_diagonal != 1 ? kDirLoop_Last : kDirLoop_LastOrthogonal;
            if ((char1->loop <= highestLoopForTurning))
            {
                // Turn to face new direction
                Character_StopMoving(char1);
                if (char1->on == 1)
                {
                    // only do the turning if the character is not hidden
                    // (otherwise GameLoopUntilNotMoving will never return)
                    start_character_turning (char1, direction, no_diagonal);

                    if ((blockingStyle == BLOCKING) || (blockingStyle == 1))
                        GameLoopUntilNotMoving(&char1->walking);
                }
                else
                    char1->loop = direction;
            }
            else
                char1->loop = direction;
        }
        else
            char1->loop = direction;
    }

    char1->frame = 0;
}

void FaceLocationXY(CharacterInfo *char1, int xx, int yy, int blockingStyle)
{
    debug_script_log("%s: Face location %d,%d", char1->scrname, xx, yy);

    const int diffrx = xx - char1->x;
    const int diffry = yy - char1->y;

    if ((diffrx == 0) && (diffry == 0)) {
        // FaceLocation called on their current position - do nothing
        return;
    }

    FaceDirectionalLoop(char1, GetDirectionalLoop(char1, diffrx, diffry), blockingStyle);
}

// External direction-facing functions with validation

void Character_FaceDirection(CharacterInfo *char1, int direction, int blockingStyle)
{
    if (char1 == nullptr)
        quit("!FaceDirection: invalid character specified");

    if (direction != SCR_NO_VALUE)
    {
        if (direction < 0 || direction > kDirLoop_Last)
            quit("!FaceDirection: invalid direction specified");

        FaceDirectionalLoop(char1, direction, blockingStyle);
    }
}

void Character_FaceLocation(CharacterInfo *char1, int xx, int yy, int blockingStyle)
{
    if (char1 == nullptr)
        quit("!FaceLocation: invalid character specified");

    FaceLocationXY(char1, xx, yy, blockingStyle);
}

void Character_FaceObject(CharacterInfo *char1, ScriptObject *obj, int blockingStyle) {
    if (obj == nullptr) 
        quit("!FaceObject: invalid object specified");

    FaceLocationXY(char1, objs[obj->id].x, objs[obj->id].y, blockingStyle);
}

void Character_FaceCharacter(CharacterInfo *char1, CharacterInfo *char2, int blockingStyle) {
    if (char2 == nullptr) 
        quit("!FaceCharacter: invalid character specified");

    if (char1->room != char2->room)
        quit("!FaceCharacter: characters are in different rooms");

    FaceLocationXY(char1, char2->x, char2->y, blockingStyle);
}

void Character_FollowCharacter(CharacterInfo *chaa, CharacterInfo *tofollow, int distaway, int eagerness) {

    if ((eagerness < 0) || (eagerness > 250))
        quit("!FollowCharacterEx: invalid eagerness: must be 0-250");

    if ((chaa->index_id == game.playercharacter) && (tofollow != nullptr) && 
        (tofollow->room != chaa->room))
        quit("!FollowCharacterEx: you cannot tell the player character to follow a character in another room");

    if (tofollow != nullptr) {
        debug_script_log("%s: Start following %s (dist %d, eager %d)", chaa->scrname, tofollow->scrname, distaway, eagerness);
    }
    else {
        debug_script_log("%s: Stop following other character", chaa->scrname);
    }

    if ((chaa->following >= 0) &&
        (chaa->followinfo == FOLLOW_ALWAYSONTOP)) {
            // if this character was following always-on-top, its baseline will
            // have been changed, so release it.
            chaa->baseline = -1;
    }

    if (tofollow == nullptr)
        chaa->following = -1;
    else
        chaa->following = tofollow->index_id;

    chaa->followinfo=(distaway << 8) | eagerness;

    chaa->flags &= ~CHF_BEHINDSHEPHERD;

    // special case for Always On Other Character
    if (distaway == FOLLOW_ALWAYSONTOP) {
        chaa->followinfo = FOLLOW_ALWAYSONTOP;
        if (eagerness == 1)
            chaa->flags |= CHF_BEHINDSHEPHERD;
    }

    if (chaa->animating & CHANIM_REPEAT)
        debug_script_warn("Warning: FollowCharacter called but the sheep is currently animating looped. It may never start to follow.");

}

int Character_IsCollidingWithChar(CharacterInfo *char1, CharacterInfo *char2) {
    if (char2 == nullptr)
        quit("!AreCharactersColliding: invalid char2");

    if (char1->room != char2->room) return 0; // not colliding

    if ((char1->y > char2->y - 5) && (char1->y < char2->y + 5)) ;
    else return 0;

    int w1 = GetCharacterWidth(char1->index_id);
    int w2 = GetCharacterWidth(char2->index_id);

    int xps1=char1->x - w1/2;
    int xps2=char2->x - w2/2;

    if ((xps1 >= xps2 - w1) & (xps1 <= xps2 + w2)) return 1;
    return 0;
}

int Character_IsCollidingWithObject(CharacterInfo *chin, ScriptObject *objid) {
    if (objid == nullptr)
        quit("!AreCharObjColliding: invalid object number");

    if (chin->room != displayed_room)
        return 0;
    if (objs[objid->id].on != 1)
        return 0;

    // TODO: use GraphicSpace and proper transformed coords?

    Bitmap *checkblk = GetObjectImage(objid->id, nullptr);
    int objWidth = checkblk->GetWidth();
    int objHeight = checkblk->GetHeight();
    int o1x = objs[objid->id].x;
    int o1y = objs[objid->id].y - objHeight;

    Bitmap *charpic = GetCharacterImage(chin->index_id, nullptr);

    int charWidth = charpic->GetWidth();
    int charHeight = charpic->GetHeight();
    int o2x = chin->x - charWidth / 2;
    int o2y = chin->get_effective_y() - 5;  // only check feet

    if ((o2x >= o1x - charWidth) &&
        (o2x <= o1x + objWidth) &&
        (o2y >= o1y - 8) &&
        (o2y <= o1y + objHeight)) {
            // the character's feet are on the object
            if (game.options[OPT_PIXPERFECT] == 0)
                return 1;
            // check if they're on a transparent bit of the object
            int stxp = o2x - o1x;
            int styp = o2y - o1y;
            int maskcol = checkblk->GetMaskColor ();
            int maskcolc = charpic->GetMaskColor ();
            int thispix, thispixc;
            // check each pixel of the object along the char's feet
            for (int i = 0; i < charWidth; i += 1) {
                for (int j = 0; j < 6; j += 1) {
                    thispix = my_getpixel(checkblk, i + stxp, j + styp);
                    thispixc = my_getpixel(charpic, i, j + (charHeight - 5));

                    if ((thispix != -1) && (thispix != maskcol) &&
                        (thispixc != -1) && (thispixc != maskcolc))
                        return 1;
                }
            }

    }
    return 0;
}

bool Character_IsInteractionAvailable(CharacterInfo *cchar, int mood) {

    play.check_interaction_only = 1;
    RunCharacterInteraction(cchar->index_id, mood);
    int ciwas = play.check_interaction_only;
    play.check_interaction_only = 0;
    return (ciwas == 2);
}

void Character_LockView(CharacterInfo *chap, int vii) {
    Character_LockViewEx(chap, vii, STOP_MOVING);
}

void Character_LockViewEx(CharacterInfo *chap, int vii, int stopMoving) {

    if ((vii < 1) || (vii > game.numviews)) {
        quitprintf("!SetCharacterView: invalid view number (You said %d, max is %d)", vii, game.numviews);
    }
    vii--;

    debug_script_log("%s: View locked to %d", chap->scrname, vii+1);
    if (chap->idleleft < 0) {
        Character_UnlockView(chap);
        chap->idleleft = chap->idletime;
    }
    if (stopMoving != KEEP_MOVING)
    {
        Character_StopMoving(chap);
    }
    chap->view=vii;
    stop_character_anim(chap);
    FindReasonableLoopForCharacter(chap);
    chap->frame=0;
    chap->wait=0;
    chap->flags|=CHF_FIXVIEW;
    chap->pic_xoffs = 0;
    chap->pic_yoffs = 0;
}

void Character_LockViewAligned_Old(CharacterInfo *chap, int vii, int loop, int align) {
    Character_LockViewAlignedEx(chap, vii, loop, ConvertLegacyScriptAlignment((LegacyScriptAlignment)align), STOP_MOVING);
}

void Character_LockViewAlignedEx_Old(CharacterInfo *chap, int vii, int loop, int align, int stopMoving) {
    Character_LockViewAlignedEx(chap, vii, loop, ConvertLegacyScriptAlignment((LegacyScriptAlignment)align), stopMoving);
}

void Character_LockViewAligned(CharacterInfo *chap, int vii, int loop, int align) {
    Character_LockViewAlignedEx(chap, vii, loop, align, STOP_MOVING);
}

void Character_LockViewAlignedEx(CharacterInfo *chap, int vii, int loop, int align, int stopMoving) {
    if (chap->view < 0)
        quit("!SetCharacterLoop: character has invalid old view number");

    int sppic = views[chap->view].loops[chap->loop].frames[chap->frame].pic;
    int leftSide = chap->x - game.SpriteInfos[sppic].Width / 2;

    Character_LockViewEx(chap, vii, stopMoving);

    if ((loop < 0) || (loop >= views[chap->view].numLoops))
        quit("!SetCharacterViewEx: invalid loop specified");

    chap->loop = loop;
    chap->frame = 0;
    int newpic = views[chap->view].loops[chap->loop].frames[chap->frame].pic;
    int newLeft = chap->x - game.SpriteInfos[newpic].Width / 2;
    int xdiff = 0;

    if (align & kMAlignLeft)
        xdiff = leftSide - newLeft;
    else if (align & kMAlignHCenter)
        xdiff = 0;
    else if (align & kMAlignRight)
        xdiff = (leftSide + game.SpriteInfos[sppic].Width) - (newLeft + game.SpriteInfos[newpic].Width);
    else
        quit("!SetCharacterViewEx: invalid alignment type specified");

    chap->pic_xoffs = xdiff;
    chap->pic_yoffs = 0;
}

void Character_LockViewFrame(CharacterInfo *chaa, int view, int loop, int frame) {
    Character_LockViewFrameEx(chaa, view, loop, frame, STOP_MOVING);
}

void Character_LockViewFrameEx(CharacterInfo *chaa, int view, int loop, int frame, int stopMoving) {

    Character_LockViewEx(chaa, view, stopMoving);

    view--;
    if ((loop < 0) || (loop >= views[view].numLoops))
        quit("!SetCharacterFrame: invalid loop specified");
    if ((frame < 0) || (frame >= views[view].loops[loop].numFrames))
        quit("!SetCharacterFrame: invalid frame specified");

    chaa->loop = loop;
    chaa->frame = frame;
}

void Character_LockViewOffset(CharacterInfo *chap, int vii, int xoffs, int yoffs) {
    Character_LockViewOffsetEx(chap, vii, xoffs, yoffs, STOP_MOVING);
}

void Character_LockViewOffsetEx(CharacterInfo *chap, int vii, int xoffs, int yoffs, int stopMoving) {
    Character_LockViewEx(chap, vii, stopMoving);
    chap->pic_xoffs = xoffs;
    chap->pic_yoffs = yoffs;
}

void Character_LoseInventory(CharacterInfo *chap, ScriptInvItem *invi) {

    if (invi == nullptr)
        quit("!LoseInventoryFromCharacter: invalid inventory number");

    int inum = invi->id;

    if (chap->inv[inum] > 0)
        chap->inv[inum]--;

    if ((chap->activeinv == inum) & (chap->inv[inum] < 1)) {
        chap->activeinv = -1;
        if ((chap == playerchar) && (GetCursorMode() == MODE_USE))
            set_cursor_mode(0);
    }

    int charid = chap->index_id;

    if ((chap->inv[inum] == 0) || (game.options[OPT_DUPLICATEINV] > 0)) {
        int xx,tt;
        for (xx = 0; xx < charextra[charid].invorder_count; xx++) {
            if (charextra[charid].invorder[xx] == inum) {
                charextra[charid].invorder_count--;
                for (tt = xx; tt < charextra[charid].invorder_count; tt++)
                    charextra[charid].invorder[tt] = charextra[charid].invorder[tt+1];
                break;
            }
        }
    }
    GUI::MarkInventoryForUpdate(charid, charid == game.playercharacter);

    if (chap == playerchar)
        run_on_event (GE_LOSE_INV, RuntimeScriptValue().SetInt32(inum));
}

void Character_PlaceOnWalkableArea(CharacterInfo *chap) 
{
    if (displayed_room < 0)
        quit("!Character.PlaceOnWalkableArea: no room is currently loaded");

    find_nearest_walkable_area(&chap->x, &chap->y);
}

void Character_RemoveTint(CharacterInfo *chaa) {

    if (chaa->flags & (CHF_HASTINT | CHF_HASLIGHT)) {
        debug_script_log("Un-tint %s", chaa->scrname);
        chaa->flags &= ~(CHF_HASTINT | CHF_HASLIGHT);
    }
    else {
        debug_script_warn("Character.RemoveTint called but character was not tinted");
    }
}

int Character_GetHasExplicitTint_Old(CharacterInfo *ch)
{
    return ch->has_explicit_tint() || ch->has_explicit_light();
}

int Character_GetHasExplicitTint(CharacterInfo *ch)
{
    return ch->has_explicit_tint();
}

void Character_Say(CharacterInfo *chaa, const char *text) {
    _DisplaySpeechCore(chaa->index_id, text);
}

void Character_SayAt(CharacterInfo *chaa, int x, int y, int width, const char *texx) {

    DisplaySpeechAt(x, y, width, chaa->index_id, (char*)texx);
}

ScriptOverlay* Character_SayBackground(CharacterInfo *chaa, const char *texx) {

    int ovltype = DisplaySpeechBackground(chaa->index_id, (char*)texx);
    int ovri = find_overlay_of_type(ovltype);
    if (ovri<0)
        quit("!SayBackground internal error: no overlay");
    // Create script object with an internal ref, keep at least until internal timeout
    return create_scriptoverlay(screenover[ovri], true);
}

// CLNUP check the use of SetActiveInventory
void Character_SetAsPlayer(CharacterInfo *chaa) {

    // Set to same character, so ignore.
    if ( game.playercharacter == chaa->index_id )
        return;

    setup_player_character(chaa->index_id);

    //update_invorder();

    debug_script_log("%s is new player character", playerchar->scrname);

    // Within game_start, return now
    if (displayed_room < 0)
        return;

    if (displayed_room != playerchar->room)
        NewRoom(playerchar->room);
    else   // make sure it doesn't run the region interactions
        play.player_on_region = GetRegionIDAtRoom(playerchar->x, playerchar->y);

    if ((playerchar->activeinv >= 0) && (playerchar->inv[playerchar->activeinv] < 1))
        playerchar->activeinv = -1;

    // They had inv selected, so change the cursor
    if (cur_mode == MODE_USE) {
        if (playerchar->activeinv < 0)
            SetNextCursor ();
        else
            SetActiveInventory (playerchar->activeinv);
    }

}


void Character_SetIdleView(CharacterInfo *chaa, int iview, int itime) {

    if (iview == 1) 
        quit("!SetCharacterIdle: view 1 cannot be used as an idle view, sorry.");

    // if an idle anim is currently playing, release it
    if (chaa->idleleft < 0)
        Character_UnlockView(chaa);

    chaa->idleview = iview - 1;
    // make sure they don't appear idle while idle anim is disabled
    if (iview < 1)
        itime = 10;
    chaa->idletime = itime;
    chaa->idleleft = itime;

    // if not currently animating, reset the wait counter
    if ((chaa->animating == 0) && (chaa->walking == 0))
        chaa->wait = 0;

    if (iview >= 1) {
        debug_script_log("Set %s idle view to %d (time %d)", chaa->scrname, iview, itime);
    }
    else {
        debug_script_log("%s idle view disabled", chaa->scrname);
    }
    if (chaa->flags & CHF_FIXVIEW) {
        debug_script_warn("SetCharacterIdle called while character view locked with SetCharacterView; idle ignored");
        debug_script_log("View locked, idle will not kick in until Released");
    }
    // if they switch to a swimming animation, kick it off immediately
    if (itime == 0)
        charextra[chaa->index_id].process_idle_this_time = 1;

}

bool Character_GetHasExplicitLight(CharacterInfo *ch)
{
    return ch->has_explicit_light();
}

int Character_GetLightLevel(CharacterInfo *ch)
{
    return ch->has_explicit_light() ? charextra[ch->index_id].tint_light : 0;
}

void Character_SetLightLevel(CharacterInfo *chaa, int light_level)
{
    light_level = Math::Clamp(light_level, -100, 100);
    
    charextra[chaa->index_id].tint_light = light_level;
    chaa->flags &= ~CHF_HASTINT;
    chaa->flags |= CHF_HASLIGHT;
}

int Character_GetTintRed(CharacterInfo *ch)
{
    return ch->has_explicit_tint() ? charextra[ch->index_id].tint_r : 0;
}

int Character_GetTintGreen(CharacterInfo *ch)
{
    return ch->has_explicit_tint() ? charextra[ch->index_id].tint_g : 0;
}

int Character_GetTintBlue(CharacterInfo *ch)
{
    return ch->has_explicit_tint() ? charextra[ch->index_id].tint_b : 0;
}

int Character_GetTintSaturation(CharacterInfo *ch)
{
    return ch->has_explicit_tint() ? charextra[ch->index_id].tint_level : 0;
}

int Character_GetTintLuminance(CharacterInfo *ch)
{
    return ch->has_explicit_tint() ? ((charextra[ch->index_id].tint_light * 10) / 25) : 0;
}

void Character_SetOption(CharacterInfo *chaa, int flag, int yesorno) {

    if ((yesorno < 0) || (yesorno > 1))
        quit("!SetCharacterProperty: last parameter must be 0 or 1");

    if (flag & CHF_MANUALSCALING) {
        Character_SetManualScaling(chaa, yesorno);
    }
    else {
        chaa->flags &= ~flag;
        if (yesorno)
            chaa->flags |= flag;
    }

}

void Character_SetSpeed(CharacterInfo *chaa, int xspeed, int yspeed) {

    if ((xspeed == 0) || (yspeed == 0))
        quit("!SetCharacterSpeedEx: invalid speed value");
    if (chaa->walking)
    {
        debug_script_warn("Character_SetSpeed: cannot change speed while walking");
        return;
    }
    xspeed = Math::Clamp(xspeed, (int)INT16_MIN, (int)INT16_MAX);
    yspeed = Math::Clamp(yspeed, (int)INT16_MIN, (int)INT16_MAX);

    chaa->walkspeed = xspeed;

    if (yspeed == xspeed) 
        chaa->walkspeed_y = UNIFORM_WALK_SPEED;
    else
        chaa->walkspeed_y = yspeed;
}


void Character_StopMoving(CharacterInfo *charp) {

    int chaa = charp->index_id;
    if (chaa == play.skip_until_char_stops)
        EndSkippingUntilCharStops();

    if (charextra[chaa].xwas != INVALID_X) {
        charp->x = charextra[chaa].xwas;
        charp->y = charextra[chaa].ywas;
        charextra[chaa].xwas = INVALID_X;
    }
    if ((charp->walking > 0) && (charp->walking < TURNING_AROUND)) {
        // if it's not a MoveCharDirect, make sure they end up on a walkable area
        if ((mls[charp->walking].direct == 0) && (charp->room == displayed_room))
            Character_PlaceOnWalkableArea(charp);

        debug_script_log("%s: stop moving", charp->scrname);

        charp->idleleft = charp->idletime;
        // restart the idle animation straight away
        charextra[chaa].process_idle_this_time = 1;
    }
    if (charp->walking) {
        // If the character is currently moving, stop them and reset their frame
        charp->walking = 0;
        if ((charp->flags & CHF_MOVENOTWALK) == 0)
            charp->frame = 0;
    }
}

void Character_Tint(CharacterInfo *chaa, int red, int green, int blue, int opacity, int luminance) {
    if ((red < 0) || (green < 0) || (blue < 0) ||
        (red > 255) || (green > 255) || (blue > 255) ||
        (opacity < 0) || (opacity > 100) ||
        (luminance < 0) || (luminance > 100))
        quit("!Character.Tint: invalid parameter. R,G,B must be 0-255, opacity & luminance 0-100");

    debug_script_log("Set %s tint RGB(%d,%d,%d) %d%%", chaa->scrname, red, green, blue, opacity);

    charextra[chaa->index_id].tint_r = red;
    charextra[chaa->index_id].tint_g = green;
    charextra[chaa->index_id].tint_b = blue;
    charextra[chaa->index_id].tint_level = opacity;
    charextra[chaa->index_id].tint_light = (luminance * 25) / 10;
    chaa->flags &= ~CHF_HASLIGHT;
    chaa->flags |= CHF_HASTINT;
}

void Character_Think(CharacterInfo *chaa, const char *text) {
    _DisplayThoughtCore(chaa->index_id, text);
}

void Character_UnlockView(CharacterInfo *chaa) {
    Character_UnlockViewEx(chaa, STOP_MOVING);
}

void Character_UnlockViewEx(CharacterInfo *chaa, int stopMoving) {
    if (chaa->flags & CHF_FIXVIEW) {
        debug_script_log("%s: Released view back to default", chaa->scrname);
    }
    chaa->flags &= ~CHF_FIXVIEW;
    chaa->view = chaa->defview;
    chaa->frame = 0;
    if (stopMoving != KEEP_MOVING)
    {
        Character_StopMoving(chaa);
    }
    if (chaa->view >= 0) {
        int maxloop = views[chaa->view].numLoops;
        if (((chaa->flags & CHF_NODIAGONAL)!=0) && (maxloop > 4))
            maxloop = 4;
        FindReasonableLoopForCharacter(chaa);
    }
    stop_character_anim(chaa);
    chaa->idleleft = chaa->idletime;
    chaa->pic_xoffs = 0;
    chaa->pic_yoffs = 0;
    // restart the idle animation straight away
    charextra[chaa->index_id].process_idle_this_time = 1;

}


void Character_Walk(CharacterInfo *chaa, int x, int y, int blocking, int direct) 
{
    walk_or_move_character(chaa, x, y, blocking, direct, true);
}

void Character_Move(CharacterInfo *chaa, int x, int y, int blocking, int direct) 
{
    walk_or_move_character(chaa, x, y, blocking, direct, false);
}

void Character_WalkStraight(CharacterInfo *chaa, int xx, int yy, int blocking) {

    if (chaa->room != displayed_room)
        quit("!MoveCharacterStraight: specified character not in current room");

    Character_StopMoving(chaa);
    int movetox = xx, movetoy = yy;

    set_walkablearea(prepare_walkable_areas(chaa->index_id));

    // TODO: hide these conversions, maybe make can_see_from() function do them internally in and out?
    int fromX = room_to_mask_coord(chaa->x);
    int fromY = room_to_mask_coord(chaa->y);
    int toX = room_to_mask_coord(xx);
    int toY = room_to_mask_coord(yy);

    if (!can_see_from(fromX, fromY, toX, toY)) {
        int lastcx, lastcy;
        get_lastcpos(lastcx, lastcy);
        movetox = mask_to_room_coord(lastcx);
        movetoy = mask_to_room_coord(lastcy);
    }

    walk_character(chaa->index_id, movetox, movetoy, 1, true);

    if ((blocking == BLOCKING) || (blocking == 1))
        GameLoopUntilNotMoving(&chaa->walking);
    else if ((blocking != IN_BACKGROUND) && (blocking != 0))
        quit("!Character.Walk: Blocking must be BLOCKING or IN_BACKGRUOND");

}

void Character_RunInteraction(CharacterInfo *chaa, int mood) {

    RunCharacterInteraction(chaa->index_id, mood);
}



// **** CHARACTER: PROPERTIES ****

int Character_GetProperty(CharacterInfo *chaa, const char *property) {

    return get_int_property(game.charProps[chaa->index_id], play.charProps[chaa->index_id], property);

}
void Character_GetPropertyText(CharacterInfo *chaa, const char *property, char *bufer) {
    get_text_property(game.charProps[chaa->index_id], play.charProps[chaa->index_id], property, bufer);
}
const char* Character_GetTextProperty(CharacterInfo *chaa, const char *property) {
    return get_text_property_dynamic_string(game.charProps[chaa->index_id], play.charProps[chaa->index_id], property);
}

bool Character_SetProperty(CharacterInfo *chaa, const char *property, int value)
{
    return set_int_property(play.charProps[chaa->index_id], property, value);
}

bool Character_SetTextProperty(CharacterInfo *chaa, const char *property, const char *value)
{
    return set_text_property(play.charProps[chaa->index_id], property, value);
}

ScriptInvItem* Character_GetActiveInventory(CharacterInfo *chaa) {

    if (chaa->activeinv <= 0)
        return nullptr;

    return &scrInv[chaa->activeinv];
}

void Character_SetActiveInventory(CharacterInfo *chaa, ScriptInvItem* iit) {
    if (iit == nullptr) {
        chaa->activeinv = -1;

        if (chaa->index_id == game.playercharacter) {

            if (GetCursorMode()==MODE_USE)
                set_cursor_mode(0);
        }
        GUI::MarkInventoryForUpdate(chaa->index_id, chaa->index_id == game.playercharacter);
        return;
    }

    if (chaa->inv[iit->id] < 1)
    {
        debug_script_warn("SetActiveInventory: character doesn't have any of that inventory");
        return;
    }

    chaa->activeinv = iit->id;

    if (chaa->index_id == game.playercharacter) {
        // if it's the player character, update mouse cursor
        update_inv_cursor(iit->id);
        set_cursor_mode(MODE_USE);
    }
    GUI::MarkInventoryForUpdate(chaa->index_id, chaa->index_id == game.playercharacter);
}

int Character_GetAnimating(CharacterInfo *chaa) {
    if (chaa->animating)
        return 1;
    return 0;
}

int Character_GetAnimationSpeed(CharacterInfo *chaa) {
    return chaa->animspeed;
}

void Character_SetAnimationSpeed(CharacterInfo *chaa, int newval) {

    chaa->animspeed = newval;
    if (loaded_game_file_version < kGameVersion_360_16)
        chaa->idle_anim_speed = chaa->animspeed + 5;
}

int Character_GetAnimationVolume(CharacterInfo *chaa) {
    return charextra[chaa->index_id].anim_volume;
}

void Character_SetAnimationVolume(CharacterInfo *chaa, int newval) {

    charextra[chaa->index_id].anim_volume = std::min(newval, 100); // negative means default
}

int Character_GetBaseline(CharacterInfo *chaa) {

    if (chaa->baseline < 1)
        return 0;

    return chaa->baseline;
}

void Character_SetBaseline(CharacterInfo *chaa, int basel) {

    chaa->baseline = basel;
}

int Character_GetBlinkInterval(CharacterInfo *chaa) {

    return chaa->blinkinterval;
}

void Character_SetBlinkInterval(CharacterInfo *chaa, int interval) {

    if (interval < 0)
        quit("!SetCharacterBlinkView: invalid blink interval");

    chaa->blinkinterval = interval;

    if (chaa->blinktimer > 0)
        chaa->blinktimer = chaa->blinkinterval;
}

int Character_GetBlinkView(CharacterInfo *chaa) {

    return chaa->blinkview + 1;
}

void Character_SetBlinkView(CharacterInfo *chaa, int vii) {

    if (((vii < 2) || (vii > game.numviews)) && (vii != -1))
        quit("!SetCharacterBlinkView: invalid view number");

    chaa->blinkview = vii - 1;
}

int Character_GetBlinkWhileThinking(CharacterInfo *chaa) {
    if (chaa->flags & CHF_NOBLINKANDTHINK)
        return 0;
    return 1;
}

void Character_SetBlinkWhileThinking(CharacterInfo *chaa, int yesOrNo) {
    chaa->flags &= ~CHF_NOBLINKANDTHINK;
    if (yesOrNo == 0)
        chaa->flags |= CHF_NOBLINKANDTHINK;
}

int Character_GetBlockingHeight(CharacterInfo *chaa) {

    return chaa->blocking_height;
}

void Character_SetBlockingHeight(CharacterInfo *chaa, int hit) {

    chaa->blocking_height = hit;
}

int Character_GetBlockingWidth(CharacterInfo *chaa) {

    return chaa->blocking_width;
}

void Character_SetBlockingWidth(CharacterInfo *chaa, int wid) {

    chaa->blocking_width = wid;
}

int Character_GetDiagonalWalking(CharacterInfo *chaa) {

    if (chaa->flags & CHF_NODIAGONAL)
        return 0;
    return 1;  
}

void Character_SetDiagonalWalking(CharacterInfo *chaa, int yesorno) {

    chaa->flags &= ~CHF_NODIAGONAL;
    if (!yesorno)
        chaa->flags |= CHF_NODIAGONAL;
}

int Character_GetClickable(CharacterInfo *chaa) {

    if (chaa->flags & CHF_NOINTERACT)
        return 0;
    return 1;
}

void Character_SetClickable(CharacterInfo *chaa, int clik) {

    chaa->flags &= ~CHF_NOINTERACT;
    // if they don't want it clickable, set the relevant bit
    if (clik == 0)
        chaa->flags |= CHF_NOINTERACT;
}

int Character_GetID(CharacterInfo *chaa) {

    return chaa->index_id;

}

int Character_GetFrame(CharacterInfo *chaa) {
    return chaa->frame;
}

void Character_SetFrame(CharacterInfo *chaa, int newval) {
    chaa->frame = newval;
}

int Character_GetIdleView(CharacterInfo *chaa) {

    if (chaa->idleview < 1)
        return -1;

    return chaa->idleview + 1;
}

int Character_GetIInventoryQuantity(CharacterInfo *chaa, int index) {
    if ((index < 1) || (index >= game.numinvitems))
        quitprintf("!Character.InventoryQuantity: invalid inventory index %d", index);

    return chaa->inv[index];
}

int Character_HasInventory(CharacterInfo *chaa, ScriptInvItem *invi)
{
    if (invi == nullptr)
        quit("!Character.HasInventory: NULL inventory item supplied");

    return (chaa->inv[invi->id] > 0) ? 1 : 0;
}

void Character_SetIInventoryQuantity(CharacterInfo *chaa, int index, int quant) {
    if ((index < 1) || (index >= game.numinvitems))
        quitprintf("!Character.InventoryQuantity: invalid inventory index %d", index);

    if ((quant < 0) || (quant > 32000))
        quitprintf("!Character.InventoryQuantity: invalid quantity %d", quant);

    chaa->inv[index] = quant;
}

// [DEPRECATED]
int Character_GetIgnoreLighting(CharacterInfo *chaa) {

    if (chaa->flags & CHF_NOLIGHTING)
        return 1;
    return 0;
}

// [DEPRECATED]
void Character_SetIgnoreLighting(CharacterInfo *chaa, int yesorno) {

    chaa->flags &= ~CHF_NOLIGHTING;
    if (yesorno)
        chaa->flags |= CHF_NOLIGHTING;
}

int Character_GetManualScaling(CharacterInfo *chaa) {

    return (chaa->flags & CHF_MANUALSCALING) ? 1 : 0;
}

void Character_SetManualScaling(CharacterInfo *chaa, int yesorno) {

    chaa->flags &= ~CHF_MANUALSCALING;
    if (yesorno)
        chaa->flags |= CHF_MANUALSCALING;
}

int Character_GetMovementLinkedToAnimation(CharacterInfo *chaa) {

    if (chaa->flags & CHF_ANTIGLIDE)
        return 1;
    return 0;
}

void Character_SetMovementLinkedToAnimation(CharacterInfo *chaa, int yesorno) {

    chaa->flags &= ~CHF_ANTIGLIDE;
    if (yesorno)
        chaa->flags |= CHF_ANTIGLIDE;
}

int Character_GetLoop(CharacterInfo *chaa) {
    return chaa->loop;
}

void Character_SetLoop(CharacterInfo *chaa, int newval) {
    if ((newval < 0) || (newval >= views[chaa->view].numLoops))
        quit("!Character.Loop: invalid loop number for this view");

    chaa->loop = newval;

    if (chaa->frame >= views[chaa->view].loops[chaa->loop].numFrames)
        chaa->frame = 0;
}

int Character_GetMoving(CharacterInfo *chaa) {
    if (chaa->walking)
        return 1;
    return 0;
}

int Character_GetDestinationX(CharacterInfo *chaa) {
    if (chaa->walking) {
        MoveList *cmls = &mls[chaa->walking % TURNING_AROUND];
        return cmls->pos[cmls->numstage - 1].X;
    }
    else
        return chaa->x;
}

int Character_GetDestinationY(CharacterInfo *chaa) {
    if (chaa->walking) {
        MoveList *cmls = &mls[chaa->walking % TURNING_AROUND];
        return cmls->pos[cmls->numstage - 1].Y;
    }
    else
        return chaa->y;
}

const char* Character_GetName(CharacterInfo *chaa) {
    return CreateNewScriptString(chaa->name);
}

void Character_SetName(CharacterInfo *chaa, const char *newName) {
    strncpy(chaa->name, newName, 40);
    chaa->name[39] = 0;
    GUI::MarkSpecialLabelsForUpdate(kLabelMacro_Overhotspot);
}

int Character_GetNormalView(CharacterInfo *chaa) {
    return chaa->defview + 1;
}

int Character_GetPreviousRoom(CharacterInfo *chaa) {
    return chaa->prevroom;
}

int Character_GetRoom(CharacterInfo *chaa) {
    return chaa->room;
}


int Character_GetScaleMoveSpeed(CharacterInfo *chaa) {

    if (chaa->flags & CHF_SCALEMOVESPEED)
        return 1;
    return 0;  
}

void Character_SetScaleMoveSpeed(CharacterInfo *chaa, int yesorno) {

    if ((yesorno < 0) || (yesorno > 1))
        quit("Character.ScaleMoveSpeed: value must be true or false (1 or 0)");

    chaa->flags &= ~CHF_SCALEMOVESPEED;
    if (yesorno)
        chaa->flags |= CHF_SCALEMOVESPEED;
}

int Character_GetScaleVolume(CharacterInfo *chaa) {

    if (chaa->flags & CHF_SCALEVOLUME)
        return 1;
    return 0;  
}

void Character_SetScaleVolume(CharacterInfo *chaa, int yesorno) {

    if ((yesorno < 0) || (yesorno > 1))
        quit("Character.ScaleVolume: value must be true or false (1 or 0)");

    chaa->flags &= ~CHF_SCALEVOLUME;
    if (yesorno)
        chaa->flags |= CHF_SCALEVOLUME;
}

int Character_GetScaling(CharacterInfo *chaa) {
    return charextra[chaa->index_id].zoom;
}

void Character_SetScaling(CharacterInfo *chaa, int zoomlevel) {

    if ((chaa->flags & CHF_MANUALSCALING) == 0)
    {
        debug_script_warn("Character.Scaling: cannot set property unless ManualScaling is enabled");
        return;
    }
    int zoom_fixed = Math::Clamp(zoomlevel, 1, (int)(INT16_MAX)); // CharacterExtras.zoom is int16
    if (zoomlevel != zoom_fixed)
        debug_script_warn("Character.Scaling: scaling level must be between 1 and %d%%, asked for: %d",
                        (int)(INT16_MAX), zoomlevel);

    charextra[chaa->index_id].zoom = zoom_fixed;
}

int Character_GetSolid(CharacterInfo *chaa) {

    if (chaa->flags & CHF_NOBLOCKING)
        return 0;
    return 1;
}

void Character_SetSolid(CharacterInfo *chaa, int yesorno) {

    chaa->flags &= ~CHF_NOBLOCKING;
    if (!yesorno)
        chaa->flags |= CHF_NOBLOCKING;
}

int Character_GetSpeaking(CharacterInfo *chaa) {
    if (get_character_currently_talking() == chaa->index_id)
        return 1;

    return 0;
}

int Character_GetSpeechColor(CharacterInfo *chaa) {

    return chaa->talkcolor;
}

void Character_SetSpeechColor(CharacterInfo *chaa, int ncol) {

    chaa->talkcolor = ncol;
}

void Character_SetSpeechAnimationDelay(CharacterInfo *chaa, int newDelay)
{
    if (game.options[OPT_GLOBALTALKANIMSPD] != 0)
    {
        debug_script_warn("Character.SpeechAnimationDelay cannot be set when global speech animation speed is enabled");
        return;
    }

    chaa->speech_anim_speed = newDelay;
}

int Character_GetIdleAnimationDelay(CharacterInfo *chaa)
{
    return chaa->idle_anim_speed;
}

void Character_SetIdleAnimationDelay(CharacterInfo *chaa, int newDelay)
{
    chaa->idle_anim_speed = newDelay;
}

int Character_GetSpeechView(CharacterInfo *chaa) {

    return chaa->talkview + 1;
}

void Character_SetSpeechView(CharacterInfo *chaa, int vii) {
    if (vii == -1) {
        chaa->talkview = -1;
        return;
    }

    if ((vii < 1) || (vii > game.numviews))
        quit("!SetCharacterSpeechView: invalid view number");

    chaa->talkview = vii - 1;
}

bool Character_GetThinking(CharacterInfo *chaa)
{
    return char_thinking == chaa->index_id;
}

int Character_GetThinkingFrame(CharacterInfo *chaa)
{
    if (char_thinking == chaa->index_id)
        return chaa->thinkview > 0 ? chaa->frame : -1;

    debug_script_warn("Character.ThinkingFrame: character is not currently thinking");
    return -1;
}

int Character_GetThinkView(CharacterInfo *chaa) {

    return chaa->thinkview + 1;
}

void Character_SetThinkView(CharacterInfo *chaa, int vii) {
    if (((vii < 2) || (vii > game.numviews)) && (vii != -1))
        quit("!SetCharacterThinkView: invalid view number");

    chaa->thinkview = vii - 1;
}

int Character_GetTransparency(CharacterInfo *chaa) {

    return GfxDef::LegacyTrans255ToTrans100(chaa->transparency);
}

void Character_SetTransparency(CharacterInfo *chaa, int trans) {

    if ((trans < 0) || (trans > 100))
        quit("!SetCharTransparent: transparency value must be between 0 and 100");

    chaa->transparency = GfxDef::Trans100ToLegacyTrans255(trans);
}

int Character_GetBlendMode(CharacterInfo *chaa) {
    return charextra[chaa->index_id].blend_mode;
}

void Character_SetBlendMode(CharacterInfo *chaa, int blendMode) {
    if ((blendMode < 0) || (blendMode >= kNumBlendModes))
        quitprintf("!SetBlendMode: invalid blend mode %d, supported modes are %d - %d", blendMode, 0, kNumBlendModes - 1);
    charextra[chaa->index_id].blend_mode = (BlendMode)blendMode;
}

float Character_GetRotation(CharacterInfo *chaa) {
    return charextra[chaa->index_id].rotation;
}

void Character_SetRotation(CharacterInfo *chaa, float degrees) {
    charextra[chaa->index_id].rotation = Math::ClampAngle360(degrees);
    charextra[chaa->index_id].UpdateGraphicSpace(chaa);
}

int Character_GetTurnBeforeWalking(CharacterInfo *chaa) {

    if (chaa->flags & CHF_NOTURNING)
        return 0;
    return 1;  
}

void Character_SetTurnBeforeWalking(CharacterInfo *chaa, int yesorno) {

    chaa->flags &= ~CHF_NOTURNING;
    if (!yesorno)
        chaa->flags |= CHF_NOTURNING;
}

int Character_GetView(CharacterInfo *chaa) {
    return chaa->view + 1;
}

int Character_GetWalkSpeedX(CharacterInfo *chaa) {
    return chaa->walkspeed;
}

int Character_GetWalkSpeedY(CharacterInfo *chaa) {
    if (chaa->walkspeed_y != UNIFORM_WALK_SPEED)
        return chaa->walkspeed_y;

    return chaa->walkspeed;
}

int Character_GetX(CharacterInfo *chaa) {
    return chaa->x;
}

void Character_SetX(CharacterInfo *chaa, int newval) {
    chaa->x = newval;
    charextra[chaa->index_id].UpdateGraphicSpace(chaa);
}

int Character_GetY(CharacterInfo *chaa) {
    return chaa->y;
}

void Character_SetY(CharacterInfo *chaa, int newval) {
    chaa->y = newval;
    charextra[chaa->index_id].UpdateGraphicSpace(chaa);
}

int Character_GetZ(CharacterInfo *chaa) {
    return chaa->z;
}

void Character_SetZ(CharacterInfo *chaa, int newval) {
    chaa->z = newval;
    charextra[chaa->index_id].UpdateGraphicSpace(chaa);
}

extern int char_speaking;

int Character_GetSpeakingFrame(CharacterInfo *chaa) {

    if ((face_talking >= 0) && (facetalkrepeat))
    {
        if (facetalkchar->index_id == chaa->index_id)
        {
            return facetalkframe;
        }
    }
    else if (char_speaking >= 0)
    {
        if (char_speaking == chaa->index_id)
        {
            return chaa->frame;
        }
    }

    debug_script_warn("Character.SpeakingFrame: character is not currently speaking");
    return -1;
}

bool Character_GetUseRegionTint(CharacterInfo *chaa)
{
    return (chaa->flags & CHF_NOLIGHTING) == 0;
}

void Character_SetUseRegionTint(CharacterInfo *chaa, int yesorno)
{
    chaa->flags &= ~CHF_NOLIGHTING;
    if (!yesorno)
        chaa->flags |= CHF_NOLIGHTING;
}

//=============================================================================

// order of loops to turn character in circle from down to down
int turnlooporder[8] = {0, 6, 1, 7, 3, 5, 2, 4};

void walk_character(int chac,int tox,int toy,int ignwal, bool autoWalkAnims) {
    CharacterInfo*chin=&game.chars[chac];
    if (chin->room!=displayed_room)
        quit("!MoveCharacter: character not in current room");

    chin->flags &= ~CHF_MOVENOTWALK;

    int toxPassedIn = tox, toyPassedIn = toy;
    int charX = room_to_mask_coord(chin->x);
    int charY = room_to_mask_coord(chin->y);
    tox = room_to_mask_coord(tox);
    toy = room_to_mask_coord(toy);

    if ((tox == charX) && (toy == charY)) {
        StopMoving(chac);
        debug_script_log("%s already at destination, not moving", chin->scrname);
        return;
    }

    if ((chin->animating) && (autoWalkAnims))
        stop_character_anim(chin);

    if (chin->idleleft < 0) {
        ReleaseCharacterView(chac);
        chin->idleleft=chin->idletime;
    }
    // stop them to make sure they're on a walkable area
    // but save their frame first so that if they're already
    // moving it looks smoother
    int oldframe = chin->frame;
    int waitWas = 0, animWaitWas = 0;
    // if they are currently walking, save the current Wait
    if (chin->walking)
    {
        waitWas = chin->walkwait;
        animWaitWas = charextra[chac].animwait;
    }

    StopMoving (chac);
    chin->frame = oldframe;
    // use toxPassedIn cached variable so the hi-res co-ordinates
    // are still displayed as such
    debug_script_log("%s: Start move to %d,%d", chin->scrname, toxPassedIn, toyPassedIn);

    int move_speed_x = chin->walkspeed;
    int move_speed_y = chin->walkspeed;

    if (chin->walkspeed_y != UNIFORM_WALK_SPEED)
        move_speed_y = chin->walkspeed_y;

    if ((move_speed_x == 0) && (move_speed_y == 0)) {
        debug_script_warn("Warning: MoveCharacter called for '%s' with walk speed 0", chin->name);
    }

    set_route_move_speed(move_speed_x, move_speed_y);
    set_color_depth(8);
    int mslot=find_route(charX, charY, tox, toy, prepare_walkable_areas(chac), chac+CHMLSOFFS, 1, ignwal);
    set_color_depth(game.GetColorDepth());
    if (mslot>0) {
        chin->walking = mslot;
        mls[mslot].direct = ignwal;
        convert_move_path_to_room_resolution(&mls[mslot]);

        // cancel any pending waits on current animations
        // or if they were already moving, keep the current wait - 
        // this prevents a glitch if MoveCharacter is called when they
        // are already moving
        if (autoWalkAnims)
        {
            chin->walkwait = waitWas;
            charextra[chac].animwait = animWaitWas;

            if (mls[mslot].pos[0] != mls[mslot].pos[1]) {
                fix_player_sprite(&mls[mslot],chin);
            }
        }
        else
            chin->flags |= CHF_MOVENOTWALK;
    }
    else if (autoWalkAnims) // pathfinder couldn't get a route, stand them still
        chin->frame = 0;
}

int find_looporder_index (int curloop) {
    int rr;
    for (rr = 0; rr < 8; rr++) {
        if (turnlooporder[rr] == curloop)
            return rr;
    }
    return 0;
}

// returns 0 to use diagonal, 1 to not
int useDiagonal (CharacterInfo *char1) {
    if ((views[char1->view].numLoops < 8) || ((char1->flags & CHF_NODIAGONAL)!=0))
        return 1;
    // If they have just provided standing frames for loops 4-7, to
    // provide smoother turning
    if (views[char1->view].loops[4].numFrames < 2)
        return 2;
    return 0;
}

// returns 1 normally, or 0 if they only have horizontal animations
int hasUpDownLoops(CharacterInfo *char1) {
    // if no loops in the Down animation
    // or no loops in the Up animation
    if ((views[char1->view].loops[0].numFrames < 1) ||
        (views[char1->view].numLoops < 4) ||
        (views[char1->view].loops[3].numFrames < 1))
    {
        return 0;
    }

    return 1;
}

void start_character_turning (CharacterInfo *chinf, int useloop, int no_diagonal) {
    // work out how far round they have to turn 
    int fromidx = find_looporder_index (chinf->loop);
    int toidx = find_looporder_index (useloop);
    //Display("Curloop: %d, needloop: %d",chinf->loop, useloop);
    int ii, go_anticlock = 0;
    // work out whether anticlockwise is quicker or not
    if ((toidx > fromidx) && ((toidx - fromidx) > 4))
        go_anticlock = 1;
    if ((toidx < fromidx) && ((fromidx - toidx) < 4))
        go_anticlock = 1;
    // strip any current turning_around stages
    chinf->walking = chinf->walking % TURNING_AROUND;
    if (go_anticlock)
        chinf->walking += TURNING_BACKWARDS;
    else
        go_anticlock = -1;

    // Allow the diagonal frames just for turning
    if (no_diagonal == 2)
        no_diagonal = 0;

    for (ii = fromidx; ii != toidx; ii -= go_anticlock) {
        if (ii < 0)
            ii = 7;
        if (ii >= 8)
            ii = 0;
        if (ii == toidx)
            break;
        if ((turnlooporder[ii] >= 4) && (no_diagonal > 0))
            continue;
        if (views[chinf->view].loops[turnlooporder[ii]].numFrames < 1)
            continue;
        if (turnlooporder[ii] < views[chinf->view].numLoops)
            chinf->walking += TURNING_AROUND;
    }

}

void fix_player_sprite(MoveList*cmls,CharacterInfo*chinf) {
    const float xpmove = cmls->xpermove[cmls->onstage];
    const float ypmove = cmls->ypermove[cmls->onstage];

    // if not moving, do nothing
    if ((xpmove == 0) && (ypmove == 0))
        return;

    const int useloop = GetDirectionalLoop(chinf, xpmove, ypmove);

    if ((game.options[OPT_ROTATECHARS] == 0) || ((chinf->flags & CHF_NOTURNING) != 0)) {
        chinf->loop = useloop;
        return;
    }
    if ((chinf->loop > kDirLoop_LastOrthogonal) && ((chinf->flags & CHF_NODIAGONAL)!=0)) {
        // They've just been playing an animation with an extended loop number,
        // so don't try and rotate using it
        chinf->loop = useloop;
        return;
    }
    if ((chinf->loop >= views[chinf->view].numLoops) ||
        (views[chinf->view].loops[chinf->loop].numFrames < 1) ||
        (hasUpDownLoops(chinf) == 0)) {
            // Character is not currently on a valid loop, so don't try to rotate
            // eg. left/right only view, but current loop 0
            chinf->loop = useloop;
            return;
    }
    const int no_diagonal = useDiagonal (chinf);
    start_character_turning (chinf, useloop, no_diagonal);
}

// Check whether two characters have walked into each other
int has_hit_another_character(int sourceChar) {

    // if the character who's moving doesn't Bitmap *, don't bother checking
    if (game.chars[sourceChar].flags & CHF_NOBLOCKING)
        return -1;

    for (int ww = 0; ww < game.numcharacters; ww++) {
        if (game.chars[ww].on != 1) continue;
        if (game.chars[ww].room != displayed_room) continue;
        if (ww == sourceChar) continue;
        if (game.chars[ww].flags & CHF_NOBLOCKING) continue;

        if (is_char_on_another (sourceChar, ww, nullptr, nullptr)) {
            // we are now overlapping character 'ww'
            if ((game.chars[ww].walking) && 
                ((game.chars[ww].flags & CHF_AWAITINGMOVE) == 0))
                return ww;
        }

    }
    return -1;
}

// Does the next move from the character's movelist.
// Returns 1 if they are now waiting for another char to move,
// otherwise returns 0
int doNextCharMoveStep (CharacterInfo *chi, int &char_index, CharacterExtras *chex) {
    int ntf=0, xwas = chi->x, ywas = chi->y;

    if (do_movelist_move(chi->walking, chi->x, chi->y) == 2) 
    {
        if ((chi->flags & CHF_MOVENOTWALK) == 0)
            fix_player_sprite(&mls[chi->walking], chi);
    }

    ntf = has_hit_another_character(char_index);
    if (ntf >= 0) {
        chi->walkwait = 30;
        if (game.chars[ntf].walkspeed < 5)
            chi->walkwait += (5 - game.chars[ntf].walkspeed) * 5;
        // we are now waiting for the other char to move, so
        // make sure he doesn't stop for us too

        chi->flags |= CHF_AWAITINGMOVE;

        if ((chi->flags & CHF_MOVENOTWALK) == 0)
        {
            chi->frame = 0;
            chex->animwait = chi->walkwait;
        }

        if ((chi->walking < 1) || (chi->walking >= TURNING_AROUND)) ;
        else if (mls[chi->walking].onpart > 0) {
            mls[chi->walking].onpart --;
            chi->x = xwas;
            chi->y = ywas;
        }
        debug_script_log("%s: Bumped into %s, waiting for them to move", chi->scrname, game.chars[ntf].scrname);
        return 1;
    }
    return 0;
}

bool is_char_walking_ndirect(CharacterInfo *chi)
{
    return ((chi->walking > 0) && (chi->walking < TURNING_AROUND)) &&
        (mls[chi->walking].direct == 0);
}

int find_nearest_walkable_area_within(int *xx, int *yy, int range, int step)
{
    int ex, ey, nearest = 99999, thisis, nearx = 0, neary = 0;
    int startx = 0, starty = 14;
    int roomWidthLowRes = room_to_mask_coord(thisroom.Width);
    int roomHeightLowRes = room_to_mask_coord(thisroom.Height);
    int xwidth = roomWidthLowRes, yheight = roomHeightLowRes;

    int xmask = room_to_mask_coord(xx[0]);
    int ymask = room_to_mask_coord(yy[0]);
    int rightEdge = room_to_mask_coord(thisroom.Edges.Right);
    int leftEdge = room_to_mask_coord(thisroom.Edges.Left);
    int topEdge = room_to_mask_coord(thisroom.Edges.Top);
    int bottomEdge = room_to_mask_coord(thisroom.Edges.Bottom);
	
    // tweak because people forget to move the edges sometimes
    // if the player is already over the edge, ignore it
    if (xmask >= rightEdge) rightEdge = roomWidthLowRes;
    if (xmask <= leftEdge) leftEdge = 0;
    if (ymask >= bottomEdge) bottomEdge = roomHeightLowRes;
    if (ymask <= topEdge) topEdge = 0;

    if (range > 0) 
    {
        startx = xmask - range;
        starty = ymask - range;
        xwidth = startx + range * 2;
        yheight = starty + range * 2;
        if (startx < 0) startx = 0;
        if (starty < 10) starty = 10;
        if (xwidth > roomWidthLowRes) xwidth = roomWidthLowRes;
        if (yheight > roomHeightLowRes) yheight = roomHeightLowRes;
    }

    for (ex = startx; ex < xwidth; ex += step) {
        for (ey = starty; ey < yheight; ey += step) {
            // non-walkalbe, so don't go here
            if (thisroom.WalkAreaMask->GetPixel(ex,ey) == 0) continue;
            // off a screen edge, don't move them there
            if ((ex <= leftEdge) || (ex >= rightEdge) ||
                (ey <= topEdge) || (ey >= bottomEdge))
                continue;
            // otherwise, calculate distance from target
            thisis=(int) ::sqrt((double)((ex - xmask) * (ex - xmask) + (ey - ymask) * (ey - ymask)));
            if (thisis<nearest) { nearest=thisis; nearx=ex; neary=ey; }
        }
    }
    if (nearest < 90000) 
    {
        xx[0] = mask_to_room_coord(nearx);
        yy[0] = mask_to_room_coord(neary);
        return 1;
    }

    return 0;
}

void find_nearest_walkable_area (int *xx, int *yy) {

    int pixValue = thisroom.WalkAreaMask->GetPixel(room_to_mask_coord(xx[0]), room_to_mask_coord(yy[0]));
    if (pixValue == 0 || pixValue < 1)
    {
        // First, check every 2 pixels within immediate area
        if (!find_nearest_walkable_area_within(xx, yy, 20, 2))
        {
            // If not, check whole screen at 5 pixel intervals
            find_nearest_walkable_area_within(xx, yy, -1, 5);
        }
    }

}

void FindReasonableLoopForCharacter(CharacterInfo *chap) {

    if (chap->loop >= views[chap->view].numLoops)
        chap->loop=kDirLoop_Default;
    if (views[chap->view].numLoops < 1)
        quitprintf("!View %d does not have any loops", chap->view + 1);

    // if the current loop has no frames, find one that does
    if (views[chap->view].loops[chap->loop].numFrames < 1) 
    {
        for (int i = 0; i < views[chap->view].numLoops; i++) 
        {
            if (views[chap->view].loops[i].numFrames > 0) {
                chap->loop = i;
                break;
            }
        }
    }

}

void walk_or_move_character(CharacterInfo *chaa, int x, int y, int blocking, int direct, bool isWalk)
{
    if (chaa->on != 1)
    {
        debug_script_warn("MoveCharacterBlocking: character is turned off and cannot be moved");
        return;
    }

    if ((direct == ANYWHERE) || (direct == 1))
        walk_character(chaa->index_id, x, y, 1, isWalk);
    else if ((direct == WALKABLE_AREAS) || (direct == 0))
        walk_character(chaa->index_id, x, y, 0, isWalk);
    else
        quit("!Character.Walk: Direct must be ANYWHERE or WALKABLE_AREAS");

    if ((blocking == BLOCKING) || (blocking == 1))
        GameLoopUntilNotMoving(&chaa->walking);
    else if ((blocking != IN_BACKGROUND) && (blocking != 0))
        quit("!Character.Walk: Blocking must be BLOCKING or IN_BACKGRUOND");

}

int is_valid_character(int newchar) {
    if ((newchar < 0) || (newchar >= game.numcharacters)) return 0;
    return 1;
}

int wantMoveNow (CharacterInfo *chi, CharacterExtras *chex) {
    // check most likely case first
    if ((chex->zoom == 100) || ((chi->flags & CHF_SCALEMOVESPEED) == 0))
        return 1;

    // the % checks don't work when the counter is negative, so once
    // it wraps round, correct it
    while (chi->walkwaitcounter < 0) {
        chi->walkwaitcounter += 12000;
    }

    // scaling 170-200%, move 175% speed
    if (chex->zoom >= 170) {
        if ((chi->walkwaitcounter % 4) >= 1)
            return 2;
        else
            return 1;
    }
    // scaling 140-170%, move 150% speed
    else if (chex->zoom >= 140) {
        if ((chi->walkwaitcounter % 2) == 1)
            return 2;
        else
            return 1;
    }
    // scaling 115-140%, move 125% speed
    else if (chex->zoom >= 115) {
        if ((chi->walkwaitcounter % 4) >= 3)
            return 2;
        else
            return 1;
    }
    // scaling 80-120%, normal speed
    else if (chex->zoom >= 80)
        return 1;
    // scaling 60-80%, move 75% speed
    if (chex->zoom >= 60) {
        if ((chi->walkwaitcounter % 4) >= 1)
            return -1;
        else if (chex->xwas != INVALID_X) {
            // move the second half of the movement to make it smoother
            chi->x = chex->xwas;
            chi->y = chex->ywas;
            chex->xwas = INVALID_X;
        }
    }
    // scaling 30-60%, move 50% speed
    else if (chex->zoom >= 30) {
        if ((chi->walkwaitcounter % 2) == 1)
            return -1;
        else if (chex->xwas != INVALID_X) {
            // move the second half of the movement to make it smoother
            chi->x = chex->xwas;
            chi->y = chex->ywas;
            chex->xwas = INVALID_X;
        }
    }
    // scaling 0-30%, move 25% speed
    else {
        if ((chi->walkwaitcounter % 4) >= 3)
            return -1;
        if (((chi->walkwaitcounter % 4) == 1) && (chex->xwas != INVALID_X)) {
            // move the second half of the movement to make it smoother
            chi->x = chex->xwas;
            chi->y = chex->ywas;
            chex->xwas = INVALID_X;
        }

    }

    return 0;
}

void setup_player_character(int charid) {
    game.playercharacter = charid;
    playerchar = &game.chars[charid];
    _sc_PlayerCharPtr = ccGetObjectHandleFromAddress((char*)playerchar);
}

// Animate character internal implementation;
// this function may be called by the game logic too, so we assume
// the arguments must be correct, and do not fix them up as we do for API functions.
void animate_character(CharacterInfo *chap, int loopn, int sppd, int rept,
    int noidleoverride, int direction, int sframe, int volume)
{
    // If idle view in progress for the character (and this is not the
    // "start idle animation" animate_character call), stop the idle anim
    if ((chap->idleleft < 0) && (noidleoverride == 0))
    {
        Character_UnlockView(chap);
        chap->idleleft=chap->idletime;
    }

    if ((chap->view < 0) || (chap->view > game.numviews) ||
        (loopn < 0) || (loopn >= views[chap->view].numLoops))
    {
        quitprintf("!AnimateCharacter: invalid view and/or loop\n"
            "(trying to animate '%s' using view %d (range is 1..%d) and loop %d (view has %d loops)).",
            chap->name, chap->view + 1, game.numviews, loopn, views[chap->view].numLoops);
    }
    // NOTE: there's always frame 0 allocated for safety
    sframe = std::max(0, std::min(sframe, views[chap->view].loops[loopn].numFrames - 1));
    debug_script_log("%s: Start anim view %d loop %d, spd %d, repeat %d, frame: %d",
        chap->scrname, chap->view+1, loopn, sppd, rept, sframe);

    Character_StopMoving(chap);

    chap->set_animating(rept != 0, direction == 0, sppd);
    chap->loop=loopn;
    chap->frame = SetFirstAnimFrame(chap->view, loopn, sframe, direction);
    chap->wait = sppd + views[chap->view].loops[loopn].frames[chap->frame].speed;
    charextra[chap->index_id].cur_anim_volume = Math::Clamp(volume, 0, 100);

    CheckViewFrameForCharacter(chap);
}

void stop_character_anim(CharacterInfo *chap)
{ // TODO: may expand with resetting more properties,
  // but have to be careful to not break logic somewhere
    chap->animating = 0;
    charextra[chap->index_id].cur_anim_volume = 100;
}

void CheckViewFrameForCharacter(CharacterInfo *chi)
{
    // We view the audio property relation as the relation of the entities:
    // system -> audio type -> audio emitter (character) -> animation's audio
    // therefore the sound volume is a multiplication of factors.
    int frame_vol = 100; // default to full volume
    // Try the active animation volume
    if (charextra[chi->index_id].cur_anim_volume >= 0)
        frame_vol = charextra[chi->index_id].cur_anim_volume;
    // Try the character's own animation volume property
    if (charextra[chi->index_id].anim_volume >= 0)
        frame_vol = frame_vol * charextra[chi->index_id].anim_volume / 100;
    // Try the character's zoom volume scaling (optional)
    // NOTE: historically scales only in 0-100 range :/
    if (chi->flags & CHF_SCALEVOLUME)
    {
        int zoom_level = charextra[chi->index_id].zoom;
        if (zoom_level <= 0)
            zoom_level = 100;
        else
            zoom_level = std::min(zoom_level, 100);
        frame_vol = frame_vol * zoom_level / 100;
    }

    CheckViewFrame(chi->view, chi->loop, chi->frame, frame_vol);
}

Bitmap *GetCharacterImage(int charid, int *isFlipped) 
{
    if (!gfxDriver->HasAcceleratedTransform())
    {
        Bitmap *actsp = get_cached_character_image(charid);
        if (actsp)
        {
            // the cached image is pre-flipped, so no longer register the image as such
            if (isFlipped)
                *isFlipped = 0;
            return actsp;
        }
    }
    CharacterInfo*chin=&game.chars[charid];
    int sppic = views[chin->view].loops[chin->loop].frames[chin->frame].pic;
    return spriteset[sppic];
}

Bitmap *GetCharacterSourceImage(int charid)
{
    CharacterInfo*chin = &game.chars[charid];
    int sppic = views[chin->view].loops[chin->loop].frames[chin->frame].pic;
    return spriteset[sppic];
}

CharacterInfo *GetCharacterAtScreen(int xx, int yy) {
    int hsnum = GetCharIDAtScreen(xx, yy);
    if (hsnum < 0)
        return nullptr;
    return &game.chars[hsnum];
}

CharacterInfo *GetCharacterAtRoom(int x, int y)
{
    int hsnum = is_pos_on_character(x, y);
    if (hsnum < 0)
        return nullptr;
    return &game.chars[hsnum];
}

extern int char_lowest_yp, obj_lowest_yp;

int is_pos_on_character(int xx,int yy) {
    int cc,sppic,lowestyp=0,lowestwas=-1;
    for (cc=0;cc<game.numcharacters;cc++) {
        if (game.chars[cc].room!=displayed_room) continue;
        if (game.chars[cc].on==0) continue;
        if (game.chars[cc].flags & CHF_NOINTERACT) continue;
        if (game.chars[cc].view < 0) continue;
        CharacterInfo*chin=&game.chars[cc];

        if ((chin->view < 0) || 
            (chin->loop >= views[chin->view].numLoops) ||
            (chin->frame >= views[chin->view].loops[chin->loop].numFrames))
        {
            continue;
        }

        sppic=views[chin->view].loops[chin->loop].frames[chin->frame].pic;
        int usewid = game.SpriteInfos[sppic].Width;
        int usehit = game.SpriteInfos[sppic].Height;

        // TODO: support mirrored transformation in GraphicSpace
        int mirrored = views[chin->view].loops[chin->loop].frames[chin->frame].flags & VFLG_FLIPSPRITE;
        Bitmap *theImage = GetCharacterSourceImage(cc);

        // Convert to local object coordinates
        Point local = charextra[cc].GetGraphicSpace().WorldToLocal(xx, yy);
        if (is_pos_in_sprite(local.X, local.Y, 0, 0, theImage,
            usewid, usehit, mirrored) == FALSE)
            continue;

        int use_base = chin->get_baseline();
        if (use_base < lowestyp) continue;
        lowestyp=use_base;
        lowestwas=cc;
    }
    char_lowest_yp = lowestyp;
    return lowestwas;
}

void get_char_blocking_rect(int charid, int *x1, int *y1, int *width, int *y2) {
    CharacterInfo *char1 = &game.chars[charid];
    int cwidth, fromx;

    if (char1->blocking_width < 1)
        cwidth = GetCharacterWidth(charid) - 4;
    else
        cwidth = char1->blocking_width;

    fromx = char1->x - cwidth/2;
    if (fromx < 0) {
        cwidth += fromx;
        fromx = 0;
    }
    if (fromx + cwidth >= mask_to_room_coord(walkable_areas_temp->GetWidth()))
        cwidth = mask_to_room_coord(walkable_areas_temp->GetWidth()) - fromx;

    if (x1)
        *x1 = fromx;
    if (width)
        *width = cwidth;
    if (y1)
        *y1 = char1->get_blocking_top();
    if (y2)
        *y2 = char1->get_blocking_bottom();
}

// Check whether the source char has walked onto character ww
int is_char_on_another (int sourceChar, int ww, int*fromxptr, int*cwidptr) {

    int fromx, cwidth;
    int y1, y2;
    get_char_blocking_rect(ww, &fromx, &y1, &cwidth, &y2);

    if (fromxptr)
        fromxptr[0] = fromx;
    if (cwidptr)
        cwidptr[0] = cwidth;

    // if the character trying to move is already on top of
    // this char somehow, allow them through
    if ((sourceChar >= 0) &&
        // x/width are left and width co-ords, so they need >= and <
        (game.chars[sourceChar].x >= fromx) &&
        (game.chars[sourceChar].x < fromx + cwidth) &&
        // y1/y2 are the top/bottom co-ords, so they need >= / <=
        (game.chars[sourceChar].y >= y1 ) &&
        (game.chars[sourceChar].y <= y2 ))
        return 1;

    return 0;
}

int my_getpixel(Bitmap *blk, int x, int y) {
    if ((x < 0) || (y < 0) || (x >= blk->GetWidth()) || (y >= blk->GetHeight()))
        return -1;

    // strip the alpha channel
	// TODO: is there a way to do this vtable thing with Bitmap?
	BITMAP *al_bmp = (BITMAP*)blk->GetAllegroBitmap();
    return al_bmp->vtable->getpixel(al_bmp, x, y) & 0x00ffffff;
}

int check_click_on_character(int xx,int yy,int mood) {
    int lowestwas=is_pos_on_character(xx,yy);
    if (lowestwas>=0) {
        RunCharacterInteraction (lowestwas, mood);
        return 1;
    }
    return 0;
}

void _DisplaySpeechCore(int chid, const char *displbuf) {
    if (displbuf[0] == 0) {
        // no text, just update the current character who's speaking
        // this allows the portrait side to be switched with an empty
        // speech line
        play.swap_portrait_lastchar = chid;
        return;
    }

    // adjust timing of text (so that DisplaySpeech("%s", str) pauses
    // for the length of the string not 2 frames)
    int len = (int)strlen(displbuf);
    if (len > source_text_length + 3)
        source_text_length = len;

    DisplaySpeech(displbuf, chid);
}

void _DisplayThoughtCore(int chid, const char *displbuf) {
    // adjust timing of text (so that DisplayThought("%s", str) pauses
    // for the length of the string not 2 frames)
    int len = (int)strlen(displbuf);
    if (len > source_text_length + 3)
        source_text_length = len;

    int xpp = -1, ypp = -1, width = -1;

    if ((game.options[OPT_SPEECHTYPE] == 0) || (game.chars[chid].thinkview <= 0)) {
        // lucasarts-style, so we want a speech bubble actually above
        // their head (or if they have no think anim in Sierra-style)
        width = play.speech_bubble_width;
        xpp = play.RoomToScreenX(game.chars[chid].x) - width / 2;
        if (xpp < 0)
            xpp = 0;
        // -1 will automatically put it above the char's head
        ypp = -1;
    }

    _displayspeech ((char*)displbuf, chid, xpp, ypp, width, 1);
}

void _displayspeech(const char*texx, int aschar, int xx, int yy, int widd, int isThought) {
    if (!is_valid_character(aschar))
        quit("!DisplaySpeech: invalid character");

    CharacterInfo *speakingChar = &game.chars[aschar];
    if ((speakingChar->view < 0) || (speakingChar->view >= game.numviews))
        quit("!DisplaySpeech: character has invalid view");

    if (play.text_overlay_on > 0)
    {
        debug_script_warn("DisplaySpeech: speech was already displayed (nested DisplaySpeech, perhaps room script and global script conflict?)");
        return;
    }

    EndSkippingUntilCharStops();

    said_speech_line = 1;

    if (play.bgspeech_stay_on_display == 0) {
        // remove any background speech
        for (size_t i = 0; i < screenover.size();) {
            if (screenover[i].timeout > 0)
                remove_screen_overlay(screenover[i].type);
            else
                i++;
        }
    }
    said_text = 1;

    // the strings are pre-translated
    //texx = get_translation(texx);
    our_eip=150;

    int isPause = 1;
    // if the message is all .'s, don't display anything
    for (size_t aa = 0; texx[aa] != 0; aa++) {
        if (texx[aa] != '.') {
            isPause = 0;
            break;
        }
    }

    play.messagetime = GetTextDisplayTime(texx);
    play.speech_in_post_state = false;

    if (isPause) {
        postpone_scheduled_music_update_by(std::chrono::milliseconds(play.messagetime * 1000 / frames_per_second));
        GameLoopUntilValueIsNegative(&play.messagetime);
        return;
    }

    int textcol = speakingChar->talkcolor;

    // if it's 0, it won't be recognised as speech
    if (textcol == 0)
        textcol = 16;

    Rect ui_view = play.GetUIViewport();
    int allowShrink = 0;
    int bwidth = widd;
    if (bwidth < 0)
        bwidth = ui_view.GetWidth()/2 + ui_view.GetWidth()/4;

    our_eip=151;

    int useview = speakingChar->talkview;
    if (isThought) {
        useview = speakingChar->thinkview;
        // view 0 is not valid for think views
        if (useview == 0)
            useview = -1;
        // speech bubble can shrink to fit
        allowShrink = 1;
        if (speakingChar->room != displayed_room) {
            // not in room, centre it
            xx = -1;
            yy = -1;
        }
    }

    if (useview >= game.numviews)
        quitprintf("!Character.Say: attempted to use view %d for animation, but it does not exist", useview + 1);

    int tdxp = xx,tdyp = yy;
    int oldview=-1, oldloop = -1;
    int ovr_type = 0;

    text_lips_offset = 0;
    text_lips_text = texx;

    Bitmap *closeupface=nullptr;
    // TODO: we always call _display_at later which may also start voice-over;
    // find out if this may be refactored and voice started only in one place.
    try_auto_play_speech(texx, texx, aschar);

    if (game.options[OPT_SPEECHTYPE] == 3)
        remove_screen_overlay(OVER_COMPLETE);
    our_eip=1500;

    if (game.options[OPT_SPEECHTYPE] == 0)
        allowShrink = 1;

    if (speakingChar->idleleft < 0)  {
        // if idle anim in progress for the character, stop it
        ReleaseCharacterView(aschar);
        //    speakingChar->idleleft = speakingChar->idletime;
    }

    bool overlayPositionFixed = false;
    int charFrameWas = 0;
    int viewWasLocked = 0;
    if (speakingChar->flags & CHF_FIXVIEW)
        viewWasLocked = 1;

    /*if ((speakingChar->room == displayed_room) ||
    ((useview >= 0) && (game.options[OPT_SPEECHTYPE] > 0)) ) {*/

    if (speakingChar->room == displayed_room) {
        // If the character is in this room, go for it - otherwise
        // run the "else" clause which  does text in the middle of
        // the screen.
        our_eip=1501;

        if (speakingChar->walking)
            StopMoving(aschar);

        // save the frame we need to go back to
        // if they were moving, this will be 0 (because we just called
        // StopMoving); otherwise, it might be a specific animation 
        // frame which we should return to
        if (viewWasLocked)
            charFrameWas = speakingChar->frame;

        if ((speakingChar->view < 0) || views[speakingChar->view].numLoops == 0)
            quitprintf("!Character %s current view %d is invalid, or has no loops.", speakingChar->scrname, speakingChar->view + 1);
        // If current view is missing a loop - use loop 0
        if (speakingChar->loop >= views[speakingChar->view].numLoops)
        {
            debug_script_warn("WARNING: Character %s current view %d does not have necessary loop %d; switching to loop 0.",
                speakingChar->scrname, speakingChar->view + 1, speakingChar->loop);
            speakingChar->loop = 0;
        }

        our_eip=1504;

        // Calculate speech position based on character's position on screen
        auto view = FindNearestViewport(aschar);
        if (tdxp < 0)
            tdxp = view->RoomToScreen(speakingChar->x, 0).first.X;
        if (tdxp < 2)
            tdxp = 2;
        tdxp = -tdxp;  // tell it to centre it ([ikm] not sure what's going on here... wrong comment?)

        if (tdyp < 0)
        {
            int sppic = views[speakingChar->view].loops[speakingChar->loop].frames[0].pic;
            int height = (charextra[aschar].height < 1) ? game.SpriteInfos[sppic].Height : charextra[aschar].height;
            tdyp = view->RoomToScreen(0, game.chars[aschar].get_effective_y() - height).first.Y
                    - 5;
            if (isThought) // if it's a thought, lift it a bit further up
                tdyp -= 10;
        }
        if (tdyp < 5)
            tdyp = 5;

        our_eip=152;

        if ((useview >= 0) && (game.options[OPT_SPEECHTYPE] > 0)) {
            // Sierra-style close-up portrait

            if (play.swap_portrait_lastchar != aschar) {
                // if the portraits are set to Alternate, OR they are
                // set to Left but swap_portrait has been set to 1 (the old
                // method for enabling it), then swap them round
                if ((game.options[OPT_PORTRAITSIDE] == PORTRAIT_ALTERNATE) ||
                    ((game.options[OPT_PORTRAITSIDE] == 0) &&
                    (play.swap_portrait_side > 0))) {

                        if (play.swap_portrait_side == 2)
                            play.swap_portrait_side = 1;
                        else
                            play.swap_portrait_side = 2;
                }

                if (game.options[OPT_PORTRAITSIDE] == PORTRAIT_XPOSITION) {
                    // Portrait side based on character X-positions
                    if (play.swap_portrait_lastchar < 0) {
                        // No previous character been spoken to
                        // therefore, assume it's the player
                        if(game.playercharacter != aschar && game.chars[game.playercharacter].room == speakingChar->room && game.chars[game.playercharacter].on == 1)
                            play.swap_portrait_lastchar = game.playercharacter;
                        else
                            // The player's not here. Find another character in this room
                            // that it could be
                            for (int ce = 0; ce < game.numcharacters; ce++) {
                                if ((game.chars[ce].room == speakingChar->room) &&
                                    (game.chars[ce].on == 1) &&
                                    (ce != aschar)) {
                                        play.swap_portrait_lastchar = ce;
                                        break;
                                }
                            }
                    }

                    if (play.swap_portrait_lastchar >= 0) {
                        // if this character is right of the one before, put the
                        // portrait on the right
                        if (speakingChar->x > game.chars[play.swap_portrait_lastchar].x)
                            play.swap_portrait_side = -1;
                        else
                            play.swap_portrait_side = 0;
                    }
                }
                play.swap_portrait_lastlastchar = play.swap_portrait_lastchar;
                play.swap_portrait_lastchar = aschar;
            }
            else
                // If the portrait side is based on the character's X position and the same character is
                // speaking, compare against the previous *previous* character to see where the speech should be
                if (game.options[OPT_PORTRAITSIDE] == PORTRAIT_XPOSITION && play.swap_portrait_lastlastchar >= 0) {
                    if (speakingChar->x > game.chars[play.swap_portrait_lastlastchar].x)
                        play.swap_portrait_side = -1;
                    else
                        play.swap_portrait_side = 0;
                }

            // Determine whether to display the portrait on the left or right
            int portrait_on_right = 0;

            if (game.options[OPT_SPEECHTYPE] == 3) 
            { }  // always on left with QFG-style speech
            else if ((play.swap_portrait_side == 1) ||
                (play.swap_portrait_side == -1) ||
                (game.options[OPT_PORTRAITSIDE] == PORTRAIT_RIGHT))
                portrait_on_right = 1;


            int bigx=0,bigy=0,kk;
            ViewStruct*viptr=&views[useview];
            for (kk = 0; kk < viptr->loops[0].numFrames; kk++) 
            {
                int tw = game.SpriteInfos[viptr->loops[0].frames[kk].pic].Width;
                if (tw > bigx) bigx=tw;
                tw = game.SpriteInfos[viptr->loops[0].frames[kk].pic].Height;
                if (tw > bigy) bigy=tw;
            }

            // if they accidentally used a large full-screen image as the sierra-style
            // talk view, correct it
            if ((game.options[OPT_SPEECHTYPE] != 3) && (bigx > ui_view.GetWidth() - 50))
                bigx = ui_view.GetWidth() - 50;

            if (widd > 0)
                bwidth = widd - bigx;

            our_eip=153;
            int ovr_yp = 20;
            int view_frame_x = 0;
            int view_frame_y = 0;
            facetalk_qfg4_override_placement_x = false;
            facetalk_qfg4_override_placement_y = false;

            if (game.options[OPT_SPEECHTYPE] == 3) {
                // QFG4-style whole screen picture
                closeupface = BitmapHelper::CreateBitmap(ui_view.GetWidth(), ui_view.GetHeight(), spriteset[viptr->loops[0].frames[0].pic]->GetColorDepth());
                closeupface->Clear(0);
                if (xx < 0 && play.speech_portrait_placement)
                {
                    facetalk_qfg4_override_placement_x = true;
                    view_frame_x = play.speech_portrait_x;
                }
                if (yy < 0 && play.speech_portrait_placement)
                {
                    facetalk_qfg4_override_placement_y = true;
                    view_frame_y = play.speech_portrait_y;
                }
                else
                {
                    view_frame_y = ui_view.GetHeight()/2 - game.SpriteInfos[viptr->loops[0].frames[0].pic].Height/2;
                }
                bigx = ui_view.GetWidth()/2 - 20;
                ovr_type = OVER_COMPLETE;
                ovr_yp = 0;
                tdyp = -1;  // center vertically
            }
            else {
                // KQ6-style close-up face picture
                if (yy < 0 && play.speech_portrait_placement)
                {
                    ovr_yp = play.speech_portrait_y;
                }
                else if (yy < 0)
                    ovr_yp = adjust_y_for_guis (ovr_yp);
                else
                    ovr_yp = yy;

                closeupface = BitmapHelper::CreateTransparentBitmap(bigx+1,bigy+1,spriteset[viptr->loops[0].frames[0].pic]->GetColorDepth());
                ovr_type = OVER_PICTURE;

                if (yy < 0)
                    tdyp = ovr_yp + get_textwindow_top_border_height(play.speech_textwindow_gui);
            }
            const ViewFrame *vf = &viptr->loops[0].frames[0];
            DrawViewFrame(closeupface, vf, view_frame_x, view_frame_y);

            int overlay_x = 10;
            if (xx < 0) {
                tdxp = bigx + get_textwindow_border_width(play.speech_textwindow_gui) / 2;
                if (play.speech_portrait_placement)
                {
                    overlay_x = play.speech_portrait_x;
                    tdxp += overlay_x + 6;
                }
                else
                {
                    tdxp += 16;
                }

                int maxWidth = (ui_view.GetWidth() - tdxp) - 5 -
                    get_textwindow_border_width (play.speech_textwindow_gui) / 2;

                if (bwidth > maxWidth)
                    bwidth = maxWidth;
            }
            else {
                tdxp = xx + bigx + 8;
                overlay_x = xx;
            }

            // allow the text box to be shrunk to fit the text
            allowShrink = 1;

            // if the portrait's on the right, swap it round
            if (portrait_on_right) {
                if ((xx < 0) || (widd < 0)) {
                    tdxp = 9;
                    if (play.speech_portrait_placement)
                    {
                        overlay_x = (ui_view.GetWidth() - bigx) - play.speech_portrait_x;
                        int maxWidth = overlay_x - tdxp - 9 - 
                            get_textwindow_border_width (play.speech_textwindow_gui) / 2;
                        if (bwidth > maxWidth)
                            bwidth = maxWidth;
                    }
                    else
                    {
                        overlay_x = (ui_view.GetWidth() - bigx) - 5;
                    }
                }
                else {
                    overlay_x = (xx + widd - bigx) - 5;
                    tdxp = xx;
                }
                tdxp += get_textwindow_border_width(play.speech_textwindow_gui) / 2;
                allowShrink = 2;
            }
            if (game.options[OPT_SPEECHTYPE] == 3)
                overlay_x = 0;
            face_talking = add_screen_overlay(false,overlay_x,ovr_yp,ovr_type,closeupface);
            facetalkframe = 0;
            facetalkwait = viptr->loops[0].frames[0].speed + GetCharacterSpeechAnimationDelay(speakingChar);
            facetalkloop = 0;
            facetalkview = useview;
            facetalkrepeat = (isThought) ? 0 : 1;
            facetalkBlinkLoop = 0;
            facetalkAllowBlink = 1;
            if ((isThought) && (speakingChar->flags & CHF_NOBLINKANDTHINK))
                facetalkAllowBlink = 0;
            facetalkchar = &game.chars[aschar];
            if (facetalkchar->blinktimer < 0)
                facetalkchar->blinktimer = facetalkchar->blinkinterval;
            textcol=-textcol;
            overlayPositionFixed = true;
        }
        else if (useview >= 0) {
            // Lucasarts-style speech
            our_eip=154;

            oldview = speakingChar->view;
            oldloop = speakingChar->loop;

            speakingChar->set_animating(!isThought, // only repeat if speech, not thought
                true, // always forwards
                GetCharacterSpeechAnimationDelay(speakingChar));

            speakingChar->view = useview;
            speakingChar->frame=0;
            speakingChar->flags|=CHF_FIXVIEW;

            if ((speakingChar->view < 0) || views[speakingChar->view].numLoops == 0)
                quitprintf("!Character %s speech view %d is invalid, or has no loops.", speakingChar->scrname, speakingChar->view + 1);
            // If speech view is missing a loop - use loop 0
            if (speakingChar->loop >= views[speakingChar->view].numLoops)
            {
                debug_script_warn("WARNING: Character %s speech view %d does not have necessary loop %d; switching to loop 0.",
                    speakingChar->scrname, speakingChar->view + 1, speakingChar->loop);
                speakingChar->loop = 0;
            }

            facetalkBlinkLoop = speakingChar->loop;

            // set up the speed of the first frame
            speakingChar->wait = GetCharacterSpeechAnimationDelay(speakingChar) + 
                views[speakingChar->view].loops[speakingChar->loop].frames[0].speed;

            if (widd < 0) {
                bwidth = ui_view.GetWidth()/2 + ui_view.GetWidth()/6;
                // If they are close to the screen edge, make the text narrower
                int relx = play.RoomToScreenX(speakingChar->x);
                if ((relx < ui_view.GetWidth() / 4) || (relx > ui_view.GetWidth() - (ui_view.GetWidth() / 4)))
                    bwidth -= ui_view.GetWidth() / 5;
            }
            /*   this causes the text to bob up and down as they talk
            tdxp = OVR_AUTOPLACE;
            tdyp = aschar;*/
            if (!isThought)  // set up the lip sync if not thinking
                char_speaking = aschar;

        }
    }
    else
        allowShrink = 1;

    // it wants the centred position, so make it so
    if ((xx >= 0) && (tdxp < 0))
        tdxp -= widd / 2;

    // if they used DisplaySpeechAt, then use the supplied width
    if ((widd > 0) && (isThought == 0))
        allowShrink = 0;

    if (isThought)
        char_thinking = aschar;

    our_eip=155;
    _display_at(tdxp, tdyp, bwidth, texx, DISPLAYTEXT_SPEECH, textcol, isThought, allowShrink, overlayPositionFixed);
    our_eip=156;
    if ((play.in_conversation > 0) && (game.options[OPT_SPEECHTYPE] == 3))
        closeupface = nullptr;
    if (closeupface!=nullptr)
        remove_screen_overlay(ovr_type);
    mark_screen_dirty();
    face_talking = -1;
    facetalkchar = nullptr;
    our_eip=157;
    if (oldview>=0) {
        speakingChar->flags &= ~CHF_FIXVIEW;
        if (viewWasLocked)
            speakingChar->flags |= CHF_FIXVIEW;
        speakingChar->view=oldview;
        stop_character_anim(speakingChar);
        speakingChar->frame = charFrameWas;
        speakingChar->wait=0;
        speakingChar->idleleft = speakingChar->idletime;
        // restart the idle animation straight away
        charextra[aschar].process_idle_this_time = 1;
    }
    char_speaking = -1;
    char_thinking = -1;
    if (play.IsBlockingVoiceSpeech())
        stop_voice_speech();
}

int get_character_currently_talking() {
    if ((face_talking >= 0) && (facetalkrepeat))
        return facetalkchar->index_id;
    else if (char_speaking >= 0)
        return char_speaking;

    return -1;
}

void DisplaySpeech(const char*texx, int aschar) {
    _displayspeech (texx, aschar, -1, -1, -1, 0);
}

// Calculate which frame of the loop to use for this character of
// speech
int GetLipSyncFrame (const char *curtex, int *stroffs) {
    /*char *frameletters[MAXLIPSYNCFRAMES] =
    {"./,/ ", "A", "O", "F/V", "D/N/G/L/R", "B/P/M",
    "Y/H/K/Q/C", "I/T/E/X/th", "U/W", "S/Z/J/ch", NULL,
    NULL,NULL,NULL,NULL,NULL,NULL,NULL,NULL,NULL};*/

    int bestfit_len = 0, bestfit = game.default_lipsync_frame;
    for (int aa = 0; aa < MAXLIPSYNCFRAMES; aa++) {
        char *tptr = game.lipSyncFrameLetters[aa];
        while (tptr[0] != 0) {
            int lenthisbit = strlen(tptr);
            if (strchr(tptr, '/'))
                lenthisbit = strchr(tptr, '/') - tptr;

            if ((ags_strnicmp (curtex, tptr, lenthisbit) == 0) && (lenthisbit > bestfit_len)) {
                bestfit = aa;
                bestfit_len = lenthisbit;
            }
            tptr += lenthisbit;
            while (tptr[0] == '/')
                tptr++;
        }
    }
    // If it's an unknown character, use the default frame
    if (bestfit_len == 0)
        bestfit_len = 1;
    *stroffs += bestfit_len;
    return bestfit;
}

int update_lip_sync(int talkview, int talkloop, int *talkframeptr) {
    int talkframe = talkframeptr[0];
    int talkwait = 0;

    // lip-sync speech
    const char *nowsaying = &text_lips_text[text_lips_offset];
    // if it's an apostraphe, skip it (we'll, I'll, etc)
    if (nowsaying[0] == '\'') {
        text_lips_offset++;
        nowsaying++;
    }

    if (text_lips_offset >= (int)strlen(text_lips_text))
        talkframe = 0;
    else {
        talkframe = GetLipSyncFrame (nowsaying, &text_lips_offset);
        if (talkframe >= views[talkview].loops[talkloop].numFrames)
            talkframe = 0;
    }

    talkwait = loops_per_character + views[talkview].loops[talkloop].frames[talkframe].speed;

    talkframeptr[0] = talkframe;
    return talkwait;
}

Rect GetCharacterRoomBBox(int charid, bool use_frame_0)
{
    int width, height;
    const CharacterExtras& chex = charextra[charid];
    const CharacterInfo& chin = game.chars[charid];
    int frame = use_frame_0 ? 0 : chin.frame;
    int pic = views[chin.view].loops[chin.loop].frames[frame].pic;
    scale_sprite_size(pic, chex.zoom, &width, &height);
    return RectWH(chin.x - width / 2, chin.y - height, width, height);
}

PViewport FindNearestViewport(int charid)
{
    Rect bbox = GetCharacterRoomBBox(charid, true);
    float min_dist = -1.f;
    PViewport nearest_view;
    for (int i = 0; i < play.GetRoomViewportCount(); ++i)
    {
        auto view = play.GetRoomViewport(i);
        if (!view->IsVisible())
            continue;
        auto cam = view->GetCamera();
        if (!cam)
            continue;
        Rect camr = cam->GetRect();
        float dist = DistanceBetween(bbox, camr);
        if (dist == 0.f)
            return view;
        if (min_dist < 0.f || dist < min_dist)
        {
            min_dist = dist;
            nearest_view = view;
        }
    }
    return nearest_view ? nearest_view : play.GetRoomViewport(0);
}

//=============================================================================
//
// Script API Functions
//
//=============================================================================

#include "debug/out.h"
#include "script/script_api.h"
#include "script/script_runtime.h"
#include "ac/dynobj/scriptstring.h"

extern ScriptString myScriptStringImpl;

// void | CharacterInfo *chaa, ScriptInvItem *invi, int addIndex
RuntimeScriptValue Sc_Character_AddInventory(void *self, const RuntimeScriptValue *params, int32_t param_count)
{
    API_OBJCALL_VOID_POBJ_PINT(CharacterInfo, Character_AddInventory, ScriptInvItem);
}

// void | CharacterInfo *chaa, int x, int y
RuntimeScriptValue Sc_Character_AddWaypoint(void *self, const RuntimeScriptValue *params, int32_t param_count)
{
    API_OBJCALL_VOID_PINT2(CharacterInfo, Character_AddWaypoint);
}

// void | CharacterInfo *chaa, int loop, int delay, int repeat, int blocking, int direction
RuntimeScriptValue Sc_Character_Animate5(void *self, const RuntimeScriptValue *params, int32_t param_count)
{
    API_OBJCALL_VOID_PINT5(CharacterInfo, Character_Animate5);
}

RuntimeScriptValue Sc_Character_Animate6(void *self, const RuntimeScriptValue *params, int32_t param_count)
{
    API_OBJCALL_VOID_PINT6(CharacterInfo, Character_Animate6);
}

RuntimeScriptValue Sc_Character_Animate(void *self, const RuntimeScriptValue *params, int32_t param_count)
{
    API_OBJCALL_VOID_PINT7(CharacterInfo, Character_Animate);
}

// void | CharacterInfo *chaa, int room, int x, int y
RuntimeScriptValue Sc_Character_ChangeRoom(void *self, const RuntimeScriptValue *params, int32_t param_count)
{
    API_OBJCALL_VOID_PINT3(CharacterInfo, Character_ChangeRoom);
}

RuntimeScriptValue Sc_Character_ChangeRoomSetLoop(void *self, const RuntimeScriptValue *params, int32_t param_count)
{
    API_OBJCALL_VOID_PINT4(CharacterInfo, Character_ChangeRoomSetLoop);
}

// void | CharacterInfo *chaa, int room, int newPos
RuntimeScriptValue Sc_Character_ChangeRoomAutoPosition(void *self, const RuntimeScriptValue *params, int32_t param_count)
{
    API_OBJCALL_VOID_PINT2(CharacterInfo, Character_ChangeRoomAutoPosition);
}

// void | CharacterInfo *chap, int vii
RuntimeScriptValue Sc_Character_ChangeView(void *self, const RuntimeScriptValue *params, int32_t param_count)
{
    API_OBJCALL_VOID_PINT(CharacterInfo, Character_ChangeView);
}

// void | CharacterInfo *char1, CharacterInfo *char2, int blockingStyle
RuntimeScriptValue Sc_Character_FaceCharacter(void *self, const RuntimeScriptValue *params, int32_t param_count)
{
    API_OBJCALL_VOID_POBJ_PINT(CharacterInfo, Character_FaceCharacter, CharacterInfo);
}

// void | CharacterInfo *char1, int direction, int blockingStyle
RuntimeScriptValue Sc_Character_FaceDirection(void *self, const RuntimeScriptValue *params, int32_t param_count)
{
    API_OBJCALL_VOID_PINT2(CharacterInfo, Character_FaceDirection);
}

// void | CharacterInfo *char1, int xx, int yy, int blockingStyle
RuntimeScriptValue Sc_Character_FaceLocation(void *self, const RuntimeScriptValue *params, int32_t param_count)
{
    API_OBJCALL_VOID_PINT3(CharacterInfo, Character_FaceLocation);
}

// void | CharacterInfo *char1, ScriptObject *obj, int blockingStyle
RuntimeScriptValue Sc_Character_FaceObject(void *self, const RuntimeScriptValue *params, int32_t param_count)
{
    API_OBJCALL_VOID_POBJ_PINT(CharacterInfo, Character_FaceObject, ScriptObject);
}

// void | CharacterInfo *chaa, CharacterInfo *tofollow, int distaway, int eagerness
RuntimeScriptValue Sc_Character_FollowCharacter(void *self, const RuntimeScriptValue *params, int32_t param_count)
{
    API_OBJCALL_VOID_POBJ_PINT2(CharacterInfo, Character_FollowCharacter, CharacterInfo);
}

// int (CharacterInfo *chaa, const char *property)
RuntimeScriptValue Sc_Character_GetProperty(void *self, const RuntimeScriptValue *params, int32_t param_count)
{
    API_OBJCALL_INT_POBJ(CharacterInfo, Character_GetProperty, const char);
}

// void (CharacterInfo *chaa, const char *property, char *bufer)
RuntimeScriptValue Sc_Character_GetPropertyText(void *self, const RuntimeScriptValue *params, int32_t param_count)
{
    API_OBJCALL_VOID_POBJ2(CharacterInfo, Character_GetPropertyText, const char, char);
}

// const char* (CharacterInfo *chaa, const char *property)
RuntimeScriptValue Sc_Character_GetTextProperty(void *self, const RuntimeScriptValue *params, int32_t param_count)
{
    API_OBJCALL_OBJ_POBJ(CharacterInfo, const char, myScriptStringImpl, Character_GetTextProperty, const char);
}

RuntimeScriptValue Sc_Character_SetProperty(void *self, const RuntimeScriptValue *params, int32_t param_count)
{
    API_OBJCALL_BOOL_POBJ_PINT(CharacterInfo, Character_SetProperty, const char);
}

RuntimeScriptValue Sc_Character_SetTextProperty(void *self, const RuntimeScriptValue *params, int32_t param_count)
{
    API_OBJCALL_BOOL_POBJ2(CharacterInfo, Character_SetTextProperty, const char, const char);
}

// int (CharacterInfo *chaa, ScriptInvItem *invi)
RuntimeScriptValue Sc_Character_HasInventory(void *self, const RuntimeScriptValue *params, int32_t param_count)
{
    API_OBJCALL_INT_POBJ(CharacterInfo, Character_HasInventory, ScriptInvItem);
}

// int (CharacterInfo *char1, CharacterInfo *char2)
RuntimeScriptValue Sc_Character_IsCollidingWithChar(void *self, const RuntimeScriptValue *params, int32_t param_count)
{
    API_OBJCALL_INT_POBJ(CharacterInfo, Character_IsCollidingWithChar, CharacterInfo);
}

// int (CharacterInfo *chin, ScriptObject *objid)
RuntimeScriptValue Sc_Character_IsCollidingWithObject(void *self, const RuntimeScriptValue *params, int32_t param_count)
{
    API_OBJCALL_INT_POBJ(CharacterInfo, Character_IsCollidingWithObject, ScriptObject);
}

RuntimeScriptValue Sc_Character_IsInteractionAvailable(void *self, const RuntimeScriptValue *params, int32_t param_count)
{
    API_OBJCALL_BOOL_PINT(CharacterInfo, Character_IsInteractionAvailable);
}

// void (CharacterInfo *chap, int vii)
RuntimeScriptValue Sc_Character_LockView(void *self, const RuntimeScriptValue *params, int32_t param_count)
{
    API_OBJCALL_VOID_PINT(CharacterInfo, Character_LockView);
}

// void (CharacterInfo *chap, int vii, int stopMoving)
RuntimeScriptValue Sc_Character_LockViewEx(void *self, const RuntimeScriptValue *params, int32_t param_count)
{
    API_OBJCALL_VOID_PINT2(CharacterInfo, Character_LockViewEx);
}

// void (CharacterInfo *chap, int vii, int loop, int align)
RuntimeScriptValue Sc_Character_LockViewAligned_Old(void *self, const RuntimeScriptValue *params, int32_t param_count)
{
    API_OBJCALL_VOID_PINT3(CharacterInfo, Character_LockViewAligned_Old);
}

// void (CharacterInfo *chap, int vii, int loop, int align, int stopMoving)
RuntimeScriptValue Sc_Character_LockViewAlignedEx_Old(void *self, const RuntimeScriptValue *params, int32_t param_count)
{
    API_OBJCALL_VOID_PINT4(CharacterInfo, Character_LockViewAlignedEx_Old);
}

RuntimeScriptValue Sc_Character_LockViewAligned(void *self, const RuntimeScriptValue *params, int32_t param_count)
{
    API_OBJCALL_VOID_PINT3(CharacterInfo, Character_LockViewAligned);
}

RuntimeScriptValue Sc_Character_LockViewAlignedEx(void *self, const RuntimeScriptValue *params, int32_t param_count)
{
    API_OBJCALL_VOID_PINT4(CharacterInfo, Character_LockViewAlignedEx);
}

// void (CharacterInfo *chaa, int view, int loop, int frame)
RuntimeScriptValue Sc_Character_LockViewFrame(void *self, const RuntimeScriptValue *params, int32_t param_count)
{
    API_OBJCALL_VOID_PINT3(CharacterInfo, Character_LockViewFrame);
}

// void (CharacterInfo *chaa, int view, int loop, int frame, int stopMoving)
RuntimeScriptValue Sc_Character_LockViewFrameEx(void *self, const RuntimeScriptValue *params, int32_t param_count)
{
    API_OBJCALL_VOID_PINT4(CharacterInfo, Character_LockViewFrameEx);
}

// void (CharacterInfo *chap, int vii, int xoffs, int yoffs)
RuntimeScriptValue Sc_Character_LockViewOffset(void *self, const RuntimeScriptValue *params, int32_t param_count)
{
    API_OBJCALL_VOID_PINT3(CharacterInfo, Character_LockViewOffset);
}

// void (CharacterInfo *chap, int vii, int xoffs, int yoffs, int stopMoving)
RuntimeScriptValue Sc_Character_LockViewOffsetEx(void *self, const RuntimeScriptValue *params, int32_t param_count)
{
    API_OBJCALL_VOID_PINT4(CharacterInfo, Character_LockViewOffsetEx);
}

// void (CharacterInfo *chap, ScriptInvItem *invi)
RuntimeScriptValue Sc_Character_LoseInventory(void *self, const RuntimeScriptValue *params, int32_t param_count)
{
    API_OBJCALL_VOID_POBJ(CharacterInfo, Character_LoseInventory, ScriptInvItem);
}

// void (CharacterInfo *chaa, int x, int y, int blocking, int direct) 
RuntimeScriptValue Sc_Character_Move(void *self, const RuntimeScriptValue *params, int32_t param_count)
{
    API_OBJCALL_VOID_PINT4(CharacterInfo, Character_Move);
}

// void (CharacterInfo *chap) 
RuntimeScriptValue Sc_Character_PlaceOnWalkableArea(void *self, const RuntimeScriptValue *params, int32_t param_count)
{
    API_OBJCALL_VOID(CharacterInfo, Character_PlaceOnWalkableArea);
}

// void (CharacterInfo *chaa)
RuntimeScriptValue Sc_Character_RemoveTint(void *self, const RuntimeScriptValue *params, int32_t param_count)
{
    API_OBJCALL_VOID(CharacterInfo, Character_RemoveTint);
}

// void (CharacterInfo *chaa, int mood)
RuntimeScriptValue Sc_Character_RunInteraction(void *self, const RuntimeScriptValue *params, int32_t param_count)
{
    API_OBJCALL_VOID_PINT(CharacterInfo, Character_RunInteraction);
}

// void (CharacterInfo *chaa, const char *texx, ...)
RuntimeScriptValue Sc_Character_Say(void *self, const RuntimeScriptValue *params, int32_t param_count)
{
    API_OBJCALL_SCRIPT_SPRINTF(Character_Say, 1);
    Character_Say((CharacterInfo*)self, scsf_buffer);
    return RuntimeScriptValue((int32_t)0);
}

// void (CharacterInfo *chaa, int x, int y, int width, const char *texx)
RuntimeScriptValue Sc_Character_SayAt(void *self, const RuntimeScriptValue *params, int32_t param_count)
{
    API_OBJCALL_VOID_PINT3_POBJ(CharacterInfo, Character_SayAt, const char);
}

// ScriptOverlay* (CharacterInfo *chaa, const char *texx)
RuntimeScriptValue Sc_Character_SayBackground(void *self, const RuntimeScriptValue *params, int32_t param_count)
{
    API_OBJCALL_OBJAUTO_POBJ(CharacterInfo, ScriptOverlay, Character_SayBackground, const char);
}

// void (CharacterInfo *chaa)
RuntimeScriptValue Sc_Character_SetAsPlayer(void *self, const RuntimeScriptValue *params, int32_t param_count)
{
    API_OBJCALL_VOID(CharacterInfo, Character_SetAsPlayer);
}

// void (CharacterInfo *chaa, int iview, int itime)
RuntimeScriptValue Sc_Character_SetIdleView(void *self, const RuntimeScriptValue *params, int32_t param_count)
{
    API_OBJCALL_VOID_PINT2(CharacterInfo, Character_SetIdleView);
}

RuntimeScriptValue Sc_Character_GetHasExplicitLight(void *self, const RuntimeScriptValue *params, int32_t param_count)
{
    API_OBJCALL_BOOL(CharacterInfo, Character_GetHasExplicitLight);
}

RuntimeScriptValue Sc_Character_GetLightLevel(void *self, const RuntimeScriptValue *params, int32_t param_count)
{
    API_OBJCALL_INT(CharacterInfo, Character_GetLightLevel);
}

RuntimeScriptValue Sc_Character_SetLightLevel(void *self, const RuntimeScriptValue *params, int32_t param_count)
{
    API_OBJCALL_VOID_PINT(CharacterInfo, Character_SetLightLevel);
}

RuntimeScriptValue Sc_Character_GetTintBlue(void *self, const RuntimeScriptValue *params, int32_t param_count)
{
    API_OBJCALL_INT(CharacterInfo, Character_GetTintBlue);
}

RuntimeScriptValue Sc_Character_GetTintGreen(void *self, const RuntimeScriptValue *params, int32_t param_count)
{
    API_OBJCALL_INT(CharacterInfo, Character_GetTintGreen);
}

RuntimeScriptValue Sc_Character_GetTintRed(void *self, const RuntimeScriptValue *params, int32_t param_count)
{
    API_OBJCALL_INT(CharacterInfo, Character_GetTintRed);
}

RuntimeScriptValue Sc_Character_GetTintSaturation(void *self, const RuntimeScriptValue *params, int32_t param_count)
{
    API_OBJCALL_INT(CharacterInfo, Character_GetTintSaturation);
}

RuntimeScriptValue Sc_Character_GetTintLuminance(void *self, const RuntimeScriptValue *params, int32_t param_count)
{
    API_OBJCALL_INT(CharacterInfo, Character_GetTintLuminance);
}

/*
RuntimeScriptValue Sc_Character_SetOption(void *self, const RuntimeScriptValue *params, int32_t param_count)
{
}
*/

// void (CharacterInfo *chaa, int xspeed, int yspeed)
RuntimeScriptValue Sc_Character_SetSpeed(void *self, const RuntimeScriptValue *params, int32_t param_count)
{
    API_OBJCALL_VOID_PINT2(CharacterInfo, Character_SetSpeed);
}

// void (CharacterInfo *charp)
RuntimeScriptValue Sc_Character_StopMoving(void *self, const RuntimeScriptValue *params, int32_t param_count)
{
    API_OBJCALL_VOID(CharacterInfo, Character_StopMoving);
}

// void (CharacterInfo *chaa, const char *texx, ...)
RuntimeScriptValue Sc_Character_Think(void *self, const RuntimeScriptValue *params, int32_t param_count)
{
    API_OBJCALL_SCRIPT_SPRINTF(Character_Think, 1);
    Character_Think((CharacterInfo*)self, scsf_buffer);
    return RuntimeScriptValue((int32_t)0);
}

//void (CharacterInfo *chaa, int red, int green, int blue, int opacity, int luminance)
RuntimeScriptValue Sc_Character_Tint(void *self, const RuntimeScriptValue *params, int32_t param_count)
{
    API_OBJCALL_VOID_PINT5(CharacterInfo, Character_Tint);
}

// void (CharacterInfo *chaa)
RuntimeScriptValue Sc_Character_UnlockView(void *self, const RuntimeScriptValue *params, int32_t param_count)
{
    API_OBJCALL_VOID(CharacterInfo, Character_UnlockView);
}

// void (CharacterInfo *chaa, int stopMoving)
RuntimeScriptValue Sc_Character_UnlockViewEx(void *self, const RuntimeScriptValue *params, int32_t param_count)
{
    API_OBJCALL_VOID_PINT(CharacterInfo, Character_UnlockViewEx);
}

// void (CharacterInfo *chaa, int x, int y, int blocking, int direct)
RuntimeScriptValue Sc_Character_Walk(void *self, const RuntimeScriptValue *params, int32_t param_count)
{
    API_OBJCALL_VOID_PINT4(CharacterInfo, Character_Walk);
}

// void (CharacterInfo *chaa, int xx, int yy, int blocking)
RuntimeScriptValue Sc_Character_WalkStraight(void *self, const RuntimeScriptValue *params, int32_t param_count)
{
    API_OBJCALL_VOID_PINT3(CharacterInfo, Character_WalkStraight);
}

RuntimeScriptValue Sc_GetCharacterAtRoom(const RuntimeScriptValue *params, int32_t param_count)
{
    API_SCALL_OBJ_PINT2(CharacterInfo, ccDynamicCharacter, GetCharacterAtRoom);
}

// CharacterInfo *(int xx, int yy)
RuntimeScriptValue Sc_GetCharacterAtScreen(const RuntimeScriptValue *params, int32_t param_count)
{
    API_SCALL_OBJ_PINT2(CharacterInfo, ccDynamicCharacter, GetCharacterAtScreen);
}

// ScriptInvItem* (CharacterInfo *chaa)
RuntimeScriptValue Sc_Character_GetActiveInventory(void *self, const RuntimeScriptValue *params, int32_t param_count)
{
    API_OBJCALL_OBJ(CharacterInfo, ScriptInvItem, ccDynamicInv, Character_GetActiveInventory);
}

// void (CharacterInfo *chaa, ScriptInvItem* iit)
RuntimeScriptValue Sc_Character_SetActiveInventory(void *self, const RuntimeScriptValue *params, int32_t param_count)
{
    API_OBJCALL_VOID_POBJ(CharacterInfo, Character_SetActiveInventory, ScriptInvItem);
}

// int (CharacterInfo *chaa)
RuntimeScriptValue Sc_Character_GetAnimating(void *self, const RuntimeScriptValue *params, int32_t param_count)
{
    API_OBJCALL_INT(CharacterInfo, Character_GetAnimating);
}

// int (CharacterInfo *chaa)
RuntimeScriptValue Sc_Character_GetAnimationSpeed(void *self, const RuntimeScriptValue *params, int32_t param_count)
{
    API_OBJCALL_INT(CharacterInfo, Character_GetAnimationSpeed);
}

// void (CharacterInfo *chaa, int newval)
RuntimeScriptValue Sc_Character_SetAnimationSpeed(void *self, const RuntimeScriptValue *params, int32_t param_count)
{
    API_OBJCALL_VOID_PINT(CharacterInfo, Character_SetAnimationSpeed);
}

RuntimeScriptValue Sc_Character_GetAnimationVolume(void *self, const RuntimeScriptValue *params, int32_t param_count)
{
    API_OBJCALL_INT(CharacterInfo, Character_GetAnimationVolume);
}

RuntimeScriptValue Sc_Character_SetAnimationVolume(void *self, const RuntimeScriptValue *params, int32_t param_count)
{
    API_OBJCALL_VOID_PINT(CharacterInfo, Character_SetAnimationVolume);
}

// int (CharacterInfo *chaa)
RuntimeScriptValue Sc_Character_GetBaseline(void *self, const RuntimeScriptValue *params, int32_t param_count)
{
    API_OBJCALL_INT(CharacterInfo, Character_GetBaseline);
}

// void (CharacterInfo *chaa, int basel)
RuntimeScriptValue Sc_Character_SetBaseline(void *self, const RuntimeScriptValue *params, int32_t param_count)
{
    API_OBJCALL_VOID_PINT(CharacterInfo, Character_SetBaseline);
}

// int (CharacterInfo *chaa)
RuntimeScriptValue Sc_Character_GetBlinkInterval(void *self, const RuntimeScriptValue *params, int32_t param_count)
{
    API_OBJCALL_INT(CharacterInfo, Character_GetBlinkInterval);
}

// void (CharacterInfo *chaa, int interval)
RuntimeScriptValue Sc_Character_SetBlinkInterval(void *self, const RuntimeScriptValue *params, int32_t param_count)
{
    API_OBJCALL_VOID_PINT(CharacterInfo, Character_SetBlinkInterval);
}

// int (CharacterInfo *chaa)
RuntimeScriptValue Sc_Character_GetBlinkView(void *self, const RuntimeScriptValue *params, int32_t param_count)
{
    API_OBJCALL_INT(CharacterInfo, Character_GetBlinkView);
}

// void (CharacterInfo *chaa, int vii)
RuntimeScriptValue Sc_Character_SetBlinkView(void *self, const RuntimeScriptValue *params, int32_t param_count)
{
    API_OBJCALL_VOID_PINT(CharacterInfo, Character_SetBlinkView);
}

// int (CharacterInfo *chaa)
RuntimeScriptValue Sc_Character_GetBlinkWhileThinking(void *self, const RuntimeScriptValue *params, int32_t param_count)
{
    API_OBJCALL_INT(CharacterInfo, Character_GetBlinkWhileThinking);
}

// void (CharacterInfo *chaa, int yesOrNo)
RuntimeScriptValue Sc_Character_SetBlinkWhileThinking(void *self, const RuntimeScriptValue *params, int32_t param_count)
{
    API_OBJCALL_VOID_PINT(CharacterInfo, Character_SetBlinkWhileThinking);
}

// int (CharacterInfo *chaa)
RuntimeScriptValue Sc_Character_GetBlockingHeight(void *self, const RuntimeScriptValue *params, int32_t param_count)
{
    API_OBJCALL_INT(CharacterInfo, Character_GetBlockingHeight);
}

// void (CharacterInfo *chaa, int hit)
RuntimeScriptValue Sc_Character_SetBlockingHeight(void *self, const RuntimeScriptValue *params, int32_t param_count)
{
    API_OBJCALL_VOID_PINT(CharacterInfo, Character_SetBlockingHeight);
}

// int (CharacterInfo *chaa)
RuntimeScriptValue Sc_Character_GetBlockingWidth(void *self, const RuntimeScriptValue *params, int32_t param_count)
{
    API_OBJCALL_INT(CharacterInfo, Character_GetBlockingWidth);
}

// void (CharacterInfo *chaa, int wid)
RuntimeScriptValue Sc_Character_SetBlockingWidth(void *self, const RuntimeScriptValue *params, int32_t param_count)
{
    API_OBJCALL_VOID_PINT(CharacterInfo, Character_SetBlockingWidth);
}

// int (CharacterInfo *chaa)
RuntimeScriptValue Sc_Character_GetClickable(void *self, const RuntimeScriptValue *params, int32_t param_count)
{
    API_OBJCALL_INT(CharacterInfo, Character_GetClickable);
}

// void (CharacterInfo *chaa, int clik)
RuntimeScriptValue Sc_Character_SetClickable(void *self, const RuntimeScriptValue *params, int32_t param_count)
{
    API_OBJCALL_VOID_PINT(CharacterInfo, Character_SetClickable);
}

// int (CharacterInfo *chaa)
RuntimeScriptValue Sc_Character_GetDiagonalWalking(void *self, const RuntimeScriptValue *params, int32_t param_count)
{
    API_OBJCALL_INT(CharacterInfo, Character_GetDiagonalWalking);
}

// void (CharacterInfo *chaa, int yesorno)
RuntimeScriptValue Sc_Character_SetDiagonalWalking(void *self, const RuntimeScriptValue *params, int32_t param_count)
{
    API_OBJCALL_VOID_PINT(CharacterInfo, Character_SetDiagonalWalking);
}

// int (CharacterInfo *chaa)
RuntimeScriptValue Sc_Character_GetFrame(void *self, const RuntimeScriptValue *params, int32_t param_count)
{
    API_OBJCALL_INT(CharacterInfo, Character_GetFrame);
}

// void (CharacterInfo *chaa, int newval)
RuntimeScriptValue Sc_Character_SetFrame(void *self, const RuntimeScriptValue *params, int32_t param_count)
{
    API_OBJCALL_VOID_PINT(CharacterInfo, Character_SetFrame);
}

RuntimeScriptValue Sc_Character_GetHasExplicitTint_Old(void *self, const RuntimeScriptValue *params, int32_t param_count)
{
    API_OBJCALL_INT(CharacterInfo, Character_GetHasExplicitTint_Old);
}

RuntimeScriptValue Sc_Character_GetHasExplicitTint(void *self, const RuntimeScriptValue *params, int32_t param_count)
{
    API_OBJCALL_INT(CharacterInfo, Character_GetHasExplicitTint);
}

// int (CharacterInfo *chaa)
RuntimeScriptValue Sc_Character_GetID(void *self, const RuntimeScriptValue *params, int32_t param_count)
{
    API_OBJCALL_INT(CharacterInfo, Character_GetID);
}

// int (CharacterInfo *chaa)
RuntimeScriptValue Sc_Character_GetIdleView(void *self, const RuntimeScriptValue *params, int32_t param_count)
{
    API_OBJCALL_INT(CharacterInfo, Character_GetIdleView);
}

// int (CharacterInfo *chaa, int index)
RuntimeScriptValue Sc_Character_GetIInventoryQuantity(void *self, const RuntimeScriptValue *params, int32_t param_count)
{
    API_OBJCALL_INT_PINT(CharacterInfo, Character_GetIInventoryQuantity);
}

// void (CharacterInfo *chaa, int index, int quant)
RuntimeScriptValue Sc_Character_SetIInventoryQuantity(void *self, const RuntimeScriptValue *params, int32_t param_count)
{
    API_OBJCALL_VOID_PINT2(CharacterInfo, Character_SetIInventoryQuantity);
}

// [DEPRECATED] int (CharacterInfo *chaa)
RuntimeScriptValue Sc_Character_GetIgnoreLighting(void *self, const RuntimeScriptValue *params, int32_t param_count)
{
    API_OBJCALL_INT(CharacterInfo, Character_GetIgnoreLighting);
}

// [DEPRECATED] void (CharacterInfo *chaa, int yesorno)
RuntimeScriptValue Sc_Character_SetIgnoreLighting(void *self, const RuntimeScriptValue *params, int32_t param_count)
{
    API_OBJCALL_VOID_PINT(CharacterInfo, Character_SetIgnoreLighting);
}

// int (CharacterInfo *chaa)
RuntimeScriptValue Sc_Character_GetLoop(void *self, const RuntimeScriptValue *params, int32_t param_count)
{
    API_OBJCALL_INT(CharacterInfo, Character_GetLoop);
}

// void (CharacterInfo *chaa, int newval)
RuntimeScriptValue Sc_Character_SetLoop(void *self, const RuntimeScriptValue *params, int32_t param_count)
{
    API_OBJCALL_VOID_PINT(CharacterInfo, Character_SetLoop);
}

RuntimeScriptValue Sc_Character_GetManualScaling(void *self, const RuntimeScriptValue *params, int32_t param_count)
{
    API_OBJCALL_INT(CharacterInfo, Character_GetManualScaling);
}

RuntimeScriptValue Sc_Character_SetManualScaling(void *self, const RuntimeScriptValue *params, int32_t param_count)
{
    API_OBJCALL_VOID_PINT(CharacterInfo, Character_SetManualScaling);
}

// int (CharacterInfo *chaa)
RuntimeScriptValue Sc_Character_GetMovementLinkedToAnimation(void *self, const RuntimeScriptValue *params, int32_t param_count)
{
    API_OBJCALL_INT(CharacterInfo, Character_GetMovementLinkedToAnimation);
}

// void (CharacterInfo *chaa, int yesorno)
RuntimeScriptValue Sc_Character_SetMovementLinkedToAnimation(void *self, const RuntimeScriptValue *params, int32_t param_count)
{
    API_OBJCALL_VOID_PINT(CharacterInfo, Character_SetMovementLinkedToAnimation);
}

// int (CharacterInfo *chaa)
RuntimeScriptValue Sc_Character_GetMoving(void *self, const RuntimeScriptValue *params, int32_t param_count)
{
    API_OBJCALL_INT(CharacterInfo, Character_GetMoving);
}

// int (CharacterInfo *chaa)
RuntimeScriptValue Sc_Character_GetDestinationX(void *self, const RuntimeScriptValue *params, int32_t param_count)
{
    API_OBJCALL_INT(CharacterInfo, Character_GetDestinationX);
}

// int (CharacterInfo *chaa)
RuntimeScriptValue Sc_Character_GetDestinationY(void *self, const RuntimeScriptValue *params, int32_t param_count)
{
    API_OBJCALL_INT(CharacterInfo, Character_GetDestinationY);
}

// const char* (CharacterInfo *chaa)
RuntimeScriptValue Sc_Character_GetName(void *self, const RuntimeScriptValue *params, int32_t param_count)
{
    API_OBJCALL_OBJ(CharacterInfo, const char, myScriptStringImpl, Character_GetName);
}

// void (CharacterInfo *chaa, const char *newName)
RuntimeScriptValue Sc_Character_SetName(void *self, const RuntimeScriptValue *params, int32_t param_count)
{
    API_OBJCALL_VOID_POBJ(CharacterInfo, Character_SetName, const char);
}

// int (CharacterInfo *chaa)
RuntimeScriptValue Sc_Character_GetNormalView(void *self, const RuntimeScriptValue *params, int32_t param_count)
{
    API_OBJCALL_INT(CharacterInfo, Character_GetNormalView);
}

// int (CharacterInfo *chaa)
RuntimeScriptValue Sc_Character_GetPreviousRoom(void *self, const RuntimeScriptValue *params, int32_t param_count)
{
    API_OBJCALL_INT(CharacterInfo, Character_GetPreviousRoom);
}

// int (CharacterInfo *chaa)
RuntimeScriptValue Sc_Character_GetRoom(void *self, const RuntimeScriptValue *params, int32_t param_count)
{
    API_OBJCALL_INT(CharacterInfo, Character_GetRoom);
}

// int (CharacterInfo *chaa)
RuntimeScriptValue Sc_Character_GetScaleMoveSpeed(void *self, const RuntimeScriptValue *params, int32_t param_count)
{
    API_OBJCALL_INT(CharacterInfo, Character_GetScaleMoveSpeed);
}

// void (CharacterInfo *chaa, int yesorno)
RuntimeScriptValue Sc_Character_SetScaleMoveSpeed(void *self, const RuntimeScriptValue *params, int32_t param_count)
{
    API_OBJCALL_VOID_PINT(CharacterInfo, Character_SetScaleMoveSpeed);
}

// int (CharacterInfo *chaa)
RuntimeScriptValue Sc_Character_GetScaleVolume(void *self, const RuntimeScriptValue *params, int32_t param_count)
{
    API_OBJCALL_INT(CharacterInfo, Character_GetScaleVolume);
}

// void (CharacterInfo *chaa, int yesorno)
RuntimeScriptValue Sc_Character_SetScaleVolume(void *self, const RuntimeScriptValue *params, int32_t param_count)
{
    API_OBJCALL_VOID_PINT(CharacterInfo, Character_SetScaleVolume);
}

// int (CharacterInfo *chaa)
RuntimeScriptValue Sc_Character_GetScaling(void *self, const RuntimeScriptValue *params, int32_t param_count)
{
    API_OBJCALL_INT(CharacterInfo, Character_GetScaling);
}

// void (CharacterInfo *chaa, int zoomlevel)
RuntimeScriptValue Sc_Character_SetScaling(void *self, const RuntimeScriptValue *params, int32_t param_count)
{
    API_OBJCALL_VOID_PINT(CharacterInfo, Character_SetScaling);
}

// int (CharacterInfo *chaa)
RuntimeScriptValue Sc_Character_GetSolid(void *self, const RuntimeScriptValue *params, int32_t param_count)
{
    API_OBJCALL_INT(CharacterInfo, Character_GetSolid);
}

// void (CharacterInfo *chaa, int yesorno)
RuntimeScriptValue Sc_Character_SetSolid(void *self, const RuntimeScriptValue *params, int32_t param_count)
{
    API_OBJCALL_VOID_PINT(CharacterInfo, Character_SetSolid);
}

// int (CharacterInfo *chaa)
RuntimeScriptValue Sc_Character_GetSpeaking(void *self, const RuntimeScriptValue *params, int32_t param_count)
{
    API_OBJCALL_INT(CharacterInfo, Character_GetSpeaking);
}

// int (CharacterInfo *chaa)
RuntimeScriptValue Sc_Character_GetSpeakingFrame(void *self, const RuntimeScriptValue *params, int32_t param_count)
{
    API_OBJCALL_INT(CharacterInfo, Character_GetSpeakingFrame);
}

// int (CharacterInfo *cha)
RuntimeScriptValue Sc_GetCharacterSpeechAnimationDelay(void *self, const RuntimeScriptValue *params, int32_t param_count)
{
    API_OBJCALL_INT(CharacterInfo, GetCharacterSpeechAnimationDelay);
}

// void (CharacterInfo *chaa, int newDelay)
RuntimeScriptValue Sc_Character_SetSpeechAnimationDelay(void *self, const RuntimeScriptValue *params, int32_t param_count)
{
    API_OBJCALL_VOID_PINT(CharacterInfo, Character_SetSpeechAnimationDelay);
}

RuntimeScriptValue Sc_Character_GetIdleAnimationDelay(void *self, const RuntimeScriptValue *params, int32_t param_count)
{
    API_OBJCALL_INT(CharacterInfo, Character_GetIdleAnimationDelay);
}

// void (CharacterInfo *chaa, int newDelay)
RuntimeScriptValue Sc_Character_SetIdleAnimationDelay(void *self, const RuntimeScriptValue *params, int32_t param_count)
{
    API_OBJCALL_VOID_PINT(CharacterInfo, Character_SetIdleAnimationDelay);
}

// int (CharacterInfo *chaa)
RuntimeScriptValue Sc_Character_GetSpeechColor(void *self, const RuntimeScriptValue *params, int32_t param_count)
{
    API_OBJCALL_INT(CharacterInfo, Character_GetSpeechColor);
}

// void (CharacterInfo *chaa, int ncol)
RuntimeScriptValue Sc_Character_SetSpeechColor(void *self, const RuntimeScriptValue *params, int32_t param_count)
{
    API_OBJCALL_VOID_PINT(CharacterInfo, Character_SetSpeechColor);
}

// int (CharacterInfo *chaa)
RuntimeScriptValue Sc_Character_GetSpeechView(void *self, const RuntimeScriptValue *params, int32_t param_count)
{
    API_OBJCALL_INT(CharacterInfo, Character_GetSpeechView);
}

// void (CharacterInfo *chaa, int vii)
RuntimeScriptValue Sc_Character_SetSpeechView(void *self, const RuntimeScriptValue *params, int32_t param_count)
{
    API_OBJCALL_VOID_PINT(CharacterInfo, Character_SetSpeechView);
}

RuntimeScriptValue Sc_Character_GetThinking(void *self, const RuntimeScriptValue *params, int32_t param_count)
{
    API_OBJCALL_BOOL(CharacterInfo, Character_GetThinking);
}

RuntimeScriptValue Sc_Character_GetThinkingFrame(void *self, const RuntimeScriptValue *params, int32_t param_count)
{
    API_OBJCALL_INT(CharacterInfo, Character_GetThinkingFrame);
}

// int (CharacterInfo *chaa)
RuntimeScriptValue Sc_Character_GetThinkView(void *self, const RuntimeScriptValue *params, int32_t param_count)
{
    API_OBJCALL_INT(CharacterInfo, Character_GetThinkView);
}

// void (CharacterInfo *chaa, int vii)
RuntimeScriptValue Sc_Character_SetThinkView(void *self, const RuntimeScriptValue *params, int32_t param_count)
{
    API_OBJCALL_VOID_PINT(CharacterInfo, Character_SetThinkView);
}

// int (CharacterInfo *chaa)
RuntimeScriptValue Sc_Character_GetTransparency(void *self, const RuntimeScriptValue *params, int32_t param_count)
{
    API_OBJCALL_INT(CharacterInfo, Character_GetTransparency);
}

// void (CharacterInfo *chaa, int trans)
RuntimeScriptValue Sc_Character_SetTransparency(void *self, const RuntimeScriptValue *params, int32_t param_count)
{
    API_OBJCALL_VOID_PINT(CharacterInfo, Character_SetTransparency);
}

// int (CharacterInfo *chaa)
RuntimeScriptValue Sc_Character_GetTurnBeforeWalking(void *self, const RuntimeScriptValue *params, int32_t param_count)
{
    API_OBJCALL_INT(CharacterInfo, Character_GetTurnBeforeWalking);
}

// void (CharacterInfo *chaa, int yesorno)
RuntimeScriptValue Sc_Character_SetTurnBeforeWalking(void *self, const RuntimeScriptValue *params, int32_t param_count)
{
    API_OBJCALL_VOID_PINT(CharacterInfo, Character_SetTurnBeforeWalking);
}

// int (CharacterInfo *chaa)
RuntimeScriptValue Sc_Character_GetView(void *self, const RuntimeScriptValue *params, int32_t param_count)
{
    API_OBJCALL_INT(CharacterInfo, Character_GetView);
}

// int (CharacterInfo *chaa)
RuntimeScriptValue Sc_Character_GetWalkSpeedX(void *self, const RuntimeScriptValue *params, int32_t param_count)
{
    API_OBJCALL_INT(CharacterInfo, Character_GetWalkSpeedX);
}

// int (CharacterInfo *chaa)
RuntimeScriptValue Sc_Character_GetWalkSpeedY(void *self, const RuntimeScriptValue *params, int32_t param_count)
{
    API_OBJCALL_INT(CharacterInfo, Character_GetWalkSpeedY);
}

// int (CharacterInfo *chaa)
RuntimeScriptValue Sc_Character_GetX(void *self, const RuntimeScriptValue *params, int32_t param_count)
{
    API_OBJCALL_INT(CharacterInfo, Character_GetX);
}

// void (CharacterInfo *chaa, int newval)
RuntimeScriptValue Sc_Character_SetX(void *self, const RuntimeScriptValue *params, int32_t param_count)
{
    API_OBJCALL_VOID_PINT(CharacterInfo, Character_SetX);
}

// int (CharacterInfo *chaa)
RuntimeScriptValue Sc_Character_GetY(void *self, const RuntimeScriptValue *params, int32_t param_count)
{
    API_OBJCALL_INT(CharacterInfo, Character_GetY);
}

// void (CharacterInfo *chaa, int newval)
RuntimeScriptValue Sc_Character_SetY(void *self, const RuntimeScriptValue *params, int32_t param_count)
{
    API_OBJCALL_VOID_PINT(CharacterInfo, Character_SetY);
}

// int (CharacterInfo *chaa)
RuntimeScriptValue Sc_Character_GetZ(void *self, const RuntimeScriptValue *params, int32_t param_count)
{
    API_OBJCALL_INT(CharacterInfo, Character_GetZ);
}

// void (CharacterInfo *chaa, int newval)
RuntimeScriptValue Sc_Character_SetZ(void *self, const RuntimeScriptValue *params, int32_t param_count)
{
    API_OBJCALL_VOID_PINT(CharacterInfo, Character_SetZ);
}

RuntimeScriptValue Sc_Character_GetBlendMode(void *self, const RuntimeScriptValue *params, int32_t param_count)
{
    API_OBJCALL_INT(CharacterInfo, Character_GetBlendMode);
}

RuntimeScriptValue Sc_Character_SetBlendMode(void *self, const RuntimeScriptValue *params, int32_t param_count)
{
    API_OBJCALL_VOID_PINT(CharacterInfo, Character_SetBlendMode);
}

// bool (CharacterInfo *chaa)
RuntimeScriptValue Sc_Character_GetUseRegionTint(void *self, const RuntimeScriptValue *params, int32_t param_count)
{
    API_OBJCALL_BOOL(CharacterInfo, Character_GetUseRegionTint);
}

// void (CharacterInfo *chaa, int yesorno)
RuntimeScriptValue Sc_Character_SetUseRegionTint(void *self, const RuntimeScriptValue *params, int32_t param_count)
{
    API_OBJCALL_VOID_PINT(CharacterInfo, Character_SetUseRegionTint);
}

RuntimeScriptValue Sc_Character_GetRotation(void *self, const RuntimeScriptValue *params, int32_t param_count)
{
    API_OBJCALL_FLOAT(CharacterInfo, Character_GetRotation);
}

RuntimeScriptValue Sc_Character_SetRotation(void *self, const RuntimeScriptValue *params, int32_t param_count)
{
    API_OBJCALL_VOID_PFLOAT(CharacterInfo, Character_SetRotation);
}

//=============================================================================
//
// Exclusive variadic API implementation for Plugins
//
//=============================================================================

// void (CharacterInfo *chaa, const char *texx, ...)
void ScPl_Character_Say(CharacterInfo *chaa, const char *texx, ...)
{
    API_PLUGIN_SCRIPT_SPRINTF(texx);
    Character_Say(chaa, scsf_buffer);
}

// void (CharacterInfo *chaa, const char *texx, ...)
void ScPl_Character_Think(CharacterInfo *chaa, const char *texx, ...)
{
    API_PLUGIN_SCRIPT_SPRINTF(texx);
    Character_Think(chaa, scsf_buffer);
}

void RegisterCharacterAPI(ScriptAPIVersion base_api, ScriptAPIVersion /*compat_api*/)
{
    ScFnRegister character_api[] = {
        { "Character::GetAtRoomXY^2",             API_FN_PAIR(GetCharacterAtRoom) },
        { "Character::GetAtScreenXY^2",           API_FN_PAIR(GetCharacterAtScreen) },

        { "Character::AddInventory^2",            API_FN_PAIR(Character_AddInventory) },
        { "Character::AddWaypoint^2",             API_FN_PAIR(Character_AddWaypoint) },
        { "Character::Animate^5",                 API_FN_PAIR(Character_Animate5) },
        { "Character::Animate^6",                 API_FN_PAIR(Character_Animate6) },
        { "Character::Animate^7",                 API_FN_PAIR(Character_Animate) },
        { "Character::ChangeRoom^3",              API_FN_PAIR(Character_ChangeRoom) },
        { "Character::ChangeRoom^4",              API_FN_PAIR(Character_ChangeRoomSetLoop) },
        { "Character::ChangeRoomAutoPosition^2",  API_FN_PAIR(Character_ChangeRoomAutoPosition) },
        { "Character::ChangeView^1",              API_FN_PAIR(Character_ChangeView) },
        { "Character::FaceCharacter^2",           API_FN_PAIR(Character_FaceCharacter) },
        { "Character::FaceDirection^2",           API_FN_PAIR(Character_FaceDirection) },
        { "Character::FaceLocation^3",            API_FN_PAIR(Character_FaceLocation) },
        { "Character::FaceObject^2",              API_FN_PAIR(Character_FaceObject) },
        { "Character::FollowCharacter^3",         API_FN_PAIR(Character_FollowCharacter) },
        { "Character::GetProperty^1",             API_FN_PAIR(Character_GetProperty) },
        { "Character::GetPropertyText^2",         API_FN_PAIR(Character_GetPropertyText) },
        { "Character::GetTextProperty^1",         API_FN_PAIR(Character_GetTextProperty) },
        { "Character::SetProperty^2",             API_FN_PAIR(Character_SetProperty) },
        { "Character::SetTextProperty^2",         API_FN_PAIR(Character_SetTextProperty) },
        { "Character::HasInventory^1",            API_FN_PAIR(Character_HasInventory) },
        { "Character::IsCollidingWithChar^1",     API_FN_PAIR(Character_IsCollidingWithChar) },
        { "Character::IsCollidingWithObject^1",   API_FN_PAIR(Character_IsCollidingWithObject) },
        { "Character::IsInteractionAvailable^1",  API_FN_PAIR(Character_IsInteractionAvailable) },
        { "Character::LockView^1",                API_FN_PAIR(Character_LockView) },
        { "Character::LockView^2",                API_FN_PAIR(Character_LockViewEx) },
        { "Character::LockViewFrame^3",           API_FN_PAIR(Character_LockViewFrame) },
        { "Character::LockViewFrame^4",           API_FN_PAIR(Character_LockViewFrameEx) },
        { "Character::LockViewOffset^3",          API_FN_PAIR(Character_LockViewOffset) },
        { "Character::LockViewOffset^4",          API_FN_PAIR(Character_LockViewOffsetEx) },
        { "Character::LoseInventory^1",           API_FN_PAIR(Character_LoseInventory) },
        { "Character::Move^4",                    API_FN_PAIR(Character_Move) },
        { "Character::PlaceOnWalkableArea^0",     API_FN_PAIR(Character_PlaceOnWalkableArea) },
        { "Character::RemoveTint^0",              API_FN_PAIR(Character_RemoveTint) },
        { "Character::RunInteraction^1",          API_FN_PAIR(Character_RunInteraction) },
        { "Character::Say^101",                   Sc_Character_Say, ScPl_Character_Say },
        { "Character::SayAt^4",                   API_FN_PAIR(Character_SayAt) },
        { "Character::SayBackground^1",           API_FN_PAIR(Character_SayBackground) },
        { "Character::SetAsPlayer^0",             API_FN_PAIR(Character_SetAsPlayer) },
        { "Character::SetIdleView^2",             API_FN_PAIR(Character_SetIdleView) },
        { "Character::SetLightLevel^1",           API_FN_PAIR(Character_SetLightLevel) },
        { "Character::SetWalkSpeed^2",            API_FN_PAIR(Character_SetSpeed) },
        { "Character::StopMoving^0",              API_FN_PAIR(Character_StopMoving) },
        { "Character::Think^101",                 Sc_Character_Think, ScPl_Character_Think },
        { "Character::Tint^5",                    API_FN_PAIR(Character_Tint) },
        { "Character::UnlockView^0",              API_FN_PAIR(Character_UnlockView) },
        { "Character::UnlockView^1",              API_FN_PAIR(Character_UnlockViewEx) },
        { "Character::Walk^4",                    API_FN_PAIR(Character_Walk) },
        { "Character::WalkStraight^3",            API_FN_PAIR(Character_WalkStraight) },
        
        { "Character::get_ActiveInventory",       API_FN_PAIR(Character_GetActiveInventory) },
        { "Character::set_ActiveInventory",       API_FN_PAIR(Character_SetActiveInventory) },
        { "Character::get_Animating",             API_FN_PAIR(Character_GetAnimating) },
        { "Character::get_AnimationSpeed",        API_FN_PAIR(Character_GetAnimationSpeed) },
        { "Character::set_AnimationSpeed",        API_FN_PAIR(Character_SetAnimationSpeed) },
        { "Character::get_AnimationVolume",       API_FN_PAIR(Character_GetAnimationVolume) },
        { "Character::set_AnimationVolume",       API_FN_PAIR(Character_SetAnimationVolume) },
        { "Character::get_Baseline",              API_FN_PAIR(Character_GetBaseline) },
        { "Character::set_Baseline",              API_FN_PAIR(Character_SetBaseline) },
        { "Character::get_BlinkInterval",         API_FN_PAIR(Character_GetBlinkInterval) },
        { "Character::set_BlinkInterval",         API_FN_PAIR(Character_SetBlinkInterval) },
        { "Character::get_BlinkView",             API_FN_PAIR(Character_GetBlinkView) },
        { "Character::set_BlinkView",             API_FN_PAIR(Character_SetBlinkView) },
        { "Character::get_BlinkWhileThinking",    API_FN_PAIR(Character_GetBlinkWhileThinking) },
        { "Character::set_BlinkWhileThinking",    API_FN_PAIR(Character_SetBlinkWhileThinking) },
        { "Character::get_BlockingHeight",        API_FN_PAIR(Character_GetBlockingHeight) },
        { "Character::set_BlockingHeight",        API_FN_PAIR(Character_SetBlockingHeight) },
        { "Character::get_BlockingWidth",         API_FN_PAIR(Character_GetBlockingWidth) },
        { "Character::set_BlockingWidth",         API_FN_PAIR(Character_SetBlockingWidth) },
        { "Character::get_Clickable",             API_FN_PAIR(Character_GetClickable) },
        { "Character::set_Clickable",             API_FN_PAIR(Character_SetClickable) },
        { "Character::get_DestinationX",          API_FN_PAIR(Character_GetDestinationX) },
        { "Character::get_DestinationY",          API_FN_PAIR(Character_GetDestinationY) },
        { "Character::get_DiagonalLoops",         API_FN_PAIR(Character_GetDiagonalWalking) },
        { "Character::set_DiagonalLoops",         API_FN_PAIR(Character_SetDiagonalWalking) },
        { "Character::get_Frame",                 API_FN_PAIR(Character_GetFrame) },
        { "Character::set_Frame",                 API_FN_PAIR(Character_SetFrame) },
        { "Character::get_ID",                    API_FN_PAIR(Character_GetID) },
        { "Character::get_IdleView",              API_FN_PAIR(Character_GetIdleView) },
        { "Character::get_IdleAnimationDelay",    API_FN_PAIR(Character_GetIdleAnimationDelay) },
        { "Character::set_IdleAnimationDelay",    API_FN_PAIR(Character_SetIdleAnimationDelay) },
        { "Character::geti_InventoryQuantity",    API_FN_PAIR(Character_GetIInventoryQuantity) },
        { "Character::seti_InventoryQuantity",    API_FN_PAIR(Character_SetIInventoryQuantity) },
        { "Character::get_IgnoreLighting",        API_FN_PAIR(Character_GetIgnoreLighting) },
        { "Character::set_IgnoreLighting",        API_FN_PAIR(Character_SetIgnoreLighting) },
        { "Character::get_IgnoreScaling",         API_FN_PAIR(Character_GetIgnoreScaling) },
        { "Character::set_IgnoreScaling",         API_FN_PAIR(Character_SetIgnoreScaling) },
        { "Character::get_IgnoreWalkbehinds",     API_FN_PAIR(Character_GetIgnoreWalkbehinds) },
        { "Character::set_IgnoreWalkbehinds",     API_FN_PAIR(Character_SetIgnoreWalkbehinds) },
        { "Character::get_Loop",                  API_FN_PAIR(Character_GetLoop) },
        { "Character::set_Loop",                  API_FN_PAIR(Character_SetLoop) },
        { "Character::get_ManualScaling",         API_FN_PAIR(Character_GetIgnoreScaling) },
        { "Character::set_ManualScaling",         API_FN_PAIR(Character_SetManualScaling) },
        { "Character::get_MovementLinkedToAnimation",API_FN_PAIR(Character_GetMovementLinkedToAnimation) },
        { "Character::set_MovementLinkedToAnimation",API_FN_PAIR(Character_SetMovementLinkedToAnimation) },
        { "Character::get_Moving",                API_FN_PAIR(Character_GetMoving) },
        { "Character::get_Name",                  API_FN_PAIR(Character_GetName) },
        { "Character::set_Name",                  API_FN_PAIR(Character_SetName) },
        { "Character::get_NormalView",            API_FN_PAIR(Character_GetNormalView) },
        { "Character::get_PreviousRoom",          API_FN_PAIR(Character_GetPreviousRoom) },
        { "Character::get_Room",                  API_FN_PAIR(Character_GetRoom) },
        { "Character::get_ScaleMoveSpeed",        API_FN_PAIR(Character_GetScaleMoveSpeed) },
        { "Character::set_ScaleMoveSpeed",        API_FN_PAIR(Character_SetScaleMoveSpeed) },
        { "Character::get_ScaleVolume",           API_FN_PAIR(Character_GetScaleVolume) },
        { "Character::set_ScaleVolume",           API_FN_PAIR(Character_SetScaleVolume) },
        { "Character::get_Scaling",               API_FN_PAIR(Character_GetScaling) },
        { "Character::set_Scaling",               API_FN_PAIR(Character_SetScaling) },
        { "Character::get_Solid",                 API_FN_PAIR(Character_GetSolid) },
        { "Character::set_Solid",                 API_FN_PAIR(Character_SetSolid) },
        { "Character::get_Speaking",              API_FN_PAIR(Character_GetSpeaking) },
        { "Character::get_SpeakingFrame",         API_FN_PAIR(Character_GetSpeakingFrame) },
        { "Character::get_SpeechAnimationDelay",  API_FN_PAIR(GetCharacterSpeechAnimationDelay) },
        { "Character::set_SpeechAnimationDelay",  API_FN_PAIR(Character_SetSpeechAnimationDelay) },
        { "Character::get_SpeechColor",           API_FN_PAIR(Character_GetSpeechColor) },
        { "Character::set_SpeechColor",           API_FN_PAIR(Character_SetSpeechColor) },
        { "Character::get_SpeechView",            API_FN_PAIR(Character_GetSpeechView) },
        { "Character::set_SpeechView",            API_FN_PAIR(Character_SetSpeechView) },
        { "Character::get_Thinking",              API_FN_PAIR(Character_GetThinking) },
        { "Character::get_ThinkingFrame",         API_FN_PAIR(Character_GetThinkingFrame) },
        { "Character::get_ThinkView",             API_FN_PAIR(Character_GetThinkView) },
        { "Character::set_ThinkView",             API_FN_PAIR(Character_SetThinkView) },
        { "Character::get_Transparency",          API_FN_PAIR(Character_GetTransparency) },
        { "Character::set_Transparency",          API_FN_PAIR(Character_SetTransparency) },
        { "Character::get_TurnBeforeWalking",     API_FN_PAIR(Character_GetTurnBeforeWalking) },
        { "Character::set_TurnBeforeWalking",     API_FN_PAIR(Character_SetTurnBeforeWalking) },
        { "Character::get_View",                  API_FN_PAIR(Character_GetView) },
        { "Character::get_WalkSpeedX",            API_FN_PAIR(Character_GetWalkSpeedX) },
        { "Character::get_WalkSpeedY",            API_FN_PAIR(Character_GetWalkSpeedY) },
        { "Character::get_X",                     API_FN_PAIR(Character_GetX) },
        { "Character::set_X",                     API_FN_PAIR(Character_SetX) },
        { "Character::get_x",                     API_FN_PAIR(Character_GetX) },
        { "Character::set_x",                     API_FN_PAIR(Character_SetX) },
        { "Character::get_Y",                     API_FN_PAIR(Character_GetY) },
        { "Character::set_Y",                     API_FN_PAIR(Character_SetY) },
        { "Character::get_y",                     API_FN_PAIR(Character_GetY) },
        { "Character::set_y",                     API_FN_PAIR(Character_SetY) },
        { "Character::get_Z",                     API_FN_PAIR(Character_GetZ) },
        { "Character::set_Z",                     API_FN_PAIR(Character_SetZ) },
        { "Character::get_z",                     API_FN_PAIR(Character_GetZ) },
        { "Character::set_z",                     API_FN_PAIR(Character_SetZ) },
        { "Character::get_HasExplicitLight",      API_FN_PAIR(Character_GetHasExplicitLight) },
        { "Character::get_LightLevel",            API_FN_PAIR(Character_GetLightLevel) },
        { "Character::get_TintBlue",              API_FN_PAIR(Character_GetTintBlue) },
        { "Character::get_TintGreen",             API_FN_PAIR(Character_GetTintGreen) },
        { "Character::get_TintRed",               API_FN_PAIR(Character_GetTintRed) },
        { "Character::get_TintSaturation",        API_FN_PAIR(Character_GetTintSaturation) },
        { "Character::get_TintLuminance",         API_FN_PAIR(Character_GetTintLuminance) },
    };

    ccAddExternalFunctions(character_api);

    // Few functions have to be selected based on API level
    if (base_api < kScriptAPI_v350)
    {
        ccAddExternalObjectFunction("Character::LockViewAligned^3", API_FN_PAIR(Character_LockViewAligned_Old));
        ccAddExternalObjectFunction("Character::LockViewAligned^4", API_FN_PAIR(Character_LockViewAlignedEx_Old));
    }
    else
    {
        ccAddExternalObjectFunction("Character::LockViewAligned^3", API_FN_PAIR(Character_LockViewAligned));
        ccAddExternalObjectFunction("Character::LockViewAligned^4", API_FN_PAIR(Character_LockViewAlignedEx));
    }
<<<<<<< HEAD
	ccAddExternalObjectFunction("Character::LockViewFrame^3",           Sc_Character_LockViewFrame);
	ccAddExternalObjectFunction("Character::LockViewFrame^4",           Sc_Character_LockViewFrameEx);
	ccAddExternalObjectFunction("Character::LockViewOffset^3",          Sc_Character_LockViewOffset);
	ccAddExternalObjectFunction("Character::LockViewOffset^4",          Sc_Character_LockViewOffsetEx);
	ccAddExternalObjectFunction("Character::LoseInventory^1",           Sc_Character_LoseInventory);
	ccAddExternalObjectFunction("Character::Move^4",                    Sc_Character_Move);
	ccAddExternalObjectFunction("Character::PlaceOnWalkableArea^0",     Sc_Character_PlaceOnWalkableArea);
	ccAddExternalObjectFunction("Character::RemoveTint^0",              Sc_Character_RemoveTint);
	ccAddExternalObjectFunction("Character::RunInteraction^1",          Sc_Character_RunInteraction);
	ccAddExternalObjectFunction("Character::Say^101",                   Sc_Character_Say);
	ccAddExternalObjectFunction("Character::SayAt^4",                   Sc_Character_SayAt);
	ccAddExternalObjectFunction("Character::SayBackground^1",           Sc_Character_SayBackground);
	ccAddExternalObjectFunction("Character::SetAsPlayer^0",             Sc_Character_SetAsPlayer);
	ccAddExternalObjectFunction("Character::SetIdleView^2",             Sc_Character_SetIdleView);
    ccAddExternalObjectFunction("Character::SetLightLevel^1",           Sc_Character_SetLightLevel);
	//ccAddExternalObjectFunction("Character::SetOption^2",             Sc_Character_SetOption);
	ccAddExternalObjectFunction("Character::SetWalkSpeed^2",            Sc_Character_SetSpeed);
	ccAddExternalObjectFunction("Character::StopMoving^0",              Sc_Character_StopMoving);
	ccAddExternalObjectFunction("Character::Think^101",                 Sc_Character_Think);
	ccAddExternalObjectFunction("Character::Tint^5",                    Sc_Character_Tint);
	ccAddExternalObjectFunction("Character::UnlockView^0",              Sc_Character_UnlockView);
	ccAddExternalObjectFunction("Character::UnlockView^1",              Sc_Character_UnlockViewEx);
	ccAddExternalObjectFunction("Character::Walk^4",                    Sc_Character_Walk);
	ccAddExternalObjectFunction("Character::WalkStraight^3",            Sc_Character_WalkStraight);

    ccAddExternalStaticFunction("Character::GetAtRoomXY^2",             Sc_GetCharacterAtRoom);
	ccAddExternalStaticFunction("Character::GetAtScreenXY^2",           Sc_GetCharacterAtScreen);

	ccAddExternalObjectFunction("Character::get_ActiveInventory",       Sc_Character_GetActiveInventory);
	ccAddExternalObjectFunction("Character::set_ActiveInventory",       Sc_Character_SetActiveInventory);
	ccAddExternalObjectFunction("Character::get_Animating",             Sc_Character_GetAnimating);
	ccAddExternalObjectFunction("Character::get_AnimationSpeed",        Sc_Character_GetAnimationSpeed);
	ccAddExternalObjectFunction("Character::set_AnimationSpeed",        Sc_Character_SetAnimationSpeed);
    ccAddExternalObjectFunction("Character::get_AnimationVolume",       Sc_Character_GetAnimationVolume);
    ccAddExternalObjectFunction("Character::set_AnimationVolume",       Sc_Character_SetAnimationVolume);
	ccAddExternalObjectFunction("Character::get_Baseline",              Sc_Character_GetBaseline);
	ccAddExternalObjectFunction("Character::set_Baseline",              Sc_Character_SetBaseline);
	ccAddExternalObjectFunction("Character::get_BlinkInterval",         Sc_Character_GetBlinkInterval);
	ccAddExternalObjectFunction("Character::set_BlinkInterval",         Sc_Character_SetBlinkInterval);
	ccAddExternalObjectFunction("Character::get_BlinkView",             Sc_Character_GetBlinkView);
	ccAddExternalObjectFunction("Character::set_BlinkView",             Sc_Character_SetBlinkView);
	ccAddExternalObjectFunction("Character::get_BlinkWhileThinking",    Sc_Character_GetBlinkWhileThinking);
	ccAddExternalObjectFunction("Character::set_BlinkWhileThinking",    Sc_Character_SetBlinkWhileThinking);
	ccAddExternalObjectFunction("Character::get_BlockingHeight",        Sc_Character_GetBlockingHeight);
	ccAddExternalObjectFunction("Character::set_BlockingHeight",        Sc_Character_SetBlockingHeight);
	ccAddExternalObjectFunction("Character::get_BlockingWidth",         Sc_Character_GetBlockingWidth);
	ccAddExternalObjectFunction("Character::set_BlockingWidth",         Sc_Character_SetBlockingWidth);
	ccAddExternalObjectFunction("Character::get_Clickable",             Sc_Character_GetClickable);
	ccAddExternalObjectFunction("Character::set_Clickable",             Sc_Character_SetClickable);
	ccAddExternalObjectFunction("Character::get_DestinationX",          Sc_Character_GetDestinationX);
	ccAddExternalObjectFunction("Character::get_DestinationY",          Sc_Character_GetDestinationY);
	ccAddExternalObjectFunction("Character::get_DiagonalLoops",         Sc_Character_GetDiagonalWalking);
	ccAddExternalObjectFunction("Character::set_DiagonalLoops",         Sc_Character_SetDiagonalWalking);
	ccAddExternalObjectFunction("Character::get_Frame",                 Sc_Character_GetFrame);
	ccAddExternalObjectFunction("Character::set_Frame",                 Sc_Character_SetFrame);
    if (base_api < kScriptAPI_v341)
        ccAddExternalObjectFunction("Character::get_HasExplicitTint",       Sc_Character_GetHasExplicitTint_Old);
    else
	    ccAddExternalObjectFunction("Character::get_HasExplicitTint",       Sc_Character_GetHasExplicitTint);
	ccAddExternalObjectFunction("Character::get_ID",                    Sc_Character_GetID);
	ccAddExternalObjectFunction("Character::get_IdleView",              Sc_Character_GetIdleView);
    ccAddExternalObjectFunction("Character::get_IdleAnimationDelay",    Sc_Character_GetIdleAnimationDelay);
    ccAddExternalObjectFunction("Character::set_IdleAnimationDelay",    Sc_Character_SetIdleAnimationDelay);
	ccAddExternalObjectFunction("Character::geti_InventoryQuantity",    Sc_Character_GetIInventoryQuantity);
	ccAddExternalObjectFunction("Character::seti_InventoryQuantity",    Sc_Character_SetIInventoryQuantity);
	ccAddExternalObjectFunction("Character::get_IgnoreLighting",        Sc_Character_GetIgnoreLighting);
	ccAddExternalObjectFunction("Character::set_IgnoreLighting",        Sc_Character_SetIgnoreLighting);
	ccAddExternalObjectFunction("Character::get_Loop",                  Sc_Character_GetLoop);
	ccAddExternalObjectFunction("Character::set_Loop",                  Sc_Character_SetLoop);
	ccAddExternalObjectFunction("Character::get_ManualScaling",         Sc_Character_GetManualScaling);
	ccAddExternalObjectFunction("Character::set_ManualScaling",         Sc_Character_SetManualScaling);
	ccAddExternalObjectFunction("Character::get_MovementLinkedToAnimation",Sc_Character_GetMovementLinkedToAnimation);
	ccAddExternalObjectFunction("Character::set_MovementLinkedToAnimation",Sc_Character_SetMovementLinkedToAnimation);
	ccAddExternalObjectFunction("Character::get_Moving",                Sc_Character_GetMoving);
	ccAddExternalObjectFunction("Character::get_Name",                  Sc_Character_GetName);
	ccAddExternalObjectFunction("Character::set_Name",                  Sc_Character_SetName);
	ccAddExternalObjectFunction("Character::get_NormalView",            Sc_Character_GetNormalView);
	ccAddExternalObjectFunction("Character::get_PreviousRoom",          Sc_Character_GetPreviousRoom);
	ccAddExternalObjectFunction("Character::get_Room",                  Sc_Character_GetRoom);
	ccAddExternalObjectFunction("Character::get_ScaleMoveSpeed",        Sc_Character_GetScaleMoveSpeed);
	ccAddExternalObjectFunction("Character::set_ScaleMoveSpeed",        Sc_Character_SetScaleMoveSpeed);
	ccAddExternalObjectFunction("Character::get_ScaleVolume",           Sc_Character_GetScaleVolume);
	ccAddExternalObjectFunction("Character::set_ScaleVolume",           Sc_Character_SetScaleVolume);
	ccAddExternalObjectFunction("Character::get_Scaling",               Sc_Character_GetScaling);
	ccAddExternalObjectFunction("Character::set_Scaling",               Sc_Character_SetScaling);
	ccAddExternalObjectFunction("Character::get_Solid",                 Sc_Character_GetSolid);
	ccAddExternalObjectFunction("Character::set_Solid",                 Sc_Character_SetSolid);
	ccAddExternalObjectFunction("Character::get_Speaking",              Sc_Character_GetSpeaking);
	ccAddExternalObjectFunction("Character::get_SpeakingFrame",         Sc_Character_GetSpeakingFrame);
	ccAddExternalObjectFunction("Character::get_SpeechAnimationDelay",  Sc_GetCharacterSpeechAnimationDelay);
	ccAddExternalObjectFunction("Character::set_SpeechAnimationDelay",  Sc_Character_SetSpeechAnimationDelay);
	ccAddExternalObjectFunction("Character::get_SpeechColor",           Sc_Character_GetSpeechColor);
	ccAddExternalObjectFunction("Character::set_SpeechColor",           Sc_Character_SetSpeechColor);
	ccAddExternalObjectFunction("Character::get_SpeechView",            Sc_Character_GetSpeechView);
	ccAddExternalObjectFunction("Character::set_SpeechView",            Sc_Character_SetSpeechView);
    ccAddExternalObjectFunction("Character::get_Thinking",              Sc_Character_GetThinking);
    ccAddExternalObjectFunction("Character::get_ThinkingFrame",         Sc_Character_GetThinkingFrame);
	ccAddExternalObjectFunction("Character::get_ThinkView",             Sc_Character_GetThinkView);
	ccAddExternalObjectFunction("Character::set_ThinkView",             Sc_Character_SetThinkView);
	ccAddExternalObjectFunction("Character::get_Transparency",          Sc_Character_GetTransparency);
	ccAddExternalObjectFunction("Character::set_Transparency",          Sc_Character_SetTransparency);
	ccAddExternalObjectFunction("Character::get_TurnBeforeWalking",     Sc_Character_GetTurnBeforeWalking);
	ccAddExternalObjectFunction("Character::set_TurnBeforeWalking",     Sc_Character_SetTurnBeforeWalking);
	ccAddExternalObjectFunction("Character::get_View",                  Sc_Character_GetView);
	ccAddExternalObjectFunction("Character::get_WalkSpeedX",            Sc_Character_GetWalkSpeedX);
	ccAddExternalObjectFunction("Character::get_WalkSpeedY",            Sc_Character_GetWalkSpeedY);
	ccAddExternalObjectFunction("Character::get_X",                     Sc_Character_GetX);
	ccAddExternalObjectFunction("Character::set_X",                     Sc_Character_SetX);
	ccAddExternalObjectFunction("Character::get_x",                     Sc_Character_GetX);
	ccAddExternalObjectFunction("Character::set_x",                     Sc_Character_SetX);
	ccAddExternalObjectFunction("Character::get_Y",                     Sc_Character_GetY);
	ccAddExternalObjectFunction("Character::set_Y",                     Sc_Character_SetY);
	ccAddExternalObjectFunction("Character::get_y",                     Sc_Character_GetY);
	ccAddExternalObjectFunction("Character::set_y",                     Sc_Character_SetY);
	ccAddExternalObjectFunction("Character::get_Z",                     Sc_Character_GetZ);
	ccAddExternalObjectFunction("Character::set_Z",                     Sc_Character_SetZ);
	ccAddExternalObjectFunction("Character::get_z",                     Sc_Character_GetZ);
	ccAddExternalObjectFunction("Character::set_z",                     Sc_Character_SetZ);

    ccAddExternalObjectFunction("Character::get_HasExplicitLight",      Sc_Character_HasExplicitLight);
    ccAddExternalObjectFunction("Character::get_LightLevel",            Sc_Character_GetLightLevel);
    ccAddExternalObjectFunction("Character::get_TintBlue",              Sc_Character_GetTintBlue);
    ccAddExternalObjectFunction("Character::get_TintGreen",             Sc_Character_GetTintGreen);
    ccAddExternalObjectFunction("Character::get_TintRed",               Sc_Character_GetTintRed);
    ccAddExternalObjectFunction("Character::get_TintSaturation",        Sc_Character_GetTintSaturation);
    ccAddExternalObjectFunction("Character::get_TintLuminance",         Sc_Character_GetTintLuminance);
    ccAddExternalObjectFunction("Character::get_BlendMode",             Sc_Character_GetBlendMode);
    ccAddExternalObjectFunction("Character::set_BlendMode",             Sc_Character_SetBlendMode);
    ccAddExternalObjectFunction("Character::get_UseRegionTint",         Sc_Character_GetUseRegionTint);
    ccAddExternalObjectFunction("Character::set_UseRegionTint",         Sc_Character_SetUseRegionTint);
    ccAddExternalObjectFunction("Character::get_GraphicRotation",       Sc_Character_GetRotation);
    ccAddExternalObjectFunction("Character::set_GraphicRotation",       Sc_Character_SetRotation);

    /* ----------------------- Registering unsafe exports for plugins -----------------------*/

    ccAddExternalFunctionForPlugin("Character::AddInventory^2",            (void*)Character_AddInventory);
    ccAddExternalFunctionForPlugin("Character::AddWaypoint^2",             (void*)Character_AddWaypoint);
    ccAddExternalFunctionForPlugin("Character::Animate^5",                 (void*)Character_Animate);
    ccAddExternalFunctionForPlugin("Character::ChangeRoom^3",              (void*)Character_ChangeRoom);
    ccAddExternalFunctionForPlugin("Character::ChangeRoomAutoPosition^2",  (void*)Character_ChangeRoomAutoPosition);
    ccAddExternalFunctionForPlugin("Character::ChangeView^1",              (void*)Character_ChangeView);
    ccAddExternalFunctionForPlugin("Character::FaceCharacter^2",           (void*)Character_FaceCharacter);
    ccAddExternalFunctionForPlugin("Character::FaceDirection^2",           (void*)Character_FaceDirection);
    ccAddExternalFunctionForPlugin("Character::FaceLocation^3",            (void*)Character_FaceLocation);
    ccAddExternalFunctionForPlugin("Character::FaceObject^2",              (void*)Character_FaceObject);
    ccAddExternalFunctionForPlugin("Character::FollowCharacter^3",         (void*)Character_FollowCharacter);
    ccAddExternalFunctionForPlugin("Character::GetProperty^1",             (void*)Character_GetProperty);
    ccAddExternalFunctionForPlugin("Character::GetPropertyText^2",         (void*)Character_GetPropertyText);
    ccAddExternalFunctionForPlugin("Character::GetTextProperty^1",         (void*)Character_GetTextProperty);
    ccAddExternalFunctionForPlugin("Character::SetProperty^2",             (void*)Character_SetProperty);
    ccAddExternalFunctionForPlugin("Character::SetTextProperty^2",         (void*)Character_SetTextProperty);
    ccAddExternalFunctionForPlugin("Character::HasInventory^1",            (void*)Character_HasInventory);
    ccAddExternalFunctionForPlugin("Character::IsCollidingWithChar^1",     (void*)Character_IsCollidingWithChar);
    ccAddExternalFunctionForPlugin("Character::IsCollidingWithObject^1",   (void*)Character_IsCollidingWithObject);
    ccAddExternalFunctionForPlugin("Character::LockView^1",                (void*)Character_LockView);
    ccAddExternalFunctionForPlugin("Character::LockView^2",                (void*)Character_LockViewEx);
=======

>>>>>>> 926c75b6
    if (base_api < kScriptAPI_v341)
    {
        ccAddExternalObjectFunction("Character::get_HasExplicitTint", API_FN_PAIR(Character_GetHasExplicitTint_Old));
    }
    else
    {
        ccAddExternalObjectFunction("Character::get_HasExplicitTint", API_FN_PAIR(Character_GetHasExplicitTint));
    }
<<<<<<< HEAD
    ccAddExternalFunctionForPlugin("Character::LockViewFrame^3",           (void*)Character_LockViewFrame);
    ccAddExternalFunctionForPlugin("Character::LockViewFrame^4",           (void*)Character_LockViewFrameEx);
    ccAddExternalFunctionForPlugin("Character::LockViewOffset^3",          (void*)Character_LockViewOffset);
    ccAddExternalFunctionForPlugin("Character::LockViewOffset^4",          (void*)Character_LockViewOffset);
    ccAddExternalFunctionForPlugin("Character::LoseInventory^1",           (void*)Character_LoseInventory);
    ccAddExternalFunctionForPlugin("Character::Move^4",                    (void*)Character_Move);
    ccAddExternalFunctionForPlugin("Character::PlaceOnWalkableArea^0",     (void*)Character_PlaceOnWalkableArea);
    ccAddExternalFunctionForPlugin("Character::RemoveTint^0",              (void*)Character_RemoveTint);
    ccAddExternalFunctionForPlugin("Character::RunInteraction^1",          (void*)Character_RunInteraction);
    ccAddExternalFunctionForPlugin("Character::Say^101",                   (void*)ScPl_Character_Say);
    ccAddExternalFunctionForPlugin("Character::SayAt^4",                   (void*)Character_SayAt);
    ccAddExternalFunctionForPlugin("Character::SayBackground^1",           (void*)Character_SayBackground);
    ccAddExternalFunctionForPlugin("Character::SetAsPlayer^0",             (void*)Character_SetAsPlayer);
    ccAddExternalFunctionForPlugin("Character::SetIdleView^2",             (void*)Character_SetIdleView);
    //ccAddExternalFunctionForPlugin("Character::SetOption^2",             (void*)Character_SetOption);
    ccAddExternalFunctionForPlugin("Character::SetWalkSpeed^2",            (void*)Character_SetSpeed);
    ccAddExternalFunctionForPlugin("Character::StopMoving^0",              (void*)Character_StopMoving);
    ccAddExternalFunctionForPlugin("Character::Think^101",                 (void*)ScPl_Character_Think);
    ccAddExternalFunctionForPlugin("Character::Tint^5",                    (void*)Character_Tint);
    ccAddExternalFunctionForPlugin("Character::UnlockView^0",              (void*)Character_UnlockView);
    ccAddExternalFunctionForPlugin("Character::UnlockView^1",              (void*)Character_UnlockViewEx);
    ccAddExternalFunctionForPlugin("Character::Walk^4",                    (void*)Character_Walk);
    ccAddExternalFunctionForPlugin("Character::WalkStraight^3",            (void*)Character_WalkStraight);
    ccAddExternalFunctionForPlugin("Character::GetAtRoomXY^2",             (void*)GetCharacterAtRoom);
    ccAddExternalFunctionForPlugin("Character::GetAtScreenXY^2",           (void*)GetCharacterAtScreen);
    ccAddExternalFunctionForPlugin("Character::get_ActiveInventory",       (void*)Character_GetActiveInventory);
    ccAddExternalFunctionForPlugin("Character::set_ActiveInventory",       (void*)Character_SetActiveInventory);
    ccAddExternalFunctionForPlugin("Character::get_Animating",             (void*)Character_GetAnimating);
    ccAddExternalFunctionForPlugin("Character::get_AnimationSpeed",        (void*)Character_GetAnimationSpeed);
    ccAddExternalFunctionForPlugin("Character::set_AnimationSpeed",        (void*)Character_SetAnimationSpeed);
    ccAddExternalFunctionForPlugin("Character::get_Baseline",              (void*)Character_GetBaseline);
    ccAddExternalFunctionForPlugin("Character::set_Baseline",              (void*)Character_SetBaseline);
    ccAddExternalFunctionForPlugin("Character::get_BlinkInterval",         (void*)Character_GetBlinkInterval);
    ccAddExternalFunctionForPlugin("Character::set_BlinkInterval",         (void*)Character_SetBlinkInterval);
    ccAddExternalFunctionForPlugin("Character::get_BlinkView",             (void*)Character_GetBlinkView);
    ccAddExternalFunctionForPlugin("Character::set_BlinkView",             (void*)Character_SetBlinkView);
    ccAddExternalFunctionForPlugin("Character::get_BlinkWhileThinking",    (void*)Character_GetBlinkWhileThinking);
    ccAddExternalFunctionForPlugin("Character::set_BlinkWhileThinking",    (void*)Character_SetBlinkWhileThinking);
    ccAddExternalFunctionForPlugin("Character::get_BlockingHeight",        (void*)Character_GetBlockingHeight);
    ccAddExternalFunctionForPlugin("Character::set_BlockingHeight",        (void*)Character_SetBlockingHeight);
    ccAddExternalFunctionForPlugin("Character::get_BlockingWidth",         (void*)Character_GetBlockingWidth);
    ccAddExternalFunctionForPlugin("Character::set_BlockingWidth",         (void*)Character_SetBlockingWidth);
    ccAddExternalFunctionForPlugin("Character::get_Clickable",             (void*)Character_GetClickable);
    ccAddExternalFunctionForPlugin("Character::set_Clickable",             (void*)Character_SetClickable);
    ccAddExternalFunctionForPlugin("Character::get_DestinationX",          (void*)Character_GetDestinationX);
    ccAddExternalFunctionForPlugin("Character::get_DestinationY",          (void*)Character_GetDestinationY);
    ccAddExternalFunctionForPlugin("Character::get_DiagonalLoops",         (void*)Character_GetDiagonalWalking);
    ccAddExternalFunctionForPlugin("Character::set_DiagonalLoops",         (void*)Character_SetDiagonalWalking);
    ccAddExternalFunctionForPlugin("Character::get_Frame",                 (void*)Character_GetFrame);
    ccAddExternalFunctionForPlugin("Character::set_Frame",                 (void*)Character_SetFrame);
    if (base_api < kScriptAPI_v341)
        ccAddExternalFunctionForPlugin("Character::get_HasExplicitTint",       (void*)Character_GetHasExplicitTint_Old);
    else
        ccAddExternalFunctionForPlugin("Character::get_HasExplicitTint",       (void*)Character_GetHasExplicitTint);
    ccAddExternalFunctionForPlugin("Character::get_ID",                    (void*)Character_GetID);
    ccAddExternalFunctionForPlugin("Character::get_IdleView",              (void*)Character_GetIdleView);
    ccAddExternalFunctionForPlugin("Character::geti_InventoryQuantity",    (void*)Character_GetIInventoryQuantity);
    ccAddExternalFunctionForPlugin("Character::seti_InventoryQuantity",    (void*)Character_SetIInventoryQuantity);
    ccAddExternalFunctionForPlugin("Character::get_IgnoreLighting",        (void*)Character_GetIgnoreLighting);
    ccAddExternalFunctionForPlugin("Character::set_IgnoreLighting",        (void*)Character_SetIgnoreLighting);
    ccAddExternalFunctionForPlugin("Character::get_Loop",                  (void*)Character_GetLoop);
    ccAddExternalFunctionForPlugin("Character::set_Loop",                  (void*)Character_SetLoop);
    ccAddExternalFunctionForPlugin("Character::get_ManualScaling",         (void*)Character_GetManualScaling);
    ccAddExternalFunctionForPlugin("Character::set_ManualScaling",         (void*)Character_SetManualScaling);
    ccAddExternalFunctionForPlugin("Character::get_MovementLinkedToAnimation",(void*)Character_GetMovementLinkedToAnimation);
    ccAddExternalFunctionForPlugin("Character::set_MovementLinkedToAnimation",(void*)Character_SetMovementLinkedToAnimation);
    ccAddExternalFunctionForPlugin("Character::get_Moving",                (void*)Character_GetMoving);
    ccAddExternalFunctionForPlugin("Character::get_Name",                  (void*)Character_GetName);
    ccAddExternalFunctionForPlugin("Character::set_Name",                  (void*)Character_SetName);
    ccAddExternalFunctionForPlugin("Character::get_NormalView",            (void*)Character_GetNormalView);
    ccAddExternalFunctionForPlugin("Character::get_PreviousRoom",          (void*)Character_GetPreviousRoom);
    ccAddExternalFunctionForPlugin("Character::get_Room",                  (void*)Character_GetRoom);
    ccAddExternalFunctionForPlugin("Character::get_ScaleMoveSpeed",        (void*)Character_GetScaleMoveSpeed);
    ccAddExternalFunctionForPlugin("Character::set_ScaleMoveSpeed",        (void*)Character_SetScaleMoveSpeed);
    ccAddExternalFunctionForPlugin("Character::get_ScaleVolume",           (void*)Character_GetScaleVolume);
    ccAddExternalFunctionForPlugin("Character::set_ScaleVolume",           (void*)Character_SetScaleVolume);
    ccAddExternalFunctionForPlugin("Character::get_Scaling",               (void*)Character_GetScaling);
    ccAddExternalFunctionForPlugin("Character::set_Scaling",               (void*)Character_SetScaling);
    ccAddExternalFunctionForPlugin("Character::get_Solid",                 (void*)Character_GetSolid);
    ccAddExternalFunctionForPlugin("Character::set_Solid",                 (void*)Character_SetSolid);
    ccAddExternalFunctionForPlugin("Character::get_Speaking",              (void*)Character_GetSpeaking);
    ccAddExternalFunctionForPlugin("Character::get_SpeakingFrame",         (void*)Character_GetSpeakingFrame);
    ccAddExternalFunctionForPlugin("Character::get_SpeechAnimationDelay",  (void*)GetCharacterSpeechAnimationDelay);
    ccAddExternalFunctionForPlugin("Character::set_SpeechAnimationDelay",  (void*)Character_SetSpeechAnimationDelay);
    ccAddExternalFunctionForPlugin("Character::get_SpeechColor",           (void*)Character_GetSpeechColor);
    ccAddExternalFunctionForPlugin("Character::set_SpeechColor",           (void*)Character_SetSpeechColor);
    ccAddExternalFunctionForPlugin("Character::get_SpeechView",            (void*)Character_GetSpeechView);
    ccAddExternalFunctionForPlugin("Character::set_SpeechView",            (void*)Character_SetSpeechView);
    ccAddExternalFunctionForPlugin("Character::get_ThinkView",             (void*)Character_GetThinkView);
    ccAddExternalFunctionForPlugin("Character::set_ThinkView",             (void*)Character_SetThinkView);
    ccAddExternalFunctionForPlugin("Character::get_Transparency",          (void*)Character_GetTransparency);
    ccAddExternalFunctionForPlugin("Character::set_Transparency",          (void*)Character_SetTransparency);
    ccAddExternalFunctionForPlugin("Character::get_TurnBeforeWalking",     (void*)Character_GetTurnBeforeWalking);
    ccAddExternalFunctionForPlugin("Character::set_TurnBeforeWalking",     (void*)Character_SetTurnBeforeWalking);
    ccAddExternalFunctionForPlugin("Character::get_View",                  (void*)Character_GetView);
    ccAddExternalFunctionForPlugin("Character::get_WalkSpeedX",            (void*)Character_GetWalkSpeedX);
    ccAddExternalFunctionForPlugin("Character::get_WalkSpeedY",            (void*)Character_GetWalkSpeedY);
    ccAddExternalFunctionForPlugin("Character::get_X",                     (void*)Character_GetX);
    ccAddExternalFunctionForPlugin("Character::set_X",                     (void*)Character_SetX);
    ccAddExternalFunctionForPlugin("Character::get_x",                     (void*)Character_GetX);
    ccAddExternalFunctionForPlugin("Character::set_x",                     (void*)Character_SetX);
    ccAddExternalFunctionForPlugin("Character::get_Y",                     (void*)Character_GetY);
    ccAddExternalFunctionForPlugin("Character::set_Y",                     (void*)Character_SetY);
    ccAddExternalFunctionForPlugin("Character::get_y",                     (void*)Character_GetY);
    ccAddExternalFunctionForPlugin("Character::set_y",                     (void*)Character_SetY);
    ccAddExternalFunctionForPlugin("Character::get_Z",                     (void*)Character_GetZ);
    ccAddExternalFunctionForPlugin("Character::set_Z",                     (void*)Character_SetZ);
    ccAddExternalFunctionForPlugin("Character::get_z",                     (void*)Character_GetZ);
    ccAddExternalFunctionForPlugin("Character::set_z",                     (void*)Character_SetZ);
=======
>>>>>>> 926c75b6
}<|MERGE_RESOLUTION|>--- conflicted
+++ resolved
@@ -3951,13 +3951,9 @@
         { "Character::seti_InventoryQuantity",    API_FN_PAIR(Character_SetIInventoryQuantity) },
         { "Character::get_IgnoreLighting",        API_FN_PAIR(Character_GetIgnoreLighting) },
         { "Character::set_IgnoreLighting",        API_FN_PAIR(Character_SetIgnoreLighting) },
-        { "Character::get_IgnoreScaling",         API_FN_PAIR(Character_GetIgnoreScaling) },
-        { "Character::set_IgnoreScaling",         API_FN_PAIR(Character_SetIgnoreScaling) },
-        { "Character::get_IgnoreWalkbehinds",     API_FN_PAIR(Character_GetIgnoreWalkbehinds) },
-        { "Character::set_IgnoreWalkbehinds",     API_FN_PAIR(Character_SetIgnoreWalkbehinds) },
         { "Character::get_Loop",                  API_FN_PAIR(Character_GetLoop) },
         { "Character::set_Loop",                  API_FN_PAIR(Character_SetLoop) },
-        { "Character::get_ManualScaling",         API_FN_PAIR(Character_GetIgnoreScaling) },
+        { "Character::get_ManualScaling",         API_FN_PAIR(Character_GetManualScaling) },
         { "Character::set_ManualScaling",         API_FN_PAIR(Character_SetManualScaling) },
         { "Character::get_MovementLinkedToAnimation",API_FN_PAIR(Character_GetMovementLinkedToAnimation) },
         { "Character::set_MovementLinkedToAnimation",API_FN_PAIR(Character_SetMovementLinkedToAnimation) },
@@ -4028,166 +4024,14 @@
         ccAddExternalObjectFunction("Character::LockViewAligned^3", API_FN_PAIR(Character_LockViewAligned));
         ccAddExternalObjectFunction("Character::LockViewAligned^4", API_FN_PAIR(Character_LockViewAlignedEx));
     }
-<<<<<<< HEAD
-	ccAddExternalObjectFunction("Character::LockViewFrame^3",           Sc_Character_LockViewFrame);
-	ccAddExternalObjectFunction("Character::LockViewFrame^4",           Sc_Character_LockViewFrameEx);
-	ccAddExternalObjectFunction("Character::LockViewOffset^3",          Sc_Character_LockViewOffset);
-	ccAddExternalObjectFunction("Character::LockViewOffset^4",          Sc_Character_LockViewOffsetEx);
-	ccAddExternalObjectFunction("Character::LoseInventory^1",           Sc_Character_LoseInventory);
-	ccAddExternalObjectFunction("Character::Move^4",                    Sc_Character_Move);
-	ccAddExternalObjectFunction("Character::PlaceOnWalkableArea^0",     Sc_Character_PlaceOnWalkableArea);
-	ccAddExternalObjectFunction("Character::RemoveTint^0",              Sc_Character_RemoveTint);
-	ccAddExternalObjectFunction("Character::RunInteraction^1",          Sc_Character_RunInteraction);
-	ccAddExternalObjectFunction("Character::Say^101",                   Sc_Character_Say);
-	ccAddExternalObjectFunction("Character::SayAt^4",                   Sc_Character_SayAt);
-	ccAddExternalObjectFunction("Character::SayBackground^1",           Sc_Character_SayBackground);
-	ccAddExternalObjectFunction("Character::SetAsPlayer^0",             Sc_Character_SetAsPlayer);
-	ccAddExternalObjectFunction("Character::SetIdleView^2",             Sc_Character_SetIdleView);
-    ccAddExternalObjectFunction("Character::SetLightLevel^1",           Sc_Character_SetLightLevel);
-	//ccAddExternalObjectFunction("Character::SetOption^2",             Sc_Character_SetOption);
-	ccAddExternalObjectFunction("Character::SetWalkSpeed^2",            Sc_Character_SetSpeed);
-	ccAddExternalObjectFunction("Character::StopMoving^0",              Sc_Character_StopMoving);
-	ccAddExternalObjectFunction("Character::Think^101",                 Sc_Character_Think);
-	ccAddExternalObjectFunction("Character::Tint^5",                    Sc_Character_Tint);
-	ccAddExternalObjectFunction("Character::UnlockView^0",              Sc_Character_UnlockView);
-	ccAddExternalObjectFunction("Character::UnlockView^1",              Sc_Character_UnlockViewEx);
-	ccAddExternalObjectFunction("Character::Walk^4",                    Sc_Character_Walk);
-	ccAddExternalObjectFunction("Character::WalkStraight^3",            Sc_Character_WalkStraight);
-
-    ccAddExternalStaticFunction("Character::GetAtRoomXY^2",             Sc_GetCharacterAtRoom);
-	ccAddExternalStaticFunction("Character::GetAtScreenXY^2",           Sc_GetCharacterAtScreen);
-
-	ccAddExternalObjectFunction("Character::get_ActiveInventory",       Sc_Character_GetActiveInventory);
-	ccAddExternalObjectFunction("Character::set_ActiveInventory",       Sc_Character_SetActiveInventory);
-	ccAddExternalObjectFunction("Character::get_Animating",             Sc_Character_GetAnimating);
-	ccAddExternalObjectFunction("Character::get_AnimationSpeed",        Sc_Character_GetAnimationSpeed);
-	ccAddExternalObjectFunction("Character::set_AnimationSpeed",        Sc_Character_SetAnimationSpeed);
-    ccAddExternalObjectFunction("Character::get_AnimationVolume",       Sc_Character_GetAnimationVolume);
-    ccAddExternalObjectFunction("Character::set_AnimationVolume",       Sc_Character_SetAnimationVolume);
-	ccAddExternalObjectFunction("Character::get_Baseline",              Sc_Character_GetBaseline);
-	ccAddExternalObjectFunction("Character::set_Baseline",              Sc_Character_SetBaseline);
-	ccAddExternalObjectFunction("Character::get_BlinkInterval",         Sc_Character_GetBlinkInterval);
-	ccAddExternalObjectFunction("Character::set_BlinkInterval",         Sc_Character_SetBlinkInterval);
-	ccAddExternalObjectFunction("Character::get_BlinkView",             Sc_Character_GetBlinkView);
-	ccAddExternalObjectFunction("Character::set_BlinkView",             Sc_Character_SetBlinkView);
-	ccAddExternalObjectFunction("Character::get_BlinkWhileThinking",    Sc_Character_GetBlinkWhileThinking);
-	ccAddExternalObjectFunction("Character::set_BlinkWhileThinking",    Sc_Character_SetBlinkWhileThinking);
-	ccAddExternalObjectFunction("Character::get_BlockingHeight",        Sc_Character_GetBlockingHeight);
-	ccAddExternalObjectFunction("Character::set_BlockingHeight",        Sc_Character_SetBlockingHeight);
-	ccAddExternalObjectFunction("Character::get_BlockingWidth",         Sc_Character_GetBlockingWidth);
-	ccAddExternalObjectFunction("Character::set_BlockingWidth",         Sc_Character_SetBlockingWidth);
-	ccAddExternalObjectFunction("Character::get_Clickable",             Sc_Character_GetClickable);
-	ccAddExternalObjectFunction("Character::set_Clickable",             Sc_Character_SetClickable);
-	ccAddExternalObjectFunction("Character::get_DestinationX",          Sc_Character_GetDestinationX);
-	ccAddExternalObjectFunction("Character::get_DestinationY",          Sc_Character_GetDestinationY);
-	ccAddExternalObjectFunction("Character::get_DiagonalLoops",         Sc_Character_GetDiagonalWalking);
-	ccAddExternalObjectFunction("Character::set_DiagonalLoops",         Sc_Character_SetDiagonalWalking);
-	ccAddExternalObjectFunction("Character::get_Frame",                 Sc_Character_GetFrame);
-	ccAddExternalObjectFunction("Character::set_Frame",                 Sc_Character_SetFrame);
-    if (base_api < kScriptAPI_v341)
-        ccAddExternalObjectFunction("Character::get_HasExplicitTint",       Sc_Character_GetHasExplicitTint_Old);
-    else
-	    ccAddExternalObjectFunction("Character::get_HasExplicitTint",       Sc_Character_GetHasExplicitTint);
-	ccAddExternalObjectFunction("Character::get_ID",                    Sc_Character_GetID);
-	ccAddExternalObjectFunction("Character::get_IdleView",              Sc_Character_GetIdleView);
-    ccAddExternalObjectFunction("Character::get_IdleAnimationDelay",    Sc_Character_GetIdleAnimationDelay);
-    ccAddExternalObjectFunction("Character::set_IdleAnimationDelay",    Sc_Character_SetIdleAnimationDelay);
-	ccAddExternalObjectFunction("Character::geti_InventoryQuantity",    Sc_Character_GetIInventoryQuantity);
-	ccAddExternalObjectFunction("Character::seti_InventoryQuantity",    Sc_Character_SetIInventoryQuantity);
-	ccAddExternalObjectFunction("Character::get_IgnoreLighting",        Sc_Character_GetIgnoreLighting);
-	ccAddExternalObjectFunction("Character::set_IgnoreLighting",        Sc_Character_SetIgnoreLighting);
-	ccAddExternalObjectFunction("Character::get_Loop",                  Sc_Character_GetLoop);
-	ccAddExternalObjectFunction("Character::set_Loop",                  Sc_Character_SetLoop);
+
 	ccAddExternalObjectFunction("Character::get_ManualScaling",         Sc_Character_GetManualScaling);
-	ccAddExternalObjectFunction("Character::set_ManualScaling",         Sc_Character_SetManualScaling);
-	ccAddExternalObjectFunction("Character::get_MovementLinkedToAnimation",Sc_Character_GetMovementLinkedToAnimation);
-	ccAddExternalObjectFunction("Character::set_MovementLinkedToAnimation",Sc_Character_SetMovementLinkedToAnimation);
-	ccAddExternalObjectFunction("Character::get_Moving",                Sc_Character_GetMoving);
-	ccAddExternalObjectFunction("Character::get_Name",                  Sc_Character_GetName);
-	ccAddExternalObjectFunction("Character::set_Name",                  Sc_Character_SetName);
-	ccAddExternalObjectFunction("Character::get_NormalView",            Sc_Character_GetNormalView);
-	ccAddExternalObjectFunction("Character::get_PreviousRoom",          Sc_Character_GetPreviousRoom);
-	ccAddExternalObjectFunction("Character::get_Room",                  Sc_Character_GetRoom);
-	ccAddExternalObjectFunction("Character::get_ScaleMoveSpeed",        Sc_Character_GetScaleMoveSpeed);
-	ccAddExternalObjectFunction("Character::set_ScaleMoveSpeed",        Sc_Character_SetScaleMoveSpeed);
-	ccAddExternalObjectFunction("Character::get_ScaleVolume",           Sc_Character_GetScaleVolume);
-	ccAddExternalObjectFunction("Character::set_ScaleVolume",           Sc_Character_SetScaleVolume);
-	ccAddExternalObjectFunction("Character::get_Scaling",               Sc_Character_GetScaling);
-	ccAddExternalObjectFunction("Character::set_Scaling",               Sc_Character_SetScaling);
-	ccAddExternalObjectFunction("Character::get_Solid",                 Sc_Character_GetSolid);
-	ccAddExternalObjectFunction("Character::set_Solid",                 Sc_Character_SetSolid);
-	ccAddExternalObjectFunction("Character::get_Speaking",              Sc_Character_GetSpeaking);
-	ccAddExternalObjectFunction("Character::get_SpeakingFrame",         Sc_Character_GetSpeakingFrame);
-	ccAddExternalObjectFunction("Character::get_SpeechAnimationDelay",  Sc_GetCharacterSpeechAnimationDelay);
-	ccAddExternalObjectFunction("Character::set_SpeechAnimationDelay",  Sc_Character_SetSpeechAnimationDelay);
-	ccAddExternalObjectFunction("Character::get_SpeechColor",           Sc_Character_GetSpeechColor);
-	ccAddExternalObjectFunction("Character::set_SpeechColor",           Sc_Character_SetSpeechColor);
-	ccAddExternalObjectFunction("Character::get_SpeechView",            Sc_Character_GetSpeechView);
-	ccAddExternalObjectFunction("Character::set_SpeechView",            Sc_Character_SetSpeechView);
-    ccAddExternalObjectFunction("Character::get_Thinking",              Sc_Character_GetThinking);
-    ccAddExternalObjectFunction("Character::get_ThinkingFrame",         Sc_Character_GetThinkingFrame);
-	ccAddExternalObjectFunction("Character::get_ThinkView",             Sc_Character_GetThinkView);
-	ccAddExternalObjectFunction("Character::set_ThinkView",             Sc_Character_SetThinkView);
-	ccAddExternalObjectFunction("Character::get_Transparency",          Sc_Character_GetTransparency);
-	ccAddExternalObjectFunction("Character::set_Transparency",          Sc_Character_SetTransparency);
-	ccAddExternalObjectFunction("Character::get_TurnBeforeWalking",     Sc_Character_GetTurnBeforeWalking);
-	ccAddExternalObjectFunction("Character::set_TurnBeforeWalking",     Sc_Character_SetTurnBeforeWalking);
-	ccAddExternalObjectFunction("Character::get_View",                  Sc_Character_GetView);
-	ccAddExternalObjectFunction("Character::get_WalkSpeedX",            Sc_Character_GetWalkSpeedX);
-	ccAddExternalObjectFunction("Character::get_WalkSpeedY",            Sc_Character_GetWalkSpeedY);
-	ccAddExternalObjectFunction("Character::get_X",                     Sc_Character_GetX);
-	ccAddExternalObjectFunction("Character::set_X",                     Sc_Character_SetX);
-	ccAddExternalObjectFunction("Character::get_x",                     Sc_Character_GetX);
-	ccAddExternalObjectFunction("Character::set_x",                     Sc_Character_SetX);
-	ccAddExternalObjectFunction("Character::get_Y",                     Sc_Character_GetY);
-	ccAddExternalObjectFunction("Character::set_Y",                     Sc_Character_SetY);
-	ccAddExternalObjectFunction("Character::get_y",                     Sc_Character_GetY);
-	ccAddExternalObjectFunction("Character::set_y",                     Sc_Character_SetY);
-	ccAddExternalObjectFunction("Character::get_Z",                     Sc_Character_GetZ);
-	ccAddExternalObjectFunction("Character::set_Z",                     Sc_Character_SetZ);
-	ccAddExternalObjectFunction("Character::get_z",                     Sc_Character_GetZ);
-	ccAddExternalObjectFunction("Character::set_z",                     Sc_Character_SetZ);
-
-    ccAddExternalObjectFunction("Character::get_HasExplicitLight",      Sc_Character_HasExplicitLight);
-    ccAddExternalObjectFunction("Character::get_LightLevel",            Sc_Character_GetLightLevel);
-    ccAddExternalObjectFunction("Character::get_TintBlue",              Sc_Character_GetTintBlue);
-    ccAddExternalObjectFunction("Character::get_TintGreen",             Sc_Character_GetTintGreen);
-    ccAddExternalObjectFunction("Character::get_TintRed",               Sc_Character_GetTintRed);
-    ccAddExternalObjectFunction("Character::get_TintSaturation",        Sc_Character_GetTintSaturation);
-    ccAddExternalObjectFunction("Character::get_TintLuminance",         Sc_Character_GetTintLuminance);
     ccAddExternalObjectFunction("Character::get_BlendMode",             Sc_Character_GetBlendMode);
     ccAddExternalObjectFunction("Character::set_BlendMode",             Sc_Character_SetBlendMode);
     ccAddExternalObjectFunction("Character::get_UseRegionTint",         Sc_Character_GetUseRegionTint);
     ccAddExternalObjectFunction("Character::set_UseRegionTint",         Sc_Character_SetUseRegionTint);
     ccAddExternalObjectFunction("Character::get_GraphicRotation",       Sc_Character_GetRotation);
     ccAddExternalObjectFunction("Character::set_GraphicRotation",       Sc_Character_SetRotation);
-
-    /* ----------------------- Registering unsafe exports for plugins -----------------------*/
-
-    ccAddExternalFunctionForPlugin("Character::AddInventory^2",            (void*)Character_AddInventory);
-    ccAddExternalFunctionForPlugin("Character::AddWaypoint^2",             (void*)Character_AddWaypoint);
-    ccAddExternalFunctionForPlugin("Character::Animate^5",                 (void*)Character_Animate);
-    ccAddExternalFunctionForPlugin("Character::ChangeRoom^3",              (void*)Character_ChangeRoom);
-    ccAddExternalFunctionForPlugin("Character::ChangeRoomAutoPosition^2",  (void*)Character_ChangeRoomAutoPosition);
-    ccAddExternalFunctionForPlugin("Character::ChangeView^1",              (void*)Character_ChangeView);
-    ccAddExternalFunctionForPlugin("Character::FaceCharacter^2",           (void*)Character_FaceCharacter);
-    ccAddExternalFunctionForPlugin("Character::FaceDirection^2",           (void*)Character_FaceDirection);
-    ccAddExternalFunctionForPlugin("Character::FaceLocation^3",            (void*)Character_FaceLocation);
-    ccAddExternalFunctionForPlugin("Character::FaceObject^2",              (void*)Character_FaceObject);
-    ccAddExternalFunctionForPlugin("Character::FollowCharacter^3",         (void*)Character_FollowCharacter);
-    ccAddExternalFunctionForPlugin("Character::GetProperty^1",             (void*)Character_GetProperty);
-    ccAddExternalFunctionForPlugin("Character::GetPropertyText^2",         (void*)Character_GetPropertyText);
-    ccAddExternalFunctionForPlugin("Character::GetTextProperty^1",         (void*)Character_GetTextProperty);
-    ccAddExternalFunctionForPlugin("Character::SetProperty^2",             (void*)Character_SetProperty);
-    ccAddExternalFunctionForPlugin("Character::SetTextProperty^2",         (void*)Character_SetTextProperty);
-    ccAddExternalFunctionForPlugin("Character::HasInventory^1",            (void*)Character_HasInventory);
-    ccAddExternalFunctionForPlugin("Character::IsCollidingWithChar^1",     (void*)Character_IsCollidingWithChar);
-    ccAddExternalFunctionForPlugin("Character::IsCollidingWithObject^1",   (void*)Character_IsCollidingWithObject);
-    ccAddExternalFunctionForPlugin("Character::LockView^1",                (void*)Character_LockView);
-    ccAddExternalFunctionForPlugin("Character::LockView^2",                (void*)Character_LockViewEx);
-=======
-
->>>>>>> 926c75b6
     if (base_api < kScriptAPI_v341)
     {
         ccAddExternalObjectFunction("Character::get_HasExplicitTint", API_FN_PAIR(Character_GetHasExplicitTint_Old));
@@ -4196,116 +4040,4 @@
     {
         ccAddExternalObjectFunction("Character::get_HasExplicitTint", API_FN_PAIR(Character_GetHasExplicitTint));
     }
-<<<<<<< HEAD
-    ccAddExternalFunctionForPlugin("Character::LockViewFrame^3",           (void*)Character_LockViewFrame);
-    ccAddExternalFunctionForPlugin("Character::LockViewFrame^4",           (void*)Character_LockViewFrameEx);
-    ccAddExternalFunctionForPlugin("Character::LockViewOffset^3",          (void*)Character_LockViewOffset);
-    ccAddExternalFunctionForPlugin("Character::LockViewOffset^4",          (void*)Character_LockViewOffset);
-    ccAddExternalFunctionForPlugin("Character::LoseInventory^1",           (void*)Character_LoseInventory);
-    ccAddExternalFunctionForPlugin("Character::Move^4",                    (void*)Character_Move);
-    ccAddExternalFunctionForPlugin("Character::PlaceOnWalkableArea^0",     (void*)Character_PlaceOnWalkableArea);
-    ccAddExternalFunctionForPlugin("Character::RemoveTint^0",              (void*)Character_RemoveTint);
-    ccAddExternalFunctionForPlugin("Character::RunInteraction^1",          (void*)Character_RunInteraction);
-    ccAddExternalFunctionForPlugin("Character::Say^101",                   (void*)ScPl_Character_Say);
-    ccAddExternalFunctionForPlugin("Character::SayAt^4",                   (void*)Character_SayAt);
-    ccAddExternalFunctionForPlugin("Character::SayBackground^1",           (void*)Character_SayBackground);
-    ccAddExternalFunctionForPlugin("Character::SetAsPlayer^0",             (void*)Character_SetAsPlayer);
-    ccAddExternalFunctionForPlugin("Character::SetIdleView^2",             (void*)Character_SetIdleView);
-    //ccAddExternalFunctionForPlugin("Character::SetOption^2",             (void*)Character_SetOption);
-    ccAddExternalFunctionForPlugin("Character::SetWalkSpeed^2",            (void*)Character_SetSpeed);
-    ccAddExternalFunctionForPlugin("Character::StopMoving^0",              (void*)Character_StopMoving);
-    ccAddExternalFunctionForPlugin("Character::Think^101",                 (void*)ScPl_Character_Think);
-    ccAddExternalFunctionForPlugin("Character::Tint^5",                    (void*)Character_Tint);
-    ccAddExternalFunctionForPlugin("Character::UnlockView^0",              (void*)Character_UnlockView);
-    ccAddExternalFunctionForPlugin("Character::UnlockView^1",              (void*)Character_UnlockViewEx);
-    ccAddExternalFunctionForPlugin("Character::Walk^4",                    (void*)Character_Walk);
-    ccAddExternalFunctionForPlugin("Character::WalkStraight^3",            (void*)Character_WalkStraight);
-    ccAddExternalFunctionForPlugin("Character::GetAtRoomXY^2",             (void*)GetCharacterAtRoom);
-    ccAddExternalFunctionForPlugin("Character::GetAtScreenXY^2",           (void*)GetCharacterAtScreen);
-    ccAddExternalFunctionForPlugin("Character::get_ActiveInventory",       (void*)Character_GetActiveInventory);
-    ccAddExternalFunctionForPlugin("Character::set_ActiveInventory",       (void*)Character_SetActiveInventory);
-    ccAddExternalFunctionForPlugin("Character::get_Animating",             (void*)Character_GetAnimating);
-    ccAddExternalFunctionForPlugin("Character::get_AnimationSpeed",        (void*)Character_GetAnimationSpeed);
-    ccAddExternalFunctionForPlugin("Character::set_AnimationSpeed",        (void*)Character_SetAnimationSpeed);
-    ccAddExternalFunctionForPlugin("Character::get_Baseline",              (void*)Character_GetBaseline);
-    ccAddExternalFunctionForPlugin("Character::set_Baseline",              (void*)Character_SetBaseline);
-    ccAddExternalFunctionForPlugin("Character::get_BlinkInterval",         (void*)Character_GetBlinkInterval);
-    ccAddExternalFunctionForPlugin("Character::set_BlinkInterval",         (void*)Character_SetBlinkInterval);
-    ccAddExternalFunctionForPlugin("Character::get_BlinkView",             (void*)Character_GetBlinkView);
-    ccAddExternalFunctionForPlugin("Character::set_BlinkView",             (void*)Character_SetBlinkView);
-    ccAddExternalFunctionForPlugin("Character::get_BlinkWhileThinking",    (void*)Character_GetBlinkWhileThinking);
-    ccAddExternalFunctionForPlugin("Character::set_BlinkWhileThinking",    (void*)Character_SetBlinkWhileThinking);
-    ccAddExternalFunctionForPlugin("Character::get_BlockingHeight",        (void*)Character_GetBlockingHeight);
-    ccAddExternalFunctionForPlugin("Character::set_BlockingHeight",        (void*)Character_SetBlockingHeight);
-    ccAddExternalFunctionForPlugin("Character::get_BlockingWidth",         (void*)Character_GetBlockingWidth);
-    ccAddExternalFunctionForPlugin("Character::set_BlockingWidth",         (void*)Character_SetBlockingWidth);
-    ccAddExternalFunctionForPlugin("Character::get_Clickable",             (void*)Character_GetClickable);
-    ccAddExternalFunctionForPlugin("Character::set_Clickable",             (void*)Character_SetClickable);
-    ccAddExternalFunctionForPlugin("Character::get_DestinationX",          (void*)Character_GetDestinationX);
-    ccAddExternalFunctionForPlugin("Character::get_DestinationY",          (void*)Character_GetDestinationY);
-    ccAddExternalFunctionForPlugin("Character::get_DiagonalLoops",         (void*)Character_GetDiagonalWalking);
-    ccAddExternalFunctionForPlugin("Character::set_DiagonalLoops",         (void*)Character_SetDiagonalWalking);
-    ccAddExternalFunctionForPlugin("Character::get_Frame",                 (void*)Character_GetFrame);
-    ccAddExternalFunctionForPlugin("Character::set_Frame",                 (void*)Character_SetFrame);
-    if (base_api < kScriptAPI_v341)
-        ccAddExternalFunctionForPlugin("Character::get_HasExplicitTint",       (void*)Character_GetHasExplicitTint_Old);
-    else
-        ccAddExternalFunctionForPlugin("Character::get_HasExplicitTint",       (void*)Character_GetHasExplicitTint);
-    ccAddExternalFunctionForPlugin("Character::get_ID",                    (void*)Character_GetID);
-    ccAddExternalFunctionForPlugin("Character::get_IdleView",              (void*)Character_GetIdleView);
-    ccAddExternalFunctionForPlugin("Character::geti_InventoryQuantity",    (void*)Character_GetIInventoryQuantity);
-    ccAddExternalFunctionForPlugin("Character::seti_InventoryQuantity",    (void*)Character_SetIInventoryQuantity);
-    ccAddExternalFunctionForPlugin("Character::get_IgnoreLighting",        (void*)Character_GetIgnoreLighting);
-    ccAddExternalFunctionForPlugin("Character::set_IgnoreLighting",        (void*)Character_SetIgnoreLighting);
-    ccAddExternalFunctionForPlugin("Character::get_Loop",                  (void*)Character_GetLoop);
-    ccAddExternalFunctionForPlugin("Character::set_Loop",                  (void*)Character_SetLoop);
-    ccAddExternalFunctionForPlugin("Character::get_ManualScaling",         (void*)Character_GetManualScaling);
-    ccAddExternalFunctionForPlugin("Character::set_ManualScaling",         (void*)Character_SetManualScaling);
-    ccAddExternalFunctionForPlugin("Character::get_MovementLinkedToAnimation",(void*)Character_GetMovementLinkedToAnimation);
-    ccAddExternalFunctionForPlugin("Character::set_MovementLinkedToAnimation",(void*)Character_SetMovementLinkedToAnimation);
-    ccAddExternalFunctionForPlugin("Character::get_Moving",                (void*)Character_GetMoving);
-    ccAddExternalFunctionForPlugin("Character::get_Name",                  (void*)Character_GetName);
-    ccAddExternalFunctionForPlugin("Character::set_Name",                  (void*)Character_SetName);
-    ccAddExternalFunctionForPlugin("Character::get_NormalView",            (void*)Character_GetNormalView);
-    ccAddExternalFunctionForPlugin("Character::get_PreviousRoom",          (void*)Character_GetPreviousRoom);
-    ccAddExternalFunctionForPlugin("Character::get_Room",                  (void*)Character_GetRoom);
-    ccAddExternalFunctionForPlugin("Character::get_ScaleMoveSpeed",        (void*)Character_GetScaleMoveSpeed);
-    ccAddExternalFunctionForPlugin("Character::set_ScaleMoveSpeed",        (void*)Character_SetScaleMoveSpeed);
-    ccAddExternalFunctionForPlugin("Character::get_ScaleVolume",           (void*)Character_GetScaleVolume);
-    ccAddExternalFunctionForPlugin("Character::set_ScaleVolume",           (void*)Character_SetScaleVolume);
-    ccAddExternalFunctionForPlugin("Character::get_Scaling",               (void*)Character_GetScaling);
-    ccAddExternalFunctionForPlugin("Character::set_Scaling",               (void*)Character_SetScaling);
-    ccAddExternalFunctionForPlugin("Character::get_Solid",                 (void*)Character_GetSolid);
-    ccAddExternalFunctionForPlugin("Character::set_Solid",                 (void*)Character_SetSolid);
-    ccAddExternalFunctionForPlugin("Character::get_Speaking",              (void*)Character_GetSpeaking);
-    ccAddExternalFunctionForPlugin("Character::get_SpeakingFrame",         (void*)Character_GetSpeakingFrame);
-    ccAddExternalFunctionForPlugin("Character::get_SpeechAnimationDelay",  (void*)GetCharacterSpeechAnimationDelay);
-    ccAddExternalFunctionForPlugin("Character::set_SpeechAnimationDelay",  (void*)Character_SetSpeechAnimationDelay);
-    ccAddExternalFunctionForPlugin("Character::get_SpeechColor",           (void*)Character_GetSpeechColor);
-    ccAddExternalFunctionForPlugin("Character::set_SpeechColor",           (void*)Character_SetSpeechColor);
-    ccAddExternalFunctionForPlugin("Character::get_SpeechView",            (void*)Character_GetSpeechView);
-    ccAddExternalFunctionForPlugin("Character::set_SpeechView",            (void*)Character_SetSpeechView);
-    ccAddExternalFunctionForPlugin("Character::get_ThinkView",             (void*)Character_GetThinkView);
-    ccAddExternalFunctionForPlugin("Character::set_ThinkView",             (void*)Character_SetThinkView);
-    ccAddExternalFunctionForPlugin("Character::get_Transparency",          (void*)Character_GetTransparency);
-    ccAddExternalFunctionForPlugin("Character::set_Transparency",          (void*)Character_SetTransparency);
-    ccAddExternalFunctionForPlugin("Character::get_TurnBeforeWalking",     (void*)Character_GetTurnBeforeWalking);
-    ccAddExternalFunctionForPlugin("Character::set_TurnBeforeWalking",     (void*)Character_SetTurnBeforeWalking);
-    ccAddExternalFunctionForPlugin("Character::get_View",                  (void*)Character_GetView);
-    ccAddExternalFunctionForPlugin("Character::get_WalkSpeedX",            (void*)Character_GetWalkSpeedX);
-    ccAddExternalFunctionForPlugin("Character::get_WalkSpeedY",            (void*)Character_GetWalkSpeedY);
-    ccAddExternalFunctionForPlugin("Character::get_X",                     (void*)Character_GetX);
-    ccAddExternalFunctionForPlugin("Character::set_X",                     (void*)Character_SetX);
-    ccAddExternalFunctionForPlugin("Character::get_x",                     (void*)Character_GetX);
-    ccAddExternalFunctionForPlugin("Character::set_x",                     (void*)Character_SetX);
-    ccAddExternalFunctionForPlugin("Character::get_Y",                     (void*)Character_GetY);
-    ccAddExternalFunctionForPlugin("Character::set_Y",                     (void*)Character_SetY);
-    ccAddExternalFunctionForPlugin("Character::get_y",                     (void*)Character_GetY);
-    ccAddExternalFunctionForPlugin("Character::set_y",                     (void*)Character_SetY);
-    ccAddExternalFunctionForPlugin("Character::get_Z",                     (void*)Character_GetZ);
-    ccAddExternalFunctionForPlugin("Character::set_Z",                     (void*)Character_SetZ);
-    ccAddExternalFunctionForPlugin("Character::get_z",                     (void*)Character_GetZ);
-    ccAddExternalFunctionForPlugin("Character::set_z",                     (void*)Character_SetZ);
-=======
->>>>>>> 926c75b6
 }