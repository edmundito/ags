--- conflicted
+++ resolved
@@ -1805,7 +1805,6 @@
     if (!ValidateCharForMove(chin, "MoveCharacter"))
         return;
 
-<<<<<<< HEAD
     if (path)
     {
         if (path->empty())
@@ -1814,7 +1813,6 @@
             debug_script_log("MoveCharacter: path is empty for %s, not moving", chin->scrname.GetCStr());
             return;
         }
-
         // Jump character to the path start
         chin->x = run_params.Forward ? path->front().X : path->back().X;
         chin->y = run_params.Forward ? path->front().Y : path->back().Y;
@@ -1823,9 +1821,6 @@
     }
     else if ((tox == chin->x) && (toy == chin->y))
     {
-=======
-    if ((tox == chin->x) && (toy == chin->y)) {
->>>>>>> bd90ceab
         StopMoving(chac);
         debug_script_log("MoveCharacter: %s already at destination, not moving", chin->scrname.GetCStr());
         return;
