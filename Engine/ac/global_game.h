--- conflicted
+++ resolved
@@ -47,12 +47,7 @@
 void SaveGameSlot(int slnum, const char *descript, int spritenum);
 void SaveGameSlot2(int slnum, const char *descript);
 void DeleteSaveSlot (int slnum);
-<<<<<<< HEAD
 int  GetSaveSlotDescription(int slnum,char*desbuf);// [DEPRECATED] ?
-=======
-int  GetSaveSlotDescription(int slnum,char*desbuf);
-int  LoadSaveSlotScreenshot(int slnum, int width, int height);
->>>>>>> 4bd283ab
 void FillSaveList(std::vector<SaveListItem> &saves, unsigned bot_index, unsigned top_index, size_t max_count = -1);
 // Find the latest save slot, returns the slot index or -1 at failure
 int  GetLastSaveSlot();
