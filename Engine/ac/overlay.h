--- conflicted
+++ resolved
@@ -51,18 +51,15 @@
 ScriptOverlay* create_scriptoverlay(ScreenOverlay &over, bool internal_ref = false);
 // Restores overlays, e.g. after restoring a game save
 void restore_overlays();
-<<<<<<< HEAD
 // Create or resize overlay's image, accomodating for any transformations (software mode)
 Common::Bitmap *recreate_overlay_image(ScreenOverlay &over,
     Common::Bitmap *&scalebmp, Common::Bitmap *&rotbmp);
 // Recalculates overlay's transform matrix and AABB, returns overlay object's position
 Point update_overlay_graphicspace(ScreenOverlay &over);
-=======
 // Returns a ref to overlays list, useful for iterating over them
 // FIXME: this should be a CONST ref (if any at all), strictly for reading,
 // but unfortunately some batch operations on overlays are currently performed
 // by external code...
->>>>>>> 361058f6
 std::vector<ScreenOverlay> &get_overlays();
 
 #endif // __AGS_EE_AC__OVERLAY_H