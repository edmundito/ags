--- conflicted
+++ resolved
@@ -32,15 +32,9 @@
 int  Overlay_GetY(ScriptOverlay *scover);
 void Overlay_SetY(ScriptOverlay *scover, int newy);
 int  Overlay_GetValid(ScriptOverlay *scover);
-<<<<<<< HEAD
-ScriptOverlay* Overlay_CreateGraphical(bool room_layer, int x, int y, int slot, bool clone);
-ScriptOverlay* Overlay_CreateTextual(bool room_layer, int x, int y, int width, int font, int colour, const char* text);
-ScreenOverlay *Overlay_CreateGraphicCore(bool room_layer, int x, int y, int slot, bool clone);
-=======
-ScriptOverlay* Overlay_CreateGraphical(int x, int y, int slot, bool transparent = true, bool clone = false);
+ScriptOverlay* Overlay_CreateGraphical(int x, int y, int slot, bool clone);
 ScriptOverlay* Overlay_CreateTextual(int x, int y, int width, int font, int colour, const char* text);
-ScreenOverlay *Overlay_CreateGraphicCore(bool room_layer, int x, int y, int slot, bool transparent = true, bool clone = false);
->>>>>>> 926c75b6
+ScreenOverlay *Overlay_CreateGraphicCore(bool room_layer, int x, int y, int slot, bool clone = false);
 ScreenOverlay *Overlay_CreateTextCore(bool room_layer, int x, int y, int width, int font, int text_color,
     const char *text, int disp_type, int allow_shrink);
 
