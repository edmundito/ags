//=============================================================================
//
// Adventure Game Studio (AGS)
//
// Copyright (C) 1999-2011 Chris Jones and 2011-20xx others
// The full list of copyright holders can be found in the Copyright.txt
// file, which is part of this source code distribution.
//
// The AGS source code is provided under the Artistic License 2.0.
// A copy of this license can be found in the file License.txt and at
// http://www.opensource.org/licenses/artistic-license-2.0.php
//
//=============================================================================
#include "ac/listbox.h"
#include <algorithm>
#include <vector>
#include <allegro.h> // find files
#include "ac/common.h"
#include "ac/game.h"
#include "ac/gamesetupstruct.h"
#include "ac/gamestate.h"
#include "ac/global_game.h"
#include "ac/path_helper.h"
#include "ac/string.h"
#include "core/assetmanager.h"
#include "gui/guimain.h"
#include "debug/debug_log.h"
#include "util/directory.h"
#include "util/path.h"

using namespace AGS::Common;

extern GameState play;
extern GameSetupStruct game;

// *** LIST BOX FUNCTIONS

int ListBox_AddItem(GUIListBox *lbb, const char *text) {
  if (lbb->AddItem(text) < 0)
    return 0;
  return 1;
}

int ListBox_InsertItemAt(GUIListBox *lbb, int index, const char *text) {
  if (lbb->InsertItem(index, text) < 0)
    return 0;
  return 1;
}

void ListBox_Clear(GUIListBox *listbox) {
  listbox->Clear();
}

void FillDirList(std::vector<String> &files, const String &path, const String &pattern)
{
    for (FindFile ff = FindFile::OpenFiles(path, pattern); !ff.AtEnd(); ff.Next())
        files.push_back(ff.Current());
}

void ListBox_FillDirList(GUIListBox *listbox, const char *filemask) {
  listbox->Clear();

  ResolvedPath rp;
  if (!ResolveScriptPath(filemask, true, rp))
    return;

  std::vector<String> files;
  if (rp.AssetMgr)
  {
    AssetMgr->FindAssets(files, rp.FullPath, "*");
  }
  else
  {
    FillDirList(files, Path::GetParent(rp.FullPath), Path::GetFilename(rp.FullPath));
    if (!rp.AltPath.IsEmpty() && rp.AltPath.Compare(rp.FullPath) != 0)
      FillDirList(files, Path::GetParent(rp.AltPath), Path::GetFilename(rp.AltPath));
    // Sort and remove duplicates
    std::sort(files.begin(), files.end());
    files.erase(std::unique(files.begin(), files.end()), files.end());
  }

  // TODO: method for adding item batch to speed up update
  for (auto it = files.cbegin(); it != files.cend(); ++it)
  {
    listbox->AddItem(*it);
  }
}

int ListBox_GetSaveGameSlots(GUIListBox *listbox, int index) {
  if ((index < 0) || (index >= listbox->ItemCount))
    quit("!ListBox.SaveGameSlot: index out of range");

  return listbox->SavedGameIndex[index];
}

int ListBox_FillSaveGameList(GUIListBox *listbox) {
  // TODO: find out if limiting to MAXSAVEGAMES is still necessary here
  std::vector<SaveListItem> saves;
  FillSaveList(saves, TOP_LISTEDSAVESLOT, MAXSAVEGAMES);
  std::sort(saves.rbegin(), saves.rend());

  // fill in the list box
  listbox->Clear();
  // TODO: method for adding item batch to speed up update
  for (const auto &item : saves)
  {
    listbox->AddItem(item.Description);
    listbox->SavedGameIndex[listbox->ItemCount - 1] = item.Slot;
  }

  // update the global savegameindex[] array for backward compatibilty
  for (size_t n = 0; n < saves.size(); ++n)
  {
    play.filenumbers[n] = saves[n].Slot;
  }

  listbox->SetSvgIndex(true);

  if (saves.size() >= MAXSAVEGAMES)
    return 1;
  return 0;
}

int ListBox_GetItemAtLocation(GUIListBox *listbox, int x, int y) {

  if (!guis[listbox->ParentId].IsDisplayed())
    return -1;

  x = (x - listbox->X) - guis[listbox->ParentId].X;
  y = (y - listbox->Y) - guis[listbox->ParentId].Y;

  if ((x < 0) || (y < 0) || (x >= listbox->Width) || (y >= listbox->Height))
    return -1;
  
  return listbox->GetItemAt(x, y);
}

char *ListBox_GetItemText(GUIListBox *listbox, int index, char *buffer) {
  if ((index < 0) || (index >= listbox->ItemCount))
    quit("!ListBoxGetItemText: invalid item specified");
  strncpy(buffer, listbox->Items[index].GetCStr(), 198);
  buffer[199] = 0;
  return buffer;
}

const char* ListBox_GetItems(GUIListBox *listbox, int index) {
  if ((index < 0) || (index >= listbox->ItemCount))
    quit("!ListBox.Items: invalid index specified");

  return CreateNewScriptString(listbox->Items[index]);
}

void ListBox_SetItemText(GUIListBox *listbox, int index, const char *newtext) {
  if ((index < 0) || (index >= listbox->ItemCount))
    quit("!ListBoxSetItemText: invalid item specified");

  if (listbox->Items[index] != newtext) {
    listbox->SetItemText(index, newtext);
  }
}

void ListBox_RemoveItem(GUIListBox *listbox, int itemIndex) {
  
  if ((itemIndex < 0) || (itemIndex >= listbox->ItemCount))
    quit("!ListBoxRemove: invalid listindex specified");

  listbox->RemoveItem(itemIndex);
}

int ListBox_GetItemCount(GUIListBox *listbox) {
  return listbox->ItemCount;
}

int ListBox_GetFont(GUIListBox *listbox) {
  return listbox->Font;
}

void ListBox_SetFont(GUIListBox *listbox, int newfont) {

  if ((newfont < 0) || (newfont >= game.numfonts))
    quit("!ListBox.Font: invalid font number.");

  if (newfont != listbox->Font) {
    listbox->SetFont(newfont);
  }

}

bool ListBox_GetShowBorder(GUIListBox *listbox) {
    return listbox->IsBorderShown();
}

void ListBox_SetShowBorder(GUIListBox *listbox, bool newValue) {
    if (listbox->IsBorderShown() != newValue)
    {
        listbox->SetShowBorder(newValue);
    }
}

bool ListBox_GetShowScrollArrows(GUIListBox *listbox) {
    return listbox->AreArrowsShown();
}

void ListBox_SetShowScrollArrows(GUIListBox *listbox, bool newValue) {
    if (listbox->AreArrowsShown() != newValue)
    {
        listbox->SetShowArrows(newValue);
    }
}

int ListBox_GetHideBorder(GUIListBox *listbox) {
    return !ListBox_GetShowBorder(listbox);
}

void ListBox_SetHideBorder(GUIListBox *listbox, int newValue) {
    ListBox_SetShowBorder(listbox, !newValue);
}

int ListBox_GetHideScrollArrows(GUIListBox *listbox) {
    return !ListBox_GetShowScrollArrows(listbox);
}

void ListBox_SetHideScrollArrows(GUIListBox *listbox, int newValue) {
    ListBox_SetShowScrollArrows(listbox, !newValue);
}

int ListBox_GetSelectedBackColor(GUIListBox *listbox) {
    return listbox->SelectedBgColor;
}

void ListBox_SetSelectedBackColor(GUIListBox *listbox, int colr) {
    if (listbox->SelectedBgColor != colr) {
        listbox->SelectedBgColor = colr;
        listbox->MarkChanged();
    }
}

int ListBox_GetSelectedTextColor(GUIListBox *listbox) {
    return listbox->SelectedTextColor;
}

void ListBox_SetSelectedTextColor(GUIListBox *listbox, int colr) {
    if (listbox->SelectedTextColor != colr) {
        listbox->SelectedTextColor = colr;
        listbox->MarkChanged();
    }
}

int ListBox_GetTextAlignment(GUIListBox *listbox) {
    return listbox->TextAlignment;
}

void ListBox_SetTextAlignment(GUIListBox *listbox, int align) {
    if (listbox->TextAlignment != align) {
        listbox->TextAlignment = (HorAlignment)align;
        listbox->MarkChanged();
    }
}

int ListBox_GetTextColor(GUIListBox *listbox) {
    return listbox->TextColor;
}

void ListBox_SetTextColor(GUIListBox *listbox, int colr) {
    if (listbox->TextColor != colr) {
        listbox->TextColor = colr;
        listbox->MarkChanged();
    }
}

int ListBox_GetSelectedIndex(GUIListBox *listbox) {
  if ((listbox->SelectedItem < 0) || (listbox->SelectedItem >= listbox->ItemCount))
    return -1;
  return listbox->SelectedItem;
}

void ListBox_SetSelectedIndex(GUIListBox *guisl, int newsel) {

  if (newsel >= guisl->ItemCount)
    newsel = -1;

  if (guisl->SelectedItem != newsel) {
    guisl->SelectedItem = newsel;
    if (newsel >= 0) {
      if (newsel < guisl->TopItem)
        guisl->TopItem = newsel;
      if (newsel >= guisl->TopItem + guisl->VisibleItemCount)
        guisl->TopItem = (newsel - guisl->VisibleItemCount) + 1;
    }
    guisl->MarkChanged();
  }

}

int ListBox_GetTopItem(GUIListBox *listbox) {
  return listbox->TopItem;
}

void ListBox_SetTopItem(GUIListBox *guisl, int item) {
  if ((item >= guisl->ItemCount) || (item < 0))
  {
    item = Math::Clamp(item, 0, guisl->ItemCount);
    debug_script_warn("ListBoxSetTopItem: tried to set top to beyond top or bottom of list");
  }
  if (guisl->TopItem != item)
  {
    guisl->TopItem = item;
    guisl->MarkChanged();
  }
}

int ListBox_GetRowCount(GUIListBox *listbox) {
  return listbox->VisibleItemCount;
}

void ListBox_ScrollDown(GUIListBox *listbox) {
  if (listbox->TopItem + listbox->VisibleItemCount < listbox->ItemCount) {
    listbox->TopItem++;
    listbox->MarkChanged();
  }
}

void ListBox_ScrollUp(GUIListBox *listbox) {
  if (listbox->TopItem > 0) {
    listbox->TopItem--;
    listbox->MarkChanged();
  }
}


GUIListBox* is_valid_listbox (int guin, int objn) {
  if ((guin<0) | (guin>=game.numgui)) quit("!ListBox: invalid GUI number");
  if ((objn<0) | (objn>=guis[guin].GetControlCount())) quit("!ListBox: invalid object number");
  if (guis[guin].GetControlType(objn)!=kGUIListBox)
    quit("!ListBox: specified control is not a list box");
  return (GUIListBox*)guis[guin].GetControl(objn);
}

//=============================================================================
//
// Script API Functions
//
//=============================================================================

#include "debug/out.h"
#include "script/script_api.h"
#include "script/script_runtime.h"
#include "ac/dynobj/scriptstring.h"

extern ScriptString myScriptStringImpl;

// int (GUIListBox *lbb, const char *text)
RuntimeScriptValue Sc_ListBox_AddItem(void *self, const RuntimeScriptValue *params, int32_t param_count)
{
    API_OBJCALL_INT_POBJ(GUIListBox, ListBox_AddItem, const char);
}

// void (GUIListBox *listbox)
RuntimeScriptValue Sc_ListBox_Clear(void *self, const RuntimeScriptValue *params, int32_t param_count)
{
    API_OBJCALL_VOID(GUIListBox, ListBox_Clear);
}

// void (GUIListBox *listbox, const char *filemask)
RuntimeScriptValue Sc_ListBox_FillDirList(void *self, const RuntimeScriptValue *params, int32_t param_count)
{
    API_OBJCALL_VOID_POBJ(GUIListBox, ListBox_FillDirList, const char);
}

// int (GUIListBox *listbox)
RuntimeScriptValue Sc_ListBox_FillSaveGameList(void *self, const RuntimeScriptValue *params, int32_t param_count)
{
    API_OBJCALL_INT(GUIListBox, ListBox_FillSaveGameList);
}

// int (GUIListBox *listbox, int x, int y)
RuntimeScriptValue Sc_ListBox_GetItemAtLocation(void *self, const RuntimeScriptValue *params, int32_t param_count)
{
    API_OBJCALL_INT_PINT2(GUIListBox, ListBox_GetItemAtLocation);
}

// char *(GUIListBox *listbox, int index, char *buffer)
RuntimeScriptValue Sc_ListBox_GetItemText(void *self, const RuntimeScriptValue *params, int32_t param_count)
{
    API_OBJCALL_OBJ_PINT_POBJ(GUIListBox, char, myScriptStringImpl, ListBox_GetItemText, char);
}

// int (GUIListBox *lbb, int index, const char *text)
RuntimeScriptValue Sc_ListBox_InsertItemAt(void *self, const RuntimeScriptValue *params, int32_t param_count)
{
    API_OBJCALL_INT_PINT_POBJ(GUIListBox, ListBox_InsertItemAt, const char);
}

// void (GUIListBox *listbox, int itemIndex)
RuntimeScriptValue Sc_ListBox_RemoveItem(void *self, const RuntimeScriptValue *params, int32_t param_count)
{
    API_OBJCALL_VOID_PINT(GUIListBox, ListBox_RemoveItem);
}

// void (GUIListBox *listbox)
RuntimeScriptValue Sc_ListBox_ScrollDown(void *self, const RuntimeScriptValue *params, int32_t param_count)
{
    API_OBJCALL_VOID(GUIListBox, ListBox_ScrollDown);
}

// void (GUIListBox *listbox)
RuntimeScriptValue Sc_ListBox_ScrollUp(void *self, const RuntimeScriptValue *params, int32_t param_count)
{
    API_OBJCALL_VOID(GUIListBox, ListBox_ScrollUp);
}

// void (GUIListBox *listbox, int index, const char *newtext)
RuntimeScriptValue Sc_ListBox_SetItemText(void *self, const RuntimeScriptValue *params, int32_t param_count)
{
    API_OBJCALL_VOID_PINT_POBJ(GUIListBox, ListBox_SetItemText, const char);
}

// int (GUIListBox *listbox)
RuntimeScriptValue Sc_ListBox_GetFont(void *self, const RuntimeScriptValue *params, int32_t param_count)
{
    API_OBJCALL_INT(GUIListBox, ListBox_GetFont);
}

// void (GUIListBox *listbox, int newfont)
RuntimeScriptValue Sc_ListBox_SetFont(void *self, const RuntimeScriptValue *params, int32_t param_count)
{
    API_OBJCALL_VOID_PINT(GUIListBox, ListBox_SetFont);
}

RuntimeScriptValue Sc_ListBox_GetShowBorder(void *self, const RuntimeScriptValue *params, int32_t param_count)
{
    API_OBJCALL_BOOL(GUIListBox, ListBox_GetShowBorder);
}

RuntimeScriptValue Sc_ListBox_SetShowBorder(void *self, const RuntimeScriptValue *params, int32_t param_count)
{
    API_OBJCALL_VOID_PBOOL(GUIListBox, ListBox_SetShowBorder);
}

RuntimeScriptValue Sc_ListBox_GetShowScrollArrows(void *self, const RuntimeScriptValue *params, int32_t param_count)
{
    API_OBJCALL_BOOL(GUIListBox, ListBox_GetShowScrollArrows);
}

RuntimeScriptValue Sc_ListBox_SetShowScrollArrows(void *self, const RuntimeScriptValue *params, int32_t param_count)
{
    API_OBJCALL_VOID_PBOOL(GUIListBox, ListBox_SetShowScrollArrows);
}

// int (GUIListBox *listbox)
RuntimeScriptValue Sc_ListBox_GetItemCount(void *self, const RuntimeScriptValue *params, int32_t param_count)
{
    API_OBJCALL_INT(GUIListBox, ListBox_GetItemCount);
}

// const char* (GUIListBox *listbox, int index)
RuntimeScriptValue Sc_ListBox_GetItems(void *self, const RuntimeScriptValue *params, int32_t param_count)
{
    API_OBJCALL_OBJ_PINT(GUIListBox, const char, myScriptStringImpl, ListBox_GetItems);
}

// int (GUIListBox *listbox)
RuntimeScriptValue Sc_ListBox_GetRowCount(void *self, const RuntimeScriptValue *params, int32_t param_count)
{
    API_OBJCALL_INT(GUIListBox, ListBox_GetRowCount);
}

// int (GUIListBox *listbox, int index)
RuntimeScriptValue Sc_ListBox_GetSaveGameSlots(void *self, const RuntimeScriptValue *params, int32_t param_count)
{
    API_OBJCALL_INT_PINT(GUIListBox, ListBox_GetSaveGameSlots);
}

RuntimeScriptValue Sc_ListBox_GetSelectedBackColor(void *self, const RuntimeScriptValue *params, int32_t param_count)
{
    API_OBJCALL_INT(GUIListBox, ListBox_GetSelectedBackColor);
}

// void (GUIListBox *guisl, int newsel)
RuntimeScriptValue Sc_ListBox_SetSelectedBackColor(void *self, const RuntimeScriptValue *params, int32_t param_count)
{
    API_OBJCALL_VOID_PINT(GUIListBox, ListBox_SetSelectedBackColor);
}

RuntimeScriptValue Sc_ListBox_GetSelectedTextColor(void *self, const RuntimeScriptValue *params, int32_t param_count)
{
    API_OBJCALL_INT(GUIListBox, ListBox_GetSelectedTextColor);
}

// void (GUIListBox *guisl, int newsel)
RuntimeScriptValue Sc_ListBox_SetSelectedTextColor(void *self, const RuntimeScriptValue *params, int32_t param_count)
{
    API_OBJCALL_VOID_PINT(GUIListBox, ListBox_SetSelectedTextColor);
}

RuntimeScriptValue Sc_ListBox_GetTextAlignment(void *self, const RuntimeScriptValue *params, int32_t param_count)
{
    API_OBJCALL_INT(GUIListBox, ListBox_GetTextAlignment);
}

// void (GUIListBox *guisl, int newsel)
RuntimeScriptValue Sc_ListBox_SetTextAlignment(void *self, const RuntimeScriptValue *params, int32_t param_count)
{
    API_OBJCALL_VOID_PINT(GUIListBox, ListBox_SetTextAlignment);
}

RuntimeScriptValue Sc_ListBox_GetTextColor(void *self, const RuntimeScriptValue *params, int32_t param_count)
{
    API_OBJCALL_INT(GUIListBox, ListBox_GetTextColor);
}

// void (GUIListBox *guisl, int newsel)
RuntimeScriptValue Sc_ListBox_SetTextColor(void *self, const RuntimeScriptValue *params, int32_t param_count)
{
    API_OBJCALL_VOID_PINT(GUIListBox, ListBox_SetTextColor);
}

// int (GUIListBox *listbox)
RuntimeScriptValue Sc_ListBox_GetSelectedIndex(void *self, const RuntimeScriptValue *params, int32_t param_count)
{
    API_OBJCALL_INT(GUIListBox, ListBox_GetSelectedIndex);
}

// void (GUIListBox *guisl, int newsel)
RuntimeScriptValue Sc_ListBox_SetSelectedIndex(void *self, const RuntimeScriptValue *params, int32_t param_count)
{
    API_OBJCALL_VOID_PINT(GUIListBox, ListBox_SetSelectedIndex);
}

// int (GUIListBox *listbox)
RuntimeScriptValue Sc_ListBox_GetTopItem(void *self, const RuntimeScriptValue *params, int32_t param_count)
{
    API_OBJCALL_INT(GUIListBox, ListBox_GetTopItem);
}

// void (GUIListBox *guisl, int item)
RuntimeScriptValue Sc_ListBox_SetTopItem(void *self, const RuntimeScriptValue *params, int32_t param_count)
{
    API_OBJCALL_VOID_PINT(GUIListBox, ListBox_SetTopItem);
}



void RegisterListBoxAPI()
{
<<<<<<< HEAD
    ccAddExternalObjectFunction("ListBox::AddItem^1",           Sc_ListBox_AddItem);
    ccAddExternalObjectFunction("ListBox::Clear^0",             Sc_ListBox_Clear);
    ccAddExternalObjectFunction("ListBox::FillDirList^1",       Sc_ListBox_FillDirList);
    ccAddExternalObjectFunction("ListBox::FillSaveGameList^0",  Sc_ListBox_FillSaveGameList);
    ccAddExternalObjectFunction("ListBox::GetItemAtLocation^2", Sc_ListBox_GetItemAtLocation);
    ccAddExternalObjectFunction("ListBox::GetItemText^2",       Sc_ListBox_GetItemText);
    ccAddExternalObjectFunction("ListBox::InsertItemAt^2",      Sc_ListBox_InsertItemAt);
    ccAddExternalObjectFunction("ListBox::RemoveItem^1",        Sc_ListBox_RemoveItem);
    ccAddExternalObjectFunction("ListBox::ScrollDown^0",        Sc_ListBox_ScrollDown);
    ccAddExternalObjectFunction("ListBox::ScrollUp^0",          Sc_ListBox_ScrollUp);
    ccAddExternalObjectFunction("ListBox::SetItemText^2",       Sc_ListBox_SetItemText);
    ccAddExternalObjectFunction("ListBox::get_Font",            Sc_ListBox_GetFont);
    ccAddExternalObjectFunction("ListBox::set_Font",            Sc_ListBox_SetFont);
    ccAddExternalObjectFunction("ListBox::get_ShowBorder",      Sc_ListBox_GetShowBorder);
    ccAddExternalObjectFunction("ListBox::set_ShowBorder",      Sc_ListBox_SetShowBorder);
    ccAddExternalObjectFunction("ListBox::get_ShowScrollArrows", Sc_ListBox_GetShowScrollArrows);
    ccAddExternalObjectFunction("ListBox::set_ShowScrollArrows", Sc_ListBox_SetShowScrollArrows);
    ccAddExternalObjectFunction("ListBox::get_ItemCount",       Sc_ListBox_GetItemCount);
    ccAddExternalObjectFunction("ListBox::geti_Items",          Sc_ListBox_GetItems);
    ccAddExternalObjectFunction("ListBox::seti_Items",          Sc_ListBox_SetItemText);
    ccAddExternalObjectFunction("ListBox::get_RowCount",        Sc_ListBox_GetRowCount);
    ccAddExternalObjectFunction("ListBox::geti_SaveGameSlots",  Sc_ListBox_GetSaveGameSlots);
    ccAddExternalObjectFunction("ListBox::get_SelectedBackColor", Sc_ListBox_GetSelectedBackColor);
    ccAddExternalObjectFunction("ListBox::set_SelectedBackColor", Sc_ListBox_SetSelectedBackColor);
    ccAddExternalObjectFunction("ListBox::get_SelectedIndex",   Sc_ListBox_GetSelectedIndex);
    ccAddExternalObjectFunction("ListBox::set_SelectedIndex",   Sc_ListBox_SetSelectedIndex);
    ccAddExternalObjectFunction("ListBox::get_SelectedTextColor", Sc_ListBox_GetSelectedTextColor);
    ccAddExternalObjectFunction("ListBox::set_SelectedTextColor", Sc_ListBox_SetSelectedTextColor);
    ccAddExternalObjectFunction("ListBox::get_TextAlignment",   Sc_ListBox_GetTextAlignment);
    ccAddExternalObjectFunction("ListBox::set_TextAlignment",   Sc_ListBox_SetTextAlignment);
    ccAddExternalObjectFunction("ListBox::get_TextColor",       Sc_ListBox_GetTextColor);
    ccAddExternalObjectFunction("ListBox::set_TextColor",       Sc_ListBox_SetTextColor);
    ccAddExternalObjectFunction("ListBox::get_TopItem",         Sc_ListBox_GetTopItem);
    ccAddExternalObjectFunction("ListBox::set_TopItem",         Sc_ListBox_SetTopItem);

    /* ----------------------- Registering unsafe exports for plugins -----------------------*/

    ccAddExternalFunctionForPlugin("ListBox::AddItem^1",           (void*)ListBox_AddItem);
    ccAddExternalFunctionForPlugin("ListBox::Clear^0",             (void*)ListBox_Clear);
    ccAddExternalFunctionForPlugin("ListBox::FillDirList^1",       (void*)ListBox_FillDirList);
    ccAddExternalFunctionForPlugin("ListBox::FillSaveGameList^0",  (void*)ListBox_FillSaveGameList);
    ccAddExternalFunctionForPlugin("ListBox::GetItemAtLocation^2", (void*)ListBox_GetItemAtLocation);
    ccAddExternalFunctionForPlugin("ListBox::GetItemText^2",       (void*)ListBox_GetItemText);
    ccAddExternalFunctionForPlugin("ListBox::InsertItemAt^2",      (void*)ListBox_InsertItemAt);
    ccAddExternalFunctionForPlugin("ListBox::RemoveItem^1",        (void*)ListBox_RemoveItem);
    ccAddExternalFunctionForPlugin("ListBox::ScrollDown^0",        (void*)ListBox_ScrollDown);
    ccAddExternalFunctionForPlugin("ListBox::ScrollUp^0",          (void*)ListBox_ScrollUp);
    ccAddExternalFunctionForPlugin("ListBox::SetItemText^2",       (void*)ListBox_SetItemText);
    ccAddExternalFunctionForPlugin("ListBox::get_Font",            (void*)ListBox_GetFont);
    ccAddExternalFunctionForPlugin("ListBox::set_Font",            (void*)ListBox_SetFont);
    ccAddExternalFunctionForPlugin("ListBox::get_HideBorder",      (void*)ListBox_GetHideBorder);
    ccAddExternalFunctionForPlugin("ListBox::set_HideBorder",      (void*)ListBox_SetHideBorder);
    ccAddExternalFunctionForPlugin("ListBox::get_HideScrollArrows", (void*)ListBox_GetHideScrollArrows);
    ccAddExternalFunctionForPlugin("ListBox::set_HideScrollArrows", (void*)ListBox_SetHideScrollArrows);
    ccAddExternalFunctionForPlugin("ListBox::get_ItemCount",       (void*)ListBox_GetItemCount);
    ccAddExternalFunctionForPlugin("ListBox::geti_Items",          (void*)ListBox_GetItems);
    ccAddExternalFunctionForPlugin("ListBox::seti_Items",          (void*)ListBox_SetItemText);
    ccAddExternalFunctionForPlugin("ListBox::get_RowCount",        (void*)ListBox_GetRowCount);
    ccAddExternalFunctionForPlugin("ListBox::geti_SaveGameSlots",  (void*)ListBox_GetSaveGameSlots);
    ccAddExternalFunctionForPlugin("ListBox::get_SelectedIndex",   (void*)ListBox_GetSelectedIndex);
    ccAddExternalFunctionForPlugin("ListBox::set_SelectedIndex",   (void*)ListBox_SetSelectedIndex);
    ccAddExternalFunctionForPlugin("ListBox::get_TopItem",         (void*)ListBox_GetTopItem);
    ccAddExternalFunctionForPlugin("ListBox::set_TopItem",         (void*)ListBox_SetTopItem);
=======
    ScFnRegister listbox_api[] = {
        { "ListBox::AddItem^1",           API_FN_PAIR(ListBox_AddItem) },
        { "ListBox::Clear^0",             API_FN_PAIR(ListBox_Clear) },
        { "ListBox::FillDirList^1",       API_FN_PAIR(ListBox_FillDirList) },
        { "ListBox::FillSaveGameList^0",  API_FN_PAIR(ListBox_FillSaveGameList) },
        { "ListBox::GetItemAtLocation^2", API_FN_PAIR(ListBox_GetItemAtLocation) },
        { "ListBox::GetItemText^2",       API_FN_PAIR(ListBox_GetItemText) },
        { "ListBox::InsertItemAt^2",      API_FN_PAIR(ListBox_InsertItemAt) },
        { "ListBox::RemoveItem^1",        API_FN_PAIR(ListBox_RemoveItem) },
        { "ListBox::ScrollDown^0",        API_FN_PAIR(ListBox_ScrollDown) },
        { "ListBox::ScrollUp^0",          API_FN_PAIR(ListBox_ScrollUp) },
        { "ListBox::SetItemText^2",       API_FN_PAIR(ListBox_SetItemText) },
        { "ListBox::get_Font",            API_FN_PAIR(ListBox_GetFont) },
        { "ListBox::set_Font",            API_FN_PAIR(ListBox_SetFont) },
        { "ListBox::get_ShowBorder",      API_FN_PAIR(ListBox_GetShowBorder) },
        { "ListBox::set_ShowBorder",      API_FN_PAIR(ListBox_SetShowBorder) },
        { "ListBox::get_ShowScrollArrows", API_FN_PAIR(ListBox_GetShowScrollArrows) },
        { "ListBox::set_ShowScrollArrows", API_FN_PAIR(ListBox_SetShowScrollArrows) },
        // old { "inverted" properties
        { "ListBox::get_HideBorder",      API_FN_PAIR(ListBox_GetHideBorder) },
        { "ListBox::set_HideBorder",      API_FN_PAIR(ListBox_SetHideBorder) },
        { "ListBox::get_HideScrollArrows", API_FN_PAIR(ListBox_GetHideScrollArrows) },
        { "ListBox::set_HideScrollArrows", API_FN_PAIR(ListBox_SetHideScrollArrows) },
        //
        { "ListBox::get_ItemCount",       API_FN_PAIR(ListBox_GetItemCount) },
        { "ListBox::geti_Items",          API_FN_PAIR(ListBox_GetItems) },
        { "ListBox::seti_Items",          API_FN_PAIR(ListBox_SetItemText) },
        { "ListBox::get_RowCount",        API_FN_PAIR(ListBox_GetRowCount) },
        { "ListBox::geti_SaveGameSlots",  API_FN_PAIR(ListBox_GetSaveGameSlots) },
        { "ListBox::get_SelectedBackColor", API_FN_PAIR(ListBox_GetSelectedBackColor) },
        { "ListBox::set_SelectedBackColor", API_FN_PAIR(ListBox_SetSelectedBackColor) },
        { "ListBox::get_SelectedIndex",   API_FN_PAIR(ListBox_GetSelectedIndex) },
        { "ListBox::set_SelectedIndex",   API_FN_PAIR(ListBox_SetSelectedIndex) },
        { "ListBox::get_SelectedTextColor", API_FN_PAIR(ListBox_GetSelectedTextColor) },
        { "ListBox::set_SelectedTextColor", API_FN_PAIR(ListBox_SetSelectedTextColor) },
        { "ListBox::get_TextAlignment",   API_FN_PAIR(ListBox_GetTextAlignment) },
        { "ListBox::set_TextAlignment",   API_FN_PAIR(ListBox_SetTextAlignment) },
        { "ListBox::get_TextColor",       API_FN_PAIR(ListBox_GetTextColor) },
        { "ListBox::set_TextColor",       API_FN_PAIR(ListBox_SetTextColor) },
        { "ListBox::get_TopItem",         API_FN_PAIR(ListBox_GetTopItem) },
        { "ListBox::set_TopItem",         API_FN_PAIR(ListBox_SetTopItem) },
    };

    ccAddExternalFunctions(listbox_api);
>>>>>>> 926c75b6
}<|MERGE_RESOLUTION|>--- conflicted
+++ resolved
@@ -543,71 +543,6 @@
 
 void RegisterListBoxAPI()
 {
-<<<<<<< HEAD
-    ccAddExternalObjectFunction("ListBox::AddItem^1",           Sc_ListBox_AddItem);
-    ccAddExternalObjectFunction("ListBox::Clear^0",             Sc_ListBox_Clear);
-    ccAddExternalObjectFunction("ListBox::FillDirList^1",       Sc_ListBox_FillDirList);
-    ccAddExternalObjectFunction("ListBox::FillSaveGameList^0",  Sc_ListBox_FillSaveGameList);
-    ccAddExternalObjectFunction("ListBox::GetItemAtLocation^2", Sc_ListBox_GetItemAtLocation);
-    ccAddExternalObjectFunction("ListBox::GetItemText^2",       Sc_ListBox_GetItemText);
-    ccAddExternalObjectFunction("ListBox::InsertItemAt^2",      Sc_ListBox_InsertItemAt);
-    ccAddExternalObjectFunction("ListBox::RemoveItem^1",        Sc_ListBox_RemoveItem);
-    ccAddExternalObjectFunction("ListBox::ScrollDown^0",        Sc_ListBox_ScrollDown);
-    ccAddExternalObjectFunction("ListBox::ScrollUp^0",          Sc_ListBox_ScrollUp);
-    ccAddExternalObjectFunction("ListBox::SetItemText^2",       Sc_ListBox_SetItemText);
-    ccAddExternalObjectFunction("ListBox::get_Font",            Sc_ListBox_GetFont);
-    ccAddExternalObjectFunction("ListBox::set_Font",            Sc_ListBox_SetFont);
-    ccAddExternalObjectFunction("ListBox::get_ShowBorder",      Sc_ListBox_GetShowBorder);
-    ccAddExternalObjectFunction("ListBox::set_ShowBorder",      Sc_ListBox_SetShowBorder);
-    ccAddExternalObjectFunction("ListBox::get_ShowScrollArrows", Sc_ListBox_GetShowScrollArrows);
-    ccAddExternalObjectFunction("ListBox::set_ShowScrollArrows", Sc_ListBox_SetShowScrollArrows);
-    ccAddExternalObjectFunction("ListBox::get_ItemCount",       Sc_ListBox_GetItemCount);
-    ccAddExternalObjectFunction("ListBox::geti_Items",          Sc_ListBox_GetItems);
-    ccAddExternalObjectFunction("ListBox::seti_Items",          Sc_ListBox_SetItemText);
-    ccAddExternalObjectFunction("ListBox::get_RowCount",        Sc_ListBox_GetRowCount);
-    ccAddExternalObjectFunction("ListBox::geti_SaveGameSlots",  Sc_ListBox_GetSaveGameSlots);
-    ccAddExternalObjectFunction("ListBox::get_SelectedBackColor", Sc_ListBox_GetSelectedBackColor);
-    ccAddExternalObjectFunction("ListBox::set_SelectedBackColor", Sc_ListBox_SetSelectedBackColor);
-    ccAddExternalObjectFunction("ListBox::get_SelectedIndex",   Sc_ListBox_GetSelectedIndex);
-    ccAddExternalObjectFunction("ListBox::set_SelectedIndex",   Sc_ListBox_SetSelectedIndex);
-    ccAddExternalObjectFunction("ListBox::get_SelectedTextColor", Sc_ListBox_GetSelectedTextColor);
-    ccAddExternalObjectFunction("ListBox::set_SelectedTextColor", Sc_ListBox_SetSelectedTextColor);
-    ccAddExternalObjectFunction("ListBox::get_TextAlignment",   Sc_ListBox_GetTextAlignment);
-    ccAddExternalObjectFunction("ListBox::set_TextAlignment",   Sc_ListBox_SetTextAlignment);
-    ccAddExternalObjectFunction("ListBox::get_TextColor",       Sc_ListBox_GetTextColor);
-    ccAddExternalObjectFunction("ListBox::set_TextColor",       Sc_ListBox_SetTextColor);
-    ccAddExternalObjectFunction("ListBox::get_TopItem",         Sc_ListBox_GetTopItem);
-    ccAddExternalObjectFunction("ListBox::set_TopItem",         Sc_ListBox_SetTopItem);
-
-    /* ----------------------- Registering unsafe exports for plugins -----------------------*/
-
-    ccAddExternalFunctionForPlugin("ListBox::AddItem^1",           (void*)ListBox_AddItem);
-    ccAddExternalFunctionForPlugin("ListBox::Clear^0",             (void*)ListBox_Clear);
-    ccAddExternalFunctionForPlugin("ListBox::FillDirList^1",       (void*)ListBox_FillDirList);
-    ccAddExternalFunctionForPlugin("ListBox::FillSaveGameList^0",  (void*)ListBox_FillSaveGameList);
-    ccAddExternalFunctionForPlugin("ListBox::GetItemAtLocation^2", (void*)ListBox_GetItemAtLocation);
-    ccAddExternalFunctionForPlugin("ListBox::GetItemText^2",       (void*)ListBox_GetItemText);
-    ccAddExternalFunctionForPlugin("ListBox::InsertItemAt^2",      (void*)ListBox_InsertItemAt);
-    ccAddExternalFunctionForPlugin("ListBox::RemoveItem^1",        (void*)ListBox_RemoveItem);
-    ccAddExternalFunctionForPlugin("ListBox::ScrollDown^0",        (void*)ListBox_ScrollDown);
-    ccAddExternalFunctionForPlugin("ListBox::ScrollUp^0",          (void*)ListBox_ScrollUp);
-    ccAddExternalFunctionForPlugin("ListBox::SetItemText^2",       (void*)ListBox_SetItemText);
-    ccAddExternalFunctionForPlugin("ListBox::get_Font",            (void*)ListBox_GetFont);
-    ccAddExternalFunctionForPlugin("ListBox::set_Font",            (void*)ListBox_SetFont);
-    ccAddExternalFunctionForPlugin("ListBox::get_HideBorder",      (void*)ListBox_GetHideBorder);
-    ccAddExternalFunctionForPlugin("ListBox::set_HideBorder",      (void*)ListBox_SetHideBorder);
-    ccAddExternalFunctionForPlugin("ListBox::get_HideScrollArrows", (void*)ListBox_GetHideScrollArrows);
-    ccAddExternalFunctionForPlugin("ListBox::set_HideScrollArrows", (void*)ListBox_SetHideScrollArrows);
-    ccAddExternalFunctionForPlugin("ListBox::get_ItemCount",       (void*)ListBox_GetItemCount);
-    ccAddExternalFunctionForPlugin("ListBox::geti_Items",          (void*)ListBox_GetItems);
-    ccAddExternalFunctionForPlugin("ListBox::seti_Items",          (void*)ListBox_SetItemText);
-    ccAddExternalFunctionForPlugin("ListBox::get_RowCount",        (void*)ListBox_GetRowCount);
-    ccAddExternalFunctionForPlugin("ListBox::geti_SaveGameSlots",  (void*)ListBox_GetSaveGameSlots);
-    ccAddExternalFunctionForPlugin("ListBox::get_SelectedIndex",   (void*)ListBox_GetSelectedIndex);
-    ccAddExternalFunctionForPlugin("ListBox::set_SelectedIndex",   (void*)ListBox_SetSelectedIndex);
-    ccAddExternalFunctionForPlugin("ListBox::get_TopItem",         (void*)ListBox_GetTopItem);
-    ccAddExternalFunctionForPlugin("ListBox::set_TopItem",         (void*)ListBox_SetTopItem);
-=======
     ScFnRegister listbox_api[] = {
         { "ListBox::AddItem^1",           API_FN_PAIR(ListBox_AddItem) },
         { "ListBox::Clear^0",             API_FN_PAIR(ListBox_Clear) },
@@ -626,12 +561,6 @@
         { "ListBox::set_ShowBorder",      API_FN_PAIR(ListBox_SetShowBorder) },
         { "ListBox::get_ShowScrollArrows", API_FN_PAIR(ListBox_GetShowScrollArrows) },
         { "ListBox::set_ShowScrollArrows", API_FN_PAIR(ListBox_SetShowScrollArrows) },
-        // old { "inverted" properties
-        { "ListBox::get_HideBorder",      API_FN_PAIR(ListBox_GetHideBorder) },
-        { "ListBox::set_HideBorder",      API_FN_PAIR(ListBox_SetHideBorder) },
-        { "ListBox::get_HideScrollArrows", API_FN_PAIR(ListBox_GetHideScrollArrows) },
-        { "ListBox::set_HideScrollArrows", API_FN_PAIR(ListBox_SetHideScrollArrows) },
-        //
         { "ListBox::get_ItemCount",       API_FN_PAIR(ListBox_GetItemCount) },
         { "ListBox::geti_Items",          API_FN_PAIR(ListBox_GetItems) },
         { "ListBox::seti_Items",          API_FN_PAIR(ListBox_SetItemText) },
@@ -652,5 +581,4 @@
     };
 
     ccAddExternalFunctions(listbox_api);
->>>>>>> 926c75b6
 }