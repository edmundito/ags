//=============================================================================
//
// Adventure Game Studio (AGS)
//
// Copyright (C) 1999-2011 Chris Jones and 2011-20xx others
// The full list of copyright holders can be found in the Copyright.txt
// file, which is part of this source code distribution.
//
// The AGS source code is provided under the Artistic License 2.0.
// A copy of this license can be found in the file License.txt and at
// http://www.opensource.org/licenses/artistic-license-2.0.php
//
//=============================================================================

#include "ac/draw.h"
#include "ac/game_version.h"
#include "ac/gamestate.h"
#include "ac/gamesetupstruct.h"
#include "ac/timer.h"
#include "ac/dynobj/scriptsystem.h"
#include "debug/debug_log.h"
#include "device/mousew32.h"
#include "game/customproperties.h"
#include "game/roomstruct.h"
#include "main/engine.h"
#include "media/audio/audio_system.h"
#include "util/alignedstream.h"
#include "util/string_utils.h"

using namespace AGS::Common;

extern GameSetupStruct game;
extern RoomStruct thisroom;
extern CharacterInfo *playerchar;
extern ScriptSystem scsystem;

GameState::GameState()
{
    _isAutoRoomViewport = true;
    _mainViewportHasChanged = false;
    _roomViewportHasChanged = false;
    _cameraHasChanged = false;
}

void GameState::Free()
{
    raw_drawing_surface.reset();
    FreeProperties();
}

bool GameState::IsAutoRoomViewport() const
{
    return _isAutoRoomViewport;
}

void GameState::SetAutoRoomViewport(bool on)
{
    _isAutoRoomViewport = on;
}

Rect FixupViewport(const Rect &viewport, const Rect &parent)
{
    Size real_size = viewport.GetSize().IsNull() ? Size(1, 1) : viewport.GetSize();
    return ClampToRect(parent, RectWH(viewport.Left, viewport.Top, real_size.Width, real_size.Height));
}

void GameState::SetMainViewport(const Rect &viewport)
{
    _mainViewport.Position = FixupViewport(viewport, RectWH(game.GetGameRes()));
    Mouse::SetGraphicArea();
    scsystem.viewport_width = _mainViewport.Position.GetWidth();
    scsystem.viewport_height = _mainViewport.Position.GetHeight();
    _mainViewportHasChanged = true;
    // Update sub-viewports in case main viewport became smaller
    SetUIViewport(_uiViewport.Position);
    SetRoomViewport(_roomViewport.Position);
}

const Rect &GameState::GetMainViewport() const
{
    return _mainViewport.Position;
}

const Rect &GameState::GetUIViewport() const
{
    return _uiViewport.Position;
}

const Rect &GameState::GetRoomViewport() const
{
    return _roomViewport.Position;
}

Rect GameState::GetUIViewportAbs() const
{
    return Rect::MoveBy(_uiViewport.Position, _mainViewport.Position.Left, _mainViewport.Position.Top);
}

Rect GameState::GetRoomViewportAbs() const
{
    return Rect::MoveBy(_roomViewport.Position, _mainViewport.Position.Left, _mainViewport.Position.Top);
}

void GameState::SetUIViewport(const Rect &viewport)
{
    _uiViewport.Position = FixupViewport(viewport, RectWH(_mainViewport.Position.GetSize()));
}

void GameState::SetRoomViewport(const Rect &viewport)
{
    _roomViewport.Position = FixupViewport(viewport, RectWH(_mainViewport.Position.GetSize()));
    AdjustRoomToViewport();
    _roomViewportHasChanged = true;
}

void GameState::UpdateViewports()
{
    if (_mainViewportHasChanged)
        on_mainviewport_changed();
    if (_roomViewportHasChanged)
        on_roomviewport_changed();
    if (_cameraHasChanged)
        on_camera_size_changed();
    _mainViewportHasChanged = false;
    _roomViewportHasChanged = false;
    _cameraHasChanged = false;
}

const Rect &GameState::GetRoomCamera() const
{
    return _roomCamera.Position;
}

const RoomCamera &GameState::GetRoomCameraObj() const
{
    return _roomCamera;
}

void GameState::SetRoomCameraSize(const Size &cam_size)
{
    // TODO: currently we don't support having camera larger than room background
    // (or rather - looking outside of the room background); look into this later
    const Size real_room_sz = Size(thisroom.Width, thisroom.Height);
    Size real_size = Size::Clamp(cam_size, Size(1, 1), real_room_sz);

    _roomCamera.Position.SetWidth(real_size.Width);
    _roomCamera.Position.SetHeight(real_size.Height);
    AdjustRoomToViewport();
    _cameraHasChanged = true;
}

void GameState::SetRoomCameraAt(int x, int y)
{
    int cw = _roomCamera.Position.GetWidth();
    int ch = _roomCamera.Position.GetHeight();
    int room_width = thisroom.Width;
    int room_height = thisroom.Height;
    x = Math::Clamp(x, 0, room_width - cw);
    y = Math::Clamp(y, 0, room_height - ch);
    _roomCamera.Position.MoveTo(Point(x, y));
}

bool GameState::IsRoomCameraLocked() const
{
    return _roomCamera.Locked;
}

void GameState::LockRoomCamera()
{
    debug_script_log("Room camera locked");
    _roomCamera.Locked = true;
}

void GameState::LockRoomCameraAt(int x, int y)
{
    debug_script_log("Room camera locked to %d,%d", x, y);
    SetRoomCameraAt(x, y);
    _roomCamera.Locked = true;
}

void GameState::ReleaseRoomCamera()
{
    _roomCamera.Locked = false;
    debug_script_log("Room camera released back to engine control");
}

void GameState::UpdateRoomCamera()
{
    const Rect &camera = _roomCamera.Position;
    const Size real_room_sz = Size(thisroom.Width, thisroom.Height);
    if ((real_room_sz.Width > camera.GetWidth()) || (real_room_sz.Height > camera.GetHeight()))
    {
        // TODO: split out into Camera Behavior
        if (!play.IsRoomCameraLocked())
        {
            int x = playerchar->x - camera.GetWidth() / 2;
            int y = playerchar->y - camera.GetHeight() / 2;
            SetRoomCameraAt(x, y);
        }
    }
    else
    {
        SetRoomCameraAt(0, 0);
    }
}

void GameState::AdjustRoomToViewport()
{
    _roomViewport.Transform.Init(_roomCamera.Position.GetSize(), _roomViewport.Position);
}

Point GameState::RoomToScreen(int roomx, int roomy)
{
    return _roomViewport.Transform.Scale(Point(roomx - _roomCamera.Position.Left, roomy - _roomCamera.Position.Top));
}

int GameState::RoomToScreenX(int roomx)
{
    return _roomViewport.Transform.X.ScalePt(roomx - _roomCamera.Position.Left);
}

int GameState::RoomToScreenY(int roomy)
{
    return _roomViewport.Transform.Y.ScalePt(roomy - _roomCamera.Position.Top);
}

VpPoint GameState::ScreenToRoom(int scrx, int scry, bool clip_viewport)
{
    clip_viewport &= game.options[OPT_BASESCRIPTAPI] >= kScriptAPI_v3507;
    Point screen_pt(scrx, scry);
    if (clip_viewport && !_roomViewport.Position.IsInside(screen_pt))
        return std::make_pair(Point(), -1);
    Point p = _roomViewport.Transform.UnScale(screen_pt);
    p.X += _roomCamera.Position.Left;
    p.Y += _roomCamera.Position.Top;
    return std::make_pair(p, 0);
}

<<<<<<< HEAD
=======
VpPoint GameState::ScreenToRoomDivDown(int scrx, int scry, bool clip_viewport)
{
    clip_viewport &= game.options[OPT_BASESCRIPTAPI] >= kScriptAPI_v3507;
    Point screen_pt(scrx, scry);
    if (clip_viewport && !_roomViewport.Position.IsInside(screen_pt))
        return std::make_pair(Point(), -1);
    Point p = _roomViewport.Transform.UnScale(screen_pt);
    p.X += game_to_data_coord(_roomCamera.Position.Left);
    p.Y += game_to_data_coord(_roomCamera.Position.Top);
    return std::make_pair(p, 0);
}

bool GameState::IsBlockingVoiceSpeech() const
{
    return speech_has_voice && speech_voice_blocking;
}

bool GameState::IsNonBlockingVoiceSpeech() const
{
    return speech_has_voice && !speech_voice_blocking;
}

bool GameState::ShouldPlayVoiceSpeech() const
{
    return !play.fast_forward &&
        (play.want_speech >= 1) && (!ResPaths.SpeechPak.Name.IsEmpty());
}

>>>>>>> 71cf6110
void GameState::ReadFromSavegame(Common::Stream *in, GameStateSvgVersion svg_ver)
{
    const bool old_save = svg_ver < kGSSvgVersion_Initial;
    score = in->ReadInt32();
    usedmode = in->ReadInt32();
    disabled_user_interface = in->ReadInt32();
    gscript_timer = in->ReadInt32();
    debug_mode = in->ReadInt32();
    in->ReadArrayOfInt32(globalvars, MAXGLOBALVARS);
    messagetime = in->ReadInt32();
    usedinv = in->ReadInt32();
    inv_top = in->ReadInt32();
    inv_numdisp = in->ReadInt32();
    obsolete_inv_numorder = in->ReadInt32();
    inv_numinline = in->ReadInt32();
    text_speed = in->ReadInt32();
    sierra_inv_color = in->ReadInt32();
    talkanim_speed = in->ReadInt32();
    inv_item_wid = in->ReadInt32();
    inv_item_hit = in->ReadInt32();
    speech_text_shadow = in->ReadInt32();
    swap_portrait_side = in->ReadInt32();
    speech_textwindow_gui = in->ReadInt32();
    follow_change_room_timer = in->ReadInt32();
    totalscore = in->ReadInt32();
    skip_display = in->ReadInt32();
    no_multiloop_repeat = in->ReadInt32();
    roomscript_finished = in->ReadInt32();
    used_inv_on = in->ReadInt32();
    no_textbg_when_voice = in->ReadInt32();
    max_dialogoption_width = in->ReadInt32();
    no_hicolor_fadein = in->ReadInt32();
    bgspeech_game_speed = in->ReadInt32();
    bgspeech_stay_on_display = in->ReadInt32();
    unfactor_speech_from_textlength = in->ReadInt32();
    mp3_loop_before_end = in->ReadInt32();
    speech_music_drop = in->ReadInt32();
    in_cutscene = in->ReadInt32();
    fast_forward = in->ReadInt32();
    room_width = in->ReadInt32();
    room_height = in->ReadInt32();
    game_speed_modifier = in->ReadInt32();
    score_sound = in->ReadInt32();
    takeover_data = in->ReadInt32();
    replay_hotkey_unused = in->ReadInt32();
    dialog_options_x = in->ReadInt32();
    dialog_options_y = in->ReadInt32();
    narrator_speech = in->ReadInt32();
    ambient_sounds_persist = in->ReadInt32();
    lipsync_speed = in->ReadInt32();
    close_mouth_speech_time = in->ReadInt32();
    disable_antialiasing = in->ReadInt32();
    text_speed_modifier = in->ReadInt32();
    if (svg_ver < kGSSvgVersion_350)
        text_align = ConvertLegacyScriptAlignment((LegacyScriptAlignment)in->ReadInt32());
    else
        text_align = (HorAlignment)in->ReadInt32();
    speech_bubble_width = in->ReadInt32();
    min_dialogoption_width = in->ReadInt32();
    disable_dialog_parser = in->ReadInt32();
    anim_background_speed = in->ReadInt32();  // the setting for this room
    top_bar_backcolor= in->ReadInt32();
    top_bar_textcolor = in->ReadInt32();
    top_bar_bordercolor = in->ReadInt32();
    top_bar_borderwidth = in->ReadInt32();
    top_bar_ypos = in->ReadInt32();
    screenshot_width = in->ReadInt32();
    screenshot_height = in->ReadInt32();
    top_bar_font = in->ReadInt32();
    if (svg_ver < kGSSvgVersion_350)
        speech_text_align = ConvertLegacyScriptAlignment((LegacyScriptAlignment)in->ReadInt32());
    else
        speech_text_align = (HorAlignment)in->ReadInt32();
    auto_use_walkto_points = in->ReadInt32();
    inventory_greys_out = in->ReadInt32();
    skip_speech_specific_key = in->ReadInt32();
    abort_key = in->ReadInt32();
    fade_to_red = in->ReadInt32();
    fade_to_green = in->ReadInt32();
    fade_to_blue = in->ReadInt32();
    show_single_dialog_option = in->ReadInt32();
    keep_screen_during_instant_transition = in->ReadInt32();
    read_dialog_option_colour = in->ReadInt32();
    stop_dialog_at_end = in->ReadInt32();
    speech_portrait_placement = in->ReadInt32();
    speech_portrait_x = in->ReadInt32();
    speech_portrait_y = in->ReadInt32();
    speech_display_post_time_ms = in->ReadInt32();
    dialog_options_highlight_color = in->ReadInt32();
    if (old_save)
        in->ReadArrayOfInt32(reserved, GAME_STATE_RESERVED_INTS);
    // ** up to here is referenced in the script "game." object
    if (old_save)
    {
        in->ReadInt32(); // recording
        in->ReadInt32(); // playback
        in->ReadInt16(); // gamestep
    }
    randseed = in->ReadInt32();    // random seed
    player_on_region = in->ReadInt32();    // player's current region
    if (old_save)
        in->ReadInt32(); // screen_is_faded_out
    check_interaction_only = in->ReadInt32();
    bg_frame = in->ReadInt32();
    bg_anim_delay = in->ReadInt32();  // for animating backgrounds
    music_vol_was = in->ReadInt32();  // before the volume drop
    wait_counter = in->ReadInt16();
    mboundx1 = in->ReadInt16();
    mboundx2 = in->ReadInt16();
    mboundy1 = in->ReadInt16();
    mboundy2 = in->ReadInt16();
    fade_effect = in->ReadInt32();
    bg_frame_locked = in->ReadInt32();
    in->ReadArrayOfInt32(globalscriptvars, MAXGSVALUES);
    cur_music_number = in->ReadInt32();
    music_repeat = in->ReadInt32();
    music_master_volume = in->ReadInt32();
    digital_master_volume = in->ReadInt32();
    in->Read(walkable_areas_on, MAX_WALK_AREAS+1);
    screen_flipped = in->ReadInt16();
    short offsets_locked = in->ReadInt16();
    if (offsets_locked != 0)
        LockRoomCamera();
    else
        ReleaseRoomCamera();
    entered_at_x = in->ReadInt32();
    entered_at_y = in->ReadInt32();
    entered_edge = in->ReadInt32();
    want_speech = in->ReadInt32();
    cant_skip_speech = in->ReadInt32();
    in->ReadArrayOfInt32(script_timers, MAX_TIMERS);
    sound_volume = in->ReadInt32();
    speech_volume = in->ReadInt32();
    normal_font = in->ReadInt32();
    speech_font = in->ReadInt32();
    key_skip_wait = in->ReadInt8();
    swap_portrait_lastchar = in->ReadInt32();
    separate_music_lib = in->ReadInt32();
    in_conversation = in->ReadInt32();
    screen_tint = in->ReadInt32();
    num_parsed_words = in->ReadInt32();
    in->ReadArrayOfInt16( parsed_words, MAX_PARSED_WORDS);
    in->Read( bad_parsed_word, 100);
    raw_color = in->ReadInt32();
    if (old_save)
        in->ReadArrayOfInt32(raw_modified, MAX_ROOM_BGFRAMES);
    in->ReadArrayOfInt16( filenumbers, MAXSAVEGAMES);
    if (old_save)
        in->ReadInt32(); // room_changes
    mouse_cursor_hidden = in->ReadInt32();
    silent_midi = in->ReadInt32();
    silent_midi_channel = in->ReadInt32();
    current_music_repeating = in->ReadInt32();
    shakesc_delay = in->ReadInt32();
    shakesc_amount = in->ReadInt32();
    shakesc_length = in->ReadInt32();
    rtint_red = in->ReadInt32();
    rtint_green = in->ReadInt32();
    rtint_blue = in->ReadInt32();
    rtint_level = in->ReadInt32();
    rtint_light = in->ReadInt32();
    if (!old_save || loaded_game_file_version >= kGameVersion_340_4)
        rtint_enabled = in->ReadBool();
    else
        rtint_enabled = rtint_level > 0;
    end_cutscene_music = in->ReadInt32();
    skip_until_char_stops = in->ReadInt32();
    get_loc_name_last_time = in->ReadInt32();
    get_loc_name_save_cursor = in->ReadInt32();
    restore_cursor_mode_to = in->ReadInt32();
    restore_cursor_image_to = in->ReadInt32();
    music_queue_size = in->ReadInt16();
    in->ReadArrayOfInt16( music_queue, MAX_QUEUED_MUSIC);
    new_music_queue_size = in->ReadInt16();
    if (!old_save)
    {
        for (int i = 0; i < MAX_QUEUED_MUSIC; ++i)
        {
            new_music_queue[i].ReadFromFile(in);
        }
    }

    crossfading_out_channel = in->ReadInt16();
    crossfade_step = in->ReadInt16();
    crossfade_out_volume_per_step = in->ReadInt16();
    crossfade_initial_volume_out = in->ReadInt16();
    crossfading_in_channel = in->ReadInt16();
    crossfade_in_volume_per_step = in->ReadInt16();
    crossfade_final_volume_in = in->ReadInt16();

    if (old_save)
        ReadQueuedAudioItems_Aligned(in);

    in->Read(takeover_from, 50);
    in->Read(playmp3file_name, PLAYMP3FILE_MAX_FILENAME_LEN);
    in->Read(globalstrings, MAXGLOBALSTRINGS * MAX_MAXSTRLEN);
    in->Read(lastParserEntry, MAX_MAXSTRLEN);
    in->Read(game_name, 100);
    ground_level_areas_disabled = in->ReadInt32();
    next_screen_transition = in->ReadInt32();
    in->ReadInt32(); // gamma_adjustment -- do not apply gamma level from savegame
    temporarily_turned_off_character = in->ReadInt16();
    inv_backwards_compatibility = in->ReadInt16();
    if (old_save)
    {
        in->ReadInt32(); // gui_draw_order
        in->ReadInt32(); // do_once_tokens;
    }
    int num_do_once_tokens = in->ReadInt32();
    do_once_tokens.resize(num_do_once_tokens);
    if (!old_save)
    {
        for (int i = 0; i < num_do_once_tokens; ++i)
        {
            StrUtil::ReadString(do_once_tokens[i], in);
        }
    }
    text_min_display_time_ms = in->ReadInt32();
    ignore_user_input_after_text_timeout_ms = in->ReadInt32();
    if (svg_ver < kGSSvgVersion_3509)
        in->ReadInt32(); // ignore_user_input_until_time -- do not apply from savegame
    if (old_save)
        in->ReadArrayOfInt32(default_audio_type_volumes, MAX_AUDIO_TYPES);
    if (svg_ver >= kGSSvgVersion_3509)
    {
        int voice_speech_flags = in->ReadInt32();
        speech_has_voice = voice_speech_flags != 0;
        speech_voice_blocking = (voice_speech_flags & 0x02) != 0;
    }
}

void GameState::WriteForSavegame(Common::Stream *out) const
{
    // NOTE: following parameters are never saved:
    // recording, playback, gamestep, screen_is_faded_out, room_changes
    out->WriteInt32(score);
    out->WriteInt32(usedmode);
    out->WriteInt32(disabled_user_interface);
    out->WriteInt32(gscript_timer);
    out->WriteInt32(debug_mode);
    out->WriteArrayOfInt32(globalvars, MAXGLOBALVARS);
    out->WriteInt32(messagetime);
    out->WriteInt32(usedinv);
    out->WriteInt32(inv_top);
    out->WriteInt32(inv_numdisp);
    out->WriteInt32(obsolete_inv_numorder);
    out->WriteInt32(inv_numinline);
    out->WriteInt32(text_speed);
    out->WriteInt32(sierra_inv_color);
    out->WriteInt32(talkanim_speed);
    out->WriteInt32(inv_item_wid);
    out->WriteInt32(inv_item_hit);
    out->WriteInt32(speech_text_shadow);
    out->WriteInt32(swap_portrait_side);
    out->WriteInt32(speech_textwindow_gui);
    out->WriteInt32(follow_change_room_timer);
    out->WriteInt32(totalscore);
    out->WriteInt32(skip_display);
    out->WriteInt32(no_multiloop_repeat);
    out->WriteInt32(roomscript_finished);
    out->WriteInt32(used_inv_on);
    out->WriteInt32(no_textbg_when_voice);
    out->WriteInt32(max_dialogoption_width);
    out->WriteInt32(no_hicolor_fadein);
    out->WriteInt32(bgspeech_game_speed);
    out->WriteInt32(bgspeech_stay_on_display);
    out->WriteInt32(unfactor_speech_from_textlength);
    out->WriteInt32(mp3_loop_before_end);
    out->WriteInt32(speech_music_drop);
    out->WriteInt32(in_cutscene);
    out->WriteInt32(fast_forward);
    out->WriteInt32(room_width);
    out->WriteInt32(room_height);
    out->WriteInt32(game_speed_modifier);
    out->WriteInt32(score_sound);
    out->WriteInt32(takeover_data);
    out->WriteInt32(replay_hotkey_unused);         // StartRecording: not supported
    out->WriteInt32(dialog_options_x);
    out->WriteInt32(dialog_options_y);
    out->WriteInt32(narrator_speech);
    out->WriteInt32(ambient_sounds_persist);
    out->WriteInt32(lipsync_speed);
    out->WriteInt32(close_mouth_speech_time);
    out->WriteInt32(disable_antialiasing);
    out->WriteInt32(text_speed_modifier);
    out->WriteInt32(text_align);
    out->WriteInt32(speech_bubble_width);
    out->WriteInt32(min_dialogoption_width);
    out->WriteInt32(disable_dialog_parser);
    out->WriteInt32(anim_background_speed);  // the setting for this room
    out->WriteInt32(top_bar_backcolor);
    out->WriteInt32(top_bar_textcolor);
    out->WriteInt32(top_bar_bordercolor);
    out->WriteInt32(top_bar_borderwidth);
    out->WriteInt32(top_bar_ypos);
    out->WriteInt32(screenshot_width);
    out->WriteInt32(screenshot_height);
    out->WriteInt32(top_bar_font);
    out->WriteInt32(speech_text_align);
    out->WriteInt32(auto_use_walkto_points);
    out->WriteInt32(inventory_greys_out);
    out->WriteInt32(skip_speech_specific_key);
    out->WriteInt32(abort_key);
    out->WriteInt32(fade_to_red);
    out->WriteInt32(fade_to_green);
    out->WriteInt32(fade_to_blue);
    out->WriteInt32(show_single_dialog_option);
    out->WriteInt32(keep_screen_during_instant_transition);
    out->WriteInt32(read_dialog_option_colour);
    out->WriteInt32(stop_dialog_at_end);
    out->WriteInt32(speech_portrait_placement);
    out->WriteInt32(speech_portrait_x);
    out->WriteInt32(speech_portrait_y);
    out->WriteInt32(speech_display_post_time_ms);
    out->WriteInt32(dialog_options_highlight_color);
    // ** up to here is referenced in the script "game." object
    out->WriteInt32(randseed);    // random seed
    out->WriteInt32( player_on_region);    // player's current region
    out->WriteInt32( check_interaction_only);
    out->WriteInt32( bg_frame);
    out->WriteInt32( bg_anim_delay);  // for animating backgrounds
    out->WriteInt32( music_vol_was);  // before the volume drop
    out->WriteInt16(wait_counter);
    out->WriteInt16(mboundx1);
    out->WriteInt16(mboundx2);
    out->WriteInt16(mboundy1);
    out->WriteInt16(mboundy2);
    out->WriteInt32( fade_effect);
    out->WriteInt32( bg_frame_locked);
    out->WriteArrayOfInt32(globalscriptvars, MAXGSVALUES);
    out->WriteInt32( cur_music_number);
    out->WriteInt32( music_repeat);
    out->WriteInt32( music_master_volume);
    out->WriteInt32( digital_master_volume);
    out->Write(walkable_areas_on, MAX_WALK_AREAS+1);
    out->WriteInt16( screen_flipped);
    out->WriteInt16( IsRoomCameraLocked() ? 1 : 0 );
    out->WriteInt32( entered_at_x);
    out->WriteInt32( entered_at_y);
    out->WriteInt32( entered_edge);
    out->WriteInt32( want_speech);
    out->WriteInt32( cant_skip_speech);
    out->WriteArrayOfInt32(script_timers, MAX_TIMERS);
    out->WriteInt32( sound_volume);
    out->WriteInt32( speech_volume);
    out->WriteInt32( normal_font);
    out->WriteInt32( speech_font);
    out->WriteInt8( key_skip_wait);
    out->WriteInt32( swap_portrait_lastchar);
    out->WriteInt32( separate_music_lib);
    out->WriteInt32( in_conversation);
    out->WriteInt32( screen_tint);
    out->WriteInt32( num_parsed_words);
    out->WriteArrayOfInt16( parsed_words, MAX_PARSED_WORDS);
    out->Write( bad_parsed_word, 100);
    out->WriteInt32( raw_color);
    out->WriteArrayOfInt16( filenumbers, MAXSAVEGAMES);
    out->WriteInt32( mouse_cursor_hidden);
    out->WriteInt32( silent_midi);
    out->WriteInt32( silent_midi_channel);
    out->WriteInt32( current_music_repeating);
    out->WriteInt32( shakesc_delay);
    out->WriteInt32( shakesc_amount);
    out->WriteInt32( shakesc_length);
    out->WriteInt32( rtint_red);
    out->WriteInt32( rtint_green);
    out->WriteInt32( rtint_blue);
    out->WriteInt32( rtint_level);
    out->WriteInt32( rtint_light);
    out->WriteBool(rtint_enabled);
    out->WriteInt32( end_cutscene_music);
    out->WriteInt32( skip_until_char_stops);
    out->WriteInt32( get_loc_name_last_time);
    out->WriteInt32( get_loc_name_save_cursor);
    out->WriteInt32( restore_cursor_mode_to);
    out->WriteInt32( restore_cursor_image_to);
    out->WriteInt16( music_queue_size);
    out->WriteArrayOfInt16( music_queue, MAX_QUEUED_MUSIC);
    out->WriteInt16(new_music_queue_size);
    for (int i = 0; i < MAX_QUEUED_MUSIC; ++i)
    {
        new_music_queue[i].WriteToFile(out);
    }

    out->WriteInt16( crossfading_out_channel);
    out->WriteInt16( crossfade_step);
    out->WriteInt16( crossfade_out_volume_per_step);
    out->WriteInt16( crossfade_initial_volume_out);
    out->WriteInt16( crossfading_in_channel);
    out->WriteInt16( crossfade_in_volume_per_step);
    out->WriteInt16( crossfade_final_volume_in);

    out->Write(takeover_from, 50);
    out->Write(playmp3file_name, PLAYMP3FILE_MAX_FILENAME_LEN);
    out->Write(globalstrings, MAXGLOBALSTRINGS * MAX_MAXSTRLEN);
    out->Write(lastParserEntry, MAX_MAXSTRLEN);
    out->Write(game_name, 100);
    out->WriteInt32( ground_level_areas_disabled);
    out->WriteInt32( next_screen_transition);
    out->WriteInt32( gamma_adjustment);
    out->WriteInt16(temporarily_turned_off_character);
    out->WriteInt16(inv_backwards_compatibility);
    out->WriteInt32(do_once_tokens.size());
    for (int i = 0; i < (int)do_once_tokens.size(); ++i)
    {
        StrUtil::WriteString(do_once_tokens[i], out);
    }
    out->WriteInt32( text_min_display_time_ms);
    out->WriteInt32( ignore_user_input_after_text_timeout_ms);

    int voice_speech_flags = speech_has_voice ? 0x01 : 0;
    if (speech_voice_blocking)
        voice_speech_flags |= 0x02;
    out->WriteInt32(voice_speech_flags);
}

void GameState::ReadQueuedAudioItems_Aligned(Common::Stream *in)
{
    AlignedStream align_s(in, Common::kAligned_Read);
    for (int i = 0; i < MAX_QUEUED_MUSIC; ++i)
    {
        new_music_queue[i].ReadFromFile(&align_s);
        align_s.Reset();
    }
}

void GameState::FreeProperties()
{
    for (int i = 0; i < game.numcharacters; ++i)
        charProps[i].clear();
    for (int i = 0; i < game.numinvitems; ++i)
        invProps[i].clear();
}

void GameState::ReadCustomProperties_v340(Common::Stream *in)
{
    if (loaded_game_file_version >= kGameVersion_340_4)
    {
        // After runtime property values were read we also copy missing default,
        // because we do not keep defaults in the saved game, and also in case
        // this save is made by an older game version which had different
        // properties.
        for (int i = 0; i < game.numcharacters; ++i)
            Properties::ReadValues(charProps[i], in);
        for (int i = 0; i < game.numinvitems; ++i)
            Properties::ReadValues(invProps[i], in);
    }
}

void GameState::WriteCustomProperties_v340(Common::Stream *out) const
{
    if (loaded_game_file_version >= kGameVersion_340_4)
    {
        // We temporarily remove properties that kept default values
        // just for the saving data time to avoid getting lots of 
        // redundant data into saved games
        for (int i = 0; i < game.numcharacters; ++i)
            Properties::WriteValues(charProps[i], out);
        for (int i = 0; i < game.numinvitems; ++i)
            Properties::WriteValues(invProps[i], out);
    }
}

// Converts legacy alignment type used in script API
HorAlignment ConvertLegacyScriptAlignment(LegacyScriptAlignment align)
{
    switch (align)
    {
    case kLegacyScAlignLeft: return kHAlignLeft;
    case kLegacyScAlignCentre: return kHAlignCenter;
    case kLegacyScAlignRight: return kHAlignRight;
    }
    return kHAlignNone;
}

// Reads legacy alignment type from the value set in script depending on the
// current Script API level. This is made to make it possible to change
// Alignment constants in the Script API and still support old version.
HorAlignment ReadScriptAlignment(int32_t align)
{
    return game.options[OPT_BASESCRIPTAPI] < kScriptAPI_v350 ?
        ConvertLegacyScriptAlignment((LegacyScriptAlignment)align) :
        (HorAlignment)align;
}<|MERGE_RESOLUTION|>--- conflicted
+++ resolved
@@ -236,20 +236,6 @@
     return std::make_pair(p, 0);
 }
 
-<<<<<<< HEAD
-=======
-VpPoint GameState::ScreenToRoomDivDown(int scrx, int scry, bool clip_viewport)
-{
-    clip_viewport &= game.options[OPT_BASESCRIPTAPI] >= kScriptAPI_v3507;
-    Point screen_pt(scrx, scry);
-    if (clip_viewport && !_roomViewport.Position.IsInside(screen_pt))
-        return std::make_pair(Point(), -1);
-    Point p = _roomViewport.Transform.UnScale(screen_pt);
-    p.X += game_to_data_coord(_roomCamera.Position.Left);
-    p.Y += game_to_data_coord(_roomCamera.Position.Top);
-    return std::make_pair(p, 0);
-}
-
 bool GameState::IsBlockingVoiceSpeech() const
 {
     return speech_has_voice && speech_voice_blocking;
@@ -266,7 +252,6 @@
         (play.want_speech >= 1) && (!ResPaths.SpeechPak.Name.IsEmpty());
 }
 
->>>>>>> 71cf6110
 void GameState::ReadFromSavegame(Common::Stream *in, GameStateSvgVersion svg_ver)
 {
     const bool old_save = svg_ver < kGSSvgVersion_Initial;
