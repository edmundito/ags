--- conflicted
+++ resolved
@@ -442,11 +442,7 @@
 
 void GameState::ReadFromSavegame(Stream *in, GameDataVersion data_ver, GameStateSvgVersion svg_ver, RestoredData &r_data)
 {
-<<<<<<< HEAD
     in->ReadInt32(); // [DEPRECATED]
-=======
-    score = in->ReadInt32();
->>>>>>> ad2adc87
     usedmode = in->ReadInt32();
     disabled_user_interface = in->ReadInt32();
     gscript_timer = in->ReadInt32();
@@ -577,11 +573,7 @@
     in->ReadArrayOfInt16( parsed_words, MAX_PARSED_WORDS);
     in->Read( bad_parsed_word, 100);
     raw_color = in->ReadInt32();
-<<<<<<< HEAD
     in->Seek(LEGACY_MAXSAVEGAMES * sizeof(int16_t));// [DEPRECATED]
-=======
-    in->ReadArrayOfInt16( filenumbers, MAXSAVEGAMES);
->>>>>>> ad2adc87
     mouse_cursor_hidden = in->ReadInt32();
     in->ReadInt32();// [DEPRECATED]
     in->ReadInt32();
@@ -595,11 +587,7 @@
     rtint_level = in->ReadInt32();
     rtint_light = in->ReadInt32();
     rtint_enabled = in->ReadBool();
-<<<<<<< HEAD
     in->ReadInt32();// [DEPRECATED]
-=======
-    end_cutscene_music = in->ReadInt32();
->>>>>>> ad2adc87
     skip_until_char_stops = in->ReadInt32();
     get_loc_name_last_time = in->ReadInt32();
     get_loc_name_save_cursor = in->ReadInt32();
@@ -611,11 +599,7 @@
     new_music_queue_size = in->ReadInt16();
     for (int i = 0; i < MAX_QUEUED_MUSIC; ++i)
     {
-<<<<<<< HEAD
-            new_music_queue[i].ReadFromSavegame(in);
-=======
         new_music_queue[i].ReadFromSavegame(in);
->>>>>>> ad2adc87
     }
 
     crossfading_out_channel = in->ReadInt16();
@@ -626,15 +610,9 @@
     crossfade_in_volume_per_step = in->ReadInt16();
     crossfade_final_volume_in = in->ReadInt16();
 
-<<<<<<< HEAD
     in->Seek(50);// [DEPRECATED]
     in->Seek(50);// [DEPRECATED]
     in->Seek(LEGACY_MAXGLOBALSTRINGS * MAX_MAXSTRLEN);
-=======
-    in->Read(takeover_from, 50);
-    playmp3file_name.ReadCount(in, PLAYMP3FILE_MAX_FILENAME_LEN);
-    in->Read(globalstrings, MAXGLOBALSTRINGS * MAX_MAXSTRLEN);
->>>>>>> ad2adc87
     in->Read(lastParserEntry, MAX_MAXSTRLEN);
     if ((svg_ver < kGSSvgVersion_361_14) || (svg_ver >= kGSSvgVersion_400 && svg_ver < kGSSvgVersion_400_03))
         game_name.ReadCount(in, LEGACY_GAMENAMELENGTH);
@@ -644,15 +622,9 @@
     next_screen_transition = in->ReadInt32();
     in->ReadInt32(); // gamma_adjustment -- do not apply gamma level from savegame
     temporarily_turned_off_character = in->ReadInt16();
-<<<<<<< HEAD
     in->ReadInt16(); // [DEPRECATED]
     uint32_t num_do_once_tokens = static_cast<uint32_t>(in->ReadInt32());
     for (size_t i = 0; i < num_do_once_tokens; ++i)
-=======
-    inv_backwards_compatibility = in->ReadInt16();
-    r_data.DoOnceCount = static_cast<uint32_t>(in->ReadInt32());
-    for (size_t i = 0; i < r_data.DoOnceCount; ++i)
->>>>>>> ad2adc87
     {
         do_once_tokens.insert(StrUtil::ReadString(in));
     }
