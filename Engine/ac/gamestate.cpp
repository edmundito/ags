//=============================================================================
//
// Adventure Game Studio (AGS)
//
// Copyright (C) 1999-2011 Chris Jones and 2011-2025 various contributors
// The full list of copyright holders can be found in the Copyright.txt
// file, which is part of this source code distribution.
//
// The AGS source code is provided under the Artistic License 2.0.
// A copy of this license can be found in the file License.txt and at
// https://opensource.org/license/artistic-2-0/
//
//=============================================================================
#include <algorithm>
#include "ac/draw.h"
#include "ac/game_version.h"
#include "ac/gamestate.h"
#include "ac/gamesetupstruct.h"
#include "ac/timer.h"
#include "ac/dynobj/scriptcamera.h"
#include "ac/dynobj/scriptsystem.h"
#include "ac/dynobj/scriptviewport.h"
#include "ac/dynobj/dynobj_manager.h"
#include "debug/debug_log.h"
#include "device/mousew32.h"
#include "game/customproperties.h"
#include "game/roomstruct.h"
#include "game/savegame_internal.h"
#include "main/engine.h"
#include "media/audio/audio_system.h"
#include "util/string_utils.h"

using namespace AGS::Common;
using namespace AGS::Engine;

extern GameSetupStruct game;
extern RoomStruct thisroom;
extern CharacterInfo *playerchar;
extern ScriptSystem scsystem;

GamePlayState::GamePlayState()
{
}

bool GamePlayState::IsAutoRoomViewport() const
{
    return _isAutoRoomViewport;
}

void GamePlayState::SetAutoRoomViewport(bool on)
{
    _isAutoRoomViewport = on;
}

void GamePlayState::SetMainViewport(const Rect &viewport)
{
    _mainViewport = viewport;
    Mouse::UpdateGraphicArea();
    scsystem.viewport_width = _mainViewport.GetWidth();
    scsystem.viewport_height = _mainViewport.GetHeight();
    _mainViewportHasChanged = true;
}

const Rect &GamePlayState::GetMainViewport() const
{
    return _mainViewport;
}

const Rect &GamePlayState::GetUIViewport() const
{
    return _uiViewport;
}

SpriteTransform GamePlayState::GetGlobalTransform(bool full_frame_rend) const
{
    // NOTE: shake_screen is not applied to the sprite batches,
    // but only as a final render factor (optimization)
    // TODO: also add global flip to the same transform, instead of passing separately?
    return SpriteTransform(_mainViewport.Left, _mainViewport.Top +
        shake_screen_yoff * static_cast<int>(full_frame_rend));
}

PViewport GamePlayState::GetRoomViewport(int index) const
{
    return _roomViewports[index];
}

const std::vector<PViewport> &GamePlayState::GetRoomViewportsZOrdered() const
{
    return _roomViewportsSorted;
}

PViewport GamePlayState::GetRoomViewportAt(int x, int y) const
{
    // We iterate backwards, because in AGS low z-order means bottom
    for (auto it = _roomViewportsSorted.rbegin(); it != _roomViewportsSorted.rend(); ++it)
        if ((*it)->IsVisible() && (*it)->GetRect().IsInside(x, y))
            return *it;
    return nullptr;
}

Rect GamePlayState::GetRoomViewportAbs(int index) const
{
    return Rect::MoveBy(_roomViewports[index]->GetRect(), _mainViewport.Left, _mainViewport.Top);
}

void GamePlayState::SetUIViewport(const Rect &viewport)
{
    _uiViewport = viewport;
}

static bool ViewportZOrder(const PViewport e1, const PViewport e2)
{
    return e1->GetZOrder() < e2->GetZOrder();
}

void GamePlayState::UpdateViewports()
{
    if (_mainViewportHasChanged)
    {
        on_mainviewport_changed();
        _mainViewportHasChanged = false;
    }
    if (_roomViewportZOrderChanged)
    {
        auto old_sort = _roomViewportsSorted;
        _roomViewportsSorted = _roomViewports;
        std::sort(_roomViewportsSorted.begin(), _roomViewportsSorted.end(), ViewportZOrder);
        for (size_t i = 0; i < _roomViewportsSorted.size(); ++i)
        {
            if (i >= old_sort.size() || _roomViewportsSorted[i] != old_sort[i])
                _roomViewportsSorted[i]->SetChangedVisible();
        }
        _roomViewportZOrderChanged = false;
    }
    size_t vp_changed = SIZE_MAX;
    for (size_t i = _roomViewportsSorted.size(); i-- > 0;)
    {
        auto vp = _roomViewportsSorted[i];
        if (vp->HasChangedSize() || vp->HasChangedPosition() || vp->HasChangedVisible())
        {
            vp_changed = i;
            on_roomviewport_changed(vp.get());
            vp->ClearChangedFlags();
        }
    }
    if (vp_changed != SIZE_MAX)
        detect_roomviewport_overlaps(vp_changed);
    for (auto cam : _roomCameras)
    {
        if (cam->HasChangedSize() || cam->HasChangedPosition())
        {
            on_roomcamera_changed(cam.get());
            cam->ClearChangedFlags();
        }
    }
}

void GamePlayState::InvalidateViewportZOrder()
{
    _roomViewportZOrderChanged = true;
}

PCamera GamePlayState::GetRoomCamera(int index) const
{
    return _roomCameras[index];
}

void GamePlayState::UpdateRoomCameras()
{
    for (size_t i = 0; i < _roomCameras.size(); ++i)
        UpdateRoomCamera(i);
}

void GamePlayState::UpdateRoomCamera(int index)
{
    auto cam = _roomCameras[index];
    const Rect &rc = cam->GetRect();
    const Size real_room_sz = Size(thisroom.Width, thisroom.Height);
    if ((real_room_sz.Width > rc.GetWidth()) || (real_room_sz.Height > rc.GetHeight()))
    {
        // TODO: split out into Camera Behavior
        if (!cam->IsLocked() && playerchar->is_enabled())
        {
            int x = playerchar->x - rc.GetWidth() / 2;
            int y = playerchar->y - rc.GetHeight() / 2;
            cam->SetAt(x, y);
        }
    }
}

Point GamePlayState::RoomToScreen(int roomx, int roomy)
{
    return _roomViewports[0]->RoomToScreen(roomx, roomy, false).first;
}

int GamePlayState::RoomToScreenX(int roomx)
{
    return _roomViewports[0]->RoomToScreen(roomx, 0, false).first.X;
}

int GamePlayState::RoomToScreenY(int roomy)
{
    return _roomViewports[0]->RoomToScreen(0, roomy, false).first.Y;
}

VpPoint GamePlayState::ScreenToRoomImpl(int scrx, int scry, int view_index, bool clip_viewport)
{
    PViewport view;
    if (view_index < 0)
    {
        view = GetRoomViewportAt(scrx, scry);
        if (!view)
        {
            if (clip_viewport)
                return std::make_pair(Point(), -1);
            view = _roomViewports[0]; // use primary viewport
        }
    }
    else
    {
        view = _roomViewports[view_index];
    }
    return view->ScreenToRoom(scrx, scry, clip_viewport);
}

VpPoint GamePlayState::ScreenToRoom(int scrx, int scry, bool restrict)
{
    if (game.options[OPT_BASESCRIPTAPI] >= kScriptAPI_v3507)
        return ScreenToRoomImpl(scrx, scry, -1, restrict);
    return ScreenToRoomImpl(scrx, scry, 0, false);
}

void GamePlayState::CreatePrimaryViewportAndCamera()
{
    if (_roomViewports.size() == 0)
    {
        play.CreateRoomViewport();
        play.RegisterRoomViewport(0);
    }
    if (_roomCameras.size() == 0)
    {
        play.CreateRoomCamera();
        play.RegisterRoomCamera(0);
    }
    _roomViewports[0]->LinkCamera(_roomCameras[0]);
    _roomCameras[0]->LinkToViewport(_roomViewports[0]);
}

PViewport GamePlayState::CreateRoomViewport()
{
    int index = (int)_roomViewports.size();
    PViewport viewport(new Viewport());
    viewport->SetID(index);
    viewport->SetRect(_mainViewport);
    _roomViewports.push_back(viewport);
    _scViewportHandles.push_back(0);
    _roomViewportsSorted.push_back(viewport);
    _roomViewportZOrderChanged = true;
    on_roomviewport_created(index);
    return viewport;
}

ScriptViewport *GamePlayState::RegisterRoomViewport(int index, int32_t handle)
{
    if (index < 0 || (size_t)index >= _roomViewports.size())
        return nullptr;
    auto scview = new ScriptViewport(index);
    if (handle == 0)
    {
        handle = ccRegisterManagedObjectAndRef(scview, scview); // one ref for GamePlayState
    }
    else
    {
        ccRegisterUnserializedObject(handle, scview, scview);
    }
    _scViewportHandles[index] = handle; // save handle for us
    return scview;
}

void GamePlayState::DeleteRoomViewport(int index)
{
    if (index < 0 || (size_t)index >= _roomViewports.size())
        return;
    auto handle = _scViewportHandles[index];
    auto scobj = (ScriptViewport*)ccGetObjectAddressFromHandle(handle);
    if (scobj)
    {
        scobj->Invalidate();
        ccReleaseObjectReference(handle);
    }
    auto cam = _roomViewports[index]->GetCamera();
    if (cam)
        cam->UnlinkFromViewport(index);
    _roomViewports.erase(_roomViewports.begin() + index);
    _scViewportHandles.erase(_scViewportHandles.begin() + index);
    for (size_t i = index; i < _roomViewports.size(); ++i)
    {
        _roomViewports[i]->SetID(i);
        handle = _scViewportHandles[index];
        scobj = (ScriptViewport*)ccGetObjectAddressFromHandle(handle);
        if (scobj)
            scobj->SetID(i);
    }
    for (size_t i = 0; i < _roomViewportsSorted.size(); ++i)
    {
        if (_roomViewportsSorted[i]->GetID() == index)
        {
            _roomViewportsSorted.erase(_roomViewportsSorted.begin() + i);
            break;
        }
    }
    on_roomviewport_deleted(index);
}

int GamePlayState::GetRoomViewportCount() const
{
    return (int)_roomViewports.size();
}

PCamera GamePlayState::CreateRoomCamera()
{
    int index = (int)_roomCameras.size();
    PCamera camera(new Camera());
    camera->SetID(index);
    camera->SetAt(0, 0);
    camera->SetSize(_mainViewport.GetSize());
    _scCameraHandles.push_back(0);
    _roomCameras.push_back(camera);
    return camera;
}

ScriptCamera *GamePlayState::RegisterRoomCamera(int index, int32_t handle)
{
    if (index < 0 || (size_t)index >= _roomCameras.size())
        return nullptr;
    auto sccamera = new ScriptCamera(index);
    if (handle == 0)
    {
        handle = ccRegisterManagedObjectAndRef(sccamera, sccamera); // one ref for GamePlayState
    }
    else
    {
        ccRegisterUnserializedObject(handle, sccamera, sccamera);
    }
    _scCameraHandles[index] = handle;
    return sccamera;
}

void GamePlayState::DeleteRoomCamera(int index)
{
    if (index < 0 || (size_t)index >= _roomCameras.size())
        return;
    auto handle = _scCameraHandles[index];
    auto scobj = (ScriptCamera*)ccGetObjectAddressFromHandle(handle);
    if (scobj)
    {
        scobj->Invalidate();
        ccReleaseObjectReference(handle);
    }
    for (auto& viewref : _roomCameras[index]->GetLinkedViewports())
    {
        auto view = viewref.lock();
        if (view)
            view->LinkCamera(nullptr);
    }
    _roomCameras.erase(_roomCameras.begin() + index);
    _scCameraHandles.erase(_scCameraHandles.begin() + index);
    for (size_t i = index; i < _roomCameras.size(); ++i)
    {
        _roomCameras[i]->SetID(i);
        handle = _scCameraHandles[index];
        scobj = (ScriptCamera*)ccGetObjectAddressFromHandle(handle);
        if (scobj)
            scobj->SetID(i);
    }
}

int GamePlayState::GetRoomCameraCount() const
{
    return (int)_roomCameras.size();
}

ScriptViewport *GamePlayState::GetScriptViewport(int index)
{
    if (index < 0 || (size_t)index >= _roomViewports.size())
        return nullptr;
    return (ScriptViewport*)ccGetObjectAddressFromHandle(_scViewportHandles[index]);
}

ScriptCamera *GamePlayState::GetScriptCamera(int index)
{
    if (index < 0 || (size_t)index >= _roomCameras.size())
        return nullptr;
    return (ScriptCamera*)ccGetObjectAddressFromHandle(_scCameraHandles[index]);
}

bool GamePlayState::IsIgnoringInput() const
{
    return AGS_Clock::now() < _ignoreUserInputUntilTime;
}

void GamePlayState::SetIgnoreInput(int timeout_ms)
{
    if (AGS_Clock::now() + std::chrono::milliseconds(timeout_ms) > _ignoreUserInputUntilTime)
        _ignoreUserInputUntilTime = AGS_Clock::now() + std::chrono::milliseconds(timeout_ms);
}

void GamePlayState::ClearIgnoreInput()
{
    _ignoreUserInputUntilTime = AGS_Clock::now();
}

void GamePlayState::SetWaitSkipResult(int how, int data)
{
    wait_counter = 0;
    wait_skipped_by = how;
    wait_skipped_by_data = data;
}

int GamePlayState::GetWaitSkipResult() const
{ // NOTE: we remove timer flag to make timeout reason = 0
    return ((wait_skipped_by & ~SKIP_AUTOTIMER) << SKIP_RESULT_TYPE_SHIFT)
        | (wait_skipped_by_data & SKIP_RESULT_DATA_MASK);
}

bool GamePlayState::IsBlockingVoiceSpeech() const
{
    return speech_has_voice && speech_voice_blocking;
}

bool GamePlayState::IsNonBlockingVoiceSpeech() const
{
    return speech_has_voice && !speech_voice_blocking;
}

bool GamePlayState::ShouldPlayVoiceSpeech() const
{
    return !play.fast_forward &&
        (play.speech_mode != kSpeech_TextOnly) && (play.voice_avail);
}

void GamePlayState::ReadFromSavegame(Stream *in, GameDataVersion data_ver, GameStateSvgVersion svg_ver, RestoredData &r_data)
{
    in->ReadInt32(); // [DEPRECATED]
    usedmode = in->ReadInt32();
    disabled_user_interface = in->ReadInt32();
    gscript_timer = in->ReadInt32();
    debug_mode = in->ReadInt32();
    in->Seek(sizeof(int32_t) * LEGACY_MAXGLOBALVARS);
    messagetime = in->ReadInt32();
    usedinv = in->ReadInt32();
    in->ReadInt32(); // [DEPRECATED]
    in->ReadInt32();
    in->ReadInt32();
    in->ReadInt32();
    text_speed = in->ReadInt32();
    sierra_inv_color = in->ReadInt32();
    talkanim_speed = in->ReadInt32();
    inv_item_wid = in->ReadInt32();
    inv_item_hit = in->ReadInt32();
    speech_text_shadow = in->ReadInt32();
    swap_portrait_side = in->ReadInt32();
    speech_textwindow_gui = in->ReadInt32();
    follow_change_room_timer = in->ReadInt32();
    in->ReadInt32(); // [DEPRECATED]
    skip_display = static_cast<SkipSpeechStyle>(in->ReadInt32());
    no_multiloop_repeat = in->ReadInt32();
    roomscript_finished = in->ReadInt32();
    used_inv_on = in->ReadInt32();
    no_textbg_when_voice = in->ReadInt32();
    max_dialogoption_width = in->ReadInt32();
    no_hicolor_fadein = in->ReadInt32();
    bgspeech_game_speed = in->ReadInt32();
    bgspeech_stay_on_display = in->ReadInt32();
    unfactor_speech_from_textlength = in->ReadInt32();
    in->ReadInt32(); // [DEPRECATED]
    speech_music_drop = in->ReadInt32();
    in_cutscene = in->ReadInt32();
    fast_forward = in->ReadInt32();
    room_width = in->ReadInt32();
    room_height = in->ReadInt32();
    game_speed_modifier = in->ReadInt32();
    in->ReadInt32(); // [DEPRECATED]
    takeover_data = in->ReadInt32();
    replay_hotkey_unused = in->ReadInt32();
    dialog_options_pad_x = in->ReadInt32();
    dialog_options_pad_y = in->ReadInt32();
    narrator_speech = in->ReadInt32();
    in->ReadInt32();// [DEPRECATED]
    lipsync_speed = in->ReadInt32();
    close_mouth_speech_time = in->ReadInt32();
    disable_antialiasing = in->ReadInt32();
    text_speed_modifier = in->ReadInt32();
    text_align = (HorAlignment)in->ReadInt32();
    speech_bubble_width = in->ReadInt32();
    min_dialogoption_width = in->ReadInt32();
    disable_dialog_parser = in->ReadInt32();
    anim_background_speed = in->ReadInt32();  // the setting for this room
    top_bar_backcolor= in->ReadInt32();
    top_bar_textcolor = in->ReadInt32();
    top_bar_bordercolor = in->ReadInt32();
    top_bar_borderwidth = in->ReadInt32();
    top_bar_ypos = in->ReadInt32();
    screenshot_width = in->ReadInt32();
    screenshot_height = in->ReadInt32();
    top_bar_font = in->ReadInt32();
    speech_text_align = (HorAlignment)in->ReadInt32();
    auto_use_walkto_points = in->ReadInt32();
    inventory_greys_out = in->ReadInt32();
    skip_speech_specific_key = in->ReadInt32();
    abort_key = in->ReadInt32();
    fade_to_red = in->ReadInt32();
    fade_to_green = in->ReadInt32();
    fade_to_blue = in->ReadInt32();
    show_single_dialog_option = in->ReadInt32();
    keep_screen_during_instant_transition = in->ReadInt32();
    read_dialog_option_colour = in->ReadInt32();
    in->ReadInt32(); // [DEPRECATED]
    speech_portrait_placement = in->ReadInt32();
    speech_portrait_x = in->ReadInt32();
    speech_portrait_y = in->ReadInt32();
    speech_display_post_time_ms = in->ReadInt32();
    dialog_options_highlight_color = in->ReadInt32();
    randseed = in->ReadInt32();    // random seed
    player_on_region = in->ReadInt32();    // player's current region
    check_interaction_only = in->ReadInt32();
    bg_frame = in->ReadInt32();
    bg_anim_delay = in->ReadInt32();  // for animating backgrounds
    in->ReadInt32(); // [DEPRECATED]
    wait_counter = in->ReadInt16();
    mbounds.Left = in->ReadInt16();
    mbounds.Right = in->ReadInt16();
    mbounds.Top = in->ReadInt16();
    mbounds.Bottom = in->ReadInt16();
    fade_effect = in->ReadInt32();
    bg_frame_locked = in->ReadInt32();
    in->Seek(sizeof(int32_t) * LEGACY_MAXGSVALUES);
    in->ReadInt32();// [DEPRECATED]
    in->ReadInt32();
    in->ReadInt32();
    audio_master_volume = in->ReadInt32();
    in->Read(walkable_areas_on, MAX_WALK_AREAS);
    screen_flipped = in->ReadInt16();
    if (svg_ver < kGSSvgVersion_350_10)
    {
        short offsets_locked = in->ReadInt16();
        if (offsets_locked != 0)
            r_data.Camera0_Flags = kSvgCamPosLocked;
    }
    entered_at_x = in->ReadInt32();
    entered_at_y = in->ReadInt32();
    entered_edge = in->ReadInt32();
    speech_mode = (SpeechMode)in->ReadInt32();
    speech_skip_style = in->ReadInt32();
    in->ReadArrayOfInt32(script_timers, MAX_TIMERS);
    in->ReadInt32();// [DEPRECATED]
    speech_volume = in->ReadInt32();
    normal_font = in->ReadInt32();
    speech_font = in->ReadInt32();
    key_skip_wait = in->ReadInt8();
    swap_portrait_lastchar = in->ReadInt32();
    separate_music_lib = in->ReadInt32() != 0;
    in_conversation = in->ReadInt32();
    screen_tint = in->ReadInt32();
    num_parsed_words = in->ReadInt32();
    in->ReadArrayOfInt16( parsed_words, MAX_PARSED_WORDS);
    bad_parsed_word.ReadCount(in, 100); // CHECKME: does it have to be serialized?
    in->ReadInt32();// [DEPRECATED]
    in->Seek(LEGACY_MAXSAVEGAMES * sizeof(int16_t));// [DEPRECATED]
    mouse_cursor_hidden = in->ReadInt32();
    in->ReadInt32();// [DEPRECATED]
    in->ReadInt32();
    in->ReadInt32();
    shakesc_delay = in->ReadInt32();
    shakesc_amount = in->ReadInt32();
    shakesc_length = in->ReadInt32();
    rtint_red = in->ReadInt32();
    rtint_green = in->ReadInt32();
    rtint_blue = in->ReadInt32();
    rtint_level = in->ReadInt32();
    rtint_light = in->ReadInt32();
    rtint_enabled = in->ReadBool();
    in->ReadInt32();// [DEPRECATED]
    skip_until_char_stops = in->ReadInt32();
    get_loc_name_last_time = in->ReadInt32();
    get_loc_name_save_cursor = in->ReadInt32();
    restore_cursor_mode_to = in->ReadInt32();
    restore_cursor_image_to = in->ReadInt32();
    in->ReadInt16(); // legacy music queue
    for (int i = 0; i < MAX_QUEUED_MUSIC; ++i)
        in->ReadInt16();
    new_music_queue_size = in->ReadInt16();
    for (int i = 0; i < MAX_QUEUED_MUSIC; ++i)
    {
        new_music_queue[i].ReadFromSavegame(in);
    }

    crossfading_out_channel = in->ReadInt16();
    crossfade_step = in->ReadInt16();
    crossfade_out_volume_per_step = in->ReadInt16();
    crossfade_initial_volume_out = in->ReadInt16();
    crossfading_in_channel = in->ReadInt16();
    crossfade_in_volume_per_step = in->ReadInt16();
    crossfade_final_volume_in = in->ReadInt16();

    in->Seek(50);// [DEPRECATED]
    in->Seek(50);// [DEPRECATED]
    in->Seek(LEGACY_MAXGLOBALSTRINGS * MAX_MAXSTRLEN);
    in->Read(lastParserEntry, MAX_MAXSTRLEN);
    if ((svg_ver < kGSSvgVersion_361_14) || (svg_ver >= kGSSvgVersion_400 && svg_ver < kGSSvgVersion_400_03))
        game_name.ReadCount(in, LEGACY_GAMENAMELENGTH);
    else
        game_name = StrUtil::ReadString(in);
    ground_level_areas_disabled = in->ReadInt32();
    next_screen_transition = in->ReadInt32();
    in->ReadInt32(); // gamma_adjustment -- do not apply gamma level from savegame
    temporarily_turned_off_character = in->ReadInt16();
    in->ReadInt16(); // [DEPRECATED]
    uint32_t num_do_once_tokens = static_cast<uint32_t>(in->ReadInt32());
    for (size_t i = 0; i < num_do_once_tokens; ++i)
    {
        do_once_tokens.insert(StrUtil::ReadString(in));
    }
    text_min_display_time_ms = in->ReadInt32();
    ignore_user_input_after_text_timeout_ms = in->ReadInt32();
    if (svg_ver < kGSSvgVersion_350_9)
    {
        in->ReadInt32(); // ignore_user_input_until_time -- do not apply from savegame
    }
    else // (svg_ver >= kGSSvgVersion_350_9)
    {
        int voice_speech_flags = in->ReadInt32();
        speech_has_voice = voice_speech_flags != 0;
        speech_voice_blocking = (voice_speech_flags & 0x02) != 0;
    }
<<<<<<< HEAD
    if (svg_ver >= kGSSvgVersion_400_03)
    {
        face_dir_ratio = in->ReadFloat32();
        // reserve few more 32-bit values (for a total of 10)
        in->Seek(sizeof(int32_t) * 9);
=======

    if (svg_ver >= kGSSvgVersion_363)
    {
        dialog_options_gui_x = in->ReadInt32();
        dialog_options_gui_y = in->ReadInt32();
        dialog_options_textalign = (HorAlignment)in->ReadInt32();
        in->ReadInt32(); // reserve up to 4 ints
    }
    else
    {
        dialog_options_gui_x = -1;
        dialog_options_gui_y = -1;
        dialog_options_textalign = kHAlignLeft;
>>>>>>> 88457977
    }
}

void GamePlayState::WriteForSavegame(Stream *out) const
{
    // NOTE: following parameters are never saved:
    // recording, playback, gamestep, screen_is_faded_out, room_changes
    out->WriteInt32(0); // [DEPRECATED]
    out->WriteInt32(usedmode);
    out->WriteInt32(disabled_user_interface);
    out->WriteInt32(gscript_timer);
    out->WriteInt32(debug_mode);
    out->WriteByteCount(0, sizeof(int32_t) * LEGACY_MAXGLOBALVARS);
    out->WriteInt32(messagetime);
    out->WriteInt32(usedinv);
    out->WriteInt32(0); // [DEPRECATED]
    out->WriteInt32(0);
    out->WriteInt32(0);
    out->WriteInt32(0);
    out->WriteInt32(text_speed);
    out->WriteInt32(sierra_inv_color);
    out->WriteInt32(talkanim_speed);
    out->WriteInt32(inv_item_wid);
    out->WriteInt32(inv_item_hit);
    out->WriteInt32(speech_text_shadow);
    out->WriteInt32(swap_portrait_side);
    out->WriteInt32(speech_textwindow_gui);
    out->WriteInt32(follow_change_room_timer);
    out->WriteInt32(0); // [DEPRECATED]
    out->WriteInt32(skip_display);
    out->WriteInt32(no_multiloop_repeat);
    out->WriteInt32(roomscript_finished);
    out->WriteInt32(used_inv_on);
    out->WriteInt32(no_textbg_when_voice);
    out->WriteInt32(max_dialogoption_width);
    out->WriteInt32(no_hicolor_fadein);
    out->WriteInt32(bgspeech_game_speed);
    out->WriteInt32(bgspeech_stay_on_display);
    out->WriteInt32(unfactor_speech_from_textlength);
    out->WriteInt32(0);// [DEPRECATED]
    out->WriteInt32(speech_music_drop);
    out->WriteInt32(in_cutscene);
    out->WriteInt32(fast_forward);
    out->WriteInt32(room_width);
    out->WriteInt32(room_height);
    out->WriteInt32(game_speed_modifier);
    out->WriteInt32(0);// [DEPRECATED]
    out->WriteInt32(takeover_data);
    out->WriteInt32(replay_hotkey_unused);         // StartRecording: not supported
    out->WriteInt32(dialog_options_pad_x);
    out->WriteInt32(dialog_options_pad_y);
    out->WriteInt32(narrator_speech);
    out->WriteInt32(0);// [DEPRECATED]
    out->WriteInt32(lipsync_speed);
    out->WriteInt32(close_mouth_speech_time);
    out->WriteInt32(disable_antialiasing);
    out->WriteInt32(text_speed_modifier);
    out->WriteInt32(text_align);
    out->WriteInt32(speech_bubble_width);
    out->WriteInt32(min_dialogoption_width);
    out->WriteInt32(disable_dialog_parser);
    out->WriteInt32(anim_background_speed);  // the setting for this room
    out->WriteInt32(top_bar_backcolor);
    out->WriteInt32(top_bar_textcolor);
    out->WriteInt32(top_bar_bordercolor);
    out->WriteInt32(top_bar_borderwidth);
    out->WriteInt32(top_bar_ypos);
    out->WriteInt32(screenshot_width);
    out->WriteInt32(screenshot_height);
    out->WriteInt32(top_bar_font);
    out->WriteInt32(speech_text_align);
    out->WriteInt32(auto_use_walkto_points);
    out->WriteInt32(inventory_greys_out);
    out->WriteInt32(skip_speech_specific_key);
    out->WriteInt32(abort_key);
    out->WriteInt32(fade_to_red);
    out->WriteInt32(fade_to_green);
    out->WriteInt32(fade_to_blue);
    out->WriteInt32(show_single_dialog_option);
    out->WriteInt32(keep_screen_during_instant_transition);
    out->WriteInt32(read_dialog_option_colour);
    out->WriteInt32(0); // [DEPRECATED]
    out->WriteInt32(speech_portrait_placement);
    out->WriteInt32(speech_portrait_x);
    out->WriteInt32(speech_portrait_y);
    out->WriteInt32(speech_display_post_time_ms);
    out->WriteInt32(dialog_options_highlight_color);
    // ** up to here is referenced in the script "game." object
    out->WriteInt32(randseed);    // random seed
    out->WriteInt32( player_on_region);    // player's current region
    out->WriteInt32( check_interaction_only);
    out->WriteInt32( bg_frame);
    out->WriteInt32( bg_anim_delay);  // for animating backgrounds
    out->WriteInt32( 0);// [DEPRECATED]
    out->WriteInt16(wait_counter);
    out->WriteInt16(mbounds.Left);
    out->WriteInt16(mbounds.Right);
    out->WriteInt16(mbounds.Top);
    out->WriteInt16(mbounds.Bottom);
    out->WriteInt32( fade_effect);
    out->WriteInt32( bg_frame_locked);
    out->WriteByteCount(0, sizeof(int32_t) * LEGACY_MAXGSVALUES);
    out->WriteInt32( 0);// [DEPRECATED]
    out->WriteInt32( 0);
    out->WriteInt32( 0);
    out->WriteInt32( audio_master_volume);
    out->Write(walkable_areas_on, MAX_WALK_AREAS);
    out->WriteInt16( screen_flipped);
    out->WriteInt32( entered_at_x);
    out->WriteInt32( entered_at_y);
    out->WriteInt32( entered_edge);
    out->WriteInt32( speech_mode);
    out->WriteInt32( speech_skip_style);
    out->WriteArrayOfInt32(script_timers, MAX_TIMERS);
    out->WriteInt32( 0);// [DEPRECATED]
    out->WriteInt32( speech_volume);
    out->WriteInt32( normal_font);
    out->WriteInt32( speech_font);
    out->WriteInt8( key_skip_wait);
    out->WriteInt32( swap_portrait_lastchar);
    out->WriteInt32( separate_music_lib ? 1 : 0);
    out->WriteInt32( in_conversation);
    out->WriteInt32( screen_tint);
    out->WriteInt32( num_parsed_words);
    out->WriteArrayOfInt16( parsed_words, MAX_PARSED_WORDS);
    bad_parsed_word.WriteCount(out, 100); // CHECKME: does it have to be serialized?
    out->WriteInt32( 0);// [DEPRECATED]
    out->WriteByteCount(0, LEGACY_MAXSAVEGAMES * sizeof(int16_t));// [DEPRECATED]
    out->WriteInt32( mouse_cursor_hidden);
    out->WriteInt32( 0);// [DEPRECATED]
    out->WriteInt32( 0);
    out->WriteInt32( 0);
    out->WriteInt32( shakesc_delay);
    out->WriteInt32( shakesc_amount);
    out->WriteInt32( shakesc_length);
    out->WriteInt32( rtint_red);
    out->WriteInt32( rtint_green);
    out->WriteInt32( rtint_blue);
    out->WriteInt32( rtint_level);
    out->WriteInt32( rtint_light);
    out->WriteBool(rtint_enabled);
    out->WriteInt32( 0);// [DEPRECATED]
    out->WriteInt32( skip_until_char_stops);
    out->WriteInt32( get_loc_name_last_time);
    out->WriteInt32( get_loc_name_save_cursor);
    out->WriteInt32( restore_cursor_mode_to);
    out->WriteInt32( restore_cursor_image_to);
    out->WriteInt16( 0 ); // legacy music queue
    out->WriteByteCount( 0, sizeof(int16_t) * MAX_QUEUED_MUSIC);
    out->WriteInt16(new_music_queue_size);
    for (int i = 0; i < MAX_QUEUED_MUSIC; ++i)
    {
        new_music_queue[i].WriteToSavegame(out);
    }

    out->WriteInt16( crossfading_out_channel);
    out->WriteInt16( crossfade_step);
    out->WriteInt16( crossfade_out_volume_per_step);
    out->WriteInt16( crossfade_initial_volume_out);
    out->WriteInt16( crossfading_in_channel);
    out->WriteInt16( crossfade_in_volume_per_step);
    out->WriteInt16( crossfade_final_volume_in);

    out->WriteByteCount(0, 50);// [DEPRECATED]
    out->WriteByteCount(0, 50);// [DEPRECATED]
    out->WriteByteCount(0, LEGACY_MAXGLOBALSTRINGS * MAX_MAXSTRLEN);
    out->Write(lastParserEntry, MAX_MAXSTRLEN);
    StrUtil::WriteString(game_name, out);
    out->WriteInt32( ground_level_areas_disabled);
    out->WriteInt32( next_screen_transition);
    out->WriteInt32( gamma_adjustment);
    out->WriteInt16(temporarily_turned_off_character);
    out->WriteInt16(0); // [DEPRECATED]
    out->WriteInt32(static_cast<uint32_t>(do_once_tokens.size()));
    for (const auto &token : do_once_tokens)
    {
        StrUtil::WriteString(token, out);
    }
    out->WriteInt32( text_min_display_time_ms);
    out->WriteInt32( ignore_user_input_after_text_timeout_ms);

    int voice_speech_flags = speech_has_voice ? 0x01 : 0;
    if (speech_voice_blocking)
        voice_speech_flags |= 0x02;
    out->WriteInt32(voice_speech_flags);

<<<<<<< HEAD
    // --- kGSSvgVersion_400_03
    out->WriteFloat32(face_dir_ratio);
    // reserve few more 32-bit values (for a total of 10)
    out->WriteByteCount(0, sizeof(int32_t) * 9);
=======
    // kGSSvgVersion_363
    out->WriteInt32(dialog_options_gui_x);
    out->WriteInt32(dialog_options_gui_y);
    out->WriteInt32(dialog_options_textalign);
    out->WriteInt32(0); // reserve up to 4 ints
>>>>>>> 88457977
}

void GamePlayState::FreeProperties()
{
    for (auto &p : audioclipProps)
        p.clear();
    for (auto &p : charProps)
        p.clear();
    for (auto &p : dialogProps)
        p.clear();
    for (auto &p : guiProps)
        p.clear();
    for (auto &p : invProps)
        p.clear();
}

void GamePlayState::FreeViewportsAndCameras()
{
    _roomViewports.clear();
    _roomViewportsSorted.clear();
    for (auto handle : _scViewportHandles)
    {
        auto scview = (ScriptViewport*)ccGetObjectAddressFromHandle(handle);
        if (scview)
        {
            scview->Invalidate();
            ccReleaseObjectReference(handle);
        }
    }
    _scViewportHandles.clear();
    _roomCameras.clear();
    for (auto handle : _scCameraHandles)
    {
        auto sccam = (ScriptCamera*)ccGetObjectAddressFromHandle(handle);
        if (sccam)
        {
            sccam->Invalidate();
            ccReleaseObjectReference(handle);
        }
    }
    _scCameraHandles.clear();
}<|MERGE_RESOLUTION|>--- conflicted
+++ resolved
@@ -634,13 +634,6 @@
         speech_has_voice = voice_speech_flags != 0;
         speech_voice_blocking = (voice_speech_flags & 0x02) != 0;
     }
-<<<<<<< HEAD
-    if (svg_ver >= kGSSvgVersion_400_03)
-    {
-        face_dir_ratio = in->ReadFloat32();
-        // reserve few more 32-bit values (for a total of 10)
-        in->Seek(sizeof(int32_t) * 9);
-=======
 
     if (svg_ver >= kGSSvgVersion_363)
     {
@@ -654,7 +647,12 @@
         dialog_options_gui_x = -1;
         dialog_options_gui_y = -1;
         dialog_options_textalign = kHAlignLeft;
->>>>>>> 88457977
+    }
+    if (svg_ver >= kGSSvgVersion_400_03)
+    {
+        face_dir_ratio = in->ReadFloat32();
+        // reserve few more 32-bit values (for a total of 10)
+        in->Seek(sizeof(int32_t) * 9);
     }
 }
 
@@ -841,18 +839,16 @@
         voice_speech_flags |= 0x02;
     out->WriteInt32(voice_speech_flags);
 
-<<<<<<< HEAD
-    // --- kGSSvgVersion_400_03
-    out->WriteFloat32(face_dir_ratio);
-    // reserve few more 32-bit values (for a total of 10)
-    out->WriteByteCount(0, sizeof(int32_t) * 9);
-=======
     // kGSSvgVersion_363
     out->WriteInt32(dialog_options_gui_x);
     out->WriteInt32(dialog_options_gui_y);
     out->WriteInt32(dialog_options_textalign);
     out->WriteInt32(0); // reserve up to 4 ints
->>>>>>> 88457977
+    
+    // kGSSvgVersion_400_03
+    out->WriteFloat32(face_dir_ratio);
+    // reserve few more 32-bit values (for a total of 10)
+    out->WriteByteCount(0, sizeof(int32_t) * 9);
 }
 
 void GamePlayState::FreeProperties()
