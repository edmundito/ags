//=============================================================================
//
// Adventure Game Studio (AGS)
//
// Copyright (C) 1999-2011 Chris Jones and 2011-20xx others
// The full list of copyright holders can be found in the Copyright.txt
// file, which is part of this source code distribution.
//
// The AGS source code is provided under the Artistic License 2.0.
// A copy of this license can be found in the file License.txt and at
// http://www.opensource.org/licenses/artistic-license-2.0.php
//
//=============================================================================

#ifndef __AC_GAMESETUP_H
#define __AC_GAMESETUP_H

#include "main/graphics_mode.h"


<<<<<<< HEAD
=======
// Mouse speed definition, specifies how the speed setting is applied to the mouse movement
enum MouseSpeedDef
{
    kMouseSpeed_Absolute,       // apply speed multiplier directly
    kMouseSpeed_CurrentDisplay, // keep speed/resolution relation based on current system display mode
    kNumMouseSpeedDefs
};

>>>>>>> 35e9a3c6
struct GameSetup {
    int digicard;
    int midicard;
    int mod_player;
    int textheight;
    int mp3_player;
    bool  no_speech_pack;
    bool  enable_antialiasing;
    bool  force_hicolor_mode;
    bool  disable_exception_handling;
    AGS::Common::String data_files_dir;
    AGS::Common::String main_data_filename;
    AGS::Common::String translation;
<<<<<<< HEAD
    int   override_script_os;
    char  override_multitasking;
    bool  override_upscale;

    ScreenSetup Screen;

=======
    AGS::Common::String gfxFilterID;
    AGS::Common::String gfxDriverID;
    bool  mouse_auto_lock;
    int   override_script_os;
    char  override_multitasking;
    bool  override_upscale;
    float mouse_speed;
    MouseSpeedDef mouse_speed_def;
>>>>>>> 35e9a3c6
    GameSetup();
};

extern GameSetup usetup;

#endif // __AC_GAMESETUP_H<|MERGE_RESOLUTION|>--- conflicted
+++ resolved
@@ -18,8 +18,6 @@
 #include "main/graphics_mode.h"
 
 
-<<<<<<< HEAD
-=======
 // Mouse speed definition, specifies how the speed setting is applied to the mouse movement
 enum MouseSpeedDef
 {
@@ -28,7 +26,6 @@
     kNumMouseSpeedDefs
 };
 
->>>>>>> 35e9a3c6
 struct GameSetup {
     int digicard;
     int midicard;
@@ -42,23 +39,15 @@
     AGS::Common::String data_files_dir;
     AGS::Common::String main_data_filename;
     AGS::Common::String translation;
-<<<<<<< HEAD
-    int   override_script_os;
-    char  override_multitasking;
-    bool  override_upscale;
-
-    ScreenSetup Screen;
-
-=======
-    AGS::Common::String gfxFilterID;
-    AGS::Common::String gfxDriverID;
     bool  mouse_auto_lock;
     int   override_script_os;
     char  override_multitasking;
     bool  override_upscale;
     float mouse_speed;
     MouseSpeedDef mouse_speed_def;
->>>>>>> 35e9a3c6
+
+    ScreenSetup Screen;
+
     GameSetup();
 };
 
