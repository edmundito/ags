--- conflicted
+++ resolved
@@ -27,17 +27,11 @@
     int mod_player;
     int textheight;
     int mp3_player;
-<<<<<<< HEAD
-    int want_letterbox;
-    int windowed;
-    int vsync;
-    int base_width, base_height;
-=======
     bool want_letterbox; // defines whether game is displayed in letterboxed mode
     bool windowed;
+    int vsync;
     int base_width;
     int base_height;
->>>>>>> 1ab32d11
     short refresh;
     bool  no_speech_pack;
     bool  enable_antialiasing;
