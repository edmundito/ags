--- conflicted
+++ resolved
@@ -300,29 +300,9 @@
     if (!spriteset.HasFreeSlots())
         return nullptr;
 
-<<<<<<< HEAD
-    // NOTE: be aware that by the historical logic AGS makes a screenshot
-    // of a "main viewport", that may be smaller in legacy "letterbox" mode.
-    const Rect &viewport = play.GetMainViewport();
-    if (width <= 0)
-        width = viewport.GetWidth();
-
-    if (height <= 0)
-        height = viewport.GetHeight();
-
-    // NOTE: if there will be a difference between script constants and internal
-    // constants of Render Layers, or any necessity to adjust these, then convert flags here.
-    std::unique_ptr<Bitmap> new_pic;
-    if (layers != 0)
-        new_pic.reset(CopyScreenIntoBitmap(width, height, &viewport, false, ~layers));
-    else
-        new_pic.reset(new Bitmap(width, height));
-
-=======
     auto new_pic = create_game_screenshot(width, height, layers);
     if (!new_pic)
         return nullptr; // out of mem or invalid parameters
->>>>>>> e8a56a97
     int new_slot = add_dynamic_sprite(std::move(new_pic));
     if (new_slot <= 0)
         return nullptr; // something went wrong
