--- conflicted
+++ resolved
@@ -399,38 +399,23 @@
 
 //=============================================================================
 
-<<<<<<< HEAD
-int add_dynamic_sprite(std::unique_ptr<Bitmap> image) {
-=======
-int add_dynamic_sprite(std::unique_ptr<Bitmap> image, bool has_alpha, uint32_t extra_flags)
-{
->>>>>>> 337b4ae9
+int add_dynamic_sprite(std::unique_ptr<Bitmap> image, uint32_t extra_flags)
+{
     int slot = spriteset.GetFreeIndex();
     if (slot <= 0)
         return 0;
 
-<<<<<<< HEAD
-    return add_dynamic_sprite(slot, std::move(image));
-}
-
-int add_dynamic_sprite(int slot, std::unique_ptr<Bitmap> image) {
-=======
-    return add_dynamic_sprite(slot, std::move(image), has_alpha, extra_flags);
-}
-
-int add_dynamic_sprite(int slot, std::unique_ptr<Bitmap> image, bool has_alpha, uint32_t extra_flags)
-{
->>>>>>> 337b4ae9
+    return add_dynamic_sprite(slot, std::move(image), extra_flags);
+}
+
+int add_dynamic_sprite(int slot, std::unique_ptr<Bitmap> image, uint32_t extra_flags)
+{
     assert(slot > 0 && !spriteset.IsAssetSprite(slot));
     if (slot <= 0 || spriteset.IsAssetSprite(slot))
         return 0; // invalid slot, or reserved for the static sprite
 
-<<<<<<< HEAD
-    if (!spriteset.SetSprite(slot, std::move(image), SPF_DYNAMICALLOC))
-=======
-    uint32_t flags = SPF_DYNAMICALLOC | (SPF_ALPHACHANNEL * has_alpha) | extra_flags;
+    uint32_t flags = SPF_DYNAMICALLOC | extra_flags;
     if (!spriteset.SetSprite(slot, std::move(image), flags))
->>>>>>> 337b4ae9
         return 0; // failed to add the sprite, bad image or realloc failed
 
     if (play.spritemodified.size() < game.SpriteInfos.size())
