//=============================================================================
//
// Adventure Game Studio (AGS)
//
// Copyright (C) 1999-2011 Chris Jones and 2011-20xx others
// The full list of copyright holders can be found in the Copyright.txt
// file, which is part of this source code distribution.
//
// The AGS source code is provided under the Artistic License 2.0.
// A copy of this license can be found in the file License.txt and at
// http://www.opensource.org/licenses/artistic-license-2.0.php
//
//=============================================================================

#include <math.h>
#include "ac/dynamicsprite.h"
#include "ac/common.h"
#include "ac/charactercache.h"
#include "ac/draw.h"
#include "ac/global_dynamicsprite.h"
#include "ac/global_game.h"
#include "ac/file.h"
#include "ac/math.h"    // M_PI
#include "ac/objectcache.h"
#include "debug/debug_log.h"
#include "game/game_objects.h"
#include "gui/dynamicarray.h"
#include "gui/guibutton.h"
#include "ac/spritecache.h"
#include "platform/base/override_defines.h"
#include "gfx/graphicsdriver.h"
<<<<<<< HEAD
#include "gfx/graphics.h"
=======
>>>>>>> fc069ea8
#include "script/runtimescriptvalue.h"

using AGS::Common::Bitmap;
using AGS::Common::Graphics;
namespace BitmapHelper = AGS::Common::BitmapHelper;

extern SpriteCache spriteset;
extern int spritewidth[MAX_SPRITES],spriteheight[MAX_SPRITES];
extern DynamicArray<GUIButton> guibuts;
extern int numguibuts;

extern int final_scrn_wid,final_scrn_hit,final_col_dep;
extern int scrnwid,scrnhit;
extern color palette[256];
extern Bitmap *virtual_screen;
extern AGS::Engine::IGraphicsDriver *gfxDriver;

char check_dynamic_sprites_at_exit = 1;

// ** SCRIPT DYNAMIC SPRITE

void DynamicSprite_Delete(ScriptDynamicSprite *sds) {
    if (sds->slot) {
        free_dynamic_sprite(sds->slot);
        sds->slot = 0;
    }
}

ScriptDrawingSurface* DynamicSprite_GetDrawingSurface(ScriptDynamicSprite *dss)
{
    ScriptDrawingSurface *surface = new ScriptDrawingSurface();
    surface->dynamicSpriteNumber = dss->slot;

    if ((game.SpriteFlags[dss->slot] & SPF_ALPHACHANNEL) != 0)
        surface->hasAlphaChannel = true;

    ccRegisterManagedObject(surface, surface);
    return surface;
}

int DynamicSprite_GetGraphic(ScriptDynamicSprite *sds) {
    if (sds->slot == 0)
        quit("!DynamicSprite.Graphic: Cannot get graphic, sprite has been deleted");
    return sds->slot;
}

int DynamicSprite_GetWidth(ScriptDynamicSprite *sds) {
    return divide_down_coordinate(spritewidth[sds->slot]);
}

int DynamicSprite_GetHeight(ScriptDynamicSprite *sds) {
    return divide_down_coordinate(spriteheight[sds->slot]);
}

int DynamicSprite_GetColorDepth(ScriptDynamicSprite *sds) {
    int depth = spriteset[sds->slot]->GetColorDepth();
    if (depth == 15)
        depth = 16;
    if (depth == 24)
        depth = 32;
    return depth;
}

void DynamicSprite_Resize(ScriptDynamicSprite *sds, int width, int height) {
    if ((width < 1) || (height < 1))
        quit("!DynamicSprite.Resize: width and height must be greater than zero");
    if (sds->slot == 0)
        quit("!DynamicSprite.Resize: sprite has been deleted");

    multiply_up_coordinates(&width, &height);

    if (width * height >= 25000000)
        quitprintf("!DynamicSprite.Resize: new size is too large: %d x %d", width, height);

    // resize the sprite to the requested size
    Bitmap *newPic = BitmapHelper::CreateBitmap(width, height, spriteset[sds->slot]->GetColorDepth());
<<<<<<< HEAD
    Graphics graphics(newPic);
    graphics.StretchBlt(spriteset[sds->slot],
=======
    newPic->StretchBlt(spriteset[sds->slot],
>>>>>>> fc069ea8
        RectWH(0, 0, spritewidth[sds->slot], spriteheight[sds->slot]),
        RectWH(0, 0, width, height));

    delete spriteset[sds->slot];

    // replace the bitmap in the sprite set
    add_dynamic_sprite(sds->slot, newPic, (game.SpriteFlags[sds->slot] & SPF_ALPHACHANNEL) != 0);
}

void DynamicSprite_Flip(ScriptDynamicSprite *sds, int direction) {
    if ((direction < 1) || (direction > 3))
        quit("!DynamicSprite.Flip: invalid direction");
    if (sds->slot == 0)
        quit("!DynamicSprite.Flip: sprite has been deleted");

    // resize the sprite to the requested size
    Bitmap *newPic = BitmapHelper::CreateTransparentBitmap(spritewidth[sds->slot], spriteheight[sds->slot], spriteset[sds->slot]->GetColorDepth());
<<<<<<< HEAD
    Graphics graphics(newPic);
=======
>>>>>>> fc069ea8

    if (direction == 1)
        graphics.FlipBlt(spriteset[sds->slot], 0, 0, Common::kBitmap_HFlip);
    else if (direction == 2)
        graphics.FlipBlt(spriteset[sds->slot], 0, 0, Common::kBitmap_VFlip);
    else if (direction == 3)
        graphics.FlipBlt(spriteset[sds->slot], 0, 0, Common::kBitmap_HVFlip);

    delete spriteset[sds->slot];

    // replace the bitmap in the sprite set
    add_dynamic_sprite(sds->slot, newPic, (game.SpriteFlags[sds->slot] & SPF_ALPHACHANNEL) != 0);
}

void DynamicSprite_CopyTransparencyMask(ScriptDynamicSprite *sds, int sourceSprite) {
    if (sds->slot == 0)
        quit("!DynamicSprite.CopyTransparencyMask: sprite has been deleted");

    if ((spritewidth[sds->slot] != spritewidth[sourceSprite]) ||
        (spriteheight[sds->slot] != spriteheight[sourceSprite]))
    {
        quit("!DynamicSprite.CopyTransparencyMask: sprites are not the same size");
    }

    Bitmap *target = spriteset[sds->slot];
    Bitmap *source = spriteset[sourceSprite];

    if (target->GetColorDepth() != source->GetColorDepth())
    {
        quit("!DynamicSprite.CopyTransparencyMask: sprites are not the same colour depth");
    }

    // set the target's alpha channel depending on the source
    bool sourceHasAlpha = (game.SpriteFlags[sourceSprite] & SPF_ALPHACHANNEL) != 0;
    game.SpriteFlags[sds->slot] &= ~SPF_ALPHACHANNEL;
    if (sourceHasAlpha)
    {
        game.SpriteFlags[sds->slot] |= SPF_ALPHACHANNEL;
    }

    unsigned int maskColor = source->GetMaskColor();
    int colDep = source->GetColorDepth();
    int bytesPerPixel = (colDep + 1) / 8;

    unsigned short *shortPtr;
    unsigned int *longPtr;
    for (int y = 0; y < target->GetHeight(); y++)
    {
        unsigned char * sourcePixel = source->GetScanLineForWriting(y);
        unsigned char * targetPixel = target->GetScanLineForWriting(y);
        for (int x = 0; x < target->GetWidth(); x++)
        {
            shortPtr = (unsigned short*)sourcePixel;
            longPtr = (unsigned int*)sourcePixel;

            if ((colDep == 8) && (sourcePixel[0] == maskColor))
            {
                targetPixel[0] = maskColor;
            }
            else if ((bytesPerPixel == 2) && (shortPtr[0] == maskColor))
            {
                ((unsigned short*)targetPixel)[0] = maskColor;
            }
            else if ((bytesPerPixel == 3) && (memcmp(sourcePixel, &maskColor, 3) == 0))
            {
                memcpy(targetPixel, sourcePixel, 3);
            }
            else if ((bytesPerPixel == 4) && (longPtr[0] == maskColor))
            {
                ((unsigned int*)targetPixel)[0] = maskColor;
            }
            else if ((bytesPerPixel == 4) && (sourceHasAlpha))
            {
                // the fourth byte is the alpha channel, copy it
                targetPixel[3] = sourcePixel[3];
            }
            else if (bytesPerPixel == 4)
            {
                // set the alpha channel byte to opaque
                targetPixel[3] = 0xff;
            }

            sourcePixel += bytesPerPixel;
            targetPixel += bytesPerPixel;
        }
    }
}

void DynamicSprite_ChangeCanvasSize(ScriptDynamicSprite *sds, int width, int height, int x, int y) 
{
    if (sds->slot == 0)
        quit("!DynamicSprite.ChangeCanvasSize: sprite has been deleted");
    if ((width < 1) || (height < 1))
        quit("!DynamicSprite.ChangeCanvasSize: new size is too small");

    multiply_up_coordinates(&x, &y);
    multiply_up_coordinates(&width, &height);

    Bitmap *newPic = BitmapHelper::CreateTransparentBitmap(width, height, spriteset[sds->slot]->GetColorDepth());
<<<<<<< HEAD
    Graphics graphics(newPic);
=======
>>>>>>> fc069ea8
    // blit it into the enlarged image
    graphics.Blit(spriteset[sds->slot], 0, 0, x, y, spritewidth[sds->slot], spriteheight[sds->slot]);

    delete spriteset[sds->slot];

    // replace the bitmap in the sprite set
    add_dynamic_sprite(sds->slot, newPic, (game.SpriteFlags[sds->slot] & SPF_ALPHACHANNEL) != 0);
}

void DynamicSprite_Crop(ScriptDynamicSprite *sds, int x1, int y1, int width, int height) {
    if ((width < 1) || (height < 1))
        quit("!DynamicSprite.Crop: co-ordinates do not make sense");
    if (sds->slot == 0)
        quit("!DynamicSprite.Crop: sprite has been deleted");

    multiply_up_coordinates(&x1, &y1);
    multiply_up_coordinates(&width, &height);

    if ((width > spritewidth[sds->slot]) || (height > spriteheight[sds->slot]))
        quit("!DynamicSprite.Crop: requested to crop an area larger than the source");

    Bitmap *newPic = BitmapHelper::CreateBitmap(width, height, spriteset[sds->slot]->GetColorDepth());
    Graphics graphics(newPic);
    // blit it cropped
    graphics.Blit(spriteset[sds->slot], x1, y1, 0, 0, newPic->GetWidth(), newPic->GetHeight());

    delete spriteset[sds->slot];

    // replace the bitmap in the sprite set
    add_dynamic_sprite(sds->slot, newPic, (game.SpriteFlags[sds->slot] & SPF_ALPHACHANNEL) != 0);
}

void DynamicSprite_Rotate(ScriptDynamicSprite *sds, int angle, int width, int height) {
    if ((angle < 1) || (angle > 359))
        quit("!DynamicSprite.Rotate: invalid angle (must be 1-359)");
    if (sds->slot == 0)
        quit("!DynamicSprite.Rotate: sprite has been deleted");

    if ((width == SCR_NO_VALUE) || (height == SCR_NO_VALUE)) {
        // calculate the new image size automatically
        // 1 degree = 181 degrees in terms of x/y size, so % 180
        int useAngle = angle % 180;
        // and 0..90 is the same as 180..90
        if (useAngle > 90)
            useAngle = 180 - useAngle;
        // useAngle is now between 0 and 90 (otherwise the sin/cos stuff doesn't work)
        double angleInRadians = (double)useAngle * (M_PI / 180.0);
        double sinVal = sin(angleInRadians);
        double cosVal = cos(angleInRadians);

        width = (cosVal * (double)spritewidth[sds->slot] + sinVal * (double)spriteheight[sds->slot]);
        height = (sinVal * (double)spritewidth[sds->slot] + cosVal * (double)spriteheight[sds->slot]);
    }
    else {
        multiply_up_coordinates(&width, &height);
    }

    // convert to allegro angle
    angle = (angle * 256) / 360;

    // resize the sprite to the requested size
    Bitmap *newPic = BitmapHelper::CreateTransparentBitmap(width, height, spriteset[sds->slot]->GetColorDepth());
<<<<<<< HEAD
    Graphics graphics(newPic);
=======
>>>>>>> fc069ea8

    // rotate the sprite about its centre
    // (+ width%2 fixes one pixel offset problem)
    graphics.RotateBlt(spriteset[sds->slot], width / 2 + width % 2, height / 2,
        spritewidth[sds->slot] / 2, spriteheight[sds->slot] / 2, itofix(angle));

    delete spriteset[sds->slot];

    // replace the bitmap in the sprite set
    add_dynamic_sprite(sds->slot, newPic, (game.SpriteFlags[sds->slot] & SPF_ALPHACHANNEL) != 0);
}

void DynamicSprite_Tint(ScriptDynamicSprite *sds, int red, int green, int blue, int saturation, int luminance) 
{
    Bitmap *source = spriteset[sds->slot];
    Bitmap *newPic = BitmapHelper::CreateBitmap(source->GetWidth(), source->GetHeight(), source->GetColorDepth());

<<<<<<< HEAD
    Graphics graphics(newPic);
    tint_image(&graphics, source, red, green, blue, saturation, (luminance * 25) / 10);
=======
    tint_image(newPic, source, red, green, blue, saturation, (luminance * 25) / 10);
>>>>>>> fc069ea8

    delete source;
    // replace the bitmap in the sprite set
    add_dynamic_sprite(sds->slot, newPic, (game.SpriteFlags[sds->slot] & SPF_ALPHACHANNEL) != 0);
}

int DynamicSprite_SaveToFile(ScriptDynamicSprite *sds, const char* namm) {
    if (sds->slot == 0)
        quit("!DynamicSprite.SaveToFile: sprite has been deleted");

    char fileName[MAX_PATH];
    get_current_dir_path(fileName, namm);

    if (strchr(namm,'.') == NULL)
        strcat(fileName, ".bmp");

	if (!spriteset[sds->slot]->SaveToFile(fileName, palette))
        return 0; // failed

    return 1;  // successful
}

ScriptDynamicSprite* DynamicSprite_CreateFromSaveGame(int sgslot, int width, int height) {
    int slotnum = LoadSaveSlotScreenshot(sgslot, width, height);
    if (slotnum) {
        ScriptDynamicSprite *new_spr = new ScriptDynamicSprite(slotnum);
        return new_spr;
    }
    return NULL;
}

ScriptDynamicSprite* DynamicSprite_CreateFromFile(const char *filename) {
    int slotnum = LoadImageFile(filename);
    if (slotnum) {
        ScriptDynamicSprite *new_spr = new ScriptDynamicSprite(slotnum);
        return new_spr;
    }
    return NULL;
}

ScriptDynamicSprite* DynamicSprite_CreateFromScreenShot(int width, int height) {

    int gotSlot = spriteset.findFreeSlot();
    if (gotSlot <= 0)
        return NULL;

    if (width <= 0)
        width = virtual_screen->GetWidth();
    else
        width = multiply_up_coordinate(width);

    if (height <= 0)
        height = virtual_screen->GetHeight();
    else
        height = multiply_up_coordinate(height);

    Bitmap *newPic;
    if (!gfxDriver->UsesMemoryBackBuffer()) 
    {
        // D3D driver
        Bitmap *scrndump = BitmapHelper::CreateBitmap(scrnwid, scrnhit, final_col_dep);
        gfxDriver->GetCopyOfScreenIntoBitmap(scrndump);

        update_polled_stuff_if_runtime();

        if ((scrnwid != width) || (scrnhit != height))
        {
            newPic = BitmapHelper::CreateBitmap(width, height, final_col_dep);
            Graphics graphics(newPic);
            graphics.StretchBlt(scrndump,
                RectWH(0, 0, scrndump->GetWidth(), scrndump->GetHeight()),
                RectWH(0, 0, width, height));
            delete scrndump;
        }
        else
        {
            newPic = scrndump;
        }
    }
    else
    {
        // resize the sprite to the requested size
        newPic = BitmapHelper::CreateBitmap(width, height, virtual_screen->GetColorDepth());
<<<<<<< HEAD
        Graphics graphics(newPic);
        graphics.StretchBlt(virtual_screen,
=======
        newPic->StretchBlt(virtual_screen,
>>>>>>> fc069ea8
            RectWH(0, 0, virtual_screen->GetWidth(), virtual_screen->GetHeight()),
            RectWH(0, 0, width, height));
    }

    // replace the bitmap in the sprite set
    add_dynamic_sprite(gotSlot, gfxDriver->ConvertBitmapToSupportedColourDepth(newPic));
    ScriptDynamicSprite *new_spr = new ScriptDynamicSprite(gotSlot);
    return new_spr;
}

ScriptDynamicSprite* DynamicSprite_CreateFromExistingSprite(int slot, int preserveAlphaChannel) {

    int gotSlot = spriteset.findFreeSlot();
    if (gotSlot <= 0)
        return NULL;

    if (!spriteset.doesSpriteExist(slot))
        quitprintf("DynamicSprite.CreateFromExistingSprite: sprite %d does not exist", slot);

    // create a new sprite as a copy of the existing one
    Bitmap *newPic = BitmapHelper::CreateBitmapCopy(spriteset[slot]);
    if (newPic == NULL)
        return NULL;

<<<<<<< HEAD
    bool hasAlpha = (preserveAlphaChannel) && ((game.SpriteFlags[slot] & SPF_ALPHACHANNEL) != 0);
=======
    bool hasAlpha = (preserveAlphaChannel) && ((game.spriteflags[slot] & SPF_ALPHACHANNEL) != 0);
>>>>>>> fc069ea8

    // replace the bitmap in the sprite set
    add_dynamic_sprite(gotSlot, newPic, hasAlpha);
    ScriptDynamicSprite *new_spr = new ScriptDynamicSprite(gotSlot);
    return new_spr;
}

ScriptDynamicSprite* DynamicSprite_CreateFromDrawingSurface(ScriptDrawingSurface *sds, int x, int y, int width, int height) 
{
    int gotSlot = spriteset.findFreeSlot();
    if (gotSlot <= 0)
        return NULL;

    // use DrawingSurface resolution
    sds->MultiplyCoordinates(&x, &y);
    sds->MultiplyCoordinates(&width, &height);

<<<<<<< HEAD
    Common::Graphics *g = sds->StartDrawing();

    if ((x < 0) || (y < 0) || (x + width > g->GetBitmap()->GetWidth()) || (y + height > g->GetBitmap()->GetHeight()))
        quit("!DynamicSprite.CreateFromDrawingSurface: requested area is outside the surface");

    int colDepth = g->GetBitmap()->GetColorDepth();
=======
    Bitmap *ds = sds->StartDrawing();

    if ((x < 0) || (y < 0) || (x + width > ds->GetWidth()) || (y + height > ds->GetHeight()))
        quit("!DynamicSprite.CreateFromDrawingSurface: requested area is outside the surface");

    int colDepth = ds->GetColorDepth();
>>>>>>> fc069ea8

    Bitmap *newPic = BitmapHelper::CreateBitmap(width, height, colDepth);
    if (newPic == NULL)
        return NULL;

<<<<<<< HEAD
    Graphics graphics(newPic);
    graphics.Blit(g->GetBitmap(), x, y, 0, 0, width, height);
=======
    newPic->Blit(ds, x, y, 0, 0, width, height);
>>>>>>> fc069ea8

    sds->FinishedDrawingReadOnly();

    add_dynamic_sprite(gotSlot, newPic, (sds->hasAlphaChannel != 0));
    ScriptDynamicSprite *new_spr = new ScriptDynamicSprite(gotSlot);
    return new_spr;
}

ScriptDynamicSprite* DynamicSprite_Create(int width, int height, int alphaChannel) 
{
    multiply_up_coordinates(&width, &height);

    int gotSlot = spriteset.findFreeSlot();
    if (gotSlot <= 0)
        return NULL;

    Bitmap *newPic = BitmapHelper::CreateTransparentBitmap(width, height, final_col_dep);
    if (newPic == NULL)
        return NULL;

    if ((alphaChannel) && (final_col_dep < 32))
        alphaChannel = false;

    add_dynamic_sprite(gotSlot, gfxDriver->ConvertBitmapToSupportedColourDepth(newPic), alphaChannel != 0);
    ScriptDynamicSprite *new_spr = new ScriptDynamicSprite(gotSlot);
    return new_spr;
}

ScriptDynamicSprite* DynamicSprite_CreateFromExistingSprite_Old(int slot) 
{
    return DynamicSprite_CreateFromExistingSprite(slot, 0);
}

ScriptDynamicSprite* DynamicSprite_CreateFromBackground(int frame, int x1, int y1, int width, int height) {

    if (frame == SCR_NO_VALUE) {
        frame = play.RoomBkgFrameIndex;
    }
    else if ((frame < 0) || (frame >= thisroom.BkgSceneCount))
        quit("!DynamicSprite.CreateFromBackground: invalid frame specified");

    if (x1 == SCR_NO_VALUE) {
        x1 = 0;
        y1 = 0;
        width = play.CurrentRoomWidth;
        height = play.CurrentRoomHeight;
    }
    else if ((x1 < 0) || (y1 < 0) || (width < 1) || (height < 1) ||
        (x1 + width > play.CurrentRoomWidth) || (y1 + height > play.CurrentRoomHeight))
        quit("!DynamicSprite.CreateFromBackground: invalid co-ordinates specified");

    multiply_up_coordinates(&x1, &y1);
    multiply_up_coordinates(&width, &height);

    int gotSlot = spriteset.findFreeSlot();
    if (gotSlot <= 0)
        return NULL;

    // create a new sprite as a copy of the existing one
    Bitmap *newPic = BitmapHelper::CreateBitmap(width, height, thisroom.Backgrounds[frame].Graphic->GetColorDepth());
    if (newPic == NULL)
        return NULL;

    Graphics graphics(newPic);
    graphics.Blit(thisroom.Backgrounds[frame].Graphic, x1, y1, 0, 0, width, height);

    // replace the bitmap in the sprite set
    add_dynamic_sprite(gotSlot, newPic);
    ScriptDynamicSprite *new_spr = new ScriptDynamicSprite(gotSlot);
    return new_spr;
}

//=============================================================================

void add_dynamic_sprite(int gotSlot, Bitmap *redin, bool hasAlpha) {

  spriteset.set(gotSlot, redin);

  game.SpriteFlags[gotSlot] = SPF_DYNAMICALLOC;

  if (redin->GetColorDepth() > 8)
    game.SpriteFlags[gotSlot] |= SPF_HICOLOR;
  if (redin->GetColorDepth() > 16)
    game.SpriteFlags[gotSlot] |= SPF_TRUECOLOR;
  if (hasAlpha)
    game.SpriteFlags[gotSlot] |= SPF_ALPHACHANNEL;

  spritewidth[gotSlot] = redin->GetWidth();
  spriteheight[gotSlot] = redin->GetHeight();
}

void free_dynamic_sprite (int gotSlot) {
  int tt;

  if ((gotSlot < 0) || (gotSlot >= spriteset.elements))
    quit("!FreeDynamicSprite: invalid slot number");

  if ((game.SpriteFlags[gotSlot] & SPF_DYNAMICALLOC) == 0)
    quitprintf("!DeleteSprite: Attempted to free static sprite %d that was not loaded by the script", gotSlot);

  delete spriteset[gotSlot];
  spriteset.set(gotSlot, NULL);

  game.SpriteFlags[gotSlot] = 0;
  spritewidth[gotSlot] = 0;
  spriteheight[gotSlot] = 0;

  // ensure it isn't still on any GUI buttons
  for (tt = 0; tt < numguibuts; tt++) {
    if (guibuts[tt].IsDeleted())
      continue;
    if (guibuts[tt].pic == gotSlot)
      guibuts[tt].pic = 0;
    if (guibuts[tt].usepic == gotSlot)
      guibuts[tt].usepic = 0;
    if (guibuts[tt].overpic == gotSlot)
      guibuts[tt].overpic = 0;
    if (guibuts[tt].pushedpic == gotSlot)
      guibuts[tt].pushedpic = 0;
  }

  // force refresh of any object caches using the sprite
  if (croom != NULL) 
  {
    for (tt = 0; tt < croom->ObjectCount; tt++) 
    {
      if (objs[tt].SpriteIndex == gotSlot)
      {
        objs[tt].SpriteIndex = 0;
        objcache[tt].sppic = -1;
      }
      else if (tt < objcache.GetCount() && objcache[tt].sppic == gotSlot)
        objcache[tt].sppic = -1;
    }
  }
}

//=============================================================================
//
// Script API Functions
//
//=============================================================================

#include "debug/out.h"
#include "script/script_api.h"
#include "script/script_runtime.h"

// void (ScriptDynamicSprite *sds, int width, int height, int x, int y)
RuntimeScriptValue Sc_DynamicSprite_ChangeCanvasSize(void *self, const RuntimeScriptValue *params, int32_t param_count)
{
    API_OBJCALL_VOID_PINT4(ScriptDynamicSprite, DynamicSprite_ChangeCanvasSize);
}

// void (ScriptDynamicSprite *sds, int sourceSprite)
RuntimeScriptValue Sc_DynamicSprite_CopyTransparencyMask(void *self, const RuntimeScriptValue *params, int32_t param_count)
{
    API_OBJCALL_VOID_PINT(ScriptDynamicSprite, DynamicSprite_CopyTransparencyMask);
}

// void (ScriptDynamicSprite *sds, int x1, int y1, int width, int height)
RuntimeScriptValue Sc_DynamicSprite_Crop(void *self, const RuntimeScriptValue *params, int32_t param_count)
{
    API_OBJCALL_VOID_PINT4(ScriptDynamicSprite, DynamicSprite_Crop);
}

// void (ScriptDynamicSprite *sds)
RuntimeScriptValue Sc_DynamicSprite_Delete(void *self, const RuntimeScriptValue *params, int32_t param_count)
{
    API_OBJCALL_VOID(ScriptDynamicSprite, DynamicSprite_Delete);
}

// void (ScriptDynamicSprite *sds, int direction)
RuntimeScriptValue Sc_DynamicSprite_Flip(void *self, const RuntimeScriptValue *params, int32_t param_count)
{
    API_OBJCALL_VOID_PINT(ScriptDynamicSprite, DynamicSprite_Flip);
}

// ScriptDrawingSurface* (ScriptDynamicSprite *dss)
RuntimeScriptValue Sc_DynamicSprite_GetDrawingSurface(void *self, const RuntimeScriptValue *params, int32_t param_count)
{
    API_OBJCALL_OBJAUTO(ScriptDynamicSprite, ScriptDrawingSurface, DynamicSprite_GetDrawingSurface);
}

// void (ScriptDynamicSprite *sds, int width, int height)
RuntimeScriptValue Sc_DynamicSprite_Resize(void *self, const RuntimeScriptValue *params, int32_t param_count)
{
    API_OBJCALL_VOID_PINT2(ScriptDynamicSprite, DynamicSprite_Resize);
}

// void (ScriptDynamicSprite *sds, int angle, int width, int height)
RuntimeScriptValue Sc_DynamicSprite_Rotate(void *self, const RuntimeScriptValue *params, int32_t param_count)
{
    API_OBJCALL_VOID_PINT3(ScriptDynamicSprite, DynamicSprite_Rotate);
}

// int (ScriptDynamicSprite *sds, const char* namm)
RuntimeScriptValue Sc_DynamicSprite_SaveToFile(void *self, const RuntimeScriptValue *params, int32_t param_count)
{
    API_OBJCALL_INT_POBJ(ScriptDynamicSprite, DynamicSprite_SaveToFile, const char);
}

// void (ScriptDynamicSprite *sds, int red, int green, int blue, int saturation, int luminance)
RuntimeScriptValue Sc_DynamicSprite_Tint(void *self, const RuntimeScriptValue *params, int32_t param_count)
{
    API_OBJCALL_VOID_PINT5(ScriptDynamicSprite, DynamicSprite_Tint);
}

// int (ScriptDynamicSprite *sds)
RuntimeScriptValue Sc_DynamicSprite_GetColorDepth(void *self, const RuntimeScriptValue *params, int32_t param_count)
{
    API_OBJCALL_INT(ScriptDynamicSprite, DynamicSprite_GetColorDepth);
}

// int (ScriptDynamicSprite *sds)
RuntimeScriptValue Sc_DynamicSprite_GetGraphic(void *self, const RuntimeScriptValue *params, int32_t param_count)
{
    API_OBJCALL_INT(ScriptDynamicSprite, DynamicSprite_GetGraphic);
}

// int (ScriptDynamicSprite *sds)
RuntimeScriptValue Sc_DynamicSprite_GetHeight(void *self, const RuntimeScriptValue *params, int32_t param_count)
{
    API_OBJCALL_INT(ScriptDynamicSprite, DynamicSprite_GetHeight);
}

// int (ScriptDynamicSprite *sds)
RuntimeScriptValue Sc_DynamicSprite_GetWidth(void *self, const RuntimeScriptValue *params, int32_t param_count)
{
    API_OBJCALL_INT(ScriptDynamicSprite, DynamicSprite_GetWidth);
}

// ScriptDynamicSprite* (int width, int height, int alphaChannel)
RuntimeScriptValue Sc_DynamicSprite_Create(const RuntimeScriptValue *params, int32_t param_count)
{
    API_SCALL_OBJAUTO_PINT3(ScriptDynamicSprite, DynamicSprite_Create);
}

// ScriptDynamicSprite* (int frame, int x1, int y1, int width, int height)
RuntimeScriptValue Sc_DynamicSprite_CreateFromBackground(const RuntimeScriptValue *params, int32_t param_count)
{
    API_SCALL_OBJAUTO_PINT5(ScriptDynamicSprite, DynamicSprite_CreateFromBackground);
}

// ScriptDynamicSprite* (ScriptDrawingSurface *sds, int x, int y, int width, int height)
RuntimeScriptValue Sc_DynamicSprite_CreateFromDrawingSurface(const RuntimeScriptValue *params, int32_t param_count)
{
    API_SCALL_OBJAUTO_POBJ_PINT4(ScriptDynamicSprite, DynamicSprite_CreateFromDrawingSurface, ScriptDrawingSurface);
}

// ScriptDynamicSprite* (int slot)
RuntimeScriptValue Sc_DynamicSprite_CreateFromExistingSprite_Old(const RuntimeScriptValue *params, int32_t param_count)
{
    API_SCALL_OBJAUTO_PINT(ScriptDynamicSprite, DynamicSprite_CreateFromExistingSprite_Old);
}

// ScriptDynamicSprite* (int slot, int preserveAlphaChannel)
RuntimeScriptValue Sc_DynamicSprite_CreateFromExistingSprite(const RuntimeScriptValue *params, int32_t param_count)
{
    API_SCALL_OBJAUTO_PINT2(ScriptDynamicSprite, DynamicSprite_CreateFromExistingSprite);
}

// ScriptDynamicSprite* (const char *filename)
RuntimeScriptValue Sc_DynamicSprite_CreateFromFile(const RuntimeScriptValue *params, int32_t param_count)
{
    API_SCALL_OBJAUTO_POBJ(ScriptDynamicSprite, DynamicSprite_CreateFromFile, const char);
}

// ScriptDynamicSprite* (int sgslot, int width, int height)
RuntimeScriptValue Sc_DynamicSprite_CreateFromSaveGame(const RuntimeScriptValue *params, int32_t param_count)
{
    API_SCALL_OBJAUTO_PINT3(ScriptDynamicSprite, DynamicSprite_CreateFromSaveGame);
}

// ScriptDynamicSprite* (int width, int height)
RuntimeScriptValue Sc_DynamicSprite_CreateFromScreenShot(const RuntimeScriptValue *params, int32_t param_count)
{
    API_SCALL_OBJAUTO_PINT2(ScriptDynamicSprite, DynamicSprite_CreateFromScreenShot);
}


void RegisterDynamicSpriteAPI()
{
    ccAddExternalObjectFunction("DynamicSprite::ChangeCanvasSize^4",        Sc_DynamicSprite_ChangeCanvasSize);
    ccAddExternalObjectFunction("DynamicSprite::CopyTransparencyMask^1",    Sc_DynamicSprite_CopyTransparencyMask);
    ccAddExternalObjectFunction("DynamicSprite::Crop^4",                    Sc_DynamicSprite_Crop);
    ccAddExternalObjectFunction("DynamicSprite::Delete",                    Sc_DynamicSprite_Delete);
    ccAddExternalObjectFunction("DynamicSprite::Flip^1",                    Sc_DynamicSprite_Flip);
    ccAddExternalObjectFunction("DynamicSprite::GetDrawingSurface^0",       Sc_DynamicSprite_GetDrawingSurface);
    ccAddExternalObjectFunction("DynamicSprite::Resize^2",                  Sc_DynamicSprite_Resize);
    ccAddExternalObjectFunction("DynamicSprite::Rotate^3",                  Sc_DynamicSprite_Rotate);
    ccAddExternalObjectFunction("DynamicSprite::SaveToFile^1",              Sc_DynamicSprite_SaveToFile);
    ccAddExternalObjectFunction("DynamicSprite::Tint^5",                    Sc_DynamicSprite_Tint);
    ccAddExternalObjectFunction("DynamicSprite::get_ColorDepth",            Sc_DynamicSprite_GetColorDepth);
    ccAddExternalObjectFunction("DynamicSprite::get_Graphic",               Sc_DynamicSprite_GetGraphic);
    ccAddExternalObjectFunction("DynamicSprite::get_Height",                Sc_DynamicSprite_GetHeight);
    ccAddExternalObjectFunction("DynamicSprite::get_Width",                 Sc_DynamicSprite_GetWidth);
    ccAddExternalStaticFunction("DynamicSprite::Create^3",                  Sc_DynamicSprite_Create);
    ccAddExternalStaticFunction("DynamicSprite::CreateFromBackground",      Sc_DynamicSprite_CreateFromBackground);
    ccAddExternalStaticFunction("DynamicSprite::CreateFromDrawingSurface^5", Sc_DynamicSprite_CreateFromDrawingSurface);
    ccAddExternalStaticFunction("DynamicSprite::CreateFromExistingSprite^1", Sc_DynamicSprite_CreateFromExistingSprite_Old);
    ccAddExternalStaticFunction("DynamicSprite::CreateFromExistingSprite^2", Sc_DynamicSprite_CreateFromExistingSprite);
    ccAddExternalStaticFunction("DynamicSprite::CreateFromFile",            Sc_DynamicSprite_CreateFromFile);
    ccAddExternalStaticFunction("DynamicSprite::CreateFromSaveGame",        Sc_DynamicSprite_CreateFromSaveGame);
    ccAddExternalStaticFunction("DynamicSprite::CreateFromScreenShot",      Sc_DynamicSprite_CreateFromScreenShot);

    /* ----------------------- Registering unsafe exports for plugins -----------------------*/

    ccAddExternalFunctionForPlugin("DynamicSprite::ChangeCanvasSize^4",        (void*)DynamicSprite_ChangeCanvasSize);
    ccAddExternalFunctionForPlugin("DynamicSprite::CopyTransparencyMask^1",    (void*)DynamicSprite_CopyTransparencyMask);
    ccAddExternalFunctionForPlugin("DynamicSprite::Crop^4",                    (void*)DynamicSprite_Crop);
    ccAddExternalFunctionForPlugin("DynamicSprite::Delete",                    (void*)DynamicSprite_Delete);
    ccAddExternalFunctionForPlugin("DynamicSprite::Flip^1",                    (void*)DynamicSprite_Flip);
    ccAddExternalFunctionForPlugin("DynamicSprite::GetDrawingSurface^0",       (void*)DynamicSprite_GetDrawingSurface);
    ccAddExternalFunctionForPlugin("DynamicSprite::Resize^2",                  (void*)DynamicSprite_Resize);
    ccAddExternalFunctionForPlugin("DynamicSprite::Rotate^3",                  (void*)DynamicSprite_Rotate);
    ccAddExternalFunctionForPlugin("DynamicSprite::SaveToFile^1",              (void*)DynamicSprite_SaveToFile);
    ccAddExternalFunctionForPlugin("DynamicSprite::Tint^5",                    (void*)DynamicSprite_Tint);
    ccAddExternalFunctionForPlugin("DynamicSprite::get_ColorDepth",            (void*)DynamicSprite_GetColorDepth);
    ccAddExternalFunctionForPlugin("DynamicSprite::get_Graphic",               (void*)DynamicSprite_GetGraphic);
    ccAddExternalFunctionForPlugin("DynamicSprite::get_Height",                (void*)DynamicSprite_GetHeight);
    ccAddExternalFunctionForPlugin("DynamicSprite::get_Width",                 (void*)DynamicSprite_GetWidth);
    ccAddExternalFunctionForPlugin("DynamicSprite::Create^3",                  (void*)DynamicSprite_Create);
    ccAddExternalFunctionForPlugin("DynamicSprite::CreateFromBackground",      (void*)DynamicSprite_CreateFromBackground);
    ccAddExternalFunctionForPlugin("DynamicSprite::CreateFromDrawingSurface^5", (void*)DynamicSprite_CreateFromDrawingSurface);
    ccAddExternalFunctionForPlugin("DynamicSprite::CreateFromExistingSprite^1", (void*)DynamicSprite_CreateFromExistingSprite_Old);
    ccAddExternalFunctionForPlugin("DynamicSprite::CreateFromExistingSprite^2", (void*)DynamicSprite_CreateFromExistingSprite);
    ccAddExternalFunctionForPlugin("DynamicSprite::CreateFromFile",            (void*)DynamicSprite_CreateFromFile);
    ccAddExternalFunctionForPlugin("DynamicSprite::CreateFromSaveGame",        (void*)DynamicSprite_CreateFromSaveGame);
    ccAddExternalFunctionForPlugin("DynamicSprite::CreateFromScreenShot",      (void*)DynamicSprite_CreateFromScreenShot);
}<|MERGE_RESOLUTION|>--- conflicted
+++ resolved
@@ -29,14 +29,9 @@
 #include "ac/spritecache.h"
 #include "platform/base/override_defines.h"
 #include "gfx/graphicsdriver.h"
-<<<<<<< HEAD
-#include "gfx/graphics.h"
-=======
->>>>>>> fc069ea8
 #include "script/runtimescriptvalue.h"
 
 using AGS::Common::Bitmap;
-using AGS::Common::Graphics;
 namespace BitmapHelper = AGS::Common::BitmapHelper;
 
 extern SpriteCache spriteset;
@@ -109,12 +104,7 @@
 
     // resize the sprite to the requested size
     Bitmap *newPic = BitmapHelper::CreateBitmap(width, height, spriteset[sds->slot]->GetColorDepth());
-<<<<<<< HEAD
-    Graphics graphics(newPic);
-    graphics.StretchBlt(spriteset[sds->slot],
-=======
     newPic->StretchBlt(spriteset[sds->slot],
->>>>>>> fc069ea8
         RectWH(0, 0, spritewidth[sds->slot], spriteheight[sds->slot]),
         RectWH(0, 0, width, height));
 
@@ -132,17 +122,13 @@
 
     // resize the sprite to the requested size
     Bitmap *newPic = BitmapHelper::CreateTransparentBitmap(spritewidth[sds->slot], spriteheight[sds->slot], spriteset[sds->slot]->GetColorDepth());
-<<<<<<< HEAD
-    Graphics graphics(newPic);
-=======
->>>>>>> fc069ea8
 
     if (direction == 1)
-        graphics.FlipBlt(spriteset[sds->slot], 0, 0, Common::kBitmap_HFlip);
+        newPic->FlipBlt(spriteset[sds->slot], 0, 0, Common::kBitmap_HFlip);
     else if (direction == 2)
-        graphics.FlipBlt(spriteset[sds->slot], 0, 0, Common::kBitmap_VFlip);
+        newPic->FlipBlt(spriteset[sds->slot], 0, 0, Common::kBitmap_VFlip);
     else if (direction == 3)
-        graphics.FlipBlt(spriteset[sds->slot], 0, 0, Common::kBitmap_HVFlip);
+        newPic->FlipBlt(spriteset[sds->slot], 0, 0, Common::kBitmap_HVFlip);
 
     delete spriteset[sds->slot];
 
@@ -235,12 +221,8 @@
     multiply_up_coordinates(&width, &height);
 
     Bitmap *newPic = BitmapHelper::CreateTransparentBitmap(width, height, spriteset[sds->slot]->GetColorDepth());
-<<<<<<< HEAD
-    Graphics graphics(newPic);
-=======
->>>>>>> fc069ea8
     // blit it into the enlarged image
-    graphics.Blit(spriteset[sds->slot], 0, 0, x, y, spritewidth[sds->slot], spriteheight[sds->slot]);
+    newPic->Blit(spriteset[sds->slot], 0, 0, x, y, spritewidth[sds->slot], spriteheight[sds->slot]);
 
     delete spriteset[sds->slot];
 
@@ -261,9 +243,8 @@
         quit("!DynamicSprite.Crop: requested to crop an area larger than the source");
 
     Bitmap *newPic = BitmapHelper::CreateBitmap(width, height, spriteset[sds->slot]->GetColorDepth());
-    Graphics graphics(newPic);
     // blit it cropped
-    graphics.Blit(spriteset[sds->slot], x1, y1, 0, 0, newPic->GetWidth(), newPic->GetHeight());
+    newPic->Blit(spriteset[sds->slot], x1, y1, 0, 0, newPic->GetWidth(), newPic->GetHeight());
 
     delete spriteset[sds->slot];
 
@@ -301,14 +282,10 @@
 
     // resize the sprite to the requested size
     Bitmap *newPic = BitmapHelper::CreateTransparentBitmap(width, height, spriteset[sds->slot]->GetColorDepth());
-<<<<<<< HEAD
-    Graphics graphics(newPic);
-=======
->>>>>>> fc069ea8
 
     // rotate the sprite about its centre
     // (+ width%2 fixes one pixel offset problem)
-    graphics.RotateBlt(spriteset[sds->slot], width / 2 + width % 2, height / 2,
+    newPic->RotateBlt(spriteset[sds->slot], width / 2 + width % 2, height / 2,
         spritewidth[sds->slot] / 2, spriteheight[sds->slot] / 2, itofix(angle));
 
     delete spriteset[sds->slot];
@@ -322,12 +299,7 @@
     Bitmap *source = spriteset[sds->slot];
     Bitmap *newPic = BitmapHelper::CreateBitmap(source->GetWidth(), source->GetHeight(), source->GetColorDepth());
 
-<<<<<<< HEAD
-    Graphics graphics(newPic);
-    tint_image(&graphics, source, red, green, blue, saturation, (luminance * 25) / 10);
-=======
     tint_image(newPic, source, red, green, blue, saturation, (luminance * 25) / 10);
->>>>>>> fc069ea8
 
     delete source;
     // replace the bitmap in the sprite set
@@ -396,8 +368,7 @@
         if ((scrnwid != width) || (scrnhit != height))
         {
             newPic = BitmapHelper::CreateBitmap(width, height, final_col_dep);
-            Graphics graphics(newPic);
-            graphics.StretchBlt(scrndump,
+            newPic->StretchBlt(scrndump,
                 RectWH(0, 0, scrndump->GetWidth(), scrndump->GetHeight()),
                 RectWH(0, 0, width, height));
             delete scrndump;
@@ -411,12 +382,7 @@
     {
         // resize the sprite to the requested size
         newPic = BitmapHelper::CreateBitmap(width, height, virtual_screen->GetColorDepth());
-<<<<<<< HEAD
-        Graphics graphics(newPic);
-        graphics.StretchBlt(virtual_screen,
-=======
         newPic->StretchBlt(virtual_screen,
->>>>>>> fc069ea8
             RectWH(0, 0, virtual_screen->GetWidth(), virtual_screen->GetHeight()),
             RectWH(0, 0, width, height));
     }
@@ -441,11 +407,7 @@
     if (newPic == NULL)
         return NULL;
 
-<<<<<<< HEAD
     bool hasAlpha = (preserveAlphaChannel) && ((game.SpriteFlags[slot] & SPF_ALPHACHANNEL) != 0);
-=======
-    bool hasAlpha = (preserveAlphaChannel) && ((game.spriteflags[slot] & SPF_ALPHACHANNEL) != 0);
->>>>>>> fc069ea8
 
     // replace the bitmap in the sprite set
     add_dynamic_sprite(gotSlot, newPic, hasAlpha);
@@ -463,32 +425,18 @@
     sds->MultiplyCoordinates(&x, &y);
     sds->MultiplyCoordinates(&width, &height);
 
-<<<<<<< HEAD
-    Common::Graphics *g = sds->StartDrawing();
-
-    if ((x < 0) || (y < 0) || (x + width > g->GetBitmap()->GetWidth()) || (y + height > g->GetBitmap()->GetHeight()))
-        quit("!DynamicSprite.CreateFromDrawingSurface: requested area is outside the surface");
-
-    int colDepth = g->GetBitmap()->GetColorDepth();
-=======
     Bitmap *ds = sds->StartDrawing();
 
     if ((x < 0) || (y < 0) || (x + width > ds->GetWidth()) || (y + height > ds->GetHeight()))
         quit("!DynamicSprite.CreateFromDrawingSurface: requested area is outside the surface");
 
     int colDepth = ds->GetColorDepth();
->>>>>>> fc069ea8
 
     Bitmap *newPic = BitmapHelper::CreateBitmap(width, height, colDepth);
     if (newPic == NULL)
         return NULL;
 
-<<<<<<< HEAD
-    Graphics graphics(newPic);
-    graphics.Blit(g->GetBitmap(), x, y, 0, 0, width, height);
-=======
     newPic->Blit(ds, x, y, 0, 0, width, height);
->>>>>>> fc069ea8
 
     sds->FinishedDrawingReadOnly();
 
@@ -552,8 +500,7 @@
     if (newPic == NULL)
         return NULL;
 
-    Graphics graphics(newPic);
-    graphics.Blit(thisroom.Backgrounds[frame].Graphic, x1, y1, 0, 0, width, height);
+    newPic->Blit(thisroom.Backgrounds[frame].Graphic, x1, y1, 0, 0, width, height);
 
     // replace the bitmap in the sprite set
     add_dynamic_sprite(gotSlot, newPic);
