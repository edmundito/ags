--- conflicted
+++ resolved
@@ -555,63 +555,15 @@
 
 void RegisterDynamicSpriteAPI()
 {
-<<<<<<< HEAD
-    ccAddExternalObjectFunction("DynamicSprite::ChangeCanvasSize^4",        Sc_DynamicSprite_ChangeCanvasSize);
-    ccAddExternalObjectFunction("DynamicSprite::CopyTransparencyMask^1",    Sc_DynamicSprite_CopyTransparencyMask);
-    ccAddExternalObjectFunction("DynamicSprite::Crop^4",                    Sc_DynamicSprite_Crop);
-    ccAddExternalObjectFunction("DynamicSprite::Delete",                    Sc_DynamicSprite_Delete);
-    ccAddExternalObjectFunction("DynamicSprite::Flip^1",                    Sc_DynamicSprite_Flip);
-    ccAddExternalObjectFunction("DynamicSprite::GetDrawingSurface^0",       Sc_DynamicSprite_GetDrawingSurface);
-    ccAddExternalObjectFunction("DynamicSprite::Resize^2",                  Sc_DynamicSprite_Resize);
-    ccAddExternalObjectFunction("DynamicSprite::Rotate^3",                  Sc_DynamicSprite_Rotate);
-    ccAddExternalObjectFunction("DynamicSprite::SaveToFile^1",              Sc_DynamicSprite_SaveToFile);
-    ccAddExternalObjectFunction("DynamicSprite::Tint^5",                    Sc_DynamicSprite_Tint);
-    ccAddExternalObjectFunction("DynamicSprite::get_ColorDepth",            Sc_DynamicSprite_GetColorDepth);
-    ccAddExternalObjectFunction("DynamicSprite::get_Graphic",               Sc_DynamicSprite_GetGraphic);
-    ccAddExternalObjectFunction("DynamicSprite::get_Height",                Sc_DynamicSprite_GetHeight);
-    ccAddExternalObjectFunction("DynamicSprite::get_Width",                 Sc_DynamicSprite_GetWidth);
-    ccAddExternalStaticFunction("DynamicSprite::Create^2",                  Sc_DynamicSprite_Create);
-    ccAddExternalStaticFunction("DynamicSprite::CreateFromBackground",      Sc_DynamicSprite_CreateFromBackground);
-    ccAddExternalStaticFunction("DynamicSprite::CreateFromDrawingSurface^5", Sc_DynamicSprite_CreateFromDrawingSurface);
-    ccAddExternalStaticFunction("DynamicSprite::CreateFromExistingSprite^1", Sc_DynamicSprite_CreateFromExistingSprite);
-    ccAddExternalStaticFunction("DynamicSprite::CreateFromFile",            Sc_DynamicSprite_CreateFromFile);
-    ccAddExternalStaticFunction("DynamicSprite::CreateFromSaveGame",        Sc_DynamicSprite_CreateFromSaveGame);
-    ccAddExternalStaticFunction("DynamicSprite::CreateFromScreenShot",      Sc_DynamicSprite_CreateFromScreenShot);
-
-    /* ----------------------- Registering unsafe exports for plugins -----------------------*/
-
-    ccAddExternalFunctionForPlugin("DynamicSprite::ChangeCanvasSize^4",        (void*)DynamicSprite_ChangeCanvasSize);
-    ccAddExternalFunctionForPlugin("DynamicSprite::CopyTransparencyMask^1",    (void*)DynamicSprite_CopyTransparencyMask);
-    ccAddExternalFunctionForPlugin("DynamicSprite::Crop^4",                    (void*)DynamicSprite_Crop);
-    ccAddExternalFunctionForPlugin("DynamicSprite::Delete",                    (void*)DynamicSprite_Delete);
-    ccAddExternalFunctionForPlugin("DynamicSprite::Flip^1",                    (void*)DynamicSprite_Flip);
-    ccAddExternalFunctionForPlugin("DynamicSprite::GetDrawingSurface^0",       (void*)DynamicSprite_GetDrawingSurface);
-    ccAddExternalFunctionForPlugin("DynamicSprite::Resize^2",                  (void*)DynamicSprite_Resize);
-    ccAddExternalFunctionForPlugin("DynamicSprite::Rotate^3",                  (void*)DynamicSprite_Rotate);
-    ccAddExternalFunctionForPlugin("DynamicSprite::SaveToFile^1",              (void*)DynamicSprite_SaveToFile);
-    ccAddExternalFunctionForPlugin("DynamicSprite::Tint^5",                    (void*)DynamicSprite_Tint);
-    ccAddExternalFunctionForPlugin("DynamicSprite::get_ColorDepth",            (void*)DynamicSprite_GetColorDepth);
-    ccAddExternalFunctionForPlugin("DynamicSprite::get_Graphic",               (void*)DynamicSprite_GetGraphic);
-    ccAddExternalFunctionForPlugin("DynamicSprite::get_Height",                (void*)DynamicSprite_GetHeight);
-    ccAddExternalFunctionForPlugin("DynamicSprite::get_Width",                 (void*)DynamicSprite_GetWidth);
-    ccAddExternalFunctionForPlugin("DynamicSprite::Create^2",                  (void*)DynamicSprite_Create);
-    ccAddExternalFunctionForPlugin("DynamicSprite::CreateFromBackground",      (void*)DynamicSprite_CreateFromBackground);
-    ccAddExternalFunctionForPlugin("DynamicSprite::CreateFromDrawingSurface^5", (void*)DynamicSprite_CreateFromDrawingSurface);
-    ccAddExternalFunctionForPlugin("DynamicSprite::CreateFromExistingSprite^1", (void*)DynamicSprite_CreateFromExistingSprite);
-    ccAddExternalFunctionForPlugin("DynamicSprite::CreateFromFile",            (void*)DynamicSprite_CreateFromFile);
-    ccAddExternalFunctionForPlugin("DynamicSprite::CreateFromSaveGame",        (void*)DynamicSprite_CreateFromSaveGame);
-    ccAddExternalFunctionForPlugin("DynamicSprite::CreateFromScreenShot",      (void*)DynamicSprite_CreateFromScreenShot);
-=======
+    // WARNING: DynamicSprite.Create and CreateFromExistingSprite have 1 param REMOVED since ags4
     ScFnRegister dynsprite_api[] = {
-        { "DynamicSprite::Create^3",                  API_FN_PAIR(DynamicSprite_Create) },
+        { "DynamicSprite::Create^2",                  API_FN_PAIR(DynamicSprite_Create) },
         { "DynamicSprite::CreateFromBackground",      API_FN_PAIR(DynamicSprite_CreateFromBackground) },
         { "DynamicSprite::CreateFromDrawingSurface^5", API_FN_PAIR(DynamicSprite_CreateFromDrawingSurface) },
-        { "DynamicSprite::CreateFromExistingSprite^1", API_FN_PAIR(DynamicSprite_CreateFromExistingSprite_Old) },
-        { "DynamicSprite::CreateFromExistingSprite^2", API_FN_PAIR(DynamicSprite_CreateFromExistingSprite) },
+        { "DynamicSprite::CreateFromExistingSprite^1", API_FN_PAIR(DynamicSprite_CreateFromExistingSprite) },
         { "DynamicSprite::CreateFromFile",            API_FN_PAIR(DynamicSprite_CreateFromFile) },
         { "DynamicSprite::CreateFromSaveGame",        API_FN_PAIR(DynamicSprite_CreateFromSaveGame) },
         { "DynamicSprite::CreateFromScreenShot",      API_FN_PAIR(DynamicSprite_CreateFromScreenShot) },
-
         { "DynamicSprite::ChangeCanvasSize^4",        API_FN_PAIR(DynamicSprite_ChangeCanvasSize) },
         { "DynamicSprite::CopyTransparencyMask^1",    API_FN_PAIR(DynamicSprite_CopyTransparencyMask) },
         { "DynamicSprite::Crop^4",                    API_FN_PAIR(DynamicSprite_Crop) },
@@ -629,5 +581,4 @@
     };
 
     ccAddExternalFunctions(dynsprite_api);
->>>>>>> 926c75b6
 }