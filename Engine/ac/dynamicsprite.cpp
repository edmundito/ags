--- conflicted
+++ resolved
@@ -425,13 +425,7 @@
     if (newPic == NULL)
         return NULL;
 
-<<<<<<< HEAD
-    bool hasAlpha = (preserveAlphaChannel) && ((game.spriteflags[slot] & SPF_ALPHACHANNEL) != 0);
-=======
-    newPic->Blit(spriteset[slot], 0, 0, 0, 0, spritewidth[slot], spriteheight[slot]);
-
     bool hasAlpha = (preserveAlphaChannel) && ((game.SpriteFlags[slot] & SPF_ALPHACHANNEL) != 0);
->>>>>>> 0f6cc556
 
     // replace the bitmap in the sprite set
     add_dynamic_sprite(gotSlot, newPic, hasAlpha);
