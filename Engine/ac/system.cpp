//=============================================================================
//
// Adventure Game Studio (AGS)
//
// Copyright (C) 1999-2011 Chris Jones and 2011-20xx others
// The full list of copyright holders can be found in the Copyright.txt
// file, which is part of this source code distribution.
//
// The AGS source code is provided under the Artistic License 2.0.
// A copy of this license can be found in the file License.txt and at
// http://www.opensource.org/licenses/artistic-license-2.0.php
//
//=============================================================================
#include <SDL.h>
#include "ac/common.h"
#include "ac/draw.h"
#include "ac/dynobj/cc_audiochannel.h"
#include "ac/gamesetup.h"
#include "ac/gamesetupstruct.h"
#include "ac/gamestate.h"
#include "ac/global_debug.h"
#include "ac/global_translation.h"
#include "ac/mouse.h"
#include "ac/string.h"
#include "ac/system.h"
#include "ac/dynobj/scriptsystem.h"
#include "debug/debug_log.h"
#include "debug/out.h"
#include "gfx/graphicsdriver.h"
#include "main/config.h"
#include "main/graphics_mode.h"
#include "main/engine.h"
#include "ac/global_translation.h"
#include "main/main.h"
#include "media/audio/audio_core.h"
#include "media/audio/audio_system.h"
#include "util/string_compat.h"

using namespace AGS::Common;
using namespace AGS::Engine;

extern GameSetupStruct game;
extern GameSetup usetup;
extern GameState play;
extern ScriptAudioChannel scrAudioChannel[MAX_SOUND_CHANNELS + 1];
extern ScriptSystem scsystem;
extern IGraphicsDriver *gfxDriver;
extern CCAudioChannel ccDynamicAudio;
extern volatile bool switched_away;

bool System_HasInputFocus()
{
    return !switched_away;
}

int System_GetColorDepth() {
    return scsystem.coldepth;
}

int System_GetOS() {
    return scsystem.os;
}

// [IKM] 2014-09-21
// IMPORTANT NOTE on System.ScreenWidth and System.ScreenHeight:
// It appears that in AGS these properties were not defining actual window size
// in pixels, but rather game frame size, which could include black borders,
// in 'native' (unscaled) pixels. This was due the specifics of how graphics
// modes were implemented in previous versions.
// 
// Quote from the old manual:
// "Returns the actual screen width that the game is running at. If a graphic
//  filter is in use, the resolution returned will be that before any
//  stretching by the filter has been applied. If widescreen side borders are
//  enabled, the screen width reported will include the size of these borders."
//
// The key words are "the resolution returned will be that BEFORE any
// stretching by the filter has been applied".
//
// Since now the letterbox and pillarbox borders are handled by graphics
// renderer and are not part of the game anymore, these properties should
// return strictly native game size. This is required for backwards
// compatibility.
//
int System_GetScreenWidth() {
    return game.GetGameRes().Width;
}

int System_GetScreenHeight() {
    return game.GetGameRes().Height;
}

int System_GetViewportHeight() {
    return play.GetMainViewport().GetHeight();
}

int System_GetViewportWidth() {
    return play.GetMainViewport().GetWidth();
}

const char *System_GetVersion() {
    return CreateNewScriptString(EngineVersion.LongString);
}

int System_GetHardwareAcceleration() 
{
    return gfxDriver->HasAcceleratedTransform() ? 1 : 0;
}

int System_GetNumLock()
{
    SDL_PumpEvents();
    SDL_Keymod mod_state = SDL_GetModState();
    return (mod_state & KMOD_NUM) ? 1 : 0;
}

int System_GetCapsLock()
{
    SDL_PumpEvents();
    SDL_Keymod mod_state = SDL_GetModState();
    return (mod_state & KMOD_CAPS) ? 1 : 0;
}

int System_GetScrollLock()
{
    SDL_PumpEvents();
    const Uint8 *state = SDL_GetKeyboardState(NULL);
    return (state[SDL_SCANCODE_SCROLLLOCK]) ? 1 : 0;
}

int System_GetVsync() {
    return scsystem.vsync;
}

void System_SetVsync(int newValue) {
    if(ags_stricmp(gfxDriver->GetDriverID(), "D3D9") != 0)
        scsystem.vsync = newValue;
}

int System_GetWindowed() {
    return scsystem.windowed;
}

void System_SetWindowed(int windowed)
{
    if (windowed != scsystem.windowed)
        engine_try_switch_windowed_gfxmode();
}

int System_GetSupportsGammaControl() {
    return gfxDriver->SupportsGammaControl();
}

int System_GetGamma() {
    return play.gamma_adjustment;
}

void System_SetGamma(int newValue) {
    if ((newValue < 0) || (newValue > 200))
        quitprintf("!System.Gamma: value must be between 0-200 (not %d)", newValue);

    if (play.gamma_adjustment != newValue) {
        debug_script_log("Gamma control set to %d", newValue);
        play.gamma_adjustment = newValue;

        if (gfxDriver->SupportsGammaControl())
            gfxDriver->SetGamma(newValue);
    }
}

int System_GetAudioChannelCount()
{
    return MAX_SOUND_CHANNELS;
}

ScriptAudioChannel* System_GetAudioChannels(int index)
{
    if ((index < 0) || (index >= MAX_SOUND_CHANNELS))
        quit("!System.AudioChannels: invalid sound channel index");

    return &scrAudioChannel[index];
}

int System_GetVolume() 
{
    return play.digital_master_volume;
}

void System_SetVolume(int newvol) 
{
    if ((newvol < 0) || (newvol > 100))
        quit("!System.Volume: invalid volume - must be from 0-100");

    play.digital_master_volume = newvol;
    auto newvol_f = static_cast<float>(newvol) / 100.0;
    audio_core_set_master_volume(newvol_f);
}

const char* System_GetRuntimeInfo()
{
    String runtimeInfo = GetRuntimeInfo();

    return CreateNewScriptString(runtimeInfo.GetCStr());
}

int System_GetRenderAtScreenResolution()
{
    return usetup.RenderAtScreenRes;
}

void System_SetRenderAtScreenResolution(int enable)
{
    usetup.RenderAtScreenRes = enable != 0;
}

//=============================================================================
//
// Script API Functions
//
//=============================================================================

#include "debug/out.h"
#include "script/script_api.h"
#include "script/script_runtime.h"
#include "ac/dynobj/scriptstring.h"

extern ScriptString myScriptStringImpl;

// int ()
RuntimeScriptValue Sc_System_GetAudioChannelCount(const RuntimeScriptValue *params, int32_t param_count)
{
    API_SCALL_INT(System_GetAudioChannelCount);
}

// ScriptAudioChannel* (int index)
RuntimeScriptValue Sc_System_GetAudioChannels(const RuntimeScriptValue *params, int32_t param_count)
{
    API_SCALL_OBJ_PINT(ScriptAudioChannel, ccDynamicAudio, System_GetAudioChannels);
}

// int ()
RuntimeScriptValue Sc_System_GetCapsLock(const RuntimeScriptValue *params, int32_t param_count)
{
    API_SCALL_INT(System_GetCapsLock);
}

// int ()
RuntimeScriptValue Sc_System_GetColorDepth(const RuntimeScriptValue *params, int32_t param_count)
{
    API_SCALL_INT(System_GetColorDepth);
}

// int ()
RuntimeScriptValue Sc_System_GetGamma(const RuntimeScriptValue *params, int32_t param_count)
{
    API_SCALL_INT(System_GetGamma);
}

// void (int newValue)
RuntimeScriptValue Sc_System_SetGamma(const RuntimeScriptValue *params, int32_t param_count)
{
    API_SCALL_VOID_PINT(System_SetGamma);
}

// int () 
RuntimeScriptValue Sc_System_GetHardwareAcceleration(const RuntimeScriptValue *params, int32_t param_count)
{
    API_SCALL_INT(System_GetHardwareAcceleration);
}

RuntimeScriptValue Sc_System_GetHasInputFocus(const RuntimeScriptValue *params, int32_t param_count)
{
    API_SCALL_BOOL(System_HasInputFocus);
}

// int ()
RuntimeScriptValue Sc_System_GetNumLock(const RuntimeScriptValue *params, int32_t param_count)
{
    API_SCALL_INT(System_GetNumLock);
}

// int ()
RuntimeScriptValue Sc_System_GetOS(const RuntimeScriptValue *params, int32_t param_count)
{
    API_SCALL_INT(System_GetOS);
}

// int ()
RuntimeScriptValue Sc_System_GetScreenHeight(const RuntimeScriptValue *params, int32_t param_count)
{
    API_SCALL_INT(System_GetScreenHeight);
}

// int ()
RuntimeScriptValue Sc_System_GetScreenWidth(const RuntimeScriptValue *params, int32_t param_count)
{
    API_SCALL_INT(System_GetScreenWidth);
}

// int ()
RuntimeScriptValue Sc_System_GetScrollLock(const RuntimeScriptValue *params, int32_t param_count)
{
    API_SCALL_INT(System_GetScrollLock);
}

// int ()
RuntimeScriptValue Sc_System_GetSupportsGammaControl(const RuntimeScriptValue *params, int32_t param_count)
{
    API_SCALL_INT(System_GetSupportsGammaControl);
}

// const char *()
RuntimeScriptValue Sc_System_GetVersion(const RuntimeScriptValue *params, int32_t param_count)
{
    API_SCALL_OBJ(const char, myScriptStringImpl, System_GetVersion);
}

// int ()
RuntimeScriptValue Sc_System_GetViewportHeight(const RuntimeScriptValue *params, int32_t param_count)
{
    API_SCALL_INT(System_GetViewportHeight);
}

// int ()
RuntimeScriptValue Sc_System_GetViewportWidth(const RuntimeScriptValue *params, int32_t param_count)
{
    API_SCALL_INT(System_GetViewportWidth);
}

// int ()
RuntimeScriptValue Sc_System_GetVolume(const RuntimeScriptValue *params, int32_t param_count)
{
    API_SCALL_INT(System_GetVolume);
}

// void (int newvol)
RuntimeScriptValue Sc_System_SetVolume(const RuntimeScriptValue *params, int32_t param_count)
{
    API_SCALL_VOID_PINT(System_SetVolume);
}

// int ()
RuntimeScriptValue Sc_System_GetVsync(const RuntimeScriptValue *params, int32_t param_count)
{
    API_SCALL_INT(System_GetVsync);
}

// void (int newValue)
RuntimeScriptValue Sc_System_SetVsync(const RuntimeScriptValue *params, int32_t param_count)
{
    API_SCALL_VOID_PINT(System_SetVsync);
}

RuntimeScriptValue Sc_System_GetWindowed(const RuntimeScriptValue *params, int32_t param_count)
{
    API_SCALL_INT(System_GetWindowed);
}

RuntimeScriptValue Sc_System_SetWindowed(const RuntimeScriptValue *params, int32_t param_count)
{
    API_SCALL_VOID_PINT(System_SetWindowed);
}

// const char *()
RuntimeScriptValue Sc_System_GetRuntimeInfo(const RuntimeScriptValue *params, int32_t param_count)
{
    API_SCALL_OBJ(const char, myScriptStringImpl, System_GetRuntimeInfo);
}

RuntimeScriptValue Sc_System_GetRenderAtScreenResolution(const RuntimeScriptValue *params, int32_t param_count)
{
    API_SCALL_INT(System_GetRenderAtScreenResolution);
}

RuntimeScriptValue Sc_System_SetRenderAtScreenResolution(const RuntimeScriptValue *params, int32_t param_count)
{
    API_SCALL_VOID_PINT(System_SetRenderAtScreenResolution);
}

RuntimeScriptValue Sc_System_SaveConfigToFile(const RuntimeScriptValue *params, int32_t param_count)
{
    API_SCALL_VOID(save_config_file);
}

RuntimeScriptValue Sc_System_Log(const RuntimeScriptValue *params, int32_t param_count)
{
<<<<<<< HEAD
    API_SCALL_SCRIPT_SPRINTF(Sc_System_Log, 2);
    Debug::Printf(kDbgGroup_Script, (MessageType)params[0].IValue, "%s", scsf_buffer);
=======
    API_SCALL_SCRIPT_SPRINTF_PURE(Sc_System_Log, 2);
    Debug::Printf(kDbgGroup_Script, (MessageType)params[0].IValue, String::Wrapper(scsf_buffer));
>>>>>>> a2d55da3
    return RuntimeScriptValue((int32_t)0);
}



void RegisterSystemAPI()
{
    ccAddExternalStaticFunction("System::get_AudioChannelCount",    Sc_System_GetAudioChannelCount);
    ccAddExternalStaticFunction("System::geti_AudioChannels",       Sc_System_GetAudioChannels);
    ccAddExternalStaticFunction("System::get_CapsLock",             Sc_System_GetCapsLock);
    ccAddExternalStaticFunction("System::get_ColorDepth",           Sc_System_GetColorDepth);
    ccAddExternalStaticFunction("System::get_Gamma",                Sc_System_GetGamma);
    ccAddExternalStaticFunction("System::set_Gamma",                Sc_System_SetGamma);
    ccAddExternalStaticFunction("System::get_HardwareAcceleration", Sc_System_GetHardwareAcceleration);
    ccAddExternalStaticFunction("System::get_HasInputFocus",        Sc_System_GetHasInputFocus);
    ccAddExternalStaticFunction("System::get_NumLock",              Sc_System_GetNumLock);
    ccAddExternalStaticFunction("System::get_OperatingSystem",      Sc_System_GetOS);
    ccAddExternalStaticFunction("System::get_RenderAtScreenResolution", Sc_System_GetRenderAtScreenResolution);
    ccAddExternalStaticFunction("System::set_RenderAtScreenResolution", Sc_System_SetRenderAtScreenResolution);
    ccAddExternalStaticFunction("System::get_RuntimeInfo",          Sc_System_GetRuntimeInfo);
    ccAddExternalStaticFunction("System::get_ScreenHeight",         Sc_System_GetScreenHeight);
    ccAddExternalStaticFunction("System::get_ScreenWidth",          Sc_System_GetScreenWidth);
    ccAddExternalStaticFunction("System::get_ScrollLock",           Sc_System_GetScrollLock);
    ccAddExternalStaticFunction("System::get_SupportsGammaControl", Sc_System_GetSupportsGammaControl);
    ccAddExternalStaticFunction("System::get_Version",              Sc_System_GetVersion);
    ccAddExternalStaticFunction("SystemInfo::get_Version",          Sc_System_GetVersion);
    ccAddExternalStaticFunction("System::get_ViewportHeight",       Sc_System_GetViewportHeight);
    ccAddExternalStaticFunction("System::get_ViewportWidth",        Sc_System_GetViewportWidth);
    ccAddExternalStaticFunction("System::get_Volume",               Sc_System_GetVolume);
    ccAddExternalStaticFunction("System::set_Volume",               Sc_System_SetVolume);
    ccAddExternalStaticFunction("System::get_VSync",                Sc_System_GetVsync);
    ccAddExternalStaticFunction("System::set_VSync",                Sc_System_SetVsync);
    ccAddExternalStaticFunction("System::get_Windowed",             Sc_System_GetWindowed);
    ccAddExternalStaticFunction("System::set_Windowed",             Sc_System_SetWindowed);

    ccAddExternalStaticFunction("System::SaveConfigToFile",         Sc_System_SaveConfigToFile);
    ccAddExternalStaticFunction("System::Log^102",                  Sc_System_Log);

    /* ----------------------- Registering unsafe exports for plugins -----------------------*/

    ccAddExternalFunctionForPlugin("System::get_AudioChannelCount",    (void*)System_GetAudioChannelCount);
    ccAddExternalFunctionForPlugin("System::geti_AudioChannels",       (void*)System_GetAudioChannels);
    ccAddExternalFunctionForPlugin("System::get_CapsLock",             (void*)System_GetCapsLock);
    ccAddExternalFunctionForPlugin("System::get_ColorDepth",           (void*)System_GetColorDepth);
    ccAddExternalFunctionForPlugin("System::get_Gamma",                (void*)System_GetGamma);
    ccAddExternalFunctionForPlugin("System::set_Gamma",                (void*)System_SetGamma);
    ccAddExternalFunctionForPlugin("System::get_HardwareAcceleration", (void*)System_GetHardwareAcceleration);
    ccAddExternalFunctionForPlugin("System::get_NumLock",              (void*)System_GetNumLock);
    ccAddExternalFunctionForPlugin("System::get_OperatingSystem",      (void*)System_GetOS);
    ccAddExternalFunctionForPlugin("System::get_RuntimeInfo",          (void*)System_GetRuntimeInfo);
    ccAddExternalFunctionForPlugin("System::get_ScreenHeight",         (void*)System_GetScreenHeight);
    ccAddExternalFunctionForPlugin("System::get_ScreenWidth",          (void*)System_GetScreenWidth);
    ccAddExternalFunctionForPlugin("System::get_ScrollLock",           (void*)System_GetScrollLock);
    ccAddExternalFunctionForPlugin("System::get_SupportsGammaControl", (void*)System_GetSupportsGammaControl);
    ccAddExternalFunctionForPlugin("System::get_Version",              (void*)System_GetVersion);
    ccAddExternalFunctionForPlugin("SystemInfo::get_Version",          (void*)System_GetVersion);
    ccAddExternalFunctionForPlugin("System::get_ViewportHeight",       (void*)System_GetViewportHeight);
    ccAddExternalFunctionForPlugin("System::get_ViewportWidth",        (void*)System_GetViewportWidth);
    ccAddExternalFunctionForPlugin("System::get_Volume",               (void*)System_GetVolume);
    ccAddExternalFunctionForPlugin("System::set_Volume",               (void*)System_SetVolume);
    ccAddExternalFunctionForPlugin("System::get_VSync",                (void*)System_GetVsync);
    ccAddExternalFunctionForPlugin("System::set_VSync",                (void*)System_SetVsync);
    ccAddExternalFunctionForPlugin("System::get_Windowed",             (void*)System_GetWindowed);
}<|MERGE_RESOLUTION|>--- conflicted
+++ resolved
@@ -384,13 +384,8 @@
 
 RuntimeScriptValue Sc_System_Log(const RuntimeScriptValue *params, int32_t param_count)
 {
-<<<<<<< HEAD
-    API_SCALL_SCRIPT_SPRINTF(Sc_System_Log, 2);
-    Debug::Printf(kDbgGroup_Script, (MessageType)params[0].IValue, "%s", scsf_buffer);
-=======
     API_SCALL_SCRIPT_SPRINTF_PURE(Sc_System_Log, 2);
     Debug::Printf(kDbgGroup_Script, (MessageType)params[0].IValue, String::Wrapper(scsf_buffer));
->>>>>>> a2d55da3
     return RuntimeScriptValue((int32_t)0);
 }
 
