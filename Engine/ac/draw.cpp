--- conflicted
+++ resolved
@@ -946,13 +946,8 @@
     return gfxDriver->CreateRenderTargetDDB(width, height, col_depth, opaque);
 }
 
-<<<<<<< HEAD
 // FIXME: make opaque a property of ObjTexture?!
 static void sync_object_texture(ObjTexture &obj, bool opaque = false)
-=======
-// FIXME: make has_alpha and opaque properties of ObjTexture?!
-static void sync_object_texture(ObjTexture &obj, bool has_alpha = false , bool opaque = false)
->>>>>>> c2edc969
 {
     Bitmap *use_bmp = obj.Bmp.get() ? obj.Bmp.get() : spriteset[obj.SpriteID];
     obj.Ddb = recycle_ddb_sprite(obj.Ddb, obj.SpriteID, use_bmp, opaque);
