//=============================================================================
//
// Adventure Game Studio (AGS)
//
// Copyright (C) 1999-2011 Chris Jones and 2011-20xx others
// The full list of copyright holders can be found in the Copyright.txt
// file, which is part of this source code distribution.
//
// The AGS source code is provided under the Artistic License 2.0.
// A copy of this license can be found in the file License.txt and at
// http://www.opensource.org/licenses/artistic-license-2.0.php
//
//=============================================================================

#include <algorithm>
#include <cmath>
#include "aastr.h"
#include "core/platform.h"
#include "ac/common.h"
#include "util/compress.h"
#include "ac/view.h"
#include "ac/charactercache.h"
#include "ac/characterextras.h"
#include "ac/characterinfo.h"
#include "ac/display.h"
#include "ac/draw.h"
#include "ac/draw_software.h"
#include "ac/gamesetup.h"
#include "ac/gamesetupstruct.h"
#include "ac/gamestate.h"
#include "ac/global_game.h"
#include "ac/global_gui.h"
#include "ac/global_region.h"
#include "ac/gui.h"
#include "ac/mouse.h"
#include "ac/objectcache.h"
#include "ac/overlay.h"
#include "ac/sys_events.h"
#include "ac/roomobject.h"
#include "ac/roomstatus.h"
#include "ac/runtime_defines.h"
#include "ac/screenoverlay.h"
#include "ac/sprite.h"
#include "ac/string.h"
#include "ac/system.h"
#include "ac/viewframe.h"
#include "ac/walkablearea.h"
#include "ac/walkbehind.h"
#include "ac/dynobj/scriptsystem.h"
#include "debug/debugger.h"
#include "debug/debug_log.h"
#include "font/fonts.h"
#include "gui/guimain.h"
#include "platform/base/agsplatformdriver.h"
#include "plugin/agsplugin.h"
#include "plugin/plugin_engine.h"
#include "ac/spritecache.h"
#include "gfx/gfx_util.h"
#include "gfx/graphicsdriver.h"
#include "gfx/ali3dexception.h"
#include "gfx/blender.h"
#include "media/audio/audio_system.h"
#include "ac/game.h"
#include "util/wgt2allg.h"

using namespace AGS::Common;
using namespace AGS::Engine;

#if AGS_PLATFORM_OS_ANDROID
#include <sys/stat.h>
#include <android/log.h>

extern "C" void android_render();
#endif

#if AGS_PLATFORM_OS_IOS
extern "C" void ios_render();
#endif

extern GameSetup usetup;
extern GameSetupStruct game;
extern GameState play;
extern int convert_16bit_bgr;
extern ScriptSystem scsystem;
extern AGSPlatformDriver *platform;
extern RoomStruct thisroom;
extern char noWalkBehindsAtAll;
extern unsigned int loopcounter;
extern char *walkBehindExists;  // whether a WB area is in this column
extern int *walkBehindStartY, *walkBehindEndY;
extern int walkBehindLeft[MAX_WALK_BEHINDS], walkBehindTop[MAX_WALK_BEHINDS];
extern int walkBehindRight[MAX_WALK_BEHINDS], walkBehindBottom[MAX_WALK_BEHINDS];
extern IDriverDependantBitmap *walkBehindBitmap[MAX_WALK_BEHINDS];
extern int walkBehindsCachedForBgNum;
extern WalkBehindMethodEnum walkBehindMethod;
extern int walk_behind_baselines_changed;
extern SpriteCache spriteset;
extern RoomStatus*croom;
extern int our_eip;
extern int in_new_room;
extern RoomObject*objs;
extern ViewStruct*views;
extern CharacterCache *charcache;
extern ObjectCache objcache[MAX_ROOM_OBJECTS];
extern int displayed_room;
extern CharacterExtras *charextra;
extern CharacterInfo*playerchar;
extern int eip_guinum;
extern int cur_mode,cur_cursor;
extern int mouse_frame,mouse_delay;
extern int lastmx,lastmy;
extern IDriverDependantBitmap *mouseCursor;
extern int hotx,hoty;
extern int bg_just_changed;

RGB palette[256];

COLOR_MAP maincoltable;

IGraphicsDriver *gfxDriver;
IDriverDependantBitmap *blankImage = nullptr;
IDriverDependantBitmap *blankSidebarImage = nullptr;
IDriverDependantBitmap *debugConsole = nullptr;

// actsps is used for temporary storage of the bitamp image
// of the latest version of the sprite
int actSpsCount = 0;
Bitmap **actsps;
IDriverDependantBitmap* *actspsbmp;
// temporary cache of walk-behind for this actsps image
Bitmap **actspswb;
IDriverDependantBitmap* *actspswbbmp;
CachedActSpsData* actspswbcache;

bool current_background_is_dirty = false;

// Room background sprite
IDriverDependantBitmap* roomBackgroundBmp = nullptr;
// Buffer and info flags for viewport/camera pairs rendering in software mode
struct RoomCameraDrawData
{
    // Intermediate bitmap for the software drawing method.
    // We use this bitmap in case room camera has scaling enabled, we draw dirty room rects on it,
    // and then pass to software renderer which draws sprite on top and then either blits or stretch-blits
    // to the virtual screen.
    // For more details see comment in ALSoftwareGraphicsDriver::RenderToBackBuffer().
    PBitmap Buffer;      // this is the actual bitmap
    PBitmap Frame;       // this is either same bitmap reference or sub-bitmap of virtual screen
    bool    IsOffscreen; // whether room viewport was offscreen (cannot use sub-bitmap)
    bool    IsOverlap;   // whether room viewport overlaps any others (marking dirty rects is complicated)
};
std::vector<RoomCameraDrawData> CameraDrawData;


// A wrap over RenderItem with just a sorting adjustment
struct SpriteListEntry
{
    IDriverDependantBitmap *bmp = nullptr;
    int x = 0, y = 0;
    Rect aabb;
    int zorder = 0;
    // Tells if this item should take priority during sort if z1 == z2
    // TODO: this is some compatibility feature - find out if may be omited and done without extra struct?
    bool takesPriorityIfEqual = false;
    // Mark for the render stage callback (if >= 0 other fields are ignored)
    int renderStage = -1;
};

// Two lists of sprites to push into renderer during next render pass
// thingsToDrawList - is the main list, unsorted, drawn in the index order
std::vector<SpriteListEntry> thingsToDrawList;
// sprlist - will be sorted using baseline and appended to main list
std::vector<SpriteListEntry> sprlist;

// Temp GUI surfaces, in case GUI have to be transformed in software drawing mode
std::vector<std::unique_ptr<Bitmap>> guihelpbg;
// Final GUI surfaces
Bitmap **guibg = nullptr;
IDriverDependantBitmap **guibgbmp = nullptr;


Bitmap *debugConsoleBuffer = nullptr;

// whether there are currently remnants of a DisplaySpeech
bool screen_is_dirty = false;

Bitmap *raw_saved_screen = nullptr;
Bitmap *dynamicallyCreatedSurfaces[MAX_DYNAMIC_SURFACES];


void setpal() {
    set_palette_range(palette, 0, 255, 0);
}

int _places_r = 3, _places_g = 2, _places_b = 3;

// convert RGB to BGR for strange graphics cards
Bitmap *convert_16_to_16bgr(Bitmap *tempbl) {

    int x,y;
    unsigned short c,r,ds,b;

    for (y=0; y < tempbl->GetHeight(); y++) {
        unsigned short*p16 = (unsigned short *)tempbl->GetScanLine(y);

        for (x=0; x < tempbl->GetWidth(); x++) {
            c = p16[x];
            if (c != MASK_COLOR_16) {
                b = _rgb_scale_5[c & 0x1F];
                ds = _rgb_scale_6[(c >> 5) & 0x3F];
                r = _rgb_scale_5[(c >> 11) & 0x1F];
                // allegro assumes 5-6-5 for 16-bit
                p16[x] = (((r >> _places_r) << _rgb_r_shift_16) |
                    ((ds >> _places_g) << _rgb_g_shift_16) |
                    ((b >> _places_b) << _rgb_b_shift_16));

            }
        }
    }

    return tempbl;
}

// PSP: convert 32 bit RGB to BGR.
Bitmap *convert_32_to_32bgr(Bitmap *tempbl) {

    int i = 0;
    int j = 0;
    unsigned char* current;
    while (i < tempbl->GetHeight())
    {
        current = tempbl->GetScanLineForWriting(i);
        while (j < tempbl->GetWidth())
        {
            current[0] ^= current[2];
            current[2] ^= current[0];
            current[0] ^= current[2];
            current += 4;
            j++;
        }
        i++;
        j = 0;
    }

    return tempbl;
}

// NOTE: Some of these conversions are required  even when using
// D3D and OpenGL rendering, for two reasons:
// 1) certain raw drawing operations are still performed by software
// Allegro methods, hence bitmaps should be kept compatible to any native
// software operations, such as blitting two bitmaps of different formats.
// 2) mobile ports feature an OpenGL renderer built in Allegro library,
// that assumes native bitmaps are in OpenGL-compatible format, so that it
// could copy them to texture without additional changes.
// AGS own OpenGL renderer tries to sync its behavior with the former one.
//
// TODO: make gfxDriver->GetCompatibleBitmapFormat describe all necessary
// conversions, so that we did not have to guess.
//
Bitmap *AdjustBitmapForUseWithDisplayMode(Bitmap* bitmap, bool has_alpha)
{
    const int bmp_col_depth = bitmap->GetColorDepth();
    const int sys_col_depth = System_GetColorDepth();
    const int game_col_depth = game.GetColorDepth();
    Bitmap *new_bitmap = bitmap;

    //
    // The only special case when bitmap needs to be prepared for graphics driver
    //
    // In 32-bit display mode, 32-bit bitmaps may require component conversion
    // to match graphics driver expectation about pixel format.
    // TODO: make GetCompatibleBitmapFormat tell this somehow
#if defined (AGS_INVERTED_COLOR_ORDER)
    if (sys_col_depth > 16 && bmp_col_depth == 32)
    {
        // Convert RGB to BGR.
        new_bitmap = convert_32_to_32bgr(bitmap);
    }
#endif

    //
    // The rest is about bringing bitmaps to the native game's format
    // (has no dependency on display mode).
    //
    // In 32-bit game 32-bit bitmaps should have transparent pixels marked
    // (this adjustment is probably needed for DrawingSurface ops)
    if (game_col_depth == 32 && bmp_col_depth == 32)
    {
        if (has_alpha) 
            set_rgb_mask_using_alpha_channel(new_bitmap);
    }
    // In 32-bit game hicolor bitmaps must be converted to the true color
    else if (game_col_depth == 32 && (bmp_col_depth > 8 && bmp_col_depth <= 16))
    {
        new_bitmap = BitmapHelper::CreateBitmapCopy(bitmap, game_col_depth);
    }
    // In non-32-bit game truecolor bitmaps must be downgraded
    else if (game_col_depth <= 16 && bmp_col_depth > 16)
    {
        if (has_alpha) // if has valid alpha channel, convert it to regular transparency mask
            new_bitmap = remove_alpha_channel(bitmap);
        else // else simply convert bitmap
            new_bitmap = BitmapHelper::CreateBitmapCopy(bitmap, game_col_depth);
    }
    // Special case when we must convert 16-bit RGB to BGR
    else if (convert_16bit_bgr == 1 && bmp_col_depth == 16)
    {
        new_bitmap = convert_16_to_16bgr(bitmap);
    }
    return new_bitmap;
}

Bitmap *ReplaceBitmapWithSupportedFormat(Bitmap *bitmap)
{
    Bitmap *new_bitmap = GfxUtil::ConvertBitmap(bitmap, gfxDriver->GetCompatibleBitmapFormat(bitmap->GetColorDepth()));
    if (new_bitmap != bitmap)
        delete bitmap;
    return new_bitmap;
}

Bitmap *PrepareSpriteForUse(Bitmap* bitmap, bool has_alpha)
{
    bool must_switch_palette = bitmap->GetColorDepth() == 8 && game.GetColorDepth() > 8;
    if (must_switch_palette)
        select_palette(palette);

    Bitmap *new_bitmap = AdjustBitmapForUseWithDisplayMode(bitmap, has_alpha);
    if (new_bitmap != bitmap)
        delete bitmap;
    new_bitmap = ReplaceBitmapWithSupportedFormat(new_bitmap);

    if (must_switch_palette)
        unselect_palette();
    return new_bitmap;
}

PBitmap PrepareSpriteForUse(PBitmap bitmap, bool has_alpha)
{
    bool must_switch_palette = bitmap->GetColorDepth() == 8 && System_GetColorDepth() > 8;
    if (must_switch_palette)
        select_palette(palette);

    Bitmap *new_bitmap = AdjustBitmapForUseWithDisplayMode(bitmap.get(), has_alpha);
    new_bitmap = ReplaceBitmapWithSupportedFormat(new_bitmap);

    if (must_switch_palette)
        unselect_palette();
    return new_bitmap == bitmap.get() ? bitmap : PBitmap(new_bitmap); // if bitmap is same, don't create new smart ptr!
}

Bitmap *CopyScreenIntoBitmap(int width, int height, bool at_native_res)
{
    Bitmap *dst = new Bitmap(width, height, game.GetColorDepth());
    GraphicResolution want_fmt;
    // If the size and color depth are supported we may copy right into our bitmap
    if (gfxDriver->GetCopyOfScreenIntoBitmap(dst, at_native_res, &want_fmt))
        return dst;
    // Otherwise we might need to copy between few bitmaps...
    Bitmap *buf_screenfmt = new Bitmap(want_fmt.Width, want_fmt.Height, want_fmt.ColorDepth);
    gfxDriver->GetCopyOfScreenIntoBitmap(buf_screenfmt, at_native_res);
    // If at least size matches then we may blit
    if (dst->GetSize() == buf_screenfmt->GetSize())
    {
        dst->Blit(buf_screenfmt);
    }
    // Otherwise we need to go through another bitmap of the matching format
    else
    {
        Bitmap *buf_dstfmt = new Bitmap(buf_screenfmt->GetWidth(), buf_screenfmt->GetHeight(), dst->GetColorDepth());
        buf_dstfmt->Blit(buf_screenfmt);
        dst->StretchBlt(buf_dstfmt, RectWH(dst->GetSize()));
        delete buf_dstfmt;
    }
    delete buf_screenfmt;
    return dst;
}

void create_blank_image(int coldepth)
{
    // this is the first time that we try to use the graphics driver,
    // so it's the most likey place for a crash
    try
    {
        Bitmap *blank = BitmapHelper::CreateBitmap(16, 16, coldepth);
        blank = ReplaceBitmapWithSupportedFormat(blank);
        blank->Clear();
        blankImage = gfxDriver->CreateDDBFromBitmap(blank, false, true);
        blankSidebarImage = gfxDriver->CreateDDBFromBitmap(blank, false, true);
        delete blank;
    }
    catch (Ali3DException gfxException)
    {
        quit((char*)gfxException._message);
    }
}

void destroy_blank_image()
{
    if (blankImage)
        gfxDriver->DestroyDDB(blankImage);
    if (blankSidebarImage)
        gfxDriver->DestroyDDB(blankSidebarImage);
    blankImage = nullptr;
    blankSidebarImage = nullptr;
}

int MakeColor(int color_index)
{
    color_t real_color = 0;
    __my_setcolor(&real_color, color_index, game.GetColorDepth());
    return real_color;
}

void init_draw_method()
{
    if (gfxDriver->HasAcceleratedTransform())
    {
        walkBehindMethod = DrawAsSeparateSprite;
        create_blank_image(game.GetColorDepth());
    }
    else
    {
        walkBehindMethod = DrawOverCharSprite;
    }

    on_mainviewport_changed();
    init_room_drawdata();
    if (gfxDriver->UsesMemoryBackBuffer())
        gfxDriver->GetMemoryBackBuffer()->Clear();
}

void dispose_draw_method()
{
    dispose_room_drawdata();
    dispose_invalid_regions(false);
    destroy_blank_image();
}

void dispose_room_drawdata()
{
    CameraDrawData.clear();
    dispose_invalid_regions(true);
}

void on_mainviewport_changed()
{
    if (!gfxDriver->RequiresFullRedrawEachFrame())
    {
        const auto &view = play.GetMainViewport();
        set_invalidrects_globaloffs(view.Left, view.Top);
        // the black background region covers whole game screen
        init_invalid_regions(-1, game.GetGameRes(), RectWH(game.GetGameRes()));
        if (game.GetGameRes().ExceedsByAny(view.GetSize()))
            clear_letterbox_borders();
    }
}

// Allocates a bitmap for rendering camera/viewport pair (software render mode)
void prepare_roomview_frame(Viewport *view)
{
    const int view_index = view->GetID();
    const Size view_sz = view->GetRect().GetSize();
    const Size cam_sz = view->GetCamera()->GetRect().GetSize();
    const bool has_rotation = view->GetCamera()->GetRotation() != 0.f;
    RoomCameraDrawData &draw_dat = CameraDrawData[view_index];
    // We use intermediate bitmap to render camera/viewport pair in software mode under these conditions:
    // * camera size and viewport size are different (this may be suboptimal to paint dirty rects stretched,
    //   and also Allegro backend cannot stretch background of different colour depth).
    // * viewport is located outside of the virtual screen (even if partially): subbitmaps cannot contain
    //   regions outside of master bitmap, and we must not clamp surface size to virtual screen because
    //   plugins may want to also use viewport bitmap, therefore it should retain full size.
    if (cam_sz == view_sz && !draw_dat.IsOffscreen && !has_rotation)
    { // note we keep the buffer allocated in case it will become useful later
        draw_dat.Frame.reset();
    }
    else
    {
        PBitmap &camera_frame = draw_dat.Frame;
        PBitmap &camera_buffer = draw_dat.Buffer;
        if (!camera_buffer || camera_buffer->GetWidth() < cam_sz.Width || camera_buffer->GetHeight() < cam_sz.Height)
        {
            // Allocate new buffer bitmap with an extra size in case they will want to zoom out
            Size alloc_sz = Size::Clamp(cam_sz * 2, Size(1, 1), Size(thisroom.Width, thisroom.Height));
            camera_buffer.reset(new Bitmap(alloc_sz.Width, alloc_sz.Height, gfxDriver->GetMemoryBackBuffer()->GetColorDepth()));
        }

        if (!camera_frame || camera_frame->GetSize() != cam_sz)
        {
            camera_frame.reset(BitmapHelper::CreateSubBitmap(camera_buffer.get(), RectWH(cam_sz)));
        }
    }
}

// Syncs room viewport and camera in case either size has changed
void sync_roomview(Viewport *view)
{
    if (view->GetCamera() == nullptr)
        return;
    // Note the dirty regions' viewport is found using absolute offset on game screen
    init_invalid_regions(view->GetID(),
        view->GetCamera()->GetRect().GetSize(),
        play.GetRoomViewportAbs(view->GetID()));
    prepare_roomview_frame(view);
}

void init_room_drawdata()
{
    if (gfxDriver->RequiresFullRedrawEachFrame())
        return;
    // Make sure all frame buffers are created for software drawing
    int view_count = play.GetRoomViewportCount();
    CameraDrawData.resize(view_count);
    for (int i = 0; i < play.GetRoomViewportCount(); ++i)
        sync_roomview(play.GetRoomViewport(i).get());
}

void on_roomviewport_created(int index)
{
    if (!gfxDriver || gfxDriver->RequiresFullRedrawEachFrame())
        return;
    if ((size_t)index < CameraDrawData.size())
        return;
    CameraDrawData.resize(index + 1);
}

void on_roomviewport_deleted(int index)
{
    if (gfxDriver->RequiresFullRedrawEachFrame())
        return;
    CameraDrawData.erase(CameraDrawData.begin() + index);
    delete_invalid_regions(index);
}

void on_roomviewport_changed(Viewport *view)
{
    if (gfxDriver->RequiresFullRedrawEachFrame())
        return;
    if (!view->IsVisible() || view->GetCamera() == nullptr)
        return;
    const bool off = !IsRectInsideRect(RectWH(gfxDriver->GetMemoryBackBuffer()->GetSize()), view->GetRect());
    const bool off_changed = off != CameraDrawData[view->GetID()].IsOffscreen;
    CameraDrawData[view->GetID()].IsOffscreen = off;
    if (view->HasChangedSize())
        sync_roomview(view);
    else if (off_changed)
        prepare_roomview_frame(view);
    // TODO: don't have to do this all the time, perhaps do "dirty rect" method
    // and only clear previous viewport location?
    invalidate_screen();
    gfxDriver->GetMemoryBackBuffer()->Clear();
}

void detect_roomviewport_overlaps(size_t z_index)
{
    if (gfxDriver->RequiresFullRedrawEachFrame())
        return;
    // Find out if we overlap or are overlapped by anything;
    const auto &viewports = play.GetRoomViewportsZOrdered();
    for (; z_index < viewports.size(); ++z_index)
    {
        auto this_view = viewports[z_index];
        const int this_id = this_view->GetID();
        bool is_overlap = false;
        if (!this_view->IsVisible()) continue;
        for (size_t z_index2 = 0; z_index2 < z_index; ++z_index2)
        {
            if (!viewports[z_index2]->IsVisible()) continue;
            if (AreRectsIntersecting(this_view->GetRect(), viewports[z_index2]->GetRect()))
            {
                is_overlap = true;
                break;
            }
        }
        if (CameraDrawData[this_id].IsOverlap != is_overlap)
        {
            CameraDrawData[this_id].IsOverlap = is_overlap;
            prepare_roomview_frame(this_view.get());
        }
    }
}

void on_roomcamera_changed(Camera *cam)
{
    if (gfxDriver->RequiresFullRedrawEachFrame())
        return;
    if (cam->HasChangedSize())
    {
        auto viewrefs = cam->GetLinkedViewports();
        for (auto vr : viewrefs)
        {
            PViewport vp = vr.lock();
            if (vp)
                sync_roomview(vp.get());
        }
    }
    // TODO: only invalidate what this particular camera sees
    invalidate_screen();
}

void mark_screen_dirty()
{
    screen_is_dirty = true;
}

bool is_screen_dirty()
{
    return screen_is_dirty;
}

void invalidate_screen()
{
    invalidate_all_rects();
}

void invalidate_camera_frame(int index)
{
    invalidate_all_camera_rects(index);
}

void invalidate_rect(int x1, int y1, int x2, int y2, bool in_room)
{
    invalidate_rect_ds(x1, y1, x2, y2, in_room);
}

void invalidate_sprite(int x1, int y1, IDriverDependantBitmap *pic, bool in_room)
{
    invalidate_rect_ds(x1, y1, x1 + pic->GetWidth(), y1 + pic->GetHeight(), in_room);
}

void invalidate_sprite_glob(int x1, int y1, IDriverDependantBitmap *pic)
{
    invalidate_rect_global(x1, y1, x1 + pic->GetWidth(), y1 + pic->GetHeight());
}

void mark_current_background_dirty()
{
    current_background_is_dirty = true;
}


void draw_and_invalidate_text(Bitmap *ds, int x1, int y1, int font, color_t text_color, const char *text)
{
    wouttext_outline(ds, x1, y1, font, text_color, (char*)text);
    invalidate_rect(x1, y1, x1 + wgettextwidth_compensate(text, font), y1 + getfontheight_outlined(font) + 1, false);
}

// Renders black borders for the legacy boxed game mode,
// where whole game screen changes size between large and small rooms
void render_black_borders()
{
    if (gfxDriver->UsesMemoryBackBuffer())
        return;
    {
        gfxDriver->BeginSpriteBatch(RectWH(game.GetGameRes()), SpriteTransform());
        const Rect &viewport = play.GetMainViewport();
        if (viewport.Top > 0)
        {
            // letterbox borders
            blankImage->SetStretch(game.GetGameRes().Width, viewport.Top, false);
            gfxDriver->DrawSprite(0, 0, blankImage);
            gfxDriver->DrawSprite(0, viewport.Bottom + 1, blankImage);
        }
        if (viewport.Left > 0)
        {
            // sidebar borders for widescreen
            blankSidebarImage->SetStretch(viewport.Left, viewport.GetHeight(), false);
            gfxDriver->DrawSprite(0, 0, blankSidebarImage);
            gfxDriver->DrawSprite(viewport.Right + 1, 0, blankSidebarImage);
        }
    }
}


void render_to_screen()
{
    // Stage: final plugin callback (still drawn on game screen
    if (pl_any_want_hook(AGSE_FINALSCREENDRAW))
    {
        gfxDriver->BeginSpriteBatch(play.GetMainViewport(), SpriteTransform(), Point(0, play.shake_screen_yoff), (GlobalFlipType)play.screen_flipped);
        gfxDriver->DrawSprite(AGSE_FINALSCREENDRAW, 0, nullptr);
    }
    // Stage: engine overlay
    construct_engine_overlay();

    // only vsync in full screen mode, it makes things worse in a window
    gfxDriver->EnableVsyncBeforeRender((scsystem.vsync > 0) && (!scsystem.windowed));

    bool succeeded = false;
    while (!succeeded)
    {
        try
        {
            // For software renderer, need to blacken upper part of the game frame when shaking screen moves image down
            const Rect &viewport = play.GetMainViewport();
            if (play.shake_screen_yoff > 0 && !gfxDriver->RequiresFullRedrawEachFrame())
                gfxDriver->ClearRectangle(viewport.Left, viewport.Top, viewport.GetWidth() - 1, play.shake_screen_yoff, nullptr);
            gfxDriver->Render(0, play.shake_screen_yoff, (GlobalFlipType)play.screen_flipped);

            succeeded = true;
        }
        catch (Ali3DFullscreenLostException) 
        { 
            platform->Delay(500);
        }
    }
}

// Blanks out borders around main viewport in case it became smaller (e.g. after loading another room)
void clear_letterbox_borders()
{
    const Rect &viewport = play.GetMainViewport();
    gfxDriver->ClearRectangle(0, 0, game.GetGameRes().Width - 1, viewport.Top - 1, nullptr);
    gfxDriver->ClearRectangle(0, viewport.Bottom + 1, game.GetGameRes().Width - 1, game.GetGameRes().Height - 1, nullptr);
}

void draw_game_screen_callback()
{
    construct_game_scene(true);
    construct_game_screen_overlay(false);
}



void putpixel_compensate (Bitmap *ds, int xx,int yy, int col) {
    if ((ds->GetColorDepth() == 32) && (col != 0)) {
        // ensure the alpha channel is preserved if it has one
        int alphaval = geta32(ds->GetPixel(xx, yy));
        col = makeacol32(getr32(col), getg32(col), getb32(col), alphaval);
    }
    ds->FillRect(Rect(xx, yy, xx, yy), col);
}




void draw_sprite_support_alpha(Bitmap *ds, bool ds_has_alpha, int xpos, int ypos, Bitmap *image, bool src_has_alpha,
                               BlendMode blend_mode, int alpha)
{
    if (alpha <= 0)
        return;

    GfxUtil::DrawSpriteBlend(ds, Point(xpos, ypos), image, blend_mode, ds_has_alpha, src_has_alpha, alpha);
}

void draw_sprite_slot_support_alpha(Bitmap *ds, bool ds_has_alpha, int xpos, int ypos, int src_slot,
                                    BlendMode blend_mode, int alpha)
{
    draw_sprite_support_alpha(ds, ds_has_alpha, xpos, ypos, spriteset[src_slot], (game.SpriteInfos[src_slot].Flags & SPF_ALPHACHANNEL) != 0,
        blend_mode, alpha);
}


IDriverDependantBitmap* recycle_ddb_bitmap(IDriverDependantBitmap *bimp, Bitmap *source, bool hasAlpha, bool opaque) {
    if (bimp != nullptr) {
        // same colour depth, width and height -> reuse
        if (((bimp->GetColorDepth() + 1) / 8 == source->GetBPP()) && 
            (bimp->GetWidth() == source->GetWidth()) && (bimp->GetHeight() == source->GetHeight()))
        {
            gfxDriver->UpdateDDBFromBitmap(bimp, source, hasAlpha);
            return bimp;
        }

        gfxDriver->DestroyDDB(bimp);
    }
    bimp = gfxDriver->CreateDDBFromBitmap(source, hasAlpha, opaque);
    return bimp;
}

//------------------------------------------------------------------------
// Functions for filling the lists of sprites to render
static void clear_draw_list()
{
    thingsToDrawList.clear();
}

static void add_thing_to_draw(IDriverDependantBitmap* bmp, int x, int y)
{
    SpriteListEntry sprite;
    sprite.bmp = bmp;
    sprite.x = x;
    sprite.y = y;
    sprite.aabb = RectWH(x, y, bmp->GetWidth(), bmp->GetHeight());
    thingsToDrawList.push_back(sprite);
}

static void add_render_stage(int stage)
{
    SpriteListEntry sprite;
    sprite.renderStage = stage;
    thingsToDrawList.push_back(sprite);
}

static void clear_sprite_list()
{
    sprlist.clear();
}

static void add_to_sprite_list(IDriverDependantBitmap* spp, int xx, int yy, const Rect &aabb, int zorder, bool isWalkBehind)
{
    if (spp == nullptr)
        quit("add_to_sprite_list: attempted to draw NULL sprite");
    // completely invisible, so don't draw it at all
    if (spp->GetTransparency() == 255)
        return;

    SpriteListEntry sprite;
    sprite.bmp = spp;
    sprite.zorder = zorder;
    sprite.x = xx;
    sprite.y = yy;
    sprite.aabb = aabb;

    if (walkBehindMethod == DrawAsSeparateSprite)
        sprite.takesPriorityIfEqual = !isWalkBehind;
    else
        sprite.takesPriorityIfEqual = isWalkBehind;

    sprlist.push_back(sprite);
}

static void add_to_sprite_list(IDriverDependantBitmap* spp, int xx, int yy, int zorder, bool isWalkBehind)
{
    add_to_sprite_list(spp, xx, yy, RectWH(xx, yy, spp->GetWidth(), spp->GetHeight()), zorder, isWalkBehind);
}

// function to sort the sprites into baseline order
static bool spritelistentry_less(const SpriteListEntry &e1, const SpriteListEntry &e2)
{
    if (e1.zorder == e2.zorder)
    {
        if (e1.takesPriorityIfEqual)
            return false;
        if (e2.takesPriorityIfEqual)
            return true;
    }
    return e1.zorder < e2.zorder;
}

// copy the sorted sprites into the Things To Draw list
static void draw_sprite_list()
{
    std::sort(sprlist.begin(), sprlist.end(), spritelistentry_less);
    thingsToDrawList.insert(thingsToDrawList.end(), sprlist.begin(), sprlist.end());
}
//
//------------------------------------------------------------------------

void invalidate_cached_walkbehinds() 
{
    memset(&actspswbcache[0], 0, sizeof(CachedActSpsData) * actSpsCount);
}

// sort_out_walk_behinds: modifies the supplied sprite by overwriting parts
// of it with transparent pixels where there are walk-behind areas
// Returns whether any pixels were updated
int sort_out_walk_behinds(Bitmap *sprit,int xx,int yy,int basel, Bitmap *copyPixelsFrom = nullptr, Bitmap *checkPixelsFrom = nullptr, int zoom=100) {
    if (noWalkBehindsAtAll)
        return 0;

    int rr,tmm, toheight;//,tcol;
    // precalculate this to try and shave some time off
    int maskcol = sprit->GetMaskColor();
    int spcoldep = sprit->GetColorDepth();
    int screenhit = thisroom.WalkBehindMask->GetHeight();
    short *shptr, *shptr2;
    int *loptr, *loptr2;
    int pixelsChanged = 0;
    int ee = 0;
    if (xx < 0)
        ee = 0 - xx;

    if ((checkPixelsFrom != nullptr) && (checkPixelsFrom->GetColorDepth() != spcoldep))
        quit("sprite colour depth does not match background colour depth");

    for ( ; ee < sprit->GetWidth(); ee++) {
        if (ee + xx >= thisroom.WalkBehindMask->GetWidth())
            break;

        if ((!walkBehindExists[ee+xx]) ||
            (walkBehindEndY[ee+xx] <= yy) ||
            (walkBehindStartY[ee+xx] > yy+sprit->GetHeight()))
            continue;

        toheight = sprit->GetHeight();

        if (walkBehindStartY[ee+xx] < yy)
            rr = 0;
        else
            rr = (walkBehindStartY[ee+xx] - yy);

        // Since we will use _getpixel, ensure we only check within the screen
        if (rr + yy < 0)
            rr = 0 - yy;
        if (toheight + yy > screenhit)
            toheight = screenhit - yy;
        if (toheight + yy > walkBehindEndY[ee+xx])
            toheight = walkBehindEndY[ee+xx] - yy;
        if (rr < 0)
            rr = 0;

        for ( ; rr < toheight;rr++) {

            // we're ok with _getpixel because we've checked the screen edges
            //tmm = _getpixel(thisroom.WalkBehindMask,ee+xx,rr+yy);
            // actually, _getpixel is well inefficient, do it ourselves
            // since we know it's 8-bit bitmap
            tmm = thisroom.WalkBehindMask->GetScanLine(rr+yy)[ee+xx];
            if (tmm<1) continue;
            if (croom->walkbehind_base[tmm] <= basel) continue;

            if (copyPixelsFrom != nullptr)
            {
                if (spcoldep <= 8)
                {
                    if (checkPixelsFrom->GetScanLine((rr * 100) / zoom)[(ee * 100) / zoom] != maskcol) {
                        sprit->GetScanLineForWriting(rr)[ee] = copyPixelsFrom->GetScanLine(rr + yy)[ee + xx];
                        pixelsChanged = 1;
                    }
                }
                else if (spcoldep <= 16) {
                    shptr = (short*)&sprit->GetScanLine(rr)[0];
                    shptr2 = (short*)&checkPixelsFrom->GetScanLine((rr * 100) / zoom)[0];
                    if (shptr2[(ee * 100) / zoom] != maskcol) {
                        shptr[ee] = ((short*)(&copyPixelsFrom->GetScanLine(rr + yy)[0]))[ee + xx];
                        pixelsChanged = 1;
                    }
                }
                else if (spcoldep == 24) {
                    char *chptr = (char*)&sprit->GetScanLine(rr)[0];
                    char *chptr2 = (char*)&checkPixelsFrom->GetScanLine((rr * 100) / zoom)[0];
                    if (memcmp(&chptr2[((ee * 100) / zoom) * 3], &maskcol, 3) != 0) {
                        memcpy(&chptr[ee * 3], &copyPixelsFrom->GetScanLine(rr + yy)[(ee + xx) * 3], 3);
                        pixelsChanged = 1;
                    }
                }
                else if (spcoldep <= 32) {
                    loptr = (int*)&sprit->GetScanLine(rr)[0];
                    loptr2 = (int*)&checkPixelsFrom->GetScanLine((rr * 100) / zoom)[0];
                    if (loptr2[(ee * 100) / zoom] != maskcol) {
                        loptr[ee] = ((int*)(&copyPixelsFrom->GetScanLine(rr + yy)[0]))[ee + xx];
                        pixelsChanged = 1;
                    }
                }
            }
            else
            {
                pixelsChanged = 1;
                if (spcoldep <= 8)
                    sprit->GetScanLineForWriting(rr)[ee] = maskcol;
                else if (spcoldep <= 16) {
                    shptr = (short*)&sprit->GetScanLine(rr)[0];
                    shptr[ee] = maskcol;
                }
                else if (spcoldep == 24) {
                    char *chptr = (char*)&sprit->GetScanLine(rr)[0];
                    memcpy(&chptr[ee * 3], &maskcol, 3);
                }
                else if (spcoldep <= 32) {
                    loptr = (int*)&sprit->GetScanLine(rr)[0];
                    loptr[ee] = maskcol;
                }
                else
                    quit("!Sprite colour depth >32 ??");
            }
        }
    }
    return pixelsChanged;
}

void sort_out_char_sprite_walk_behind(int actspsIndex, int xx, int yy, int basel, int zoom, int width, int height)
{
    if (noWalkBehindsAtAll)
        return;

    if ((!actspswbcache[actspsIndex].valid) ||
        (actspswbcache[actspsIndex].xWas != xx) ||
        (actspswbcache[actspsIndex].yWas != yy) ||
        (actspswbcache[actspsIndex].baselineWas != basel))
    {
        actspswb[actspsIndex] = recycle_bitmap(actspswb[actspsIndex], thisroom.BgFrames[play.bg_frame].Graphic->GetColorDepth(), width, height, true);
        Bitmap *wbSprite = actspswb[actspsIndex];

        actspswbcache[actspsIndex].isWalkBehindHere = sort_out_walk_behinds(wbSprite, xx, yy, basel, thisroom.BgFrames[play.bg_frame].Graphic.get(), actsps[actspsIndex], zoom);
        actspswbcache[actspsIndex].xWas = xx;
        actspswbcache[actspsIndex].yWas = yy;
        actspswbcache[actspsIndex].baselineWas = basel;
        actspswbcache[actspsIndex].valid = 1;

        if (actspswbcache[actspsIndex].isWalkBehindHere)
        {
            actspswbbmp[actspsIndex] = recycle_ddb_bitmap(actspswbbmp[actspsIndex], actspswb[actspsIndex], false);
        }
    }

    if (actspswbcache[actspsIndex].isWalkBehindHere)
    {
        add_to_sprite_list(actspswbbmp[actspsIndex], xx, yy, basel, true);
    }
}

void repair_alpha_channel(Bitmap *dest, Bitmap *bgpic)
{
    // Repair the alpha channel, because sprites may have been drawn
    // over it by the buttons, etc
    int theWid = (dest->GetWidth() < bgpic->GetWidth()) ? dest->GetWidth() : bgpic->GetWidth();
    int theHit = (dest->GetHeight() < bgpic->GetHeight()) ? dest->GetHeight() : bgpic->GetHeight();
    for (int y = 0; y < theHit; y++) 
    {
        unsigned int *destination = ((unsigned int*)dest->GetScanLineForWriting(y));
        unsigned int *source = ((unsigned int*)bgpic->GetScanLineForWriting(y));
        for (int x = 0; x < theWid; x++) 
        {
            destination[x] |= (source[x] & 0xff000000);
        }
    }
}


// used by GUI renderer to draw images
void draw_gui_sprite(Bitmap *ds, int pic, int x, int y, bool use_alpha, BlendMode blend_mode) 
{
    Bitmap *sprite = spriteset[pic];
    const bool ds_has_alpha  = ds->GetColorDepth() == 32;
    const bool src_has_alpha = (game.SpriteInfos[pic].Flags & SPF_ALPHACHANNEL) != 0;

    if (use_alpha)
    {
        GfxUtil::DrawSpriteBlend(ds, Point(x, y), sprite, blend_mode, ds_has_alpha, src_has_alpha);
    }
    else
    {
        GfxUtil::DrawSpriteWithTransparency(ds, sprite, x, y);
    }
}


// Avoid freeing and reallocating the memory if possible
Bitmap *recycle_bitmap(Bitmap *bimp, int coldep, int wid, int hit, bool make_transparent) {
    if (bimp != nullptr) {
        // same colour depth, width and height -> reuse
        if ((bimp->GetColorDepth() == coldep) && (bimp->GetWidth() == wid)
                && (bimp->GetHeight() == hit))
        {
            if (make_transparent)
            {
                bimp->ClearTransparent();
            }
            return bimp;
        }

        delete bimp;
    }
    bimp = make_transparent ? BitmapHelper::CreateTransparentBitmap(wid, hit,coldep) :
        BitmapHelper::CreateBitmap(wid, hit,coldep);
    return bimp;
}


// Get the local tint at the specified X & Y co-ordinates, based on
// room regions and SetAmbientTint
// tint_amnt will be set to 0 if there is no tint enabled
// if this is the case, then light_lev holds the light level (0=none)
void get_local_tint(int xpp, int ypp, int nolight,
                    int *tint_amnt, int *tint_r, int *tint_g,
                    int *tint_b, int *tint_lit,
                    int *light_lev) {

    int tint_level = 0, light_level = 0;
    int tint_amount = 0;
    int tint_red = 0;
    int tint_green = 0;
    int tint_blue = 0;
    int tint_light = 255;

    if (nolight == 0) {

        int onRegion = 0;

        if ((play.ground_level_areas_disabled & GLED_EFFECTS) == 0) {
            // check if the player is on a region, to find its
            // light/tint level
            onRegion = GetRegionIDAtRoom(xpp, ypp);
            if (onRegion == 0) {
                // when walking, he might just be off a walkable area
                onRegion = GetRegionIDAtRoom(xpp - 3, ypp);
                if (onRegion == 0)
                    onRegion = GetRegionIDAtRoom(xpp + 3, ypp);
                if (onRegion == 0)
                    onRegion = GetRegionIDAtRoom(xpp, ypp - 3);
                if (onRegion == 0)
                    onRegion = GetRegionIDAtRoom(xpp, ypp + 3);
            }
        }

        if ((onRegion > 0) && (onRegion < MAX_ROOM_REGIONS)) {
            light_level = thisroom.Regions[onRegion].Light;
            tint_level = thisroom.Regions[onRegion].Tint;
        }
        else if (onRegion <= 0) {
            light_level = thisroom.Regions[0].Light;
            tint_level = thisroom.Regions[0].Tint;
        }

        int tint_sat = (tint_level >> 24) & 0xFF;
        if ((game.color_depth == 1) || ((tint_level & 0x00ffffff) == 0) ||
            (tint_sat == 0))
            tint_level = 0;

        if (tint_level) {
            tint_red = (unsigned char)(tint_level & 0x000ff);
            tint_green = (unsigned char)((tint_level >> 8) & 0x000ff);
            tint_blue = (unsigned char)((tint_level >> 16) & 0x000ff);
            tint_amount = tint_sat;
            tint_light = light_level;
        }

        if (play.rtint_enabled)
        {
            if (play.rtint_level > 0)
            {
                // override with room tint
                tint_red = play.rtint_red;
                tint_green = play.rtint_green;
                tint_blue = play.rtint_blue;
                tint_amount = play.rtint_level;
                tint_light = play.rtint_light;
            }
            else
            {
                // override with room light level
                tint_amount = 0;
                light_level = play.rtint_light;
            }
        }
    }

    // copy to output parameters
    *tint_amnt = tint_amount;
    *tint_r = tint_red;
    *tint_g = tint_green;
    *tint_b = tint_blue;
    *tint_lit = tint_light;
    if (light_lev)
        *light_lev = light_level;
}




// Applies the specified RGB Tint or Light Level to the actsps
// sprite indexed with actspsindex
void apply_tint_or_light(int actspsindex, int light_level,
                         int tint_amount, int tint_red, int tint_green,
                         int tint_blue, int tint_light, int coldept,
                         Bitmap *blitFrom) {

 // In a 256-colour game, we cannot do tinting or lightening
 // (but we can do darkening, if light_level < 0)
 if (game.color_depth == 1) {
     if ((light_level > 0) || (tint_amount != 0))
         return;
 }

 // we can only do tint/light if the colour depths match
 if (game.GetColorDepth() == actsps[actspsindex]->GetColorDepth()) {
     Bitmap *oldwas;
     // if the caller supplied a source bitmap, ->Blit from it
     // (used as a speed optimisation where possible)
     if (blitFrom) 
         oldwas = blitFrom;
     // otherwise, make a new target bmp
     else {
         oldwas = actsps[actspsindex];
         actsps[actspsindex] = BitmapHelper::CreateBitmap(oldwas->GetWidth(), oldwas->GetHeight(), coldept);
     }
     Bitmap *active_spr = actsps[actspsindex];

     if (tint_amount) {
         // It is an RGB tint
         tint_image (active_spr, oldwas, tint_red, tint_green, tint_blue, tint_amount, tint_light);
     }
     else {
         // the RGB values passed to set_trans_blender decide whether it will darken
         // or lighten sprites ( <128=darken, >128=lighten). The parameter passed
         // to LitBlendBlt defines how much it will be darkened/lightened by.
         
         int lit_amnt;
         active_spr->FillTransparent();
         // It's a light level, not a tint
         if (game.color_depth == 1) {
             // 256-col
             lit_amnt = (250 - ((-light_level) * 5)/2);
         }
         else {
             // hi-color
             if (light_level < 0)
                 set_my_trans_blender(8,8,8,0);
             else
                 set_my_trans_blender(248,248,248,0);
             lit_amnt = abs(light_level) * 2;
         }

         active_spr->LitBlendBlt(oldwas, 0, 0, lit_amnt);
     }

     if (oldwas != blitFrom)
         delete oldwas;

 }
 else if (blitFrom) {
     // sprite colour depth != game colour depth, so don't try and tint
     // but we do need to do something, so copy the source
     Bitmap *active_spr = actsps[actspsindex];
     active_spr->Blit(blitFrom, 0, 0, 0, 0, active_spr->GetWidth(), active_spr->GetHeight());
 }

}

// Draws the specified 'sppic' sprite onto actsps[useindx] at the
// specified width and height, and flips the sprite if necessary.
// Returns 1 if something was drawn to actsps; returns 0 if no
// scaling or stretching was required, in which case nothing was done
int scale_and_flip_sprite(int useindx, int coldept, int zoom_level, float rotation,
                          int sppic, int newwidth, int newheight,
                          int isMirrored) {

  int actsps_used = 1;

  Bitmap *src_sprite = spriteset[sppic];
  Bitmap *temp_rot = nullptr;
  if (rotation != 0.f) { 
      Size rot_sz = RotateSize(Size(newwidth, newheight), rotation);
      newwidth = rot_sz.Width;
      newheight = rot_sz.Height;

      // TODO: allegro does not provide a ready function to combine stretch & rotate
      // (only rotate & scale, but scale is a uniform factor, so not dst_width/dst_height),
      // so we create another intermediate bitmap for rotation here...
      // might investigate methods for optimizing this later.
      if (zoom_level != 100 || isMirrored) {
          Size src_sz = Size(src_sprite->GetWidth(), src_sprite->GetHeight());
          Size rot_sz = RotateSize(src_sz, rotation);
          temp_rot = BitmapHelper::CreateTransparentBitmap(rot_sz.Width, rot_sz.Height, coldept);
          // (+ width%2 fixes one pixel offset problem)
          temp_rot->RotateBlt(src_sprite, rot_sz.Width / 2 + rot_sz.Width % 2, rot_sz.Height / 2,
              src_sz.Width / 2, src_sz.Height / 2, rotation); // clockwise
          src_sprite = temp_rot;
      }
  }

  // create and blank out the new sprite
  actsps[useindx] = recycle_bitmap(actsps[useindx], coldept, newwidth, newheight, true);
  Bitmap *active_spr = actsps[useindx];

  if (zoom_level != 100) {
      // Scaled character

      our_eip = 334;

      // Ensure that anti-aliasing routines have a palette to
      // use for mapping while faded out
      if (in_new_room)
          select_palette (palette);


      if (isMirrored) {
          // TODO: "flip self" function may allow to optimize this
          Bitmap *tempspr = BitmapHelper::CreateBitmap(newwidth, newheight,coldept);
          tempspr->Fill (actsps[useindx]->GetMaskColor());
          if ((IS_ANTIALIAS_SPRITES) && ((game.SpriteInfos[sppic].Flags & SPF_ALPHACHANNEL) == 0))
              tempspr->AAStretchBlt (src_sprite, RectWH(0, 0, newwidth, newheight), Common::kBitmap_Transparency);
          else
              tempspr->StretchBlt (src_sprite, RectWH(0, 0, newwidth, newheight), Common::kBitmap_Transparency);
          active_spr->FlipBlt(tempspr, 0, 0, Common::kBitmap_HFlip);
          delete tempspr;
      }
      else if ((IS_ANTIALIAS_SPRITES) && ((game.SpriteInfos[sppic].Flags & SPF_ALPHACHANNEL) == 0))
          active_spr->AAStretchBlt(src_sprite,RectWH(0,0,newwidth,newheight), Common::kBitmap_Transparency);
      else
          active_spr->StretchBlt(src_sprite,RectWH(0,0,newwidth,newheight), Common::kBitmap_Transparency);

      /*  AASTR2 version of code (doesn't work properly, gives black borders)
      if (IS_ANTIALIAS_SPRITES) {
      int aa_mode = AA_MASKED; 
      if (game.spriteflags[sppic] & SPF_ALPHACHANNEL)
      aa_mode |= AA_ALPHA | AA_RAW_ALPHA;
      if (isMirrored)
      aa_mode |= AA_HFLIP;

      aa_set_mode(aa_mode);
      ->AAStretchBlt(actsps[useindx],spriteset[sppic],0,0,newwidth,newheight);
      }
      else if (isMirrored) {
      Bitmap *tempspr = BitmapHelper::CreateBitmap_ (coldept, newwidth, newheight);
      ->Clear (tempspr, ->GetMaskColor(actsps[useindx]));
      ->StretchBlt (tempspr, spriteset[sppic], 0, 0, newwidth, newheight);
      ->FlipBlt(Common::kBitmap_HFlip, (actsps[useindx], tempspr, 0, 0);
      wfreeblock (tempspr);
      }
      else
      ->StretchBlt(actsps[useindx],spriteset[sppic],0,0,newwidth,newheight);
      */
      if (in_new_room)
          unselect_palette();

  } 
  else {
      // Not a scaled character, draw at normal size

      our_eip = 339;

      if (isMirrored)
          active_spr->FlipBlt(spriteset[sppic], 0, 0, Common::kBitmap_HFlip);
      else if (rotation != 0.f)
          // (+ width%2 fixes one pixel offset problem)
          active_spr->RotateBlt(src_sprite, newwidth / 2 + newwidth % 2, newheight / 2,
              src_sprite->GetWidth() / 2, src_sprite->GetHeight() / 2, rotation); // clockwise
      else
          actsps_used = 0; // can use original sprite
  }
  delete temp_rot;

  return actsps_used;
}



// create the actsps[aa] image with the object drawn correctly
// returns 1 if nothing at all has changed and actsps is still
// intact from last time; 0 otherwise
int construct_object_gfx(int aa, int *drawnWidth, int *drawnHeight, bool alwaysUseSoftware) {
    int useindx = aa;
    bool hardwareAccelerated = !alwaysUseSoftware && gfxDriver->HasAcceleratedTransform();

    if (spriteset[objs[aa].num] == nullptr)
        quitprintf("There was an error drawing object %d. Its current sprite, %d, is invalid.", aa, objs[aa].num);

    int coldept = spriteset[objs[aa].num]->GetColorDepth();
    int sprwidth = game.SpriteInfos[objs[aa].num].Width;
    int sprheight = game.SpriteInfos[objs[aa].num].Height;

    int tint_red, tint_green, tint_blue;
    int tint_level, tint_light, light_level;
    int zoom_level = 100;

    // TODO: move this to update function, to where UpdateCycleView is called
    // TODO: also do this when script sets a new graphic/view
    // calculate the zoom level
    if ((objs[aa].flags & OBJF_USEROOMSCALING) == 0)
    {
        zoom_level = objs[aa].zoom;
    }
    else
    {
        int onarea = get_walkable_area_at_location(objs[aa].x, objs[aa].y);
        if ((onarea <= 0) && (thisroom.WalkAreas[0].ScalingFar == 0)) {
            // just off the edge of an area -- use the scaling we had
            // while on the area
            zoom_level = objs[aa].zoom;
        }
        else
            zoom_level = get_area_scaling(onarea, objs[aa].x, objs[aa].y);
    }
    if (zoom_level != 100)
        scale_sprite_size(objs[aa].num, zoom_level, &sprwidth, &sprheight);
    objs[aa].zoom = zoom_level;
<<<<<<< HEAD

    float rotation = objs[aa].rotation;
=======
>>>>>>> a2d55da3

    // save width/height into parameters if requested
    if (drawnWidth)
        *drawnWidth = sprwidth;
    if (drawnHeight)
        *drawnHeight = sprheight;

    objs[aa].spr_width = game.SpriteInfos[objs[aa].num].Width;
    objs[aa].spr_height = game.SpriteInfos[objs[aa].num].Height;
    objs[aa].last_width = sprwidth;
    objs[aa].last_height = sprheight;
    objs[aa].UpdateGraphicSpace();

    tint_red = tint_green = tint_blue = tint_level = tint_light = light_level = 0;

    if (objs[aa].flags & OBJF_HASTINT) {
        // object specific tint, use it
        tint_red = objs[aa].tint_r;
        tint_green = objs[aa].tint_g;
        tint_blue = objs[aa].tint_b;
        tint_level = objs[aa].tint_level;
        tint_light = objs[aa].tint_light;
        light_level = 0;
    }
    else if (objs[aa].flags & OBJF_HASLIGHT)
    {
        light_level = objs[aa].tint_light;
    }
    else {
        // get the ambient or region tint
        int ignoreRegionTints = 1;
        if (objs[aa].flags & OBJF_USEREGIONTINTS)
            ignoreRegionTints = 0;

        get_local_tint(objs[aa].x, objs[aa].y, ignoreRegionTints,
            &tint_level, &tint_red, &tint_green, &tint_blue,
            &tint_light, &light_level);
    }

    // check whether the image should be flipped
    int isMirrored = 0;
    if ( (objs[aa].view != (uint16_t)-1) &&
        (views[objs[aa].view].loops[objs[aa].loop].frames[objs[aa].frame].pic == objs[aa].num) &&
        ((views[objs[aa].view].loops[objs[aa].loop].frames[objs[aa].frame].flags & VFLG_FLIPSPRITE) != 0)) {
            isMirrored = 1;
    }

    if ((hardwareAccelerated) &&
        (walkBehindMethod != DrawOverCharSprite) &&
        (objcache[aa].image != nullptr) &&
        (objcache[aa].sppic == objs[aa].num) &&
        (actsps[useindx] != nullptr))
    {
        // HW acceleration
        objcache[aa].tintamntwas = tint_level;
        objcache[aa].tintredwas = tint_red;
        objcache[aa].tintgrnwas = tint_green;
        objcache[aa].tintbluwas = tint_blue;
        objcache[aa].tintlightwas = tint_light;
        objcache[aa].lightlevwas = light_level;
        objcache[aa].zoomWas = zoom_level;
        objcache[aa].mirroredWas = isMirrored;

        return 1;
    }

    if ((!hardwareAccelerated) && (gfxDriver->HasAcceleratedTransform()))
    {
        // They want to draw it in software mode with the D3D driver,
        // so force a redraw
        objcache[aa].sppic = -389538;
    }

    // If we have the image cached, use it
    if ((objcache[aa].image != nullptr) &&
        (objcache[aa].sppic == objs[aa].num) &&
        (objcache[aa].tintamntwas == tint_level) &&
        (objcache[aa].tintlightwas == tint_light) &&
        (objcache[aa].tintredwas == tint_red) &&
        (objcache[aa].tintgrnwas == tint_green) &&
        (objcache[aa].tintbluwas == tint_blue) &&
        (objcache[aa].lightlevwas == light_level) &&
        (objcache[aa].zoomWas == zoom_level) &&
        (objcache[aa].rotation == rotation) &&
        (objcache[aa].mirroredWas == isMirrored)) {
            // the image is the same, we can use it cached!
            if ((walkBehindMethod != DrawOverCharSprite) &&
                (actsps[useindx] != nullptr))
                return 1;
            // Check if the X & Y co-ords are the same, too -- if so, there
            // is scope for further optimisations
            if ((objcache[aa].xwas == objs[aa].x) &&
                (objcache[aa].ywas == objs[aa].y) &&
                (actsps[useindx] != nullptr) &&
                (walk_behind_baselines_changed == 0))
                return 1;
            actsps[useindx] = recycle_bitmap(actsps[useindx], coldept, sprwidth, sprheight);
            actsps[useindx]->Blit(objcache[aa].image, 0, 0, 0, 0, objcache[aa].image->GetWidth(), objcache[aa].image->GetHeight());
            return 0;
    }

    // Not cached, so draw the image

    int actspsUsed = 0;
    if (!hardwareAccelerated)
    {
        // draw the base sprite, scaled and flipped as appropriate
        actspsUsed = scale_and_flip_sprite(useindx, coldept, zoom_level, rotation,
            objs[aa].num, sprwidth, sprheight, isMirrored);
    }
    else
    {
        // ensure actsps exists
        actsps[useindx] = recycle_bitmap(actsps[useindx], coldept, game.SpriteInfos[objs[aa].num].Width, game.SpriteInfos[objs[aa].num].Height);
    }

    // direct read from source bitmap, where possible
    Bitmap *comeFrom = nullptr;
    if (!actspsUsed)
        comeFrom = spriteset[objs[aa].num];

    // apply tints or lightenings where appropriate, else just copy
    // the source bitmap
    if (!hardwareAccelerated && ((tint_level > 0) || (light_level != 0)))
    {
        apply_tint_or_light(useindx, light_level, tint_level, tint_red,
            tint_green, tint_blue, tint_light, coldept,
            comeFrom);
    }
    else if (!actspsUsed) {
        actsps[useindx]->Blit(spriteset[objs[aa].num],0,0,0,0,game.SpriteInfos[objs[aa].num].Width, game.SpriteInfos[objs[aa].num].Height);
    }

    // Re-use the bitmap if it's the same size
    objcache[aa].image = recycle_bitmap(objcache[aa].image, coldept, sprwidth, sprheight);
    // Create the cached image and store it
    objcache[aa].image->Blit(actsps[useindx], 0, 0, 0, 0, sprwidth, sprheight);
    objcache[aa].sppic = objs[aa].num;
    objcache[aa].tintamntwas = tint_level;
    objcache[aa].tintredwas = tint_red;
    objcache[aa].tintgrnwas = tint_green;
    objcache[aa].tintbluwas = tint_blue;
    objcache[aa].tintlightwas = tint_light;
    objcache[aa].lightlevwas = light_level;
    objcache[aa].zoomWas = zoom_level;
    objcache[aa].mirroredWas = isMirrored;
    return 0;
}




// This is only called from draw_screen_background, but it's seperated
// to help with profiling the program
void prepare_objects_for_drawing() {
    our_eip=32;

    const bool is_3d_render = gfxDriver->HasAcceleratedTransform();

    for (int aa=0; aa<croom->numobj; aa++) {
        if (objs[aa].on != 1) continue;
        // offscreen, don't draw
        if ((objs[aa].x >= thisroom.Width) || (objs[aa].y < 1))
            continue;

        const int useindx = aa;
        int tehHeight;
        int actspsIntact = construct_object_gfx(aa, nullptr, &tehHeight, false);

        // update the cache for next time
        objcache[aa].xwas = objs[aa].x;
        objcache[aa].ywas = objs[aa].y;
        const int objx = objs[aa].x;
        const int objy = objs[aa].y;

        //
        // Sort out walk-behinds
        //
        // we must use actual image's top-left position here
        const Rect &aabb = objs[aa].GetGraphicSpace().AABB();
        const int imgx = aabb.Left;
        const int imgy = aabb.Top;
        int usebasel = objs[aa].get_baseline();

        if (objs[aa].flags & OBJF_NOWALKBEHINDS) {
            // ignore walk-behinds, do nothing
            if (walkBehindMethod == DrawAsSeparateSprite)
            {
                usebasel += thisroom.Height;
            }
        }
        else if (walkBehindMethod == DrawAsSeparateCharSprite) 
        {
<<<<<<< HEAD
            sort_out_char_sprite_walk_behind(useindx, imgx, imgy, usebasel, objs[aa].zoom, objs[aa].last_width, objs[aa].last_height);
=======
            sort_out_char_sprite_walk_behind(useindx, atxp, atyp, usebasel, objs[aa].zoom, objs[aa].last_width, objs[aa].last_height);
>>>>>>> a2d55da3
        }
        else if ((!actspsIntact) && (walkBehindMethod == DrawOverCharSprite))
        {
            sort_out_walk_behinds(actsps[useindx], imgx, imgy, usebasel);
        }

        if ((!actspsIntact) || (actspsbmp[useindx] == nullptr))
        {
            bool hasAlpha = (game.SpriteInfos[objs[aa].num].Flags & SPF_ALPHACHANNEL) != 0;

            if (actspsbmp[useindx] != nullptr)
                gfxDriver->DestroyDDB(actspsbmp[useindx]);
            actspsbmp[useindx] = gfxDriver->CreateDDBFromBitmap(actsps[useindx], hasAlpha);
        }

        actspsbmp[useindx]->SetOrigin(0.f, 1.f);
        if (is_3d_render)
        {
            actspsbmp[useindx]->SetStretch(objs[aa].last_width, objs[aa].last_height);
            actspsbmp[useindx]->SetRotation(objs[aa].rotation);
            actspsbmp[useindx]->SetFlippedLeftRight(objcache[aa].mirroredWas != 0);
            actspsbmp[useindx]->SetTint(objcache[aa].tintredwas, objcache[aa].tintgrnwas, objcache[aa].tintbluwas, (objcache[aa].tintamntwas * 256) / 100);

            if (objcache[aa].tintamntwas > 0)
            {
                if (objcache[aa].tintlightwas == 0)  // luminance of 0 -- pass 1 to enable
                    actspsbmp[useindx]->SetLightLevel(1);
                else if (objcache[aa].tintlightwas < 250)
                    actspsbmp[useindx]->SetLightLevel(objcache[aa].tintlightwas);
                else
                    actspsbmp[useindx]->SetLightLevel(0);
            }
            else if (objcache[aa].lightlevwas != 0)
                actspsbmp[useindx]->SetLightLevel((objcache[aa].lightlevwas * 25) / 10 + 256);
            else
                actspsbmp[useindx]->SetLightLevel(0);
        }

        actspsbmp[useindx]->SetTransparency(objs[aa].transparent);
        actspsbmp[useindx]->SetBlendMode(objs[aa].blend_mode);
        add_to_sprite_list(actspsbmp[useindx], objx, objy, aabb, usebasel, false);
    }
}



// Draws srcimg onto destimg, tinting to the specified level
// Totally overwrites the contents of the destination image
void tint_image (Bitmap *ds, Bitmap *srcimg, int red, int grn, int blu, int light_level, int luminance) {

    if ((srcimg->GetColorDepth() != ds->GetColorDepth()) ||
        (srcimg->GetColorDepth() <= 8)) {
            debug_script_warn("Image tint failed - images must both be hi-color");
            // the caller expects something to have been copied
            ds->Blit(srcimg, 0, 0, 0, 0, srcimg->GetWidth(), srcimg->GetHeight());
            return;
    }

    // For performance reasons, we have a seperate blender for
    // when light is being adjusted and when it is not.
    // If luminance >= 250, then normal brightness, otherwise darken
    if (luminance >= 250)
        set_blender_mode (_myblender_color15, _myblender_color16, _myblender_color32, red, grn, blu, 0);
    else
        set_blender_mode (_myblender_color15_light, _myblender_color16_light, _myblender_color32_light, red, grn, blu, 0);

    if (light_level >= 100) {
        // fully colourised
        ds->FillTransparent();
        ds->LitBlendBlt(srcimg, 0, 0, luminance);
    }
    else {
        // light_level is between -100 and 100 normally; 0-100 in
        // this case when it's a RGB tint
        light_level = (light_level * 25) / 10;

        // Copy the image to the new bitmap
        ds->Blit(srcimg, 0, 0, 0, 0, srcimg->GetWidth(), srcimg->GetHeight());
        // Render the colourised image to a temporary bitmap,
        // then transparently draw it over the original image
        Bitmap *finaltarget = BitmapHelper::CreateTransparentBitmap(srcimg->GetWidth(), srcimg->GetHeight(), srcimg->GetColorDepth());
        finaltarget->LitBlendBlt(srcimg, 0, 0, luminance);

        // customized trans blender to preserve alpha channel
        set_my_trans_blender (0, 0, 0, light_level);
        ds->TransBlendBlt (finaltarget, 0, 0);
        delete finaltarget;
    }
}




void prepare_characters_for_drawing() {
    int zoom_level,newwidth,newheight,onarea,sppic;
    int light_level,coldept;
    int tint_red, tint_green, tint_blue, tint_amount, tint_light = 255;

    our_eip=33;

    const bool is_3d_render = gfxDriver->HasAcceleratedTransform();

    // draw characters
    for (int aa=0; aa < game.numcharacters; aa++) {
        if (game.chars[aa].on==0) continue;
        if (game.chars[aa].room!=displayed_room) continue;
        eip_guinum = aa;
        const int useindx = aa + MAX_ROOM_OBJECTS;

        CharacterInfo*chin=&game.chars[aa];
        our_eip = 330;
        // if it's on but set to view -1, they're being silly
        if (chin->view < 0) {
            quitprintf("!The character '%s' was turned on in the current room (room %d) but has not been assigned a view number.",
                chin->name, displayed_room);
        }

        if (chin->frame >= views[chin->view].loops[chin->loop].numFrames)
            chin->frame = 0;

        if ((chin->loop >= views[chin->view].numLoops) ||
            (views[chin->view].loops[chin->loop].numFrames < 1)) {
                quitprintf("!The character '%s' could not be displayed because there were no frames in loop %d of view %d.",
                    chin->name, chin->loop, chin->view + 1);
        }

        sppic=views[chin->view].loops[chin->loop].frames[chin->frame].pic;
        if (sppic < 0)
            sppic = 0;  // in case it's screwed up somehow
        our_eip = 331;
        // sort out the stretching if required
        onarea = get_walkable_area_at_character (aa);
        our_eip = 332;

        // calculate the zoom level
        if (chin->flags & CHF_MANUALSCALING)  // character ignores scaling
            zoom_level = charextra[aa].zoom;
        else if ((onarea <= 0) && (thisroom.WalkAreas[0].ScalingFar == 0)) {
            zoom_level = charextra[aa].zoom;
            // NOTE: room objects don't have this fix
            if (zoom_level == 0)
                zoom_level = 100;
        }
        else
            zoom_level = get_area_scaling (onarea, chin->x, chin->y);

        charextra[aa].zoom = zoom_level;

        float rotation = charextra[aa].rotation;

        tint_red = tint_green = tint_blue = tint_amount = tint_light = light_level = 0;

        if (chin->flags & CHF_HASTINT) {
            // object specific tint, use it
            tint_red = charextra[aa].tint_r;
            tint_green = charextra[aa].tint_g;
            tint_blue = charextra[aa].tint_b;
            tint_amount = charextra[aa].tint_level;
            tint_light = charextra[aa].tint_light;
            light_level = 0;
        }
        else if (chin->flags & CHF_HASLIGHT)
        {
            light_level = charextra[aa].tint_light;
        }
        else {
            get_local_tint(chin->x, chin->y, chin->flags & CHF_NOLIGHTING,
                &tint_amount, &tint_red, &tint_green, &tint_blue,
                &tint_light, &light_level);
        }

        our_eip = 3330;
        int isMirrored = 0, specialpic = sppic;
        bool usingCachedImage = false;

        coldept = spriteset[sppic]->GetColorDepth();

        // adjust the sppic if mirrored, so it doesn't accidentally
        // cache the mirrored frame as the real one
        if (views[chin->view].loops[chin->loop].frames[chin->frame].flags & VFLG_FLIPSPRITE) {
            isMirrored = 1;
            specialpic = -sppic;
        }

        our_eip = 3331;

        // if the character was the same sprite and scaling last time,
        // just use the cached image
        if ((charcache[aa].inUse) &&
            (charcache[aa].sppic == specialpic) &&
            (charcache[aa].scaling == zoom_level) &&
            (charcache[aa].rotation == rotation) &&
            (charcache[aa].tintredwas == tint_red) &&
            (charcache[aa].tintgrnwas == tint_green) &&
            (charcache[aa].tintbluwas == tint_blue) &&
            (charcache[aa].tintamntwas == tint_amount) &&
            (charcache[aa].tintlightwas == tint_light) &&
            (charcache[aa].lightlevwas == light_level)) 
        {
            if (walkBehindMethod == DrawOverCharSprite)
            {
                actsps[useindx] = recycle_bitmap(actsps[useindx], charcache[aa].image->GetColorDepth(), charcache[aa].image->GetWidth(), charcache[aa].image->GetHeight());
                actsps[useindx]->Blit (charcache[aa].image, 0, 0, 0, 0, actsps[useindx]->GetWidth(), actsps[useindx]->GetHeight());
            }
            else 
            {
                usingCachedImage = true;
            }
        }
        else if ((charcache[aa].inUse) && 
            (charcache[aa].sppic == specialpic) &&
            (is_3d_render))
        {
            usingCachedImage = true;
        }
        else if (charcache[aa].inUse) {
            charcache[aa].inUse = 0;
        }

        our_eip = 3332;

        // TODO: do this in update, and probably when script changes view too
        if (zoom_level != 100) {
            // it needs to be stretched, so calculate the new dimensions
            scale_sprite_size(sppic, zoom_level, &newwidth, &newheight);
        }
        else {
            // draw at original size, so just use the sprite width and height
            newwidth = game.SpriteInfos[sppic].Width;
            newheight = game.SpriteInfos[sppic].Height;
        }

        our_eip = 3336;

        charcache[aa].scaling = zoom_level;
        charcache[aa].rotation = rotation;
        charcache[aa].sppic = specialpic;
        charcache[aa].tintredwas = tint_red;
        charcache[aa].tintgrnwas = tint_green;
        charcache[aa].tintbluwas = tint_blue;
        charcache[aa].tintamntwas = tint_amount;
        charcache[aa].tintlightwas = tint_light;
        charcache[aa].lightlevwas = light_level;

        // If cache needs to be re-drawn
        if (!charcache[aa].inUse) {

            // create the base sprite in actsps[useindx], which will
            // be scaled and/or flipped, as appropriate
            int actspsUsed = 0;
            if (!is_3d_render)
            {
                actspsUsed = scale_and_flip_sprite(
                    useindx, coldept, zoom_level, rotation, sppic,
                    newwidth, newheight, isMirrored);
            }
            else 
            {
                // ensure actsps exists
                actsps[useindx] = recycle_bitmap(actsps[useindx], coldept, game.SpriteInfos[sppic].Width, game.SpriteInfos[sppic].Height);
            }

            our_eip = 335;

            if (((light_level != 0) || (tint_amount != 0)) &&
                (!is_3d_render)) {
                    // apply the lightening or tinting
                    Bitmap *comeFrom = nullptr;
                    // if possible, direct read from the source image
                    if (!actspsUsed)
                        comeFrom = spriteset[sppic];

                    apply_tint_or_light(useindx, light_level, tint_amount, tint_red,
                        tint_green, tint_blue, tint_light, coldept,
                        comeFrom);
            }
            else if (!actspsUsed) {
                // no scaling, flipping or tinting was done, so just blit it normally
                actsps[useindx]->Blit (spriteset[sppic], 0, 0, 0, 0, actsps[useindx]->GetWidth(), actsps[useindx]->GetHeight());
            }

            // update the character cache with the new image
            charcache[aa].inUse = 1;
            charcache[aa].image = recycle_bitmap(charcache[aa].image, coldept, actsps[useindx]->GetWidth(), actsps[useindx]->GetHeight());
            charcache[aa].image->Blit (actsps[useindx], 0, 0, 0, 0, actsps[useindx]->GetWidth(), actsps[useindx]->GetHeight());

        } // end if !cache.inUse

        charextra[aa].spr_width = spriteset[sppic]->GetWidth();
        charextra[aa].spr_height = spriteset[sppic]->GetHeight();
        charextra[aa].width = newwidth;
        charextra[aa].height = newheight;
        charextra[aa].UpdateGraphicSpace(chin);
        const int charx = chin->x + chin->pic_xoffs;
        const int chary = chin->y - chin->z + chin->pic_yoffs;

        //
        // Sort out walk-behinds
        //
        // we must use actual image's top-left position here
        const Rect &aabb = charextra[aa].GetGraphicSpace().AABB();
        const int imgx = aabb.Left;
        const int imgy = aabb.Top;
        int usebasel = chin->get_baseline();

        our_eip = 336;

        if (chin->flags & CHF_NOWALKBEHINDS) {
            // ignore walk-behinds, do nothing
            if (walkBehindMethod == DrawAsSeparateSprite)
            {
                usebasel += thisroom.Height;
            }
        }
        else if (walkBehindMethod == DrawAsSeparateCharSprite) 
        {
            sort_out_char_sprite_walk_behind(useindx, imgx, imgy, usebasel, charextra[aa].zoom, newwidth, newheight);
        }
        else if (walkBehindMethod == DrawOverCharSprite)
        {
            sort_out_walk_behinds(actsps[useindx], imgx, imgy, usebasel);
        }

        if ((!usingCachedImage) || (actspsbmp[useindx] == nullptr))
        {
            bool hasAlpha = (game.SpriteInfos[sppic].Flags & SPF_ALPHACHANNEL) != 0;

            actspsbmp[useindx] = recycle_ddb_bitmap(actspsbmp[useindx], actsps[useindx], hasAlpha);
        }

        actspsbmp[useindx]->SetOrigin(0.5f, 1.f);
        if (is_3d_render)
        {
            actspsbmp[useindx]->SetStretch(newwidth, newheight);
            actspsbmp[useindx]->SetRotation(charextra[chin->index_id].rotation);
            actspsbmp[useindx]->SetFlippedLeftRight(isMirrored != 0);
            actspsbmp[useindx]->SetTint(tint_red, tint_green, tint_blue, (tint_amount * 256) / 100);

            if (tint_amount != 0)
            {
                if (tint_light == 0) // tint with 0 luminance, pass as 1 instead
                    actspsbmp[useindx]->SetLightLevel(1);
                else if (tint_light < 250)
                    actspsbmp[useindx]->SetLightLevel(tint_light);
                else
                    actspsbmp[useindx]->SetLightLevel(0);
            }
            else if (light_level != 0)
                actspsbmp[useindx]->SetLightLevel((light_level * 25) / 10 + 256);
            else
                actspsbmp[useindx]->SetLightLevel(0);

        }

        our_eip = 337;

        actspsbmp[useindx]->SetTransparency(chin->transparency);
        actspsbmp[useindx]->SetBlendMode(charextra[chin->index_id].blend_mode);
        add_to_sprite_list(actspsbmp[useindx], charx, chary, aabb, usebasel, false);
    }
}


// Compiles a list of room sprites (characters, objects, background)
void prepare_room_sprites()
{
    // Background sprite is required for the non-software renderers always,
    // and for software renderer in case there are overlapping viewports.
    // Note that software DDB is just a tiny wrapper around bitmap, so overhead is negligible.
    if (roomBackgroundBmp == nullptr)
    {
        update_polled_stuff_if_runtime();
        roomBackgroundBmp = gfxDriver->CreateDDBFromBitmap(thisroom.BgFrames[play.bg_frame].Graphic.get(), false, true);
    }
    else if (current_background_is_dirty)
    {
        update_polled_stuff_if_runtime();
        gfxDriver->UpdateDDBFromBitmap(roomBackgroundBmp, thisroom.BgFrames[play.bg_frame].Graphic.get(), false);
    }
    if (gfxDriver->RequiresFullRedrawEachFrame())
    {
        if (current_background_is_dirty || walkBehindsCachedForBgNum != play.bg_frame)
        {
            if (walkBehindMethod == DrawAsSeparateSprite)
            {
                update_walk_behind_images();
            }
        }
        add_thing_to_draw(roomBackgroundBmp, 0, 0);
    }
    current_background_is_dirty = false; // Note this is only place where this flag is checked

    clear_sprite_list();

    if ((debug_flags & DBG_NOOBJECTS) == 0)
    {
        prepare_objects_for_drawing();
        prepare_characters_for_drawing();

        if ((debug_flags & DBG_NODRAWSPRITES) == 0)
        {
            our_eip = 34;

            if (walkBehindMethod == DrawAsSeparateSprite)
            {
                for (int ee = 1; ee < MAX_WALK_BEHINDS; ee++)
                {
                    if (walkBehindBitmap[ee] != nullptr)
                    {
                        add_to_sprite_list(walkBehindBitmap[ee], walkBehindLeft[ee], walkBehindTop[ee],
                            croom->walkbehind_base[ee], true);
                    }
                }
            }

            if (pl_any_want_hook(AGSE_PRESCREENDRAW))
                add_render_stage(AGSE_PRESCREENDRAW);

            draw_sprite_list();
        }
    }
    our_eip = 36;
}

// Draws the black surface behind (or rather between) the room viewports
void draw_preroom_background()
{
    if (gfxDriver->RequiresFullRedrawEachFrame())
        return;
    update_black_invreg_and_reset(gfxDriver->GetMemoryBackBuffer());
}

// Draws the room background on the given surface.
//
// NOTE that this is **strictly** for software rendering.
// ds is a full game screen surface, and roomcam_surface is a surface for drawing room camera content to.
// ds and roomcam_surface may be the same bitmap.
// no_transform flag tells to copy dirty regions on roomcam_surface without any coordinate conversion
// whatsoever.
PBitmap draw_room_background(Viewport *view, const SpriteTransform &room_trans)
{
    our_eip = 31;

    // For the sake of software renderer, if there is any kind of camera transform required
    // except screen offset, we tell it to draw on separate bitmap first with zero transformation.
    // There are few reasons for this, primary is that Allegro does not support StretchBlt
    // between different colour depths (i.e. it won't correctly stretch blit 16-bit rooms to
    // 32-bit virtual screen).
    // Also see comment to ALSoftwareGraphicsDriver::RenderToBackBuffer().
    const int view_index = view->GetID();
    Bitmap *ds = gfxDriver->GetMemoryBackBuffer();
    // If separate bitmap was prepared for this view/camera pair then use it, draw untransformed
    // and blit transformed whole surface later.
    const bool draw_to_camsurf = CameraDrawData[view_index].Frame != nullptr;
    Bitmap *roomcam_surface = draw_to_camsurf ? CameraDrawData[view_index].Frame.get() : ds;
    {
        // For software renderer: copy dirty rects onto the virtual screen.
        // TODO: that would be SUPER NICE to reorganize the code and move this operation into SoftwareGraphicDriver somehow.
        // Because basically we duplicate sprite batch transform here.

        auto camera = view->GetCamera();
        set_invalidrects_cameraoffs(view_index, camera->GetRect().Left, camera->GetRect().Top);

        // TODO: (by CJ)
        // the following line takes up to 50% of the game CPU time at
        // high resolutions and colour depths - if we can optimise it
        // somehow, significant performance gains to be had
        update_room_invreg_and_reset(view_index, roomcam_surface, thisroom.BgFrames[play.bg_frame].Graphic.get(), draw_to_camsurf);
    }

    return CameraDrawData[view_index].Frame;
}


void draw_fps(const Rect &viewport)
{
    // TODO: make allocated "fps struct" instead of using static vars!!
    static IDriverDependantBitmap* ddb = nullptr;
    static Bitmap *fpsDisplay = nullptr;
    const int font = FONT_NORMAL;
    if (fpsDisplay == nullptr)
    {
        fpsDisplay = BitmapHelper::CreateBitmap(viewport.GetWidth(), (getfontheight_outlined(font) + 5), game.GetColorDepth());
        fpsDisplay = ReplaceBitmapWithSupportedFormat(fpsDisplay);
    }
    fpsDisplay->ClearTransparent();
    
    color_t text_color = fpsDisplay->GetCompatibleColor(14);

    char base_buffer[20];
    if (!isTimerFpsMaxed()) {
        sprintf(base_buffer, "%d", frames_per_second);
    } else {
        sprintf(base_buffer, "unlimited");
    }

    char fps_buffer[60];
    // Don't display fps if we don't have enough information (because loop count was just reset)
    if (!std::isnan(fps)) {
        snprintf(fps_buffer, sizeof(fps_buffer), "FPS: %2.1f / %s", fps, base_buffer);
    } else {
        snprintf(fps_buffer, sizeof(fps_buffer), "FPS: --.- / %s", base_buffer);
    }
    wouttext_outline(fpsDisplay, 1, 1, font, text_color, fps_buffer);

    char loop_buffer[60];
    sprintf(loop_buffer, "Loop %u", loopcounter);
    wouttext_outline(fpsDisplay, viewport.GetWidth() / 2, 1, font, text_color, loop_buffer);

    if (ddb)
        gfxDriver->UpdateDDBFromBitmap(ddb, fpsDisplay, false);
    else
        ddb = gfxDriver->CreateDDBFromBitmap(fpsDisplay, false);
    int yp = viewport.GetHeight() - fpsDisplay->GetHeight();
    gfxDriver->DrawSprite(1, yp, ddb);
    invalidate_sprite_glob(1, yp, ddb);
}

// Draw GUI and overlays of all kinds, anything outside the room space
void draw_gui_and_overlays()
{
    if(pl_any_want_hook(AGSE_PREGUIDRAW))
        add_render_stage(AGSE_PREGUIDRAW);

    clear_sprite_list();

    const bool is_3d_render = gfxDriver->HasAcceleratedTransform();

    // Prepare overlays, check if their bitmap has to be redrawn (software only)
    if (!is_3d_render)
    {
        for (auto &over : screenover)
        {
            if (over.lastRotation != over.rotation)
            {
                // Create or resize GUI surface, accomodating for any GUI transformations
                recreate_overlay_image(over);
                over.lastRotation = over.rotation;
            }
        }
    }
    // Add active overlays to the sprite list
    for (auto &over : screenover)
    {
        if (over.transparency == 255) continue; // skip fully transparent

        over.bmp->SetTransparency(over.transparency);
        over.bmp->SetBlendMode(over.blendMode);
        over.bmp->SetRotation(over.rotation);
        const Point overpos = update_overlay_graphicspace(over);

        // complete overlay draw in non-transparent mode
        if (over.type == OVER_COMPLETE)
        {
            add_to_sprite_list(over.bmp, overpos.X, overpos.Y, over._gs.AABB(), INT_MIN, false);
        }
        else
        {
            // draw speech and portraits over GUI and the rest under GUI
            int zorder = (over.type == OVER_TEXTMSG || over.type == OVER_TEXTSPEECH || over.type == OVER_PICTURE) ? INT_MAX : over.zorder;
            add_to_sprite_list(over.bmp, overpos.X, overpos.Y, over._gs.AABB(), zorder, false);
        }
    }

    // Draw GUIs - they should always be on top of overlays like
    // speech background text
    our_eip=35;
    if (((debug_flags & DBG_NOIFACE)==0) && (displayed_room >= 0)) {
        int aa;

        if (playerchar->activeinv >= MAX_INV) {
            quit("!The player.activeinv variable has been corrupted, probably as a result\n"
                "of an incorrect assignment in the game script.");
        }
        if (playerchar->activeinv < 1) gui_inv_pic=-1;
        else gui_inv_pic=game.invinfo[playerchar->activeinv].pic;
        our_eip = 37;
        {
            for (int index = 0; index < game.numgui; ++index) {
                GUIMain &gui = guis[index];
                if (!gui.IsDisplayed()) continue;
                if (!gui.HasChanged()) continue;
                if (gui.Transparency == 255) continue;

                gui.ClearChanged();
                
                recreate_guibg_image(&gui);

                eip_guinum = index;
                Bitmap *guibg_final = guibg[index];
                Bitmap *draw_at = guibg_final;
                // For software drawing, if GUI requires visual transformation,
                // then we first draw normal GUI on a helper surface, then blit
                // that surface to the final bitmap
                if (!is_3d_render && gui.Rotation != 0.f)
                {
                    guihelpbg[index].reset(
                        recycle_bitmap(guihelpbg[index].release(), game.GetColorDepth(), gui.Width, gui.Height));
                    draw_at = guihelpbg[index].get();
                }

                our_eip = 370;
                draw_at->ClearTransparent();
                our_eip = 372;
                gui.DrawAt(draw_at, 0, 0);
                our_eip = 373;

                if (draw_at != guibg_final)
                {
                    guibg_final->ClearTransparent();
                    if (gui.Rotation != 0.f)
                    {
                        const int dst_w = guibg_final->GetWidth();
                        const int dst_h = guibg_final->GetHeight();
                        // (+ width%2 fixes one pixel offset problem)
                        guibg_final->RotateBlt(draw_at, dst_w / 2 + dst_w % 2, dst_h / 2,
                            gui.Width / 2, gui.Height / 2, gui.Rotation); // clockwise
                    }
                    else
                    {
                        guibg_final->StretchBlt(draw_at, RectWH(guibg_final->GetSize()));
                    }
                }

                const bool isAlpha = gui.HasAlphaChannel();
                IDriverDependantBitmap *&ddb = guibgbmp[index];
                if (ddb != nullptr)
                {
                    gfxDriver->UpdateDDBFromBitmap(ddb, guibg_final, isAlpha);
                }
                else
                {
                    ddb = gfxDriver->CreateDDBFromBitmap(guibg_final, isAlpha);
                }
                our_eip = 374;
            }
        }
        our_eip = 38;
        // Draw the GUIs
        for (int gg = 0; gg < game.numgui; gg++) {
            aa = play.gui_draw_order[gg];
            if (!guis[aa].IsDisplayed()) continue;
            if (guis[aa].Transparency == 255) continue;

            // Don't draw GUI if "GUIs Turn Off When Disabled"
            if ((game.options[OPT_DISABLEOFF] == 3) &&
                (all_buttons_disabled > 0) &&
                (guis[aa].PopupStyle != kGUIPopupNoAutoRemove))
                continue;

            guibgbmp[aa]->SetOrigin(0.f, 0.f);
            guibgbmp[aa]->SetTransparency(guis[aa].Transparency);
            guibgbmp[aa]->SetBlendMode(guis[aa].BlendMode);
            guibgbmp[aa]->SetRotation(guis[aa].Rotation);
            add_to_sprite_list(guibgbmp[aa], guis[aa].X, guis[aa].Y,
                guis[aa].GetGraphicSpace().AABB(), guis[aa].ZOrder, false);

            // only poll if the interface is enabled (mouseovers should not
            // work while in Wait state)
            if (IsInterfaceEnabled())
                guis[aa].Poll(mousex, mousey);
        }
    }

    // sort and append ui sprites to the global draw things list
    draw_sprite_list();

    our_eip = 1099;
}

// Push the gathered list of sprites into the active graphic renderer
void put_sprite_list_on_screen(bool in_room)
{
    for (size_t i = 0; i < thingsToDrawList.size(); ++i)
    {
        const auto *thisThing = &thingsToDrawList[i];

        if (thisThing->bmp != nullptr)
        {
            if (thisThing->bmp->GetTransparency() == 255)
                continue; // skip completely invisible things
            // mark the image's region as dirty
            invalidate_sprite(thisThing->aabb.Left, thisThing->aabb.Top, thisThing->bmp, in_room);
            // push to the graphics driver
            gfxDriver->DrawSprite(thisThing->x, thisThing->y,
                thisThing->aabb.Left, thisThing->aabb.Top, thisThing->bmp);
        }
        else if (thisThing->renderStage >= 0)
        {
            // meta entry to run the plugin hook
            gfxDriver->DrawSprite(thisThing->renderStage, 0, nullptr);
        }
        else
        {
            quit("Null pointer added to draw list");
        }
    }

    our_eip = 1100;
}

bool GfxDriverNullSpriteCallback(int x, int y)
{
    if (displayed_room < 0)
    {
        // if no room loaded, various stuff won't be initialized yet
        return 1;
    }
    return (pl_run_plugin_hooks(x, y) != 0);
}

void GfxDriverOnInitCallback(void *data)
{
    pl_run_plugin_init_gfx_hooks(gfxDriver->GetDriverID(), data);
}

// Schedule room rendering: background, objects, characters
static void construct_room_view()
{
    draw_preroom_background();
    prepare_room_sprites();
    // reset the Baselines Changed flag now that we've drawn stuff
    walk_behind_baselines_changed = 0;

    for (const auto &viewport : play.GetRoomViewportsZOrdered())
    {
        if (!viewport->IsVisible())
            continue;
        auto camera = viewport->GetCamera();
        if (!camera)
            continue;
        const Rect &view_rc = play.GetRoomViewportAbs(viewport->GetID());
        const Rect &cam_rc = camera->GetRect();
        SpriteTransform room_trans(-cam_rc.Left, -cam_rc.Top,
            (float)view_rc.GetWidth() / (float)cam_rc.GetWidth(),
            (float)view_rc.GetHeight() / (float)cam_rc.GetHeight(),
            camera->GetRotation());
        if (gfxDriver->RequiresFullRedrawEachFrame())
        { // we draw everything as a sprite stack
            gfxDriver->BeginSpriteBatch(view_rc, room_trans, Point(0, play.shake_screen_yoff), (GlobalFlipType)play.screen_flipped);
        }
        else
        {
            if (CameraDrawData[viewport->GetID()].Frame == nullptr && CameraDrawData[viewport->GetID()].IsOverlap)
            { // room background is prepended to the sprite stack
              // TODO: here's why we have blit whole piece of background now:
              // if we draw directly to the virtual screen overlapping another
              // viewport, then we'd have to also mark and repaint every our
              // region located directly over their dirty regions. That would
              // require to update regions up the stack, converting their
              // coordinates (cam1 -> screen -> cam2).
              // It's not clear whether this is worth the effort, but if it is,
              // then we'd need to optimise view/cam data first.
                gfxDriver->BeginSpriteBatch(view_rc, room_trans);
                gfxDriver->DrawSprite(0, 0, roomBackgroundBmp);
            }
            else
            { // room background is drawn by dirty rects system
                PBitmap bg_surface = draw_room_background(viewport.get(), room_trans);
                gfxDriver->BeginSpriteBatch(view_rc, room_trans, Point(), kFlip_None, bg_surface);
            }
        }
        put_sprite_list_on_screen(true);
    }

    clear_draw_list();
}

// Schedule ui rendering
static void construct_ui_view()
{
    gfxDriver->BeginSpriteBatch(play.GetUIViewportAbs(), SpriteTransform(), Point(0, play.shake_screen_yoff), (GlobalFlipType)play.screen_flipped);
    draw_gui_and_overlays();
    put_sprite_list_on_screen(false);
    clear_draw_list();
}

void construct_game_scene(bool full_redraw)
{
    gfxDriver->ClearDrawLists();

    if (play.fast_forward)
        return;

    our_eip=3;

    // React to changes to viewports and cameras (possibly from script) just before the render
    play.UpdateViewports();

    gfxDriver->UseSmoothScaling(IS_ANTIALIAS_SPRITES);
    gfxDriver->RenderSpritesAtScreenResolution(usetup.RenderAtScreenRes, usetup.Supersampling);

    pl_run_plugin_hooks(AGSE_PRERENDER, 0);

    // Possible reasons to invalidate whole screen for the software renderer
    if (full_redraw || play.screen_tint > 0 || play.shakesc_length > 0)
        invalidate_screen();

    // TODO: move to game update! don't call update during rendering pass!
    // IMPORTANT: keep the order same because sometimes script may depend on it
    if (displayed_room >= 0)
        play.UpdateRoomCameras();

    // Stage: room viewports
    if (play.screen_is_faded_out == 0 && play.complete_overlay_on == 0)
    {
        if (displayed_room >= 0)
        {
            construct_room_view();
        }
        else if (!gfxDriver->RequiresFullRedrawEachFrame())
        {
            // black it out so we don't get cursor trails
            // TODO: this is possible to do with dirty rects system now too (it can paint black rects outside of room viewport)
            gfxDriver->GetMemoryBackBuffer()->Fill(0);
        }
    }

    our_eip=4;

    // Stage: UI overlay
    if (play.screen_is_faded_out == 0)
    {
        construct_ui_view();
    }
}

void construct_game_screen_overlay(bool draw_mouse)
{
    gfxDriver->BeginSpriteBatch(play.GetMainViewport(), SpriteTransform(), Point(0, play.shake_screen_yoff), (GlobalFlipType)play.screen_flipped);
    if (pl_any_want_hook(AGSE_POSTSCREENDRAW))
        gfxDriver->DrawSprite(AGSE_POSTSCREENDRAW, 0, nullptr);

    // TODO: find out if it's okay to move cursor animation and state update
    // to the update loop instead of doing it in the drawing routine
    // update animating mouse cursor
    if (game.mcurs[cur_cursor].view >= 0) {
        ags_domouse(DOMOUSE_NOCURSOR);
        // only on mousemove, and it's not moving
        if (((game.mcurs[cur_cursor].flags & MCF_ANIMMOVE) != 0) &&
            (mousex == lastmx) && (mousey == lastmy));
        // only on hotspot, and it's not on one
        else if (((game.mcurs[cur_cursor].flags & MCF_HOTSPOT) != 0) &&
            (GetLocationType(mousex, mousey) == 0))
            set_new_cursor_graphic(game.mcurs[cur_cursor].pic);
        else if (mouse_delay>0) mouse_delay--;
        else {
            int viewnum = game.mcurs[cur_cursor].view;
            int loopnum = 0;
            if (loopnum >= views[viewnum].numLoops)
                quitprintf("An animating mouse cursor is using view %d which has no loops", viewnum + 1);
            if (views[viewnum].loops[loopnum].numFrames < 1)
                quitprintf("An animating mouse cursor is using view %d which has no frames in loop %d", viewnum + 1, loopnum);

            mouse_frame++;
            if (mouse_frame >= views[viewnum].loops[loopnum].numFrames)
                mouse_frame = 0;
            set_new_cursor_graphic(views[viewnum].loops[loopnum].frames[mouse_frame].pic);
            mouse_delay = views[viewnum].loops[loopnum].frames[mouse_frame].speed + 5;
            CheckViewFrame(viewnum, loopnum, mouse_frame);
        }
        lastmx = mousex; lastmy = mousey;
    }

    ags_domouse(DOMOUSE_NOCURSOR);

    // Stage: mouse cursor
    if (draw_mouse && !play.mouse_cursor_hidden && play.screen_is_faded_out == 0)
    {
        gfxDriver->DrawSprite(mousex - hotx, mousey - hoty, mouseCursor);
        invalidate_sprite(mousex - hotx, mousey - hoty, mouseCursor, false);
    }

    if (play.screen_is_faded_out == 0)
    {
        // Stage: screen fx
        if (play.screen_tint >= 1)
            gfxDriver->SetScreenTint(play.screen_tint & 0xff, (play.screen_tint >> 8) & 0xff, (play.screen_tint >> 16) & 0xff);
        // Stage: legacy letterbox mode borders
        render_black_borders();
    }

    if (play.screen_is_faded_out != 0 && gfxDriver->RequiresFullRedrawEachFrame())
    {
        const Rect &main_viewport = play.GetMainViewport();
        gfxDriver->BeginSpriteBatch(main_viewport, SpriteTransform());
        gfxDriver->SetScreenFade(play.fade_to_red, play.fade_to_green, play.fade_to_blue);
    }
}

void construct_engine_overlay()
{
    const Rect &viewport = RectWH(game.GetGameRes());
    gfxDriver->BeginSpriteBatch(viewport, SpriteTransform());

    // draw the debug console, if appropriate
    if ((play.debug_mode > 0) && (display_console != 0))
    {
        const int font = FONT_NORMAL;
        int ypp = 1;
        int txtspacing = getfontspacing_outlined(font);
        int barheight = getheightoflines(font, DEBUG_CONSOLE_NUMLINES - 1) + 4;

        if (debugConsoleBuffer == nullptr)
        {
            debugConsoleBuffer = BitmapHelper::CreateBitmap(viewport.GetWidth(), barheight, game.GetColorDepth());
            debugConsoleBuffer = ReplaceBitmapWithSupportedFormat(debugConsoleBuffer);
        }

        color_t draw_color = debugConsoleBuffer->GetCompatibleColor(15);
        debugConsoleBuffer->FillRect(Rect(0, 0, viewport.GetWidth() - 1, barheight), draw_color);
        color_t text_color = debugConsoleBuffer->GetCompatibleColor(16);
        for (int jj = first_debug_line; jj != last_debug_line; jj = (jj + 1) % DEBUG_CONSOLE_NUMLINES) {
            wouttextxy(debugConsoleBuffer, 1, ypp, font, text_color, debug_line[jj].GetCStr());
            ypp += txtspacing;
        }

        if (debugConsole == nullptr)
            debugConsole = gfxDriver->CreateDDBFromBitmap(debugConsoleBuffer, false, true);
        else
            gfxDriver->UpdateDDBFromBitmap(debugConsole, debugConsoleBuffer, false);

        gfxDriver->DrawSprite(0, 0, debugConsole);
        invalidate_sprite_glob(0, 0, debugConsole);
    }

    if (display_fps != kFPS_Hide)
        draw_fps(viewport);
}

static void update_shakescreen()
{
    // TODO: unify blocking and non-blocking shake update
    play.shake_screen_yoff = 0;
    if (play.shakesc_length > 0)
    {
        if ((loopcounter % play.shakesc_delay) < (play.shakesc_delay / 2))
            play.shake_screen_yoff = play.shakesc_amount;
    }
}

// Draw everything 
void render_graphics(IDriverDependantBitmap *extraBitmap, int extraX, int extraY)
{
    // Don't render if skipping cutscene
    if (play.fast_forward)
        return;
    // Don't render if we've just entered new room and are before fade-in
    // TODO: find out why this is not skipped for 8-bit games
    if ((in_new_room > 0) & (game.color_depth > 1))
        return;

    // TODO: find out if it's okay to move shake to update function
    update_shakescreen();

    construct_game_scene(false);
    our_eip=5;
    // NOTE: extraBitmap will always be drawn with the UI render stage
    if (extraBitmap != nullptr)
    {
        invalidate_sprite(extraX, extraY, extraBitmap, false);
        gfxDriver->DrawSprite(extraX, extraY, extraBitmap);
    }
    construct_game_screen_overlay(true);
    render_to_screen();

    if (!play.screen_is_faded_out) {
        // always update the palette, regardless of whether the plugin
        // vetos the screen update
        if (bg_just_changed) {
            setpal();
            bg_just_changed = 0;
        }
    }

    screen_is_dirty = false;
}<|MERGE_RESOLUTION|>--- conflicted
+++ resolved
@@ -1365,12 +1365,8 @@
     if (zoom_level != 100)
         scale_sprite_size(objs[aa].num, zoom_level, &sprwidth, &sprheight);
     objs[aa].zoom = zoom_level;
-<<<<<<< HEAD
 
     float rotation = objs[aa].rotation;
-=======
->>>>>>> a2d55da3
-
     // save width/height into parameters if requested
     if (drawnWidth)
         *drawnWidth = sprwidth;
@@ -1563,11 +1559,7 @@
         }
         else if (walkBehindMethod == DrawAsSeparateCharSprite) 
         {
-<<<<<<< HEAD
             sort_out_char_sprite_walk_behind(useindx, imgx, imgy, usebasel, objs[aa].zoom, objs[aa].last_width, objs[aa].last_height);
-=======
-            sort_out_char_sprite_walk_behind(useindx, atxp, atyp, usebasel, objs[aa].zoom, objs[aa].last_width, objs[aa].last_height);
->>>>>>> a2d55da3
         }
         else if ((!actspsIntact) && (walkBehindMethod == DrawOverCharSprite))
         {
