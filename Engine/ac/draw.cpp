--- conflicted
+++ resolved
@@ -445,19 +445,12 @@
 // compatible with the graphics driver (which may be converted to a texture).
 // * conv_to_gamedepth - tells whether the sprite has to be matching game's
 //   default color depth; otherwise its color depth is to be kept (if possible).
-<<<<<<< HEAD
 // * make_opaque - for sprites with alpha channel (ARGB) tells to make their
 //   alpha fully opaque, if that's necessary for the sprite's use.
 static Bitmap *PrepareSpriteForUseImpl(Common::Bitmap *bitmap, bool conv_to_gamedepth, bool make_opaque)
-=======
-// * has_alpha - for sprites with alpha channel (ARGB) tells whether their
-//   alpha channel should be kept, otherwise it's filled with opaqueness
-Bitmap *PrepareSpriteForUseImpl(Bitmap* bitmap, bool has_alpha)
->>>>>>> 11b7da09
 {
     // sprite must be converted to game's color depth;
     // this behavior is hardcoded in the current engine version
-    const bool conv_to_gamedepth = true;
     const int bmp_col_depth = bitmap->GetColorDepth();
     const int game_col_depth = game.GetColorDepth();
 
@@ -473,7 +466,6 @@
     bool was_conv_to_gamedepth = false;
     if (conv_to_gamedepth && (bmp_col_depth != game_col_depth))
     {
-<<<<<<< HEAD
         // Prior to downgrading a non-opaque 32-bit sprite,
         // replace its alpha channel to a regular transparency mask.
         if ((bmp_col_depth == 32) && !make_opaque)
@@ -481,7 +473,7 @@
             BitmapHelper::ReplaceHalfAlphaWithRGBMask(bitmap);
         }
 
-        new_bitmap = BitmapHelper::CreateBitmapCopy(bitmap, gfxDriver->GetCompatibleBitmapFormat(game_col_depth));
+        new_bitmap = GfxUtil::ConvertBitmap(bitmap, gfxDriver->GetCompatibleBitmapFormat(game_col_depth));
         was_conv_to_gamedepth = true;
     }
 
@@ -500,32 +492,6 @@
             BitmapHelper::MakeOpaqueSkipMask(new_bitmap);
         else
             BitmapHelper::ReplaceZeroAlphaWithRGBMask(new_bitmap);
-=======
-        // Prior to downgrading a 32-bit sprite with valid alpha channel,
-        // replace its alpha channel to a regular transparency mask.
-        if ((bmp_col_depth == 32) && has_alpha)
-        {
-            BitmapHelper::ReplaceHalfAlphaWithRGBMask(bitmap);
-        }
-
-        new_bitmap = GfxUtil::ConvertBitmap(bitmap, gfxDriver->GetCompatibleBitmapFormat(game_col_depth));
-        was_conv_to_gamedepth = true;
-    }
-
-    // Handle alpha channel values for 32-bit bitmaps in 32-bit games.
-    // * If alpha channel is requested, then mark fully transparent pixels as
-    // MASK_COLOR. This adjustment is currently required for DrawingSurface
-    // operations in script.
-    // * Else this is either a 32-bit sprite with ignored alpha channel or
-    // it was converted from another color depth, then make a fully-opaque
-    // alpha channel, except for the existing MASK_COLOR pixels.
-    if ((game_col_depth == 32) && (new_bitmap->GetColorDepth() == 32))
-    {
-        if (has_alpha)
-            BitmapHelper::ReplaceZeroAlphaWithRGBMask(new_bitmap);
-        else
-            BitmapHelper::MakeOpaqueSkipMask(new_bitmap);
->>>>>>> 11b7da09
     }
     
     // Finally, if we did not create a new copy already, - ensure gfxdriver compatible format
@@ -538,15 +504,9 @@
     return new_bitmap;
 }
 
-<<<<<<< HEAD
 Bitmap *PrepareSpriteForUse(Bitmap* bitmap, bool conv_to_gamedepth, bool make_opaque)
 {
     Bitmap *new_bitmap = PrepareSpriteForUseImpl(bitmap, conv_to_gamedepth, make_opaque);
-=======
-Bitmap *PrepareSpriteForUse(Bitmap* bitmap, bool has_alpha)
-{
-    Bitmap *new_bitmap = PrepareSpriteForUseImpl(bitmap, has_alpha);
->>>>>>> 11b7da09
     if (new_bitmap != bitmap)
         delete bitmap;
     return new_bitmap;
@@ -554,11 +514,7 @@
 
 PBitmap PrepareSpriteForUse(PBitmap bitmap, bool conv_to_gamedepth, bool make_opaque)
 {
-<<<<<<< HEAD
     Bitmap *new_bitmap = PrepareSpriteForUseImpl(bitmap.get(), conv_to_gamedepth, make_opaque);
-=======
-    Bitmap *new_bitmap = PrepareSpriteForUseImpl(bitmap.get(), has_alpha);
->>>>>>> 11b7da09
     return new_bitmap == bitmap.get() ? bitmap : PBitmap(new_bitmap); // if bitmap is same, don't create new smart ptr!
 }
 
@@ -2930,9 +2886,9 @@
         {
             cursor_tx.SpriteID = cursor_gstate.GetSpriteNum();
             if (cursor_tx.SpriteID != UINT32_MAX)
-                sync_object_texture(cursor_tx, cursor_gstate.HasAlphaChannel());
+                sync_object_texture(cursor_tx);
             else
-                cursor_tx.Ddb = recycle_ddb_bitmap(cursor_tx.Ddb, cursor_gstate.GetImage(), cursor_gstate.HasAlphaChannel());
+                cursor_tx.Ddb = recycle_ddb_bitmap(cursor_tx.Ddb, cursor_gstate.GetImage());
             cursor_gstate.ClearChanged();
         }
 
