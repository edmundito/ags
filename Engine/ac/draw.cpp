--- conflicted
+++ resolved
@@ -2980,8 +2980,8 @@
     default: return;
     }
 
-    const int fin_width = data_to_game_coord(thisroom.Width);
-    const int fin_height = data_to_game_coord(thisroom.Height);
+    const int fin_width = thisroom.Width;
+    const int fin_height = thisroom.Height;
     // Software mode scaling
     // note we don't use transparency in software mode - may be slow in hi-res games
     if (drawstate.SoftwareRender &&
@@ -3007,22 +3007,7 @@
 {
     if (debugRoomMask == kRoomAreaWalkable)
     {
-<<<<<<< HEAD
-        Bitmap *bmp = prepare_walkable_areas(-1);
-        // Software mode scaling
-        if (drawstate.SoftwareRender && (thisroom.MaskResolution > 1))
-        {
-            recycle_bitmap(debugRoomMaskObj.Bmp,
-                bmp->GetColorDepth(), thisroom.Width, thisroom.Height);
-            debugRoomMaskObj.Bmp->StretchBlt(bmp, RectWH(0, 0, thisroom.Width, thisroom.Height));
-            bmp = debugRoomMaskObj.Bmp.get();
-        }
-        debugRoomMaskObj.Ddb = recycle_ddb_bitmap(debugRoomMaskObj.Ddb, bmp, true /*opaque*/);
-        debugRoomMaskObj.Ddb->SetAlpha(150);
-        debugRoomMaskObj.Ddb->SetStretch(thisroom.Width, thisroom.Height);
-=======
         debug_draw_room_mask(debugRoomMask);
->>>>>>> 704cc7b8
     }
     if (debugMoveListChar >= 0)
     {
