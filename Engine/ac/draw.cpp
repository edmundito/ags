--- conflicted
+++ resolved
@@ -2852,39 +2852,6 @@
     const Rect &viewport = RectWH(game.GetGameRes());
     gfxDriver->BeginSpriteBatch(viewport, SpriteTransform());
 
-<<<<<<< HEAD
-    // draw the debug console, if appropriate
-    if ((play.debug_mode > 0) && (display_console != 0))
-    {
-        const int font = FONT_NORMAL;
-        int ypp = 1;
-        int txtspacing = get_font_linespacing(font);
-        int barheight = get_text_lines_surf_height(font, DEBUG_CONSOLE_NUMLINES - 1) + 4;
-
-        if (debugConsoleBuffer == nullptr)
-        {
-            debugConsoleBuffer = CreateCompatBitmap(viewport.GetWidth(), barheight);
-        }
-
-        color_t draw_color = debugConsoleBuffer->GetCompatibleColor(15);
-        debugConsoleBuffer->FillRect(Rect(0, 0, viewport.GetWidth() - 1, barheight), draw_color);
-        color_t text_color = debugConsoleBuffer->GetCompatibleColor(16);
-        for (int jj = first_debug_line; jj != last_debug_line; jj = (jj + 1) % DEBUG_CONSOLE_NUMLINES) {
-            wouttextxy(debugConsoleBuffer, 1, ypp, font, text_color, debug_line[jj].GetCStr());
-            ypp += txtspacing;
-        }
-
-        if (debugConsole == nullptr)
-            debugConsole = gfxDriver->CreateDDBFromBitmap(debugConsoleBuffer, true /*opaque*/);
-        else
-            gfxDriver->UpdateDDBFromBitmap(debugConsole, debugConsoleBuffer);
-
-        gfxDriver->DrawSprite(0, 0, debugConsole);
-        invalidate_sprite_glob(0, 0, debugConsole);
-    }
-
-=======
->>>>>>> 866875ad
     if (display_fps != kFPS_Hide)
         draw_fps(viewport);
 
