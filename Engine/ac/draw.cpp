//=============================================================================
//
// Adventure Game Studio (AGS)
//
// Copyright (C) 1999-2011 Chris Jones and 2011-20xx others
// The full list of copyright holders can be found in the Copyright.txt
// file, which is part of this source code distribution.
//
// The AGS source code is provided under the Artistic License 2.0.
// A copy of this license can be found in the file License.txt and at
// http://www.opensource.org/licenses/artistic-license-2.0.php
//
//=============================================================================
#include <stdio.h>
#include <algorithm>
#include <cmath>
#include "aastr.h"
#include "core/platform.h"
#include "ac/common.h"
#include "util/compress.h"
#include "ac/view.h"
#include "ac/characterextras.h"
#include "ac/characterinfo.h"
#include "ac/display.h"
#include "ac/draw.h"
#include "ac/draw_software.h"
#include "ac/gamesetup.h"
#include "ac/gamesetupstruct.h"
#include "ac/gamestate.h"
#include "ac/global_game.h"
#include "ac/global_gui.h"
#include "ac/global_region.h"
#include "ac/gui.h"
#include "ac/mouse.h"
#include "ac/movelist.h"
#include "ac/overlay.h"
#include "ac/sys_events.h"
#include "ac/roomobject.h"
#include "ac/roomstatus.h"
#include "ac/runtime_defines.h"
#include "ac/screenoverlay.h"
#include "ac/sprite.h"
#include "ac/string.h"
#include "ac/system.h"
#include "ac/viewframe.h"
#include "ac/walkablearea.h"
#include "ac/walkbehind.h"
#include "ac/dynobj/scriptsystem.h"
#include "debug/debugger.h"
#include "debug/debug_log.h"
#include "font/fonts.h"
#include "gui/guimain.h"
#include "gui/guiobject.h"
#include "platform/base/agsplatformdriver.h"
#include "plugin/agsplugin_evts.h"
#include "plugin/plugin_engine.h"
#include "ac/spritecache.h"
#include "gfx/gfx_util.h"
#include "gfx/graphicsdriver.h"
#include "gfx/ali3dexception.h"
#include "gfx/blender.h"
#include "media/audio/audio_system.h"
#include "ac/game.h"
#include "util/wgt2allg.h"

using namespace AGS::Common;
using namespace AGS::Engine;

extern GameSetupStruct game;
extern GameState play;
extern ScriptSystem scsystem;
extern AGSPlatformDriver *platform;
extern RoomStruct thisroom;
extern unsigned int loopcounter;
extern SpriteCache spriteset;
extern RoomStatus*croom;
extern int our_eip;
extern int in_new_room;
extern RoomObject*objs;
extern std::vector<ViewStruct> views;
extern int displayed_room;
extern CharacterInfo*playerchar;
extern int eip_guinum;
extern int cur_mode,cur_cursor;
extern IDriverDependantBitmap *mouseCursor;
extern int hotx,hoty;
extern int bg_just_changed;


// TODO: refactor the draw unit into a virtual interface with
// two implementations: for software and video-texture render,
// instead of checking whether the current method is "software".
struct DrawState
{
    // Whether we should use software rendering methods
    // (aka raw draw), as opposed to video texture transform & fx
    bool SoftwareRender = false;
    // Whether we should redraw whole game screen each frame
    bool FullFrameRedraw = false;
    // Walk-behinds representation
    WalkBehindMethodEnum WalkBehindMethod = DrawAsSeparateSprite;
    // Whether there are currently remnants of a on-screen effect
    bool ScreenIsDirty = false;
};

DrawState drawstate;
RGB palette[256];
COLOR_MAP maincoltable;

IGraphicsDriver *gfxDriver = nullptr;
IDriverDependantBitmap *blankImage = nullptr;
IDriverDependantBitmap *blankSidebarImage = nullptr;
IDriverDependantBitmap *debugConsole = nullptr;

// ObjTexture is a helper struct that pairs a raw bitmap with
// a renderer's texture and an optional position
struct ObjTexture
{
    // Sprite ID
    uint32_t SpriteID = UINT32_MAX;
    // Raw bitmap; used for software render mode,
    // or when particular object types require generated image.
    std::unique_ptr<Bitmap> Bmp;
    // Corresponding texture, created by renderer
    IDriverDependantBitmap *Ddb = nullptr;
    // Sprite's position
    Point Pos;
    // Texture's offset, *relative* to the logical sprite's position;
    // may be used in case the texture's size is different for any reason
    Point Off;

    ObjTexture() = default;
    ObjTexture(uint32_t sprite_id, Bitmap *bmp, IDriverDependantBitmap *ddb, int x, int y, int xoff = 0, int yoff = 0)
        : SpriteID(sprite_id), Bmp(bmp), Ddb(ddb), Pos(x, y), Off(xoff, yoff) {}
    ObjTexture(const ObjTexture&) = default;
    ObjTexture(ObjTexture &&o) { *this = std::move(o); }
    ~ObjTexture()
    {
        Bmp.reset();
        if (Ddb)
        {
            assert(gfxDriver);
            gfxDriver->DestroyDDB(Ddb);
        }
    }

    ObjTexture &operator =(ObjTexture &&o)
    {
        SpriteID = o.SpriteID;
        if (Ddb)
        {
            assert(gfxDriver);
            gfxDriver->DestroyDDB(Ddb);
        }
        Bmp = std::move(o.Bmp);
        Ddb = o.Ddb;
        o.Ddb = nullptr;
        Pos = o.Pos;
        Off = o.Off;
        return *this;
    }
};

// ObjectCache stores cached object data, used to determine
// if active sprite / texture should be reconstructed
struct ObjectCache
{
    std::unique_ptr<Bitmap> image;
    bool  in_use = false; // CHECKME: possibly may be removed
    int   sppic = 0;
    // TODO: pickout tint settings, maybe even share with Char/Obj structs,
    // if plugin API permits!
    short tintr = 0, tintg = 0, tintb = 0, tintamnt = 0, tintlight = 0;
    short lightlev = 0, zoom = 0;
    float rotation = 0.f;
    bool  mirrored = 0;
    int   x = 0, y = 0;

    ObjectCache() = default;
    ObjectCache(int pic_, int tintr_, int tintg_, int tintb_, int tint_amnt_, int tint_light_,
                int light_, int zoom_, float rotation_, bool mirror_, int posx_, int posy_)
        : sppic(pic_), tintr(tintr_), tintg(tintg_), tintb(tintb_)
        , tintamnt(tint_amnt_), tintlight(tint_light_), lightlev(light_)
        , zoom(zoom_), rotation(rotation_), mirrored(mirror_), x(posx_), y(posy_) { }
};

//
// TextureCache class stores textures created by the GraphicsDriver from plain bitmaps.
// Consists of two parts:
// * A long-term MRU cache, which keeps texture data even when it's not in immediate use,
//   and disposes less used textures to free space when reaching the configured mem limit.
// * A short-term cache of texture references, which keeps only weak refs to the textures
//   that are currently in use. This short-term cache lets to keep reusing same texture
//   so long as there's at least one object on screen that uses it.
// NOTE: because of this two-component structure, TextureCache has to override
// number of ResourceCache's parent methods. This design may probably be improved.
class TextureCache :
    public ResourceCache<uint32_t, std::shared_ptr<Texture>>
{
public:
    // Gets existing texture from either MRU cache, or short-term cache
    const std::shared_ptr<Texture> Get(const uint32_t &sprite_id)
    {
        assert(sprite_id != UINT32_MAX); // only valid sprite IDs may be stored
        if (sprite_id == UINT32_MAX)
            return nullptr;

        // Begin getting texture data, first check the MRU cache
        auto txdata = ResourceCache::Get(sprite_id);
        if (txdata)
            return txdata;

        // If not found in MRU cache, try the short-term cache, which
        // may still hold it so long as there are active textures on screen
        const auto found = _txRefs.find(sprite_id);
        if (found != _txRefs.end())
        {
            txdata = found->second.lock();
            // If found, then cache the texture again, and return
            if (txdata)
            {
                Put(sprite_id, txdata);
                return txdata;
            }
        }
        return nullptr;
    }

    // Gets existing texture, or load a sprite and create texture from it;
    // optionally, if "source" bitmap is provided, then use it
    std::shared_ptr<Texture> GetOrLoad(uint32_t sprite_id, Bitmap *source, bool opaque)
    {
        assert(sprite_id != UINT32_MAX); // only valid sprite IDs may be stored
        if (sprite_id == UINT32_MAX)
            return nullptr;

        // Try getting existing texture first
        auto txdata = Get(sprite_id);
        if (txdata)
            return txdata;

        // If not in any cache, then try loading the sprite's bitmap,
        // and create a texture data from it
        Bitmap *bitmap = source ? source : spriteset[sprite_id];
        if (!bitmap)
            return nullptr;

        txdata.reset(gfxDriver->CreateTexture(bitmap, opaque));
        if (!txdata)
            return nullptr;

        txdata->ID = sprite_id;
        _txRefs[sprite_id] = txdata;
        Put(sprite_id, txdata);
        return txdata;
    }

    // Deletes the cached item
    void Dispose(const uint32_t &sprite_id)
    {
        assert(sprite_id != UINT32_MAX); // only valid sprite IDs may be stored
        // Reset sprite ID for any remaining shared txdata
        DetachSharedTexture(sprite_id);
        ResourceCache::Dispose(sprite_id);
    }

    // Removes the item from the cache and returns to the caller.
    std::shared_ptr<Texture> Remove(const uint32_t &sprite_id)
    {
        assert(sprite_id != UINT32_MAX); // only valid sprite IDs may be stored
        // Reset sprite ID for any remaining shared txdata
        DetachSharedTexture(sprite_id);
        return ResourceCache::Remove(sprite_id);
    }

private:
    size_t CalcSize(const std::shared_ptr<Texture> &item) override
    {
        assert(item);
        return item ? item->GetMemSize() : 0u;
    }

    // Marks a shared texture with the invalid sprite ID,
    // this logically disconnects this texture from the cache,
    // and the game objects will be forced to recreate it on the next update
    void DetachSharedTexture(uint32_t sprite_id)
    {
        const auto found = _txRefs.find(sprite_id);
        if (found != _txRefs.end())
        {
            auto txdata = found->second.lock();
            if (txdata)
                txdata->ID = UINT32_MAX;
            _txRefs.erase(sprite_id);
        }
    }

    // Texture short-term cache:
    // - caches textures while they are in the immediate use;
    // - this lets to share same texture data among multiple sprites on screen.
    typedef std::weak_ptr<Texture> TexDataRef;
    std::unordered_map<uint32_t, TexDataRef> _txRefs;
} texturecache;

// actsps is used for temporary storage of the bitmap and texture
// of the latest version of the sprite (room objects and characters);
// objects sprites begin with index 0, characters are after ACTSP_OBJSOFF
std::vector<ObjTexture> actsps;
// Walk-behind textures (3D renderers only)
std::vector<ObjTexture> walkbehindobj;
// GUI surfaces
std::vector<ObjTexture> guibg;
// Temp GUI surfaces, in case GUI have to be transformed in software drawing mode
std::vector<std::unique_ptr<Bitmap>> guihelpbg;
// GUI render texture, for rendering all controls on same texture buffer
std::vector<IDriverDependantBitmap*> gui_render_tex;
// GUI control surfaces
std::vector<ObjTexture> guiobjbg;
// first control texture index of each GUI
std::vector<int> guiobjddbref;
// Overlay's cached transformed bitmap, for software mode
std::vector<std::unique_ptr<Bitmap>> overlaybmp;
// For debugging room masks
RoomAreaMask debugRoomMask = kRoomAreaNone;
ObjTexture debugRoomMaskObj;
int debugMoveListChar = -1;
ObjTexture debugMoveListObj;
// For in-game "console" surface
Bitmap *debugConsoleBuffer = nullptr;

// Cached character and object states, used to determine
// whether these require texture update
std::vector<ObjectCache> charcache;
ObjectCache objcache[MAX_ROOM_OBJECTS];
std::vector<Point> screenovercache;

// Room background sprite
IDriverDependantBitmap* roomBackgroundBmp = nullptr;
// Whether room bg was modified
bool current_background_is_dirty = false;


// Buffer and info flags for viewport/camera pairs rendering in software mode
struct RoomCameraDrawData
{
    // Intermediate bitmap for the software drawing method.
    // We use this bitmap in case room camera has scaling enabled, we draw dirty room rects on it,
    // and then pass to software renderer which draws sprite on top and then either blits or stretch-blits
    // to the virtual screen.
    // For more details see comment in ALSoftwareGraphicsDriver::RenderToBackBuffer().
    PBitmap Buffer;      // this is the actual bitmap
    PBitmap Frame;       // this is either same bitmap reference or sub-bitmap of virtual screen
    bool    IsOffscreen; // whether room viewport was offscreen (cannot use sub-bitmap)
    bool    IsOverlap;   // whether room viewport overlaps any others (marking dirty rects is complicated)
};
std::vector<RoomCameraDrawData> CameraDrawData;


// Describes a texture or node description, for sorting and passing into renderer
struct SpriteListEntry
{
    int id = -1; // user identifier, for any custom purpose
    IDriverDependantBitmap *ddb = nullptr;
    int x = 0, y = 0;
    Rect aabb;
    int zorder = 0;
    // Tells if this item should take priority during sort if z1 == z2
    // TODO: this is some compatibility feature - find out if may be omited and done without extra struct?
    bool takesPriorityIfEqual = false;
    // Mark for the render stage callback (if >= 0 other fields are ignored)
    int renderStage = -1;
};

// Two lists of sprites to push into renderer during next render pass
// thingsToDrawList - is the main list, unsorted, drawn in the index order
std::vector<SpriteListEntry> thingsToDrawList;
// sprlist - will be sorted using baseline and appended to main list
std::vector<SpriteListEntry> sprlist;

// For raw drawing
std::unique_ptr<Bitmap> raw_saved_screen;
std::unique_ptr<Bitmap> dynamicallyCreatedSurfaces[MAX_DYNAMIC_SURFACES];


void setpal() {
    set_palette_range(palette, 0, 255, 0);
}

// PSP: convert 32 bit RGB to BGR.
Bitmap *convert_32_to_32bgr(Bitmap *tempbl) {

    int i = 0;
    int j = 0;
    unsigned char* current;
    while (i < tempbl->GetHeight())
    {
        current = tempbl->GetScanLineForWriting(i);
        while (j < tempbl->GetWidth())
        {
            current[0] ^= current[2];
            current[2] ^= current[0];
            current[0] ^= current[2];
            current += 4;
            j++;
        }
        i++;
        j = 0;
    }

    return tempbl;
}

// NOTE: Some of these conversions are required  even when using
// D3D and OpenGL rendering, for two reasons:
// 1) certain raw drawing operations are still performed by software
// Allegro methods, hence bitmaps should be kept compatible to any native
// software operations, such as blitting two bitmaps of different formats.
// 2) mobile ports feature an OpenGL renderer built in Allegro library,
// that assumes native bitmaps are in OpenGL-compatible format, so that it
// could copy them to texture without additional changes.
// AGS own OpenGL renderer tries to sync its behavior with the former one.
//
// TODO: make gfxDriver->GetCompatibleBitmapFormat describe all necessary
// conversions, so that we did not have to guess.
//
static Bitmap *AdjustBitmapForUseWithDisplayMode(Bitmap* bitmap, bool make_opaque = false)
{
    const int bmp_col_depth = bitmap->GetColorDepth();
    const int game_col_depth = game.GetColorDepth();
    const int compat_col_depth = gfxDriver->GetCompatibleBitmapFormat(game_col_depth);

    const bool must_switch_palette = bitmap->GetColorDepth() == 8 && game_col_depth > 8;
    if (must_switch_palette)
        select_palette(palette);

    Bitmap *new_bitmap = bitmap;

    //
    // The only special case when bitmap needs to be prepared for graphics driver
    //
    // In 32-bit display mode, 32-bit bitmaps may require component conversion
    // to match graphics driver expectation about pixel format.
    // TODO: make GetCompatibleBitmapFormat tell this somehow
#if defined (AGS_INVERTED_COLOR_ORDER)
    const int sys_col_depth = System_GetColorDepth();
    if (sys_col_depth > 16 && bmp_col_depth == 32)
    {
        // Convert RGB to BGR.
        new_bitmap = convert_32_to_32bgr(bitmap);
    }
#endif

    //
    // The rest is about bringing bitmaps to the native game's format
    // (has no dependency on display mode).
    //
    // In 32-bit game 32-bit bitmaps should have transparent pixels marked
    // (this adjustment is probably needed for DrawingSurface ops)
    if ((game_col_depth == 32) && (bmp_col_depth == 32))
    {
        // TODO: find out if this may be removed at some point
        if (make_opaque)
            BitmapHelper::MakeOpaque(new_bitmap);
        else
            BitmapHelper::ReplaceAlphaWithRGBMask(new_bitmap);
    }
    // In 32-bit game hicolor bitmaps must be converted to the true color
    else if (game_col_depth == 32 && (bmp_col_depth > 8 && bmp_col_depth <= 16))
    {
        new_bitmap = BitmapHelper::CreateBitmapCopy(bitmap, compat_col_depth);
    }
    // In non-32-bit game truecolor bitmaps must be downgraded
    else if ((game_col_depth <= 16) && (bmp_col_depth > 16))
    {
        // convert alpha channel to a 8/16-bit transparency mask
        new_bitmap = remove_alpha_channel(bitmap);
    }
    
    // Finally, if we did not create a new copy already, - convert to driver compatible format
    if (new_bitmap == bitmap)
        new_bitmap = GfxUtil::ConvertBitmap(bitmap, gfxDriver->GetCompatibleBitmapFormat(bitmap->GetColorDepth()));

    if (must_switch_palette)
        unselect_palette();

    return new_bitmap;
}

Bitmap *CreateCompatBitmap(int width, int height, int col_depth)
{
    return new Bitmap(width, height,
        gfxDriver->GetCompatibleBitmapFormat(col_depth == 0 ? game.GetColorDepth() : col_depth));
}

Bitmap *ReplaceBitmapWithSupportedFormat(Bitmap *bitmap)
{
    return GfxUtil::ConvertBitmap(bitmap, gfxDriver->GetCompatibleBitmapFormat(bitmap->GetColorDepth()));
}

Bitmap *PrepareSpriteForUse(Bitmap* bitmap, bool make_opaque)
{
    Bitmap *new_bitmap = AdjustBitmapForUseWithDisplayMode(bitmap, make_opaque);
    if (new_bitmap != bitmap)
        delete bitmap;
    return new_bitmap;
}

PBitmap PrepareSpriteForUse(PBitmap bitmap, bool make_opaque)
{
    Bitmap *new_bitmap = AdjustBitmapForUseWithDisplayMode(bitmap.get(), make_opaque);
    return new_bitmap == bitmap.get() ? bitmap : PBitmap(new_bitmap); // if bitmap is same, don't create new smart ptr!
}

Bitmap *CopyScreenIntoBitmap(int width, int height, bool at_native_res)
{
    Bitmap *dst = new Bitmap(width, height, game.GetColorDepth());
    GraphicResolution want_fmt;
    // If the size and color depth are supported we may copy right into our bitmap
    if (gfxDriver->GetCopyOfScreenIntoBitmap(dst, at_native_res, &want_fmt))
        return dst;
    // Otherwise we might need to copy between few bitmaps...
    Bitmap *buf_screenfmt = new Bitmap(want_fmt.Width, want_fmt.Height, want_fmt.ColorDepth);
    gfxDriver->GetCopyOfScreenIntoBitmap(buf_screenfmt, at_native_res);
    // If at least size matches then we may blit
    if (dst->GetSize() == buf_screenfmt->GetSize())
    {
        dst->Blit(buf_screenfmt);
    }
    // Otherwise we need to go through another bitmap of the matching format
    else
    {
        Bitmap *buf_dstfmt = new Bitmap(buf_screenfmt->GetWidth(), buf_screenfmt->GetHeight(), dst->GetColorDepth());
        buf_dstfmt->Blit(buf_screenfmt);
        dst->StretchBlt(buf_dstfmt, RectWH(dst->GetSize()));
        delete buf_dstfmt;
    }
    delete buf_screenfmt;
    return dst;
}

void create_blank_image(int coldepth)
{
    // this is the first time that we try to use the graphics driver,
    // so it's the most likey place for a crash
    try
    {
        Bitmap *blank = CreateCompatBitmap(16, 16, coldepth);
        blank->Clear();
        blankImage = gfxDriver->CreateDDBFromBitmap(blank, true /*opaque*/);
        blankSidebarImage = gfxDriver->CreateDDBFromBitmap(blank, true /*opaque*/);
        delete blank;
    }
    catch (Ali3DException gfxException)
    {
        quit(gfxException.Message.GetCStr());
    }
}

void destroy_blank_image()
{
    if (blankImage)
        gfxDriver->DestroyDDB(blankImage);
    if (blankSidebarImage)
        gfxDriver->DestroyDDB(blankSidebarImage);
    blankImage = nullptr;
    blankSidebarImage = nullptr;
}

int MakeColor(int color_index)
{
    color_t real_color = 0;
    __my_setcolor(&real_color, color_index, game.GetColorDepth());
    return real_color;
}

void init_draw_method()
{
    drawstate.SoftwareRender = !gfxDriver->HasAcceleratedTransform();
    drawstate.FullFrameRedraw = gfxDriver->RequiresFullRedrawEachFrame();

    if (drawstate.SoftwareRender)
    {
        drawstate.SoftwareRender = true;
        drawstate.WalkBehindMethod = DrawOverCharSprite;
    }
    else
    {
        drawstate.WalkBehindMethod = DrawAsSeparateSprite;
        create_blank_image(game.GetColorDepth());
        size_t tx_cache_size = usetup.TextureCacheSize * 1024;
        // If graphics driver can report available texture memory,
        // then limit the setting by, let's say, 66% of it (we use it for other things)
        size_t avail_tx_mem = gfxDriver->GetAvailableTextureMemory();
        if (avail_tx_mem > 0)
            tx_cache_size = std::min<size_t>(tx_cache_size, avail_tx_mem * 0.66);
        texturecache.SetMaxCacheSize(tx_cache_size);
        Debug::Printf("Texture cache set: %zu KB", tx_cache_size / 1024);
    }

    on_mainviewport_changed();
    init_room_drawdata();
    if (gfxDriver->UsesMemoryBackBuffer())
        gfxDriver->GetMemoryBackBuffer()->Clear();
}

void dispose_draw_method()
{
    dispose_room_drawdata();
    dispose_invalid_regions(false);
    destroy_blank_image();
}

void init_game_drawdata()
{
    // character and object caches
    charcache.resize(game.numcharacters);
    for (int i = 0; i < MAX_ROOM_OBJECTS; ++i)
        objcache[i] = ObjectCache();

    size_t actsps_num = game.numcharacters + MAX_ROOM_OBJECTS;
    actsps.resize(actsps_num);
    guihelpbg.resize(game.numgui);
    guibg.resize(game.numgui);
    gui_render_tex.resize(game.numgui);
    size_t guio_num = 0;
    // Prepare GUI cache lists and build the quick reference for controls cache
    guiobjddbref.resize(game.numgui);
    for (const auto &gui : guis)
    {
        guiobjddbref[gui.ID] = guio_num;
        guio_num += gui.GetControlCount();
    }
    guiobjbg.resize(guio_num);
}

void dispose_game_drawdata()
{
    clear_drawobj_cache();

    charcache.clear();
    actsps.clear();
    walkbehindobj.clear();
    guihelpbg.clear();
    texturecache_clear();
    guibg.clear();
    gui_render_tex.clear();
    guiobjbg.clear();
    guiobjddbref.clear();
}

static void dispose_debug_room_drawdata()
{
    debugRoomMaskObj = ObjTexture();
    debugMoveListObj = ObjTexture();
}

void dispose_room_drawdata()
{
    CameraDrawData.clear();
    dispose_invalid_regions(true);
}

void clear_drawobj_cache()
{
    // clear the character cache
    for (auto &cc : charcache)
    {
        cc = ObjectCache();
    }
    // clear the object cache
    for (int i = 0; i < MAX_ROOM_OBJECTS; ++i)
    {
        objcache[i] = ObjectCache();
    }
    // room overlays cache
    screenovercache.clear();

    // cleanup Character + Room object textures
    for (auto &o : actsps) o = ObjTexture();
    for (auto &o : walkbehindobj) o = ObjTexture();
    // cleanup GUI and controls textures
    for (auto &o : guibg) o = ObjTexture();
    for (auto &tex : gui_render_tex)
    {
        if (tex)
            gfxDriver->DestroyDDB(tex);
        tex = nullptr;
    }
    for (auto &o : guiobjbg) o = ObjTexture();
    for (auto &hbg : guihelpbg) hbg.reset();
    // cleanup Overlay intermediate bitmaps
    overlaybmp.clear();

    dispose_debug_room_drawdata();
}

void release_drawobj_rendertargets()
{
    if ((gui_render_tex.size() == 0) ||
        !gfxDriver->ShouldReleaseRenderTargets())
        return;

    gfxDriver->ClearDrawLists(); // force clear to ensure nothing stays cached
    for (auto &tex : gui_render_tex)
    {
        if (tex)
            gfxDriver->DestroyDDB(tex);
        tex = nullptr;
    }
}

void on_mainviewport_changed()
{
    if (!drawstate.FullFrameRedraw)
    {
        const auto &view = play.GetMainViewport();
        set_invalidrects_globaloffs(view.Left, view.Top);
        // the black background region covers whole game screen
        init_invalid_regions(-1, game.GetGameRes(), RectWH(game.GetGameRes()));
        if (game.GetGameRes().ExceedsByAny(view.GetSize()))
            clear_letterbox_borders();
    }
}

// Allocates a bitmap for rendering camera/viewport pair (software render mode)
void prepare_roomview_frame(Viewport *view)
{
    if (!view->GetCamera()) return; // no camera link
    const int view_index = view->GetID();
    const Size view_sz = view->GetRect().GetSize();
    const Size cam_sz = view->GetCamera()->GetRect().GetSize();
    const bool has_rotation = view->GetCamera()->GetRotation() != 0.f;
    RoomCameraDrawData &draw_dat = CameraDrawData[view_index];
    // We use intermediate bitmap to render camera/viewport pair in software mode under these conditions:
    // * camera size and viewport size are different (this may be suboptimal to paint dirty rects stretched,
    //   and also Allegro backend cannot stretch background of different colour depth).
    // * viewport is located outside of the virtual screen (even if partially): subbitmaps cannot contain
    //   regions outside of master bitmap, and we must not clamp surface size to virtual screen because
    //   plugins may want to also use viewport bitmap, therefore it should retain full size.
    if (cam_sz == view_sz && !draw_dat.IsOffscreen && !has_rotation)
    { // note we keep the buffer allocated in case it will become useful later
        draw_dat.Frame.reset();
    }
    else
    {
        PBitmap &camera_frame = draw_dat.Frame;
        PBitmap &camera_buffer = draw_dat.Buffer;
        if (!camera_buffer || camera_buffer->GetWidth() < cam_sz.Width || camera_buffer->GetHeight() < cam_sz.Height)
        {
            // Allocate new buffer bitmap with an extra size in case they will want to zoom out
            Size alloc_sz = Size::Clamp(cam_sz * 2, Size(1, 1), Size(thisroom.Width, thisroom.Height));
            camera_buffer.reset(new Bitmap(alloc_sz.Width, alloc_sz.Height, gfxDriver->GetMemoryBackBuffer()->GetColorDepth()));
        }

        if (!camera_frame || camera_frame->GetSize() != cam_sz)
        {
            camera_frame.reset(BitmapHelper::CreateSubBitmap(camera_buffer.get(), RectWH(cam_sz)));
        }
    }
}

// Syncs room viewport and camera in case either size has changed
void sync_roomview(Viewport *view)
{
    if (view->GetCamera() == nullptr)
        return;
    // Note the dirty regions' viewport is found using absolute offset on game screen
    init_invalid_regions(view->GetID(),
        view->GetCamera()->GetRect().GetSize(),
        play.GetRoomViewportAbs(view->GetID()));
    prepare_roomview_frame(view);
}

void init_room_drawdata()
{
    if (displayed_room < 0)
        return; // not loaded yet

    if (drawstate.WalkBehindMethod == DrawAsSeparateSprite)
    {
        walkbehinds_generate_sprites();
    }

    // Update debug overlays, if any were on
    debug_draw_room_mask(debugRoomMask);
    debug_draw_movelist(debugMoveListChar);

    // Following data is only updated for software renderer
    if (drawstate.FullFrameRedraw)
        return;
    // Make sure all frame buffers are created for software drawing
    int view_count = play.GetRoomViewportCount();
    CameraDrawData.resize(view_count);
    for (int i = 0; i < play.GetRoomViewportCount(); ++i)
        sync_roomview(play.GetRoomViewport(i).get());
}

void on_roomviewport_created(int index)
{
    if (!gfxDriver || drawstate.FullFrameRedraw)
        return;
    if ((size_t)index < CameraDrawData.size())
        return;
    CameraDrawData.resize(index + 1);
}

void on_roomviewport_deleted(int index)
{
    if (drawstate.FullFrameRedraw)
        return;
    CameraDrawData.erase(CameraDrawData.begin() + index);
    delete_invalid_regions(index);
}

void on_roomviewport_changed(Viewport *view)
{
    if (drawstate.FullFrameRedraw)
        return;
    if (!view->IsVisible() || view->GetCamera() == nullptr)
        return;
    const bool off = !IsRectInsideRect(RectWH(gfxDriver->GetMemoryBackBuffer()->GetSize()), view->GetRect());
    const bool off_changed = off != CameraDrawData[view->GetID()].IsOffscreen;
    CameraDrawData[view->GetID()].IsOffscreen = off;
    if (view->HasChangedSize())
        sync_roomview(view);
    else if (off_changed)
        prepare_roomview_frame(view);
    // TODO: don't have to do this all the time, perhaps do "dirty rect" method
    // and only clear previous viewport location?
    invalidate_screen();
    gfxDriver->GetMemoryBackBuffer()->Clear();
}

void detect_roomviewport_overlaps(size_t z_index)
{
    if (drawstate.FullFrameRedraw)
        return;
    // Find out if we overlap or are overlapped by anything;
    const auto &viewports = play.GetRoomViewportsZOrdered();
    for (; z_index < viewports.size(); ++z_index)
    {
        auto this_view = viewports[z_index];
        const int this_id = this_view->GetID();
        bool is_overlap = false;
        if (!this_view->IsVisible()) continue;
        for (size_t z_index2 = 0; z_index2 < z_index; ++z_index2)
        {
            if (!viewports[z_index2]->IsVisible()) continue;
            if (AreRectsIntersecting(this_view->GetRect(), viewports[z_index2]->GetRect()))
            {
                is_overlap = true;
                break;
            }
        }
        if (CameraDrawData[this_id].IsOverlap != is_overlap)
        {
            CameraDrawData[this_id].IsOverlap = is_overlap;
            prepare_roomview_frame(this_view.get());
        }
    }
}

void on_roomcamera_changed(Camera *cam)
{
    if (drawstate.FullFrameRedraw)
        return;
    if (cam->HasChangedSize())
    {
        auto viewrefs = cam->GetLinkedViewports();
        for (auto vr : viewrefs)
        {
            PViewport vp = vr.lock();
            if (vp)
                sync_roomview(vp.get());
        }
    }
    // TODO: only invalidate what this particular camera sees
    invalidate_screen();
}

void mark_object_changed(int objid)
{
    objcache[objid].y = -9999;
}

void reset_objcache_for_sprite(int sprnum, bool deleted)
{
    // Check if this sprite is assigned to any game object, and mark these for update;
    // if the sprite was deleted, also mark texture objects as invalid.
    // IMPORTANT!!: do NOT dispose textures themselves here.
    // * if the next valid image is of the same size, then the texture will be reused;
    // * BACKWARD COMPAT: keep last images during room transition out!
    // room objects cache
    if (croom != nullptr)
    {
        for (size_t i = 0; i < (size_t)croom->numobj; ++i)
        {
            if (objcache[i].sppic == sprnum)
                objcache[i].sppic = -1;
            if (deleted && (actsps[i].SpriteID == sprnum))
                actsps[i].SpriteID = UINT32_MAX; // invalid sprite ref
        }
    }
    // character cache
    for (size_t i = 0; i < (size_t)game.numcharacters; ++i)
    {
        if (charcache[i].sppic == sprnum)
            charcache[i].sppic = -1;
        if (deleted && (actsps[ACTSP_OBJSOFF + i].SpriteID == sprnum))
            actsps[ACTSP_OBJSOFF + i].SpriteID = UINT32_MAX; // invalid sprite ref
    }
}

void reset_drawobj_for_overlay(int objnum)
{
    if (objnum > 0 && static_cast<size_t>(objnum) < overlaybmp.size())
    {
        overlaybmp[objnum] = nullptr;
        screenovercache[objnum] = Point(INT32_MIN, INT32_MIN);
    }
}

void texturecache_get_state(size_t &max_size, size_t &cur_size, size_t &locked_size, size_t &ext_size)
{
    max_size = texturecache.GetMaxCacheSize();
    cur_size = texturecache.GetCacheSize();
    locked_size = texturecache.GetLockedSize();
    ext_size = texturecache.GetExternalSize();
}

void texturecache_clear()
{
    texturecache.Clear();
}

void update_shared_texture(uint32_t sprite_id)
{
    auto txdata = texturecache.Get(sprite_id);
    if (!txdata)
        return;
    const auto &res = txdata->Res;
    if (res.Width == game.SpriteInfos[sprite_id].Width &&
        res.Height == game.SpriteInfos[sprite_id].Height)
    {
        gfxDriver->UpdateTexture(txdata.get(), spriteset[sprite_id], false);
    }
    else
    {
        // Remove texture from cache, assume it will be recreated on demand
        texturecache.Dispose(sprite_id);
    }
}

void clear_shared_texture(uint32_t sprite_id)
{
    texturecache.Dispose(sprite_id);
}

void mark_screen_dirty()
{
    drawstate.ScreenIsDirty = true;
}

bool is_screen_dirty()
{
    return drawstate.ScreenIsDirty;
}

void invalidate_screen()
{
    invalidate_all_rects();
}

void invalidate_camera_frame(int index)
{
    invalidate_all_camera_rects(index);
}

void invalidate_rect(int x1, int y1, int x2, int y2, bool in_room)
{
    invalidate_rect_ds(x1, y1, x2, y2, in_room);
}

void invalidate_sprite(int x1, int y1, IDriverDependantBitmap *pic, bool in_room)
{
    invalidate_rect_ds(x1, y1, x1 + pic->GetWidth(), y1 + pic->GetHeight(), in_room);
}

void invalidate_sprite_glob(int x1, int y1, IDriverDependantBitmap *pic)
{
    invalidate_rect_global(x1, y1, x1 + pic->GetWidth(), y1 + pic->GetHeight());
}

void mark_current_background_dirty()
{
    current_background_is_dirty = true;
}


void draw_and_invalidate_text(Bitmap *ds, int x1, int y1, int font, color_t text_color, const char *text)
{
    wouttext_outline(ds, x1, y1, font, text_color, text);
    invalidate_rect(x1, y1, x1 + get_text_width_outlined(text, font),
        y1 + get_font_height_outlined(font) + 1, false);
}

// Renders black borders for the legacy boxed game mode,
// where whole game screen changes size between large and small rooms
static void render_black_borders()
{
    const Rect &viewport = play.GetMainViewport();
    if (viewport.Top > 0)
    {
        // letterbox borders
        blankImage->SetStretch(game.GetGameRes().Width, viewport.Top, false);
        gfxDriver->DrawSprite(0, 0, blankImage);
        gfxDriver->DrawSprite(0, viewport.Bottom + 1, blankImage);
    }
    if (viewport.Left > 0)
    {
        // sidebar borders for widescreen
        blankSidebarImage->SetStretch(viewport.Left, viewport.GetHeight(), false);
        gfxDriver->DrawSprite(0, 0, blankSidebarImage);
        gfxDriver->DrawSprite(viewport.Right + 1, 0, blankSidebarImage);
    }
}


extern volatile bool game_update_suspend;
extern volatile bool want_exit, abort_engine;

void render_to_screen()
{
    // Stage: final plugin callback (still drawn on game screen
    if (pl_any_want_hook(AGSE_FINALSCREENDRAW))
    {
        gfxDriver->BeginSpriteBatch(play.GetMainViewport(),
            play.GetGlobalTransform(drawstate.FullFrameRedraw), (GraphicFlip)play.screen_flipped);
        gfxDriver->DrawSprite(AGSE_FINALSCREENDRAW, 0, nullptr);
        gfxDriver->EndSpriteBatch();
    }
    // Stage: engine overlay
    construct_engine_overlay();

    // Try set new vsync value, and remember the actual result
    if (isTimerFpsMaxed())
    {
        gfxDriver->SetVsync(false);
    }
    else
    {
        bool new_vsync = gfxDriver->SetVsync(scsystem.vsync > 0);
        if (new_vsync != scsystem.vsync)
            System_SetVSyncInternal(new_vsync);
    }

    bool succeeded = false;
    while (!succeeded && !want_exit && !abort_engine)
    {
        try
        {
            if (drawstate.FullFrameRedraw)
            {
                gfxDriver->Render();
            }
            else
            {
                // NOTE: the shake yoff and global flip here will only be used by a software renderer;
                // as hw renderers have these as transform parameters for the parent scene nodes.
                // This may be a matter for the future code improvement.
                //
                // For software renderer, need to blacken upper part of the game frame when shaking screen moves image down
                if (play.shake_screen_yoff > 0)
                {
                    const Rect &viewport = play.GetMainViewport();
                    gfxDriver->ClearRectangle(viewport.Left, viewport.Top, viewport.GetWidth() - 1, play.shake_screen_yoff, nullptr);
                }
                gfxDriver->Render(0, play.shake_screen_yoff, (GraphicFlip)play.screen_flipped);
            }
            succeeded = true;
        }
        catch (Ali3DFullscreenLostException e) 
        {
            Debug::Printf("Renderer exception: %s", e.Message.GetCStr());
            do
            {
                sys_evt_process_pending();
                platform->Delay(300);
            } while (game_update_suspend && (!want_exit) && (!abort_engine));
        }
    }
}

// Blanks out borders around main viewport in case it became smaller (e.g. after loading another room)
void clear_letterbox_borders()
{
    const Rect &viewport = play.GetMainViewport();
    gfxDriver->ClearRectangle(0, 0, game.GetGameRes().Width - 1, viewport.Top - 1, nullptr);
    gfxDriver->ClearRectangle(0, viewport.Bottom + 1, game.GetGameRes().Width - 1, game.GetGameRes().Height - 1, nullptr);
}

void draw_game_screen_callback()
{
    construct_game_scene(true);
    construct_game_screen_overlay(false);
}

void putpixel_compensate (Bitmap *ds, int xx,int yy, int col) {
    if ((ds->GetColorDepth() == 32) && (col != 0)) {
        // ensure the alpha channel is preserved if it has one
        int alphaval = geta32(ds->GetPixel(xx, yy));
        col = makeacol32(getr32(col), getg32(col), getb32(col), alphaval);
    }
    ds->FillRect(Rect(xx, yy, xx, yy), col);
}

void draw_sprite_support_alpha(Bitmap *ds, int xpos, int ypos, Bitmap *image,
                               BlendMode blend_mode, int alpha)
{
    if (alpha <= 0)
        return;

    GfxUtil::DrawSpriteBlend(ds, Point(xpos, ypos), image, blend_mode, alpha);
}

void draw_sprite_slot_support_alpha(Bitmap *ds, int xpos, int ypos, int src_slot,
                                    BlendMode blend_mode, int alpha)
{
    draw_sprite_support_alpha(ds, xpos, ypos, spriteset[src_slot], blend_mode, alpha);
}

IDriverDependantBitmap* recycle_ddb_bitmap(IDriverDependantBitmap *ddb,
    Common::Bitmap *source, bool opaque)
{
    assert(source);
    if (ddb && (drawstate.SoftwareRender || (ddb->GetColorDepth() == source->GetColorDepth()) &&
            (ddb->GetWidth() == source->GetWidth()) && (ddb->GetHeight() == source->GetHeight())))
        gfxDriver->UpdateDDBFromBitmap(ddb, source);
    else if (ddb)
        ddb->AttachData(std::shared_ptr<Texture>(gfxDriver->CreateTexture(source, opaque)), opaque);
    else
        ddb = gfxDriver->CreateDDBFromBitmap(source, opaque);
    return ddb;
}

IDriverDependantBitmap* recycle_ddb_sprite(IDriverDependantBitmap *ddb, uint32_t sprite_id,
    Common::Bitmap *source, bool opaque)
{
    // If sprite_id is not cachable, then fallback to a simpler variant
    if (drawstate.SoftwareRender || sprite_id == UINT32_MAX)
    {
        if (!source && (sprite_id < UINT32_MAX))
            source = spriteset[sprite_id];
        return recycle_ddb_bitmap(ddb, source, opaque);
    }

    // TODO: how to test if sprite was modified, while NOT cached? Is GetRefID enough for this? maybe....
    if (ddb && ddb->GetRefID() == sprite_id)
        return ddb; // texture in sync

    auto txdata = texturecache.GetOrLoad(sprite_id, source, opaque);
    if (!txdata)
    {
        // On failure - invalidate ddb (we don't want to draw old pixels)
        if (ddb)
            ddb->DetachData();
        return ddb;
    }

    if (ddb)
        ddb->AttachData(txdata, opaque);
    else
        ddb = gfxDriver->CreateDDB(txdata, opaque);
    return ddb;
}

IDriverDependantBitmap* recycle_render_target(IDriverDependantBitmap *ddb, int width, int height, int col_depth, bool opaque)
{
    if (ddb && (ddb->GetWidth() == width) && (ddb->GetHeight() == height))
        return ddb;
    if (ddb)
        gfxDriver->DestroyDDB(ddb);
    return gfxDriver->CreateRenderTargetDDB(width, height, col_depth, opaque);
}

// FIXME: make opaque a property of ObjTexture?!
static void sync_object_texture(ObjTexture &obj, bool opaque = false)
{
    // TODO: test if source bitmap was modified, if not then return?
    obj.Ddb = recycle_ddb_sprite(obj.Ddb, obj.SpriteID, obj.Bmp.get(), opaque);
}

//------------------------------------------------------------------------
// Functions for filling the lists of sprites to render
static void clear_draw_list()
{
    thingsToDrawList.clear();
}

static void add_thing_to_draw(IDriverDependantBitmap* ddb, int x, int y)
{
    assert(ddb);
    SpriteListEntry sprite;
    sprite.ddb = ddb;
    sprite.x = x;
    sprite.y = y;
    sprite.aabb = RectWH(x, y, ddb->GetWidth(), ddb->GetHeight());
    thingsToDrawList.push_back(sprite);
}

static void add_render_stage(int stage)
{
    SpriteListEntry sprite;
    sprite.renderStage = stage;
    thingsToDrawList.push_back(sprite);
}

static void clear_sprite_list()
{
    sprlist.clear();
}

static void add_to_sprite_list(IDriverDependantBitmap* ddb, int x, int y, const Rect &aabb,
    int zorder, bool isWalkBehind, int id = -1)
{
    assert(ddb);
    // completely invisible, so don't draw it at all
    if (ddb->GetAlpha() == 0)
        return;

    SpriteListEntry sprite;
    sprite.id = id;
    sprite.ddb = ddb;
    sprite.zorder = zorder;
    sprite.x = x;
    sprite.y = y;
    sprite.aabb = aabb;

    if (drawstate.WalkBehindMethod == DrawAsSeparateSprite)
        sprite.takesPriorityIfEqual = !isWalkBehind;
    else
        sprite.takesPriorityIfEqual = isWalkBehind;

    sprlist.push_back(sprite);
}

static void add_to_sprite_list(IDriverDependantBitmap* spp, int xx, int yy, int zorder, bool isWalkBehind)
{
    add_to_sprite_list(spp, xx, yy, RectWH(xx, yy, spp->GetWidth(), spp->GetHeight()), zorder, isWalkBehind);
}

// Sprite drawing order sorting function,
// where equal zorder is resolved by comparing optional IDs too.
static bool spritelistentry_less(const SpriteListEntry &e1, const SpriteListEntry &e2)
{
    return (e1.zorder < e2.zorder) ||
        (e1.zorder == e2.zorder) && (e1.id < e2.id);
}

// Room-specialized function to sort the sprites into baseline order;
// does not account for IDs, but has special handling for walk-behinds.
static bool spritelistentry_room_less(const SpriteListEntry &e1, const SpriteListEntry &e2)
{
    if (e1.zorder == e2.zorder)
    {
        if (e1.takesPriorityIfEqual)
            return false;
        if (e2.takesPriorityIfEqual)
            return true;
    }
    return e1.zorder < e2.zorder;
}

// copy the sorted sprites into the Things To Draw list
static void draw_sprite_list(bool is_room)
{
    std::sort(sprlist.begin(), sprlist.end(), is_room ? spritelistentry_room_less : spritelistentry_less);
    thingsToDrawList.insert(thingsToDrawList.end(), sprlist.begin(), sprlist.end());
}

// Push the gathered list of sprites into the active graphic renderer
void put_sprite_list_on_screen(bool in_room);
//
//------------------------------------------------------------------------

void repair_alpha_channel(Bitmap *dest, Bitmap *bgpic)
{
    // Repair the alpha channel, because sprites may have been drawn
    // over it by the buttons, etc
    int theWid = (dest->GetWidth() < bgpic->GetWidth()) ? dest->GetWidth() : bgpic->GetWidth();
    int theHit = (dest->GetHeight() < bgpic->GetHeight()) ? dest->GetHeight() : bgpic->GetHeight();
    for (int y = 0; y < theHit; y++) 
    {
        unsigned int *destination = ((unsigned int*)dest->GetScanLineForWriting(y));
        unsigned int *source = ((unsigned int*)bgpic->GetScanLineForWriting(y));
        for (int x = 0; x < theWid; x++) 
        {
            destination[x] |= (source[x] & 0xff000000);
        }
    }
}


// used by GUI renderer to draw images
// NOTE: use_alpha arg is for backward compatibility (legacy draw modes)
void draw_gui_sprite(Bitmap *ds, int pic, int x, int y, BlendMode blend_mode)
{
    draw_gui_sprite(ds, x, y, spriteset[pic], blend_mode);
}

void draw_gui_sprite(Bitmap *ds, int x, int y, Bitmap *sprite, BlendMode blend_mode, int alpha)
{
    if (alpha <= 0)
        return;

    const bool use_alpha = (ds->GetColorDepth() == 32);
    if (use_alpha)
    {
        GfxUtil::DrawSpriteBlend(ds, Point(x, y), sprite, blend_mode, alpha);
    }
    else
    {
        GfxUtil::DrawSpriteWithTransparency(ds, sprite, x, y, alpha);
    }
}

void draw_gui_sprite_flipped(Bitmap *ds, int pic, int x, int y, BlendMode blend_mode, bool is_flipped)
{
    draw_gui_sprite_flipped(ds, x, y, spriteset[pic],
        blend_mode, 0xFF, is_flipped);
}

void draw_gui_sprite_flipped(Bitmap *ds, int x, int y, Bitmap *sprite,
    BlendMode blend_mode, int alpha, bool is_flipped)
{
    if (alpha <= 0)
        return;

    std::unique_ptr<Bitmap> tempspr;
    if (is_flipped) {
        tempspr.reset(new Bitmap(sprite->GetWidth(), sprite->GetHeight(), sprite->GetColorDepth()));
        tempspr->ClearTransparent();
        tempspr->FlipBlt(sprite, 0, 0, Common::kFlip_Horizontal);
        sprite = tempspr.get();
    }

    if (ds->GetColorDepth() == 32) // ds has alpha?
    {
        GfxUtil::DrawSpriteBlend(ds, Point(x, y), sprite, blend_mode, alpha);
    }
    else
    {
        GfxUtil::DrawSpriteWithTransparency(ds, sprite, x, y, alpha);
    }
}

// Avoid freeing and reallocating the memory if possible
Bitmap *recycle_bitmap(Bitmap *bimp, int coldep, int wid, int hit, bool make_transparent) {
    if (bimp != nullptr) {
        // same colour depth, width and height -> reuse
        if ((bimp->GetColorDepth() == coldep) && (bimp->GetWidth() == wid)
                && (bimp->GetHeight() == hit))
        {
            if (make_transparent)
            {
                bimp->ClearTransparent();
            }
            return bimp;
        }

        delete bimp;
    }
    bimp = make_transparent ? BitmapHelper::CreateTransparentBitmap(wid, hit,coldep) :
        BitmapHelper::CreateBitmap(wid, hit,coldep);
    return bimp;
}

void recycle_bitmap(std::unique_ptr<Common::Bitmap> &bimp, int coldep, int wid, int hit, bool make_transparent)
{
    bimp.reset(recycle_bitmap(bimp.release(), coldep, wid, hit, make_transparent));
}

// Allocates texture for the GUI
void recreate_drawobj_bitmap(Bitmap *&raw, IDriverDependantBitmap *&ddb, int width, int height, int rot_degrees)
{
    // Calculate all supported GUI transforms
    Size final_sz = drawstate.SoftwareRender ?
        RotateSize(Size(width, height), rot_degrees) :
        Size(width, height);

    if (raw && raw->GetSize() == final_sz)
        return; // all is fine
    delete raw;
    raw = CreateCompatBitmap(final_sz.Width, final_sz.Height);
    if (ddb != nullptr)
    {
        gfxDriver->DestroyDDB(ddb);
        ddb = nullptr;
    }
}

// Get the local tint at the specified X & Y co-ordinates, based on
// room regions and SetAmbientTint
// tint_amnt will be set to 0 if there is no tint enabled
// if this is the case, then light_lev holds the light level (0=none)
void get_local_tint(int xpp, int ypp, bool use_region_tint,
                    int *tint_amnt, int *tint_r, int *tint_g,
                    int *tint_b, int *tint_lit,
                    int *light_lev) {

    int tint_level = 0, light_level = 0;
    int tint_amount = 0;
    int tint_red = 0;
    int tint_green = 0;
    int tint_blue = 0;
    int tint_light = 255;

    if (use_region_tint) {
        int onRegion = 0;

        if ((play.ground_level_areas_disabled & GLED_EFFECTS) == 0) {
            // check if the player is on a region, to find its
            // light/tint level
            onRegion = GetRegionIDAtRoom(xpp, ypp);
            if (onRegion == 0) {
                // when walking, he might just be off a walkable area
                onRegion = GetRegionIDAtRoom(xpp - 3, ypp);
                if (onRegion == 0)
                    onRegion = GetRegionIDAtRoom(xpp + 3, ypp);
                if (onRegion == 0)
                    onRegion = GetRegionIDAtRoom(xpp, ypp - 3);
                if (onRegion == 0)
                    onRegion = GetRegionIDAtRoom(xpp, ypp + 3);
            }
        }

        if ((onRegion > 0) && (onRegion < MAX_ROOM_REGIONS)) {
            light_level = thisroom.Regions[onRegion].Light;
            tint_level = thisroom.Regions[onRegion].Tint;
        }
        else if (onRegion <= 0) {
            light_level = thisroom.Regions[0].Light;
            tint_level = thisroom.Regions[0].Tint;
        }

        int tint_sat = (tint_level >> 24) & 0xFF;
        if ((game.color_depth == 1) || ((tint_level & 0x00ffffff) == 0) ||
            (tint_sat == 0))
            tint_level = 0;

        if (tint_level) {
            tint_red = (unsigned char)(tint_level & 0x000ff);
            tint_green = (unsigned char)((tint_level >> 8) & 0x000ff);
            tint_blue = (unsigned char)((tint_level >> 16) & 0x000ff);
            tint_amount = tint_sat;
            tint_light = light_level;
        }

        if (play.rtint_enabled)
        {
            if (play.rtint_level > 0)
            {
                // override with room tint
                tint_red = play.rtint_red;
                tint_green = play.rtint_green;
                tint_blue = play.rtint_blue;
                tint_amount = play.rtint_level;
                tint_light = play.rtint_light;
            }
            else
            {
                // override with room light level
                tint_amount = 0;
                light_level = play.rtint_light;
            }
        }
    }

    // copy to output parameters
    *tint_amnt = tint_amount;
    *tint_r = tint_red;
    *tint_g = tint_green;
    *tint_b = tint_blue;
    *tint_lit = tint_light;
    if (light_lev)
        *light_lev = light_level;
}




// Applies the specified RGB Tint or Light Level to the ObjTexture 'actsp'.
// Used for software render mode only.
static void apply_tint_or_light(ObjTexture &actsp, int light_level,
                         int tint_amount, int tint_red, int tint_green,
                         int tint_blue, int tint_light, int coldept,
                         Bitmap *blitFrom) {

 // In a 256-colour game, we cannot do tinting or lightening
 // (but we can do darkening, if light_level < 0)
 if (game.color_depth == 1) {
     if ((light_level > 0) || (tint_amount != 0))
         return;
 }

 // we can only do tint/light if the colour depths match
 if (game.GetColorDepth() == actsp.Bmp->GetColorDepth()) {
     std::unique_ptr<Bitmap> oldwas;
     // if the caller supplied a source bitmap, ->Blit from it
     // (used as a speed optimisation where possible)
     if (blitFrom) 
         oldwas.reset(blitFrom);
     // otherwise, make a new target bmp
     else {
         oldwas = std::move(actsp.Bmp);
         actsp.Bmp.reset(BitmapHelper::CreateBitmap(oldwas->GetWidth(), oldwas->GetHeight(), coldept));
     }
     Bitmap *active_spr = actsp.Bmp.get();

     if (tint_amount) {
         // It is an RGB tint
         tint_image(active_spr, oldwas.get(), tint_red, tint_green, tint_blue, tint_amount, tint_light);
     }
     else {
         // the RGB values passed to set_trans_blender decide whether it will darken
         // or lighten sprites ( <128=darken, >128=lighten). The parameter passed
         // to LitBlendBlt defines how much it will be darkened/lightened by.
         
         int lit_amnt;
         active_spr->FillTransparent();
         // It's a light level, not a tint
         if (game.color_depth == 1) {
             // 256-col
             lit_amnt = (250 - ((-light_level) * 5)/2);
         }
         else {
             // hi-color
             if (light_level < 0)
                 set_my_trans_blender(8,8,8,0);
             else
                 set_my_trans_blender(248,248,248,0);
             lit_amnt = abs(light_level) * 2;
         }

         active_spr->LitBlendBlt(oldwas.get(), 0, 0, lit_amnt);
     }

     if (oldwas.get() == blitFrom)
         oldwas.release();

 }
 else if (blitFrom) {
     // sprite colour depth != game colour depth, so don't try and tint
     // but we do need to do something, so copy the source
     Bitmap *active_spr = actsp.Bmp.get();
     active_spr->Blit(blitFrom, 0, 0, 0, 0, active_spr->GetWidth(), active_spr->GetHeight());
 }

}

// FIXME: refactor this function in similar way to how it was done in ags3 branch:
// split transform_sprite out.
// transform_sprite - should contain most of the scale_and_flip_sprite.
// find ags3 variants of transform_sprite and scale_and_flip_sprite in code below.
//
// Draws the specified 'sppic' sprite onto actsps[useindx] at the
// specified width and height, and flips the sprite if necessary.
// Returns 1 if something was drawn to actsps; returns 0 if no
// scaling or stretching was required, in which case nothing was done
bool scale_and_flip_sprite(ObjTexture &actsp, int sppic, int newwidth, int newheight,
                          float rotation, bool isMirrored)
{
  bool actsps_used = true;

  Bitmap *src_sprite = spriteset[sppic];
  Bitmap *temp_rot = nullptr;
  const int coldept = src_sprite->GetColorDepth();
  const bool scaled = src_sprite->GetSize() != Size(newwidth, newheight);

  if (rotation != 0.f) { 
      Size rot_sz = RotateSize(Size(newwidth, newheight), rotation);
      newwidth = rot_sz.Width;
      newheight = rot_sz.Height;

      // TODO: allegro does not provide a ready function to combine stretch & rotate
      // (only rotate & scale, but scale is a uniform factor, so not dst_width/dst_height),
      // so we create another intermediate bitmap for rotation here...
      // might investigate methods for optimizing this later.
      if (scaled || isMirrored) {
          Size src_sz = Size(src_sprite->GetWidth(), src_sprite->GetHeight());
          Size rot_sz = RotateSize(src_sz, rotation);
          temp_rot = BitmapHelper::CreateTransparentBitmap(rot_sz.Width, rot_sz.Height, coldept);
          if (isMirrored) rotation = -rotation;
          // (+ width%2 fixes one pixel offset problem)
          temp_rot->RotateBlt(src_sprite, rot_sz.Width / 2 + rot_sz.Width % 2, rot_sz.Height / 2,
              src_sz.Width / 2, src_sz.Height / 2, rotation); // clockwise
          src_sprite = temp_rot;
      }
  }

  // create and blank out the new sprite
  recycle_bitmap(actsp.Bmp, coldept, newwidth, newheight, true);
  Bitmap *active_spr = actsp.Bmp.get();

  if (scaled) {
      // Scaled character

      our_eip = 334;

      // Ensure that anti-aliasing routines have a palette to
      // use for mapping while faded out
      if (in_new_room)
          select_palette (palette);


      if (isMirrored) {
          // TODO: "flip self" function may allow to optimize this
          Bitmap *tempspr = BitmapHelper::CreateTransparentBitmap(newwidth, newheight, coldept);
          if ((IS_ANTIALIAS_SPRITES) && (coldept < 32))
              tempspr->AAStretchBlt (src_sprite, RectWH(0, 0, newwidth, newheight), Common::kBitmap_Transparency);
          else
              tempspr->StretchBlt (src_sprite, RectWH(0, 0, newwidth, newheight), Common::kBitmap_Transparency);
          active_spr->FlipBlt(tempspr, 0, 0, Common::kFlip_Horizontal);
          delete tempspr;
      }
      else if ((IS_ANTIALIAS_SPRITES) && (coldept < 32))
          active_spr->AAStretchBlt(src_sprite,RectWH(0,0,newwidth,newheight), Common::kBitmap_Transparency);
      else
          active_spr->StretchBlt(src_sprite,RectWH(0,0,newwidth,newheight), Common::kBitmap_Transparency);
      if (in_new_room)
          unselect_palette();

  } 
  else {
      // Not a scaled character, draw at normal size

      our_eip = 339;

      if (isMirrored)
          active_spr->FlipBlt(src_sprite, 0, 0, Common::kFlip_Horizontal);
      else if (rotation != 0.f)
          // (+ width%2 fixes one pixel offset problem)
          active_spr->RotateBlt(src_sprite, newwidth / 2 + newwidth % 2, newheight / 2,
              src_sprite->GetWidth() / 2, src_sprite->GetHeight() / 2, rotation); // clockwise
      else
          actsps_used = false; // can use original sprite
  }
  delete temp_rot;

  return actsps_used;
}

// Generates a transformed sprite, using src image and parameters;
// * if transformation is necessary - writes into dst and returns dst;
// * if no transformation is necessary - simply returns src;
// Used for software render mode only.
static Bitmap *transform_sprite(Bitmap *src, std::unique_ptr<Bitmap> &dst,
    const Size dst_sz, GraphicFlip flip = Common::kFlip_None)
{
    if ((src->GetSize() == dst_sz) && (flip == kFlip_None))
        return src; // No transform: return source image

    recycle_bitmap(dst, src->GetColorDepth(), dst_sz.Width, dst_sz.Height, true);
    our_eip = 339;

    // If scaled: first scale then optionally mirror
    if (src->GetSize() != dst_sz)
    {
        // 8-bit support: ensure that anti-aliasing routines have a palette
        // to use for mapping while faded out.
        // TODO: find out if this may be moved out and not repeated?
        if (in_new_room > 0)
            select_palette(palette);

        if (flip != kFlip_None)
        {
            Bitmap tempbmp;
            tempbmp.CreateTransparent(dst_sz.Width, dst_sz.Height, src->GetColorDepth());
            if ((IS_ANTIALIAS_SPRITES) && (src->GetColorDepth() < 32))
                tempbmp.AAStretchBlt(src, RectWH(dst_sz), kBitmap_Transparency);
            else
                tempbmp.StretchBlt(src, RectWH(dst_sz), kBitmap_Transparency);
            dst->FlipBlt(&tempbmp, 0, 0, kFlip_Horizontal);
        }
        else
        {
            if ((IS_ANTIALIAS_SPRITES) && (src->GetColorDepth() < 32))
                dst->AAStretchBlt(src, RectWH(dst_sz), kBitmap_Transparency);
            else
                dst->StretchBlt(src, RectWH(dst_sz), kBitmap_Transparency);
        }

        if (in_new_room > 0)
            unselect_palette();
    }
    else
    {
        // If not scaled, then simply blit mirrored
        dst->FlipBlt(src, 0, 0, kFlip_Horizontal);
    }
    return dst.get(); // return transformed result
}

// Draws the specified 'sppic' sprite onto ObjTexture 'actsp' at the
// specified width and height, and flips the sprite if necessary.
// Returns 1 if something was drawn to actsps; returns 0 if no
// scaling or stretching was required, in which case nothing was done.
// Used for software render mode only.
static bool scale_and_flip_sprite(ObjTexture &actsp, int sppic, int width, int height, bool hmirror)
{
    Bitmap *src = spriteset[sppic];
    Bitmap *result = transform_sprite(src, actsp.Bmp, Size(width, height),
        hmirror ? kFlip_Horizontal : kFlip_None);
    return result != src;
}

// Prepares the ObjTexture 'actsp' for an arbitrary room entity.
// Records visual parameters in ObjectCache 'objsav'.
// Returns true if actsp's raw image was not changed and actsps is still
// intact from last time; false otherwise, which means that the raw bitmap
// was redrawn.
// Hardware-accelerated renderers always return true, because they do not
// require preparing the raw bitmap.
// Except if alwaysUseSoftware is set, in which case even HW renderers
// construct the image in software mode as well.
static bool construct_object_gfx(const ViewFrame *vf, int pic,
    const Size &scale_size,
    int tint_flags, // OBJF_* flags related to using tint and light fx
    const ObjectCache &objsrc, // source item to acquire values from
    ObjectCache &objsav, // cache item to use
    ObjTexture &actsp, // object texture to draw upon
    bool optimize_by_position, // allow to optimize walk-behind merging using object's pos
    bool force_software)
{
    const bool use_hw_transform = !force_software && !drawstate.SoftwareRender;

    int tint_red, tint_green, tint_blue;
    int tint_level, tint_light, light_level;
    tint_red = tint_green = tint_blue = tint_level = tint_light = light_level = 0;

    if (tint_flags & OBJF_HASTINT)
    {
        // object specific tint, use it
        tint_red = objsrc.tintr;
        tint_green = objsrc.tintg;
        tint_blue = objsrc.tintb;
        tint_level = objsrc.tintamnt;
        tint_light = objsrc.tintlight;
        light_level = 0;
    }
    else if (tint_flags & OBJF_HASLIGHT)
    {
        light_level = objsrc.tintlight;
    }
    else
    {
        // get the ambient or region tint
        get_local_tint(objsrc.x, objsrc.y, (tint_flags & OBJF_USEREGIONTINTS) != 0,
            &tint_level, &tint_red, &tint_green, &tint_blue,
            &tint_light, &light_level);
    }

    // check whether the image should be flipped
    bool is_mirrored = false;
    int specialpic = pic;
    if (vf && (vf->pic == pic) && ((vf->flags & VFLG_FLIPSPRITE) != 0))
    {
        is_mirrored = true;
        specialpic = -pic;
    }

    actsp.SpriteID = pic; // for texture sharing

    // Hardware accelerated mode: always use original sprite and apply texture transform
    if (use_hw_transform)
    {
        // HW acceleration
        const bool is_texture_intact = objsav.sppic == specialpic;
        objsav.sppic = specialpic;
        objsav.tintamnt = tint_level;
        objsav.tintr = tint_red;
        objsav.tintg = tint_green;
        objsav.tintb = tint_blue;
        objsav.tintlight = tint_light;
        objsav.lightlev = light_level;
        objsav.zoom = objsrc.zoom;
        objsav.rotation = objsrc.rotation;
        objsav.mirrored = is_mirrored;
        return is_texture_intact;
    }

    //
    // Software mode below
    //
    // They want to draw it in software mode with the hw driver, so force a redraw (???)
    if (!drawstate.SoftwareRender)
    {
        objsav.sppic = INT32_MIN;
    }

    // If we have the image cached, use it
    if ((objsav.image != nullptr) &&
        (objsav.sppic == specialpic) &&
        (objsav.tintamnt == tint_level) &&
        (objsav.tintlight == tint_light) &&
        (objsav.tintr == tint_red) &&
        (objsav.tintg == tint_green) &&
        (objsav.tintb == tint_blue) &&
        (objsav.lightlev == light_level) &&
        (objsav.zoom == objsrc.zoom) &&
        (objsav.rotation == objsrc.rotation) &&
        (objsav.mirrored == is_mirrored)) {
            // the image is the same, we can use it cached!
        if ((drawstate.WalkBehindMethod != DrawOverCharSprite) &&
            (actsp.Bmp != nullptr))
        {
            return true;
        }
        // Check if the X & Y co-ords are the same, too -- if so, there
        // is scope for further optimisations
        if (optimize_by_position &&
            (objsav.x == objsrc.x) &&
            (objsav.y == objsrc.y) &&
            (actsp.Bmp != nullptr) &&
            (walk_behind_baselines_changed == 0))
        {
            return true;
        }
        recycle_bitmap(actsp.Bmp, objsav.image->GetColorDepth(), objsav.image->GetWidth(), objsav.image->GetHeight());
        actsp.Bmp->Blit(objsav.image.get(), 0, 0);
        return false; // image was modified
    }

    // Not cached, so draw the image
    Bitmap *sprite = spriteset[pic];
    const int coldept = sprite->GetColorDepth();
    const int src_sprwidth = sprite->GetWidth();
    const int src_sprheight = sprite->GetHeight();
    // draw the base sprite, scaled and flipped as appropriate
    bool actsps_used = scale_and_flip_sprite(actsp, pic, scale_size.Width, scale_size.Height, objsrc.rotation, is_mirrored);
    if (!actsps_used)
    {
        // ensure actsps exists // CHECKME: why do we need this in hardware accel mode too?
        recycle_bitmap(actsp.Bmp, coldept, src_sprwidth, src_sprheight);
    }

    // apply tints or lightenings where appropriate, else just copy the source bitmap
    if ((tint_level > 0) || (light_level != 0))
    {
        // direct read from source bitmap, where possible
        Bitmap *blit_from = nullptr;
        if (!actsps_used)
            blit_from = sprite;

        apply_tint_or_light(actsp, light_level, tint_level, tint_red,
            tint_green, tint_blue, tint_light, coldept,
            blit_from);
    }
    else if (!actsps_used)
    {
        // no scaling, flipping or tinting was done, so just blit it normally
        actsp.Bmp->Blit(sprite, 0, 0);
    }

    // Create the cached image and store it
    recycle_bitmap(objsav.image, actsp.Bmp->GetColorDepth(), actsp.Bmp->GetWidth(), actsp.Bmp->GetHeight());
    objsav.image->Blit(actsp.Bmp.get(), 0, 0);
    objsav.in_use = true;
    objsav.sppic = specialpic;
    objsav.tintamnt = tint_level;
    objsav.tintr = tint_red;
    objsav.tintg = tint_green;
    objsav.tintb = tint_blue;
    objsav.tintlight = tint_light;
    objsav.lightlev = light_level;
    objsav.zoom = objsrc.zoom;
    objsav.rotation = objsrc.rotation;
    objsav.mirrored = is_mirrored;
    objsav.x = objsrc.x;
    objsav.y = objsrc.y;
    return false; // image was modified
}

// Do last time setup to the ObjTexture 'actsp', prepare the final texture.
// Applies walk-behinds to an object's raw bitmap if necessary (software mode);
// update the object's texture from the sprite if necessary,
// apply texture parameters from ObjectCache 'objsav'.
// - atx and aty are coordinates of the top-left object's corner in the room;
// - usebasel is object's z-order, it may be modified within the function;
// TODO: possibly makes sense to split this function into parts later.
void prepare_and_add_object_gfx(
    const ObjectCache &objsav,
    ObjTexture &actsp, bool actsp_modified,
    const Size &scale_size,
    int atx, int aty, int &usebasel, bool use_walkbehinds,
    Pointf origin, int transparency, BlendMode blend_mode, bool hw_accel)
{
    // Handle the walk-behinds, according to the WalkBehindMethod.
    // This potentially may edit actsp's raw bitmap if actsp_modified is set.
    if (use_walkbehinds)
    {
        // Only merge sprite with the walk-behinds in software mode
        if ((drawstate.WalkBehindMethod == DrawOverCharSprite) && (actsp_modified))
        {
            walkbehinds_cropout(actsp.Bmp.get(), atx, aty, usebasel);
        }
    }
    else
    {
        // Ignore walk-behinds by shifting baseline to a larger value
        // CHECKME: may this fail if WB somehow got larger than room baseline?
        if (drawstate.WalkBehindMethod == DrawAsSeparateSprite)
        {
            usebasel += thisroom.Height;
        }
    }

    // Sync object texture with the raw sprite bitmap.
    if ((actsp.Ddb == nullptr) || (actsp_modified))
    {
        sync_object_texture(actsp);
    }

    // Now when we have a ready texture, assign texture properties
    // (transform, effects, and so forth)
    actsp.Ddb->SetOrigin(origin.X, origin.Y);
    if (hw_accel)
    {
        actsp.Ddb->SetStretch(scale_size.Width, scale_size.Height);
        actsp.Ddb->SetRotation(objsav.rotation);
        actsp.Ddb->SetFlippedLeftRight(objsav.mirrored);
        actsp.Ddb->SetTint(objsav.tintr, objsav.tintg, objsav.tintb, (objsav.tintamnt * 256) / 100);

        if (objsav.tintamnt > 0)
        {
            if (objsav.tintlight == 0)  // luminance of 0 -- pass 1 to enable
                actsp.Ddb->SetLightLevel(1);
            else if (objsav.tintlight < 250)
                actsp.Ddb->SetLightLevel(objsav.tintlight);
            else
                actsp.Ddb->SetLightLevel(0);
        }
        else if (objsav.lightlev != 0)
            actsp.Ddb->SetLightLevel((objsav.lightlev * 25) / 10 + 256);
        else
            actsp.Ddb->SetLightLevel(0);
    }

    actsp.Ddb->SetAlpha(GfxDef::LegacyTrans255ToAlpha255(transparency));
    actsp.Ddb->SetBlendMode(blend_mode);
}

// Prepares a actsps element for RoomObject; updates object cache.
// Software mode draws an actual bitmap in actsp, hardware mode only
// assigns parameters, which may further be assigned to a texture.
bool construct_object_gfx(int objid, bool force_software)
{
    const RoomObject &obj = objs[objid];
    if (!spriteset.DoesSpriteExist(obj.num))
        quitprintf("There was an error drawing object %d. Its current sprite, %d, is invalid.", objid, obj.num);

    ObjectCache objsrc(obj.num, obj.tint_r, obj.tint_g, obj.tint_b,
        obj.tint_level, obj.tint_light, 0 /* skip */, obj.zoom, obj.rotation,
        false /* skip */, obj.x, obj.y);

    return construct_object_gfx(
        (obj.view != UINT16_MAX) ? &views[obj.view].loops[obj.loop].frames[obj.frame] : nullptr,
        obj.num,
        Size(obj.last_width, obj.last_height),
        obj.flags & OBJF_TINTLIGHTMASK,
        objsrc,
        objcache[objid],
        actsps[objid],
        true,
        force_software);
}

void prepare_objects_for_drawing()
{
    our_eip=32;
    const bool hw_accel = !drawstate.SoftwareRender;

    for (uint32_t objid = 0; objid < croom->numobj; ++objid)
    {
        const RoomObject &obj = objs[objid];
        if (obj.on != 1) // WARNING: 'on' may have other values than 0 and 1 !!
            continue; // disabled
        if ((obj.x >= thisroom.Width) || (obj.y < 1))
            continue; // offscreen

        eip_guinum = objid;
        const ObjectCache &objsav = objcache[objid];
        ObjTexture &actsp = actsps[objid];

        // we must use actual image's top-left position here
        const Rect &aabb = obj.GetGraphicSpace().AABB();
        const int imgx = aabb.Left;
        const int imgy = aabb.Top;
        int usebasel = obj.get_baseline();

        // Generate raw bitmap in ObjTexture and store parameters in ObjectCache.
        const bool actsp_modified = !construct_object_gfx(objid, false);
        // Prepare the object texture
        prepare_and_add_object_gfx(objsav, actsp, actsp_modified,
            Size(obj.last_width, obj.last_height), imgx, imgy, usebasel,
            (obj.flags & OBJF_NOWALKBEHINDS) == 0,
            obj.GetOrigin(), obj.transparent, obj.blend_mode, hw_accel);
        // Finally, add the texture to the draw list
        add_to_sprite_list(actsp.Ddb, obj.x, obj.y, aabb, usebasel, false);
    }
}



// Draws srcimg onto destimg, tinting to the specified level
// Totally overwrites the contents of the destination image
void tint_image (Bitmap *ds, Bitmap *srcimg, int red, int grn, int blu, int light_level, int luminance) {

    if ((srcimg->GetColorDepth() != ds->GetColorDepth()) ||
        (srcimg->GetColorDepth() <= 8)) {
            debug_script_warn("Image tint failed - images must both be hi-color");
            // the caller expects something to have been copied
            ds->Blit(srcimg, 0, 0, 0, 0, srcimg->GetWidth(), srcimg->GetHeight());
            return;
    }

    // For performance reasons, we have a seperate blender for
    // when light is being adjusted and when it is not.
    // If luminance >= 250, then normal brightness, otherwise darken
    if (luminance >= 250)
        set_blender_mode (_myblender_color15, _myblender_color16, _myblender_color32, red, grn, blu, 0);
    else
        set_blender_mode (_myblender_color15_light, _myblender_color16_light, _myblender_color32_light, red, grn, blu, 0);

    if (light_level >= 100) {
        // fully colourised
        ds->FillTransparent();
        ds->LitBlendBlt(srcimg, 0, 0, luminance);
    }
    else {
        // light_level is between -100 and 100 normally; 0-100 in
        // this case when it's a RGB tint
        light_level = (light_level * 25) / 10;

        // Copy the image to the new bitmap
        ds->Blit(srcimg, 0, 0, 0, 0, srcimg->GetWidth(), srcimg->GetHeight());
        // Render the colourised image to a temporary bitmap,
        // then transparently draw it over the original image
        Bitmap *finaltarget = BitmapHelper::CreateTransparentBitmap(srcimg->GetWidth(), srcimg->GetHeight(), srcimg->GetColorDepth());
        finaltarget->LitBlendBlt(srcimg, 0, 0, luminance);

        // customized trans blender to preserve alpha channel
        set_my_trans_blender (0, 0, 0, light_level);
        ds->TransBlendBlt (finaltarget, 0, 0);
        delete finaltarget;
    }
}


// Prepares a actsps element for Character; updates character cache.
// Software mode draws an actual bitmap in actsp, hardware mode only
// assigns parameters, which may further be assigned to a texture.
bool construct_char_gfx(int charid, bool force_software)
{
    const CharacterInfo &chin = game.chars[charid];
    const CharacterExtras &chex = charextra[charid];
    const ViewFrame *vf = &views[chin.view].loops[chin.loop].frames[chin.frame];
    const int pic = vf->pic;
    if (!spriteset.DoesSpriteExist(pic))
        quitprintf("There was an error drawing character %d. Its current frame's sprite, %d, is invalid.", charid, pic);

    ObjectCache chsrc(pic, chex.tint_r, chex.tint_g, chex.tint_b,
        chex.tint_level, chex.tint_light, 0 /* skip */, chex.zoom, chex.rotation,
        false /* skip */, chin.x, chin.y);

    return construct_object_gfx(
        vf,
        pic,
        Size(chex.width, chex.height),
        CharFlagsToObjFlags(chin.flags) & OBJF_TINTLIGHTMASK,
        chsrc,
        charcache[charid],
        actsps[charid + ACTSP_OBJSOFF],
        false, // characters cannot optimize by pos, probably because of z coord and view offsets (?)
        force_software);
}

void prepare_characters_for_drawing()
{
    our_eip=33;
    const bool hw_accel = !drawstate.SoftwareRender;

    // draw characters
    for (uint32_t charid = 0; charid < game.numcharacters; ++charid)
    {
        const CharacterInfo &chin = game.chars[charid];
        if (chin.on == 0)
            continue; // disabled
        if (chin.room != displayed_room)
            continue; // in another room

        eip_guinum = charid;
        const CharacterExtras &chex = charextra[charid];
        const ObjectCache &chsav = charcache[charid];
        ObjTexture &actsp = actsps[charid + ACTSP_OBJSOFF];

        // we must use actual image's top-left position here
        const Rect &aabb = chex.GetGraphicSpace().AABB();
        const int imgx = aabb.Left;
        const int imgy = aabb.Top;
        int usebasel = chin.get_baseline();

        // Generate raw bitmap in ObjTexture and store parameters in ObjectCache.
        const bool actsp_modified = !construct_char_gfx(charid, false);
        // Prepare the object texture
        prepare_and_add_object_gfx(chsav, actsp, actsp_modified,
            Size(chex.width, chex.height), imgx, imgy, usebasel,
            (chin.flags & CHF_NOWALKBEHINDS) == 0,
            chex.GetOrigin(), chin.transparency, chex.blend_mode, hw_accel);
        // Finally, add the texture to the draw list
        const int charx = chin.x + chin.pic_xoffs;
        const int chary = chin.y - chin.z + chin.pic_yoffs;
        add_to_sprite_list(actsp.Ddb, charx, chary, aabb, usebasel, false);
    }
}

Bitmap *get_cached_character_image(int charid)
{
    return actsps[charid + ACTSP_OBJSOFF].Bmp.get();
}

Bitmap *get_cached_object_image(int objid)
{
    return actsps[objid].Bmp.get();
}

void add_walkbehind_image(size_t index, Common::Bitmap *bmp, int x, int y)
{
    if (walkbehindobj.size() <= index)
        walkbehindobj.resize(index + 1);
    walkbehindobj[index].Bmp.reset(); // don't store bitmap if added this way
    walkbehindobj[index].Ddb = recycle_ddb_bitmap(walkbehindobj[index].Ddb, bmp);
    walkbehindobj[index].Pos = Point(x, y);
}


// Add active room overlays to the sprite list
static void add_roomovers_for_drawing()
{
    auto &overs = get_overlays();
    for (auto &over : overs)
    {
        if (over.type < 0) continue; // empty slot
        if (!over.IsRoomLayer()) continue; // not a room layer
        if (over.transparency == 255) continue; // skip fully transparent
        const Point pos = update_overlay_graphicspace(over);
        add_to_sprite_list(over.ddb, pos.X, pos.Y, over._gs.AABB(), over.zorder, false);
    }
}

// Compiles a list of room sprites (characters, objects, background)
void prepare_room_sprites()
{
    // Background sprite is required for the non-software renderers always,
    // and for software renderer in case there are overlapping viewports.
    // Note that software DDB is just a tiny wrapper around bitmap, so overhead is negligible.
    if (current_background_is_dirty || !roomBackgroundBmp)
    {
        roomBackgroundBmp =
            recycle_ddb_bitmap(roomBackgroundBmp, thisroom.BgFrames[play.bg_frame].Graphic.get(), true /*opaque*/);
    }
    if (drawstate.FullFrameRedraw)
    {
        if (current_background_is_dirty || walkBehindsCachedForBgNum != play.bg_frame)
        {
            if (drawstate.WalkBehindMethod == DrawAsSeparateSprite)
            {
                walkbehinds_generate_sprites();
            }
        }
        add_thing_to_draw(roomBackgroundBmp, 0, 0);
    }
    current_background_is_dirty = false; // Note this is only place where this flag is checked

    clear_sprite_list();

    if ((debug_flags & DBG_NOOBJECTS) == 0)
    {
        prepare_objects_for_drawing();
        prepare_characters_for_drawing();
        add_roomovers_for_drawing();

        if ((debug_flags & DBG_NODRAWSPRITES) == 0)
        {
            our_eip = 34;

            if (drawstate.WalkBehindMethod == DrawAsSeparateSprite)
            {
                for (size_t wb = 1 /* 0 is "no area" */;
                    (wb < MAX_WALK_BEHINDS) && (wb < walkbehindobj.size()); ++wb)
                {
                    const auto &wbobj = walkbehindobj[wb];
                    if (wbobj.Ddb)
                    {
                        add_to_sprite_list(wbobj.Ddb, wbobj.Pos.X, wbobj.Pos.Y,
                            croom->walkbehind_base[wb], true);
                    }
                }
            }

            if (pl_any_want_hook(AGSE_PRESCREENDRAW))
                add_render_stage(AGSE_PRESCREENDRAW);

            draw_sprite_list(true);
        }
    }
    our_eip = 36;

    // Debug room overlay
    update_room_debug();
    if ((debugRoomMask != kRoomAreaNone) && debugRoomMaskObj.Ddb)
        add_thing_to_draw(debugRoomMaskObj.Ddb, 0, 0);
    if ((debugMoveListChar >= 0) && debugMoveListObj.Ddb)
        add_thing_to_draw(debugMoveListObj.Ddb, 0, 0);

    if (pl_any_want_hook(AGSE_POSTROOMDRAW))
        add_render_stage(AGSE_POSTROOMDRAW);
}

// Draws the black surface behind (or rather between) the room viewports
void draw_preroom_background()
{
    if (drawstate.FullFrameRedraw)
        return;
    update_black_invreg_and_reset(gfxDriver->GetMemoryBackBuffer());
}

// Draws the room background on the given surface.
//
// NOTE that this is **strictly** for software rendering.
// ds is a full game screen surface, and roomcam_surface is a surface for drawing room camera content to.
// ds and roomcam_surface may be the same bitmap.
// no_transform flag tells to copy dirty regions on roomcam_surface without any coordinate conversion
// whatsoever.
PBitmap draw_room_background(Viewport *view)
{
    our_eip = 31;

    // For the sake of software renderer, if there is any kind of camera transform required
    // except screen offset, we tell it to draw on separate bitmap first with zero transformation.
    // There are few reasons for this, primary is that Allegro does not support StretchBlt
    // between different colour depths (i.e. it won't correctly stretch blit 16-bit rooms to
    // 32-bit virtual screen).
    // Also see comment to ALSoftwareGraphicsDriver::RenderToBackBuffer().
    const int view_index = view->GetID();
    Bitmap *ds = gfxDriver->GetMemoryBackBuffer();
    // If separate bitmap was prepared for this view/camera pair then use it, draw untransformed
    // and blit transformed whole surface later.
    const bool draw_to_camsurf = CameraDrawData[view_index].Frame != nullptr;
    Bitmap *roomcam_surface = draw_to_camsurf ? CameraDrawData[view_index].Frame.get() : ds;
    {
        // For software renderer: copy dirty rects onto the virtual screen.
        // TODO: that would be SUPER NICE to reorganize the code and move this operation into SoftwareGraphicDriver somehow.
        // Because basically we duplicate sprite batch transform here.

        auto camera = view->GetCamera();
        set_invalidrects_cameraoffs(view_index, camera->GetRect().Left, camera->GetRect().Top);

        // TODO: (by CJ)
        // the following line takes up to 50% of the game CPU time at
        // high resolutions and colour depths - if we can optimise it
        // somehow, significant performance gains to be had
        update_room_invreg_and_reset(view_index, roomcam_surface, thisroom.BgFrames[play.bg_frame].Graphic.get(), draw_to_camsurf);
    }

    return CameraDrawData[view_index].Frame;
}


void draw_fps(const Rect &viewport)
{
    // TODO: make allocated "fps struct" instead of using static vars!!
    static IDriverDependantBitmap* ddb = nullptr;
    static Bitmap *fpsDisplay = nullptr;
    const int font = FONT_NORMAL;
    if (fpsDisplay == nullptr)
    {
        fpsDisplay = CreateCompatBitmap(viewport.GetWidth(), (get_font_surface_height(font) + 5));
    }
    fpsDisplay->ClearTransparent();
    
    color_t text_color = fpsDisplay->GetCompatibleColor(14);

    char base_buffer[20];
    if (!isTimerFpsMaxed()) {
        snprintf(base_buffer, sizeof(base_buffer), "%d", frames_per_second);
    } else {
        snprintf(base_buffer, sizeof(base_buffer), "unlimited");
    }

    char fps_buffer[60];
    // Don't display fps if we don't have enough information (because loop count was just reset)
    if (!std::isnan(fps)) {
        snprintf(fps_buffer, sizeof(fps_buffer), "FPS: %2.1f / %s", fps, base_buffer);
    } else {
        snprintf(fps_buffer, sizeof(fps_buffer), "FPS: --.- / %s", base_buffer);
    }
    wouttext_outline(fpsDisplay, 1, 1, font, text_color, fps_buffer);

    char loop_buffer[60];
    snprintf(loop_buffer, sizeof(loop_buffer), "Loop %u", loopcounter);
    wouttext_outline(fpsDisplay, viewport.GetWidth() / 2, 1, font, text_color, loop_buffer);

    if (ddb)
        gfxDriver->UpdateDDBFromBitmap(ddb, fpsDisplay);
    else
        ddb = gfxDriver->CreateDDBFromBitmap(fpsDisplay);
    int yp = viewport.GetHeight() - fpsDisplay->GetHeight();
    gfxDriver->DrawSprite(1, yp, ddb);
    invalidate_sprite_glob(1, yp, ddb);
}

// Draw GUI controls as separate sprites, each on their own texture
static void construct_guictrl_tex(GUIMain &gui)
{
    if (all_buttons_disabled && (GUI::Options.DisabledStyle == kGuiDis_Blackout))
        return; // don't draw GUI controls

    int draw_index = guiobjddbref[gui.ID];
    for (int i = 0; i < gui.GetControlCount(); ++i, ++draw_index)
    {
        GUIObject *obj = gui.GetControl(i);
        if (!obj->IsVisible() ||
            (obj->Width <= 0 || obj->Height <= 0) ||
            (!obj->IsEnabled() && (GUI::Options.DisabledStyle == kGuiDis_Blackout)))
            continue;
        if (!obj->HasChanged())
            continue;

        auto &objbg = guiobjbg[draw_index];
        Rect obj_surf = obj->CalcGraphicRect(GUI::Options.ClipControls);
        recycle_bitmap(objbg.Bmp, game.GetColorDepth(), obj_surf.GetWidth(), obj_surf.GetHeight(), true);
        obj->Draw(objbg.Bmp.get(), -obj_surf.Left, -obj_surf.Top);

        sync_object_texture(objbg);
        objbg.Off = Point(obj_surf.GetLT());
        obj->ClearChanged();
    }
}

// Push gui bg & controls textures for the render to the corresponding render target
static void draw_gui_controls_batch(int gui_id)
{
    auto *gui_rtex =  gui_render_tex[gui_id];
    assert(gui_rtex);
    const auto &gui = guis[gui_id];
    auto *gui_bg = guibg[gui_id].Ddb;
    // Create a sub-batch
    gfxDriver->BeginSpriteBatch(gui_rtex, RectWH(0, 0, gui_bg->GetWidth(), gui_bg->GetHeight()),
        SpriteTransform(), kFlip_None);
    // Add GUI itself
    gfxDriver->DrawSprite(0, 0, gui_bg);
    // Add all the GUI controls
    const int draw_index = guiobjddbref[gui_id];
    for (const auto &obj_id : gui.GetControlsDrawOrder())
    {
        GUIObject *obj = gui.GetControl(obj_id);
        if (!obj->IsVisible() ||
            (obj->Width <= 0 || obj->Height <= 0) ||
            (!obj->IsEnabled() && (GUI::Options.DisabledStyle == kGuiDis_Blackout)))
            continue;
        const auto &obj_tx = guiobjbg[draw_index + obj_id];
        auto *obj_ddb = obj_tx.Ddb;
        assert(obj_ddb); // Test for missing texture, might happen if not marked for update
        if (!obj_ddb) continue;
        obj_ddb->SetAlpha(GfxDef::LegacyTrans255ToAlpha255(obj->GetTransparency()));
        gfxDriver->DrawSprite(obj->X + obj_tx.Off.X, obj->Y + obj_tx.Off.Y, obj_ddb);
    }
    gfxDriver->EndSpriteBatch();
}

// Draw GUI and overlays of all kinds, anything outside the room space
void draw_gui_and_overlays()
{
    if(pl_any_want_hook(AGSE_PREGUIDRAW))
        gfxDriver->DrawSprite(AGSE_PREGUIDRAW, 0, nullptr); // render stage

    clear_sprite_list();

    const bool is_3d_render = !drawstate.SoftwareRender;
    const bool draw_controls_as_textures = is_3d_render;

    // Add overlays
    auto &overs = get_overlays();
    for (auto &over : overs)
    {
        if (over.type < 0) continue; // empty slot
        if (over.IsRoomLayer()) continue; // not a ui layer
        if (over.transparency == 255) continue; // skip fully transparent
        const Point pos = update_overlay_graphicspace(over);
        add_to_sprite_list(over.ddb, pos.X, pos.Y, over._gs.AABB(), over.zorder, false);
    }

    // Add GUIs
    our_eip=35;
    if (((debug_flags & DBG_NOIFACE)==0) && (displayed_room >= 0)) {
        if (playerchar->activeinv >= MAX_INV) {
            quit("!The player.activeinv variable has been corrupted, probably as a result\n"
                "of an incorrect assignment in the game script.");
        }
        if (playerchar->activeinv < 1) gui_inv_pic=-1;
        else gui_inv_pic=game.invinfo[playerchar->activeinv].pic;
        our_eip = 37;
        // Prepare and update GUI textures
        {
            for (int index = 0; index < game.numgui; ++index)
            {
                auto &gui = guis[index];
                if (!gui.IsDisplayed()) continue; // not on screen
                if (!gui.HasChanged() && !gui.HasControlsChanged()) continue; // no changes: no need to update image
                if (gui.Transparency == 255) continue; // 100% transparent

                eip_guinum = index;
                our_eip = 372;
                Bitmap *guibg_final = guibg[index].Bmp.get();
                const bool draw_with_controls = !draw_controls_as_textures;
                if (gui.HasChanged() || (draw_with_controls && gui.HasControlsChanged()))
                {
                    auto &gbg = guibg[index];
                    Bitmap *bmp = gbg.Bmp.release();
                    recreate_drawobj_bitmap(bmp, gbg.Ddb, gui.Width, gui.Height, gui.Rotation);
                    gbg.Bmp.reset(bmp);
                    Bitmap *guibg_final = gbg.Bmp.get();
                    Bitmap *draw_at = guibg_final;
                    // For software drawing, if GUI requires visual transformation,
                    // then we first draw normal GUI on a helper surface, then blit
                    // that surface to the final bitmap
                    if (!is_3d_render && gui.Rotation != 0.f)
                    {
                        guihelpbg[index].reset(
                            recycle_bitmap(guihelpbg[index].release(), game.GetColorDepth(), gui.Width, gui.Height));
                        draw_at = guihelpbg[index].get();
                    }

                    draw_at->ClearTransparent();
                    if (draw_with_controls)
                        gui.DrawWithControls(draw_at);
                    else
                        gui.DrawSelf(draw_at);

                    if (draw_at != guibg_final)
                    {
                        guibg_final->ClearTransparent();
                        if (gui.Rotation != 0.f)
                        {
                            const int dst_w = guibg_final->GetWidth();
                            const int dst_h = guibg_final->GetHeight();
                            // (+ width%2 fixes one pixel offset problem)
                            guibg_final->RotateBlt(draw_at, dst_w / 2 + dst_w % 2, dst_h / 2,
                                gui.Width / 2, gui.Height / 2, gui.Rotation); // clockwise
                        }
                        else
                        {
                            guibg_final->StretchBlt(draw_at, RectWH(guibg_final->GetSize()));
                        }
                    }

                    IDriverDependantBitmap *&ddb = guibg[index].Ddb;
                    if (ddb != nullptr)
                    {
                        gfxDriver->UpdateDDBFromBitmap(ddb, guibg_final);
                    }
                    else
                    {
                        ddb = gfxDriver->CreateDDBFromBitmap(guibg_final);
                    }
                }
                
                our_eip = 373;
                // Update control textures, if they have changed themselves
                if (draw_controls_as_textures && gui.HasControlsChanged())
                {
                    construct_guictrl_tex(gui);
                }


                our_eip = 374;
                gui.ClearChanged();
            }
        }
        our_eip = 38;
        // Draw the GUIs
        for (int index = 0; index < game.numgui; ++index)
        {
            GUIMain &gui = guis[index];
            if (!gui.IsDisplayed()) continue; // not on screen
            if (gui.Transparency == 255) continue; // 100% transparent

            // Don't draw GUI if "GUIs Turn Off When Disabled"
            if ((game.options[OPT_DISABLEOFF] == kGuiDis_Off) &&
                (all_buttons_disabled >= 0) &&
                (gui.PopupStyle != kGUIPopupNoAutoRemove))
                continue;

            auto *gui_ddb = guibg[index].Ddb;
            assert(gui_ddb); // Test for missing texture, might happen if not marked for update
            if (!gui_ddb) continue;
            if (draw_controls_as_textures)
            {
                gui_render_tex[index] = recycle_render_target(gui_render_tex[index],
                    gui_ddb->GetWidth(), gui_ddb->GetHeight(), gui_ddb->GetColorDepth(), false);
                // Render control textures onto the GUI texture
                draw_gui_controls_batch(index);
                // Replace gui bg ddb with a render target texture,
                // and push it to the sprite list instead
                gui_ddb = gui_render_tex[index];
            }
            gui_ddb->SetAlpha(GfxDef::LegacyTrans255ToAlpha255(gui.Transparency));
            gui_ddb->SetBlendMode(gui.BlendMode);
            gui_ddb->SetOrigin(0.f, 0.f);
            gui_ddb->SetRotation(gui.Rotation);
            add_to_sprite_list(gui_ddb, gui.X, gui.Y,
                gui.GetGraphicSpace().AABB(), gui.ZOrder, false, index);
        }
    }

    // Move the resulting sprlist with guis and overlays to render
    draw_sprite_list(false);
    put_sprite_list_on_screen(false);
    our_eip = 1099;
}

// Push the gathered list of sprites into the active graphic renderer
void put_sprite_list_on_screen(bool in_room)
{
    for (const auto &t : thingsToDrawList)
    {
        assert(t.ddb || (t.renderStage >= 0));
        if (t.ddb)
        {
            if (t.ddb->GetAlpha() == 0)
                continue; // skip completely invisible things
            // mark the image's region as dirty
            invalidate_sprite(t.x, t.y, t.ddb, in_room);
            // push to the graphics driver
            gfxDriver->DrawSprite(t.x, t.y,
                t.aabb.Left, t.aabb.Top, t.ddb);
        }
        else if (t.renderStage >= 0)
        {
            // meta entry to run the plugin hook
            gfxDriver->DrawSprite(t.renderStage, 0, nullptr);
        }
    }

    our_eip = 1100;
}

bool GfxDriverSpriteEvtCallback(int evt, int data)
{
    if (displayed_room < 0)
    {
        // if no room loaded, various stuff won't be initialized yet
        return false;
    }
    return (pl_run_plugin_hooks(evt, data) != 0);
}

void GfxDriverOnInitCallback(void *data)
{
    pl_run_plugin_init_gfx_hooks(gfxDriver->GetDriverID(), data);
}

// Schedule room rendering: background, objects, characters
static void construct_room_view()
{
    draw_preroom_background();
    prepare_room_sprites();
    // reset the Baselines Changed flag now that we've drawn stuff
    walk_behind_baselines_changed = 0;

    for (const auto &viewport : play.GetRoomViewportsZOrdered())
    {
        if (!viewport->IsVisible())
            continue;
        auto camera = viewport->GetCamera();
        if (!camera)
            continue;

        const Rect &view_rc = viewport->GetRect();
        const Rect &cam_rc = camera->GetRect();
        const float view_sx = (float)view_rc.GetWidth() / (float)cam_rc.GetWidth();
        const float view_sy = (float)view_rc.GetHeight() / (float)cam_rc.GetHeight();
        const SpriteTransform view_trans(view_rc.Left, view_rc.Top, view_sx, view_sy);
        const SpriteTransform cam_trans(-cam_rc.Left, -cam_rc.Top, 1.f, 1.f,
            camera->GetRotation(), Point(cam_rc.GetWidth() / 2, cam_rc.GetHeight() / 2));

        if (drawstate.FullFrameRedraw)
        {
            // For hw renderer we draw everything as a sprite stack;
            // viewport-camera pair is done as 2 nested scene nodes,
            // where first defines how camera's image translates into the viewport on screen,
            // and second - how room's image translates into the camera.
            gfxDriver->BeginSpriteBatch(view_rc, view_trans);
            gfxDriver->BeginSpriteBatch(Rect(), cam_trans);
            gfxDriver->SetStageScreen(cam_rc.GetSize(), cam_rc.Left, cam_rc.Top);
            put_sprite_list_on_screen(true);
            gfxDriver->EndSpriteBatch();
            gfxDriver->EndSpriteBatch();
        }
        else
        {
            // For software renderer - combine viewport and camera in one batch,
            // due to how the room drawing is implemented currently in the software mode.
            // TODO: review this later?
            gfxDriver->BeginSpriteBatch(view_rc, view_trans);

            if (CameraDrawData[viewport->GetID()].Frame == nullptr && CameraDrawData[viewport->GetID()].IsOverlap)
            { // room background is prepended to the sprite stack
              // TODO: here's why we have blit whole piece of background now:
              // if we draw directly to the virtual screen overlapping another
              // viewport, then we'd have to also mark and repaint every our
              // region located directly over their dirty regions. That would
              // require to update regions up the stack, converting their
              // coordinates (cam1 -> screen -> cam2).
              // It's not clear whether this is worth the effort, but if it is,
              // then we'd need to optimise view/cam data first.
                gfxDriver->BeginSpriteBatch(Rect(), cam_trans);
                gfxDriver->DrawSprite(0, 0, roomBackgroundBmp);
            }
            else
            { // room background is drawn by dirty rects system
                PBitmap bg_surface = draw_room_background(viewport.get());
                gfxDriver->BeginSpriteBatch(Rect(), cam_trans, kFlip_None, bg_surface);
            }
            put_sprite_list_on_screen(true);
            gfxDriver->EndSpriteBatch();
            gfxDriver->EndSpriteBatch();
        }
    }

    clear_draw_list();
}

// Schedule ui rendering
static void construct_ui_view()
{
    gfxDriver->BeginSpriteBatch(play.GetUIViewport());
    draw_gui_and_overlays();
    gfxDriver->EndSpriteBatch();
    clear_draw_list();
}

// Prepares overlay textures;
// but does not put them on screen yet - that's done in respective construct_*_view functions
static void construct_overlays()
{
    const bool is_software_mode = drawstate.SoftwareRender;
    const bool crop_walkbehinds = (drawstate.WalkBehindMethod == DrawOverCharSprite);

    auto &overs = get_overlays();
<<<<<<< HEAD
    if (overlaybmp.size() < overs.size() * 2)
    {
        overlaybmp.resize(overs.size() * 2); // for scale and rot
        screenovercache.resize(overs.size());
=======
    if (is_software_mode && (overlaybmp.size() < overs.size()))
    {
        overlaybmp.resize(overs.size());
        screenovercache.resize(overs.size(), Point(INT32_MIN, INT32_MIN));
>>>>>>> f707f11c
    }
    for (size_t i = 0; i < overs.size(); ++i)
    {
        auto &over = overs[i];
        if (over.type < 0) continue; // empty slot
        if (over.transparency == 255) continue; // skip fully transparent

        bool has_changed = over.HasChanged();
        // If walk behinds are drawn over the cached object sprite, then check if positions were updated
        if (crop_walkbehinds && over.IsRoomLayer())
        {
            Point pos = get_overlay_position(over);
            has_changed |= (pos.X != screenovercache[i].X || pos.Y != screenovercache[i].Y);
            screenovercache[i].X = pos.X; screenovercache[i].Y = pos.Y;
        }

        if (has_changed)
        {
            // For software mode - prepare transformed bitmap if necessary;
            // for hardware-accelerated - use the sprite ID if possible, to avoid redundant sprite load
            Bitmap *use_bmp = nullptr;
            if (is_software_mode)
            {
                auto *bmp1 = overlaybmp[i * 2].release();
                auto *bmp2 = overlaybmp[i * 2 + 1].release();
                use_bmp = recreate_overlay_image(over, bmp1, bmp2);
                overlaybmp[i * 2].reset(bmp1);
                overlaybmp[i * 2 + 1].reset(bmp2);
                use_bmp = transform_sprite(over.GetImage(), overlaybmp[i], Size(over.scaleWidth, over.scaleHeight));
                if (crop_walkbehinds && over.IsRoomLayer())
                {
                    auto &use_cache = overlaybmp[i * 2 + 1];
                    if (use_bmp != use_cache.get())
                    {
                        recycle_bitmap(use_cache, use_bmp->GetColorDepth(), use_bmp->GetWidth(), use_bmp->GetHeight(), true);
                        use_cache->Blit(use_bmp);
                    }
                    Point pos = get_overlay_position(over);
                    walkbehinds_cropout(use_cache.get(), pos.X, pos.Y, over.zorder);
                    use_bmp = use_cache.get();
                }
            }
            else if (over.GetSpriteNum() < 0)
            {
                use_bmp = over.GetImage();
            }

            over.ddb = recycle_ddb_sprite(over.ddb, over.GetSpriteNum(), use_bmp);
            over.ClearChanged();
        }

        assert(over.ddb); // Test for missing texture, might happen if not marked for update
        if (!over.ddb) continue;
        over.ddb->SetStretch(over.scaleWidth, over.scaleHeight);
        over.ddb->SetRotation(over.rotation);
        over.ddb->SetAlpha(GfxDef::LegacyTrans255ToAlpha255(over.transparency));
        over.ddb->SetBlendMode(over.blendMode);
    }
}

void construct_game_scene(bool full_redraw)
{
    gfxDriver->ClearDrawLists();

    if (play.fast_forward)
        return;

    our_eip=3;

    // React to changes to viewports and cameras (possibly from script) just before the render
    play.UpdateViewports();

    gfxDriver->UseSmoothScaling(IS_ANTIALIAS_SPRITES);
    gfxDriver->RenderSpritesAtScreenResolution(usetup.RenderAtScreenRes, usetup.Supersampling);

    pl_run_plugin_hooks(AGSE_PRERENDER, 0);

    // Possible reasons to invalidate whole screen for the software renderer
    if (full_redraw || play.screen_tint > 0 || play.shakesc_length > 0)
        invalidate_screen();

    // Overlays may be both in rooms and ui layer, prepare their textures beforehand
    construct_overlays();

    // TODO: move to game update! don't call update during rendering pass!
    // IMPORTANT: keep the order same because sometimes script may depend on it
    if (displayed_room >= 0)
        play.UpdateRoomCameras();

    // Begin with the parent scene node, defining global offset and flip
    gfxDriver->BeginSpriteBatch(play.GetMainViewport(),
        play.GetGlobalTransform(drawstate.FullFrameRedraw),
        (GraphicFlip)play.screen_flipped);

    // Stage: room viewports
    if (play.screen_is_faded_out == 0 && play.complete_overlay_on == 0)
    {
        if (displayed_room >= 0)
        {
            construct_room_view();
        }
        else if (!drawstate.FullFrameRedraw)
        {
            // black it out so we don't get cursor trails
            // TODO: this is possible to do with dirty rects system now too (it can paint black rects outside of room viewport)
            gfxDriver->GetMemoryBackBuffer()->Fill(0);
        }
    }

    our_eip=4;

    // Stage: UI overlay
    if (play.screen_is_faded_out == 0)
    {
        construct_ui_view();
    }

    // End the parent scene node
    gfxDriver->EndSpriteBatch();
}

void construct_game_screen_overlay(bool draw_mouse)
{
    gfxDriver->BeginSpriteBatch(play.GetMainViewport(),
            play.GetGlobalTransform(drawstate.FullFrameRedraw), (GraphicFlip)play.screen_flipped);
    if (pl_any_want_hook(AGSE_POSTSCREENDRAW))
    {
        gfxDriver->DrawSprite(AGSE_POSTSCREENDRAW, 0, nullptr);
    }

    // Add mouse cursor pic, and global screen tint effect
    if (play.screen_is_faded_out == 0)
    {
        // Stage: mouse cursor
        if (draw_mouse && !play.mouse_cursor_hidden)
        {
            gfxDriver->DrawSprite(mousex - hotx, mousey - hoty, mouseCursor);
            invalidate_sprite(mousex - hotx, mousey - hoty, mouseCursor, false);
        }
        // Stage: screen fx
        if (play.screen_tint >= 1)
            gfxDriver->SetScreenTint(play.screen_tint & 0xff, (play.screen_tint >> 8) & 0xff, (play.screen_tint >> 16) & 0xff);
    }
    gfxDriver->EndSpriteBatch();

    // For hardware-accelerated renderers: legacy letterbox and global screen fade effect
    if (drawstate.FullFrameRedraw)
    {
        gfxDriver->BeginSpriteBatch(play.GetMainViewport(), SpriteTransform());
        // Stage: legacy letterbox mode borders
        if (play.screen_is_faded_out == 0)
            render_black_borders();
        // Stage: full screen fade fx
        if (play.screen_is_faded_out != 0)
            gfxDriver->SetScreenFade(play.fade_to_red, play.fade_to_green, play.fade_to_blue);
        gfxDriver->EndSpriteBatch();
    }
}

void construct_engine_overlay()
{
    const Rect &viewport = RectWH(game.GetGameRes());
    gfxDriver->BeginSpriteBatch(viewport, SpriteTransform());

    // draw the debug console, if appropriate
    if ((play.debug_mode > 0) && (display_console != 0))
    {
        const int font = FONT_NORMAL;
        int ypp = 1;
        int txtspacing = get_font_linespacing(font);
        int barheight = get_text_lines_surf_height(font, DEBUG_CONSOLE_NUMLINES - 1) + 4;

        if (debugConsoleBuffer == nullptr)
        {
            debugConsoleBuffer = CreateCompatBitmap(viewport.GetWidth(), barheight);
        }

        color_t draw_color = debugConsoleBuffer->GetCompatibleColor(15);
        debugConsoleBuffer->FillRect(Rect(0, 0, viewport.GetWidth() - 1, barheight), draw_color);
        color_t text_color = debugConsoleBuffer->GetCompatibleColor(16);
        for (int jj = first_debug_line; jj != last_debug_line; jj = (jj + 1) % DEBUG_CONSOLE_NUMLINES) {
            wouttextxy(debugConsoleBuffer, 1, ypp, font, text_color, debug_line[jj].GetCStr());
            ypp += txtspacing;
        }

        if (debugConsole == nullptr)
            debugConsole = gfxDriver->CreateDDBFromBitmap(debugConsoleBuffer, true /*opaque*/);
        else
            gfxDriver->UpdateDDBFromBitmap(debugConsole, debugConsoleBuffer);

        gfxDriver->DrawSprite(0, 0, debugConsole);
        invalidate_sprite_glob(0, 0, debugConsole);
    }

    if (display_fps != kFPS_Hide)
        draw_fps(viewport);

    gfxDriver->EndSpriteBatch();
}

static void update_shakescreen()
{
    // TODO: unify blocking and non-blocking shake update
    play.shake_screen_yoff = 0;
    if (play.shakesc_length > 0)
    {
        if ((loopcounter % play.shakesc_delay) < (play.shakesc_delay / 2))
            play.shake_screen_yoff = play.shakesc_amount;
    }
}

void debug_draw_room_mask(RoomAreaMask mask)
{
    debugRoomMask = mask;
    if (mask == kRoomAreaNone)
        return;

    Bitmap *bmp;
    switch (mask)
    {
    case kRoomAreaHotspot: bmp = thisroom.HotspotMask.get(); break;
    case kRoomAreaWalkBehind: bmp = thisroom.WalkBehindMask.get(); break;
    case kRoomAreaWalkable: bmp = prepare_walkable_areas(-1); break;
    case kRoomAreaRegion: bmp = thisroom.RegionMask.get(); break;
    default: return;
    }

    // Software mode scaling
    // note we don't use transparency in software mode - may be slow in hi-res games
    if (drawstate.SoftwareRender &&
        (mask != kRoomAreaWalkBehind) &&
        (bmp->GetSize() != Size(thisroom.Width, thisroom.Height)))
    {
        recycle_bitmap(debugRoomMaskObj.Bmp,
            bmp->GetColorDepth(), thisroom.Width, thisroom.Height);
        debugRoomMaskObj.Bmp->StretchBlt(bmp, RectWH(0, 0, thisroom.Width, thisroom.Height));
        bmp = debugRoomMaskObj.Bmp.get();
    }

    debugRoomMaskObj.Ddb = recycle_ddb_bitmap(debugRoomMaskObj.Ddb, bmp, true /*opaque*/);
    debugRoomMaskObj.Ddb->SetAlpha(150);
    debugRoomMaskObj.Ddb->SetStretch(thisroom.Width, thisroom.Height);
}

void debug_draw_movelist(int charnum)
{
    debugMoveListChar = charnum;
}

void update_room_debug()
{
    if (debugRoomMask == kRoomAreaWalkable)
    {
        Bitmap *bmp = prepare_walkable_areas(-1);
        // Software mode scaling
        if (drawstate.SoftwareRender && (thisroom.MaskResolution > 1))
        {
            recycle_bitmap(debugRoomMaskObj.Bmp,
                bmp->GetColorDepth(), thisroom.Width, thisroom.Height);
            debugRoomMaskObj.Bmp->StretchBlt(bmp, RectWH(0, 0, thisroom.Width, thisroom.Height));
            bmp = debugRoomMaskObj.Bmp.get();
        }
        debugRoomMaskObj.Ddb = recycle_ddb_bitmap(debugRoomMaskObj.Ddb, bmp, true /*opaque*/);
        debugRoomMaskObj.Ddb->SetAlpha(150);
        debugRoomMaskObj.Ddb->SetStretch(thisroom.Width, thisroom.Height);
    }
    if (debugMoveListChar >= 0)
    {
        const int mult = drawstate.SoftwareRender ? 1 : thisroom.MaskResolution;
        if (drawstate.SoftwareRender)
            recycle_bitmap(debugMoveListObj.Bmp, game.GetColorDepth(),
                thisroom.Width, thisroom.Height, true);
        else
            recycle_bitmap(debugMoveListObj.Bmp, game.GetColorDepth(),
                thisroom.WalkAreaMask->GetWidth(), thisroom.WalkAreaMask->GetHeight(), true);

        if (game.chars[debugMoveListChar].walking > 0)
        {
            int mlsnum = game.chars[debugMoveListChar].walking;
            if (game.chars[debugMoveListChar].walking >= TURNING_AROUND)
                mlsnum %= TURNING_AROUND;
            const MoveList &cmls = mls[mlsnum];
            for (int i = 0; i < cmls.numstage - 1; i++) {
                int srcx = cmls.pos[i].X;
                int srcy = cmls.pos[i].Y;
                int targetx = cmls.pos[i + 1].X;
                int targety = cmls.pos[i + 1].Y;
                debugMoveListObj.Bmp->DrawLine(Line(srcx / mult, srcy / mult, targetx / mult, targety / mult),
                    MakeColor(i + 1));
            }
        }
        sync_object_texture(debugMoveListObj);
        debugMoveListObj.Ddb->SetAlpha(150);
        debugMoveListObj.Ddb->SetStretch(thisroom.Width, thisroom.Height);
    }
}

// Draw everything 
void render_graphics(IDriverDependantBitmap *extraBitmap, int extraX, int extraY)
{
    // Don't render if skipping cutscene
    if (play.fast_forward)
        return;
    // Don't render if we've just entered new room and are before fade-in
    // TODO: find out why this is not skipped for 8-bit games
    if ((in_new_room > 0) & (game.color_depth > 1))
        return;

    // TODO: find out if it's okay to move shake to update function
    update_shakescreen();

    construct_game_scene(false);
    our_eip=5;
    // TODO: extraBitmap is a hack, used to place an additional gui element
    // on top of the screen. Normally this should be a part of the game UI stage.
    if (extraBitmap != nullptr)
    {
        gfxDriver->BeginSpriteBatch(play.GetMainViewport(), play.GetGlobalTransform(drawstate.FullFrameRedraw), (GraphicFlip)play.screen_flipped);
        invalidate_sprite(extraX, extraY, extraBitmap, false);
        gfxDriver->DrawSprite(extraX, extraY, extraBitmap);
        gfxDriver->EndSpriteBatch();
    }
    construct_game_screen_overlay(true);
    render_to_screen();

    if (!play.screen_is_faded_out) {
        // always update the palette, regardless of whether the plugin
        // vetos the screen update
        if (bg_just_changed) {
            setpal();
            bg_just_changed = 0;
        }
    }

    drawstate.ScreenIsDirty = false;
}<|MERGE_RESOLUTION|>--- conflicted
+++ resolved
@@ -2659,17 +2659,10 @@
     const bool crop_walkbehinds = (drawstate.WalkBehindMethod == DrawOverCharSprite);
 
     auto &overs = get_overlays();
-<<<<<<< HEAD
-    if (overlaybmp.size() < overs.size() * 2)
+    if (is_software_mode && (overlaybmp.size() < overs.size() * 2))
     {
         overlaybmp.resize(overs.size() * 2); // for scale and rot
-        screenovercache.resize(overs.size());
-=======
-    if (is_software_mode && (overlaybmp.size() < overs.size()))
-    {
-        overlaybmp.resize(overs.size());
         screenovercache.resize(overs.size(), Point(INT32_MIN, INT32_MIN));
->>>>>>> f707f11c
     }
     for (size_t i = 0; i < overs.size(); ++i)
     {
