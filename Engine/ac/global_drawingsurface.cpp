//=============================================================================
//
// Adventure Game Studio (AGS)
//
// Copyright (C) 1999-2011 Chris Jones and 2011-20xx others
// The full list of copyright holders can be found in the Copyright.txt
// file, which is part of this source code distribution.
//
// The AGS source code is provided under the Artistic License 2.0.
// A copy of this license can be found in the file License.txt and at
// http://www.opensource.org/licenses/artistic-license-2.0.php
//
//=============================================================================

#include <stdio.h>
#include "ac/common.h"
#include "ac/display.h"
#include "ac/draw.h"
#include "ac/game.h"
#include "ac/global_drawingsurface.h"
#include "ac/global_translation.h"
#include "ac/string.h"
#include "debug/debug_log.h"
#include "font/fonts.h"
#include "game/game_objects.h"
#include "gui/guidefines.h"
#include "ac/spritecache.h"
#include "gfx/gfx_util.h"

using AGS::Common::Bitmap;
namespace BitmapHelper = AGS::Common::BitmapHelper;
namespace GfxUtil = AGS::Engine::GfxUtil;

extern Bitmap *raw_saved_screen;
extern char lines[MAXLINE][200];
extern int  numlines;
extern int spritewidth[MAX_SPRITES],spriteheight[MAX_SPRITES];
extern SpriteCache spriteset;
extern int current_screen_resolution_multiplier;

// Raw screen writing routines - similar to old CapturedStuff
//#define RAW_START() Bitmap *oldabuf=RAW_GRAPHICS()->GetBitmap(); RAW_GRAPHICS()->GetBitmap()=thisroom.Backgrounds[].Graphic[play.RoomBkgFrameIndex]; play.RoomBkgWasModified[play.RoomBkgFrameIndex] = 1
//#define RAW_END() RAW_GRAPHICS()->GetBitmap() = oldabuf
#define RAW_START() raw_drawing_surface = thisroom.Backgrounds[play.RoomBkgFrameIndex].Graphic; play.RoomBkgWasModified[play.RoomBkgFrameIndex] = 1
#define RAW_END()
#define RAW_SURFACE() (raw_drawing_surface)

Bitmap *raw_drawing_surface;

// RawSaveScreen: copy the current screen to a backup bitmap
void RawSaveScreen () {
    if (raw_saved_screen != NULL)
        delete raw_saved_screen;
    Bitmap *source = thisroom.Backgrounds[play.RoomBkgFrameIndex].Graphic;
    raw_saved_screen = BitmapHelper::CreateBitmapCopy(source);
}
// RawRestoreScreen: copy backup bitmap back to screen; we
// deliberately don't free the Bitmap *cos they can multiple restore
// and it gets freed on room exit anyway
void RawRestoreScreen() {
    if (raw_saved_screen == NULL) {
        debug_log("RawRestoreScreen: unable to restore, since the screen hasn't been saved previously.");
        return;
    }
    Bitmap *deston = thisroom.Backgrounds[play.RoomBkgFrameIndex].Graphic;
    deston->Blit(raw_saved_screen, 0, 0, 0, 0, deston->GetWidth(), deston->GetHeight());
    invalidate_screen();
    mark_current_background_dirty();
}
// Restores the backup bitmap, but tints it to the specified level
void RawRestoreScreenTinted(int red, int green, int blue, int opacity) {
    if (raw_saved_screen == NULL) {
        debug_log("RawRestoreScreenTinted: unable to restore, since the screen hasn't been saved previously.");
        return;
    }
    if ((red < 0) || (green < 0) || (blue < 0) ||
        (red > 255) || (green > 255) || (blue > 255) ||
        (opacity < 1) || (opacity > 100))
        quit("!RawRestoreScreenTinted: invalid parameter. R,G,B must be 0-255, opacity 1-100");

    DEBUG_CONSOLE("RawRestoreTinted RGB(%d,%d,%d) %d%%", red, green, blue, opacity);

    Bitmap *deston = thisroom.Backgrounds[play.RoomBkgFrameIndex].Graphic;
    tint_image(deston, raw_saved_screen, red, green, blue, opacity);
    invalidate_screen();
    mark_current_background_dirty();
}

void RawDrawFrameTransparent (int frame, int translev) {
    if ((frame < 0) || (frame >= thisroom.BkgSceneCount) ||
        (translev < 0) || (translev > 99))
        quit("!RawDrawFrameTransparent: invalid parameter (transparency must be 0-99, frame a valid BG frame)");

    if (thisroom.Backgrounds[frame].Graphic->GetColorDepth() <= 8)
        quit("!RawDrawFrameTransparent: 256-colour backgrounds not supported");

    if (frame == play.RoomBkgFrameIndex)
        quit("!RawDrawFrameTransparent: cannot draw current background onto itself");

    RAW_START();
    if (translev == 0)
    {
        // just draw it over the top, no transparency
<<<<<<< HEAD
        thisroom.Backgrounds[play.RoomBkgFrameIndex].Graphic->Blit(thisroom.Backgrounds[frame].Graphic, 0, 0, 0, 0, thisroom.Backgrounds[frame].Graphic->GetWidth(), thisroom.Backgrounds[frame].Graphic->GetHeight());
        play.RoomBkgWasModified[play.RoomBkgFrameIndex] = 1;
        return;
    }
    // Draw it transparently
    RAW_START();
    int trans_mode = ((100-translev) * 25) / 10;
    AGS::Engine::GfxUtil::DrawSpriteWithTransparency (RAW_SURFACE(), thisroom.Backgrounds[frame].Graphic, 0, 0, trans_mode);
=======
        RAW_SURFACE()->Blit(thisroom.ebscene[frame], 0, 0, 0, 0, thisroom.ebscene[frame]->GetWidth(), thisroom.ebscene[frame]->GetHeight());
    }
    else
    {
        // Draw it transparently
        GfxUtil::DrawSpriteWithTransparency (RAW_SURFACE(), thisroom.ebscene[frame], 0, 0,
            GfxUtil::Trans100ToAlpha255(translev));
    }
>>>>>>> c9353f51
    invalidate_screen();
    mark_current_background_dirty();
    RAW_END();
}

void RawClear (int clr) {
<<<<<<< HEAD
    play.RoomBkgWasModified[play.RoomBkgFrameIndex] = 1;
    clr = RAW_SURFACE()->GetCompatibleColor(clr);
    thisroom.Backgrounds[play.RoomBkgFrameIndex].Graphic->Clear (clr);
=======
    RAW_START();
    clr = RAW_SURFACE()->GetCompatibleColor(clr);
    RAW_SURFACE()->Clear (clr);
>>>>>>> c9353f51
    invalidate_screen();
    mark_current_background_dirty();
}
void RawSetColor (int clr) {
    //push_screen();
    //SetVirtualScreen(thisroom.Backgrounds[].Graphic[play.RoomBkgFrameIndex]);
    // set the colour at the appropriate depth for the background
    play.RawDrawColour = GetVirtualScreen()->GetCompatibleColor(clr);
    //pop_screen();
}
void RawSetColorRGB(int red, int grn, int blu) {
    if ((red < 0) || (red > 255) || (grn < 0) || (grn > 255) ||
        (blu < 0) || (blu > 255))
        quit("!RawSetColorRGB: colour values must be 0-255");

    play.RawDrawColour = makecol_depth(thisroom.Backgrounds[play.RoomBkgFrameIndex].Graphic->GetColorDepth(), red, grn, blu);
}
void RawPrint (int xx, int yy, const char*texx, ...) {
    char displbuf[STD_BUFFER_SIZE];
    va_list ap;
    va_start(ap,texx);
    vsprintf(displbuf, get_translation(texx), ap);
    va_end(ap);
    RAW_START();
    // don't use wtextcolor because it will do a 16->32 conversion
    color_t text_color = play.RawDrawColour;
    if ((RAW_SURFACE()->GetColorDepth() <= 8) && (play.RawDrawColour > 255)) {
        text_color = RAW_SURFACE()->GetCompatibleColor(1);
        debug_log ("RawPrint: Attempted to use hi-color on 256-col background");
    }
    multiply_up_coordinates(&xx, &yy);
    wouttext_outline(RAW_SURFACE(), xx, yy, play.NormalFont, text_color, displbuf);
    // we must invalidate the entire screen because these are room
    // co-ordinates, not screen co-ords which it works with
    invalidate_screen();
    mark_current_background_dirty();
    RAW_END();
}
void RawPrintMessageWrapped (int xx, int yy, int wid, int font, int msgm) {
    char displbuf[3000];
    int texthit = wgetfontheight(font);
    multiply_up_coordinates(&xx, &yy);
    wid = multiply_up_coordinate(wid);

    get_message_text (msgm, displbuf);
    // it's probably too late but check anyway
    if (strlen(displbuf) > 2899)
        quit("!RawPrintMessageWrapped: message too long");
    break_up_text_into_lines (wid, font, displbuf);

    RAW_START();
    color_t text_color = play.RawDrawColour;
    for (int i = 0; i < numlines; i++)
        wouttext_outline(RAW_SURFACE(), xx, yy + texthit*i, font, text_color, lines[i]);
    invalidate_screen();
    mark_current_background_dirty();
    RAW_END();
}

void RawDrawImageCore(int xx, int yy, int slot, int alpha) {
    if ((slot < 0) || (slot >= MAX_SPRITES) || (spriteset[slot] == NULL))
        quit("!RawDrawImage: invalid sprite slot number specified");
    RAW_START();

    if (spriteset[slot]->GetColorDepth() != RAW_SURFACE()->GetColorDepth()) {
        debug_log("RawDrawImage: Sprite %d colour depth %d-bit not same as background depth %d-bit", slot, spriteset[slot]->GetColorDepth(), RAW_SURFACE()->GetColorDepth());
    }

    draw_sprite_slot_support_alpha(RAW_SURFACE(), false, xx, yy, slot, alpha);
    invalidate_screen();
    mark_current_background_dirty();
    RAW_END();
}

void RawDrawImage(int xx, int yy, int slot) {
    multiply_up_coordinates(&xx, &yy);
    RawDrawImageCore(xx, yy, slot);
}

void RawDrawImageTrans(int xx, int yy, int slot, int alpha) {
    multiply_up_coordinates(&xx, &yy);
    RawDrawImageCore(xx, yy, slot, alpha);
}

void RawDrawImageOffset(int xx, int yy, int slot) {

    if ((current_screen_resolution_multiplier == 1) && (game.DefaultResolution >= 3)) {
        // running a 640x400 game at 320x200, adjust
        xx /= 2;
        yy /= 2;
    }
    else if ((current_screen_resolution_multiplier > 1) && (game.DefaultResolution <= 2)) {
        // running a 320x200 game at 640x400, adjust
        xx *= 2;
        yy *= 2;
    }

    RawDrawImageCore(xx, yy, slot);
}

void RawDrawImageTransparent(int xx, int yy, int slot, int legacy_transparency) {
    if ((legacy_transparency < 0) || (legacy_transparency > 100))
        quit("!RawDrawImageTransparent: invalid transparency setting");

    // WARNING: the previous versions of AGS actually had a bug:
    // although manual stated that RawDrawImageTransparent takes % of transparency
    // as an argument, that value was used improperly when setting up an Allegro's
    // trans_blender, which caused it to act about as % of opacity instead, but
    // with a twist.
    //
    // It was converted to 255-ranged "transparency" parameter:
    // int transparency = (trans * 255) / 100;
    //
    // Note by CJ:
    // Transparency is a bit counter-intuitive
    // 0=not transparent, 255=invisible, 1..254 barely visible .. mostly visible
    //
    // In order to support this backward-compatible behavior, we convert the
    // opacity into proper alpha this way:
    // 0      => alpha 255
    // 100    => alpha 0
    // 1 - 99 => alpha 1 - 244
    // 
    RawDrawImageTrans(xx, yy, slot, GfxUtil::LegacyTrans100ToAlpha255(legacy_transparency));

    update_polled_stuff_if_runtime();  // this operation can be slow so stop music skipping
}
void RawDrawImageResized(int xx, int yy, int gotSlot, int width, int height) {
    if ((gotSlot < 0) || (gotSlot >= MAX_SPRITES) || (spriteset[gotSlot] == NULL))
        quit("!RawDrawImageResized: invalid sprite slot number specified");
    // very small, don't draw it
    if ((width < 1) || (height < 1))
        return;

    multiply_up_coordinates(&xx, &yy);
    multiply_up_coordinates(&width, &height);

    // resize the sprite to the requested size
    Bitmap *newPic = BitmapHelper::CreateBitmap(width, height, spriteset[gotSlot]->GetColorDepth());
    newPic->StretchBlt(spriteset[gotSlot],
        RectWH(0, 0, spritewidth[gotSlot], spriteheight[gotSlot]),
        RectWH(0, 0, width, height));

    RAW_START();
    if (newPic->GetColorDepth() != RAW_SURFACE()->GetColorDepth())
        quit("!RawDrawImageResized: image colour depth mismatch: the background image must have the same colour depth as the sprite being drawn");

    GfxUtil::DrawSpriteWithTransparency(RAW_SURFACE(), newPic, xx, yy);
    delete newPic;
    invalidate_screen();
    mark_current_background_dirty();
    update_polled_stuff_if_runtime();  // this operation can be slow so stop music skipping
    RAW_END();
}
void RawDrawLine (int fromx, int fromy, int tox, int toy) {
    multiply_up_coordinates(&fromx, &fromy);
    multiply_up_coordinates(&tox, &toy);

    play.RoomBkgWasModified[play.RoomBkgFrameIndex] = 1;
    int ii,jj;
    // draw a line thick enough to look the same at all resolutions
    Bitmap *bg_frame = thisroom.Backgrounds[play.RoomBkgFrameIndex].Graphic;
    color_t draw_color = play.RawDrawColour;
    for (ii = 0; ii < get_fixed_pixel_size(1); ii++) {
        for (jj = 0; jj < get_fixed_pixel_size(1); jj++)
            bg_frame->DrawLine (Line(fromx+ii, fromy+jj, tox+ii, toy+jj), draw_color);
    }
    invalidate_screen();
    mark_current_background_dirty();
}
void RawDrawCircle (int xx, int yy, int rad) {
    multiply_up_coordinates(&xx, &yy);
    rad = multiply_up_coordinate(rad);

    play.RoomBkgWasModified[play.RoomBkgFrameIndex] = 1;
    Bitmap *bg_frame = thisroom.Backgrounds[play.RoomBkgFrameIndex].Graphic;
    bg_frame->FillCircle(Circle (xx, yy, rad), play.RawDrawColour);
    invalidate_screen();
    mark_current_background_dirty();
}
void RawDrawRectangle(int x1, int y1, int x2, int y2) {
    play.RoomBkgWasModified[play.RoomBkgFrameIndex] = 1;
    multiply_up_coordinates(&x1, &y1);
    multiply_up_coordinates_round_up(&x2, &y2);

    Bitmap *bg_frame = thisroom.Backgrounds[play.RoomBkgFrameIndex].Graphic;
    bg_frame->FillRect(Rect(x1,y1,x2,y2), play.RawDrawColour);
    invalidate_screen();
    mark_current_background_dirty();
}
void RawDrawTriangle(int x1, int y1, int x2, int y2, int x3, int y3) {
    play.RoomBkgWasModified[play.RoomBkgFrameIndex] = 1;
    multiply_up_coordinates(&x1, &y1);
    multiply_up_coordinates(&x2, &y2);
    multiply_up_coordinates(&x3, &y3);

    Bitmap *bg_frame = thisroom.Backgrounds[play.RoomBkgFrameIndex].Graphic;
    bg_frame->DrawTriangle(Triangle (x1,y1,x2,y2,x3,y3), play.RawDrawColour);
    invalidate_screen();
    mark_current_background_dirty();
}<|MERGE_RESOLUTION|>--- conflicted
+++ resolved
@@ -101,16 +101,6 @@
     if (translev == 0)
     {
         // just draw it over the top, no transparency
-<<<<<<< HEAD
-        thisroom.Backgrounds[play.RoomBkgFrameIndex].Graphic->Blit(thisroom.Backgrounds[frame].Graphic, 0, 0, 0, 0, thisroom.Backgrounds[frame].Graphic->GetWidth(), thisroom.Backgrounds[frame].Graphic->GetHeight());
-        play.RoomBkgWasModified[play.RoomBkgFrameIndex] = 1;
-        return;
-    }
-    // Draw it transparently
-    RAW_START();
-    int trans_mode = ((100-translev) * 25) / 10;
-    AGS::Engine::GfxUtil::DrawSpriteWithTransparency (RAW_SURFACE(), thisroom.Backgrounds[frame].Graphic, 0, 0, trans_mode);
-=======
         RAW_SURFACE()->Blit(thisroom.ebscene[frame], 0, 0, 0, 0, thisroom.ebscene[frame]->GetWidth(), thisroom.ebscene[frame]->GetHeight());
     }
     else
@@ -119,22 +109,15 @@
         GfxUtil::DrawSpriteWithTransparency (RAW_SURFACE(), thisroom.ebscene[frame], 0, 0,
             GfxUtil::Trans100ToAlpha255(translev));
     }
->>>>>>> c9353f51
     invalidate_screen();
     mark_current_background_dirty();
     RAW_END();
 }
 
 void RawClear (int clr) {
-<<<<<<< HEAD
-    play.RoomBkgWasModified[play.RoomBkgFrameIndex] = 1;
-    clr = RAW_SURFACE()->GetCompatibleColor(clr);
-    thisroom.Backgrounds[play.RoomBkgFrameIndex].Graphic->Clear (clr);
-=======
     RAW_START();
     clr = RAW_SURFACE()->GetCompatibleColor(clr);
     RAW_SURFACE()->Clear (clr);
->>>>>>> c9353f51
     invalidate_screen();
     mark_current_background_dirty();
 }
