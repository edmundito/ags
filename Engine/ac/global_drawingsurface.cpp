--- conflicted
+++ resolved
@@ -31,12 +31,6 @@
 namespace BitmapHelper = AGS::Common::BitmapHelper;
 
 extern Bitmap *raw_saved_screen;
-<<<<<<< HEAD
-extern int trans_mode;
-=======
-extern roomstruct thisroom;
-extern GameState play;
->>>>>>> 7ebd74db
 extern char lines[MAXLINE][200];
 extern int  numlines;
 extern int spritewidth[MAX_SPRITES],spriteheight[MAX_SPRITES];
@@ -110,13 +104,8 @@
     }
     // Draw it transparently
     RAW_START();
-<<<<<<< HEAD
-    trans_mode = ((100-translev) * 25) / 10;
-    put_sprite_256 (RAW_SURFACE(), 0, 0, thisroom.Backgrounds[frame].Graphic);
-=======
     int trans_mode = ((100-translev) * 25) / 10;
-    AGS::Engine::GfxUtil::DrawSpriteWithTransparency (RAW_SURFACE(), thisroom.ebscene[frame], 0, 0, trans_mode);
->>>>>>> 7ebd74db
+    AGS::Engine::GfxUtil::DrawSpriteWithTransparency (RAW_SURFACE(), thisroom.Backgrounds[frame].Graphic, 0, 0, trans_mode);
     invalidate_screen();
     mark_current_background_dirty();
     RAW_END();
