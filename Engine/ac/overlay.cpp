--- conflicted
+++ resolved
@@ -104,14 +104,14 @@
     int ovri = find_overlay_of_type(scover->overlayId);
     if (ovri < 0)
         quit("!invalid overlay ID specified");
-    return game_to_data_coord(screenover[ovri].pic->GetWidth());
+    return screenover[ovri].pic->GetWidth();
 }
 
 int Overlay_GetHeight(ScriptOverlay *scover) {
     int ovri = find_overlay_of_type(scover->overlayId);
     if (ovri < 0)
         quit("!invalid overlay ID specified");
-    return game_to_data_coord(screenover[ovri].pic->GetHeight());
+    return screenover[ovri].pic->GetHeight();
 }
 
 int Overlay_GetValid(ScriptOverlay *scover) {
@@ -512,7 +512,16 @@
     API_OBJCALL_VOID_PINT(ScriptOverlay, Overlay_SetY);
 }
 
-<<<<<<< HEAD
+RuntimeScriptValue Sc_Overlay_GetWidth(void *self, const RuntimeScriptValue *params, int32_t param_count)
+{
+    API_OBJCALL_INT(ScriptOverlay, Overlay_GetWidth);
+}
+
+RuntimeScriptValue Sc_Overlay_GetHeight(void *self, const RuntimeScriptValue *params, int32_t param_count)
+{
+    API_OBJCALL_INT(ScriptOverlay, Overlay_GetHeight);
+}
+
 RuntimeScriptValue Sc_Overlay_GetBlendMode(void *self, const RuntimeScriptValue *params, int32_t param_count)
 {
     API_OBJCALL_INT(ScriptOverlay, Overlay_GetBlendMode);
@@ -552,16 +561,6 @@
 RuntimeScriptValue Sc_Overlay_SetZOrder(void *self, const RuntimeScriptValue *params, int32_t param_count)
 {
     API_OBJCALL_VOID_PINT(ScriptOverlay, Overlay_SetZOrder);
-=======
-RuntimeScriptValue Sc_Overlay_GetWidth(void *self, const RuntimeScriptValue *params, int32_t param_count)
-{
-    API_OBJCALL_INT(ScriptOverlay, Overlay_GetWidth);
-}
-
-RuntimeScriptValue Sc_Overlay_GetHeight(void *self, const RuntimeScriptValue *params, int32_t param_count)
-{
-    API_OBJCALL_INT(ScriptOverlay, Overlay_GetHeight);
->>>>>>> 7be93372
 }
 
 //=============================================================================
@@ -596,7 +595,8 @@
     ccAddExternalObjectFunction("Overlay::set_X",               Sc_Overlay_SetX);
     ccAddExternalObjectFunction("Overlay::get_Y",               Sc_Overlay_GetY);
     ccAddExternalObjectFunction("Overlay::set_Y",               Sc_Overlay_SetY);
-<<<<<<< HEAD
+    ccAddExternalObjectFunction("Overlay::get_Width",           Sc_Overlay_GetWidth);
+    ccAddExternalObjectFunction("Overlay::get_Height",          Sc_Overlay_GetHeight);
     ccAddExternalObjectFunction("Overlay::get_BlendMode",       Sc_Overlay_GetBlendMode);
     ccAddExternalObjectFunction("Overlay::set_BlendMode",       Sc_Overlay_SetBlendMode);
     ccAddExternalObjectFunction("Overlay::get_Rotation",        Sc_Overlay_GetRotation);
@@ -605,10 +605,6 @@
     ccAddExternalObjectFunction("Overlay::set_Transparency",    Sc_Overlay_SetTransparency);
     ccAddExternalObjectFunction("Overlay::get_ZOrder",          Sc_Overlay_GetZOrder);
     ccAddExternalObjectFunction("Overlay::set_ZOrder",          Sc_Overlay_SetZOrder);
-=======
-    ccAddExternalObjectFunction("Overlay::get_Width",           Sc_Overlay_GetWidth);
-    ccAddExternalObjectFunction("Overlay::get_Height",          Sc_Overlay_GetHeight);
->>>>>>> 7be93372
 
     /* ----------------------- Registering unsafe exports for plugins -----------------------*/
 
