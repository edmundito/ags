--- conflicted
+++ resolved
@@ -515,13 +515,8 @@
         const int charpic = views[game.chars[charid].view].loops[game.chars[charid].loop].frames[0].pic;
         const int height = (charextra[charid].height < 1) ? game.SpriteInfos[charpic].Height : charextra[charid].height;
         const Point screenpt = view->RoomToScreen(
-<<<<<<< HEAD
             game.chars[charid].x,
-            game.chars[charid].get_effective_y() - height).first;
-=======
-            data_to_game_coord(game.chars[charid].x),
-            data_to_game_coord(charextra[charid].GetEffectiveY(&game.chars[charid])) - height).first;
->>>>>>> 415dca74
+            charextra[charid].GetEffectiveY(&game.chars[charid]) - height).first;
         const Size pic_size = over.GetGraphicSize();
         int tdxp = std::max(0, screenpt.X - pic_size.Width / 2);
         int tdyp = screenpt.Y - 5;
