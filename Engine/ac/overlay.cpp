//=============================================================================
//
// Adventure Game Studio (AGS)
//
// Copyright (C) 1999-2011 Chris Jones and 2011-20xx others
// The full list of copyright holders can be found in the Copyright.txt
// file, which is part of this source code distribution.
//
// The AGS source code is provided under the Artistic License 2.0.
// A copy of this license can be found in the file License.txt and at
// http://www.opensource.org/licenses/artistic-license-2.0.php
//
//=============================================================================

#include "ac/overlay.h"
#include "ac/common.h"
#include "ac/view.h"
#include "ac/character.h"
#include "ac/characterextras.h"
#include "ac/display.h"
#include "ac/draw.h"
#include "ac/gamesetupstruct.h"
#include "ac/gamestate.h"
#include "ac/global_overlay.h"
#include "ac/global_translation.h"
#include "ac/runtime_defines.h"
#include "ac/screenoverlay.h"
#include "ac/string.h"
#include "gfx/graphicsdriver.h"
#include "gfx/bitmap.h"
#include "script/runtimescriptvalue.h"

using namespace AGS::Common;
using namespace AGS::Engine;

extern GameSetupStruct game;
extern int displayed_room;
extern int face_talking;
extern std::vector<ViewStruct> views;
extern CharacterExtras *charextra;
extern IGraphicsDriver *gfxDriver;



std::vector<ScreenOverlay> screenover;

void Overlay_Remove(ScriptOverlay *sco) {
    sco->Remove();
}

void Overlay_SetText(ScriptOverlay *scover, int wii, int fontid, int text_color, const char *text) {
    int ovri=find_overlay_of_type(scover->overlayId);
    if (ovri<0)
        quit("!Overlay.SetText: invalid overlay ID specified");
<<<<<<< HEAD
    int xx = screenover[ovri].x - scover->borderWidth;
    int yy = screenover[ovri].y - scover->borderHeight;
=======
    int xx = game_to_data_coord(screenover[ovri].x);
    int yy = game_to_data_coord(screenover[ovri].y);
>>>>>>> beb208f9

    RemoveOverlay(scover->overlayId);
    const int disp_type = scover->overlayId;

    if (CreateTextOverlay(xx, yy, wii, fontid, text_color, get_translation(text), disp_type) != scover->overlayId)
        quit("SetTextOverlay internal error: inconsistent type ids");
}

int Overlay_GetX(ScriptOverlay *scover) {
    int ovri = find_overlay_of_type(scover->overlayId);
    if (ovri < 0)
        quit("!invalid overlay ID specified");

    int tdxp, tdyp;
    get_overlay_position(screenover[ovri], &tdxp, &tdyp);

    return tdxp;
}

void Overlay_SetX(ScriptOverlay *scover, int newx) {
    int ovri = find_overlay_of_type(scover->overlayId);
    if (ovri < 0)
        quit("!invalid overlay ID specified");

    screenover[ovri].x = newx;
}

int Overlay_GetY(ScriptOverlay *scover) {
    int ovri = find_overlay_of_type(scover->overlayId);
    if (ovri < 0)
        quit("!invalid overlay ID specified");

    int tdxp, tdyp;
    get_overlay_position(screenover[ovri], &tdxp, &tdyp);

    return tdyp;
}

void Overlay_SetY(ScriptOverlay *scover, int newy) {
    int ovri = find_overlay_of_type(scover->overlayId);
    if (ovri < 0)
        quit("!invalid overlay ID specified");

    screenover[ovri].y = newy;
}

int Overlay_GetWidth(ScriptOverlay *scover) {
    int ovri = find_overlay_of_type(scover->overlayId);
    if (ovri < 0)
        quit("!invalid overlay ID specified");
    return screenover[ovri].pic->GetWidth();
}

int Overlay_GetHeight(ScriptOverlay *scover) {
    int ovri = find_overlay_of_type(scover->overlayId);
    if (ovri < 0)
        quit("!invalid overlay ID specified");
    return screenover[ovri].pic->GetHeight();
}

int Overlay_GetValid(ScriptOverlay *scover) {
    if (scover->overlayId == -1)
        return 0;

    if (!IsOverlayValid(scover->overlayId)) {
        scover->overlayId = -1;
        return 0;
    }

    return 1;
}

ScriptOverlay* Overlay_CreateGraphical(int x, int y, int slot, int transparent) {
    ScriptOverlay *sco = new ScriptOverlay();
    sco->overlayId = CreateGraphicOverlay(x, y, slot, transparent);
    ccRegisterManagedObject(sco, sco);
    return sco;
}

ScriptOverlay* Overlay_CreateTextual(int x, int y, int width, int font, int colour, const char* text) {
    ScriptOverlay *sco = new ScriptOverlay();

    sco->overlayId = CreateTextOverlayCore(x, y, width, font, colour, text, DISPLAYTEXT_NORMALOVERLAY, 0);
<<<<<<< HEAD

    int ovri = find_overlay_of_type(sco->overlayId);
    sco->borderWidth = screenover[ovri].x - x;
    sco->borderHeight = screenover[ovri].y - y;
    sco->isBackgroundSpeech = 0;

=======
>>>>>>> beb208f9
    ccRegisterManagedObject(sco, sco);
    return sco;
}

int Overlay_GetBlendMode(ScriptOverlay *scover) {
    int ovri = find_overlay_of_type(scover->overlayId);
    if (ovri < 0)
        quit("!invalid overlay ID specified");

    return screenover[ovri].blendMode;
}

void Overlay_SetBlendMode(ScriptOverlay *scover, int blendMode) {
    int ovri = find_overlay_of_type(scover->overlayId);
    if (ovri < 0)
        quit("!invalid overlay ID specified");
    if ((blendMode < 0) || (blendMode >= kNumBlendModes))
        quitprintf("!SetBlendMode: invalid blend mode %d, supported modes are %d - %d", blendMode, 0, kNumBlendModes - 1);

    screenover[ovri].blendMode = (BlendMode)blendMode;
}

int Overlay_GetTransparency(ScriptOverlay *scover) {
    int ovri = find_overlay_of_type(scover->overlayId);
    if (ovri < 0)
        quit("!invalid overlay ID specified");

    return GfxDef::LegacyTrans255ToTrans100(screenover[ovri].transparency);
}

void Overlay_SetTransparency(ScriptOverlay *scover, int trans) {
    int ovri = find_overlay_of_type(scover->overlayId);
    if (ovri < 0)
        quit("!invalid overlay ID specified");
    if ((trans < 0) | (trans > 100))
        quit("!SetTransparency: transparency value must be between 0 and 100");

    screenover[ovri].transparency = GfxDef::Trans100ToLegacyTrans255(trans);
}

float Overlay_GetRotation(ScriptOverlay *scover) {
    int ovri = find_overlay_of_type(scover->overlayId);
    if (ovri < 0)
        quit("!invalid overlay ID specified");
    return screenover[ovri].rotation;
}

void Overlay_SetRotation(ScriptOverlay *scover, float degrees) {
    int ovri = find_overlay_of_type(scover->overlayId);
    if (ovri < 0)
        quit("!invalid overlay ID specified");
    screenover[ovri].rotation = Math::ClampAngle360(degrees);
}

int Overlay_GetZOrder(ScriptOverlay *scover) {
    int ovri = find_overlay_of_type(scover->overlayId);
    if (ovri < 0)
        quit("!invalid overlay ID specified");

    return screenover[ovri].zorder;
}

void Overlay_SetZOrder(ScriptOverlay *scover, int zorder) {
    int ovri = find_overlay_of_type(scover->overlayId);
    if (ovri < 0)
        quit("!invalid overlay ID specified");

    screenover[ovri].zorder = zorder;
}

//=============================================================================

// Creates and registers a managed script object for existing overlay object
ScriptOverlay* create_scriptobj_for_overlay(ScreenOverlay &over)
{
    ScriptOverlay *scover = new ScriptOverlay();
    scover->overlayId = over.type;
    int handl = ccRegisterManagedObject(scover, scover);
    over.associatedOverlayHandle = handl;
    return scover;
}

// Creates managed script object for overlay and adds internal engine's reference to it,
// so that it does not get disposed even if there are no user references in script.
static ScriptOverlay* create_scriptobj_addref(ScreenOverlay &over)
{
    ScriptOverlay* scover = create_scriptobj_for_overlay(over);
    ccAddObjectReference(over.associatedOverlayHandle);
    return scover;
}

// Invalidates existing script object to let user know that previous overlay is gone,
// and releases engine's internal reference (script object may exist while there are user refs)
static void invalidate_and_subref(ScreenOverlay &over, ScriptOverlay *&scover)
{
    scover->overlayId = -1;
    scover = nullptr;
    ccReleaseObjectReference(over.associatedOverlayHandle);
}

// Frees overlay resources and disposes script object if there are no more refs
static void dispose_overlay(ScreenOverlay &over)
{
    over.helpbmp.reset();
    delete over.pic;
    over.pic = nullptr;
    if (over.bmp != nullptr)
        gfxDriver->DestroyDDB(over.bmp);
    over.bmp = nullptr;
    if (over.associatedOverlayHandle) // dispose script object if there are no more refs
        ccAttemptDisposeObject(over.associatedOverlayHandle);
}

void remove_screen_overlay_index(size_t over_idx)
{
    ScreenOverlay &over = screenover[over_idx];
    // TODO: move these custom settings outside of this function
    if (over.type == play.complete_overlay_on)
    {
        play.complete_overlay_on = 0;
    }
    else if (over.type == play.text_overlay_on)
    {
        if (play.speech_text_scover)
            invalidate_and_subref(over, play.speech_text_scover);
        play.text_overlay_on = 0;
    }
    else if (over.type == OVER_PICTURE)
    {
        if (play.speech_face_scover)
            invalidate_and_subref(over, play.speech_face_scover);
        face_talking = -1;
    }
    dispose_overlay(over);
    screenover.erase(screenover.begin() + over_idx);
    // if an overlay before the sierra-style speech one is removed, update the index
    // TODO: this is bad, need more generic system to store overlay references
    if ((size_t)face_talking > over_idx)
        face_talking--;
}

void remove_screen_overlay(int type)
{
    for (size_t i = 0; i < screenover.size();)
    {
        if (type < 0 || screenover[i].type == type)
            remove_screen_overlay_index(i);
        else
            i++;
    }
}

int find_overlay_of_type(int type)
{
    for (size_t i = 0; i < screenover.size(); ++i)
    {
        if (screenover[i].type == type) return i;
    }
    return -1;
}

size_t add_screen_overlay(int x, int y, int type, Bitmap *piccy, bool alphaChannel)
{
    return add_screen_overlay(x, y, type, piccy, 0, 0, alphaChannel);
}

size_t add_screen_overlay(int x, int y, int type, Common::Bitmap *piccy, int pic_offx, int pic_offy, bool alphaChannel, BlendMode blendMode)
{
    if (type == OVER_CUSTOM) {
        // find an unused custom ID; TODO: find a better approach!
        for (int id = OVER_CUSTOM + 1; (size_t)id <= screenover.size() + OVER_CUSTOM + 1; ++id) {
            if (find_overlay_of_type(id) == -1) { type=id; break; }
        }
    }
    ScreenOverlay over;
    over.pic=piccy;
    over.x=x;
    over.y=y;
    over.offsetX = pic_offx;
    over.offsetY = pic_offy;
    // by default draw speech and portraits over GUI, and the rest under GUI
    over.zorder = (type == OVER_TEXTMSG || type == OVER_PICTURE || type == OVER_TEXTSPEECH) ?
        INT_MAX : INT_MIN;
    over.type=type;
    over.timeout=0;
    over.bgSpeechForChar = -1;
    over.associatedOverlayHandle = 0;
    over.hasAlphaChannel = alphaChannel;
    over.positionRelativeToScreen = true;
    over.blendMode = blendMode;
    recreate_overlay_image(over);
    // TODO: move these custom settings outside of this function
    if (type == OVER_COMPLETE) play.complete_overlay_on = type;
    else if (type == OVER_TEXTMSG || type == OVER_TEXTSPEECH)
    {
        play.text_overlay_on = type;
        // only make script object for blocking speech now, because messagebox blocks all script
        // and therefore cannot be accessed, so no practical reason for that atm
        if (type == OVER_TEXTSPEECH)
            play.speech_text_scover = create_scriptobj_addref(over);
    }
    else if (type == OVER_PICTURE)
    {
        play.speech_face_scover = create_scriptobj_addref(over);
    }
    screenover.push_back(std::move(over));
    return screenover.size() - 1;
}



void get_overlay_position(const ScreenOverlay &over, int *x, int *y) {
    int tdxp, tdyp;
    const Rect &ui_view = play.GetUIViewport();

    if (over.x == OVR_AUTOPLACE) {
        // auto place on character
        int charid = over.y;

        auto view = FindNearestViewport(charid);
        const int charpic = views[game.chars[charid].view].loops[game.chars[charid].loop].frames[0].pic;
        const int height = (charextra[charid].height < 1) ? game.SpriteInfos[charpic].Height : charextra[charid].height;
        Point screenpt = view->RoomToScreen(
            game.chars[charid].x,
            game.chars[charid].get_effective_y() - height).first;
        tdxp = screenpt.X - over.pic->GetWidth() / 2;
        if (tdxp < 0) tdxp = 0;
        tdyp = screenpt.Y - 5;
        tdyp -= over.pic->GetHeight();
        if (tdyp < 5) tdyp = 5;

        if ((tdxp + over.pic->GetWidth()) >= ui_view.GetWidth())
            tdxp = (ui_view.GetWidth() - over.pic->GetWidth()) - 1;
        if (game.chars[charid].room != displayed_room) {
            tdxp = ui_view.GetWidth()/2 - over.pic->GetWidth()/2;
            tdyp = ui_view.GetHeight()/2 - over.pic->GetHeight()/2;
        }
    }
    else {
        // Note: the internal offset is only needed when x,y coordinates are specified
        // and only in the case where the overlay is using a GUI. See issue #1098
        tdxp = over.x + over.offsetX;
        tdyp = over.y + over.offsetY;

        if (!over.positionRelativeToScreen)
        {
            Point tdxy = play.RoomToScreen(tdxp, tdyp);
            tdxp = tdxy.X;
            tdyp = tdxy.Y;
        }
    }
    *x = tdxp;
    *y = tdyp;
}

Point update_overlay_graphicspace(ScreenOverlay &over)
{
    int atx, aty;
    get_overlay_position(over, &atx, &aty);
    over._gs = GraphicSpace(atx, aty, over.pic->GetWidth(), over.pic->GetHeight(),
        over.pic->GetWidth(), over.pic->GetHeight(), over.rotation);
    return Point(atx, aty);
}

void recreate_overlay_image(ScreenOverlay &over)
{
    if (over.bmp)
        gfxDriver->DestroyDDB(over.bmp);
    Bitmap *use_pic = over.pic;
    // For software renderer - apply all supported Overlay transforms
    if (!gfxDriver->HasAcceleratedTransform() && over.rotation != 0.0)
    {
        Size final_sz = RotateSize(Size(over.pic->GetWidth(), over.pic->GetHeight()), over.rotation);
        over.helpbmp.reset(recycle_bitmap(over.helpbmp.release(), over.pic->GetColorDepth(),
            final_sz.Width, final_sz.Height, false));
        const int dst_w = final_sz.Width;
        const int dst_h = final_sz.Height;
        // (+ width%2 fixes one pixel offset problem)
        over.helpbmp->ClearTransparent();
        over.helpbmp->RotateBlt(over.pic, dst_w / 2 + dst_w % 2, dst_h / 2,
            over.pic->GetWidth() / 2, over.pic->GetHeight() / 2, over.rotation); // clockwise
        use_pic = over.helpbmp.get();
    }
    over.bmp = gfxDriver->CreateDDBFromBitmap(use_pic, over.hasAlphaChannel);
}

void recreate_overlay_ddbs()
{
    for (auto &over : screenover)
    {
        if (over.bmp)
            gfxDriver->DestroyDDB(over.bmp);
        if (over.pic)
            over.bmp = gfxDriver->CreateDDBFromBitmap(over.pic, false);
        else
            over.bmp = nullptr;
    }
}

//=============================================================================
//
// Script API Functions
//
//=============================================================================

#include "debug/out.h"
#include "script/script_api.h"
#include "script/script_runtime.h"

// ScriptOverlay* (int x, int y, int slot, int transparent)
RuntimeScriptValue Sc_Overlay_CreateGraphical(const RuntimeScriptValue *params, int32_t param_count)
{
    API_SCALL_OBJAUTO_PINT4(ScriptOverlay, Overlay_CreateGraphical);
}

// ScriptOverlay* (int x, int y, int width, int font, int colour, const char* text, ...)
RuntimeScriptValue Sc_Overlay_CreateTextual(const RuntimeScriptValue *params, int32_t param_count)
{
    API_SCALL_SCRIPT_SPRINTF(Overlay_CreateTextual, 6);
    ScriptOverlay *overlay = Overlay_CreateTextual(params[0].IValue, params[1].IValue, params[2].IValue,
                                                   params[3].IValue, params[4].IValue, scsf_buffer);
    return RuntimeScriptValue().SetDynamicObject(overlay, overlay);
}

// void (ScriptOverlay *scover, int wii, int fontid, int clr, char*texx, ...)
RuntimeScriptValue Sc_Overlay_SetText(void *self, const RuntimeScriptValue *params, int32_t param_count)
{
    API_OBJCALL_SCRIPT_SPRINTF(Overlay_SetText, 4);
    Overlay_SetText((ScriptOverlay*)self, params[0].IValue, params[1].IValue, params[2].IValue, scsf_buffer);
    return RuntimeScriptValue((int32_t)0);
}

// void (ScriptOverlay *sco)
RuntimeScriptValue Sc_Overlay_Remove(void *self, const RuntimeScriptValue *params, int32_t param_count)
{
    API_OBJCALL_VOID(ScriptOverlay, Overlay_Remove);
}

// int (ScriptOverlay *scover)
RuntimeScriptValue Sc_Overlay_GetValid(void *self, const RuntimeScriptValue *params, int32_t param_count)
{
    API_OBJCALL_INT(ScriptOverlay, Overlay_GetValid);
}

// int (ScriptOverlay *scover)
RuntimeScriptValue Sc_Overlay_GetX(void *self, const RuntimeScriptValue *params, int32_t param_count)
{
    API_OBJCALL_INT(ScriptOverlay, Overlay_GetX);
}

// void (ScriptOverlay *scover, int newx)
RuntimeScriptValue Sc_Overlay_SetX(void *self, const RuntimeScriptValue *params, int32_t param_count)
{
    API_OBJCALL_VOID_PINT(ScriptOverlay, Overlay_SetX);
}

// int (ScriptOverlay *scover)
RuntimeScriptValue Sc_Overlay_GetY(void *self, const RuntimeScriptValue *params, int32_t param_count)
{
    API_OBJCALL_INT(ScriptOverlay, Overlay_GetY);
}

// void (ScriptOverlay *scover, int newy)
RuntimeScriptValue Sc_Overlay_SetY(void *self, const RuntimeScriptValue *params, int32_t param_count)
{
    API_OBJCALL_VOID_PINT(ScriptOverlay, Overlay_SetY);
}

RuntimeScriptValue Sc_Overlay_GetWidth(void *self, const RuntimeScriptValue *params, int32_t param_count)
{
    API_OBJCALL_INT(ScriptOverlay, Overlay_GetWidth);
}

RuntimeScriptValue Sc_Overlay_GetHeight(void *self, const RuntimeScriptValue *params, int32_t param_count)
{
    API_OBJCALL_INT(ScriptOverlay, Overlay_GetHeight);
}

RuntimeScriptValue Sc_Overlay_GetBlendMode(void *self, const RuntimeScriptValue *params, int32_t param_count)
{
    API_OBJCALL_INT(ScriptOverlay, Overlay_GetBlendMode);
}

RuntimeScriptValue Sc_Overlay_SetBlendMode(void *self, const RuntimeScriptValue *params, int32_t param_count)
{
    API_OBJCALL_VOID_PINT(ScriptOverlay, Overlay_SetBlendMode);
}

RuntimeScriptValue Sc_Overlay_GetRotation(void *self, const RuntimeScriptValue *params, int32_t param_count)
{
    API_OBJCALL_FLOAT(ScriptOverlay, Overlay_GetRotation);
}

RuntimeScriptValue Sc_Overlay_SetRotation(void *self, const RuntimeScriptValue *params, int32_t param_count)
{
    API_OBJCALL_VOID_PFLOAT(ScriptOverlay, Overlay_SetRotation);
}

RuntimeScriptValue Sc_Overlay_GetTransparency(void *self, const RuntimeScriptValue *params, int32_t param_count)
{
    API_OBJCALL_INT(ScriptOverlay, Overlay_GetTransparency);
}

RuntimeScriptValue Sc_Overlay_SetTransparency(void *self, const RuntimeScriptValue *params, int32_t param_count)
{
    API_OBJCALL_VOID_PINT(ScriptOverlay, Overlay_SetTransparency);
}


RuntimeScriptValue Sc_Overlay_GetZOrder(void *self, const RuntimeScriptValue *params, int32_t param_count)
{
    API_OBJCALL_INT(ScriptOverlay, Overlay_GetZOrder);
}

RuntimeScriptValue Sc_Overlay_SetZOrder(void *self, const RuntimeScriptValue *params, int32_t param_count)
{
    API_OBJCALL_VOID_PINT(ScriptOverlay, Overlay_SetZOrder);
}

//=============================================================================
//
// Exclusive API for Plugins
//
//=============================================================================

// ScriptOverlay* (int x, int y, int width, int font, int colour, const char* text, ...)
ScriptOverlay* ScPl_Overlay_CreateTextual(int x, int y, int width, int font, int colour, const char *text, ...)
{
    API_PLUGIN_SCRIPT_SPRINTF(text);
    return Overlay_CreateTextual(x, y, width, font, colour, scsf_buffer);
}

// void (ScriptOverlay *scover, int wii, int fontid, int clr, char*texx, ...)
void ScPl_Overlay_SetText(ScriptOverlay *scover, int wii, int fontid, int clr, char *texx, ...)
{
    API_PLUGIN_SCRIPT_SPRINTF(texx);
    Overlay_SetText(scover, wii, fontid, clr, scsf_buffer);
}


void RegisterOverlayAPI()
{
    ccAddExternalStaticFunction("Overlay::CreateGraphical^4",   Sc_Overlay_CreateGraphical);
    ccAddExternalStaticFunction("Overlay::CreateTextual^106",   Sc_Overlay_CreateTextual);
    ccAddExternalObjectFunction("Overlay::SetText^104",         Sc_Overlay_SetText);
    ccAddExternalObjectFunction("Overlay::Remove^0",            Sc_Overlay_Remove);
    ccAddExternalObjectFunction("Overlay::get_Valid",           Sc_Overlay_GetValid);
    ccAddExternalObjectFunction("Overlay::get_X",               Sc_Overlay_GetX);
    ccAddExternalObjectFunction("Overlay::set_X",               Sc_Overlay_SetX);
    ccAddExternalObjectFunction("Overlay::get_Y",               Sc_Overlay_GetY);
    ccAddExternalObjectFunction("Overlay::set_Y",               Sc_Overlay_SetY);
    ccAddExternalObjectFunction("Overlay::get_Width",           Sc_Overlay_GetWidth);
    ccAddExternalObjectFunction("Overlay::get_Height",          Sc_Overlay_GetHeight);
    ccAddExternalObjectFunction("Overlay::get_BlendMode",       Sc_Overlay_GetBlendMode);
    ccAddExternalObjectFunction("Overlay::set_BlendMode",       Sc_Overlay_SetBlendMode);
    ccAddExternalObjectFunction("Overlay::get_Rotation",        Sc_Overlay_GetRotation);
    ccAddExternalObjectFunction("Overlay::set_Rotation",        Sc_Overlay_SetRotation);
    ccAddExternalObjectFunction("Overlay::get_Transparency",    Sc_Overlay_GetTransparency);
    ccAddExternalObjectFunction("Overlay::set_Transparency",    Sc_Overlay_SetTransparency);
    ccAddExternalObjectFunction("Overlay::get_ZOrder",          Sc_Overlay_GetZOrder);
    ccAddExternalObjectFunction("Overlay::set_ZOrder",          Sc_Overlay_SetZOrder);

    /* ----------------------- Registering unsafe exports for plugins -----------------------*/

    ccAddExternalFunctionForPlugin("Overlay::CreateGraphical^4",   (void*)Overlay_CreateGraphical);
    ccAddExternalFunctionForPlugin("Overlay::CreateTextual^106",   (void*)ScPl_Overlay_CreateTextual);
    ccAddExternalFunctionForPlugin("Overlay::SetText^104",         (void*)ScPl_Overlay_SetText);
    ccAddExternalFunctionForPlugin("Overlay::Remove^0",            (void*)Overlay_Remove);
    ccAddExternalFunctionForPlugin("Overlay::get_Valid",           (void*)Overlay_GetValid);
    ccAddExternalFunctionForPlugin("Overlay::get_X",               (void*)Overlay_GetX);
    ccAddExternalFunctionForPlugin("Overlay::set_X",               (void*)Overlay_SetX);
    ccAddExternalFunctionForPlugin("Overlay::get_Y",               (void*)Overlay_GetY);
    ccAddExternalFunctionForPlugin("Overlay::set_Y",               (void*)Overlay_SetY);
}<|MERGE_RESOLUTION|>--- conflicted
+++ resolved
@@ -52,13 +52,8 @@
     int ovri=find_overlay_of_type(scover->overlayId);
     if (ovri<0)
         quit("!Overlay.SetText: invalid overlay ID specified");
-<<<<<<< HEAD
-    int xx = screenover[ovri].x - scover->borderWidth;
-    int yy = screenover[ovri].y - scover->borderHeight;
-=======
-    int xx = game_to_data_coord(screenover[ovri].x);
-    int yy = game_to_data_coord(screenover[ovri].y);
->>>>>>> beb208f9
+    int xx = screenover[ovri].x;
+    int yy = screenover[ovri].y;
 
     RemoveOverlay(scover->overlayId);
     const int disp_type = scover->overlayId;
@@ -142,15 +137,6 @@
     ScriptOverlay *sco = new ScriptOverlay();
 
     sco->overlayId = CreateTextOverlayCore(x, y, width, font, colour, text, DISPLAYTEXT_NORMALOVERLAY, 0);
-<<<<<<< HEAD
-
-    int ovri = find_overlay_of_type(sco->overlayId);
-    sco->borderWidth = screenover[ovri].x - x;
-    sco->borderHeight = screenover[ovri].y - y;
-    sco->isBackgroundSpeech = 0;
-
-=======
->>>>>>> beb208f9
     ccRegisterManagedObject(sco, sco);
     return sco;
 }
