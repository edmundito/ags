//=============================================================================
//
// Adventure Game Studio (AGS)
//
// Copyright (C) 1999-2011 Chris Jones and 2011-2024 various contributors
// The full list of copyright holders can be found in the Copyright.txt
// file, which is part of this source code distribution.
//
// The AGS source code is provided under the Artistic License 2.0.
// A copy of this license can be found in the file License.txt and at
// https://opensource.org/license/artistic-2-0/
//
//=============================================================================
#include "ac/overlay.h"
#include <algorithm>
#include <queue>
#include "ac/common.h"
#include "ac/view.h"
#include "ac/character.h"
#include "ac/characterextras.h"
#include "ac/display.h"
#include "ac/draw.h"
#include "ac/gamesetupstruct.h"
#include "ac/gamestate.h"
#include "ac/global_translation.h"
#include "ac/runtime_defines.h"
#include "ac/screenoverlay.h"
#include "ac/spritecache.h"
#include "ac/string.h"
#include "ac/dynobj/dynobj_manager.h"
#include "debug/debug_log.h"
#include "gfx/graphicsdriver.h"
#include "gfx/bitmap.h"
#include "script/runtimescriptvalue.h"

using namespace AGS::Common;
using namespace AGS::Engine;

extern GameSetupStruct game;
extern SpriteCache spriteset;
extern int displayed_room;
extern int face_talking;
extern std::vector<ViewStruct> views;
extern IGraphicsDriver *gfxDriver;

// TODO: consider some kind of a "object pool" template,
// which handles this kind of storage; share with ManagedPool's handles?
std::vector<ScreenOverlay> screenover;
std::queue<int32_t> over_free_ids;

// Gets an actual ScreenOverlay object from its ScriptOverlay reference,
// validate object, throw an error on failure
static ScreenOverlay *GetOverlayValidate(const char *apiname, ScriptOverlay *scover)
{
    auto *over = get_overlay(scover->overlayId);
    if (!over)
        quitprintf("!%s: invalid overlay specified", apiname);
    return over;
}

void Overlay_Remove(ScriptOverlay *sco)
{
    sco->Remove();
}

void Overlay_SetText(ScriptOverlay *scover, int width, int fontid, int text_color, const char *text)
{
    auto *over = GetOverlayValidate("Overlay.SetText", scover);
    const int x = over->x;
    const int y = over->y;

    // TODO: find a nice way to refactor and share these code pieces
    // from CreateTextOverlay
    // allow DisplaySpeechBackground to be shrunk
    int allow_shrink = over->IsAutoPosition() ? 1 : 0;

    // from Overlay_CreateTextCore
    if (width < 8) width = play.GetUIViewport().GetWidth() / 2;
    if (text_color == 0) text_color = 16;

    const char *draw_text = get_translation(text);
    // Skip a voice-over token, if present
    draw_text = skip_voiceover_token(draw_text);

    // Recreate overlay image
    int dummy_x = x, dummy_y = y, adj_x = x, adj_y = y;
    // NOTE: we pass text_color negated to let optionally use textwindow (if applicable)
    // this is a generic ugliness of _display_main args, need to refactor later.
    Bitmap *image = create_textual_image(draw_text, -text_color, 0, dummy_x, dummy_y, adj_x, adj_y,
        width, fontid, allow_shrink, nullptr);

    // Update overlay properties
    over->SetImage(std::unique_ptr<Bitmap>(image), adj_x - dummy_x, adj_y - dummy_y);
}

<<<<<<< HEAD
int Overlay_GetX(ScriptOverlay *scover) {
    auto *over = get_overlay(scover->overlayId);
    if (!over)
        quit("!invalid overlay ID specified");
    if (over->IsAutoPosition())
        autoposition_overlay(*over); // in case they moved character in script, etc
    return over->x;
}

void Overlay_SetX(ScriptOverlay *scover, int newx) {
    auto *over = get_overlay(scover->overlayId);
    if (!over)
        quit("!invalid overlay ID specified");
    over->SetFixedPosition(newx, over->y);
}

int Overlay_GetY(ScriptOverlay *scover) {
    auto *over = get_overlay(scover->overlayId);
    if (!over)
        quit("!invalid overlay ID specified");
    if (over->IsAutoPosition())
        autoposition_overlay(*over); // in case they moved character in script, etc
    return over->y;
}

void Overlay_SetY(ScriptOverlay *scover, int newy) {
    auto *over = get_overlay(scover->overlayId);
    if (!over)
        quit("!invalid overlay ID specified");
    over->SetFixedPosition(over->x, newy);
=======
int Overlay_GetX(ScriptOverlay *scover)
{
    auto *over = GetOverlayValidate("Overlay.X", scover);
    Point pos = get_overlay_position(*over);
    return game_to_data_coord(pos.X);
}

void Overlay_SetX(ScriptOverlay *scover, int newx)
{
    auto *over = GetOverlayValidate("Overlay.X", scover);
    over->x = data_to_game_coord(newx);
}

int Overlay_GetY(ScriptOverlay *scover)
{
    auto *over = GetOverlayValidate("Overlay.Y", scover);
    Point pos = get_overlay_position(*over);
    return game_to_data_coord(pos.Y);
}

void Overlay_SetY(ScriptOverlay *scover, int newy)
{
    auto *over = GetOverlayValidate("Overlay.Y", scover);
    over->y = data_to_game_coord(newy);
>>>>>>> 628bd12d
}

int Overlay_GetGraphic(ScriptOverlay *scover)
{
    auto *over = GetOverlayValidate("Overlay.Graphic", scover);
    return over->GetSpriteNum();
}

void Overlay_SetGraphic(ScriptOverlay *scover, int slot)
{
    auto *over = GetOverlayValidate("Overlay.Graphic", scover);
    if (!spriteset.DoesSpriteExist(slot))
    {
        debug_script_warn("Overlay.SetGraphic: sprite %d is invalid", slot);
        slot = 0;
    }
    over->SetSpriteNum(slot);
}

bool Overlay_InRoom(ScriptOverlay *scover)
{
    auto *over = GetOverlayValidate("Overlay.InRoom", scover);
    return over->IsRoomLayer();
}

<<<<<<< HEAD
int Overlay_GetWidth(ScriptOverlay *scover) {
    auto *over = get_overlay(scover->overlayId);
    if (!over)
        quit("!invalid overlay ID specified");
    return over->scaleWidth;
}

int Overlay_GetHeight(ScriptOverlay *scover) {
    auto *over = get_overlay(scover->overlayId);
    if (!over)
        quit("!invalid overlay ID specified");
    return over->scaleHeight;
}

int Overlay_GetGraphicWidth(ScriptOverlay *scover) {
    auto *over = get_overlay(scover->overlayId);
    if (!over)
        quit("!invalid overlay ID specified");
    return over->GetGraphicSize().Width;
}

int Overlay_GetGraphicHeight(ScriptOverlay *scover) {
    auto *over = get_overlay(scover->overlayId);
    if (!over)
        quit("!invalid overlay ID specified");
    return over->GetGraphicSize().Height;
}

void Overlay_SetScaledSize(ScreenOverlay &over, int width, int height) {
=======
int Overlay_GetWidth(ScriptOverlay *scover)
{
    auto *over = GetOverlayValidate("Overlay.Width", scover);
    return game_to_data_coord(over->scaleWidth);
}

int Overlay_GetHeight(ScriptOverlay *scover)
{
    auto *over = GetOverlayValidate("Overlay.Height", scover);
    return game_to_data_coord(over->scaleHeight);
}

int Overlay_GetGraphicWidth(ScriptOverlay *scover)
{
    auto *over = GetOverlayValidate("Overlay.GraphicWidth", scover);
    return game_to_data_coord(over->GetGraphicSize().Width);
}

int Overlay_GetGraphicHeight(ScriptOverlay *scover)
{
    auto *over = GetOverlayValidate("Overlay.GraphicHeight", scover);
    return game_to_data_coord(over->GetGraphicSize().Height);
}

void Overlay_SetScaledSize(ScreenOverlay &over, int width, int height)
{
    data_to_game_coords(&width, &height);
>>>>>>> 628bd12d
    if (width < 1 || height < 1)
    {
        debug_script_warn("Overlay.SetSize: invalid dimensions: %d x %d", width, height);
        return;
    }
    if ((width == over.scaleWidth) && (height == over.scaleHeight))
        return; // no change
    over.scaleWidth = width;
    over.scaleHeight = height;
    over.MarkChanged();
}

<<<<<<< HEAD
void Overlay_SetWidth(ScriptOverlay *scover, int width) {
    auto *over = get_overlay(scover->overlayId);
    if (!over)
        quit("!invalid overlay ID specified");
    Overlay_SetScaledSize(*over, width, over->scaleHeight);
}

void Overlay_SetHeight(ScriptOverlay *scover, int height) {
    auto *over = get_overlay(scover->overlayId);
    if (!over)
        quit("!invalid overlay ID specified");
    Overlay_SetScaledSize(*over, over->scaleWidth, height);
}

int Overlay_GetValid(ScriptOverlay *scover) {
    return get_overlay(scover->overlayId) != nullptr;
=======
void Overlay_SetWidth(ScriptOverlay *scover, int width)
{
    auto *over = GetOverlayValidate("Overlay.Width", scover);
    Overlay_SetScaledSize(*over, width, game_to_data_coord(over->scaleHeight));
}

void Overlay_SetHeight(ScriptOverlay *scover, int height) {
    auto *over = GetOverlayValidate("Overlay.Height", scover);
    Overlay_SetScaledSize(*over, game_to_data_coord(over->scaleWidth), height);
}

int Overlay_GetValid(ScriptOverlay *scover)
{
    if (scover->overlayId == -1)
        return 0;

    if (!IsOverlayValid(scover->overlayId))
    {
        scover->overlayId = -1;
        return 0;
    }

    return 1;
>>>>>>> 628bd12d
}

ScreenOverlay *Overlay_CreateGraphicCore(bool room_layer, int x, int y, int slot, bool clone)
{
    if (!spriteset.DoesSpriteExist(slot))
    {
        debug_script_warn("Overlay.CreateGraphical: sprite %d is invalid", slot);
        return nullptr;
    }

    size_t overid;
    // We clone only dynamic sprites, because it makes no sense to clone normal ones
    if (clone && ((game.SpriteInfos[slot].Flags & SPF_DYNAMICALLOC) != 0))
    {
        Bitmap *screeno = new Bitmap(game.SpriteInfos[slot].Width, game.SpriteInfos[slot].Height, game.GetColorDepth());
        screeno->Blit(spriteset[slot], 0, 0);
        overid = add_screen_overlay(room_layer, x, y, OVER_CUSTOM, screeno);
    }
    else
    {
        overid = add_screen_overlay(room_layer, x, y, OVER_CUSTOM, slot);
    }
    return overid < SIZE_MAX ? &screenover[overid] : nullptr;
}

ScreenOverlay *Overlay_CreateTextCore(bool room_layer, int x, int y, int width, int font, int text_color,
    const char *text, int disp_type, int allow_shrink, int speech_for_char)
{
    if (width < 8) width = play.GetUIViewport().GetWidth() / 2;
    if (x < 0) x = play.GetUIViewport().GetWidth() / 2 - width / 2;
    if (text_color == 0) text_color = 16;
    // Skip a voice-over token, if present
    const char *draw_text = skip_voiceover_token(text);
    return display_main(x, y, width, draw_text, nullptr, disp_type, font, -text_color, 0, allow_shrink, speech_for_char, room_layer);
}

ScriptOverlay* Overlay_CreateGraphicalImpl(bool room_layer, int x, int y, int slot, bool clone)
{
    auto *over = Overlay_CreateGraphicCore(room_layer, x, y, slot, clone);
    return over ? create_scriptoverlay(*over) : nullptr;
}

ScriptOverlay* Overlay_CreateTextualImpl(bool room_layer, int x, int y, int width, int font, int colour, const char* text)
{
    auto *over = Overlay_CreateTextCore(room_layer, x, y, width, font, colour, text, DISPLAYTEXT_NORMALOVERLAY, 0);
    return over ? create_scriptoverlay(*over) : nullptr;
}

ScriptOverlay* Overlay_CreateGraphical(int x, int y, int slot, bool clone)
{
    return Overlay_CreateGraphicalImpl(false, x, y, slot, clone);
}

// This is a fallback for running 3.6.0 games, strictly for regression testing convenience
ScriptOverlay* Overlay_CreateGraphical5(int x, int y, int slot, bool /* dummy */, bool clone)
{
    return Overlay_CreateGraphical(x, y, slot, clone);
}

ScriptOverlay* Overlay_CreateTextual(int x, int y, int width, int font, int colour, const char* text)
{
    return Overlay_CreateTextualImpl(false, x, y, width, font, colour, text);
}

ScriptOverlay* Overlay_CreateRoomGraphical(int x, int y, int slot, bool clone)
{
    return Overlay_CreateGraphicalImpl(true, x, y, slot, clone);
}

// This is a fallback for running 3.6.0 games, strictly for regression testing convenience
ScriptOverlay* Overlay_CreateRoomGraphical5(int x, int y, int slot, bool /*dummy*/, bool clone)
{
    return Overlay_CreateRoomGraphical(x, y, slot, clone);
}

ScriptOverlay* Overlay_CreateRoomTextual(int x, int y, int width, int font, int colour, const char* text)
{
    return Overlay_CreateTextualImpl(true, x, y, width, font, colour, text);
}

<<<<<<< HEAD
int Overlay_GetBlendMode(ScriptOverlay *scover) {
    auto *over = get_overlay(scover->overlayId);
    if (!over)
        quit("!invalid overlay ID specified");

    return over->blendMode;
}

void Overlay_SetBlendMode(ScriptOverlay *scover, int blendMode) {
    auto *over = get_overlay(scover->overlayId);
    if (!over)
        quit("!invalid overlay ID specified");
    if ((blendMode < 0) || (blendMode >= kNumBlendModes))
        quitprintf("!SetBlendMode: invalid blend mode %d, supported modes are %d - %d", blendMode, 0, kNumBlendModes - 1);
    over->blendMode = (BlendMode)blendMode;
}

int Overlay_GetTransparency(ScriptOverlay *scover) {
    auto *over = get_overlay(scover->overlayId);
    if (!over)
        quit("!invalid overlay ID specified");

=======
int Overlay_GetTransparency(ScriptOverlay *scover)
{
    auto *over = GetOverlayValidate("Overlay.Transparency", scover);
>>>>>>> 628bd12d
    return GfxDef::LegacyTrans255ToTrans100(over->transparency);
}

void Overlay_SetTransparency(ScriptOverlay *scover, int trans)
{
    auto *over = GetOverlayValidate("Overlay.Transparency", scover);
    if ((trans < 0) | (trans > 100))
        quit("!SetTransparency: transparency value must be between 0 and 100");

    over->transparency = GfxDef::Trans100ToLegacyTrans255(trans);
}

<<<<<<< HEAD
float Overlay_GetRotation(ScriptOverlay *scover) {
    auto *over = get_overlay(scover->overlayId);
    if (!over)
        quit("!invalid overlay ID specified");
    return over->rotation;
}

void Overlay_SetRotation(ScriptOverlay *scover, float degrees) {
    auto *over = get_overlay(scover->overlayId);
    if (!over)
        quit("!invalid overlay ID specified");
    over->rotation = Math::ClampAngle360(degrees);
}

int Overlay_GetZOrder(ScriptOverlay *scover) {
    auto *over = get_overlay(scover->overlayId);
    if (!over)
        quit("!invalid overlay ID specified");

=======
int Overlay_GetZOrder(ScriptOverlay *scover)
{
    auto *over = GetOverlayValidate("Overlay.ZOrder", scover);
>>>>>>> 628bd12d
    return over->zorder;
}

void Overlay_SetZOrder(ScriptOverlay *scover, int zorder)
{
    auto *over = GetOverlayValidate("Overlay.ZOrder", scover);
    over->zorder = zorder;
}

void Overlay_SetPosition(ScriptOverlay *scover, int x, int y, int width, int height)
{
    auto *over = get_overlay(scover->overlayId);
    if (!over)
        quit("!invalid overlay ID specified");
    over->SetFixedPosition(x, y);
    // width and height are optional here
    if (width > 0 || height > 0)
    {
        if (width <= 0)
            width = over->scaleWidth;
        if (height <= 0)
            height = over->scaleHeight;
        over->scaleWidth = width;
        over->scaleHeight = height;
        over->MarkChanged();
    }
}

void Overlay_SetSize(ScriptOverlay *scover, int width, int height)
{
    auto *over = get_overlay(scover->overlayId);
    if (!over)
        quit("!invalid overlay ID specified");
    Overlay_SetScaledSize(*over, width, height);
}

void Overlay_Tint(ScriptOverlay *scover, int red, int green, int blue, int opacity, int luminance)
{
    auto *over = get_overlay(scover->overlayId);
    if (!over)
        quit("!invalid overlay ID specified");

    if ((red < 0) || (green < 0) || (blue < 0) ||
        (red > 255) || (green > 255) || (blue > 255) ||
        (opacity < 0) || (opacity > 100) ||
        (luminance < 0) || (luminance > 100))
    {
        debug_script_warn("Overlay.Tint: invalid parameter(s). R,G,B must be 0-255 (passed: %d,%d,%d), opacity & luminance 0-100 (passed: %d,%d)",
            red, green, blue, opacity, luminance);
        return;
    }

    over->SetTint(red, green, blue, opacity, GfxDef::Value100ToValue250(luminance));
}

void Overlay_SetLightLevel(ScriptOverlay *scover, int light_level)
{
    auto *over = get_overlay(scover->overlayId);
    if (!over)
        quit("!invalid overlay ID specified");

    over->SetLightLevel(Math::Clamp(light_level, -100, 100));
}

void Overlay_RemoveTint(ScriptOverlay *scover)
{
    auto *over = get_overlay(scover->overlayId);
    if (!over)
        quit("!invalid overlay ID specified");

    over->RemoveTint();
}

bool Overlay_GetHasLight(ScriptOverlay *scover)
{
    auto *over = get_overlay(scover->overlayId);
    if (!over)
        quit("!invalid overlay ID specified");
    return over->HasLightLevel();
}

bool Overlay_GetHasTint(ScriptOverlay *scover)
{
    auto *over = get_overlay(scover->overlayId);
    if (!over)
        quit("!invalid overlay ID specified");
    return over->HasTint();
}

int Overlay_GetLightLevel(ScriptOverlay *scover)
{
    auto *over = get_overlay(scover->overlayId);
    if (!over)
        quit("!invalid overlay ID specified");
    return over->HasLightLevel() ? over->tint_light : 0;
}

int Overlay_GetTintRed(ScriptOverlay *scover)
{
    auto *over = get_overlay(scover->overlayId);
    if (!over)
        quit("!invalid overlay ID specified");
    return over->HasTint() ? over->tint_r : 0;
}

int Overlay_GetTintGreen(ScriptOverlay *scover)
{
    auto *over = get_overlay(scover->overlayId);
    if (!over)
        quit("!invalid overlay ID specified");
    return over->HasTint() ? over->tint_g : 0;
}

int Overlay_GetTintBlue(ScriptOverlay *scover)
{
    auto *over = get_overlay(scover->overlayId);
    if (!over)
        quit("!invalid overlay ID specified");
    return over->HasTint() ? over->tint_b : 0;
}

int Overlay_GetTintSaturation(ScriptOverlay *scover)
{
    auto *over = get_overlay(scover->overlayId);
    if (!over)
        quit("!invalid overlay ID specified");
    return over->HasTint() ? over->tint_level : 0;
}

int Overlay_GetTintLuminance(ScriptOverlay *scover)
{
    auto *over = get_overlay(scover->overlayId);
    if (!over)
        quit("!invalid overlay ID specified");
    return over->HasTint() ? GfxDef::Value250ToValue100(over->tint_light) : 0;
}

//=============================================================================

// Creates and registers a managed script object for existing overlay object;
// optionally adds an internal engine reference to prevent object's disposal
ScriptOverlay* create_scriptoverlay(ScreenOverlay &over, bool internal_ref)
{
    ScriptOverlay *scover = new ScriptOverlay();
    scover->overlayId = over.type;
    int handl = ccRegisterManagedObject(scover, scover);
    over.associatedOverlayHandle = handl; // save the handle for access
    if (internal_ref) // requested additional ref
        ccAddObjectReference(handl);
    return scover;
}

// Invalidates existing script object to let user know that previous overlay is gone,
// and releases engine's internal reference (script object may exist while there are user refs)
static void invalidate_and_subref(ScreenOverlay &over)
{
    if (over.associatedOverlayHandle <= 0)
        return; // invalid handle

    ScriptOverlay *scover = (ScriptOverlay*)ccGetObjectAddressFromHandle(over.associatedOverlayHandle);
    if (scover)
    {
        scover->overlayId = -1; // invalidate script object
        ccReleaseObjectReference(over.associatedOverlayHandle);
    }
    over.associatedOverlayHandle = 0; // reset internal handle
}

// Frees overlay resources and tell to dispose script object if there are no refs left
static void dispose_overlay(ScreenOverlay &over)
{
    over.SetImage(nullptr);
    // invalidate script object and dispose it if there are no more refs
    if (over.associatedOverlayHandle > 0)
    {
        ScriptOverlay *scover = (ScriptOverlay*)ccGetObjectAddressFromHandle(over.associatedOverlayHandle);
        if (scover) scover->overlayId = -1;
        ccAttemptDisposeObject(over.associatedOverlayHandle);
    }
}

void remove_screen_overlay(int type)
{
    if (type < 0 || static_cast<uint32_t>(type) >= screenover.size() || screenover[type].type < 0)
        return; // requested non-existing overlay

    ScreenOverlay &over = screenover[type];
    // TODO: move these custom settings outside of this function
    if (over.type == play.complete_overlay_on)
    {
        play.complete_overlay_on = 0;
    }
    else if (over.type == play.text_overlay_on)
    { // release internal ref for speech text
        invalidate_and_subref(over);
        play.speech_text_schandle = 0;
        play.text_overlay_on = 0;
    }
    else if (over.type == OVER_PICTURE)
    { // release internal ref for speech face
        invalidate_and_subref(over);
        play.speech_face_schandle = 0;
        face_talking = -1;
    }
    else if (over.speechForChar >= 0)
    { // release internal ref for bg speech
        invalidate_and_subref(over);
    }
    dispose_overlay(over);

    // Don't erase vector elements, instead set invalid and record free index
    screenover[type] = ScreenOverlay();
    if (type >= OVER_FIRSTFREE)
        over_free_ids.push(type);

    reset_drawobj_for_overlay(type);

    // If all overlays have been removed, reset creation index (helps vs overflows)
    play.overlay_count--;
    if (play.overlay_count == 0)
        play.overlay_creation_id = 0;
}

void remove_all_overlays()
{
    for (auto &over : screenover)
        remove_screen_overlay(over.type);
}

ScreenOverlay *get_overlay(int type)
{
    return (type >= 0 && static_cast<uint32_t>(type) < screenover.size() &&
        screenover[type].type >= 0) ? &screenover[type] : nullptr;
}

static size_t add_screen_overlay_impl(bool roomlayer, int x, int y, int type, int sprnum, Bitmap *piccy,
    int pic_offx, int pic_offy)
{
    if (type == OVER_CUSTOM)
    {
        // Find a free ID
        if (over_free_ids.size() > 0)
        {
            type = over_free_ids.front();
            over_free_ids.pop();
        }
        else
        {
            type = std::max(static_cast<size_t>(OVER_FIRSTFREE), screenover.size());
        }
    }

    if (screenover.size() <= static_cast<uint32_t>(type))
        screenover.resize(type + 1);

    ScreenOverlay over;
    over.type = type;
    over.creation_id = play.overlay_creation_id++;
    if (piccy)
    {
        over.SetImage(std::unique_ptr<Bitmap>(piccy), pic_offx, pic_offy);
    }
    else
    {
        over.SetSpriteNum(sprnum, pic_offx, pic_offy);
    }
    over.x = x;
    over.y = y;
    // by default draw speech and portraits over GUI, and the rest under GUI
    over.zorder = (roomlayer || type == OVER_TEXTMSG || type == OVER_PICTURE || type == OVER_TEXTSPEECH) ?
        INT_MAX : INT_MIN;
    over.timeout = 0;
    over.speechForChar = -1;
    over.associatedOverlayHandle = 0;
    over.SetRoomLayer(roomlayer);
    // TODO: move these custom settings outside of this function
    if (type == OVER_COMPLETE) play.complete_overlay_on = type;
    else if (type == OVER_TEXTMSG || type == OVER_TEXTSPEECH)
    {
        play.text_overlay_on = type;
        // only make script object for blocking speech now, because messagebox blocks all script
        // and therefore cannot be accessed, so no practical reason for that atm
        if (type == OVER_TEXTSPEECH)
        {
            create_scriptoverlay(over, true);
            play.speech_text_schandle = over.associatedOverlayHandle;
        }
    }
    else if (type == OVER_PICTURE)
    {
        create_scriptoverlay(over, true);
        play.speech_face_schandle = over.associatedOverlayHandle;
    }
    over.MarkChanged();
    screenover[type] = std::move(over);
    play.overlay_count++;
    return type;
}

size_t add_screen_overlay(bool roomlayer, int x, int y, int type, int sprnum)
{
    return add_screen_overlay_impl(roomlayer, x, y, type, sprnum, nullptr, 0, 0);
}

size_t add_screen_overlay(bool roomlayer, int x, int y, int type, Bitmap *piccy)
{
    return add_screen_overlay_impl(roomlayer, x, y, type, -1, piccy, 0, 0);
}

size_t add_screen_overlay(bool roomlayer, int x, int y, int type, Common::Bitmap *piccy, int pic_offx, int pic_offy)
{
    return add_screen_overlay_impl(roomlayer, x, y, type, -1, piccy, pic_offx, pic_offy);
}

Point get_overlay_display_pos(const ScreenOverlay &over)
{
    // Note: the internal offset is only needed when x,y coordinates are specified
    // and only in the case where the overlay is using a GUI. See issue #1098
    return Point(over.x + over.offsetX, over.y + over.offsetY);
}

// Calculates overlay position above linked character
// TODO: this code assumes that overlay is in the screen layer;
// perhaps add a branch for room layer as well?
void autoposition_overlay(ScreenOverlay &over)
{
    assert(over.IsAutoPosition());
    if (!over.IsAutoPosition() || (over.speechForChar < 0))
        return;

    const Rect &ui_view = play.GetUIViewport();
    const int charid = over.speechForChar;

    auto view = FindNearestViewport(charid);
    const int charpic = views[game.chars[charid].view].loops[game.chars[charid].loop].frames[0].pic;
    const int height = (charextra[charid].height < 1) ? game.SpriteInfos[charpic].Height : charextra[charid].height;
    const Point screenpt = view->RoomToScreen(
        game.chars[charid].x,
        charextra[charid].GetEffectiveY(&game.chars[charid]) - height).first;
    const Size pic_size = over.GetGraphicSize();
    int tdxp = std::max(0, screenpt.X - pic_size.Width / 2);
    int tdyp = screenpt.Y - 5;
    tdyp -= pic_size.Height;
    tdyp = std::max(5, tdyp);

    if ((tdxp + pic_size.Width) >= ui_view.GetWidth())
        tdxp = (ui_view.GetWidth() - pic_size.Width) - 1;
    if (game.chars[charid].room != displayed_room) {
        tdxp = ui_view.GetWidth()/2 - pic_size.Width / 2;
        tdyp = ui_view.GetHeight()/2 - pic_size.Height / 2;
    }

    over.x = tdxp;
    over.y = tdyp;
}

Point update_overlay_graphicspace(ScreenOverlay &over)
{
    Point pos = get_overlay_display_pos(over);
    Bitmap *pic = over.GetImage();
    over._gs = GraphicSpace(pos.X, pos.Y, pic->GetWidth(), pic->GetHeight(),
        pic->GetWidth(), pic->GetHeight(), over.rotation);
    return Point(pos.X, pos.Y);
}

// For software renderer - apply all supported Overlay transforms
// FIXME: merge this with transform_sprite
Bitmap *recreate_overlay_image(ScreenOverlay &over, Bitmap *&scalebmp, Bitmap *&rotbmp)
{
    Bitmap *pic = over.GetImage();
    Bitmap *use_bmp = pic;
    if (over.rotation != 0.0)
    {
        Size final_sz = RotateSize(use_bmp->GetSize(), over.rotation);
        rotbmp = recycle_bitmap(rotbmp, use_bmp->GetColorDepth(),
            final_sz.Width, final_sz.Height, false);
        const int dst_w = final_sz.Width;
        const int dst_h = final_sz.Height;
        // (+ width%2 fixes one pixel offset problem)
        rotbmp->ClearTransparent();
        rotbmp->RotateBlt(use_bmp, dst_w / 2 + dst_w % 2, dst_h / 2,
            use_bmp->GetWidth() / 2, use_bmp->GetHeight() / 2, over.rotation); // clockwise
        use_bmp = rotbmp;
    }
    if (pic->GetSize() != Size(over.scaleWidth, over.scaleHeight))
    {
        Size final_sz = RotateSize(Size(over.scaleWidth, over.scaleHeight), over.rotation);
        scalebmp = recycle_bitmap(scalebmp, pic->GetColorDepth(), over.scaleWidth, over.scaleHeight);
        scalebmp->StretchBlt(use_bmp, RectWH(scalebmp->GetSize()));
        use_bmp = scalebmp;
    }
    return use_bmp;
}

void restore_overlays()
{
    // Will have to readjust free ids records, as overlays may be restored in any random slots
    while (!over_free_ids.empty()) { over_free_ids.pop(); }
    for (size_t i = 0; i < screenover.size(); ++i)
    {
        auto &over = screenover[i];
        if (over.type >= 0)
        {
            if (over.IsAutoPosition())
                autoposition_overlay(over);
            over.MarkChanged(); // force recreate texture on next draw
        }
        else if (i >= OVER_FIRSTFREE)
        {
            over_free_ids.push(i);
        }
    }
}

std::vector<ScreenOverlay> &get_overlays()
{
    return screenover;
}

//=============================================================================
//
// Script API Functions
//
//=============================================================================

#include "debug/out.h"
#include "script/script_api.h"
#include "script/script_runtime.h"

RuntimeScriptValue Sc_Overlay_CreateGraphical(const RuntimeScriptValue *params, int32_t param_count)
{
    API_SCALL_OBJAUTO_PINT3_PBOOL(ScriptOverlay, Overlay_CreateGraphical);
}

RuntimeScriptValue Sc_Overlay_CreateGraphical5(const RuntimeScriptValue *params, int32_t param_count)
{
    API_SCALL_OBJAUTO_PINT3_PBOOL2(ScriptOverlay, Overlay_CreateGraphical5);
}

RuntimeScriptValue Sc_Overlay_CreateRoomGraphical(const RuntimeScriptValue *params, int32_t param_count)
{
    API_SCALL_OBJAUTO_PINT3_PBOOL(ScriptOverlay, Overlay_CreateRoomGraphical);
}

RuntimeScriptValue Sc_Overlay_CreateRoomGraphical5(const RuntimeScriptValue *params, int32_t param_count)
{
    API_SCALL_OBJAUTO_PINT3_PBOOL2(ScriptOverlay, Overlay_CreateRoomGraphical5);
}

RuntimeScriptValue Sc_Overlay_CreateTextual(const RuntimeScriptValue *params, int32_t param_count)
{
    API_SCALL_SCRIPT_SPRINTF(Overlay_CreateTextual, 6);
    ScriptOverlay *overlay = Overlay_CreateTextual(params[0].IValue, params[1].IValue, params[2].IValue,
                                                   params[3].IValue, params[4].IValue, scsf_buffer);
    return RuntimeScriptValue().SetScriptObject(overlay, overlay);
}

RuntimeScriptValue Sc_Overlay_CreateRoomTextual(const RuntimeScriptValue *params, int32_t param_count)
{
    API_SCALL_SCRIPT_SPRINTF(Overlay_CreateRoomTextual, 6);
    ScriptOverlay *overlay = Overlay_CreateRoomTextual(params[0].IValue, params[1].IValue, params[2].IValue,
        params[3].IValue, params[4].IValue, scsf_buffer);
    return RuntimeScriptValue().SetScriptObject(overlay, overlay);
}

// void (ScriptOverlay *scover, int wii, int fontid, int clr, char*texx, ...)
RuntimeScriptValue Sc_Overlay_SetText(void *self, const RuntimeScriptValue *params, int32_t param_count)
{
    API_OBJCALL_SCRIPT_SPRINTF(Overlay_SetText, 4);
    Overlay_SetText((ScriptOverlay*)self, params[0].IValue, params[1].IValue, params[2].IValue, scsf_buffer);
    return RuntimeScriptValue((int32_t)0);
}

// void (ScriptOverlay *sco)
RuntimeScriptValue Sc_Overlay_Remove(void *self, const RuntimeScriptValue *params, int32_t param_count)
{
    API_OBJCALL_VOID(ScriptOverlay, Overlay_Remove);
}

// int (ScriptOverlay *scover)
RuntimeScriptValue Sc_Overlay_GetValid(void *self, const RuntimeScriptValue *params, int32_t param_count)
{
    API_OBJCALL_INT(ScriptOverlay, Overlay_GetValid);
}

// int (ScriptOverlay *scover)
RuntimeScriptValue Sc_Overlay_GetX(void *self, const RuntimeScriptValue *params, int32_t param_count)
{
    API_OBJCALL_INT(ScriptOverlay, Overlay_GetX);
}

// void (ScriptOverlay *scover, int newx)
RuntimeScriptValue Sc_Overlay_SetX(void *self, const RuntimeScriptValue *params, int32_t param_count)
{
    API_OBJCALL_VOID_PINT(ScriptOverlay, Overlay_SetX);
}

// int (ScriptOverlay *scover)
RuntimeScriptValue Sc_Overlay_GetY(void *self, const RuntimeScriptValue *params, int32_t param_count)
{
    API_OBJCALL_INT(ScriptOverlay, Overlay_GetY);
}

// void (ScriptOverlay *scover, int newy)
RuntimeScriptValue Sc_Overlay_SetY(void *self, const RuntimeScriptValue *params, int32_t param_count)
{
    API_OBJCALL_VOID_PINT(ScriptOverlay, Overlay_SetY);
}

RuntimeScriptValue Sc_Overlay_GetGraphic(void *self, const RuntimeScriptValue *params, int32_t param_count)
{
    API_OBJCALL_INT(ScriptOverlay, Overlay_GetGraphic);
}

RuntimeScriptValue Sc_Overlay_SetGraphic(void *self, const RuntimeScriptValue *params, int32_t param_count)
{
    API_OBJCALL_VOID_PINT(ScriptOverlay, Overlay_SetGraphic);
}

RuntimeScriptValue Sc_Overlay_InRoom(void *self, const RuntimeScriptValue *params, int32_t param_count)
{
    API_OBJCALL_BOOL(ScriptOverlay, Overlay_InRoom);
}

RuntimeScriptValue Sc_Overlay_GetWidth(void *self, const RuntimeScriptValue *params, int32_t param_count)
{
    API_OBJCALL_INT(ScriptOverlay, Overlay_GetWidth);
}

RuntimeScriptValue Sc_Overlay_SetWidth(void *self, const RuntimeScriptValue *params, int32_t param_count)
{
    API_OBJCALL_VOID_PINT(ScriptOverlay, Overlay_SetWidth);
}

RuntimeScriptValue Sc_Overlay_GetHeight(void *self, const RuntimeScriptValue *params, int32_t param_count)
{
    API_OBJCALL_INT(ScriptOverlay, Overlay_GetHeight);
}

RuntimeScriptValue Sc_Overlay_SetHeight(void *self, const RuntimeScriptValue *params, int32_t param_count)
{
    API_OBJCALL_VOID_PINT(ScriptOverlay, Overlay_SetHeight);
}

RuntimeScriptValue Sc_Overlay_GetGraphicWidth(void *self, const RuntimeScriptValue *params, int32_t param_count)
{
    API_OBJCALL_INT(ScriptOverlay, Overlay_GetGraphicWidth);
}

RuntimeScriptValue Sc_Overlay_GetGraphicHeight(void *self, const RuntimeScriptValue *params, int32_t param_count)
{
    API_OBJCALL_INT(ScriptOverlay, Overlay_GetGraphicHeight);
}

RuntimeScriptValue Sc_Overlay_GetBlendMode(void *self, const RuntimeScriptValue *params, int32_t param_count)
{
    API_OBJCALL_INT(ScriptOverlay, Overlay_GetBlendMode);
}

RuntimeScriptValue Sc_Overlay_SetBlendMode(void *self, const RuntimeScriptValue *params, int32_t param_count)
{
    API_OBJCALL_VOID_PINT(ScriptOverlay, Overlay_SetBlendMode);
}

RuntimeScriptValue Sc_Overlay_GetRotation(void *self, const RuntimeScriptValue *params, int32_t param_count)
{
    API_OBJCALL_FLOAT(ScriptOverlay, Overlay_GetRotation);
}

RuntimeScriptValue Sc_Overlay_SetRotation(void *self, const RuntimeScriptValue *params, int32_t param_count)
{
    API_OBJCALL_VOID_PFLOAT(ScriptOverlay, Overlay_SetRotation);
}

RuntimeScriptValue Sc_Overlay_GetTransparency(void *self, const RuntimeScriptValue *params, int32_t param_count)
{
    API_OBJCALL_INT(ScriptOverlay, Overlay_GetTransparency);
}

RuntimeScriptValue Sc_Overlay_SetTransparency(void *self, const RuntimeScriptValue *params, int32_t param_count)
{
    API_OBJCALL_VOID_PINT(ScriptOverlay, Overlay_SetTransparency);
}

RuntimeScriptValue Sc_Overlay_GetZOrder(void *self, const RuntimeScriptValue *params, int32_t param_count)
{
    API_OBJCALL_INT(ScriptOverlay, Overlay_GetZOrder);
}

RuntimeScriptValue Sc_Overlay_SetZOrder(void *self, const RuntimeScriptValue *params, int32_t param_count)
{
    API_OBJCALL_VOID_PINT(ScriptOverlay, Overlay_SetZOrder);
}

RuntimeScriptValue Sc_Overlay_SetPosition(void *self, const RuntimeScriptValue *params, int32_t param_count)
{
    API_OBJCALL_VOID_PINT4(ScriptOverlay, Overlay_SetPosition);
}

RuntimeScriptValue Sc_Overlay_SetSize(void *self, const RuntimeScriptValue *params, int32_t param_count)
{
    API_OBJCALL_VOID_PINT2(ScriptOverlay, Overlay_SetSize);
}

RuntimeScriptValue Sc_Overlay_Tint(void *self, const RuntimeScriptValue *params, int32_t param_count)
{
    API_OBJCALL_VOID_PINT5(ScriptOverlay, Overlay_Tint);
}

RuntimeScriptValue Sc_Overlay_SetLightLevel(void *self, const RuntimeScriptValue *params, int32_t param_count)
{
    API_OBJCALL_VOID_PINT(ScriptOverlay, Overlay_SetLightLevel);
}

RuntimeScriptValue Sc_Overlay_RemoveTint(void *self, const RuntimeScriptValue *params, int32_t param_count)
{
    API_OBJCALL_VOID(ScriptOverlay, Overlay_RemoveTint);
}

RuntimeScriptValue Sc_Overlay_GetHasLight(void *self, const RuntimeScriptValue *params, int32_t param_count)
{
    API_OBJCALL_BOOL(ScriptOverlay, Overlay_GetHasLight);
}

RuntimeScriptValue Sc_Overlay_GetHasTint(void *self, const RuntimeScriptValue *params, int32_t param_count)
{
    API_OBJCALL_BOOL(ScriptOverlay, Overlay_GetHasTint);
}

RuntimeScriptValue Sc_Overlay_GetLightLevel(void *self, const RuntimeScriptValue *params, int32_t param_count)
{
    API_OBJCALL_INT(ScriptOverlay, Overlay_GetLightLevel);
}

RuntimeScriptValue Sc_Overlay_GetTintBlue(void *self, const RuntimeScriptValue *params, int32_t param_count)
{
    API_OBJCALL_INT(ScriptOverlay, Overlay_GetTintBlue);
}

RuntimeScriptValue Sc_Overlay_GetTintGreen(void *self, const RuntimeScriptValue *params, int32_t param_count)
{
    API_OBJCALL_INT(ScriptOverlay, Overlay_GetTintGreen);
}

RuntimeScriptValue Sc_Overlay_GetTintRed(void *self, const RuntimeScriptValue *params, int32_t param_count)
{
    API_OBJCALL_INT(ScriptOverlay, Overlay_GetTintRed);
}

RuntimeScriptValue Sc_Overlay_GetTintSaturation(void *self, const RuntimeScriptValue *params, int32_t param_count)
{
    API_OBJCALL_INT(ScriptOverlay, Overlay_GetTintSaturation);
}

RuntimeScriptValue Sc_Overlay_GetTintLuminance(void *self, const RuntimeScriptValue *params, int32_t param_count)
{
    API_OBJCALL_INT(ScriptOverlay, Overlay_GetTintLuminance);
}

//=============================================================================
//
// Exclusive variadic API implementation for Plugins
//
//=============================================================================

// ScriptOverlay* (int x, int y, int width, int font, int colour, const char* text, ...)
ScriptOverlay* ScPl_Overlay_CreateTextual(int x, int y, int width, int font, int colour, const char *text, ...)
{
    API_PLUGIN_SCRIPT_SPRINTF(text);
    return Overlay_CreateTextual(x, y, width, font, colour, scsf_buffer);
}

ScriptOverlay* ScPl_Overlay_CreateRoomTextual(int x, int y, int width, int font, int colour, const char *text, ...)
{
    API_PLUGIN_SCRIPT_SPRINTF(text);
    return Overlay_CreateRoomTextual(x, y, width, font, colour, scsf_buffer);
}

// void (ScriptOverlay *scover, int wii, int fontid, int clr, char*texx, ...)
void ScPl_Overlay_SetText(ScriptOverlay *scover, int wii, int fontid, int clr, char *texx, ...)
{
    API_PLUGIN_SCRIPT_SPRINTF(texx);
    Overlay_SetText(scover, wii, fontid, clr, scsf_buffer);
}


void RegisterOverlayAPI()
{
    // WARNING: Overlay.CreateGraphical and CreateRoomGraphical have 1 param REMOVED since ags4
    ScFnRegister overlay_api[] = {
        { "Overlay::CreateGraphical^4",   API_FN_PAIR(Overlay_CreateGraphical) },
        { "Overlay::CreateGraphical^5",   API_FN_PAIR(Overlay_CreateGraphical5) },
        { "Overlay::CreateTextual^106",   Sc_Overlay_CreateTextual, ScPl_Overlay_CreateTextual },
        { "Overlay::CreateRoomGraphical^4", API_FN_PAIR(Overlay_CreateRoomGraphical) },
        { "Overlay::CreateRoomGraphical^5", API_FN_PAIR(Overlay_CreateRoomGraphical5) },
        { "Overlay::CreateRoomTextual^106", Sc_Overlay_CreateRoomTextual, ScPl_Overlay_CreateRoomTextual },
        { "Overlay::SetText^104",         Sc_Overlay_SetText, ScPl_Overlay_SetText },
        { "Overlay::Remove^0",            API_FN_PAIR(Overlay_Remove) },
        { "Overlay::SetPosition^4",       API_FN_PAIR(Overlay_SetPosition) },
        { "Overlay::SetSize^2",           API_FN_PAIR(Overlay_SetSize) },
        { "Overlay::Tint^5",              API_FN_PAIR(Overlay_Tint) },
        { "Overlay::SetLightLevel^1",     API_FN_PAIR(Overlay_SetLightLevel) },
        { "Overlay::RemoveTint^0",        API_FN_PAIR(Overlay_RemoveTint) },
        { "Overlay::get_Valid",           API_FN_PAIR(Overlay_GetValid) },
        { "Overlay::get_X",               API_FN_PAIR(Overlay_GetX) },
        { "Overlay::set_X",               API_FN_PAIR(Overlay_SetX) },
        { "Overlay::get_Y",               API_FN_PAIR(Overlay_GetY) },
        { "Overlay::set_Y",               API_FN_PAIR(Overlay_SetY) },
        { "Overlay::get_Graphic",         API_FN_PAIR(Overlay_GetGraphic) },
        { "Overlay::set_Graphic",         API_FN_PAIR(Overlay_SetGraphic) },
        { "Overlay::get_InRoom",          API_FN_PAIR(Overlay_InRoom) },
        { "Overlay::get_Width",           API_FN_PAIR(Overlay_GetWidth) },
        { "Overlay::set_Width",           API_FN_PAIR(Overlay_SetWidth) },
        { "Overlay::get_Height",          API_FN_PAIR(Overlay_GetHeight) },
        { "Overlay::set_Height",          API_FN_PAIR(Overlay_SetHeight) },
        { "Overlay::get_GraphicWidth",    API_FN_PAIR(Overlay_GetGraphicWidth) },
        { "Overlay::get_GraphicHeight",   API_FN_PAIR(Overlay_GetGraphicHeight) },
        { "Overlay::get_Transparency",    API_FN_PAIR(Overlay_GetTransparency) },
        { "Overlay::set_Transparency",    API_FN_PAIR(Overlay_SetTransparency) },
        { "Overlay::get_ZOrder",          API_FN_PAIR(Overlay_GetZOrder) },
        { "Overlay::set_ZOrder",          API_FN_PAIR(Overlay_SetZOrder) },
        { "Overlay::get_HasLight",        API_FN_PAIR(Overlay_GetHasLight) },
        { "Overlay::get_HasTint",         API_FN_PAIR(Overlay_GetHasTint) },
        { "Overlay::get_LightLevel",      API_FN_PAIR(Overlay_GetLightLevel) },
        { "Overlay::get_TintBlue",        API_FN_PAIR(Overlay_GetTintBlue) },
        { "Overlay::get_TintGreen",       API_FN_PAIR(Overlay_GetTintGreen) },
        { "Overlay::get_TintRed",         API_FN_PAIR(Overlay_GetTintRed) },
        { "Overlay::get_TintSaturation",  API_FN_PAIR(Overlay_GetTintSaturation) },
        { "Overlay::get_TintLuminance",   API_FN_PAIR(Overlay_GetTintLuminance) },

        { "Overlay::get_BlendMode",       API_FN_PAIR(Overlay_GetBlendMode) },
        { "Overlay::set_BlendMode",       API_FN_PAIR(Overlay_SetBlendMode) },
        { "Overlay::get_Rotation",        API_FN_PAIR(Overlay_GetRotation) },
        { "Overlay::set_Rotation",        API_FN_PAIR(Overlay_SetRotation) },
    };

    ccAddExternalFunctions(overlay_api);
}<|MERGE_RESOLUTION|>--- conflicted
+++ resolved
@@ -93,63 +93,32 @@
     over->SetImage(std::unique_ptr<Bitmap>(image), adj_x - dummy_x, adj_y - dummy_y);
 }
 
-<<<<<<< HEAD
-int Overlay_GetX(ScriptOverlay *scover) {
-    auto *over = get_overlay(scover->overlayId);
-    if (!over)
-        quit("!invalid overlay ID specified");
+int Overlay_GetX(ScriptOverlay *scover)
+{
+    auto *over = GetOverlayValidate("Overlay.X", scover);
     if (over->IsAutoPosition())
         autoposition_overlay(*over); // in case they moved character in script, etc
     return over->x;
 }
 
-void Overlay_SetX(ScriptOverlay *scover, int newx) {
-    auto *over = get_overlay(scover->overlayId);
-    if (!over)
-        quit("!invalid overlay ID specified");
+void Overlay_SetX(ScriptOverlay *scover, int newx)
+{
+    auto *over = GetOverlayValidate("Overlay.X", scover);
     over->SetFixedPosition(newx, over->y);
 }
 
-int Overlay_GetY(ScriptOverlay *scover) {
-    auto *over = get_overlay(scover->overlayId);
-    if (!over)
-        quit("!invalid overlay ID specified");
+int Overlay_GetY(ScriptOverlay *scover)
+{
+    auto *over = GetOverlayValidate("Overlay.Y", scover);
     if (over->IsAutoPosition())
         autoposition_overlay(*over); // in case they moved character in script, etc
     return over->y;
 }
 
-void Overlay_SetY(ScriptOverlay *scover, int newy) {
-    auto *over = get_overlay(scover->overlayId);
-    if (!over)
-        quit("!invalid overlay ID specified");
+void Overlay_SetY(ScriptOverlay *scover, int newy)
+{
+    auto *over = GetOverlayValidate("Overlay.Y", scover);
     over->SetFixedPosition(over->x, newy);
-=======
-int Overlay_GetX(ScriptOverlay *scover)
-{
-    auto *over = GetOverlayValidate("Overlay.X", scover);
-    Point pos = get_overlay_position(*over);
-    return game_to_data_coord(pos.X);
-}
-
-void Overlay_SetX(ScriptOverlay *scover, int newx)
-{
-    auto *over = GetOverlayValidate("Overlay.X", scover);
-    over->x = data_to_game_coord(newx);
-}
-
-int Overlay_GetY(ScriptOverlay *scover)
-{
-    auto *over = GetOverlayValidate("Overlay.Y", scover);
-    Point pos = get_overlay_position(*over);
-    return game_to_data_coord(pos.Y);
-}
-
-void Overlay_SetY(ScriptOverlay *scover, int newy)
-{
-    auto *over = GetOverlayValidate("Overlay.Y", scover);
-    over->y = data_to_game_coord(newy);
->>>>>>> 628bd12d
 }
 
 int Overlay_GetGraphic(ScriptOverlay *scover)
@@ -175,65 +144,32 @@
     return over->IsRoomLayer();
 }
 
-<<<<<<< HEAD
-int Overlay_GetWidth(ScriptOverlay *scover) {
-    auto *over = get_overlay(scover->overlayId);
-    if (!over)
-        quit("!invalid overlay ID specified");
+int Overlay_GetWidth(ScriptOverlay *scover)
+{
+    auto *over = GetOverlayValidate("Overlay.Width", scover);
     return over->scaleWidth;
 }
 
-int Overlay_GetHeight(ScriptOverlay *scover) {
-    auto *over = get_overlay(scover->overlayId);
-    if (!over)
-        quit("!invalid overlay ID specified");
+int Overlay_GetHeight(ScriptOverlay *scover)
+{
+    auto *over = GetOverlayValidate("Overlay.Height", scover);
     return over->scaleHeight;
 }
 
-int Overlay_GetGraphicWidth(ScriptOverlay *scover) {
-    auto *over = get_overlay(scover->overlayId);
-    if (!over)
-        quit("!invalid overlay ID specified");
+int Overlay_GetGraphicWidth(ScriptOverlay *scover)
+{
+    auto *over = GetOverlayValidate("Overlay.GraphicWidth", scover);
     return over->GetGraphicSize().Width;
 }
 
-int Overlay_GetGraphicHeight(ScriptOverlay *scover) {
-    auto *over = get_overlay(scover->overlayId);
-    if (!over)
-        quit("!invalid overlay ID specified");
+int Overlay_GetGraphicHeight(ScriptOverlay *scover)
+{
+    auto *over = GetOverlayValidate("Overlay.GraphicHeight", scover);
     return over->GetGraphicSize().Height;
 }
 
-void Overlay_SetScaledSize(ScreenOverlay &over, int width, int height) {
-=======
-int Overlay_GetWidth(ScriptOverlay *scover)
-{
-    auto *over = GetOverlayValidate("Overlay.Width", scover);
-    return game_to_data_coord(over->scaleWidth);
-}
-
-int Overlay_GetHeight(ScriptOverlay *scover)
-{
-    auto *over = GetOverlayValidate("Overlay.Height", scover);
-    return game_to_data_coord(over->scaleHeight);
-}
-
-int Overlay_GetGraphicWidth(ScriptOverlay *scover)
-{
-    auto *over = GetOverlayValidate("Overlay.GraphicWidth", scover);
-    return game_to_data_coord(over->GetGraphicSize().Width);
-}
-
-int Overlay_GetGraphicHeight(ScriptOverlay *scover)
-{
-    auto *over = GetOverlayValidate("Overlay.GraphicHeight", scover);
-    return game_to_data_coord(over->GetGraphicSize().Height);
-}
-
 void Overlay_SetScaledSize(ScreenOverlay &over, int width, int height)
 {
-    data_to_game_coords(&width, &height);
->>>>>>> 628bd12d
     if (width < 1 || height < 1)
     {
         debug_script_warn("Overlay.SetSize: invalid dimensions: %d x %d", width, height);
@@ -246,48 +182,20 @@
     over.MarkChanged();
 }
 
-<<<<<<< HEAD
-void Overlay_SetWidth(ScriptOverlay *scover, int width) {
-    auto *over = get_overlay(scover->overlayId);
-    if (!over)
-        quit("!invalid overlay ID specified");
+void Overlay_SetWidth(ScriptOverlay *scover, int width)
+{
+    auto *over = GetOverlayValidate("Overlay.Width", scover);
     Overlay_SetScaledSize(*over, width, over->scaleHeight);
-}
-
-void Overlay_SetHeight(ScriptOverlay *scover, int height) {
-    auto *over = get_overlay(scover->overlayId);
-    if (!over)
-        quit("!invalid overlay ID specified");
-    Overlay_SetScaledSize(*over, over->scaleWidth, height);
-}
-
-int Overlay_GetValid(ScriptOverlay *scover) {
-    return get_overlay(scover->overlayId) != nullptr;
-=======
-void Overlay_SetWidth(ScriptOverlay *scover, int width)
-{
-    auto *over = GetOverlayValidate("Overlay.Width", scover);
-    Overlay_SetScaledSize(*over, width, game_to_data_coord(over->scaleHeight));
 }
 
 void Overlay_SetHeight(ScriptOverlay *scover, int height) {
     auto *over = GetOverlayValidate("Overlay.Height", scover);
-    Overlay_SetScaledSize(*over, game_to_data_coord(over->scaleWidth), height);
+    Overlay_SetScaledSize(*over, over->scaleWidth, height);
 }
 
 int Overlay_GetValid(ScriptOverlay *scover)
 {
-    if (scover->overlayId == -1)
-        return 0;
-
-    if (!IsOverlayValid(scover->overlayId))
-    {
-        scover->overlayId = -1;
-        return 0;
-    }
-
-    return 1;
->>>>>>> 628bd12d
+    return get_overlay(scover->overlayId) != nullptr;
 }
 
 ScreenOverlay *Overlay_CreateGraphicCore(bool room_layer, int x, int y, int slot, bool clone)
@@ -368,7 +276,6 @@
     return Overlay_CreateTextualImpl(true, x, y, width, font, colour, text);
 }
 
-<<<<<<< HEAD
 int Overlay_GetBlendMode(ScriptOverlay *scover) {
     auto *over = get_overlay(scover->overlayId);
     if (!over)
@@ -386,16 +293,9 @@
     over->blendMode = (BlendMode)blendMode;
 }
 
-int Overlay_GetTransparency(ScriptOverlay *scover) {
-    auto *over = get_overlay(scover->overlayId);
-    if (!over)
-        quit("!invalid overlay ID specified");
-
-=======
 int Overlay_GetTransparency(ScriptOverlay *scover)
 {
     auto *over = GetOverlayValidate("Overlay.Transparency", scover);
->>>>>>> 628bd12d
     return GfxDef::LegacyTrans255ToTrans100(over->transparency);
 }
 
@@ -408,7 +308,6 @@
     over->transparency = GfxDef::Trans100ToLegacyTrans255(trans);
 }
 
-<<<<<<< HEAD
 float Overlay_GetRotation(ScriptOverlay *scover) {
     auto *over = get_overlay(scover->overlayId);
     if (!over)
@@ -423,16 +322,9 @@
     over->rotation = Math::ClampAngle360(degrees);
 }
 
-int Overlay_GetZOrder(ScriptOverlay *scover) {
-    auto *over = get_overlay(scover->overlayId);
-    if (!over)
-        quit("!invalid overlay ID specified");
-
-=======
 int Overlay_GetZOrder(ScriptOverlay *scover)
 {
     auto *over = GetOverlayValidate("Overlay.ZOrder", scover);
->>>>>>> 628bd12d
     return over->zorder;
 }
 
