--- conflicted
+++ resolved
@@ -232,19 +232,38 @@
     return _display_main(x, y, width, text, disp_type, font, -text_color, 0, allow_shrink, false, room_layer);
 }
 
-<<<<<<< HEAD
-ScriptOverlay* Overlay_CreateGraphical(bool room_layer, int x, int y, int slot, bool clone)
+ScriptOverlay* Overlay_CreateGraphicalImpl(bool room_layer, int x, int y, int slot, bool clone)
 {
     auto *over = Overlay_CreateGraphicCore(room_layer, x, y, slot, clone);
     return over ? create_scriptoverlay(*over) : nullptr;
 }
 
-ScriptOverlay* Overlay_CreateTextual(bool room_layer, int x, int y, int width, int font, int colour, const char* text)
+ScriptOverlay* Overlay_CreateTextualImpl(bool room_layer, int x, int y, int width, int font, int colour, const char* text)
 {
     auto *over = Overlay_CreateTextCore(room_layer, x, y, width, font, colour, text, DISPLAYTEXT_NORMALOVERLAY, 0);
     return over ? create_scriptoverlay(*over) : nullptr;
 }
 
+ScriptOverlay* Overlay_CreateGraphical(int x, int y, int slot, bool clone)
+{
+    return Overlay_CreateGraphicalImpl(false, x, y, slot, clone);
+}
+
+ScriptOverlay* Overlay_CreateTextual(int x, int y, int width, int font, int colour, const char* text)
+{
+    return Overlay_CreateTextualImpl(false, x, y, width, font, colour, text);
+}
+
+ScriptOverlay* Overlay_CreateRoomGraphical(int x, int y, int slot,  bool clone)
+{
+    return Overlay_CreateGraphicalImpl(true, x, y, slot, clone);
+}
+
+ScriptOverlay* Overlay_CreateRoomTextual(int x, int y, int width, int font, int colour, const char* text)
+{
+    return Overlay_CreateTextualImpl(true, x, y, width, font, colour, text);
+}
+
 int Overlay_GetBlendMode(ScriptOverlay *scover) {
     int ovri = find_overlay_of_type(scover->overlayId);
     if (ovri < 0)
@@ -259,45 +278,7 @@
         quit("!invalid overlay ID specified");
     if ((blendMode < 0) || (blendMode >= kNumBlendModes))
         quitprintf("!SetBlendMode: invalid blend mode %d, supported modes are %d - %d", blendMode, 0, kNumBlendModes - 1);
-
     screenover[ovri].blendMode = (BlendMode)blendMode;
-=======
-ScriptOverlay* Overlay_CreateGraphicalImpl(bool room_layer, int x, int y, int slot, bool transparent, bool clone)
-{
-    auto *over = Overlay_CreateGraphicCore(room_layer, x, y, slot, transparent, clone);
-    return over ? create_scriptoverlay(*over) : nullptr;
-}
-
-ScriptOverlay* Overlay_CreateGraphical4(int x, int y, int slot, bool transparent)
-{
-    return Overlay_CreateGraphical(x, y, slot, transparent, true /* clone */);
-}
-
-ScriptOverlay* Overlay_CreateGraphical(int x, int y, int slot, bool transparent, bool clone)
-{
-    return Overlay_CreateGraphicalImpl(false, x, y, slot, transparent, clone);
-}
-
-ScriptOverlay* Overlay_CreateRoomGraphical(int x, int y, int slot, bool transparent, bool clone)
-{
-    return Overlay_CreateGraphicalImpl(true, x, y, slot, transparent, clone);
-}
-
-ScriptOverlay* Overlay_CreateTextualImpl(bool room_layer, int x, int y, int width, int font, int colour, const char* text)
-{
-    data_to_game_coords(&x, &y);
-    width = data_to_game_coord(width);
-    auto *over = Overlay_CreateTextCore(room_layer, x, y, width, font, colour, text, DISPLAYTEXT_NORMALOVERLAY, 0);
-    return over ? create_scriptoverlay(*over) : nullptr;
-}
-
-ScriptOverlay* Overlay_CreateTextual(int x, int y, int width, int font, int colour, const char* text) {
-    return Overlay_CreateTextualImpl(false, x, y, width, font, colour, text);
-}
-
-ScriptOverlay* Overlay_CreateRoomTextual(int x, int y, int width, int font, int colour, const char* text) {
-    return Overlay_CreateTextualImpl(true, x, y, width, font, colour, text);
->>>>>>> 926c75b6
 }
 
 int Overlay_GetTransparency(ScriptOverlay *scover) {
@@ -620,46 +601,20 @@
 #include "script/script_api.h"
 #include "script/script_runtime.h"
 
-<<<<<<< HEAD
 RuntimeScriptValue Sc_Overlay_CreateGraphical(const RuntimeScriptValue *params, int32_t param_count)
 {
-    ASSERT_PARAM_COUNT(FUNCTION, 4);
-    ScriptOverlay *overlay = Overlay_CreateGraphical(false, params[0].IValue, params[1].IValue, params[2].IValue,
-        params[3].GetAsBool());
-    return RuntimeScriptValue().SetDynamicObject(overlay, overlay);
-=======
-// ScriptOverlay* (int x, int y, int slot, int transparent)
-RuntimeScriptValue Sc_Overlay_CreateGraphical4(const RuntimeScriptValue *params, int32_t param_count)
-{
-    API_SCALL_OBJAUTO_PINT3_PBOOL(ScriptOverlay, Overlay_CreateGraphical4);
-}
-
-RuntimeScriptValue Sc_Overlay_CreateGraphical(const RuntimeScriptValue *params, int32_t param_count)
-{
-    API_SCALL_OBJAUTO_PINT3_PBOOL2(ScriptOverlay, Overlay_CreateGraphical);
->>>>>>> 926c75b6
+    API_SCALL_OBJAUTO_PINT3_PBOOL(ScriptOverlay, Overlay_CreateGraphical);
 }
 
 RuntimeScriptValue Sc_Overlay_CreateRoomGraphical(const RuntimeScriptValue *params, int32_t param_count)
 {
-<<<<<<< HEAD
-    ASSERT_PARAM_COUNT(FUNCTION, 4);
-    ScriptOverlay *overlay = Overlay_CreateGraphical(true, params[0].IValue, params[1].IValue, params[2].IValue,
-        params[3].GetAsBool());
-    return RuntimeScriptValue().SetDynamicObject(overlay, overlay);
-=======
-    API_SCALL_OBJAUTO_PINT3_PBOOL2(ScriptOverlay, Overlay_CreateRoomGraphical);
->>>>>>> 926c75b6
+    API_SCALL_OBJAUTO_PINT3_PBOOL(ScriptOverlay, Overlay_CreateRoomGraphical);
 }
 
 RuntimeScriptValue Sc_Overlay_CreateTextual(const RuntimeScriptValue *params, int32_t param_count)
 {
     API_SCALL_SCRIPT_SPRINTF(Overlay_CreateTextual, 6);
-<<<<<<< HEAD
-    ScriptOverlay *overlay = Overlay_CreateTextual(false, params[0].IValue, params[1].IValue, params[2].IValue,
-=======
     ScriptOverlay *overlay = Overlay_CreateTextual(params[0].IValue, params[1].IValue, params[2].IValue,
->>>>>>> 926c75b6
                                                    params[3].IValue, params[4].IValue, scsf_buffer);
     return RuntimeScriptValue().SetDynamicObject(overlay, overlay);
 }
@@ -667,11 +622,7 @@
 RuntimeScriptValue Sc_Overlay_CreateRoomTextual(const RuntimeScriptValue *params, int32_t param_count)
 {
     API_SCALL_SCRIPT_SPRINTF(Overlay_CreateRoomTextual, 6);
-<<<<<<< HEAD
-    ScriptOverlay *overlay = Overlay_CreateTextual(true, params[0].IValue, params[1].IValue, params[2].IValue,
-=======
     ScriptOverlay *overlay = Overlay_CreateRoomTextual(params[0].IValue, params[1].IValue, params[2].IValue,
->>>>>>> 926c75b6
         params[3].IValue, params[4].IValue, scsf_buffer);
     return RuntimeScriptValue().SetDynamicObject(overlay, overlay);
 }
@@ -816,7 +767,7 @@
 ScriptOverlay* ScPl_Overlay_CreateTextual(int x, int y, int width, int font, int colour, const char *text, ...)
 {
     API_PLUGIN_SCRIPT_SPRINTF(text);
-    return Overlay_CreateTextual(false, x, y, width, font, colour, scsf_buffer);
+    return Overlay_CreateTextual(x, y, width, font, colour, scsf_buffer);
 }
 
 ScriptOverlay* ScPl_Overlay_CreateRoomTextual(int x, int y, int width, int font, int colour, const char *text, ...)
@@ -835,56 +786,12 @@
 
 void RegisterOverlayAPI()
 {
-<<<<<<< HEAD
     // WARNING: Overlay.CreateGraphical and CreateRoomGraphical have 1 param REMOVED since ags4
-    ccAddExternalStaticFunction("Overlay::CreateGraphical^4",   Sc_Overlay_CreateGraphical);
-    ccAddExternalStaticFunction("Overlay::CreateTextual^106",   Sc_Overlay_CreateTextual);
-    ccAddExternalStaticFunction("Overlay::CreateRoomGraphical^4", Sc_Overlay_CreateRoomGraphical);
-    ccAddExternalStaticFunction("Overlay::CreateRoomTextual^106", Sc_Overlay_CreateRoomTextual);
-    ccAddExternalObjectFunction("Overlay::SetText^104",         Sc_Overlay_SetText);
-    ccAddExternalObjectFunction("Overlay::Remove^0",            Sc_Overlay_Remove);
-    ccAddExternalObjectFunction("Overlay::get_Valid",           Sc_Overlay_GetValid);
-    ccAddExternalObjectFunction("Overlay::get_X",               Sc_Overlay_GetX);
-    ccAddExternalObjectFunction("Overlay::set_X",               Sc_Overlay_SetX);
-    ccAddExternalObjectFunction("Overlay::get_Y",               Sc_Overlay_GetY);
-    ccAddExternalObjectFunction("Overlay::set_Y",               Sc_Overlay_SetY);
-    ccAddExternalObjectFunction("Overlay::get_Graphic",         Sc_Overlay_GetGraphic);
-    ccAddExternalObjectFunction("Overlay::set_Graphic",         Sc_Overlay_SetGraphic);
-    ccAddExternalObjectFunction("Overlay::get_InRoom",          Sc_Overlay_InRoom);
-    ccAddExternalObjectFunction("Overlay::get_Width",           Sc_Overlay_GetWidth);
-    ccAddExternalObjectFunction("Overlay::set_Width",           Sc_Overlay_SetWidth);
-    ccAddExternalObjectFunction("Overlay::get_Height",          Sc_Overlay_GetHeight);
-    ccAddExternalObjectFunction("Overlay::set_Height",          Sc_Overlay_SetHeight);
-    ccAddExternalObjectFunction("Overlay::get_GraphicWidth",    Sc_Overlay_GetGraphicWidth);
-    ccAddExternalObjectFunction("Overlay::get_GraphicHeight",   Sc_Overlay_GetGraphicHeight);
-    ccAddExternalObjectFunction("Overlay::get_BlendMode",       Sc_Overlay_GetBlendMode);
-    ccAddExternalObjectFunction("Overlay::set_BlendMode",       Sc_Overlay_SetBlendMode);
-    ccAddExternalObjectFunction("Overlay::get_Rotation",        Sc_Overlay_GetRotation);
-    ccAddExternalObjectFunction("Overlay::set_Rotation",        Sc_Overlay_SetRotation);
-    ccAddExternalObjectFunction("Overlay::get_Transparency",    Sc_Overlay_GetTransparency);
-    ccAddExternalObjectFunction("Overlay::set_Transparency",    Sc_Overlay_SetTransparency);
-    ccAddExternalObjectFunction("Overlay::get_ZOrder",          Sc_Overlay_GetZOrder);
-    ccAddExternalObjectFunction("Overlay::set_ZOrder",          Sc_Overlay_SetZOrder);
-
-    /* ----------------------- Registering unsafe exports for plugins -----------------------*/
-
-    ccAddExternalFunctionForPlugin("Overlay::CreateGraphical^4",   (void*)Overlay_CreateGraphical);
-    ccAddExternalFunctionForPlugin("Overlay::CreateTextual^106",   (void*)ScPl_Overlay_CreateTextual);
-    ccAddExternalFunctionForPlugin("Overlay::SetText^104",         (void*)ScPl_Overlay_SetText);
-    ccAddExternalFunctionForPlugin("Overlay::Remove^0",            (void*)Overlay_Remove);
-    ccAddExternalFunctionForPlugin("Overlay::get_Valid",           (void*)Overlay_GetValid);
-    ccAddExternalFunctionForPlugin("Overlay::get_X",               (void*)Overlay_GetX);
-    ccAddExternalFunctionForPlugin("Overlay::set_X",               (void*)Overlay_SetX);
-    ccAddExternalFunctionForPlugin("Overlay::get_Y",               (void*)Overlay_GetY);
-    ccAddExternalFunctionForPlugin("Overlay::set_Y",               (void*)Overlay_SetY);
-=======
     ScFnRegister overlay_api[] = {
-        { "Overlay::CreateGraphical^4",   API_FN_PAIR(Overlay_CreateGraphical4) },
-        { "Overlay::CreateGraphical^5",   API_FN_PAIR(Overlay_CreateGraphical) },
+        { "Overlay::CreateGraphical^4",   API_FN_PAIR(Overlay_CreateGraphical) },
         { "Overlay::CreateTextual^106",   Sc_Overlay_CreateTextual, ScPl_Overlay_CreateTextual },
-        { "Overlay::CreateRoomGraphical^5", API_FN_PAIR(Overlay_CreateRoomGraphical) },
+        { "Overlay::CreateRoomGraphical^4", API_FN_PAIR(Overlay_CreateRoomGraphical) },
         { "Overlay::CreateRoomTextual^106", Sc_Overlay_CreateRoomTextual, ScPl_Overlay_CreateRoomTextual },
-
         { "Overlay::SetText^104",         Sc_Overlay_SetText, ScPl_Overlay_SetText },
         { "Overlay::Remove^0",            API_FN_PAIR(Overlay_Remove) },
         { "Overlay::get_Valid",           API_FN_PAIR(Overlay_GetValid) },
@@ -908,5 +815,9 @@
     };
 
     ccAddExternalFunctions(overlay_api);
->>>>>>> 926c75b6
+
+    ccAddExternalObjectFunction("Overlay::get_BlendMode",       Sc_Overlay_GetBlendMode);
+    ccAddExternalObjectFunction("Overlay::set_BlendMode",       Sc_Overlay_SetBlendMode);
+    ccAddExternalObjectFunction("Overlay::get_Rotation",        Sc_Overlay_GetRotation);
+    ccAddExternalObjectFunction("Overlay::set_Rotation",        Sc_Overlay_SetRotation);
 }