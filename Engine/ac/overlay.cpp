--- conflicted
+++ resolved
@@ -42,12 +42,7 @@
 
 
 
-<<<<<<< HEAD
 std::vector<ScreenOverlay> screenover;
-=======
-ScreenOverlay screenover[MAX_SCREEN_OVERLAYS];
-int numscreenover=0;
->>>>>>> a2d55da3
 
 void Overlay_Remove(ScriptOverlay *sco) {
     sco->Remove();
@@ -223,26 +218,6 @@
 // Creates managed script object for overlay and adds internal engine's reference to it,
 // so that it does not get disposed even if there are no user references in script.
 static ScriptOverlay* create_scriptobj_addref(ScreenOverlay &over)
-<<<<<<< HEAD
-=======
-{
-    ScriptOverlay* scover = create_scriptobj_for_overlay(over);
-    ccAddObjectReference(over.associatedOverlayHandle);
-    return scover;
-}
-
-// Invalidates existing script object to let user know that previous overlay is gone,
-// and releases engine's internal reference (script object may exist while there are user refs)
-static void invalidate_and_subref(ScreenOverlay &over, ScriptOverlay *&scover)
-{
-    scover->overlayId = -1;
-    scover = nullptr;
-    ccReleaseObjectReference(over.associatedOverlayHandle);
-}
-
-// Frees overlay resources and disposes script object if there are no more refs
-static void dispose_overlay(ScreenOverlay &over)
->>>>>>> a2d55da3
 {
     ScriptOverlay* scover = create_scriptobj_for_overlay(over);
     ccAddObjectReference(over.associatedOverlayHandle);
@@ -292,19 +267,10 @@
         face_talking = -1;
     }
     dispose_overlay(over);
-<<<<<<< HEAD
     screenover.erase(screenover.begin() + over_idx);
     // if an overlay before the sierra-style speech one is removed, update the index
     // TODO: this is bad, need more generic system to store overlay references
-    if (face_talking >= 0 && (size_t)face_talking > over_idx)
-=======
-    numscreenover--;
-    for (int i = over_idx; i < numscreenover; ++i)
-        screenover[i] = screenover[i + 1];
-    // if an overlay before the sierra-style speech one is removed, update the index
-    // TODO: this is bad, need more generic system to store overlay references
-    if (face_talking > over_idx)
->>>>>>> a2d55da3
+    if ((size_t)face_talking > over_idx)
         face_talking--;
 }
 
@@ -353,11 +319,8 @@
     over.associatedOverlayHandle = 0;
     over.hasAlphaChannel = alphaChannel;
     over.positionRelativeToScreen = true;
-<<<<<<< HEAD
     over.blendMode = blendMode;
     recreate_overlay_image(over);
-=======
->>>>>>> a2d55da3
     // TODO: move these custom settings outside of this function
     if (type == OVER_COMPLETE) play.complete_overlay_on = type;
     else if (type == OVER_TEXTMSG || type == OVER_TEXTSPEECH)
@@ -372,12 +335,8 @@
     {
         play.speech_face_scover = create_scriptobj_addref(over);
     }
-<<<<<<< HEAD
     screenover.push_back(std::move(over));
     return screenover.size() - 1;
-=======
-    return numscreenover - 1;
->>>>>>> a2d55da3
 }
 
 
