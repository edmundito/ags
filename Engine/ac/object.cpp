//=============================================================================
//
// Adventure Game Studio (AGS)
//
// Copyright (C) 1999-2011 Chris Jones and 2011-20xx others
// The full list of copyright holders can be found in the Copyright.txt
// file, which is part of this source code distribution.
//
// The AGS source code is provided under the Artistic License 2.0.
// A copy of this license can be found in the file License.txt and at
// http://www.opensource.org/licenses/artistic-license-2.0.php
//
//=============================================================================
#include "ac/object.h"
#include "ac/common.h"
#include "ac/gamesetupstruct.h"
#include "ac/draw.h"
#include "ac/character.h"
#include "ac/gamestate.h"
#include "ac/global_object.h"
#include "ac/global_translation.h"
#include "ac/properties.h"
#include "ac/room.h"
#include "ac/roomstatus.h"
#include "ac/runtime_defines.h"
#include "ac/string.h"
#include "ac/system.h"
#include "ac/view.h"
#include "ac/viewframe.h"
#include "ac/walkablearea.h"
#include "debug/debug_log.h"
#include "gui/guimain.h"
#include "main/game_run.h"
#include "ac/route_finder.h"
#include "gfx/graphicsdriver.h"
#include "gfx/bitmap.h"
#include "gfx/gfx_def.h"
#include "script/runtimescriptvalue.h"
#include "ac/dynobj/cc_object.h"
#include "ac/movelist.h"

using namespace AGS::Common;


extern ScriptObject scrObj[MAX_ROOM_OBJECTS];
extern RoomStatus*croom;
extern RoomObject*objs;
extern std::vector<ViewStruct> views;
extern RoomStruct thisroom;
extern GameSetupStruct game;
extern Bitmap *walkable_areas_temp;
extern CCObject ccDynamicObject;


int Object_IsCollidingWithObject(ScriptObject *objj, ScriptObject *obj2) {
    return AreObjectsColliding(objj->id, obj2->id);
}

ScriptObject *GetObjectAtScreen(int xx, int yy) {
    int hsnum = GetObjectIDAtScreen(xx, yy);
    if (hsnum < 0)
        return nullptr;
    return &scrObj[hsnum];
}

ScriptObject *GetObjectAtRoom(int x, int y)
{
    int hsnum = GetObjectIDAtRoom(x, y);
    if (hsnum < 0)
        return nullptr;
    return &scrObj[hsnum];
}

AGS_INLINE int is_valid_object(int obtest) {
    if ((obtest < 0) || (static_cast<uint32_t>(obtest) >= croom->numobj)) return 0;
    return 1;
}

void Object_Tint(ScriptObject *objj, int red, int green, int blue, int saturation, int luminance) {
    SetObjectTint(objj->id, red, green, blue, saturation, luminance);
}

void Object_RemoveTint(ScriptObject *objj) {
    RemoveObjectTint(objj->id);
}

void Object_SetView(ScriptObject *objj, int view, int loop, int frame) {
    if (game.options[OPT_BASESCRIPTAPI] < kScriptAPI_v360)
    { // Previous version of SetView had negative loop and frame mean "use latest values"
        auto &obj = objs[objj->id];
        if (loop < 0) loop = obj.loop;
        if (frame < 0) frame = obj.frame;
        const int vidx = view - 1;
        if (vidx < 0 || vidx >= game.numviews) quit("!Object_SetView: invalid view number used");
        loop = Math::Clamp(loop, 0, (int)views[vidx].numLoops - 1);
        frame = Math::Clamp(frame, 0, (int)views[vidx].loops[loop].numFrames - 1);
    }
    SetObjectFrame(objj->id, view, loop, frame);
}

void Object_SetTransparency(ScriptObject *objj, int trans) {
    SetObjectTransparency(objj->id, trans);
}

int Object_GetTransparency(ScriptObject *objj) {
    if (!is_valid_object(objj->id))
        quit("!Object.Transparent: invalid object number specified");

    return GfxDef::LegacyTrans255ToTrans100(objs[objj->id].transparent);
}

void Object_SetBaseline(ScriptObject *objj, int basel) {
    SetObjectBaseline(objj->id, basel);
}

int Object_GetBaseline(ScriptObject *objj) {
    return GetObjectBaseline(objj->id);
}

void Object_Animate(ScriptObject *objj, int loop, int delay, int repeat,
    int blocking, int direction, int sframe, int volume) {
    AnimateObjectImpl(objj->id, loop, delay, repeat, direction, blocking, sframe, volume);
}

void Object_Animate5(ScriptObject *objj, int loop, int delay, int repeat, int blocking, int direction) {
    Object_Animate(objj, loop, delay, repeat, blocking, direction, 0 /* frame */, 100 /* full volume */);
}

void Object_Animate6(ScriptObject *objj, int loop, int delay, int repeat, int blocking, int direction, int sframe) {
    Object_Animate(objj, loop, delay, repeat, blocking, direction, sframe, 100 /* full volume */);
}

void Object_StopAnimating(ScriptObject *objj) {
    if (!is_valid_object(objj->id))
        quit("!Object.StopAnimating: invalid object number");

    if (objs[objj->id].cycling) {
        objs[objj->id].cycling = 0;
        objs[objj->id].wait = 0;
    }
}

void Object_MergeIntoBackground(ScriptObject *objj) {
    MergeObject(objj->id);
}

void Object_StopMoving(ScriptObject *objj) {
    StopObjectMoving(objj->id);
}

void Object_SetVisible(ScriptObject *objj, int onoroff) {
    if (onoroff)
        ObjectOn(objj->id);
    else
        ObjectOff(objj->id);
}

int Object_GetView(ScriptObject *objj) {
    if (objs[objj->id].view == RoomObject::NoView)
        return 0;
    return objs[objj->id].view + 1;
}

int Object_GetLoop(ScriptObject *objj) {
    if (objs[objj->id].view == RoomObject::NoView)
        return 0;
    return objs[objj->id].loop;
}

int Object_GetFrame(ScriptObject *objj) {
    if (objs[objj->id].view == RoomObject::NoView)
        return 0;
    return objs[objj->id].frame;
}

int Object_GetVisible(ScriptObject *objj) {
    return IsObjectOn(objj->id);
}

void Object_SetGraphic(ScriptObject *objj, int slott) {
    SetObjectGraphic(objj->id, slott);
}

int Object_GetGraphic(ScriptObject *objj) {
    return GetObjectGraphic(objj->id);
}

int GetObjectX (int objj) {
    if (!is_valid_object(objj)) quit("!GetObjectX: invalid object number");
    return objs[objj].x;
}

int Object_GetX(ScriptObject *objj) {
    return GetObjectX(objj->id);
}

int Object_GetY(ScriptObject *objj) {
    return GetObjectY(objj->id);
}

int Object_GetAnimating(ScriptObject *objj) {
    return IsObjectAnimating(objj->id);
}

int Object_GetMoving(ScriptObject *objj) {
    return IsObjectMoving(objj->id);
}

bool Object_HasExplicitLight(ScriptObject *obj)
{
    return objs[obj->id].has_explicit_light();
}

bool Object_HasExplicitTint(ScriptObject *obj)
{
    return objs[obj->id].has_explicit_tint();
}

int Object_GetLightLevel(ScriptObject *obj)
{
    return objs[obj->id].has_explicit_light() ? objs[obj->id].tint_light : 0;
}

void Object_SetLightLevel(ScriptObject *objj, int light_level)
{
    int obj = objj->id;
    if (!is_valid_object(obj))
        quit("!SetObjectTint: invalid object number specified");

    objs[obj].tint_light = light_level;
    objs[obj].flags &= ~OBJF_HASTINT;
    objs[obj].flags |= OBJF_HASLIGHT;
}

int Object_GetTintRed(ScriptObject *obj)
{
    return objs[obj->id].has_explicit_tint() ? objs[obj->id].tint_r : 0;
}

int Object_GetTintGreen(ScriptObject *obj)
{
    return objs[obj->id].has_explicit_tint() ? objs[obj->id].tint_g : 0;
}

int Object_GetTintBlue(ScriptObject *obj)
{
    return objs[obj->id].has_explicit_tint() ? objs[obj->id].tint_b : 0;
}

int Object_GetTintSaturation(ScriptObject *obj)
{
     return objs[obj->id].has_explicit_tint() ? objs[obj->id].tint_level : 0;
}

int Object_GetTintLuminance(ScriptObject *obj)
{
    return objs[obj->id].has_explicit_tint() ? ((objs[obj->id].tint_light * 10) / 25) : 0;
}

void Object_SetPosition(ScriptObject *objj, int xx, int yy) {
    SetObjectPosition(objj->id, xx, yy);
}

void Object_SetX(ScriptObject *objj, int xx) {
    SetObjectPosition(objj->id, xx, objs[objj->id].y);
}

void Object_SetY(ScriptObject *objj, int yy) {
    SetObjectPosition(objj->id, objs[objj->id].x, yy);
}

void Object_GetName(ScriptObject *objj, char *buffer) {
    GetObjectName(objj->id, buffer);
}

const char* Object_GetName_New(ScriptObject *objj) {
    if (!is_valid_object(objj->id))
        quit("!Object.Name: invalid object number");

    return CreateNewScriptString(get_translation(croom->obj[objj->id].name.GetCStr()));
}

void Object_SetName(ScriptObject *objj, const char *newName) {
    if (!is_valid_object(objj->id))
        quit("!Object.Name: invalid object number");
    croom->obj[objj->id].name = newName;
    GUI::MarkSpecialLabelsForUpdate(kLabelMacro_Overhotspot);
}

bool Object_IsInteractionAvailable(ScriptObject *oobj, int mood) {

    play.check_interaction_only = 1;
    RunObjectInteraction(oobj->id, mood);
    int ciwas = play.check_interaction_only;
    play.check_interaction_only = 0;
    return (ciwas == 2);
}

void Object_Move(ScriptObject *objj, int x, int y, int speed, int blocking, int direct) {
    if ((direct == ANYWHERE) || (direct == 1))
        direct = 1;
    else if ((direct == WALKABLE_AREAS) || (direct == 0))
        direct = 0;
    else
        quit("Object.Move: invalid DIRECT parameter");

    move_object(objj->id, x, y, speed, direct);

    if ((blocking == BLOCKING) || (blocking == 1))
        GameLoopUntilNotMoving(&objs[objj->id].moving);
    else if ((blocking != IN_BACKGROUND) && (blocking != 0))
        quit("Object.Move: invalid BLOCKING paramter");
}

void Object_SetClickable(ScriptObject *objj, int clik) {
    SetObjectClickable(objj->id, clik);
}

int Object_GetClickable(ScriptObject *objj) {
    if (!is_valid_object(objj->id))
        quit("!Object.Clickable: Invalid object specified");

    if (objs[objj->id].flags & OBJF_NOINTERACT)
        return 0;
    return 1;
}

bool Object_GetManualScaling(ScriptObject *objj)
{
    if (!is_valid_object(objj->id))
        quit("!Object.ManualScaling: Invalid object specified");

    return !(objs[objj->id].flags & OBJF_USEROOMSCALING);
}

void Object_SetManualScaling(ScriptObject *objj, bool on)
{
    if (on) objs[objj->id].flags &= ~OBJF_USEROOMSCALING;
    else objs[objj->id].flags |= OBJF_USEROOMSCALING;
    // clear the cache
    mark_object_changed(objj->id);
}

int Object_GetScaling(ScriptObject *objj) {
    return objs[objj->id].zoom;
}

void Object_SetScaling(ScriptObject *objj, int zoomlevel) {
    if ((objs[objj->id].flags & OBJF_USEROOMSCALING) != 0)
    {
        debug_script_warn("Object.Scaling: cannot set property unless ManualScaling is enabled");
        return;
    }
    int zoom_fixed = Math::Clamp(zoomlevel, 1, (int)(INT16_MAX)); // RoomObject.zoom is int16
    if (zoomlevel != zoom_fixed)
        debug_script_warn("Object.Scaling: scaling level must be between 1 and %d%%, asked for: %d",
                        (int)(INT16_MAX), zoomlevel);
    objs[objj->id].zoom = zoom_fixed;
}

void Object_SetSolid(ScriptObject *objj, int solid) {
    objs[objj->id].flags &= ~OBJF_SOLID;
    if (solid)
      objs[objj->id].flags |= OBJF_SOLID;
}

int Object_GetSolid(ScriptObject *objj) {
    if (objs[objj->id].flags & OBJF_SOLID)
        return 1;
    return 0;
}

void Object_SetBlockingWidth(ScriptObject *objj, int bwid) {
    objs[objj->id].blocking_width = bwid;
}

int Object_GetBlockingWidth(ScriptObject *objj) {
    return objs[objj->id].blocking_width;
}

void Object_SetBlockingHeight(ScriptObject *objj, int bhit) {
    objs[objj->id].blocking_height = bhit;
}

int Object_GetBlockingHeight(ScriptObject *objj) {
    return objs[objj->id].blocking_height;
}

int Object_GetID(ScriptObject *objj) {
    return objj->id;
}

void Object_SetIgnoreWalkbehinds(ScriptObject *chaa, int clik) {
    SetObjectIgnoreWalkbehinds(chaa->id, clik);
}

int Object_GetIgnoreWalkbehinds(ScriptObject *chaa) {
    if (!is_valid_object(chaa->id))
        quit("!Object.IgnoreWalkbehinds: Invalid object specified");

    if (objs[chaa->id].flags & OBJF_NOWALKBEHINDS)
        return 1;
    return 0;
}

int Object_GetBlendMode(ScriptObject *objj) {
    return objs[objj->id].blend_mode;
}

void Object_SetBlendMode(ScriptObject *objj, int blendMode) {
    if ((blendMode < 0) || (blendMode >= kNumBlendModes))
        quitprintf("!SetBlendMode: invalid blend mode %d, supported modes are %d - %d", blendMode, 0, kNumBlendModes - 1);
    objs[objj->id].blend_mode = (BlendMode)blendMode;
}

float Object_GetRotation(ScriptObject *objj) {
    return objs[objj->id].rotation;
}

void Object_SetRotation(ScriptObject *objj, float degrees) {
    objs[objj->id].rotation = Math::ClampAngle360(degrees);
    objs[objj->id].UpdateGraphicSpace();
}


void move_object(int objj,int tox,int toy,int spee,int ignwal) {

    if (!is_valid_object(objj))
        quit("!MoveObject: invalid object number");

    debug_script_log("Object %d start move to %d,%d", objj, tox, toy);

    int objX = room_to_mask_coord(objs[objj].x);
    int objY = room_to_mask_coord(objs[objj].y);
    tox = room_to_mask_coord(tox);
    toy = room_to_mask_coord(toy);

    set_route_move_speed(spee, spee);
    set_color_depth(8);
    int mslot=find_route(objX, objY, tox, toy, prepare_walkable_areas(-1), objj+1, 1, ignwal);
    set_color_depth(game.GetColorDepth());
    if (mslot>0) {
        objs[objj].moving = mslot;
        mls[mslot].direct = ignwal;
        convert_move_path_to_room_resolution(&mls[mslot]);
    }
}

void Object_RunInteraction(ScriptObject *objj, int mode) {
    RunObjectInteraction(objj->id, mode);
}

int Object_GetProperty (ScriptObject *objj, const char *property) {
    return GetObjectProperty(objj->id, property);
}

void Object_GetPropertyText(ScriptObject *objj, const char *property, char *bufer) {
    GetObjectPropertyText(objj->id, property, bufer);
}

const char* Object_GetTextProperty(ScriptObject *objj, const char *property)
{
    return get_text_property_dynamic_string(thisroom.Objects[objj->id].Properties, croom->objProps[objj->id], property);
}

bool Object_SetProperty(ScriptObject *objj, const char *property, int value)
{
    return set_int_property(croom->objProps[objj->id], property, value);
}

bool Object_SetTextProperty(ScriptObject *objj, const char *property, const char *value)
{
    return set_text_property(croom->objProps[objj->id], property, value);
}

bool Object_GetUseRegionTint(ScriptObject *objj)
{
    return (croom->obj[objj->id].flags & OBJF_USEREGIONTINTS) != 0;
}

void Object_SetUseRegionTint(ScriptObject *objj, int yesorno)
{
    objs[objj->id].flags &= ~OBJF_USEREGIONTINTS;
    if (yesorno)
        objs[objj->id].flags |= OBJF_USEREGIONTINTS;
}

void get_object_blocking_rect(int objid, int *x1, int *y1, int *width, int *y2) {
    RoomObject *tehobj = &objs[objid];
    int cwidth, fromx;

    if (tehobj->blocking_width < 1)
        cwidth = tehobj->last_width - 4;
    else
        cwidth = tehobj->blocking_width;

    fromx = tehobj->x + (tehobj->last_width / 2) - cwidth / 2;
    if (fromx < 0) {
        cwidth += fromx;
        fromx = 0;
    }
    if (fromx + cwidth >= mask_to_room_coord(walkable_areas_temp->GetWidth()))
        cwidth = mask_to_room_coord(walkable_areas_temp->GetWidth()) - fromx;

    if (x1)
        *x1 = fromx;
    if (width)
        *width = cwidth;
    if (y1) {
        if (tehobj->blocking_height > 0)
            *y1 = tehobj->y - tehobj->blocking_height / 2;
        else
            *y1 = tehobj->y - 2;
    }
    if (y2) {
        if (tehobj->blocking_height > 0)
            *y2 = tehobj->y + tehobj->blocking_height / 2;
        else
            *y2 = tehobj->y + 3;
    }
}

int isposinbox(int mmx,int mmy,int lf,int tp,int rt,int bt) {
    if ((mmx>=lf) & (mmx<=rt) & (mmy>=tp) & (mmy<=bt)) return TRUE;
    else return FALSE;
}

// xx,yy is the position in room co-ordinates that we are checking
// arx,ary is the sprite x/y co-ordinates
int is_pos_in_sprite(int xx,int yy,int arx,int ary, Bitmap *sprit, int spww,int sphh, int flipped) {
    if (spww==0) spww = sprit->GetWidth() - 1;
    if (sphh==0) sphh = sprit->GetHeight() - 1;

    if (isposinbox(xx,yy,arx,ary,arx+spww,ary+sphh)==FALSE)
        return FALSE;

    if (game.options[OPT_PIXPERFECT]) 
    {
        // if it's transparent, or off the edge of the sprite, ignore
        int xpos = xx - arx;
        int ypos = yy - ary;

        if (flipped)
            xpos = (sprit->GetWidth() - 1) - xpos;

        int gpcol = my_getpixel(sprit, xpos, ypos);

        if ((gpcol == sprit->GetMaskColor()) || (gpcol == -1))
            return FALSE;
    }
    return TRUE;
}

// X and Y co-ordinates must be in native format (TODO: find out if this comment is still true)
int check_click_on_object(int roomx, int roomy, int mood)
{
    int aa = GetObjectIDAtRoom(roomx, roomy);
    if (aa < 0) return 0;
    RunObjectInteraction(aa, mood);
    return 1;
}

void ValidateViewAnimParams(const char *apiname, int &repeat, int &blocking, int &direction)
{
    if (blocking == BLOCKING)
        blocking = 1;
    else if (blocking == IN_BACKGROUND)
        blocking = 0;

    if (direction == FORWARDS)
        direction = 0;
    else if (direction == BACKWARDS)
        direction = 1;

    if ((repeat < ANIM_ONCE) || (repeat > ANIM_ONCERESET))
    {
        debug_script_warn("%s: invalid repeat value %d, will treat as REPEAT (1).", apiname, repeat);
        repeat = ANIM_REPEAT;
    }
    if ((blocking < 0) || (blocking > 1))
    {
        debug_script_warn("%s: invalid blocking value %d, will treat as BLOCKING (1)", apiname, blocking);
        blocking = 1;
    }
    if ((direction < 0) || (direction > 1))
    {
        debug_script_warn("%s: invalid direction value %d, will treat as BACKWARDS (1)", apiname, direction);
        direction = 1;
    }
}

void ValidateViewAnimVLF(const char *apiname, int view, int loop, int &sframe)
{
    // NOTE: we assume that the view is already in an internal 0-based range.
    // but when printing an error we will use (view + 1) for compliance with the script API.
    if ((view < 0) || (view >= game.numviews))
        quitprintf("!%s: invalid view %d (range is 1..%d).", apiname, view + 1, game.numviews);
    if (views[view].numLoops == 0)
        quitprintf("!%s: view %d does not have any loops.", apiname, view + 1);
    if (loop < 0 || loop >= views[view].numLoops)
        quitprintf("!%s: invalid loop number %d for view %d (range is 0..%d).", apiname, loop, view + 1, views[view].numLoops - 1);

    if (views[view].loops[loop].numFrames < 1)
        debug_script_warn("%s: view %d loop %d does not have any frames, will use a frame placeholder.",
            apiname, view + 1, loop);
    else if (sframe < 0 || sframe >= views[view].loops[loop].numFrames)
        debug_script_warn("%s: invalid starting frame number %d for view %d loop %d (range is 0..%d)",
            apiname, sframe, view + 1, loop, views[view].loops[loop].numFrames - 1);
    // NOTE: there's always frame 0 allocated for safety
    sframe = std::max(0, std::min(sframe, views[view].loops[loop].numFrames - 1));
}

int SetFirstAnimFrame(int view, int loop, int sframe, int direction)
{
    if (views[view].loops[loop].numFrames <= 1)
        return 0;
    // reverse animation starts at the *previous frame*
    if (direction != 0)
    {
        sframe--;
        if (sframe < 0)
            sframe = views[view].loops[loop].numFrames - (-sframe);
    }
    return sframe;
}

// General view animation algorithm: find next loop and frame, depending on anim settings
bool CycleViewAnim(int view, uint16_t &o_loop, uint16_t &o_frame, bool forwards, int repeat)
{
    // Allow multi-loop repeat: idk why, but original engine behavior
    // was to only check this for forward animation, not backward
    const bool multi_loop_repeat = !forwards || (play.no_multiloop_repeat == 0);

    ViewStruct *aview = &views[view];
    uint16_t loop = o_loop;
    uint16_t frame = o_frame;
    bool done = false;
    
    if (forwards)
    {
        if (frame + 1 >= aview->loops[loop].numFrames)
        { // Reached the last frame in the loop, find out what to do next
            if (aview->loops[loop].RunNextLoop())
            {
                // go to next loop
                loop++;
                frame = 0;
            }
            else
            {
                // If either ANIM_REPEAT or ANIM_ONCERESET:
                // reset to the beginning of a multiloop animation
                if (repeat != ANIM_ONCE)
                {
                    frame = 0;
                    if (multi_loop_repeat)
                        while ((loop > 0) && (aview->loops[loop - 1].RunNextLoop()))
                            loop--;
                }
                else
                { // if ANIM_ONCE, stop at the last frame
                    frame = aview->loops[loop].numFrames - 1;
                }

                if (repeat != ANIM_REPEAT) // either ANIM_ONCE or ANIM_ONCERESET
                    done = true; // finished animation
            }
        }
        else
            frame++;
    }
    else // backwards
    {
        if (frame == 0)
        { // Reached the first frame in the loop, find out what to do next
            if ((loop > 0) && aview->loops[loop - 1].RunNextLoop())
            {
                // go to next loop
                loop--;
                frame = aview->loops[loop].numFrames - 1;
            }
            else
            {
                // If either ANIM_REPEAT or ANIM_ONCERESET:
                // reset to the beginning of a multiloop animation
                if (repeat != ANIM_ONCE)
                {
                    if (multi_loop_repeat)
                        while (aview->loops[loop].RunNextLoop())
                            loop++;
                    frame = aview->loops[loop].numFrames - 1;
                }
                else
                { // if ANIM_ONCE, stop at the first frame
                    frame = 0;
                }

                if (repeat != ANIM_REPEAT) // either ANIM_ONCE or ANIM_ONCERESET
                    done = true; // finished animation
            }
        }
        else
            frame--;
    }

    // Update object values
    o_loop = loop;
    o_frame = frame;
    return !done; // have we finished animating?
}

//=============================================================================
//
// Script API Functions
//
//=============================================================================

#include "debug/out.h"
#include "script/script_api.h"
#include "script/script_runtime.h"
#include "ac/dynobj/scriptstring.h"

extern ScriptString myScriptStringImpl;

// void (ScriptObject *objj, int loop, int delay, int repeat, int blocking, int direction)
RuntimeScriptValue Sc_Object_Animate5(void *self, const RuntimeScriptValue *params, int32_t param_count)
{
    API_OBJCALL_VOID_PINT5(ScriptObject, Object_Animate5);
}

RuntimeScriptValue Sc_Object_Animate6(void *self, const RuntimeScriptValue *params, int32_t param_count)
{
    API_OBJCALL_VOID_PINT6(ScriptObject, Object_Animate6);
}

RuntimeScriptValue Sc_Object_Animate(void *self, const RuntimeScriptValue *params, int32_t param_count)
{
    API_OBJCALL_VOID_PINT7(ScriptObject, Object_Animate);
}

// int (ScriptObject *objj, ScriptObject *obj2)
RuntimeScriptValue Sc_Object_IsCollidingWithObject(void *self, const RuntimeScriptValue *params, int32_t param_count)
{
    API_OBJCALL_INT_POBJ(ScriptObject, Object_IsCollidingWithObject, ScriptObject);
}

// void (ScriptObject *objj, char *buffer)
RuntimeScriptValue Sc_Object_GetName(void *self, const RuntimeScriptValue *params, int32_t param_count)
{
    API_OBJCALL_VOID_POBJ(ScriptObject, Object_GetName, char);
}

// int (ScriptObject *objj, const char *property)
RuntimeScriptValue Sc_Object_GetProperty(void *self, const RuntimeScriptValue *params, int32_t param_count)
{
    API_OBJCALL_INT_POBJ(ScriptObject, Object_GetProperty, const char);
}

// void (ScriptObject *objj, const char *property, char *bufer)
RuntimeScriptValue Sc_Object_GetPropertyText(void *self, const RuntimeScriptValue *params, int32_t param_count)
{
    API_OBJCALL_VOID_POBJ2(ScriptObject, Object_GetPropertyText, const char, char);
}

//const char* (ScriptObject *objj, const char *property)
RuntimeScriptValue Sc_Object_GetTextProperty(void *self, const RuntimeScriptValue *params, int32_t param_count)
{
    API_OBJCALL_OBJ_POBJ(ScriptObject, const char, myScriptStringImpl, Object_GetTextProperty, const char);
}

RuntimeScriptValue Sc_Object_SetProperty(void *self, const RuntimeScriptValue *params, int32_t param_count)
{
    API_OBJCALL_BOOL_POBJ_PINT(ScriptObject, Object_SetProperty, const char);
}

RuntimeScriptValue Sc_Object_SetTextProperty(void *self, const RuntimeScriptValue *params, int32_t param_count)
{
    API_OBJCALL_BOOL_POBJ2(ScriptObject, Object_SetTextProperty, const char, const char);
}

// void (ScriptObject *objj)
RuntimeScriptValue Sc_Object_MergeIntoBackground(void *self, const RuntimeScriptValue *params, int32_t param_count)
{
    API_OBJCALL_VOID(ScriptObject, Object_MergeIntoBackground);
}

RuntimeScriptValue Sc_Object_IsInteractionAvailable(void *self, const RuntimeScriptValue *params, int32_t param_count)
{
    API_OBJCALL_BOOL_PINT(ScriptObject, Object_IsInteractionAvailable);
}

// void (ScriptObject *objj, int x, int y, int speed, int blocking, int direct)
RuntimeScriptValue Sc_Object_Move(void *self, const RuntimeScriptValue *params, int32_t param_count)
{
    API_OBJCALL_VOID_PINT5(ScriptObject, Object_Move);
}

// void (ScriptObject *objj)
RuntimeScriptValue Sc_Object_RemoveTint(void *self, const RuntimeScriptValue *params, int32_t param_count)
{
    API_OBJCALL_VOID(ScriptObject, Object_RemoveTint);
}

// void (ScriptObject *objj, int mode)
RuntimeScriptValue Sc_Object_RunInteraction(void *self, const RuntimeScriptValue *params, int32_t param_count)
{
    API_OBJCALL_VOID_PINT(ScriptObject, Object_RunInteraction);
}

RuntimeScriptValue Sc_Object_HasExplicitLight(void *self, const RuntimeScriptValue *params, int32_t param_count)
{
    API_OBJCALL_BOOL(ScriptObject, Object_HasExplicitLight);
}

RuntimeScriptValue Sc_Object_HasExplicitTint(void *self, const RuntimeScriptValue *params, int32_t param_count)
{
    API_OBJCALL_BOOL(ScriptObject, Object_HasExplicitTint);
}

RuntimeScriptValue Sc_Object_GetLightLevel(void *self, const RuntimeScriptValue *params, int32_t param_count)
{
    API_OBJCALL_INT(ScriptObject, Object_GetLightLevel);
}

RuntimeScriptValue Sc_Object_SetLightLevel(void *self, const RuntimeScriptValue *params, int32_t param_count)
{
    API_OBJCALL_VOID_PINT(ScriptObject, Object_SetLightLevel);
}

RuntimeScriptValue Sc_Object_GetTintBlue(void *self, const RuntimeScriptValue *params, int32_t param_count)
{
    API_OBJCALL_INT(ScriptObject, Object_GetTintBlue);
}

RuntimeScriptValue Sc_Object_GetTintGreen(void *self, const RuntimeScriptValue *params, int32_t param_count)
{
    API_OBJCALL_INT(ScriptObject, Object_GetTintGreen);
}

RuntimeScriptValue Sc_Object_GetTintRed(void *self, const RuntimeScriptValue *params, int32_t param_count)
{
    API_OBJCALL_INT(ScriptObject, Object_GetTintRed);
}

RuntimeScriptValue Sc_Object_GetTintSaturation(void *self, const RuntimeScriptValue *params, int32_t param_count)
{
    API_OBJCALL_INT(ScriptObject, Object_GetTintSaturation);
}

RuntimeScriptValue Sc_Object_GetTintLuminance(void *self, const RuntimeScriptValue *params, int32_t param_count)
{
    API_OBJCALL_INT(ScriptObject, Object_GetTintLuminance);
}

// void (ScriptObject *objj, int xx, int yy)
RuntimeScriptValue Sc_Object_SetPosition(void *self, const RuntimeScriptValue *params, int32_t param_count)
{
    API_OBJCALL_VOID_PINT2(ScriptObject, Object_SetPosition);
}

// void (ScriptObject *objj, int view, int loop, int frame)
RuntimeScriptValue Sc_Object_SetView(void *self, const RuntimeScriptValue *params, int32_t param_count)
{
    API_OBJCALL_VOID_PINT3(ScriptObject, Object_SetView);
}

// void (ScriptObject *objj)
RuntimeScriptValue Sc_Object_StopAnimating(void *self, const RuntimeScriptValue *params, int32_t param_count)
{
    API_OBJCALL_VOID(ScriptObject, Object_StopAnimating);
}

// void (ScriptObject *objj)
RuntimeScriptValue Sc_Object_StopMoving(void *self, const RuntimeScriptValue *params, int32_t param_count)
{
    API_OBJCALL_VOID(ScriptObject, Object_StopMoving);
}

// void (ScriptObject *objj, int red, int green, int blue, int saturation, int luminance)
RuntimeScriptValue Sc_Object_Tint(void *self, const RuntimeScriptValue *params, int32_t param_count)
{
    API_OBJCALL_VOID_PINT5(ScriptObject, Object_Tint);
}

RuntimeScriptValue Sc_GetObjectAtRoom(const RuntimeScriptValue *params, int32_t param_count)
{
    API_SCALL_OBJ_PINT2(ScriptObject, ccDynamicObject, GetObjectAtRoom);
}

// ScriptObject *(int xx, int yy)
RuntimeScriptValue Sc_GetObjectAtScreen(const RuntimeScriptValue *params, int32_t param_count)
{
    API_SCALL_OBJ_PINT2(ScriptObject, ccDynamicObject, GetObjectAtScreen);
}

// int (ScriptObject *objj)
RuntimeScriptValue Sc_Object_GetAnimating(void *self, const RuntimeScriptValue *params, int32_t param_count)
{
    API_OBJCALL_INT(ScriptObject, Object_GetAnimating);
}

// int (ScriptObject *objj)
RuntimeScriptValue Sc_Object_GetBaseline(void *self, const RuntimeScriptValue *params, int32_t param_count)
{
    API_OBJCALL_INT(ScriptObject, Object_GetBaseline);
}

// void (ScriptObject *objj, int basel)
RuntimeScriptValue Sc_Object_SetBaseline(void *self, const RuntimeScriptValue *params, int32_t param_count)
{
    API_OBJCALL_VOID_PINT(ScriptObject, Object_SetBaseline);
}

// int (ScriptObject *objj)
RuntimeScriptValue Sc_Object_GetBlockingHeight(void *self, const RuntimeScriptValue *params, int32_t param_count)
{
    API_OBJCALL_INT(ScriptObject, Object_GetBlockingHeight);
}

// void (ScriptObject *objj, int bhit)
RuntimeScriptValue Sc_Object_SetBlockingHeight(void *self, const RuntimeScriptValue *params, int32_t param_count)
{
    API_OBJCALL_VOID_PINT(ScriptObject, Object_SetBlockingHeight);
}

// int (ScriptObject *objj)
RuntimeScriptValue Sc_Object_GetBlockingWidth(void *self, const RuntimeScriptValue *params, int32_t param_count)
{
    API_OBJCALL_INT(ScriptObject, Object_GetBlockingWidth);
}

// void (ScriptObject *objj, int bwid)
RuntimeScriptValue Sc_Object_SetBlockingWidth(void *self, const RuntimeScriptValue *params, int32_t param_count)
{
    API_OBJCALL_VOID_PINT(ScriptObject, Object_SetBlockingWidth);
}

// int (ScriptObject *objj)
RuntimeScriptValue Sc_Object_GetClickable(void *self, const RuntimeScriptValue *params, int32_t param_count)
{
    API_OBJCALL_INT(ScriptObject, Object_GetClickable);
}

// void (ScriptObject *objj, int clik)
RuntimeScriptValue Sc_Object_SetClickable(void *self, const RuntimeScriptValue *params, int32_t param_count)
{
    API_OBJCALL_VOID_PINT(ScriptObject, Object_SetClickable);
}

// int (ScriptObject *objj)
RuntimeScriptValue Sc_Object_GetFrame(void *self, const RuntimeScriptValue *params, int32_t param_count)
{
    API_OBJCALL_INT(ScriptObject, Object_GetFrame);
}

// int (ScriptObject *objj)
RuntimeScriptValue Sc_Object_GetGraphic(void *self, const RuntimeScriptValue *params, int32_t param_count)
{
    API_OBJCALL_INT(ScriptObject, Object_GetGraphic);
}

// void (ScriptObject *objj, int slott)
RuntimeScriptValue Sc_Object_SetGraphic(void *self, const RuntimeScriptValue *params, int32_t param_count)
{
    API_OBJCALL_VOID_PINT(ScriptObject, Object_SetGraphic);
}

// int (ScriptObject *objj)
RuntimeScriptValue Sc_Object_GetID(void *self, const RuntimeScriptValue *params, int32_t param_count)
{
    API_OBJCALL_INT(ScriptObject, Object_GetID);
}

// int (ScriptObject *chaa)
RuntimeScriptValue Sc_Object_GetIgnoreWalkbehinds(void *self, const RuntimeScriptValue *params, int32_t param_count)
{
    API_OBJCALL_INT(ScriptObject, Object_GetIgnoreWalkbehinds);
}

// void (ScriptObject *chaa, int clik)
RuntimeScriptValue Sc_Object_SetIgnoreWalkbehinds(void *self, const RuntimeScriptValue *params, int32_t param_count)
{
    API_OBJCALL_VOID_PINT(ScriptObject, Object_SetIgnoreWalkbehinds);
}

// int (ScriptObject *objj)
RuntimeScriptValue Sc_Object_GetLoop(void *self, const RuntimeScriptValue *params, int32_t param_count)
{
    API_OBJCALL_INT(ScriptObject, Object_GetLoop);
}

RuntimeScriptValue Sc_Object_GetManualScaling(void *self, const RuntimeScriptValue *params, int32_t param_count)
{
    API_OBJCALL_BOOL(ScriptObject, Object_GetManualScaling);
}

RuntimeScriptValue Sc_Object_SetManualScaling(void *self, const RuntimeScriptValue *params, int32_t param_count)
{
    API_OBJCALL_VOID_PBOOL(ScriptObject, Object_SetManualScaling);
}

// int (ScriptObject *objj)
RuntimeScriptValue Sc_Object_GetMoving(void *self, const RuntimeScriptValue *params, int32_t param_count)
{
    API_OBJCALL_INT(ScriptObject, Object_GetMoving);
}

// const char* (ScriptObject *objj)
RuntimeScriptValue Sc_Object_GetName_New(void *self, const RuntimeScriptValue *params, int32_t param_count)
{
    API_OBJCALL_OBJ(ScriptObject, const char, myScriptStringImpl, Object_GetName_New);
}

RuntimeScriptValue Sc_Object_SetName(void *self, const RuntimeScriptValue *params, int32_t param_count)
{
    API_OBJCALL_VOID_POBJ(ScriptObject, Object_SetName, const char);
}

RuntimeScriptValue Sc_Object_GetScaling(void *self, const RuntimeScriptValue *params, int32_t param_count)
{
    API_OBJCALL_INT(ScriptObject, Object_GetScaling);
}

RuntimeScriptValue Sc_Object_SetScaling(void *self, const RuntimeScriptValue *params, int32_t param_count)
{
    API_OBJCALL_VOID_PINT(ScriptObject, Object_SetScaling);
}


// int (ScriptObject *objj)
RuntimeScriptValue Sc_Object_GetSolid(void *self, const RuntimeScriptValue *params, int32_t param_count)
{
    API_OBJCALL_INT(ScriptObject, Object_GetSolid);
}

// void (ScriptObject *objj, int solid)
RuntimeScriptValue Sc_Object_SetSolid(void *self, const RuntimeScriptValue *params, int32_t param_count)
{
    API_OBJCALL_VOID_PINT(ScriptObject, Object_SetSolid);
}

// int (ScriptObject *objj)
RuntimeScriptValue Sc_Object_GetTransparency(void *self, const RuntimeScriptValue *params, int32_t param_count)
{
    API_OBJCALL_INT(ScriptObject, Object_GetTransparency);
}

// void (ScriptObject *objj, int trans)
RuntimeScriptValue Sc_Object_SetTransparency(void *self, const RuntimeScriptValue *params, int32_t param_count)
{
    API_OBJCALL_VOID_PINT(ScriptObject, Object_SetTransparency);
}

// int (ScriptObject *objj)
RuntimeScriptValue Sc_Object_GetView(void *self, const RuntimeScriptValue *params, int32_t param_count)
{
    API_OBJCALL_INT(ScriptObject, Object_GetView);
}

// int (ScriptObject *objj)
RuntimeScriptValue Sc_Object_GetVisible(void *self, const RuntimeScriptValue *params, int32_t param_count)
{
    API_OBJCALL_INT(ScriptObject, Object_GetVisible);
}

// void (ScriptObject *objj, int onoroff)
RuntimeScriptValue Sc_Object_SetVisible(void *self, const RuntimeScriptValue *params, int32_t param_count)
{
    API_OBJCALL_VOID_PINT(ScriptObject, Object_SetVisible);
}

// int (ScriptObject *objj)
RuntimeScriptValue Sc_Object_GetX(void *self, const RuntimeScriptValue *params, int32_t param_count)
{
    API_OBJCALL_INT(ScriptObject, Object_GetX);
}

// void (ScriptObject *objj, int xx)
RuntimeScriptValue Sc_Object_SetX(void *self, const RuntimeScriptValue *params, int32_t param_count)
{
    API_OBJCALL_VOID_PINT(ScriptObject, Object_SetX);
}

// int (ScriptObject *objj)
RuntimeScriptValue Sc_Object_GetY(void *self, const RuntimeScriptValue *params, int32_t param_count)
{
    API_OBJCALL_INT(ScriptObject, Object_GetY);
}

// void (ScriptObject *objj, int yy)
RuntimeScriptValue Sc_Object_SetY(void *self, const RuntimeScriptValue *params, int32_t param_count)
{
    API_OBJCALL_VOID_PINT(ScriptObject, Object_SetY);
}

// int (ScriptObject *objj)
RuntimeScriptValue Sc_Object_GetBlendMode(void *self, const RuntimeScriptValue *params, int32_t param_count)
{
    API_OBJCALL_INT(ScriptObject, Object_GetBlendMode);
}

// void (ScriptObject *objj, int blendMode)
RuntimeScriptValue Sc_Object_SetBlendMode(void *self, const RuntimeScriptValue *params, int32_t param_count)
{
    API_OBJCALL_VOID_PINT(ScriptObject, Object_SetBlendMode);
}

// bool (ScriptObject *objj)
RuntimeScriptValue Sc_Object_GetUseRegionTint(void *self, const RuntimeScriptValue *params, int32_t param_count)
{
    API_OBJCALL_BOOL(ScriptObject, Object_GetUseRegionTint);
}

// void (ScriptObject *objj, int yesorno)
RuntimeScriptValue Sc_Object_SetUseRegionTint(void *self, const RuntimeScriptValue *params, int32_t param_count)
{
    API_OBJCALL_VOID_PINT(ScriptObject, Object_SetUseRegionTint);
}

RuntimeScriptValue Sc_Object_GetRotation(void *self, const RuntimeScriptValue *params, int32_t param_count)
{
    API_OBJCALL_FLOAT(ScriptObject, Object_GetRotation);
}

RuntimeScriptValue Sc_Object_SetRotation(void *self, const RuntimeScriptValue *params, int32_t param_count)
{
    API_OBJCALL_VOID_PFLOAT(ScriptObject, Object_SetRotation);
}


void RegisterObjectAPI()
{
<<<<<<< HEAD
    ccAddExternalObjectFunction("Object::Animate^5",                Sc_Object_Animate);
    ccAddExternalObjectFunction("Object::Animate^6",                Sc_Object_Animate6);
    ccAddExternalObjectFunction("Object::Animate^7",                Sc_Object_Animate7);
    ccAddExternalObjectFunction("Object::IsCollidingWithObject^1",  Sc_Object_IsCollidingWithObject);
    ccAddExternalObjectFunction("Object::GetName^1",                Sc_Object_GetName);
    ccAddExternalObjectFunction("Object::GetProperty^1",            Sc_Object_GetProperty);
    ccAddExternalObjectFunction("Object::GetPropertyText^2",        Sc_Object_GetPropertyText);
    ccAddExternalObjectFunction("Object::GetTextProperty^1",        Sc_Object_GetTextProperty);
    ccAddExternalObjectFunction("Object::SetProperty^2",            Sc_Object_SetProperty);
    ccAddExternalObjectFunction("Object::SetTextProperty^2",        Sc_Object_SetTextProperty);
    ccAddExternalObjectFunction("Object::IsInteractionAvailable^1", Sc_Object_IsInteractionAvailable);
    ccAddExternalObjectFunction("Object::MergeIntoBackground^0",    Sc_Object_MergeIntoBackground);
    ccAddExternalObjectFunction("Object::Move^5",                   Sc_Object_Move);
    ccAddExternalObjectFunction("Object::RemoveTint^0",             Sc_Object_RemoveTint);
    ccAddExternalObjectFunction("Object::RunInteraction^1",         Sc_Object_RunInteraction);
    ccAddExternalObjectFunction("Object::SetLightLevel^1",          Sc_Object_SetLightLevel);
    ccAddExternalObjectFunction("Object::SetPosition^2",            Sc_Object_SetPosition);
    ccAddExternalObjectFunction("Object::SetView^3",                Sc_Object_SetView);
    ccAddExternalObjectFunction("Object::StopAnimating^0",          Sc_Object_StopAnimating);
    ccAddExternalObjectFunction("Object::StopMoving^0",             Sc_Object_StopMoving);
    ccAddExternalObjectFunction("Object::Tint^5",                   Sc_Object_Tint);

    // static
    ccAddExternalStaticFunction("Object::GetAtRoomXY^2",            Sc_GetObjectAtRoom);
    ccAddExternalStaticFunction("Object::GetAtScreenXY^2",          Sc_GetObjectAtScreen);

    ccAddExternalObjectFunction("Object::get_Animating",            Sc_Object_GetAnimating);
    ccAddExternalObjectFunction("Object::get_Baseline",             Sc_Object_GetBaseline);
    ccAddExternalObjectFunction("Object::set_Baseline",             Sc_Object_SetBaseline);
    ccAddExternalObjectFunction("Object::get_BlockingHeight",       Sc_Object_GetBlockingHeight);
    ccAddExternalObjectFunction("Object::set_BlockingHeight",       Sc_Object_SetBlockingHeight);
    ccAddExternalObjectFunction("Object::get_BlockingWidth",        Sc_Object_GetBlockingWidth);
    ccAddExternalObjectFunction("Object::set_BlockingWidth",        Sc_Object_SetBlockingWidth);
    ccAddExternalObjectFunction("Object::get_Clickable",            Sc_Object_GetClickable);
    ccAddExternalObjectFunction("Object::set_Clickable",            Sc_Object_SetClickable);
    ccAddExternalObjectFunction("Object::get_Frame",                Sc_Object_GetFrame);
    ccAddExternalObjectFunction("Object::get_Graphic",              Sc_Object_GetGraphic);
    ccAddExternalObjectFunction("Object::set_Graphic",              Sc_Object_SetGraphic);
    ccAddExternalObjectFunction("Object::get_ID",                   Sc_Object_GetID);
    ccAddExternalObjectFunction("Object::get_IgnoreWalkbehinds",    Sc_Object_GetIgnoreWalkbehinds);
    ccAddExternalObjectFunction("Object::set_IgnoreWalkbehinds",    Sc_Object_SetIgnoreWalkbehinds);
    ccAddExternalObjectFunction("Object::get_Loop",                 Sc_Object_GetLoop);
    ccAddExternalObjectFunction("Object::get_ManualScaling",        Sc_Object_GetManualScaling);
    ccAddExternalObjectFunction("Object::set_ManualScaling",        Sc_Object_SetManualScaling);
    ccAddExternalObjectFunction("Object::get_Moving",               Sc_Object_GetMoving);
    ccAddExternalObjectFunction("Object::get_Name",                 Sc_Object_GetName_New);
    ccAddExternalObjectFunction("Object::set_Name",                 Sc_Object_SetName);
    ccAddExternalObjectFunction("Object::get_Scaling",              Sc_Object_GetScaling);
    ccAddExternalObjectFunction("Object::set_Scaling",              Sc_Object_SetScaling);
    ccAddExternalObjectFunction("Object::get_Solid",                Sc_Object_GetSolid);
    ccAddExternalObjectFunction("Object::set_Solid",                Sc_Object_SetSolid);
    ccAddExternalObjectFunction("Object::get_Transparency",         Sc_Object_GetTransparency);
    ccAddExternalObjectFunction("Object::set_Transparency",         Sc_Object_SetTransparency);
    ccAddExternalObjectFunction("Object::get_View",                 Sc_Object_GetView);
    ccAddExternalObjectFunction("Object::get_Visible",              Sc_Object_GetVisible);
    ccAddExternalObjectFunction("Object::set_Visible",              Sc_Object_SetVisible);
    ccAddExternalObjectFunction("Object::get_X",                    Sc_Object_GetX);
    ccAddExternalObjectFunction("Object::set_X",                    Sc_Object_SetX);
    ccAddExternalObjectFunction("Object::get_Y",                    Sc_Object_GetY);
    ccAddExternalObjectFunction("Object::set_Y",                    Sc_Object_SetY);

    ccAddExternalObjectFunction("Object::get_HasExplicitLight",     Sc_Object_HasExplicitLight);
    ccAddExternalObjectFunction("Object::get_HasExplicitTint",      Sc_Object_HasExplicitTint);
    ccAddExternalObjectFunction("Object::get_LightLevel",           Sc_Object_GetLightLevel);
    ccAddExternalObjectFunction("Object::set_LightLevel",           Sc_Object_SetLightLevel);
    ccAddExternalObjectFunction("Object::get_TintBlue",             Sc_Object_GetTintBlue);
    ccAddExternalObjectFunction("Object::get_TintGreen",            Sc_Object_GetTintGreen);
    ccAddExternalObjectFunction("Object::get_TintRed",              Sc_Object_GetTintRed);
    ccAddExternalObjectFunction("Object::get_TintSaturation",       Sc_Object_GetTintSaturation);
    ccAddExternalObjectFunction("Object::get_TintLuminance",        Sc_Object_GetTintLuminance);

    ccAddExternalObjectFunction("Object::get_BlendMode",            Sc_Object_GetBlendMode);
    ccAddExternalObjectFunction("Object::set_BlendMode",            Sc_Object_SetBlendMode);
    ccAddExternalObjectFunction("Object::get_GraphicRotation",      Sc_Object_GetRotation);
    ccAddExternalObjectFunction("Object::set_GraphicRotation",      Sc_Object_SetRotation);

    ccAddExternalObjectFunction("Object::get_UseRegionTint",        Sc_Object_GetUseRegionTint);
    ccAddExternalObjectFunction("Object::set_UseRegionTint",        Sc_Object_SetUseRegionTint);

    /* ----------------------- Registering unsafe exports for plugins -----------------------*/

    ccAddExternalFunctionForPlugin("Object::Animate^5",                (void*)Object_Animate);
    ccAddExternalFunctionForPlugin("Object::IsCollidingWithObject^1",  (void*)Object_IsCollidingWithObject);
    ccAddExternalFunctionForPlugin("Object::GetName^1",                (void*)Object_GetName);
    ccAddExternalFunctionForPlugin("Object::GetProperty^1",            (void*)Object_GetProperty);
    ccAddExternalFunctionForPlugin("Object::GetPropertyText^2",        (void*)Object_GetPropertyText);
    ccAddExternalFunctionForPlugin("Object::GetTextProperty^1",        (void*)Object_GetTextProperty);
    ccAddExternalFunctionForPlugin("Object::SetProperty^2",            (void*)Object_SetProperty);
    ccAddExternalFunctionForPlugin("Object::SetTextProperty^2",        (void*)Object_SetTextProperty);
    ccAddExternalFunctionForPlugin("Object::MergeIntoBackground^0",    (void*)Object_MergeIntoBackground);
    ccAddExternalFunctionForPlugin("Object::Move^5",                   (void*)Object_Move);
    ccAddExternalFunctionForPlugin("Object::RemoveTint^0",             (void*)Object_RemoveTint);
    ccAddExternalFunctionForPlugin("Object::RunInteraction^1",         (void*)Object_RunInteraction);
    ccAddExternalFunctionForPlugin("Object::SetPosition^2",            (void*)Object_SetPosition);
    ccAddExternalFunctionForPlugin("Object::SetView^3",                (void*)Object_SetView);
    ccAddExternalFunctionForPlugin("Object::StopAnimating^0",          (void*)Object_StopAnimating);
    ccAddExternalFunctionForPlugin("Object::StopMoving^0",             (void*)Object_StopMoving);
    ccAddExternalFunctionForPlugin("Object::Tint^5",                   (void*)Object_Tint);
    ccAddExternalFunctionForPlugin("Object::GetAtRoomXY^2",            (void*)GetObjectAtRoom);
    ccAddExternalFunctionForPlugin("Object::GetAtScreenXY^2",          (void*)GetObjectAtScreen);
    ccAddExternalFunctionForPlugin("Object::get_Animating",            (void*)Object_GetAnimating);
    ccAddExternalFunctionForPlugin("Object::get_Baseline",             (void*)Object_GetBaseline);
    ccAddExternalFunctionForPlugin("Object::set_Baseline",             (void*)Object_SetBaseline);
    ccAddExternalFunctionForPlugin("Object::get_BlockingHeight",       (void*)Object_GetBlockingHeight);
    ccAddExternalFunctionForPlugin("Object::set_BlockingHeight",       (void*)Object_SetBlockingHeight);
    ccAddExternalFunctionForPlugin("Object::get_BlockingWidth",        (void*)Object_GetBlockingWidth);
    ccAddExternalFunctionForPlugin("Object::set_BlockingWidth",        (void*)Object_SetBlockingWidth);
    ccAddExternalFunctionForPlugin("Object::get_Clickable",            (void*)Object_GetClickable);
    ccAddExternalFunctionForPlugin("Object::set_Clickable",            (void*)Object_SetClickable);
    ccAddExternalFunctionForPlugin("Object::get_Frame",                (void*)Object_GetFrame);
    ccAddExternalFunctionForPlugin("Object::get_Graphic",              (void*)Object_GetGraphic);
    ccAddExternalFunctionForPlugin("Object::set_Graphic",              (void*)Object_SetGraphic);
    ccAddExternalFunctionForPlugin("Object::get_ID",                   (void*)Object_GetID);
    ccAddExternalFunctionForPlugin("Object::get_IgnoreWalkbehinds",    (void*)Object_GetIgnoreWalkbehinds);
    ccAddExternalFunctionForPlugin("Object::set_IgnoreWalkbehinds",    (void*)Object_SetIgnoreWalkbehinds);
    ccAddExternalFunctionForPlugin("Object::get_Loop",                 (void*)Object_GetLoop);
    ccAddExternalFunctionForPlugin("Object::get_Moving",               (void*)Object_GetMoving);
    ccAddExternalFunctionForPlugin("Object::get_Name",                 (void*)Object_GetName_New);
    ccAddExternalFunctionForPlugin("Object::get_Solid",                (void*)Object_GetSolid);
    ccAddExternalFunctionForPlugin("Object::set_Solid",                (void*)Object_SetSolid);
    ccAddExternalFunctionForPlugin("Object::get_Transparency",         (void*)Object_GetTransparency);
    ccAddExternalFunctionForPlugin("Object::set_Transparency",         (void*)Object_SetTransparency);
    ccAddExternalFunctionForPlugin("Object::get_View",                 (void*)Object_GetView);
    ccAddExternalFunctionForPlugin("Object::get_Visible",              (void*)Object_GetVisible);
    ccAddExternalFunctionForPlugin("Object::set_Visible",              (void*)Object_SetVisible);
    ccAddExternalFunctionForPlugin("Object::get_X",                    (void*)Object_GetX);
    ccAddExternalFunctionForPlugin("Object::set_X",                    (void*)Object_SetX);
    ccAddExternalFunctionForPlugin("Object::get_Y",                    (void*)Object_GetY);
    ccAddExternalFunctionForPlugin("Object::set_Y",                    (void*)Object_SetY);
=======
    ScFnRegister object_api[] = {
        { "Object::GetAtRoomXY^2",            API_FN_PAIR(GetObjectAtRoom) },
        { "Object::GetAtScreenXY^2",          API_FN_PAIR(GetObjectAtScreen) },

        { "Object::Animate^5",                API_FN_PAIR(Object_Animate5) },
        { "Object::Animate^6",                API_FN_PAIR(Object_Animate6) },
        { "Object::Animate^7",                API_FN_PAIR(Object_Animate) },
        { "Object::IsCollidingWithObject^1",  API_FN_PAIR(Object_IsCollidingWithObject) },
        { "Object::GetName^1",                API_FN_PAIR(Object_GetName) },
        { "Object::GetProperty^1",            API_FN_PAIR(Object_GetProperty) },
        { "Object::GetPropertyText^2",        API_FN_PAIR(Object_GetPropertyText) },
        { "Object::GetTextProperty^1",        API_FN_PAIR(Object_GetTextProperty) },
        { "Object::SetProperty^2",            API_FN_PAIR(Object_SetProperty) },
        { "Object::SetTextProperty^2",        API_FN_PAIR(Object_SetTextProperty) },
        { "Object::IsInteractionAvailable^1", API_FN_PAIR(Object_IsInteractionAvailable) },
        { "Object::MergeIntoBackground^0",    API_FN_PAIR(Object_MergeIntoBackground) },
        { "Object::Move^5",                   API_FN_PAIR(Object_Move) },
        { "Object::RemoveTint^0",             API_FN_PAIR(Object_RemoveTint) },
        { "Object::RunInteraction^1",         API_FN_PAIR(Object_RunInteraction) },
        { "Object::SetLightLevel^1",          API_FN_PAIR(Object_SetLightLevel) },
        { "Object::SetPosition^2",            API_FN_PAIR(Object_SetPosition) },
        { "Object::SetView^3",                API_FN_PAIR(Object_SetView) },
        { "Object::StopAnimating^0",          API_FN_PAIR(Object_StopAnimating) },
        { "Object::StopMoving^0",             API_FN_PAIR(Object_StopMoving) },
        { "Object::Tint^5",                   API_FN_PAIR(Object_Tint) },
        { "Object::get_Animating",            API_FN_PAIR(Object_GetAnimating) },
        { "Object::get_Baseline",             API_FN_PAIR(Object_GetBaseline) },
        { "Object::set_Baseline",             API_FN_PAIR(Object_SetBaseline) },
        { "Object::get_BlockingHeight",       API_FN_PAIR(Object_GetBlockingHeight) },
        { "Object::set_BlockingHeight",       API_FN_PAIR(Object_SetBlockingHeight) },
        { "Object::get_BlockingWidth",        API_FN_PAIR(Object_GetBlockingWidth) },
        { "Object::set_BlockingWidth",        API_FN_PAIR(Object_SetBlockingWidth) },
        { "Object::get_Clickable",            API_FN_PAIR(Object_GetClickable) },
        { "Object::set_Clickable",            API_FN_PAIR(Object_SetClickable) },
        { "Object::get_Frame",                API_FN_PAIR(Object_GetFrame) },
        { "Object::get_Graphic",              API_FN_PAIR(Object_GetGraphic) },
        { "Object::set_Graphic",              API_FN_PAIR(Object_SetGraphic) },
        { "Object::get_ID",                   API_FN_PAIR(Object_GetID) },
        { "Object::get_IgnoreScaling",        API_FN_PAIR(Object_GetIgnoreScaling) },
        { "Object::set_IgnoreScaling",        API_FN_PAIR(Object_SetIgnoreScaling) },
        { "Object::get_IgnoreWalkbehinds",    API_FN_PAIR(Object_GetIgnoreWalkbehinds) },
        { "Object::set_IgnoreWalkbehinds",    API_FN_PAIR(Object_SetIgnoreWalkbehinds) },
        { "Object::get_Loop",                 API_FN_PAIR(Object_GetLoop) },
        { "Object::get_ManualScaling",        API_FN_PAIR(Object_GetIgnoreScaling) },
        { "Object::set_ManualScaling",        API_FN_PAIR(Object_SetManualScaling) },
        { "Object::get_Moving",               API_FN_PAIR(Object_GetMoving) },
        { "Object::get_Name",                 API_FN_PAIR(Object_GetName_New) },
        { "Object::set_Name",                 API_FN_PAIR(Object_SetName) },
        { "Object::get_Scaling",              API_FN_PAIR(Object_GetScaling) },
        { "Object::set_Scaling",              API_FN_PAIR(Object_SetScaling) },
        { "Object::get_Solid",                API_FN_PAIR(Object_GetSolid) },
        { "Object::set_Solid",                API_FN_PAIR(Object_SetSolid) },
        { "Object::get_Transparency",         API_FN_PAIR(Object_GetTransparency) },
        { "Object::set_Transparency",         API_FN_PAIR(Object_SetTransparency) },
        { "Object::get_View",                 API_FN_PAIR(Object_GetView) },
        { "Object::get_Visible",              API_FN_PAIR(Object_GetVisible) },
        { "Object::set_Visible",              API_FN_PAIR(Object_SetVisible) },
        { "Object::get_X",                    API_FN_PAIR(Object_GetX) },
        { "Object::set_X",                    API_FN_PAIR(Object_SetX) },
        { "Object::get_Y",                    API_FN_PAIR(Object_GetY) },
        { "Object::set_Y",                    API_FN_PAIR(Object_SetY) },
        { "Object::get_HasExplicitLight",     API_FN_PAIR(Object_HasExplicitLight) },
        { "Object::get_HasExplicitTint",      API_FN_PAIR(Object_HasExplicitTint) },
        { "Object::get_LightLevel",           API_FN_PAIR(Object_GetLightLevel) },
        { "Object::set_LightLevel",           API_FN_PAIR(Object_SetLightLevel) },
        { "Object::get_TintBlue",             API_FN_PAIR(Object_GetTintBlue) },
        { "Object::get_TintGreen",            API_FN_PAIR(Object_GetTintGreen) },
        { "Object::get_TintRed",              API_FN_PAIR(Object_GetTintRed) },
        { "Object::get_TintSaturation",       API_FN_PAIR(Object_GetTintSaturation) },
        { "Object::get_TintLuminance",        API_FN_PAIR(Object_GetTintLuminance) },
    };

    ccAddExternalFunctions(object_api);
>>>>>>> 926c75b6
}<|MERGE_RESOLUTION|>--- conflicted
+++ resolved
@@ -1130,141 +1130,9 @@
 
 void RegisterObjectAPI()
 {
-<<<<<<< HEAD
-    ccAddExternalObjectFunction("Object::Animate^5",                Sc_Object_Animate);
-    ccAddExternalObjectFunction("Object::Animate^6",                Sc_Object_Animate6);
-    ccAddExternalObjectFunction("Object::Animate^7",                Sc_Object_Animate7);
-    ccAddExternalObjectFunction("Object::IsCollidingWithObject^1",  Sc_Object_IsCollidingWithObject);
-    ccAddExternalObjectFunction("Object::GetName^1",                Sc_Object_GetName);
-    ccAddExternalObjectFunction("Object::GetProperty^1",            Sc_Object_GetProperty);
-    ccAddExternalObjectFunction("Object::GetPropertyText^2",        Sc_Object_GetPropertyText);
-    ccAddExternalObjectFunction("Object::GetTextProperty^1",        Sc_Object_GetTextProperty);
-    ccAddExternalObjectFunction("Object::SetProperty^2",            Sc_Object_SetProperty);
-    ccAddExternalObjectFunction("Object::SetTextProperty^2",        Sc_Object_SetTextProperty);
-    ccAddExternalObjectFunction("Object::IsInteractionAvailable^1", Sc_Object_IsInteractionAvailable);
-    ccAddExternalObjectFunction("Object::MergeIntoBackground^0",    Sc_Object_MergeIntoBackground);
-    ccAddExternalObjectFunction("Object::Move^5",                   Sc_Object_Move);
-    ccAddExternalObjectFunction("Object::RemoveTint^0",             Sc_Object_RemoveTint);
-    ccAddExternalObjectFunction("Object::RunInteraction^1",         Sc_Object_RunInteraction);
-    ccAddExternalObjectFunction("Object::SetLightLevel^1",          Sc_Object_SetLightLevel);
-    ccAddExternalObjectFunction("Object::SetPosition^2",            Sc_Object_SetPosition);
-    ccAddExternalObjectFunction("Object::SetView^3",                Sc_Object_SetView);
-    ccAddExternalObjectFunction("Object::StopAnimating^0",          Sc_Object_StopAnimating);
-    ccAddExternalObjectFunction("Object::StopMoving^0",             Sc_Object_StopMoving);
-    ccAddExternalObjectFunction("Object::Tint^5",                   Sc_Object_Tint);
-
-    // static
-    ccAddExternalStaticFunction("Object::GetAtRoomXY^2",            Sc_GetObjectAtRoom);
-    ccAddExternalStaticFunction("Object::GetAtScreenXY^2",          Sc_GetObjectAtScreen);
-
-    ccAddExternalObjectFunction("Object::get_Animating",            Sc_Object_GetAnimating);
-    ccAddExternalObjectFunction("Object::get_Baseline",             Sc_Object_GetBaseline);
-    ccAddExternalObjectFunction("Object::set_Baseline",             Sc_Object_SetBaseline);
-    ccAddExternalObjectFunction("Object::get_BlockingHeight",       Sc_Object_GetBlockingHeight);
-    ccAddExternalObjectFunction("Object::set_BlockingHeight",       Sc_Object_SetBlockingHeight);
-    ccAddExternalObjectFunction("Object::get_BlockingWidth",        Sc_Object_GetBlockingWidth);
-    ccAddExternalObjectFunction("Object::set_BlockingWidth",        Sc_Object_SetBlockingWidth);
-    ccAddExternalObjectFunction("Object::get_Clickable",            Sc_Object_GetClickable);
-    ccAddExternalObjectFunction("Object::set_Clickable",            Sc_Object_SetClickable);
-    ccAddExternalObjectFunction("Object::get_Frame",                Sc_Object_GetFrame);
-    ccAddExternalObjectFunction("Object::get_Graphic",              Sc_Object_GetGraphic);
-    ccAddExternalObjectFunction("Object::set_Graphic",              Sc_Object_SetGraphic);
-    ccAddExternalObjectFunction("Object::get_ID",                   Sc_Object_GetID);
-    ccAddExternalObjectFunction("Object::get_IgnoreWalkbehinds",    Sc_Object_GetIgnoreWalkbehinds);
-    ccAddExternalObjectFunction("Object::set_IgnoreWalkbehinds",    Sc_Object_SetIgnoreWalkbehinds);
-    ccAddExternalObjectFunction("Object::get_Loop",                 Sc_Object_GetLoop);
-    ccAddExternalObjectFunction("Object::get_ManualScaling",        Sc_Object_GetManualScaling);
-    ccAddExternalObjectFunction("Object::set_ManualScaling",        Sc_Object_SetManualScaling);
-    ccAddExternalObjectFunction("Object::get_Moving",               Sc_Object_GetMoving);
-    ccAddExternalObjectFunction("Object::get_Name",                 Sc_Object_GetName_New);
-    ccAddExternalObjectFunction("Object::set_Name",                 Sc_Object_SetName);
-    ccAddExternalObjectFunction("Object::get_Scaling",              Sc_Object_GetScaling);
-    ccAddExternalObjectFunction("Object::set_Scaling",              Sc_Object_SetScaling);
-    ccAddExternalObjectFunction("Object::get_Solid",                Sc_Object_GetSolid);
-    ccAddExternalObjectFunction("Object::set_Solid",                Sc_Object_SetSolid);
-    ccAddExternalObjectFunction("Object::get_Transparency",         Sc_Object_GetTransparency);
-    ccAddExternalObjectFunction("Object::set_Transparency",         Sc_Object_SetTransparency);
-    ccAddExternalObjectFunction("Object::get_View",                 Sc_Object_GetView);
-    ccAddExternalObjectFunction("Object::get_Visible",              Sc_Object_GetVisible);
-    ccAddExternalObjectFunction("Object::set_Visible",              Sc_Object_SetVisible);
-    ccAddExternalObjectFunction("Object::get_X",                    Sc_Object_GetX);
-    ccAddExternalObjectFunction("Object::set_X",                    Sc_Object_SetX);
-    ccAddExternalObjectFunction("Object::get_Y",                    Sc_Object_GetY);
-    ccAddExternalObjectFunction("Object::set_Y",                    Sc_Object_SetY);
-
-    ccAddExternalObjectFunction("Object::get_HasExplicitLight",     Sc_Object_HasExplicitLight);
-    ccAddExternalObjectFunction("Object::get_HasExplicitTint",      Sc_Object_HasExplicitTint);
-    ccAddExternalObjectFunction("Object::get_LightLevel",           Sc_Object_GetLightLevel);
-    ccAddExternalObjectFunction("Object::set_LightLevel",           Sc_Object_SetLightLevel);
-    ccAddExternalObjectFunction("Object::get_TintBlue",             Sc_Object_GetTintBlue);
-    ccAddExternalObjectFunction("Object::get_TintGreen",            Sc_Object_GetTintGreen);
-    ccAddExternalObjectFunction("Object::get_TintRed",              Sc_Object_GetTintRed);
-    ccAddExternalObjectFunction("Object::get_TintSaturation",       Sc_Object_GetTintSaturation);
-    ccAddExternalObjectFunction("Object::get_TintLuminance",        Sc_Object_GetTintLuminance);
-
-    ccAddExternalObjectFunction("Object::get_BlendMode",            Sc_Object_GetBlendMode);
-    ccAddExternalObjectFunction("Object::set_BlendMode",            Sc_Object_SetBlendMode);
-    ccAddExternalObjectFunction("Object::get_GraphicRotation",      Sc_Object_GetRotation);
-    ccAddExternalObjectFunction("Object::set_GraphicRotation",      Sc_Object_SetRotation);
-
-    ccAddExternalObjectFunction("Object::get_UseRegionTint",        Sc_Object_GetUseRegionTint);
-    ccAddExternalObjectFunction("Object::set_UseRegionTint",        Sc_Object_SetUseRegionTint);
-
-    /* ----------------------- Registering unsafe exports for plugins -----------------------*/
-
-    ccAddExternalFunctionForPlugin("Object::Animate^5",                (void*)Object_Animate);
-    ccAddExternalFunctionForPlugin("Object::IsCollidingWithObject^1",  (void*)Object_IsCollidingWithObject);
-    ccAddExternalFunctionForPlugin("Object::GetName^1",                (void*)Object_GetName);
-    ccAddExternalFunctionForPlugin("Object::GetProperty^1",            (void*)Object_GetProperty);
-    ccAddExternalFunctionForPlugin("Object::GetPropertyText^2",        (void*)Object_GetPropertyText);
-    ccAddExternalFunctionForPlugin("Object::GetTextProperty^1",        (void*)Object_GetTextProperty);
-    ccAddExternalFunctionForPlugin("Object::SetProperty^2",            (void*)Object_SetProperty);
-    ccAddExternalFunctionForPlugin("Object::SetTextProperty^2",        (void*)Object_SetTextProperty);
-    ccAddExternalFunctionForPlugin("Object::MergeIntoBackground^0",    (void*)Object_MergeIntoBackground);
-    ccAddExternalFunctionForPlugin("Object::Move^5",                   (void*)Object_Move);
-    ccAddExternalFunctionForPlugin("Object::RemoveTint^0",             (void*)Object_RemoveTint);
-    ccAddExternalFunctionForPlugin("Object::RunInteraction^1",         (void*)Object_RunInteraction);
-    ccAddExternalFunctionForPlugin("Object::SetPosition^2",            (void*)Object_SetPosition);
-    ccAddExternalFunctionForPlugin("Object::SetView^3",                (void*)Object_SetView);
-    ccAddExternalFunctionForPlugin("Object::StopAnimating^0",          (void*)Object_StopAnimating);
-    ccAddExternalFunctionForPlugin("Object::StopMoving^0",             (void*)Object_StopMoving);
-    ccAddExternalFunctionForPlugin("Object::Tint^5",                   (void*)Object_Tint);
-    ccAddExternalFunctionForPlugin("Object::GetAtRoomXY^2",            (void*)GetObjectAtRoom);
-    ccAddExternalFunctionForPlugin("Object::GetAtScreenXY^2",          (void*)GetObjectAtScreen);
-    ccAddExternalFunctionForPlugin("Object::get_Animating",            (void*)Object_GetAnimating);
-    ccAddExternalFunctionForPlugin("Object::get_Baseline",             (void*)Object_GetBaseline);
-    ccAddExternalFunctionForPlugin("Object::set_Baseline",             (void*)Object_SetBaseline);
-    ccAddExternalFunctionForPlugin("Object::get_BlockingHeight",       (void*)Object_GetBlockingHeight);
-    ccAddExternalFunctionForPlugin("Object::set_BlockingHeight",       (void*)Object_SetBlockingHeight);
-    ccAddExternalFunctionForPlugin("Object::get_BlockingWidth",        (void*)Object_GetBlockingWidth);
-    ccAddExternalFunctionForPlugin("Object::set_BlockingWidth",        (void*)Object_SetBlockingWidth);
-    ccAddExternalFunctionForPlugin("Object::get_Clickable",            (void*)Object_GetClickable);
-    ccAddExternalFunctionForPlugin("Object::set_Clickable",            (void*)Object_SetClickable);
-    ccAddExternalFunctionForPlugin("Object::get_Frame",                (void*)Object_GetFrame);
-    ccAddExternalFunctionForPlugin("Object::get_Graphic",              (void*)Object_GetGraphic);
-    ccAddExternalFunctionForPlugin("Object::set_Graphic",              (void*)Object_SetGraphic);
-    ccAddExternalFunctionForPlugin("Object::get_ID",                   (void*)Object_GetID);
-    ccAddExternalFunctionForPlugin("Object::get_IgnoreWalkbehinds",    (void*)Object_GetIgnoreWalkbehinds);
-    ccAddExternalFunctionForPlugin("Object::set_IgnoreWalkbehinds",    (void*)Object_SetIgnoreWalkbehinds);
-    ccAddExternalFunctionForPlugin("Object::get_Loop",                 (void*)Object_GetLoop);
-    ccAddExternalFunctionForPlugin("Object::get_Moving",               (void*)Object_GetMoving);
-    ccAddExternalFunctionForPlugin("Object::get_Name",                 (void*)Object_GetName_New);
-    ccAddExternalFunctionForPlugin("Object::get_Solid",                (void*)Object_GetSolid);
-    ccAddExternalFunctionForPlugin("Object::set_Solid",                (void*)Object_SetSolid);
-    ccAddExternalFunctionForPlugin("Object::get_Transparency",         (void*)Object_GetTransparency);
-    ccAddExternalFunctionForPlugin("Object::set_Transparency",         (void*)Object_SetTransparency);
-    ccAddExternalFunctionForPlugin("Object::get_View",                 (void*)Object_GetView);
-    ccAddExternalFunctionForPlugin("Object::get_Visible",              (void*)Object_GetVisible);
-    ccAddExternalFunctionForPlugin("Object::set_Visible",              (void*)Object_SetVisible);
-    ccAddExternalFunctionForPlugin("Object::get_X",                    (void*)Object_GetX);
-    ccAddExternalFunctionForPlugin("Object::set_X",                    (void*)Object_SetX);
-    ccAddExternalFunctionForPlugin("Object::get_Y",                    (void*)Object_GetY);
-    ccAddExternalFunctionForPlugin("Object::set_Y",                    (void*)Object_SetY);
-=======
     ScFnRegister object_api[] = {
         { "Object::GetAtRoomXY^2",            API_FN_PAIR(GetObjectAtRoom) },
         { "Object::GetAtScreenXY^2",          API_FN_PAIR(GetObjectAtScreen) },
-
         { "Object::Animate^5",                API_FN_PAIR(Object_Animate5) },
         { "Object::Animate^6",                API_FN_PAIR(Object_Animate6) },
         { "Object::Animate^7",                API_FN_PAIR(Object_Animate) },
@@ -1299,12 +1167,10 @@
         { "Object::get_Graphic",              API_FN_PAIR(Object_GetGraphic) },
         { "Object::set_Graphic",              API_FN_PAIR(Object_SetGraphic) },
         { "Object::get_ID",                   API_FN_PAIR(Object_GetID) },
-        { "Object::get_IgnoreScaling",        API_FN_PAIR(Object_GetIgnoreScaling) },
-        { "Object::set_IgnoreScaling",        API_FN_PAIR(Object_SetIgnoreScaling) },
         { "Object::get_IgnoreWalkbehinds",    API_FN_PAIR(Object_GetIgnoreWalkbehinds) },
         { "Object::set_IgnoreWalkbehinds",    API_FN_PAIR(Object_SetIgnoreWalkbehinds) },
         { "Object::get_Loop",                 API_FN_PAIR(Object_GetLoop) },
-        { "Object::get_ManualScaling",        API_FN_PAIR(Object_GetIgnoreScaling) },
+        { "Object::get_ManualScaling",        API_FN_PAIR(Object_GetManualScaling) },
         { "Object::set_ManualScaling",        API_FN_PAIR(Object_SetManualScaling) },
         { "Object::get_Moving",               API_FN_PAIR(Object_GetMoving) },
         { "Object::get_Name",                 API_FN_PAIR(Object_GetName_New) },
@@ -1334,5 +1200,14 @@
     };
 
     ccAddExternalFunctions(object_api);
->>>>>>> 926c75b6
+
+    ccAddExternalObjectFunction("Object::get_ManualScaling",        Sc_Object_GetManualScaling);
+
+    ccAddExternalObjectFunction("Object::get_BlendMode",            Sc_Object_GetBlendMode);
+    ccAddExternalObjectFunction("Object::set_BlendMode",            Sc_Object_SetBlendMode);
+    ccAddExternalObjectFunction("Object::get_GraphicRotation",      Sc_Object_GetRotation);
+    ccAddExternalObjectFunction("Object::set_GraphicRotation",      Sc_Object_SetRotation);
+
+    ccAddExternalObjectFunction("Object::get_UseRegionTint",        Sc_Object_GetUseRegionTint);
+    ccAddExternalObjectFunction("Object::set_UseRegionTint",        Sc_Object_SetUseRegionTint);
 }