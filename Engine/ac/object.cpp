--- conflicted
+++ resolved
@@ -501,18 +501,10 @@
     return TRUE;
 }
 
-<<<<<<< HEAD
-// X and Y co-ordinates must be in 320x200 format (TODO: find out if this comment is still true)
-// X and Y are ROOM coordinates here for some reason, so we have to perform that ugly back-and-forth coordinate conversion
-int check_click_on_object(int xx,int yy,int mood) {
-    Point pt = play.RoomToScreen(xx, yy);
-    int aa = GetObjectAt(pt.X, pt.Y);
-=======
 // X and Y co-ordinates must be in native format (TODO: find out if this comment is still true)
 int check_click_on_object(int roomx, int roomy, int mood)
 {
     int aa = GetObjectIDAtRoom(roomx, roomy);
->>>>>>> 66a758a1
     if (aa < 0) return 0;
     RunObjectInteraction(aa, mood);
     return 1;
