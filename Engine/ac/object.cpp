--- conflicted
+++ resolved
@@ -371,39 +371,38 @@
     return 1;
 }
 
-<<<<<<< HEAD
+int Object_GetDestinationX(ScriptObject *objj)
+{
+    if (!is_valid_object(objj->id))
+        quit("!Object.DestionationX: Invalid object specified");
+
+    if (objs[objj->id].moving)
+    {
+        MoveList *cmls = &mls[objs[objj->id].moving];
+        return cmls->pos.back().X;
+    }
+    return objs[objj->id].x;
+}
+
+int Object_GetDestinationY(ScriptObject *objj)
+{
+    if (!is_valid_object(objj->id))
+        quit("!Object.DestionationX: Invalid object specified");
+
+    if (objs[objj->id].moving)
+    {
+        MoveList *cmls = &mls[objs[objj->id].moving];
+        return cmls->pos.back().Y;
+    }
+    return objs[objj->id].y;
+}
+
 bool Object_GetManualScaling(ScriptObject *objj)
 {
     if (!is_valid_object(objj->id))
         quit("!Object.ManualScaling: Invalid object specified");
 
     return !(objs[objj->id].flags & OBJF_USEROOMSCALING);
-=======
-int Object_GetDestinationX(ScriptObject *objj)
-{
-    if (!is_valid_object(objj->id))
-        quit("!Object.DestionationX: Invalid object specified");
-
-    if (objs[objj->id].moving)
-    {
-        MoveList *cmls = &mls[objs[objj->id].moving];
-        return cmls->pos.back().X;
-    }
-    return objs[objj->id].x;
-}
-
-int Object_GetDestinationY(ScriptObject *objj)
-{
-    if (!is_valid_object(objj->id))
-        quit("!Object.DestionationX: Invalid object specified");
-
-    if (objs[objj->id].moving)
-    {
-        MoveList *cmls = &mls[objs[objj->id].moving];
-        return cmls->pos.back().Y;
-    }
-    return objs[objj->id].y;
->>>>>>> 874b459e
 }
 
 void Object_SetManualScaling(ScriptObject *objj, bool on)
@@ -1171,7 +1170,16 @@
     API_OBJCALL_VOID_PINT(ScriptObject, Object_SetClickable);
 }
 
-<<<<<<< HEAD
+RuntimeScriptValue Sc_Object_GetDestinationX(void *self, const RuntimeScriptValue *params, int32_t param_count)
+{
+    API_OBJCALL_INT(ScriptObject, Object_GetDestinationX);
+}
+
+RuntimeScriptValue Sc_Object_GetDestinationY(void *self, const RuntimeScriptValue *params, int32_t param_count)
+{
+    API_OBJCALL_INT(ScriptObject, Object_GetDestinationY);
+}
+
 RuntimeScriptValue Sc_Object_GetEnabled(void *self, const RuntimeScriptValue *params, int32_t param_count)
 {
     API_OBJCALL_BOOL(ScriptObject, Object_GetEnabled);
@@ -1180,16 +1188,6 @@
 RuntimeScriptValue Sc_Object_SetEnabled(void *self, const RuntimeScriptValue *params, int32_t param_count)
 {
     API_OBJCALL_VOID_PBOOL(ScriptObject, Object_SetEnabled);
-=======
-RuntimeScriptValue Sc_Object_GetDestinationX(void *self, const RuntimeScriptValue *params, int32_t param_count)
-{
-    API_OBJCALL_INT(ScriptObject, Object_GetDestinationX);
-}
-
-RuntimeScriptValue Sc_Object_GetDestinationY(void *self, const RuntimeScriptValue *params, int32_t param_count)
-{
-    API_OBJCALL_INT(ScriptObject, Object_GetDestinationY);
->>>>>>> 874b459e
 }
 
 // int (ScriptObject *objj)
@@ -1418,13 +1416,10 @@
         { "Object::set_BlockingWidth",        API_FN_PAIR(Object_SetBlockingWidth) },
         { "Object::get_Clickable",            API_FN_PAIR(Object_GetClickable) },
         { "Object::set_Clickable",            API_FN_PAIR(Object_SetClickable) },
-<<<<<<< HEAD
+        { "Object::get_DestinationX",         API_FN_PAIR(Object_GetDestinationX) },
+        { "Object::get_DestinationY",         API_FN_PAIR(Object_GetDestinationY) },
         { "Object::get_Enabled",              API_FN_PAIR(Object_GetEnabled) },
         { "Object::set_Enabled",              API_FN_PAIR(Object_SetEnabled) },
-=======
-        { "Object::get_DestinationX",         API_FN_PAIR(Object_GetDestinationX) },
-        { "Object::get_DestinationY",         API_FN_PAIR(Object_GetDestinationY) },
->>>>>>> 874b459e
         { "Object::get_Frame",                API_FN_PAIR(Object_GetFrame) },
         { "Object::get_Graphic",              API_FN_PAIR(Object_GetGraphic) },
         { "Object::set_Graphic",              API_FN_PAIR(Object_SetGraphic) },
