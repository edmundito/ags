//=============================================================================
//
// Adventure Game Studio (AGS)
//
// Copyright (C) 1999-2011 Chris Jones and 2011-20xx others
// The full list of copyright holders can be found in the Copyright.txt
// file, which is part of this source code distribution.
//
// The AGS source code is provided under the Artistic License 2.0.
// A copy of this license can be found in the file License.txt and at
// http://www.opensource.org/licenses/artistic-license-2.0.php
//
//=============================================================================
//
// New jump point search (JPS) A* pathfinder by Martin Sedlak.
//
//=============================================================================

#include "ac/route_finder_impl.h"

#include <string.h>
#include <math.h>

#include "ac/common.h"   // quit()
#include "ac/movelist.h"     // MoveList
#include "ac/common_defines.h"
#include "gfx/bitmap.h"
#include "debug/out.h"

#include "route_finder_jps.inl"

extern std::vector<MoveList> mls;

using AGS::Common::Bitmap;

// #define DEBUG_PATHFINDER

namespace AGS {
namespace Engine {
namespace RouteFinder {

<<<<<<< HEAD

=======
>>>>>>> fc336554
static const int MAXNAVPOINTS = MAXNEEDSTAGES;
static Point navpoints[MAXNAVPOINTS];
static int num_navpoints;
static float move_speed_x, move_speed_y;
static Navigation nav;
static Bitmap *walkablearea;
static int lastcx, lastcy;

void init_pathfinder()
{
}

void shutdown_pathfinder()
{
}

void set_walkablearea(Bitmap *walkablearea_) 
{
  walkablearea = walkablearea_;
}

static void sync_nav_walkablearea()
{
  // FIXME: this is dumb, but...
  nav.Resize(walkablearea->GetWidth(), walkablearea->GetHeight());

  for (int y=0; y<walkablearea->GetHeight(); y++)
    nav.SetMapRow(y, walkablearea->GetScanLine(y));
}

int can_see_from(int x1, int y1, int x2, int y2)
{
  lastcx = x1;
  lastcy = y1;

  if ((x1 == x2) && (y1 == y2))
    return 1;

  sync_nav_walkablearea();

  return !nav.TraceLine(x1, y1, x2, y2, lastcx, lastcy);
}

void get_lastcpos(int &lastcx_, int &lastcy_) 
{
  lastcx_ = lastcx;
  lastcy_ = lastcy;
}

// new routing using JPS
static int find_route_jps(int fromx, int fromy, int destx, int desty)
{
  sync_nav_walkablearea();

  static std::vector<int> path, cpath;
  path.clear();
  cpath.clear();

  if (nav.NavigateRefined(fromx, fromy, destx, desty, path, cpath) == Navigation::NAV_UNREACHABLE)
    return 0;

  num_navpoints = 0;

  // new behavior: cut path if too complex rather than abort with error message
  int count = std::min<int>((int)cpath.size(), MAXNAVPOINTS);

  for (int i = 0; i<count; i++)
  {
    int x, y;
    nav.UnpackSquare(cpath[i], x, y);

    navpoints[num_navpoints++] = { x, y };
  }

  return 1;
}

inline fixed input_speed_to_fixed(int speed_val)
{
  // negative move speeds like -2 get converted to 1/2
<<<<<<< HEAD
  if (speed_x < 0) {
    move_speed_x = 1.0 / (-speed_x);
  }
  else {
    move_speed_x = speed_x;
=======
  if (speed_val < 0) {
    return itofix(1) / (-speed_val);
  }
  else {
    return itofix(speed_val);
>>>>>>> fc336554
  }
}

<<<<<<< HEAD
  if (speed_y < 0) {
    move_speed_y = 1.0 / (-speed_y);
  }
  else {
    move_speed_y = speed_y;
=======
void set_route_move_speed(int speed_x, int speed_y)
{
  move_speed_x = input_speed_to_fixed(speed_x);
  move_speed_y = input_speed_to_fixed(speed_y);
}

inline fixed calc_move_speed_at_angle(fixed speed_x, fixed speed_y, fixed xdist, fixed ydist)
{
  fixed useMoveSpeed;
  if (speed_x == speed_y) {
    useMoveSpeed = speed_x;
  }
  else {
    // different X and Y move speeds
    // the X proportion of the movement is (x / (x + y))
    fixed xproportion = fixdiv(xdist, (xdist + ydist));

    if (speed_x > speed_y) {
      // speed = y + ((1 - xproportion) * (x - y))
      useMoveSpeed = speed_y + fixmul(xproportion, speed_x - speed_y);
    }
    else {
      // speed = x + (xproportion * (y - x))
      useMoveSpeed = speed_x + fixmul(itofix(1) - xproportion, speed_y - speed_x);
    }
>>>>>>> fc336554
  }
  return useMoveSpeed;
}

// Calculates the X and Y per game loop, for this stage of the
// movelist
void calculate_move_stage(MoveList * mlsp, int index)
{
  // work out the x & y per move. First, opp/adj=tan, so work out the angle
  if (mlsp->pos[index] == mlsp->pos[index + 1]) {
    mlsp->xpermove[index] = 0;
    mlsp->ypermove[index] = 0;
    return;
  }

<<<<<<< HEAD
  int ourx = mlsp->pos[index].X;
  int oury = mlsp->pos[index].Y;
  int destx = mlsp->pos[index + 1].X;
  int desty = mlsp->pos[index + 1].Y;
=======
  short ourx = mlsp->pos[aaa].X;
  short oury = mlsp->pos[aaa].Y;
  short destx = mlsp->pos[aaa + 1].X;
  short desty = mlsp->pos[aaa + 1].Y;
>>>>>>> fc336554

  // Special case for vertical and horizontal movements
  if (ourx == destx) {
    mlsp->xpermove[index] = 0;
    mlsp->ypermove[index] = move_speed_y;
    if (desty < oury)
      mlsp->ypermove[index] = -mlsp->ypermove[index];

    return;
  }

  if (oury == desty) {
    mlsp->xpermove[index] = move_speed_x;
    mlsp->ypermove[index] = 0;
    if (destx < ourx)
      mlsp->xpermove[index] = -mlsp->xpermove[index];

    return;
  }

  float xdist = abs(ourx - destx);
  float ydist = abs(oury - desty);

<<<<<<< HEAD
  float useMoveSpeed;

  if (move_speed_x == move_speed_y) {
    useMoveSpeed = move_speed_x;
  }
  else {
    // different X and Y move speeds
    // the X proportion of the movement is (x / (x + y))
    float xproportion = xdist / (xdist + ydist);

    // TODO: Investigate why the following comments are the opposite of what's being done
    if (move_speed_x > move_speed_y) {
      // speed = y + ((1 - xproportion) * (x - y))
      useMoveSpeed = move_speed_y + (xproportion * (move_speed_x - move_speed_y));
    }
    else {
      // speed = x + (xproportion * (y - x))
      useMoveSpeed = move_speed_x + ((1 - xproportion) * (move_speed_y - move_speed_x));
    }
  }
=======
  fixed useMoveSpeed = calc_move_speed_at_angle(move_speed_x, move_speed_y, xdist, ydist);
>>>>>>> fc336554

  float angl = atan(ydist / xdist);

  // now, since new opp=hyp*sin, work out the Y step size
  //fixed newymove = useMoveSpeed * fsin(angl);
  float newymove = useMoveSpeed * sin(angl);

  // since adj=hyp*cos, work out X step size
  //fixed newxmove = useMoveSpeed * fcos(angl);
  float newxmove = useMoveSpeed * cos(angl);

  if (destx < ourx)
    newxmove = -newxmove;
  if (desty < oury)
    newymove = -newymove;

  mlsp->xpermove[index] = newxmove;
  mlsp->ypermove[index] = newymove;
}

void recalculate_move_speeds(MoveList *mlsp, int old_speed_x, int old_speed_y, int new_speed_x, int new_speed_y)
{
  const fixed old_movspeed_x = input_speed_to_fixed(old_speed_x);
  const fixed old_movspeed_y = input_speed_to_fixed(old_speed_y);
  const fixed new_movspeed_x = input_speed_to_fixed(new_speed_x);
  const fixed new_movspeed_y = input_speed_to_fixed(new_speed_y);
  // save current stage's step lengths, for later onpart's update
  const fixed old_stage_xpermove = mlsp->xpermove[mlsp->onstage];
  const fixed old_stage_ypermove = mlsp->ypermove[mlsp->onstage];

  for (int i = 0; (i < mlsp->numstage) && ((mlsp->xpermove[i] != 0) || (mlsp->ypermove[i] != 0)); ++i)
  {
    // First three cases where the speed is a plain factor, therefore
    // we may simply divide on old one and multiple on a new one
    if ((old_movspeed_x == old_movspeed_y) || // diagonal move at straight 45 degrees
        (mlsp->xpermove[i] == 0) || // straight vertical move
        (mlsp->ypermove[i] == 0))   // straight horizontal move
    {
      mlsp->xpermove[i] = fixdiv(fixmul(mlsp->xpermove[i], new_movspeed_x), old_movspeed_x);
      mlsp->ypermove[i] = fixdiv(fixmul(mlsp->ypermove[i], new_movspeed_y), old_movspeed_y);
    }
    else
    {
      // Move at angle has adjusted speed factor, which we must recalculate first
      short ourx = mlsp->pos[i].X;
      short oury = mlsp->pos[i].Y;
      short destx = mlsp->pos[i + 1].X;
      short desty = mlsp->pos[i + 1].Y;

      fixed xdist = itofix(abs(ourx - destx));
      fixed ydist = itofix(abs(oury - desty));
      fixed old_speed_at_angle = calc_move_speed_at_angle(old_movspeed_x, old_movspeed_y, xdist, ydist);
      fixed new_speed_at_angle = calc_move_speed_at_angle(new_movspeed_x, new_movspeed_y, xdist, ydist);

      mlsp->xpermove[i] = fixdiv(fixmul(mlsp->xpermove[i], new_speed_at_angle), old_speed_at_angle);
      mlsp->ypermove[i] = fixdiv(fixmul(mlsp->ypermove[i], new_speed_at_angle), old_speed_at_angle);
    }
  }

  // now adjust current passed stage fraction
  if (mlsp->onpart >= 0.f)
  {
    if (old_stage_xpermove != 0)
      mlsp->onpart = (mlsp->onpart * fixtof(old_stage_xpermove)) / fixtof(mlsp->xpermove[mlsp->onstage]);
    else
      mlsp->onpart = (mlsp->onpart * fixtof(old_stage_ypermove)) / fixtof(mlsp->ypermove[mlsp->onstage]);
  }
}


int find_route(short srcx, short srcy, short xx, short yy, Bitmap *onscreen, int movlst, int nocross, int ignore_walls)
{
  int i;

  walkablearea = onscreen;

  num_navpoints = 0;

  if (ignore_walls || can_see_from(srcx, srcy, xx, yy))
  {
    num_navpoints = 2;
    navpoints[0] = { srcx, srcy };
    navpoints[1] = { xx, yy };
  } else {
    if ((nocross == 0) && (walkablearea->GetPixel(xx, yy) == 0))
      return 0; // clicked on a wall

    find_route_jps(srcx, srcy, xx, yy);
  }

  if (!num_navpoints)
    return 0;

  // FIXME: really necessary?
  if (num_navpoints == 1)
    navpoints[num_navpoints++] = navpoints[0];

  assert(num_navpoints <= MAXNAVPOINTS);

#ifdef DEBUG_PATHFINDER
  AGS::Common::Debug::Printf("Route from %d,%d to %d,%d - %d stages", srcx,srcy,xx,yy,num_navpoints);
#endif

  int mlist = movlst;
  mls[mlist].numstage = num_navpoints;
  memcpy(&mls[mlist].pos[0], &navpoints[0], sizeof(Point) * num_navpoints);
#ifdef DEBUG_PATHFINDER
  AGS::Common::Debug::Printf("stages: %d\n",num_navpoints);
#endif

  for (i=0; i<num_navpoints-1; i++)
    calculate_move_stage(&mls[mlist], i);

  mls[mlist].from = { srcx, srcy };
  mls[mlist].onstage = 0;
  mls[mlist].onpart = 0.f;
  mls[mlist].doneflag = 0;
  return mlist;
}


} // namespace RouteFinder
} // namespace Engine
} // namespace AGS<|MERGE_RESOLUTION|>--- conflicted
+++ resolved
@@ -39,10 +39,6 @@
 namespace Engine {
 namespace RouteFinder {
 
-<<<<<<< HEAD
-
-=======
->>>>>>> fc336554
 static const int MAXNAVPOINTS = MAXNEEDSTAGES;
 static Point navpoints[MAXNAVPOINTS];
 static int num_navpoints;
@@ -120,112 +116,27 @@
   return 1;
 }
 
-inline fixed input_speed_to_fixed(int speed_val)
+inline float input_speed_to_move(int speed_val)
 {
   // negative move speeds like -2 get converted to 1/2
-<<<<<<< HEAD
-  if (speed_x < 0) {
-    move_speed_x = 1.0 / (-speed_x);
-  }
-  else {
-    move_speed_x = speed_x;
-=======
   if (speed_val < 0) {
-    return itofix(1) / (-speed_val);
-  }
-  else {
-    return itofix(speed_val);
->>>>>>> fc336554
-  }
-}
-
-<<<<<<< HEAD
-  if (speed_y < 0) {
-    move_speed_y = 1.0 / (-speed_y);
-  }
-  else {
-    move_speed_y = speed_y;
-=======
+    return 1.f / (-speed_val);
+  }
+  else
+    return speed_val;
+}
+
 void set_route_move_speed(int speed_x, int speed_y)
 {
-  move_speed_x = input_speed_to_fixed(speed_x);
-  move_speed_y = input_speed_to_fixed(speed_y);
-}
-
-inline fixed calc_move_speed_at_angle(fixed speed_x, fixed speed_y, fixed xdist, fixed ydist)
-{
-  fixed useMoveSpeed;
+  move_speed_x = input_speed_to_move(speed_x);
+  move_speed_y = input_speed_to_move(speed_y);
+}
+
+inline float calc_move_speed_at_angle(float speed_x, float speed_y, float xdist, float ydist)
+{
+  float useMoveSpeed;
   if (speed_x == speed_y) {
     useMoveSpeed = speed_x;
-  }
-  else {
-    // different X and Y move speeds
-    // the X proportion of the movement is (x / (x + y))
-    fixed xproportion = fixdiv(xdist, (xdist + ydist));
-
-    if (speed_x > speed_y) {
-      // speed = y + ((1 - xproportion) * (x - y))
-      useMoveSpeed = speed_y + fixmul(xproportion, speed_x - speed_y);
-    }
-    else {
-      // speed = x + (xproportion * (y - x))
-      useMoveSpeed = speed_x + fixmul(itofix(1) - xproportion, speed_y - speed_x);
-    }
->>>>>>> fc336554
-  }
-  return useMoveSpeed;
-}
-
-// Calculates the X and Y per game loop, for this stage of the
-// movelist
-void calculate_move_stage(MoveList * mlsp, int index)
-{
-  // work out the x & y per move. First, opp/adj=tan, so work out the angle
-  if (mlsp->pos[index] == mlsp->pos[index + 1]) {
-    mlsp->xpermove[index] = 0;
-    mlsp->ypermove[index] = 0;
-    return;
-  }
-
-<<<<<<< HEAD
-  int ourx = mlsp->pos[index].X;
-  int oury = mlsp->pos[index].Y;
-  int destx = mlsp->pos[index + 1].X;
-  int desty = mlsp->pos[index + 1].Y;
-=======
-  short ourx = mlsp->pos[aaa].X;
-  short oury = mlsp->pos[aaa].Y;
-  short destx = mlsp->pos[aaa + 1].X;
-  short desty = mlsp->pos[aaa + 1].Y;
->>>>>>> fc336554
-
-  // Special case for vertical and horizontal movements
-  if (ourx == destx) {
-    mlsp->xpermove[index] = 0;
-    mlsp->ypermove[index] = move_speed_y;
-    if (desty < oury)
-      mlsp->ypermove[index] = -mlsp->ypermove[index];
-
-    return;
-  }
-
-  if (oury == desty) {
-    mlsp->xpermove[index] = move_speed_x;
-    mlsp->ypermove[index] = 0;
-    if (destx < ourx)
-      mlsp->xpermove[index] = -mlsp->xpermove[index];
-
-    return;
-  }
-
-  float xdist = abs(ourx - destx);
-  float ydist = abs(oury - desty);
-
-<<<<<<< HEAD
-  float useMoveSpeed;
-
-  if (move_speed_x == move_speed_y) {
-    useMoveSpeed = move_speed_x;
   }
   else {
     // different X and Y move speeds
@@ -239,13 +150,51 @@
     }
     else {
       // speed = x + (xproportion * (y - x))
-      useMoveSpeed = move_speed_x + ((1 - xproportion) * (move_speed_y - move_speed_x));
+      useMoveSpeed = move_speed_x + ((1.f - xproportion) * (move_speed_y - move_speed_x));
     }
   }
-=======
-  fixed useMoveSpeed = calc_move_speed_at_angle(move_speed_x, move_speed_y, xdist, ydist);
->>>>>>> fc336554
-
+  return useMoveSpeed;
+}
+
+// Calculates the X and Y per game loop, for this stage of the
+// movelist
+void calculate_move_stage(MoveList * mlsp, int index)
+{
+  // work out the x & y per move. First, opp/adj=tan, so work out the angle
+  if (mlsp->pos[index] == mlsp->pos[index + 1]) {
+    mlsp->xpermove[index] = 0;
+    mlsp->ypermove[index] = 0;
+    return;
+  }
+
+  int ourx = mlsp->pos[index].X;
+  int oury = mlsp->pos[index].Y;
+  int destx = mlsp->pos[index + 1].X;
+  int desty = mlsp->pos[index + 1].Y;
+
+  // Special case for vertical and horizontal movements
+  if (ourx == destx) {
+    mlsp->xpermove[index] = 0;
+    mlsp->ypermove[index] = move_speed_y;
+    if (desty < oury)
+      mlsp->ypermove[index] = -mlsp->ypermove[index];
+
+    return;
+  }
+
+  if (oury == desty) {
+    mlsp->xpermove[index] = move_speed_x;
+    mlsp->ypermove[index] = 0;
+    if (destx < ourx)
+      mlsp->xpermove[index] = -mlsp->xpermove[index];
+
+    return;
+  }
+
+  float xdist = abs(ourx - destx);
+  float ydist = abs(oury - desty);
+
+  float useMoveSpeed = calc_move_speed_at_angle(move_speed_x, move_speed_y, xdist, ydist);
   float angl = atan(ydist / xdist);
 
   // now, since new opp=hyp*sin, work out the Y step size
@@ -267,10 +216,10 @@
 
 void recalculate_move_speeds(MoveList *mlsp, int old_speed_x, int old_speed_y, int new_speed_x, int new_speed_y)
 {
-  const fixed old_movspeed_x = input_speed_to_fixed(old_speed_x);
-  const fixed old_movspeed_y = input_speed_to_fixed(old_speed_y);
-  const fixed new_movspeed_x = input_speed_to_fixed(new_speed_x);
-  const fixed new_movspeed_y = input_speed_to_fixed(new_speed_y);
+  const fixed old_movspeed_x = input_speed_to_move(old_speed_x);
+  const fixed old_movspeed_y = input_speed_to_move(old_speed_y);
+  const fixed new_movspeed_x = input_speed_to_move(new_speed_x);
+  const fixed new_movspeed_y = input_speed_to_move(new_speed_y);
   // save current stage's step lengths, for later onpart's update
   const fixed old_stage_xpermove = mlsp->xpermove[mlsp->onstage];
   const fixed old_stage_ypermove = mlsp->ypermove[mlsp->onstage];
