//=============================================================================
//
// Adventure Game Studio (AGS)
//
// Copyright (C) 1999-2011 Chris Jones and 2011-2024 various contributors
// The full list of copyright holders can be found in the Copyright.txt
// file, which is part of this source code distribution.
//
// The AGS source code is provided under the Artistic License 2.0.
// A copy of this license can be found in the file License.txt and at
// https://opensource.org/license/artistic-2-0/
//
//=============================================================================
#include <algorithm>
#include "ac/common.h"
#include "ac/draw.h"
#include "ac/gamesetupstruct.h"
#include "ac/gamestate.h"
#include "ac/global_game.h"
#include "ac/global_screen.h"
#include "ac/screen.h"
#include "ac/sys_events.h"
#include "ac/dynobj/scriptviewport.h"
#include "ac/dynobj/scriptuserobject.h"
#include "debug/debug_log.h"
#include "main/game_run.h"
#include "script/script_runtime.h"
#include "platform/base/agsplatformdriver.h"
#include "plugin/agsplugin_evts.h"
#include "plugin/plugin_engine.h"
#include "gfx/bitmap.h"
#include "gfx/graphicsdriver.h"

using namespace AGS::Common;
using namespace AGS::Engine;

extern GameSetupStruct game;
extern GameState play;
extern IGraphicsDriver *gfxDriver;
extern AGSPlatformDriver *platform;
extern int displayed_room;
extern RGB palette[256];

std::unique_ptr<Bitmap> saved_viewport_bitmap;
RGB old_palette[256];


//-----------------------------------------------------------------------------
// Game screenshot-making functions.
//-----------------------------------------------------------------------------
// Create a DDB and render game screen on it.
// NOTE: for fading-out:
// please keep in mind: redrawing last saved frame here instead of constructing new one
// is done because of backwards-compatibility issue: originally AGS faded out using frame
// drawn before the script that triggers blocking fade (e.g. instigated by ChangeRoom).
// Unfortunately some existing games were changing looks of the screen during same function,
// but these were not supposed to get on screen until before fade-in.
//
// This special fade-out behavior may be deprecated later if wanted.
static IDriverDependantBitmap *game_frame_to_ddb(bool for_fadein)
{
    const auto &view = play.GetMainViewport();
    auto *shot_ddb = gfxDriver->CreateRenderTargetDDB(view.GetWidth(), view.GetHeight(), gfxDriver->GetDisplayMode().ColorDepth);
    if (for_fadein)
    {
        gfxDriver->ClearDrawLists();
        construct_game_scene(true);
        construct_game_screen_overlay(false);
        gfxDriver->Render(shot_ddb);
    }
    else
    {
        gfxDriver->GetCopyOfScreenIntoDDB(shot_ddb);
    }
    return shot_ddb;
}

// Render game screen and copy to bitmap. This is a variant of game_frame_to_ddb,
// meant for the case when this is meant for software drawing.
// Note for "fade-out" from game_frame_to_ddb() applies here too.
static std::unique_ptr<Bitmap> game_frame_to_bmp(bool for_fadein)
{
    // TODO: use screenshot_to_ddb
    get_palette(old_palette);
    const auto &view = play.GetMainViewport();
    if (for_fadein)
    {
        gfxDriver->ClearDrawLists();
        construct_game_scene(true);
        construct_game_screen_overlay(false);
        gfxDriver->RenderToBackBuffer();
    }
    return std::unique_ptr<Bitmap>(
        CopyScreenIntoBitmap(view.GetWidth(), view.GetHeight()));
}

static IDriverDependantBitmap* get_frame_for_transition_in(bool opaque)
{
    assert(saved_viewport_bitmap);
    if (!saved_viewport_bitmap)
        quit("Crossfade: buffer is null attempting transition");

    // Resize the frame in case main viewport changed;
    // this is mostly for compatibility with old-style letterboxed games
    // which could have viewport changed depending on new room size.
    // TODO: investigate if this is still a case.
    const Rect &viewport = play.GetMainViewport();
    if (saved_viewport_bitmap->GetHeight() != viewport.GetHeight())
    {
        Bitmap *fix_frame = BitmapHelper::CreateBitmap(saved_viewport_bitmap->GetWidth(), viewport.GetHeight(), saved_viewport_bitmap->GetColorDepth());
        int y = std::max(0, (saved_viewport_bitmap->GetHeight() - viewport.GetHeight()) / 2);
        fix_frame->Blit(saved_viewport_bitmap.get(), 0, 0, 0, (viewport.GetHeight() - saved_viewport_bitmap->GetHeight()) / 2, saved_viewport_bitmap->GetWidth(), saved_viewport_bitmap->GetHeight());
        saved_viewport_bitmap.reset(fix_frame);
    }
    return gfxDriver->CreateDDBFromBitmap(saved_viewport_bitmap.get(), false, opaque);
}


//-----------------------------------------------------------------------------
// Software fade routines - for 8-bit and 16/32-bit
//-----------------------------------------------------------------------------

static void fade_highcolor(bool do_fadein,
    int speed, int fade_red, int fade_green, int fade_blue)
{
    Bitmap *bmp_buff = gfxDriver->GetMemoryBackBuffer();
    const int col_depth = bmp_buff->GetColorDepth();
    const int clear_col = makecol_depth(col_depth, fade_red, fade_green, fade_blue);
    play.screen_is_faded_out = 0; // force all game elements to draw
    std::unique_ptr<Bitmap> bmp_frame = game_frame_to_bmp(do_fadein);

    for (int a = 0; a < 256; a += speed)
    {
        bmp_buff->Fill(clear_col);
        set_trans_blender(0, 0, 0, do_fadein ? a : 255 - a);
        bmp_buff->TransBlendBlt(bmp_frame.get(), 0, 0);
        render_to_screen();

        sys_evt_process_pending();
        update_polled_stuff();
        WaitForNextFrame();
    }

    render_to_screen();
}

static RGB faded_out_palette[256];
static void fade_256_init(int r, int g, int b)
{
    for (int a = 0; a < 256; a++)
    {
        faded_out_palette[a].r = r / 4;
	    faded_out_palette[a].g = g / 4;
	    faded_out_palette[a].b = b / 4;
    }
}

static void fade_256_in_range(PALETTE source, PALETTE dest, int speed, int from, int to) 
{
    PALETTE temp;
    for (int c = 0; c < PAL_SIZE; c++)
        temp[c] = source[c];

    for (int c=0; c<64; c+=speed)
    {
        fade_interpolate(source, dest, temp, c, from, to);
        set_palette_range(temp, from, to, TRUE);
        render_to_screen();

        sys_evt_process_pending();
        update_polled_stuff();
        WaitForNextFrame();
    }

    set_palette_range(dest, from, to, TRUE);
}

void fade_in_range(PALETTE *p, int speed, int from, int to, int fade_red, int fade_green, int fade_blue) 
{
    fade_256_init(fade_red, fade_green, fade_blue);
	fade_256_in_range(faded_out_palette, *p, speed, from, to);
}

void fade_out_range(int speed, int from, int to, int fade_red, int fade_green, int fade_blue) 
{
    PALETTE temp;
    fade_256_init(fade_red, fade_green, fade_blue);
    get_palette(temp);
    fade_256_in_range(temp, faded_out_palette, speed, from, to);
}

//-----------------------------------------------------------------------------
// End software fade routines
//-----------------------------------------------------------------------------

void screen_fade_impl(bool do_fadein, int speed)
{
    // harmonise speeds with software driver which is faster (???)
    speed *= 2;
    // Create a "screenshot" on a texture
    play.screen_is_faded_out = 0; // force all game elements to draw
    auto *shot_ddb = game_frame_to_ddb(do_fadein);

    const auto &view = play.GetMainViewport();
    std::unique_ptr<Bitmap> black_bmp(BitmapHelper::CreateBitmap(16, 16, game.GetColorDepth()));
    black_bmp->Clear(makecol(play.fade_to_red, play.fade_to_green, play.fade_to_blue));
    IDriverDependantBitmap *fade = gfxDriver->CreateDDBFromBitmap(black_bmp.get(), false, true);
    fade->SetStretch(view.GetWidth(), view.GetHeight(), false);

    for (int alpha = 1; alpha < 255; alpha += speed)
    {
        // Construct scene in order: game screen, fade fx, post game overlay
        gfxDriver->BeginSpriteBatch(view, SpriteTransform());
        gfxDriver->DrawSprite(0, 0, shot_ddb);
        fade->SetAlpha(do_fadein ? (255 - alpha) : alpha);
        gfxDriver->DrawSprite(0, 0, fade);
        gfxDriver->EndSpriteBatch();
        render_to_screen();

        sys_evt_process_pending();
        update_polled_stuff();
        WaitForNextFrame();
    }

    gfxDriver->DestroyDDB(fade);
    gfxDriver->DestroyDDB(shot_ddb);
}

void screen_fade_software_impl(bool do_fadein, PALETTE *p, int speed)
{
    // TODO: scan these functions and double check the palette manipulations
    if (game.color_depth > 1)
    {
        set_palette(*p);
    }

    if (game.color_depth > 1)
    {
        fade_highcolor(do_fadein, speed * 4, play.fade_to_red, play.fade_to_green, play.fade_to_blue);
    }
    else
    {
        if (do_fadein)
            fade_in_range(p, speed, 0, 255, play.fade_to_red, play.fade_to_green, play.fade_to_blue);
        else
            fade_out_range(speed, 0, 255, play.fade_to_red, play.fade_to_green, play.fade_to_blue);
    }
}

void screen_effect_fade(bool do_fadein, int speed)
{
    if (play.screen_is_faded_out == !do_fadein)
        return; // already in the wanted state

    if (speed <= 0)
        speed = 16;

    if (gfxDriver->UsesMemoryBackBuffer())
        screen_fade_software_impl(do_fadein, &palette, speed);
    else
        screen_fade_impl(do_fadein, speed);
    
    play.screen_is_faded_out = !do_fadein;
}

void screen_box_impl(bool do_fadein, int speed)
{
    // Create a "screenshot" on a texture
    play.screen_is_faded_out = 0; // force all game elements to draw
    auto *shot_ddb = game_frame_to_ddb(do_fadein);

    const auto &view = play.GetMainViewport();
    std::unique_ptr<Bitmap> black_bmp(BitmapHelper::CreateBitmap(16, 16, game.GetColorDepth()));
    black_bmp->Clear(makecol(play.fade_to_red, play.fade_to_green, play.fade_to_blue));
    // For fade-in we create 4 boxes, one across each side of the screen;
    // for fade-out we need 1 box that will stretch from center until covers whole screen
    IDriverDependantBitmap *fade[4]{};
    for (int i = 0; i < (do_fadein ? 4 : 1); i++)
    {
        fade[i] = gfxDriver->CreateDDBFromBitmap(black_bmp.get(), false, true);
        fade[i]->SetStretch(view.GetWidth(), view.GetHeight(), false);
    }

    const int yspeed = view.GetHeight() / (view.GetWidth() / speed);
    int boxWidth = speed;
    int boxHeight = yspeed;

    while (boxWidth < view.GetWidth())
    {
        boxWidth += speed;
        boxHeight += yspeed;

        // Construct scene in order: game screen, fade fx, post game overlay
        gfxDriver->BeginSpriteBatch(view, SpriteTransform());
        gfxDriver->DrawSprite(0, 0, shot_ddb);
        if (do_fadein)
        {
            gfxDriver->DrawSprite(view.GetWidth() / 2 - boxWidth / 2 - view.GetWidth(), 0, fade[0]);
            gfxDriver->DrawSprite(0, view.GetHeight() / 2 - boxHeight / 2 - view.GetHeight(), fade[1]);
            gfxDriver->DrawSprite(view.GetWidth() / 2 + boxWidth / 2, 0, fade[2]);
            gfxDriver->DrawSprite(0, view.GetHeight() / 2 + boxHeight / 2, fade[3]);
        }
        else
        {
            fade[0]->SetStretch(boxWidth, boxHeight, false);
            gfxDriver->DrawSprite(view.GetWidth() / 2 - boxWidth / 2, view.GetHeight() / 2 - boxHeight / 2, fade[0]);
        }
        gfxDriver->EndSpriteBatch();
        render_to_screen();

        sys_evt_process_pending();
        update_polled_stuff();
        WaitForNextFrame();
    }

    for (int i = 0; i < 4; i++)
    {
        if (fade[i])
            gfxDriver->DestroyDDB(fade[i]);
    }
    gfxDriver->DestroyDDB(shot_ddb);
}

void screen_box_software_impl(bool do_fadein, int speed)
{
    // First of all we render the game once again and get the drawn frame as a bitmap.
    // Then we keep drawing saved image of the game, simulating "box-out".
    // TODO: maybe use screenshot_to_ddb instead?
    play.screen_is_faded_out = 0; // force all game elements to draw
    set_palette_range(palette, 0, 255, 0); // TODO: investigate and comment the meaning of this
    std::unique_ptr<Bitmap> bmp_frame = game_frame_to_bmp(do_fadein);

    const Rect &view = play.GetMainViewport();
    const int yspeed = view.GetHeight() / (view.GetWidth() / speed);
    int boxwid = speed, boxhit = yspeed;
    Bitmap *bmp_buff = gfxDriver->GetMemoryBackBuffer();
    
    if (do_fadein)
    {
        bmp_buff->Clear();
        while (boxwid < bmp_buff->GetWidth())
        {
            boxwid += speed;
            boxhit += yspeed;
            boxwid = Math::Clamp(boxwid, 0, view.GetWidth());
            boxhit = Math::Clamp(boxhit, 0, view.GetHeight());
            int lxp = view.GetWidth() / 2 - boxwid / 2;
            int lyp = view.GetHeight() / 2 - boxhit / 2;
            bmp_buff->Blit(bmp_frame.get(), lxp, lyp, lxp, lyp, boxwid, boxhit);
            render_to_screen();

            sys_evt_process_pending();
            update_polled_stuff();
            WaitForNextFrame();
        }
    }
    else
    {
        while (boxwid < view.GetWidth())
        {
            boxwid += speed;
            boxhit += yspeed;
            int vcentre = view.GetHeight() / 2;
            bmp_frame->FillRect(Rect(view.GetWidth() / 2 - boxwid / 2, vcentre - boxhit / 2,
                view.GetWidth() / 2 + boxwid / 2, vcentre + boxhit / 2), 0);
            bmp_buff->Fill(0);
            bmp_buff->Blit(bmp_frame.get());
            render_to_screen();

            sys_evt_process_pending();
            update_polled_stuff();
            WaitForNextFrame();
        }
    }
}

void screen_effect_box(bool do_fadein, int speed)
{
    if (play.screen_is_faded_out == !do_fadein)
        return; // already in the wanted state

    if (gfxDriver->UsesMemoryBackBuffer())
        screen_box_software_impl(do_fadein, speed);
    else
        screen_box_impl(do_fadein, speed);
    
    play.screen_is_faded_out = !do_fadein;
}

void screen_effect_crossfade()
{
    if (game.color_depth == 1)
        quit("!Cannot use crossfade screen transition in 256-colour games");

    // TODO: crossfade does not need a screen with transparency, it should be opaque;
    // but Software renderer cannot alpha-blend non-masked sprite at the moment,
    // see comment to drawing opaque sprite in SDLRendererGraphicsDriver!
    IDriverDependantBitmap *ddb = get_frame_for_transition_in(false /* transparent */);
    for (int alpha = 254; alpha > 0; alpha -= 16)
    {
        // do the crossfade
        ddb->SetAlpha(alpha);
        invalidate_screen();
        gfxDriver->ClearDrawLists();
        construct_game_scene(true);
        construct_game_screen_overlay(false);
        // draw old screen on top while alpha > 16
        if (alpha > 16)
        {
            gfxDriver->BeginSpriteBatch(play.GetMainViewport(), SpriteTransform());
            gfxDriver->DrawSprite(0, 0, ddb);
            gfxDriver->EndSpriteBatch();
        }
        render_to_screen();

        sys_evt_process_pending();
        update_polled_stuff();
        WaitForNextFrame();
    }

    saved_viewport_bitmap.reset();
    set_palette_range(palette, 0, 255, 0);
    gfxDriver->DestroyDDB(ddb);
}

void screen_effect_dissolve()
{
    int pattern[16]={0,4,14,9,5,11,2,8,10,3,12,7,15,6,13,1};
    RGB interpal[256];
    const Rect &viewport = play.GetMainViewport();

    IDriverDependantBitmap *ddb = get_frame_for_transition_in(false /* transparent */);
    for (int step = 0; step < 16; ++step)
    {
        // merge the palette while dithering
        if (game.color_depth == 1) 
        {
            fade_interpolate(old_palette, palette, interpal, step*4, 0, 255);
            set_palette_range(interpal, 0, 255, 0);
        }
        // do the dissolving
        int maskCol = saved_viewport_bitmap->GetMaskColor();
        for (int x = 0; x < viewport.GetWidth(); x += 4)
        {
            for (int y = 0; y < viewport.GetHeight(); y += 4)
            {
                saved_viewport_bitmap->PutPixel(x + pattern[step] / 4, y + pattern[step] % 4, maskCol);
            }
        }
        gfxDriver->UpdateDDBFromBitmap(ddb, saved_viewport_bitmap.get(), false);

        gfxDriver->ClearDrawLists();
        construct_game_scene(true);
        construct_game_screen_overlay(false);
        gfxDriver->BeginSpriteBatch(play.GetMainViewport(), SpriteTransform());
        gfxDriver->DrawSprite(0, 0, ddb);
        gfxDriver->EndSpriteBatch();
        render_to_screen();

        sys_evt_process_pending();
        update_polled_stuff();
        WaitForNextFrame();
    }

    saved_viewport_bitmap.reset();
    set_palette_range(palette, 0, 255, 0);
    gfxDriver->DestroyDDB(ddb);
}

void current_fade_out_effect()
{
    debug_script_log("Transition-out in room %d", displayed_room);
    if (pl_run_plugin_hooks(AGSE_TRANSITIONOUT, 0))
        return;

    // get the screen transition type
    int theTransition = play.fade_effect;
    // was a temporary transition selected? if so, use it
    if (play.next_screen_transition >= 0)
        theTransition = play.next_screen_transition;
    const bool ignore_transition = play.screen_tint > 0;

    if ((theTransition == FADE_INSTANT) || ignore_transition) {
        if (!play.keep_screen_during_instant_transition)
            set_palette_range(black_palette, 0, 255, 0);
    }
    else if (theTransition == FADE_NORMAL)
    {
        screen_effect_fade(false, 5);
    }
    else if (theTransition == FADE_BOXOUT) 
    {
<<<<<<< HEAD
        gfxDriver->BoxOutEffect(true, 16, 1000 / GetGameSpeed());
        play.screen_is_faded_out = 1;
=======
        screen_effect_box(false, get_fixed_pixel_size(16));
>>>>>>> ad2adc87
    }
    else 
    {
        saved_viewport_bitmap = game_frame_to_bmp(false /* fade out */);
    }
<<<<<<< HEAD
    return gfxDriver->CreateDDBFromBitmap(saved_viewport_bitmap, opaque);
=======
>>>>>>> ad2adc87
}

//=============================================================================
//
// Screen script API.
//
//=============================================================================

int Screen_GetScreenWidth()
{
    return game.GetGameRes().Width;
}

int Screen_GetScreenHeight()
{
    return game.GetGameRes().Height;
}

bool Screen_GetAutoSizeViewport()
{
    return play.IsAutoRoomViewport();
}

void Screen_SetAutoSizeViewport(bool on)
{
    play.SetAutoRoomViewport(on);
}

ScriptViewport* Screen_GetViewport()
{
    return play.GetScriptViewport(0);
}

int Screen_GetViewportCount()
{
    return play.GetRoomViewportCount();
}

ScriptViewport* Screen_GetAnyViewport(int index)
{
    return play.GetScriptViewport(index);
}

ScriptUserObject* Screen_ScreenToRoomPoint(int scrx, int scry, bool restrict)
{
    VpPoint vpt = play.ScreenToRoom(scrx, scry, restrict);
    if (vpt.second < 0)
        return nullptr;
    return ScriptStructHelpers::CreatePoint(vpt.first.X, vpt.first.Y);
}

ScriptUserObject* Screen_ScreenToRoomPoint2(int scrx, int scry)
{
    return Screen_ScreenToRoomPoint(scrx, scry, true);
}

ScriptUserObject *Screen_RoomToScreenPoint(int roomx, int roomy)
{
    Point pt = play.RoomToScreen(roomx, roomy);
    return ScriptStructHelpers::CreatePoint(pt.X, pt.Y);
}

RuntimeScriptValue Sc_Screen_GetScreenHeight(const RuntimeScriptValue *params, int32_t param_count)
{
    API_SCALL_INT(Screen_GetScreenHeight);
}

RuntimeScriptValue Sc_Screen_GetScreenWidth(const RuntimeScriptValue *params, int32_t param_count)
{
    API_SCALL_INT(Screen_GetScreenWidth);
}

RuntimeScriptValue Sc_Screen_GetAutoSizeViewport(const RuntimeScriptValue *params, int32_t param_count)
{
    API_SCALL_BOOL(Screen_GetAutoSizeViewport);
}

RuntimeScriptValue Sc_Screen_SetAutoSizeViewport(const RuntimeScriptValue *params, int32_t param_count)
{
    API_SCALL_VOID_PBOOL(Screen_SetAutoSizeViewport);
}

RuntimeScriptValue Sc_Screen_GetViewport(const RuntimeScriptValue *params, int32_t param_count)
{
    API_SCALL_OBJAUTO(ScriptViewport, Screen_GetViewport);
}

RuntimeScriptValue Sc_Screen_GetViewportCount(const RuntimeScriptValue *params, int32_t param_count)
{
    API_SCALL_INT(Screen_GetViewportCount);
}

RuntimeScriptValue Sc_Screen_GetAnyViewport(const RuntimeScriptValue *params, int32_t param_count)
{
    API_SCALL_OBJAUTO_PINT(ScriptViewport, Screen_GetAnyViewport);
}

RuntimeScriptValue Sc_Screen_ScreenToRoomPoint2(const RuntimeScriptValue *params, int32_t param_count)
{
    API_SCALL_OBJAUTO_PINT2(ScriptUserObject, Screen_ScreenToRoomPoint2);
}

RuntimeScriptValue Sc_Screen_ScreenToRoomPoint(const RuntimeScriptValue *params, int32_t param_count)
{
    API_SCALL_OBJAUTO_PINT2_PBOOL(ScriptUserObject, Screen_ScreenToRoomPoint);
}

RuntimeScriptValue Sc_Screen_RoomToScreenPoint(const RuntimeScriptValue *params, int32_t param_count)
{
    API_SCALL_OBJAUTO_PINT2(ScriptUserObject, Screen_RoomToScreenPoint);
}

void RegisterScreenAPI()
{
    ScFnRegister screen_api[] = {
        { "Screen::get_Height",             API_FN_PAIR(Screen_GetScreenHeight) },
        { "Screen::get_Width",              API_FN_PAIR(Screen_GetScreenWidth) },
        { "Screen::get_AutoSizeViewportOnRoomLoad", API_FN_PAIR(Screen_GetAutoSizeViewport) },
        { "Screen::set_AutoSizeViewportOnRoomLoad", API_FN_PAIR(Screen_SetAutoSizeViewport) },
        { "Screen::get_Viewport",           API_FN_PAIR(Screen_GetViewport) },
        { "Screen::get_ViewportCount",      API_FN_PAIR(Screen_GetViewportCount) },
        { "Screen::geti_Viewports",         API_FN_PAIR(Screen_GetAnyViewport) },
        { "Screen::ScreenToRoomPoint^2",    API_FN_PAIR(Screen_ScreenToRoomPoint2) },
        { "Screen::ScreenToRoomPoint^3",    API_FN_PAIR(Screen_ScreenToRoomPoint) },
        { "Screen::RoomToScreenPoint",      API_FN_PAIR(Screen_RoomToScreenPoint) },
    };

    ccAddExternalFunctions(screen_api);
}<|MERGE_RESOLUTION|>--- conflicted
+++ resolved
@@ -112,7 +112,7 @@
         fix_frame->Blit(saved_viewport_bitmap.get(), 0, 0, 0, (viewport.GetHeight() - saved_viewport_bitmap->GetHeight()) / 2, saved_viewport_bitmap->GetWidth(), saved_viewport_bitmap->GetHeight());
         saved_viewport_bitmap.reset(fix_frame);
     }
-    return gfxDriver->CreateDDBFromBitmap(saved_viewport_bitmap.get(), false, opaque);
+    return gfxDriver->CreateDDBFromBitmap(saved_viewport_bitmap.get(), opaque);
 }
 
 
@@ -204,7 +204,7 @@
     const auto &view = play.GetMainViewport();
     std::unique_ptr<Bitmap> black_bmp(BitmapHelper::CreateBitmap(16, 16, game.GetColorDepth()));
     black_bmp->Clear(makecol(play.fade_to_red, play.fade_to_green, play.fade_to_blue));
-    IDriverDependantBitmap *fade = gfxDriver->CreateDDBFromBitmap(black_bmp.get(), false, true);
+    IDriverDependantBitmap *fade = gfxDriver->CreateDDBFromBitmap(black_bmp.get(), true /* opaque */);
     fade->SetStretch(view.GetWidth(), view.GetHeight(), false);
 
     for (int alpha = 1; alpha < 255; alpha += speed)
@@ -277,7 +277,7 @@
     IDriverDependantBitmap *fade[4]{};
     for (int i = 0; i < (do_fadein ? 4 : 1); i++)
     {
-        fade[i] = gfxDriver->CreateDDBFromBitmap(black_bmp.get(), false, true);
+        fade[i] = gfxDriver->CreateDDBFromBitmap(black_bmp.get(), true /* opaque */);
         fade[i]->SetStretch(view.GetWidth(), view.GetHeight(), false);
     }
 
@@ -447,7 +447,7 @@
                 saved_viewport_bitmap->PutPixel(x + pattern[step] / 4, y + pattern[step] % 4, maskCol);
             }
         }
-        gfxDriver->UpdateDDBFromBitmap(ddb, saved_viewport_bitmap.get(), false);
+        gfxDriver->UpdateDDBFromBitmap(ddb, saved_viewport_bitmap.get());
 
         gfxDriver->ClearDrawLists();
         construct_game_scene(true);
@@ -490,21 +490,12 @@
     }
     else if (theTransition == FADE_BOXOUT) 
     {
-<<<<<<< HEAD
-        gfxDriver->BoxOutEffect(true, 16, 1000 / GetGameSpeed());
-        play.screen_is_faded_out = 1;
-=======
-        screen_effect_box(false, get_fixed_pixel_size(16));
->>>>>>> ad2adc87
+        screen_effect_box(false, 16);
     }
     else 
     {
         saved_viewport_bitmap = game_frame_to_bmp(false /* fade out */);
     }
-<<<<<<< HEAD
-    return gfxDriver->CreateDDBFromBitmap(saved_viewport_bitmap, opaque);
-=======
->>>>>>> ad2adc87
 }
 
 //=============================================================================
