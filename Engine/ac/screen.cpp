--- conflicted
+++ resolved
@@ -146,13 +146,7 @@
 {
     VpPoint vpt = play.ScreenToRoom(scrx, scry);
     if (vpt.second < 0)
-<<<<<<< HEAD
-        return NULL;
-=======
         return nullptr;
-
-    game_to_data_coords(vpt.first.X, vpt.first.Y);
->>>>>>> 71cf6110
     return ScriptStructHelpers::CreatePoint(vpt.first.X, vpt.first.Y);
 }
 
