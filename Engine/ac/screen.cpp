--- conflicted
+++ resolved
@@ -107,11 +107,7 @@
         delete saved_viewport_bitmap;
         saved_viewport_bitmap = clippedBuffer;
     }
-<<<<<<< HEAD
-    return gfxDriver->CreateDDBFromBitmap(saved_viewport_bitmap, true);
-=======
-    return gfxDriver->CreateDDBFromBitmap(saved_viewport_bitmap, false, opaque);
->>>>>>> 8cf22959
+    return gfxDriver->CreateDDBFromBitmap(saved_viewport_bitmap, opaque);
 }
 
 //=============================================================================
