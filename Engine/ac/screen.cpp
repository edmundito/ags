//=============================================================================
//
// Adventure Game Studio (AGS)
//
// Copyright (C) 1999-2011 Chris Jones and 2011-2024 various contributors
// The full list of copyright holders can be found in the Copyright.txt
// file, which is part of this source code distribution.
//
// The AGS source code is provided under the Artistic License 2.0.
// A copy of this license can be found in the file License.txt and at
// https://opensource.org/license/artistic-2-0/
//
//=============================================================================
#include <algorithm>
#include "ac/common.h"
#include "ac/draw.h"
#include "ac/gamesetupstruct.h"
#include "ac/gamestate.h"
#include "ac/global_game.h"
#include "ac/global_screen.h"
#include "ac/screen.h"
#include "ac/sys_events.h"
#include "ac/dynobj/scriptviewport.h"
#include "ac/dynobj/scriptuserobject.h"
#include "debug/debug_log.h"
#include "main/game_run.h"
#include "script/script_runtime.h"
#include "platform/base/agsplatformdriver.h"
#include "plugin/agsplugin_evts.h"
#include "plugin/plugin_engine.h"
#include "gfx/bitmap.h"
#include "gfx/graphicsdriver.h"

using namespace AGS::Common;
using namespace AGS::Engine;

extern GameSetupStruct game;
extern IGraphicsDriver *gfxDriver;
extern AGSPlatformDriver *platform;
extern int displayed_room;
extern RGB palette[256];

std::unique_ptr<Bitmap> saved_viewport_bitmap;
RGB old_palette[256];


//-----------------------------------------------------------------------------
// Game screenshot-making functions.
//-----------------------------------------------------------------------------
// Render game screen and copy to bitmap.
// NOTE: for fading-out:
// please keep in mind: redrawing last saved frame here instead of constructing new one
// is done because of backwards-compatibility issue: originally AGS faded out using frame
// drawn before the script that triggers blocking fade (e.g. instigated by ChangeRoom).
// Unfortunately some existing games were changing looks of the screen during same function,
// but these were not supposed to get on screen until before fade-in.
//
// This special fade-out behavior may be deprecated later if wanted.
static std::unique_ptr<Bitmap> game_frame_to_bmp(bool for_fadein)
{
    get_palette(old_palette);
    const auto &view = play.GetMainViewport();
    if (for_fadein)
    {
        gfxDriver->ClearDrawLists();
        construct_game_scene(true);
        construct_game_screen_overlay(false);
        gfxDriver->RenderToBackBuffer();
    }
    return std::unique_ptr<Bitmap>(
        CopyScreenIntoBitmap(view.GetWidth(), view.GetHeight(),
        &view, true /* always in native res */, RENDER_SHOT_SKIP_ON_FADE));
}

static IDriverDependantBitmap* get_frame_for_transition_in(bool opaque)
{
    assert(saved_viewport_bitmap);
    if (!saved_viewport_bitmap)
        quit("Crossfade: buffer is null attempting transition");

    // Resize the frame in case main viewport changed;
    // this is mostly for compatibility with old-style letterboxed games
    // which could have viewport changed depending on new room size.
    // TODO: investigate if this is still a case.
    const Rect &viewport = play.GetMainViewport();
    if (saved_viewport_bitmap->GetHeight() != viewport.GetHeight())
    {
        Bitmap *fix_frame = BitmapHelper::CreateBitmap(saved_viewport_bitmap->GetWidth(), viewport.GetHeight(), saved_viewport_bitmap->GetColorDepth());
        fix_frame->Blit(saved_viewport_bitmap.get(),
            0, 0, 0, (viewport.GetHeight() - saved_viewport_bitmap->GetHeight()) / 2,
            saved_viewport_bitmap->GetWidth(), saved_viewport_bitmap->GetHeight());
        saved_viewport_bitmap.reset(fix_frame);
    }
    return gfxDriver->CreateDDBFromBitmap(saved_viewport_bitmap.get(), opaque);
}


//-----------------------------------------------------------------------------
// Transition game states
//-----------------------------------------------------------------------------

class ScreenTransition : public GameState
{
public:
    ScreenTransition(ScreenTransitionStyle style, bool fade_in, int speed)
        : _style(style), _fadein(fade_in), _speed(speed)
    {
    }

    ~ScreenTransition() override
    {
        saved_viewport_bitmap.reset();
    }

    // Update the state during a game tick
    bool Run() override
    {
        if (!RunImpl())
            return false;

        Draw();

        sys_evt_process_pending();
        update_polled_stuff();
        WaitForNextFrame();
        return true;
    }

protected:
    virtual bool RunImpl() = 0;

    ScreenTransitionStyle _style = kScrTran_Instant;
    bool _fadein = false;
    int _speed = 0;
};

class ScreenFade : public ScreenTransition
{
public:
    ScreenFade(bool fade_in, int speed)
        : ScreenTransition(kScrTran_Fade, fade_in, speed) {}

    // Begin the state, initialize and prepare any resources
    void Begin() override
    {
        if (_speed <= 0)
            _speed = 16;

        // harmonise speeds with software driver which is faster (???)
        _speed *= 2;
        // Create a "screenshot" on a texture
        play.screen_is_faded_out = 0; // force all game elements to draw

        _view = play.GetMainViewport();
        _sprTrans = play.GetGlobalTransform(true);

        std::unique_ptr<Bitmap> black_bmp(BitmapHelper::CreateBitmap(16, 16, game.GetColorDepth()));
        black_bmp->Clear(makecol(play.fade_to_red, play.fade_to_green, play.fade_to_blue));
<<<<<<< HEAD
        _fade = gfxDriver->CreateDDBFromBitmap(black_bmp.get(), true /* opaque */);
        _fade->SetStretch(view.GetWidth(), view.GetHeight(), false);
=======
        _fade = gfxDriver->CreateDDBFromBitmap(black_bmp.get(), false, true);
        _fade->SetStretch(_view.GetWidth(), _view.GetHeight(), false);
>>>>>>> 361058f6

        _alpha = 1;
    }
    // End the state, release all resources
    void End() override
    {
        gfxDriver->DestroyDDB(_fade);
    }
    // Draw the state
    void Draw() override
    {
        // Construct scene in order: game screen, fade fx, post game overlay.
        // NOTE: for backwards compatibility we have to redraw last frame
        // when fading out. Please see the note to game_frame_to_bmp() for details.
        if (_fadein)
            construct_game_scene();
        else
            gfxDriver->RedrawLastFrame(RENDER_SHOT_SKIP_ON_FADE);

        gfxDriver->BeginSpriteBatch(_view, _sprTrans, kFlip_None, nullptr, RENDER_SHOT_SKIP_ON_FADE);
        _fade->SetAlpha(_fadein ? (255 - _alpha) : _alpha);
        gfxDriver->DrawSprite(0, 0, _fade);
        gfxDriver->EndSpriteBatch();
        render_to_screen();
    }
    // Update the state during a game tick
    bool RunImpl() override
    {
        _alpha += _speed;
        return _alpha < 255;
    }

private:
    bool _fadeIn = false;
    IDriverDependantBitmap *_fade = nullptr;
    int _alpha = 0;
    Rect _view;
    SpriteTransform _sprTrans;
};

// TODO: split further onto 256- and highcolor- software fade
class ScreenFadeSoftware : public ScreenTransition
{
public:
    ScreenFadeSoftware(PALETTE *fadein_pal, bool fade_in, int speed, int fader, int fadeg, int fadeb)
        : ScreenTransition(kScrTran_Fade, fade_in, speed)
        , _fadeInPal(fadein_pal)
    {
        _fadeCol.r = fader;
        _fadeCol.g = fadeg;
        _fadeCol.b = fadeb;
    }

    // Begin the state, initialize and prepare any resources
    void Begin() override
    {
        // TODO: scan these functions and double check the palette manipulations
        if (game.color_depth > 1)
        {
            set_palette(*_fadeInPal);
        }

        play.screen_is_faded_out = 0; // force all game elements to draw
        _alpha = 0;

        if (game.color_depth > 1)
        {
            _speed *= 4; // speed things up for high-color games
            _view = play.GetMainViewport();

            // First of all we render the game once again and get the drawn frame as a bitmap.
            // Then we keep drawing saved image of the game with different alpha,
            // simulating fade-in or out.
            _bmpFrame = game_frame_to_bmp(_fadein);

            _bmpBuff = gfxDriver->GetMemoryBackBuffer();
            const int col_depth = _bmpBuff->GetColorDepth();
            _clearCol = makecol_depth(col_depth, _fadeCol.r, _fadeCol.g, _fadeCol.b);
        }
        else
        {
            // Prepare game frame to the backbuffer once, but don't present yet
            gfxDriver->ClearDrawLists();
            construct_game_scene(true);
            construct_game_screen_overlay(false);
            gfxDriver->RenderToBackBuffer();

            Fade256Init(_fadeCol.r, _fadeCol.g, _fadeCol.b);
            if (_fadein)
            {
                _srcPal = &_fadePal;
                _destPal = _fadeInPal;
            }
            else
            {
                get_palette(_lastPal);
                _srcPal = &_lastPal;
                _destPal = &_fadePal;
            }

            for (int c = 0; c < PAL_SIZE; c++)
                _dynamicPal[c] = (*_srcPal)[c];
        }
    }
    // End the state, release all resources
    void End() override
    {
        if (game.color_depth > 1)
        {
            invalidate_screen();
        }
        else
        {
            set_palette_range(*_destPal, _rangeFrom, _rangeTo, TRUE);
        }
    }
    // Draw the state
    void Draw() override
    {
        if (game.color_depth > 1)
        {
            _bmpBuff->Fill(_clearCol);
            set_trans_blender(0, 0, 0, _fadein ? _alpha : 255 - _alpha);
            _bmpBuff->TransBlendBlt(_bmpFrame.get(), _view.Left, _view.Top);
            render_to_screen();
        }
        else
        {
            render_to_screen();
        }
    }
    // Update the state during a game tick
    bool RunImpl() override
    {
        if (game.color_depth > 1)
        {
            _alpha += _speed;
            return _alpha < 256;
        }
        else
        {
            _alpha += _speed;
            fade_interpolate(*_srcPal, *_destPal, _dynamicPal, _alpha, _rangeFrom, _rangeTo);
            set_palette_range(_dynamicPal, _rangeFrom, _rangeTo, TRUE);
            return _alpha < 64;
        }
    }

private:
    void Fade256Init(int r, int g, int b)
    {
        for (int a = 0; a < 256; a++)
        {
            _fadePal[a].r = r / 4;
	        _fadePal[a].g = g / 4;
	        _fadePal[a].b = b / 4;
        }
    }

    PALETTE *_fadeInPal = nullptr;
    RGB _fadeCol{};
    int _alpha = 0;
    int _rangeFrom = 0;
    int _rangeTo = 255;
    Rect _view;

    // High-color state
    Bitmap *_bmpBuff = nullptr;
    std::unique_ptr<Bitmap> _bmpFrame;
    int _clearCol = 0;

    // 256-color state
    PALETTE _fadePal{};
    PALETTE _lastPal{};
    PALETTE *_srcPal = nullptr;
    PALETTE *_destPal = nullptr;
    PALETTE _dynamicPal{};
};

class ScreenBoxOut : public ScreenTransition
{
public:
    ScreenBoxOut(bool fade_in, int speed)
        : ScreenTransition(kScrTran_Boxout, fade_in, speed) {}

    // Begin the state, initialize and prepare any resources
    void Begin() override
    {
        // Create a "screenshot" on a texture
        play.screen_is_faded_out = 0; // force all game elements to draw

        _view = play.GetMainViewport();
        _sprTrans = play.GetGlobalTransform(true);

        std::unique_ptr<Bitmap> black_bmp(BitmapHelper::CreateBitmap(16, 16, game.GetColorDepth()));
        black_bmp->Clear(makecol(play.fade_to_red, play.fade_to_green, play.fade_to_blue));
        for (int i = 0; i < (_fadein ? 4 : 1); i++)
        {
<<<<<<< HEAD
            _fade[i] = gfxDriver->CreateDDBFromBitmap(black_bmp.get(), true /* opaque */);
            _fade[i]->SetStretch(view.GetWidth(), view.GetHeight(), false);
=======
            _fade[i] = gfxDriver->CreateDDBFromBitmap(black_bmp.get(), false, true);
            _fade[i]->SetStretch(_view.GetWidth(), _view.GetHeight(), false);
>>>>>>> 361058f6
        }

        _yspeed = _view.GetHeight() / (_view.GetWidth() / _speed);
        _boxWidth = _speed;
        _boxHeight = _yspeed;
    }
    // End the state, release all resources
    void End() override
    {
        for (int i = 0; i < 4; i++)
        {
            if (_fade[i])
                gfxDriver->DestroyDDB(_fade[i]);
        }
    }
    // Draw the state
    void Draw() override
    {
        // NOTE: for backwards compatibility we have to redraw last frame
        // when fading out. Please see the note to game_frame_to_bmp() for details.
        if (_fadein)
            construct_game_scene();
        else
            gfxDriver->RedrawLastFrame(RENDER_SHOT_SKIP_ON_FADE);

        gfxDriver->BeginSpriteBatch(_view, _sprTrans, kFlip_None, nullptr, RENDER_SHOT_SKIP_ON_FADE);
        if (_fadein)
        {
            gfxDriver->DrawSprite(_view.GetWidth() / 2 - _boxWidth / 2 - _view.GetWidth(), 0, _fade[0]);
            gfxDriver->DrawSprite(0, _view.GetHeight() / 2 - _boxHeight / 2 - _view.GetHeight(), _fade[1]);
            gfxDriver->DrawSprite(_view.GetWidth() / 2 + _boxWidth / 2, 0, _fade[2]);
            gfxDriver->DrawSprite(0, _view.GetHeight() / 2 + _boxHeight / 2, _fade[3]);
        }
        else
        {
            _fade[0]->SetStretch(_boxWidth, _boxHeight, false);
            gfxDriver->DrawSprite(_view.GetWidth() / 2 - _boxWidth / 2, _view.GetHeight() / 2 - _boxHeight / 2, _fade[0]);
        }
        gfxDriver->EndSpriteBatch();
        render_to_screen();
    }
    // Update the state during a game tick
    bool RunImpl() override
    {
        _boxWidth += _speed;
        _boxHeight += _yspeed;
        return _boxWidth <= _view.GetWidth();
    }

private:
    // For fade-in we create 4 boxes, one across each side of the screen;
    // for fade-out we need 1 box that will stretch from center until covers whole screen
    IDriverDependantBitmap *_fade[4]{};
    int _yspeed = 0;
    int _boxWidth = 0;
    int _boxHeight = 0;
    Rect _view;
    SpriteTransform _sprTrans;
};

class ScreenBoxOutSoftware : public ScreenTransition
{
public:
    ScreenBoxOutSoftware(bool fade_in, int speed)
        : ScreenTransition(kScrTran_Boxout, fade_in, speed) {}

    // Begin the state, initialize and prepare any resources
    void Begin() override
    {
        // First of all we render the game once again and get the drawn frame as a bitmap.
        // Then we keep drawing saved image of the game, simulating "box-out".
        // TODO: maybe use screenshot_to_ddb instead?
        play.screen_is_faded_out = 0; // force all game elements to draw
        set_palette_range(palette, 0, 255, 0); // TODO: investigate and comment the meaning of this
        _bmpFrame = game_frame_to_bmp(_fadein);

        _view = play.GetMainViewport();
        _yspeed = _view.GetHeight() / (_view.GetWidth() / _speed);
        _boxWidth = _speed;
        _boxHeight = _yspeed;
        _bmpBuff = gfxDriver->GetMemoryBackBuffer();

        if (_fadein)
        {
            _bmpBuff->Clear();
        }
    }
    // End the state, release all resources
    void End() override
    {
        invalidate_screen();
    }
    // Draw the state
    void Draw() override
    {
        if (_fadein)
        {
            _boxWidth = Math::Clamp(_boxWidth, 0, _view.GetWidth());
            _boxHeight = Math::Clamp(_boxHeight, 0, _view.GetHeight());
            int srcx = _view.GetWidth() / 2 - _boxWidth / 2;
            int srcy = _view.GetHeight() / 2 - _boxHeight / 2;
            _bmpBuff->Blit(_bmpFrame.get(), srcx, srcy, _view.Left + srcx, _view.Top + srcy, _boxWidth, _boxHeight);
            render_to_screen();
        }
        else
        {
            int hcentre = _view.GetWidth() / 2;
            int vcentre = _view.GetHeight() / 2;
            _bmpFrame->FillRect(Rect(hcentre - _boxWidth / 2, vcentre - _boxHeight / 2,
                hcentre + _boxWidth / 2, vcentre + _boxHeight / 2), 0);
            _bmpBuff->Fill(0);
            _bmpBuff->Blit(_bmpFrame.get(), _view.Left, _view.Top);
            render_to_screen();
        }
    }
    // Update the state during a game tick
    bool RunImpl() override
    {
        _boxWidth += _speed;
        _boxHeight += _yspeed;
        return _fadein ?
            _boxWidth <= _bmpBuff->GetWidth() :
            _boxWidth <= _view.GetWidth();
    }

private:
    Bitmap *_bmpBuff = nullptr;
    std::unique_ptr<Bitmap> _bmpFrame;
    int _yspeed = 0;
    int _boxWidth = 0;
    int _boxHeight = 0;
    Rect _view;
};

class ScreenCrossfade : public ScreenTransition
{
public:
    ScreenCrossfade(bool fade_in, int speed)
        : ScreenTransition(kScrTran_Crossfade, fade_in, speed) {}

    // Begin the state, initialize and prepare any resources
    void Begin() override
    {
        if (game.color_depth == 1)
            quit("!Cannot use crossfade screen transition in 256-colour games");

        play.screen_is_faded_out = 0; // force all game elements to draw
        _view = play.GetMainViewport();
        _sprTrans = play.GetGlobalTransform(gfxDriver->RequiresFullRedrawEachFrame());
        // TODO: crossfade does not need a screen with transparency, it should be opaque;
        // but Software renderer cannot alpha-blend non-masked sprite at the moment,
        // see comment to drawing opaque sprite in SDLRendererGraphicsDriver!
        _shot_ddb = get_frame_for_transition_in(false /* transparent */);

        _alpha = 254;
    }
    // End the state, release all resources
    void End() override
    {
        saved_viewport_bitmap.reset();
        invalidate_screen();
        set_palette_range(palette, 0, 255, 0);
        gfxDriver->DestroyDDB(_shot_ddb);
    }
    // Draw the state
    void Draw() override
    {
        // do the crossfade
        _shot_ddb->SetAlpha(_alpha);
        construct_game_scene(true);
        construct_game_screen_overlay(false);
        // draw old screen on top while alpha > 16
        if (_alpha > 16)
        {
            gfxDriver->BeginSpriteBatch(_view, _sprTrans);
            gfxDriver->DrawSprite(0, 0, _shot_ddb);
            gfxDriver->EndSpriteBatch();
        }
        render_to_screen();
    }
    // Update the state during a game tick
    bool RunImpl() override
    {
        _alpha -= 16;
        return _alpha > 0;
    }

private:
    IDriverDependantBitmap *_shot_ddb = nullptr;
    int _alpha = 0;
    Rect _view;
    SpriteTransform _sprTrans;
};

class ScreenDissolve : public ScreenTransition
{
public:
    ScreenDissolve(bool fade_in, int speed)
        : ScreenTransition(kScrTran_Dissolve, fade_in, speed) {}

    // Begin the state, initialize and prepare any resources
    void Begin() override
    {
        play.screen_is_faded_out = 0; // force all game elements to draw
        _view = play.GetMainViewport();
        _sprTrans = play.GetGlobalTransform(gfxDriver->RequiresFullRedrawEachFrame());
        _shot_ddb = get_frame_for_transition_in(false /* transparent */);
        _step = 0;
    }
    // End the state, release all resources
    void End() override
    {
        saved_viewport_bitmap.reset();
        invalidate_screen();
        set_palette_range(palette, 0, 255, 0);
        gfxDriver->DestroyDDB(_shot_ddb);
    }
    // Draw the state
    void Draw() override
    {
        construct_game_scene(true);
        construct_game_screen_overlay(false);
        gfxDriver->BeginSpriteBatch(_view, _sprTrans);
        gfxDriver->DrawSprite(0, 0, _shot_ddb);
        gfxDriver->EndSpriteBatch();
        render_to_screen();
    }
    // Update the state during a game tick
    bool RunImpl() override
    {
        // merge the palette while dithering
        if (game.color_depth == 1) 
        {
            fade_interpolate(old_palette, palette, _interpal, _step * 4, 0, 255);
            set_palette_range(_interpal, 0, 255, 0);
        }
        // do the dissolving
        int maskCol = saved_viewport_bitmap->GetMaskColor();
        for (int x = 0; x < _view.GetWidth(); x += 4)
        {
            for (int y = 0; y < _view.GetHeight(); y += 4)
            {
                saved_viewport_bitmap->PutPixel(x + _pattern[_step] / 4, y + _pattern[_step] % 4, maskCol);
            }
        }
        gfxDriver->UpdateDDBFromBitmap(_shot_ddb, saved_viewport_bitmap.get());

        return ++_step < 16;
    }

private:
    IDriverDependantBitmap *_shot_ddb = nullptr;
    int _step = 0;
    const int _pattern[16] = {0,4,14,9,5,11,2,8,10,3,12,7,15,6,13,1};
    Rect _view;
    SpriteTransform _sprTrans;
    // For 8-bit palette mode, will interpolate between old and new room palettes
    RGB _interpal[256]{};
};

void run_screen_transition(ScreenTransitionStyle style, bool fade_in, int speed)
{
    if (play.screen_is_faded_out == !fade_in)
        return; // already in the wanted state

    bool software_mode = gfxDriver->UsesMemoryBackBuffer();
    std::unique_ptr<ScreenTransition> scrtr;
    switch (style)
    {
    case kScrTran_Fade:
        scrtr.reset(software_mode ?
            (ScreenTransition*)new ScreenFadeSoftware(&palette, fade_in, speed, play.fade_to_red, play.fade_to_green, play.fade_to_blue) :
            (ScreenTransition*)new ScreenFade(fade_in, speed));
        break;
    case kScrTran_Boxout:
        scrtr.reset(software_mode ?
            (ScreenTransition*)new ScreenBoxOutSoftware(fade_in, speed) :
            (ScreenTransition*)new ScreenBoxOut(fade_in, speed));
        break;
    case kScrTran_Crossfade:
        scrtr.reset(new ScreenCrossfade(fade_in, speed));
        break;
    case kScrTran_Dissolve:
        scrtr.reset(new ScreenDissolve(fade_in, speed));
        break;
    default:
        return;
    }

    scrtr->Begin();
    while (scrtr->Run());
    scrtr->End();

    play.screen_is_faded_out = !fade_in;
}

void run_fade_in_effect(ScreenTransitionStyle style, int speed)
{
    const bool ignore_transition = (play.screen_tint > 0);
    if ((style == kScrTran_Instant) || ignore_transition)
    {
        set_palette_range(palette, 0, 255, 0);
    }
    else
    {
        run_screen_transition(style, true, speed);
    }
}

void run_fade_out_effect(ScreenTransitionStyle style, int speed)
{
    const bool ignore_transition = play.screen_tint > 0;
    if ((style == kScrTran_Instant) || ignore_transition) {
        if (!play.keep_screen_during_instant_transition)
            set_palette_range(black_palette, 0, 255, 0);
    }
    else if (style == kScrTran_Crossfade || style == kScrTran_Dissolve)
    {
        saved_viewport_bitmap = game_frame_to_bmp(false /* fade out */);
    }
    else
    {
        run_screen_transition(style, false, speed);
    }
}

void current_fade_in_effect()
{
    debug_script_log("Transition-in in room %d", displayed_room);

    // determine the transition style
    int trans_style = play.fade_effect;

    if (play.next_screen_transition >= 0)
    {
        // a one-off transition was selected, so use it
        trans_style = play.next_screen_transition;
        play.next_screen_transition = -1;
    }

    if (pl_run_plugin_hooks(AGSE_TRANSITIONIN, 0))
    {
        play.screen_is_faded_out = 0; // mark screen as clear
        return;
    }

    if (play.fast_forward)
    {
        play.screen_is_faded_out = 0; // mark screen as clear
        return;
    }

    const bool ignore_transition = (play.screen_tint > 0);
    if (((trans_style == kScrTran_Crossfade) || (trans_style == kScrTran_Dissolve)) &&
        (saved_viewport_bitmap == nullptr) && !ignore_transition)
    {
        // transition type was not crossfade/dissolve when the screen faded out,
        // but it is now when the screen fades in (Eg. a save game was restored
        // with a different setting). Therefore just fade normally.
        run_fade_out_effect(kScrTran_Fade, 5);
        trans_style = kScrTran_Fade;
    }

    int def_speed = 0;
    if (trans_style == kScrTran_Fade)
    {
        def_speed = 5;
    }
    else if (trans_style == kScrTran_Boxout) 
    {
        def_speed = 16;
    }

    run_fade_in_effect(static_cast<ScreenTransitionStyle>(trans_style), def_speed);

    play.screen_is_faded_out = 0; // mark screen as clear
}

void current_fade_out_effect()
{
    debug_script_log("Transition-out in room %d", displayed_room);
    if (pl_run_plugin_hooks(AGSE_TRANSITIONOUT, 0))
        return;

    // get the screen transition type
    int trans_style = play.fade_effect;
    // was a temporary transition selected? if so, use it
    if (play.next_screen_transition >= 0)
        trans_style = play.next_screen_transition;

    int def_speed = 0;
    if (trans_style == kScrTran_Fade)
    {
        def_speed = 5;
    }
    else if (trans_style == kScrTran_Boxout) 
    {
        def_speed = 16;
    }

    run_fade_out_effect(static_cast<ScreenTransitionStyle>(trans_style), def_speed);

    play.screen_is_faded_out = 1; // mark screen as faded
}

//=============================================================================
//
// Screen script API.
//
//=============================================================================

int Screen_GetScreenWidth()
{
    return game.GetGameRes().Width;
}

int Screen_GetScreenHeight()
{
    return game.GetGameRes().Height;
}

bool Screen_GetAutoSizeViewport()
{
    return play.IsAutoRoomViewport();
}

void Screen_SetAutoSizeViewport(bool on)
{
    play.SetAutoRoomViewport(on);
}

ScriptViewport* Screen_GetViewport()
{
    return play.GetScriptViewport(0);
}

int Screen_GetViewportCount()
{
    return play.GetRoomViewportCount();
}

ScriptViewport* Screen_GetAnyViewport(int index)
{
    return play.GetScriptViewport(index);
}

ScriptUserObject* Screen_ScreenToRoomPoint(int scrx, int scry, bool restrict)
{
    VpPoint vpt = play.ScreenToRoom(scrx, scry, restrict);
    if (vpt.second < 0)
        return nullptr;
    return ScriptStructHelpers::CreatePoint(vpt.first.X, vpt.first.Y);
}

ScriptUserObject* Screen_ScreenToRoomPoint2(int scrx, int scry)
{
    return Screen_ScreenToRoomPoint(scrx, scry, true);
}

ScriptUserObject *Screen_RoomToScreenPoint(int roomx, int roomy)
{
    Point pt = play.RoomToScreen(roomx, roomy);
    return ScriptStructHelpers::CreatePoint(pt.X, pt.Y);
}

RuntimeScriptValue Sc_Screen_GetScreenHeight(const RuntimeScriptValue *params, int32_t param_count)
{
    API_SCALL_INT(Screen_GetScreenHeight);
}

RuntimeScriptValue Sc_Screen_GetScreenWidth(const RuntimeScriptValue *params, int32_t param_count)
{
    API_SCALL_INT(Screen_GetScreenWidth);
}

RuntimeScriptValue Sc_Screen_GetAutoSizeViewport(const RuntimeScriptValue *params, int32_t param_count)
{
    API_SCALL_BOOL(Screen_GetAutoSizeViewport);
}

RuntimeScriptValue Sc_Screen_SetAutoSizeViewport(const RuntimeScriptValue *params, int32_t param_count)
{
    API_SCALL_VOID_PBOOL(Screen_SetAutoSizeViewport);
}

RuntimeScriptValue Sc_Screen_GetViewport(const RuntimeScriptValue *params, int32_t param_count)
{
    API_SCALL_OBJAUTO(ScriptViewport, Screen_GetViewport);
}

RuntimeScriptValue Sc_Screen_GetViewportCount(const RuntimeScriptValue *params, int32_t param_count)
{
    API_SCALL_INT(Screen_GetViewportCount);
}

RuntimeScriptValue Sc_Screen_GetAnyViewport(const RuntimeScriptValue *params, int32_t param_count)
{
    API_SCALL_OBJAUTO_PINT(ScriptViewport, Screen_GetAnyViewport);
}

RuntimeScriptValue Sc_Screen_ScreenToRoomPoint2(const RuntimeScriptValue *params, int32_t param_count)
{
    API_SCALL_OBJAUTO_PINT2(ScriptUserObject, Screen_ScreenToRoomPoint2);
}

RuntimeScriptValue Sc_Screen_ScreenToRoomPoint(const RuntimeScriptValue *params, int32_t param_count)
{
    API_SCALL_OBJAUTO_PINT2_PBOOL(ScriptUserObject, Screen_ScreenToRoomPoint);
}

RuntimeScriptValue Sc_Screen_RoomToScreenPoint(const RuntimeScriptValue *params, int32_t param_count)
{
    API_SCALL_OBJAUTO_PINT2(ScriptUserObject, Screen_RoomToScreenPoint);
}

void RegisterScreenAPI()
{
    ScFnRegister screen_api[] = {
        { "Screen::get_Height",             API_FN_PAIR(Screen_GetScreenHeight) },
        { "Screen::get_Width",              API_FN_PAIR(Screen_GetScreenWidth) },
        { "Screen::get_AutoSizeViewportOnRoomLoad", API_FN_PAIR(Screen_GetAutoSizeViewport) },
        { "Screen::set_AutoSizeViewportOnRoomLoad", API_FN_PAIR(Screen_SetAutoSizeViewport) },
        { "Screen::get_Viewport",           API_FN_PAIR(Screen_GetViewport) },
        { "Screen::get_ViewportCount",      API_FN_PAIR(Screen_GetViewportCount) },
        { "Screen::geti_Viewports",         API_FN_PAIR(Screen_GetAnyViewport) },
        { "Screen::ScreenToRoomPoint^2",    API_FN_PAIR(Screen_ScreenToRoomPoint2) },
        { "Screen::ScreenToRoomPoint^3",    API_FN_PAIR(Screen_ScreenToRoomPoint) },
        { "Screen::RoomToScreenPoint",      API_FN_PAIR(Screen_RoomToScreenPoint) },
    };

    ccAddExternalFunctions(screen_api);
}<|MERGE_RESOLUTION|>--- conflicted
+++ resolved
@@ -156,13 +156,8 @@
 
         std::unique_ptr<Bitmap> black_bmp(BitmapHelper::CreateBitmap(16, 16, game.GetColorDepth()));
         black_bmp->Clear(makecol(play.fade_to_red, play.fade_to_green, play.fade_to_blue));
-<<<<<<< HEAD
         _fade = gfxDriver->CreateDDBFromBitmap(black_bmp.get(), true /* opaque */);
-        _fade->SetStretch(view.GetWidth(), view.GetHeight(), false);
-=======
-        _fade = gfxDriver->CreateDDBFromBitmap(black_bmp.get(), false, true);
         _fade->SetStretch(_view.GetWidth(), _view.GetHeight(), false);
->>>>>>> 361058f6
 
         _alpha = 1;
     }
@@ -361,13 +356,8 @@
         black_bmp->Clear(makecol(play.fade_to_red, play.fade_to_green, play.fade_to_blue));
         for (int i = 0; i < (_fadein ? 4 : 1); i++)
         {
-<<<<<<< HEAD
             _fade[i] = gfxDriver->CreateDDBFromBitmap(black_bmp.get(), true /* opaque */);
-            _fade[i]->SetStretch(view.GetWidth(), view.GetHeight(), false);
-=======
-            _fade[i] = gfxDriver->CreateDDBFromBitmap(black_bmp.get(), false, true);
             _fade[i]->SetStretch(_view.GetWidth(), _view.GetHeight(), false);
->>>>>>> 361058f6
         }
 
         _yspeed = _view.GetHeight() / (_view.GetWidth() / _speed);
