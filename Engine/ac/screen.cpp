//=============================================================================
//
// Adventure Game Studio (AGS)
//
// Copyright (C) 1999-2011 Chris Jones and 2011-20xx others
// The full list of copyright holders can be found in the Copyright.txt
// file, which is part of this source code distribution.
//
// The AGS source code is provided under the Artistic License 2.0.
// A copy of this license can be found in the file License.txt and at
// http://www.opensource.org/licenses/artistic-license-2.0.php
//
//=============================================================================

#include "ac/common.h"
#include "ac/draw.h"
#include "ac/gamesetupstruct.h"
#include "ac/gamestate.h"
#include "ac/global_game.h"
#include "ac/global_screen.h"
#include "ac/screen.h"
#include "ac/dynobj/scriptviewport.h"
#include "ac/dynobj/scriptuserobject.h"
#include "debug/debug_log.h"
#include "script/script_runtime.h"
#include "platform/base/agsplatformdriver.h"
#include "plugin/agsplugin.h"
#include "plugin/plugin_engine.h"
#include "gfx/bitmap.h"
#include "gfx/graphicsdriver.h"

using namespace AGS::Common;
using namespace AGS::Engine;

extern GameSetupStruct game;
extern GameState play;
extern IGraphicsDriver *gfxDriver;
extern AGSPlatformDriver *platform;
extern int displayed_room;

void fadein_impl(PALETTE p, int speed) {
    if (game.color_depth > 1) {
        set_palette (p);

        play.screen_is_faded_out = 0;

        if (play.no_hicolor_fadein) {
            return;
        }
    }

    gfxDriver->FadeIn(speed, p, play.fade_to_red, play.fade_to_green, play.fade_to_blue);
}

Bitmap *saved_viewport_bitmap = nullptr;
RGB old_palette[256];
void current_fade_out_effect () {
    debug_script_log("Transition-out in room %d", displayed_room);
    if (pl_run_plugin_hooks(AGSE_TRANSITIONOUT, 0))
        return;

    // get the screen transition type
    int theTransition = play.fade_effect;
    // was a temporary transition selected? if so, use it
    if (play.next_screen_transition >= 0)
        theTransition = play.next_screen_transition;
    const bool ignore_transition = play.screen_tint > 0;

    if ((theTransition == FADE_INSTANT) || ignore_transition) {
        if (!play.keep_screen_during_instant_transition)
            set_palette_range(black_palette, 0, 255, 0);
    }
    else if (theTransition == FADE_NORMAL)
    {
        fadeout_impl(5);
    }
    else if (theTransition == FADE_BOXOUT) 
    {
        gfxDriver->BoxOutEffect(true, 16, 1000 / GetGameSpeed());
        play.screen_is_faded_out = 1;
    }
    else 
    {
        get_palette(old_palette);
        const Rect &viewport = play.GetMainViewport();
        saved_viewport_bitmap = CopyScreenIntoBitmap(viewport.GetWidth(), viewport.GetHeight());
    }
}

IDriverDependantBitmap* prepare_screen_for_transition_in()
{
    if (saved_viewport_bitmap == nullptr)
        quit("Crossfade: buffer is null attempting transition");

    const Rect &viewport = play.GetMainViewport();
    if (saved_viewport_bitmap->GetHeight() < viewport.GetHeight())
    {
        Bitmap *enlargedBuffer = BitmapHelper::CreateBitmap(saved_viewport_bitmap->GetWidth(), viewport.GetHeight(), saved_viewport_bitmap->GetColorDepth());
        enlargedBuffer->Blit(saved_viewport_bitmap, 0, 0, 0, (viewport.GetHeight() - saved_viewport_bitmap->GetHeight()) / 2, saved_viewport_bitmap->GetWidth(), saved_viewport_bitmap->GetHeight());
        delete saved_viewport_bitmap;
        saved_viewport_bitmap = enlargedBuffer;
    }
    else if (saved_viewport_bitmap->GetHeight() > viewport.GetHeight())
    {
        Bitmap *clippedBuffer = BitmapHelper::CreateBitmap(saved_viewport_bitmap->GetWidth(), viewport.GetHeight(), saved_viewport_bitmap->GetColorDepth());
        clippedBuffer->Blit(saved_viewport_bitmap, 0, (saved_viewport_bitmap->GetHeight() - viewport.GetHeight()) / 2, 0, 0, saved_viewport_bitmap->GetWidth(), saved_viewport_bitmap->GetHeight());
        delete saved_viewport_bitmap;
        saved_viewport_bitmap = clippedBuffer;
    }
<<<<<<< HEAD
    IDriverDependantBitmap *ddb = gfxDriver->CreateDDBFromBitmap(saved_viewport_bitmap);
    return ddb;
=======
    return gfxDriver->CreateDDBFromBitmap(saved_viewport_bitmap, false, true);
>>>>>>> c2edc969
}

//=============================================================================
//
// Screen script API.
//
//=============================================================================

int Screen_GetScreenWidth()
{
    return game.GetGameRes().Width;
}

int Screen_GetScreenHeight()
{
    return game.GetGameRes().Height;
}

bool Screen_GetAutoSizeViewport()
{
    return play.IsAutoRoomViewport();
}

void Screen_SetAutoSizeViewport(bool on)
{
    play.SetAutoRoomViewport(on);
}

ScriptViewport* Screen_GetViewport()
{
    return play.GetScriptViewport(0);
}

int Screen_GetViewportCount()
{
    return play.GetRoomViewportCount();
}

ScriptViewport* Screen_GetAnyViewport(int index)
{
    return play.GetScriptViewport(index);
}

ScriptUserObject* Screen_ScreenToRoomPoint(int scrx, int scry, bool restrict)
{
    VpPoint vpt = play.ScreenToRoom(scrx, scry, restrict);
    if (vpt.second < 0)
        return nullptr;
    return ScriptStructHelpers::CreatePoint(vpt.first.X, vpt.first.Y);
}

ScriptUserObject *Screen_RoomToScreenPoint(int roomx, int roomy)
{
    Point pt = play.RoomToScreen(roomx, roomy);
    return ScriptStructHelpers::CreatePoint(pt.X, pt.Y);
}

RuntimeScriptValue Sc_Screen_GetScreenHeight(const RuntimeScriptValue *params, int32_t param_count)
{
    API_SCALL_INT(Screen_GetScreenHeight);
}

RuntimeScriptValue Sc_Screen_GetScreenWidth(const RuntimeScriptValue *params, int32_t param_count)
{
    API_SCALL_INT(Screen_GetScreenWidth);
}

RuntimeScriptValue Sc_Screen_GetAutoSizeViewport(const RuntimeScriptValue *params, int32_t param_count)
{
    API_SCALL_BOOL(Screen_GetAutoSizeViewport);
}

RuntimeScriptValue Sc_Screen_SetAutoSizeViewport(const RuntimeScriptValue *params, int32_t param_count)
{
    API_SCALL_VOID_PBOOL(Screen_SetAutoSizeViewport);
}

RuntimeScriptValue Sc_Screen_GetViewport(const RuntimeScriptValue *params, int32_t param_count)
{
    API_SCALL_OBJAUTO(ScriptViewport, Screen_GetViewport);
}

RuntimeScriptValue Sc_Screen_GetViewportCount(const RuntimeScriptValue *params, int32_t param_count)
{
    API_SCALL_INT(Screen_GetViewportCount);
}

RuntimeScriptValue Sc_Screen_GetAnyViewport(const RuntimeScriptValue *params, int32_t param_count)
{
    API_SCALL_OBJAUTO_PINT(ScriptViewport, Screen_GetAnyViewport);
}

RuntimeScriptValue Sc_Screen_ScreenToRoomPoint2(const RuntimeScriptValue *params, int32_t param_count)
{
    ASSERT_PARAM_COUNT(FUNCTION, 2);
    ScriptUserObject* obj = Screen_ScreenToRoomPoint(params[0].IValue, params[1].IValue, true);
    return RuntimeScriptValue().SetDynamicObject(obj, obj);
}

RuntimeScriptValue Sc_Screen_ScreenToRoomPoint3(const RuntimeScriptValue *params, int32_t param_count)
{
    API_SCALL_OBJAUTO_PINT3(ScriptUserObject, Screen_ScreenToRoomPoint);
}

RuntimeScriptValue Sc_Screen_RoomToScreenPoint(const RuntimeScriptValue *params, int32_t param_count)
{
    API_SCALL_OBJAUTO_PINT2(ScriptUserObject, Screen_RoomToScreenPoint);
}

void RegisterScreenAPI()
{
    ccAddExternalStaticFunction("Screen::get_Height", Sc_Screen_GetScreenHeight);
    ccAddExternalStaticFunction("Screen::get_Width", Sc_Screen_GetScreenWidth);
    ccAddExternalStaticFunction("Screen::get_AutoSizeViewportOnRoomLoad", Sc_Screen_GetAutoSizeViewport);
    ccAddExternalStaticFunction("Screen::set_AutoSizeViewportOnRoomLoad", Sc_Screen_SetAutoSizeViewport);
    ccAddExternalStaticFunction("Screen::get_Viewport", Sc_Screen_GetViewport);
    ccAddExternalStaticFunction("Screen::get_ViewportCount", Sc_Screen_GetViewportCount);
    ccAddExternalStaticFunction("Screen::geti_Viewports", Sc_Screen_GetAnyViewport);
    ccAddExternalStaticFunction("Screen::ScreenToRoomPoint^2", Sc_Screen_ScreenToRoomPoint2);
    ccAddExternalStaticFunction("Screen::ScreenToRoomPoint^3", Sc_Screen_ScreenToRoomPoint3);
    ccAddExternalStaticFunction("Screen::RoomToScreenPoint", Sc_Screen_RoomToScreenPoint);

    /* ----------------------- Registering unsafe exports for plugins -----------------------*/

    ccAddExternalFunctionForPlugin("Screen::get_Height", (void*)Screen_GetScreenHeight);
    ccAddExternalFunctionForPlugin("Screen::get_Width", (void*)Screen_GetScreenWidth);
    ccAddExternalFunctionForPlugin("Screen::get_AutoSizeViewportOnRoomLoad", (void*)Screen_GetAutoSizeViewport);
    ccAddExternalFunctionForPlugin("Screen::set_AutoSizeViewportOnRoomLoad", (void*)Screen_SetAutoSizeViewport);
    ccAddExternalFunctionForPlugin("Screen::get_Viewport", (void*)Screen_GetViewport);
    ccAddExternalFunctionForPlugin("Screen::get_ViewportCount", (void*)Screen_GetViewportCount);
    ccAddExternalFunctionForPlugin("Screen::geti_Viewports", (void*) Screen_GetAnyViewport);
    ccAddExternalFunctionForPlugin("Screen::RoomToScreenPoint", (void*)Screen_RoomToScreenPoint);
}<|MERGE_RESOLUTION|>--- conflicted
+++ resolved
@@ -107,12 +107,7 @@
         delete saved_viewport_bitmap;
         saved_viewport_bitmap = clippedBuffer;
     }
-<<<<<<< HEAD
-    IDriverDependantBitmap *ddb = gfxDriver->CreateDDBFromBitmap(saved_viewport_bitmap);
-    return ddb;
-=======
-    return gfxDriver->CreateDDBFromBitmap(saved_viewport_bitmap, false, true);
->>>>>>> c2edc969
+    return gfxDriver->CreateDDBFromBitmap(saved_viewport_bitmap, true);
 }
 
 //=============================================================================
