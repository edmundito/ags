//=============================================================================
//
// Adventure Game Studio (AGS)
//
// Copyright (C) 1999-2011 Chris Jones and 2011-20xx others
// The full list of copyright holders can be found in the Copyright.txt
// file, which is part of this source code distribution.
//
// The AGS source code is provided under the Artistic License 2.0.
// A copy of this license can be found in the file License.txt and at
// http://www.opensource.org/licenses/artistic-license-2.0.php
//
//=============================================================================

#include "gfx/ali3d.h"
#include "ac/common.h"
#include "ac/draw.h"
#include "ac/global_game.h"
#include "ac/global_screen.h"
#include "ac/screen.h"
#include "game/game_objects.h"
#include "platform/base/agsplatformdriver.h"
#include "plugin/agsplugin.h"
<<<<<<< HEAD
#include "gfx/graphicsdriver.h"
#include "gfx/graphics.h"
=======
#include "gfx/bitmap.h"
#include "gfx/graphicsdriver.h"
>>>>>>> fc069ea8

using AGS::Common::Bitmap;
using AGS::Common::Graphics;
namespace BitmapHelper = AGS::Common::BitmapHelper;

extern IGraphicsDriver *gfxDriver;
extern AGSPlatformDriver *platform;
extern Bitmap *virtual_screen;
extern int scrnwid,scrnhit;

void my_fade_in(PALLETE p, int speed) {
    if (game.ColorDepth > 1) {
        set_palette (p);

        play.ScreenIsFadedOut = 0;

        if (play.NoHicolorFadeIn) {
            return;
        }
    }

    gfxDriver->FadeIn(speed, p, play.FadeToRed, play.FadeToGreen, play.FadeToBlue);
}

//#define _get_script_data_stack_size() (256*sizeof(int)+((int*)&scrpt[10*4])[0]+((int*)&scrpt[12*4])[0])
//#define _get_script_data_stack_size(instac) ((int*)instac->code)[10]
Bitmap *temp_virtual = NULL;
color old_palette[256];
void current_fade_out_effect () {
    if (platform->RunPluginHooks(AGSE_TRANSITIONOUT, 0))
        return;

    // get the screen transition type
    int theTransition = play.TransitionStyle;
    // was a temporary transition selected? if so, use it
    if (play.NextRoomTransition >= 0)
        theTransition = play.NextRoomTransition;

<<<<<<< HEAD
    if ((theTransition == FADE_INSTANT) || (play.ScreenTint >= 0)) {
        if (!play.KeepScreenDuringInstantTransition)
=======
    if ((theTransition == FADE_INSTANT) || (play.screen_tint >= 0)) {
        if (!play.keep_screen_during_instant_transition)
>>>>>>> fc069ea8
            set_palette_range(black_palette, 0, 255, 0);
    }
    else if (theTransition == FADE_NORMAL)
    {
        my_fade_out(5);
    }
    else if (theTransition == FADE_BOXOUT) 
    {
        gfxDriver->BoxOutEffect(true, get_fixed_pixel_size(16), 1000 / GetGameSpeed());
        play.ScreenIsFadedOut = 1;
    }
    else 
    {
        get_palette(old_palette);
<<<<<<< HEAD
        Common::Graphics *g = GetVirtualScreenGraphics();
        temp_virtual = BitmapHelper::CreateBitmap(virtual_screen->GetWidth(),virtual_screen->GetHeight(),g->GetBitmap()->GetColorDepth());
=======
        Bitmap *ds = GetVirtualScreen();
        temp_virtual = BitmapHelper::CreateBitmap(virtual_screen->GetWidth(),virtual_screen->GetHeight(),ds->GetColorDepth());
>>>>>>> fc069ea8
        //->Blit(abuf,temp_virtual,0,0,0,0,abuf->GetWidth(),abuf->GetHeight());
        gfxDriver->GetCopyOfScreenIntoBitmap(temp_virtual);
    }
}

IDriverDependantBitmap* prepare_screen_for_transition_in()
{
    if (temp_virtual == NULL)
        quit("Crossfade: buffer is null attempting transition");

    temp_virtual = gfxDriver->ConvertBitmapToSupportedColourDepth(temp_virtual);
    if (temp_virtual->GetHeight() < scrnhit)
    {
        Bitmap *enlargedBuffer = BitmapHelper::CreateBitmap(temp_virtual->GetWidth(), scrnhit, temp_virtual->GetColorDepth());
        Graphics graphics(enlargedBuffer);
        graphics.Blit(temp_virtual, 0, 0, 0, (scrnhit - temp_virtual->GetHeight()) / 2, temp_virtual->GetWidth(), temp_virtual->GetHeight());
        delete temp_virtual;
        temp_virtual = enlargedBuffer;
    }
    else if (temp_virtual->GetHeight() > scrnhit)
    {
        Bitmap *clippedBuffer = BitmapHelper::CreateBitmap(temp_virtual->GetWidth(), scrnhit, temp_virtual->GetColorDepth());
        Graphics graphics(clippedBuffer);
        graphics.Blit(temp_virtual, 0, (temp_virtual->GetHeight() - scrnhit) / 2, 0, 0, temp_virtual->GetWidth(), temp_virtual->GetHeight());
        delete temp_virtual;
        temp_virtual = clippedBuffer;
    }
    temp_virtual->Acquire();
    IDriverDependantBitmap *ddb = gfxDriver->CreateDDBFromBitmap(temp_virtual, false);
    return ddb;
}<|MERGE_RESOLUTION|>--- conflicted
+++ resolved
@@ -21,16 +21,10 @@
 #include "game/game_objects.h"
 #include "platform/base/agsplatformdriver.h"
 #include "plugin/agsplugin.h"
-<<<<<<< HEAD
-#include "gfx/graphicsdriver.h"
-#include "gfx/graphics.h"
-=======
 #include "gfx/bitmap.h"
 #include "gfx/graphicsdriver.h"
->>>>>>> fc069ea8
 
 using AGS::Common::Bitmap;
-using AGS::Common::Graphics;
 namespace BitmapHelper = AGS::Common::BitmapHelper;
 
 extern IGraphicsDriver *gfxDriver;
@@ -66,13 +60,8 @@
     if (play.NextRoomTransition >= 0)
         theTransition = play.NextRoomTransition;
 
-<<<<<<< HEAD
     if ((theTransition == FADE_INSTANT) || (play.ScreenTint >= 0)) {
         if (!play.KeepScreenDuringInstantTransition)
-=======
-    if ((theTransition == FADE_INSTANT) || (play.screen_tint >= 0)) {
-        if (!play.keep_screen_during_instant_transition)
->>>>>>> fc069ea8
             set_palette_range(black_palette, 0, 255, 0);
     }
     else if (theTransition == FADE_NORMAL)
@@ -87,13 +76,8 @@
     else 
     {
         get_palette(old_palette);
-<<<<<<< HEAD
-        Common::Graphics *g = GetVirtualScreenGraphics();
-        temp_virtual = BitmapHelper::CreateBitmap(virtual_screen->GetWidth(),virtual_screen->GetHeight(),g->GetBitmap()->GetColorDepth());
-=======
         Bitmap *ds = GetVirtualScreen();
         temp_virtual = BitmapHelper::CreateBitmap(virtual_screen->GetWidth(),virtual_screen->GetHeight(),ds->GetColorDepth());
->>>>>>> fc069ea8
         //->Blit(abuf,temp_virtual,0,0,0,0,abuf->GetWidth(),abuf->GetHeight());
         gfxDriver->GetCopyOfScreenIntoBitmap(temp_virtual);
     }
@@ -108,16 +92,14 @@
     if (temp_virtual->GetHeight() < scrnhit)
     {
         Bitmap *enlargedBuffer = BitmapHelper::CreateBitmap(temp_virtual->GetWidth(), scrnhit, temp_virtual->GetColorDepth());
-        Graphics graphics(enlargedBuffer);
-        graphics.Blit(temp_virtual, 0, 0, 0, (scrnhit - temp_virtual->GetHeight()) / 2, temp_virtual->GetWidth(), temp_virtual->GetHeight());
+        enlargedBuffer->Blit(temp_virtual, 0, 0, 0, (scrnhit - temp_virtual->GetHeight()) / 2, temp_virtual->GetWidth(), temp_virtual->GetHeight());
         delete temp_virtual;
         temp_virtual = enlargedBuffer;
     }
     else if (temp_virtual->GetHeight() > scrnhit)
     {
         Bitmap *clippedBuffer = BitmapHelper::CreateBitmap(temp_virtual->GetWidth(), scrnhit, temp_virtual->GetColorDepth());
-        Graphics graphics(clippedBuffer);
-        graphics.Blit(temp_virtual, 0, (temp_virtual->GetHeight() - scrnhit) / 2, 0, 0, temp_virtual->GetWidth(), temp_virtual->GetHeight());
+        clippedBuffer->Blit(temp_virtual, 0, (temp_virtual->GetHeight() - scrnhit) / 2, 0, 0, temp_virtual->GetWidth(), temp_virtual->GetHeight());
         delete temp_virtual;
         temp_virtual = clippedBuffer;
     }
