//=============================================================================
//
// Adventure Game Studio (AGS)
//
// Copyright (C) 1999-2011 Chris Jones and 2011-2025 various contributors
// The full list of copyright holders can be found in the Copyright.txt
// file, which is part of this source code distribution.
//
// The AGS source code is provided under the Artistic License 2.0.
// A copy of this license can be found in the file License.txt and at
// https://opensource.org/license/artistic-2-0/
//
//=============================================================================
#ifndef __AC_GAMESTATE_H
#define __AC_GAMESTATE_H

#include <memory>
#include <vector>
#include <unordered_set>
#include "ac/characterinfo.h"
#include "ac/characterextras.h"
#include "ac/keycode.h"
#include "ac/movelist.h"
#include "ac/runtime_defines.h"
#include "ac/speech.h"
#include "ac/timer.h"
#include "game/roomstruct.h"
#include "game/viewport.h"
#include "gfx/graphicsdriver.h"
#include "gui/guidefines.h"
#include "media/audio/queuedaudioitem.h"
#include "util/geometry.h"
#include "util/string_types.h"
#include "util/string.h"

// Forward declaration
namespace AGS
{
    namespace Common
    {
        class Bitmap; class Stream;
        typedef std::shared_ptr<Bitmap> PBitmap;
    }
    namespace Engine { struct RestoredData; }
}
using namespace AGS; // FIXME later
struct ScriptViewport;
struct ScriptCamera;
struct ScriptOverlay;

// GameState struct's runtime save format
// This is a length limit for serialized field,
// not actual api input argument
#define PLAYMP3FILE_MAX_FILENAME_LEN 50
enum GameStateSvgVersion
{
    kGSSvgVersion_Initial   = 0,
    kGSSvgVersion_350       = 1,
    kGSSvgVersion_350_9     = 2,
    kGSSvgVersion_350_10    = 3,
    kGSSvgVersion_361_14    = 4,
<<<<<<< HEAD
    kGSSvgVersion_400       = 4000000,
    kGSSvgVersion_400_03    = 4000003, // compat w kGSSvgVersion_361_14
    kGSSvgVersion_400_08    = 4000008, // palette component range 64->256
    kGSSvgVersion_400_14    = 4000014  // 32-bit ARGB color properties
=======
    kGSSvgVersion_363       = 3060300
>>>>>>> 88457977
};


// A GameState is a parent class for the game states.
class GameState
{
public:
    virtual ~GameState() = default;

    // Begin the state, initialize and prepare any resources
    virtual void Begin() = 0;
    // End the state, does final actions, releases all resources
    virtual void End() = 0;
    // Draw the state
    virtual void Draw() = 0;
    // Update the state during a game tick;
    // returns whether should continue to run state loop, or stop
    virtual bool Run() = 0;

    // Pause the state, makes sure that all related timers, threads etc
    // are also paused, avoiding any unexpected updates
    virtual void Pause() { /* do nothing */ };
    // Resume the state after pausing
    virtual void Resume() { /* do nothing */ };
};


// Runtime game state
struct GamePlayState
{
    // TODO: this is left purely to load older save version, revise later
    static const int LEGACY_GAMENAMELENGTH = 100;
    static const int LEGACY_MAXGLOBALVARS = 50;
    static const int LEGACY_MAXGSVALUES = 500;
    static const int LEGACY_MAXGLOBALSTRINGS = 51;
    static const int LEGACY_MAXSAVEGAMES = 50;

    int  usedmode = 0;              // set by ProcessClick to last cursor mode used
    int  disabled_user_interface = 0;  // >0 while in cutscene/etc
    int  gscript_timer = 0;         // obsolete
    int  debug_mode = 0;            // whether we're in debug mode
    int  messagetime = 0;           // time left for auto-remove messages
    int  usedinv = 0;               // inventory item last used
    int  text_speed = 0;            // how quickly text is removed
    int  sierra_inv_color = 0;      // background used to paint defualt inv window
    int  talkanim_speed = 0;        // animation speed of talking anims
    int  inv_item_wid,inv_item_hit = 0;  // set by SetInvDimensions
    int  speech_text_shadow = 0;         // colour of outline fonts (default black)
    int  swap_portrait_side = 0;         // sierra-style speech swap sides
    int  speech_textwindow_gui = 0;      // textwindow used for sierra-style speech
    int  follow_change_room_timer = 0;   // delay before moving following characters into new room
    SkipSpeechStyle skip_display = kSkipSpeechKeyMouse; // how the user can skip normal Display windows
    int  no_multiloop_repeat = 0;   // for backwards compatibility
    int  roomscript_finished = 0;   // on_call finished in room
    int  used_inv_on = 0;           // inv item they clicked on
    int  no_textbg_when_voice = 0;  // no textwindow bgrnd when voice speech is used
    int  max_dialogoption_width = 0; // max width of dialog options text window
    int  no_hicolor_fadein = 0;     // (DEPRECATED, lo-end optimization) fade out but instant in for hi-color
    int  bgspeech_game_speed = 0;   // is background speech relative to game speed
    int  bgspeech_stay_on_display = 0; // whether to remove bg speech when DisplaySpeech is used
    int  unfactor_speech_from_textlength = 0; // remove "&10" when calculating time for text to stay
    int  speech_music_drop = 0;     // how much to drop music volume by when speech is played
    int  in_cutscene = 0;           // we are between a StartCutscene and EndCutscene
    int  fast_forward = 0;          // player has elected to skip cutscene
    int  room_width = 0;            // width of current room
    int  room_height = 0;           // height of current room
    int  game_speed_modifier = 0;
    int  takeover_data = 0;         // value passed to RunAGSGame in previous game
    int  replay_hotkey_unused = 0;  // (UNUSED!) StartRecording: not supported
    int  dialog_options_pad_x = 0;  // dialog options x padding within the gui
    int  dialog_options_pad_y = 0;  // dialog options y padding within the gui
    int  narrator_speech = 0;
    int  lipsync_speed = 0;
    int  close_mouth_speech_time = 0; // stop speech animation at (messagetime - close_mouth_speech_time)
                                    // (this is designed to work in text-only mode)
    int  disable_antialiasing = 0;
    int  text_speed_modifier = 0;
    HorAlignment text_align = kHAlignNone;
    int  speech_bubble_width = 0;
    int  min_dialogoption_width = 0;
    int  disable_dialog_parser = 0;
    int  anim_background_speed = 0; // the setting for this room
    int  top_bar_backcolor = 0;
    int  top_bar_textcolor = 0;
    int  top_bar_bordercolor = 0;
    int  top_bar_borderwidth = 0;
    int  top_bar_ypos = 0;
    int  screenshot_width = 0;
    int  screenshot_height = 0;
    int  top_bar_font = 0;
    HorAlignment speech_text_align = kHAlignNone;
    int  auto_use_walkto_points = 0;
    int  inventory_greys_out = 0;
    int  skip_speech_specific_key = 0;
    int  abort_key = 0;
    int  fade_to_red = 0;
    int  fade_to_green = 0;
    int  fade_to_blue = 0;
    int  show_single_dialog_option = 0;
    int  keep_screen_during_instant_transition = 0;
    int  read_dialog_option_colour = 0;
    int  stop_dialog_at_end = 0;    // used to record state-changing commands inside "dialog_request" callback
                                    // FIXME: find another solution, possibly merge with handling of scheduled RunDialog/NewRoom etc commands
    int  speech_portrait_placement = 0; // speech portrait placement mode (automatic/custom)
    int  speech_portrait_x = 0;     // a speech portrait x offset from corresponding screen side
    int  speech_portrait_y = 0;     // a speech portrait y offset 
    int  speech_display_post_time_ms = 0; // keep speech text/portrait on screen after text/voice has finished playing;
                                    // no speech animation is supposed to be played at this time
    int  dialog_options_highlight_color = 0; // The colour used for highlighted (hovered over) text in dialog options
    long  randseed = 0;             // random seed
    int   player_on_region = 0;     // player's current region
    int   screen_is_faded_out = 0;  // the screen is currently black
    int   check_interaction_only = 0;
    int   bg_frame,bg_anim_delay = 0; // for animating backgrounds
    short wait_counter = 0;
    char  wait_skipped_by = 0;      // tells how last blocking wait was skipped [not serialized]
    int   wait_skipped_by_data = 0; // extended data telling how last blocking wait was skipped [not serialized]
    Rect  mbounds; // mouse cursor bounds
    int   fade_effect = 0;
    int   bg_frame_locked = 0;
    int   audio_master_volume = 0; // in 0-100
    char  walkable_areas_on[MAX_WALK_AREAS]{};
    short screen_flipped = 0;
    bool  enable_antialiasing = false; // enable sprite AA (linear) scaling
    int   entered_at_x = 0;
    int   entered_at_y = 0;
    int   entered_edge = 0;
    bool  voice_avail = false;      // whether voice-over is available
    SpeechMode speech_mode = kSpeech_TextOnly; // speech mode (text, voice, or both)
    int   speech_skip_style = 0; // stores SKIP_* flags
    int   script_timers[MAX_TIMERS]{};
    int   speech_volume = 0; // in 0-255 !!
    int   normal_font = 0;
    int   speech_font = 0;
    int   std_gui_textheight = 0; // text height for built-in gui dialogs (TODO: use font setting instead)
    char  key_skip_wait = 0;
    int   swap_portrait_lastchar = 0;
    int   swap_portrait_lastlastchar = 0;
    bool  separate_music_lib = false;
    int   in_conversation = 0;
    int   screen_tint = 0;
    int   num_parsed_words = 0;
    short parsed_words[MAX_PARSED_WORDS]{};
    Common::String bad_parsed_word;
    bool  raw_modified[MAX_ROOM_BGFRAMES]{}; // tell which current room bgs were modified
    int   room_changes = 0;
    int   mouse_cursor_hidden = 0;
    unsigned long shakesc_delay = 0;  // unsigned long to match loopcounter
    int   shakesc_amount = 0;
    int   shakesc_length = 0;
    int   rtint_red = 0;
    int   rtint_green = 0;
    int   rtint_blue = 0;
    int   rtint_level = 0;
    int   rtint_light = 0;
    bool  rtint_enabled = false;
    int   skip_until_char_stops = 0;
    int   get_loc_name_last_time = 0;
    int   get_loc_name_save_cursor = 0;
    int   restore_cursor_mode_to = 0;
    int   restore_cursor_image_to = 0;
    short crossfading_out_channel = 0;
    short crossfade_step = 0;
    short crossfade_out_volume_per_step = 0;
    short crossfade_initial_volume_out = 0;
    short crossfading_in_channel = 0;
    short crossfade_in_volume_per_step = 0;
    short crossfade_final_volume_in = 0;
    short new_music_queue_size = 0;
    QueuedAudioItem new_music_queue[MAX_QUEUED_MUSIC]{};
    char  lastParserEntry[MAX_MAXSTRLEN]{};
    AGS::Common::String game_name;
    int   ground_level_areas_disabled = 0;
    int   next_screen_transition = 0;
    int   gamma_adjustment = 0;
    short temporarily_turned_off_character = 0;  // Hide Player Charactr ticked
    std::vector<int> gui_draw_order; // used only for hit detection now
    std::unordered_set<AGS::Common::String> do_once_tokens;
    int   text_min_display_time_ms = 0;
    int   ignore_user_input_after_text_timeout_ms = 0;
    int   default_audio_type_volumes[MAX_AUDIO_TYPES]{};
<<<<<<< HEAD
    float face_dir_ratio = 1.f; // character face direction ratio, defines y/x relation
=======
    // GUI position for dialog options, -1 to use default pos
    int   dialog_options_gui_x = -1;
    // GUI position for dialog options, -1 to use default pos
    int   dialog_options_gui_y = -1;
    // Horizontal alignment of dialog options texts
    HorAlignment dialog_options_textalign = kHAlignLeft;
>>>>>>> 88457977

    // Dynamic custom property values for global game objects
    std::vector<AGS::Common::StringIMap> charProps;
    std::vector<AGS::Common::StringIMap> dialogProps;
    std::vector<AGS::Common::StringIMap> guiProps;
    std::vector<AGS::Common::StringIMap> guicontrolProps[AGS::Common::kGUIControlTypeNum];
    AGS::Common::StringIMap              invProps[MAX_INV];
    // NOTE: audioclip custom properties are not written into game saves;
    // this is done on purpose, as audio clips are resources and not a part of a game state.
    std::vector<AGS::Common::StringIMap> audioclipProps;

    // Dynamic speech state
    //
    // Tells whether there is a voice-over played during current speech
    bool  speech_has_voice = false;
    // Tells whether the voice was played in blocking mode;
    // atm blocking speech handles itself, and we only need to finalize
    // non-blocking voice speech during game update; speech refactor would be
    // required to get rid of this rule.
    bool  speech_voice_blocking = false;
    // Tells whether character speech stays on screen not animated for additional time
    bool  speech_in_post_state = false;

    // Special overlays
    //
    // Total number of existing overlays, only for the reference
    int  overlay_count = 0;
    // Is there a QFG4-style dialog overlay on screen (contains overlay ID)
    int  complete_overlay_on = 0;
    // Is there a blocking text overlay on screen (contains overlay ID)
    int  text_overlay_on = 0;
    // Script overlay handles, because we must return same script objects
    // whenever user script queries for them.
    // Blocking speech overlay managed handle
    int  speech_text_schandle = 0;
    // Speech portrait overlay managed handle
    int  speech_face_schandle = 0;

    // y offset of the shaking screen
    int shake_screen_yoff = 0;


    GamePlayState();

    //
    // Viewport and camera control.
    // Viewports are positioned in game screen coordinates, related to the "game size",
    // while cameras are positioned in room coordinates.
    //
    // Returns main (game's) viewport position on screen, this is the overall game view
    const Rect &GetMainViewport() const;
    // Returns UI viewport position on screen, within the main viewport
    const Rect &GetUIViewport() const;
    // Returns SpriteTransform corresponding to the global screen offsets
    AGS::Engine::SpriteTransform GetGlobalTransform(bool full_frame_rend) const;
    // Tells if the room viewport should be adjusted automatically each time a new room is loaded
    bool IsAutoRoomViewport() const;
    // Returns Room viewport object by it's main index
    PViewport  GetRoomViewport(int index) const;
    // Returns Room viewport object by index in z-order
    const std::vector<PViewport> &GetRoomViewportsZOrdered() const;
    // Finds room viewport at the given screen coordinates; returns nullptr if non found
    PViewport  GetRoomViewportAt(int x, int y) const;
    // Returns Room viewport position in absolute coordinates (with main viewport offset);
    // this is a helper function, meant for peculiar cases.
    Rect       GetRoomViewportAbs(int index) const;
    // Sets if the room viewport should be adjusted automatically each time a new room is loaded
    void SetAutoRoomViewport(bool on);
    // Main viewport defines the location of all things drawn and interactable on the game screen.
    // Other viewports are defined relative to the main viewports.
    void SetMainViewport(const Rect &viewport);
    // UI viewport is a formal dummy viewport for GUI and Overlays (like speech).
    void SetUIViewport(const Rect &viewport);
    // Applies all the pending changes to viewports and cameras;
    // NOTE: this function may be slow, thus recommended to be called only once
    // and during the main game update.
    void UpdateViewports();
    // Notifies game state that viewports need z-order resorting upon next update.
    void InvalidateViewportZOrder();
    // Returns room camera object chosen by index
    PCamera GetRoomCamera(int index) const;
    // Runs cameras behaviors
    void UpdateRoomCameras();
    // Converts room coordinates to the game screen coordinates through the room viewport
    // This group of functions always tries to pass a point through the **primary** room viewport
    // TODO: also support using arbitrary viewport (for multiple viewports).
    Point RoomToScreen(int roomx, int roomy);
    int  RoomToScreenX(int roomx);
    int  RoomToScreenY(int roomy);
    // Converts game screen coordinates to the room coordinates through the room viewport.
    // Tries to find if there is any viewport at the given coords.
    // If "clip_viewport" parameter is true, then not finding a viewport results in failure,
    // if it is false, proceeds converting through the primary viewport.
    VpPoint ScreenToRoom(int scrx, int scry, bool clip_viewport = true);

    // Makes sure primary viewport and camera are created and linked together
    void CreatePrimaryViewportAndCamera();
    // Creates new room viewport
    PViewport CreateRoomViewport();
    // Register camera in the managed system; optionally links to existing handle
    ScriptViewport *RegisterRoomViewport(int index, int32_t handle = 0);
    // Deletes existing room viewport
    void DeleteRoomViewport(int index);
    // Get number of room viewports
    int GetRoomViewportCount() const;
    // Creates new room camera
    PCamera CreateRoomCamera();
    // Register camera in the managed system; optionally links to existing handle
    ScriptCamera *RegisterRoomCamera(int index, int32_t handle = 0);
    // Deletes existing room camera
    void DeleteRoomCamera(int index);
    // Get number of room cameras
    int GetRoomCameraCount() const;
    // Gets script viewport reference; does NOT increment refcount
    // because script interpreter does this when acquiring managed pointer.
    ScriptViewport *GetScriptViewport(int index);
    // Gets script camera reference; does NOT increment refcount
    // because script interpreter does this when acquiring managed pointer.
    ScriptCamera *GetScriptCamera(int index);

    // Tells if engine should apply AA (linear) scaling to the game sprites
    bool ShouldAASprites() const { return enable_antialiasing && (disable_antialiasing == 0); }

    //
    // User input management
    //
    // Tells if game should ignore user input right now. Note that some of the parent states
    // may not ignore it at the same time, such as cutscene state, which may still be skipped
    // with a key press or a mouse button.
    bool IsIgnoringInput() const;
    // Sets ignore input state, for the given time; if there's one already, chooses max timeout
    void SetIgnoreInput(int timeout_ms);
    // Clears ignore input state
    void ClearIgnoreInput();

    // Set how the last blocking wait was skipped
    void SetWaitSkipResult(int how, int data = 0);
    void SetWaitKeySkip(const KeyInput &kp)
    {
        SetWaitSkipResult(SKIP_KEYPRESS, AGSKeyToScriptKey(kp.Key) | kp.Mod);
    }
    // Returns the information about how the latest blocking wait was skipped.
    // The information is packed into int32 value like this:
    // | 0xFF       | 0xFF    | 0xF      | 0xFFF                     |
    // | eInputType | eKeyMod | reserved | eKeyCode, MouseButton etc |
    int GetWaitSkipResult() const;

    //
    // Voice speech management
    //
    // Tells if there's a blocking voice speech playing right now
    bool IsBlockingVoiceSpeech() const;
    // Tells whether we have to finalize voice speech when stopping or reusing the channel
    bool IsNonBlockingVoiceSpeech() const;
    // Speech helpers
    bool ShouldPlayVoiceSpeech() const;

    //
    // Serialization
    //
    void ReadFromSavegame(Common::Stream *in, GameDataVersion data_ver, GameStateSvgVersion svg_ver, AGS::Engine::RestoredData &r_data);
    void WriteForSavegame(Common::Stream *out) const;
    // This is required for freeing only particular parts when restoring the game;
    // FIXME: investigate and refactor to be able to simply reset whole object
    void FreeProperties();
    void FreeViewportsAndCameras();

private:
    VpPoint ScreenToRoomImpl(int scrx, int scry, int view_index, bool clip_viewport);
    void UpdateRoomCamera(int index);

    // Defines if the room viewport should be adjusted to the room size automatically.
    bool _isAutoRoomViewport = true;
    // Main viewport defines the rectangle of the drawn and interactable area;
    // in the most basic case it will be equal to the game size.
    Rect _mainViewport;
    // UI viewport defines the render and interaction rectangle of game's UI,
    // within the main game viewport.
    Rect _uiViewport;
    // Room viewports define place on screen where the room camera's
    // contents are drawn.
    std::vector<PViewport> _roomViewports;
    // Vector of viewports sorted in z-order.
    std::vector<PViewport> _roomViewportsSorted;
    // Cameras defines the position of a "looking eye" inside the room.
    std::vector<PCamera> _roomCameras;
    // We keep handles to the script refs to viewports and cameras, so that we
    // could address them and invalidate as the actual object gets destroyed.
    std::vector<int32_t> _scViewportHandles;
    std::vector<int32_t> _scCameraHandles;

    // Tells that the main viewport's position has changed since last game update
    bool  _mainViewportHasChanged = false;
    // Tells that room viewports need z-order resort
    bool  _roomViewportZOrderChanged = false;

    AGS_Clock::time_point _ignoreUserInputUntilTime{};
};

extern GamePlayState play;
extern std::vector<CharacterExtras> charextra;

#endif // __AC_GAMESTATE_H<|MERGE_RESOLUTION|>--- conflicted
+++ resolved
@@ -59,14 +59,11 @@
     kGSSvgVersion_350_9     = 2,
     kGSSvgVersion_350_10    = 3,
     kGSSvgVersion_361_14    = 4,
-<<<<<<< HEAD
+    kGSSvgVersion_363       = 3060300,
     kGSSvgVersion_400       = 4000000,
     kGSSvgVersion_400_03    = 4000003, // compat w kGSSvgVersion_361_14
     kGSSvgVersion_400_08    = 4000008, // palette component range 64->256
     kGSSvgVersion_400_14    = 4000014  // 32-bit ARGB color properties
-=======
-    kGSSvgVersion_363       = 3060300
->>>>>>> 88457977
 };
 
 
@@ -248,16 +245,13 @@
     int   text_min_display_time_ms = 0;
     int   ignore_user_input_after_text_timeout_ms = 0;
     int   default_audio_type_volumes[MAX_AUDIO_TYPES]{};
-<<<<<<< HEAD
-    float face_dir_ratio = 1.f; // character face direction ratio, defines y/x relation
-=======
     // GUI position for dialog options, -1 to use default pos
     int   dialog_options_gui_x = -1;
     // GUI position for dialog options, -1 to use default pos
     int   dialog_options_gui_y = -1;
     // Horizontal alignment of dialog options texts
     HorAlignment dialog_options_textalign = kHAlignLeft;
->>>>>>> 88457977
+    float face_dir_ratio = 1.f; // character face direction ratio, defines y/x relation
 
     // Dynamic custom property values for global game objects
     std::vector<AGS::Common::StringIMap> charProps;
