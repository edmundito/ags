//=============================================================================
//
// Adventure Game Studio (AGS)
//
// Copyright (C) 1999-2011 Chris Jones and 2011-20xx others
// The full list of copyright holders can be found in the Copyright.txt
// file, which is part of this source code distribution.
//
// The AGS source code is provided under the Artistic License 2.0.
// A copy of this license can be found in the file License.txt and at
// http://www.opensource.org/licenses/artistic-license-2.0.php
//
//=============================================================================

#ifndef __AC_GAMESTATE_H
#define __AC_GAMESTATE_H

#include "ac/characterinfo.h"
#include "ac/runtime_defines.h"
#include "game/roomstruct.h"
#include "game/viewport.h"
#include "media/audio/queuedaudioitem.h"
#include "util/geometry.h"
#include "util/string_types.h"

// Forward declaration
namespace AGS { namespace Common { class Stream; } }
using namespace AGS; // FIXME later

#define GAME_STATE_RESERVED_INTS 5

// Savegame data format
enum GameStateSvgVersion
{
    kGSSvgVersion_OldFormat = -1, // TODO: remove after old save support is dropped
    kGSSvgVersion_Initial   = 0,
    kGSSvgVersion_350       = 1
};

<<<<<<< HEAD
=======
// A result of coordinate conversion between screen and the room,
// tells which viewport was used to pass the "touch" through.
typedef std::pair<Point, int> VpPoint;

// Adding to this might need to modify AGSDEFNS.SH and AGSPLUGIN.H
>>>>>>> 66a758a1
struct GameState {
    int  score;      // player's current score
    int  usedmode;   // set by ProcessClick to last cursor mode used
    int  disabled_user_interface;  // >0 while in cutscene/etc
    int  gscript_timer;    // obsolete
    int  debug_mode;       // whether we're in debug mode
    int  globalvars[MAXGLOBALVARS];  // [OBSOLETE]
    int  messagetime;      // time left for auto-remove messages
    int  usedinv;          // inventory item last used
    int  inv_top,inv_numdisp,obsolete_inv_numorder,inv_numinline;
    int  text_speed;       // how quickly text is removed
    int  sierra_inv_color; // background used to paint defualt inv window
    int  talkanim_speed;   // animation speed of talking anims
    int  inv_item_wid,inv_item_hit;  // set by SetInvDimensions
    int  speech_text_shadow;         // colour of outline fonts (default black)
    int  swap_portrait_side;         // sierra-style speech swap sides
    int  speech_textwindow_gui;      // textwindow used for sierra-style speech
    int  follow_change_room_timer;   // delay before moving following characters into new room
    int  totalscore;           // maximum possible score
    int  skip_display;         // how the user can skip normal Display windows
    int  no_multiloop_repeat;  // for backwards compatibility
    int  roomscript_finished;  // on_call finished in room
    int  used_inv_on;          // inv item they clicked on
    int  no_textbg_when_voice; // no textwindow bgrnd when voice speech is used
    int  max_dialogoption_width; // max width of dialog options text window
    int  no_hicolor_fadein;      // fade out but instant in for hi-color
    int  bgspeech_game_speed;    // is background speech relative to game speed
    int  bgspeech_stay_on_display; // whether to remove bg speech when DisplaySpeech is used
    int  unfactor_speech_from_textlength; // remove "&10" when calculating time for text to stay
    int  mp3_loop_before_end;    // (UNUSED!) loop this time before end of track (ms)
    int  speech_music_drop;      // how much to drop music volume by when speech is played
    int  in_cutscene;            // we are between a StartCutscene and EndCutscene
    int  fast_forward;           // player has elected to skip cutscene
    int  room_width;      // width of current room
    int  room_height;     // height of current room
    int  game_speed_modifier;
    int  score_sound;
    int  takeover_data;  // value passed to RunAGSGame in previous game
    int  replay_hotkey;
    int  dialog_options_x;
    int  dialog_options_y;
    int  narrator_speech;
    int  ambient_sounds_persist;
    int  lipsync_speed;
    int  close_mouth_speech_time; // stop speech animation at (messagetime - close_mouth_speech_time)
                                  // (this is designed to work in text-only mode)
    int  disable_antialiasing;
    int  text_speed_modifier;
    HorAlignment text_align;
    int  speech_bubble_width;
    int  min_dialogoption_width;
    int  disable_dialog_parser;
    int  anim_background_speed;  // the setting for this room
    int  top_bar_backcolor;
    int  top_bar_textcolor;
    int  top_bar_bordercolor;
    int  top_bar_borderwidth;
    int  top_bar_ypos;
    int  screenshot_width;
    int  screenshot_height;
    int  top_bar_font;
    HorAlignment speech_text_align;
    int  auto_use_walkto_points;
    int  inventory_greys_out;
    int  skip_speech_specific_key;
    int  abort_key;
    int  fade_to_red;
    int  fade_to_green;
    int  fade_to_blue;
    int  show_single_dialog_option;
    int  keep_screen_during_instant_transition;
    int  read_dialog_option_colour;
    int  stop_dialog_at_end;
    int  speech_portrait_placement; // speech portrait placement mode (automatic/custom)
    int  speech_portrait_x; // a speech portrait x offset from corresponding screen side
    int  speech_portrait_y; // a speech portrait y offset 
    int  speech_display_post_time_ms; // keep speech text/portrait on screen after text/voice has finished playing;
                                      // no speech animation is supposed to be played at this time
    int  dialog_options_highlight_color; // The colour used for highlighted (hovered over) text in dialog options
    int  reserved[GAME_STATE_RESERVED_INTS];  // make sure if a future version adds a var, it doesn't mess anything up
    int   recording;   // user is recording their moves
    int   playback;    // playing back recording
    short gamestep;    // step number for matching recordings
    long  randseed;    // random seed
    int   player_on_region;    // player's current region
    int   screen_is_faded_out; // the screen is currently black
    int   check_interaction_only;
    int   bg_frame,bg_anim_delay;  // for animating backgrounds
    int   music_vol_was;  // before the volume drop
    short wait_counter;
    short mboundx1,mboundx2,mboundy1,mboundy2;
    int   fade_effect;
    int   bg_frame_locked;
    int   globalscriptvars[MAXGSVALUES];
    int   cur_music_number,music_repeat;
    int   music_master_volume;
    int   digital_master_volume;
    char  walkable_areas_on[MAX_WALK_AREAS+1];
    short screen_flipped;
    int   entered_at_x,entered_at_y, entered_edge;
    int   want_speech;
    int   cant_skip_speech;
    int   script_timers[MAX_TIMERS];
    int   sound_volume,speech_volume;
    int   normal_font, speech_font;
    char  key_skip_wait;
    int   swap_portrait_lastchar;
    int   swap_portrait_lastlastchar;
    int   separate_music_lib;
    int   in_conversation;
    int   screen_tint;
    int   num_parsed_words;
    short parsed_words[MAX_PARSED_WORDS];
    char  bad_parsed_word[100];
    int   raw_color;
    int   raw_modified[MAX_ROOM_BGFRAMES];
    short filenumbers[MAXSAVEGAMES]; // [OBSOLETE]
    int   room_changes;
    int   mouse_cursor_hidden;
    int   silent_midi;
    int   silent_midi_channel;
    int   current_music_repeating;  // remember what the loop flag was when this music started
    unsigned long shakesc_delay;  // unsigned long to match loopcounter
    int   shakesc_amount, shakesc_length;
    int   rtint_red, rtint_green, rtint_blue, rtint_level, rtint_light;
    bool  rtint_enabled;
    int   end_cutscene_music;
    int   skip_until_char_stops;
    int   get_loc_name_last_time;
    int   get_loc_name_save_cursor;
    int   restore_cursor_mode_to;
    int   restore_cursor_image_to;
    short music_queue_size;
    short music_queue[MAX_QUEUED_MUSIC];
    short new_music_queue_size;
    short crossfading_out_channel;
    short crossfade_step;
    short crossfade_out_volume_per_step;
    short crossfade_initial_volume_out;
    short crossfading_in_channel;
    short crossfade_in_volume_per_step;
    short crossfade_final_volume_in;
    QueuedAudioItem new_music_queue[MAX_QUEUED_MUSIC];
    char  takeover_from[50];
    char  playmp3file_name[PLAYMP3FILE_MAX_FILENAME_LEN];
    char  globalstrings[MAXGLOBALSTRINGS][MAX_MAXSTRLEN];
    char  lastParserEntry[MAX_MAXSTRLEN];
    char  game_name[100];
    int   ground_level_areas_disabled;
    int   next_screen_transition;
    int   gamma_adjustment;
    short temporarily_turned_off_character;  // Hide Player Charactr ticked
    short inv_backwards_compatibility; // CLNUP probably remove, need to check
    int  *gui_draw_order;
    char**do_once_tokens;
    int   num_do_once_tokens;
    int   text_min_display_time_ms;
    int   ignore_user_input_after_text_timeout_ms;
    unsigned long ignore_user_input_until_time;
    int   default_audio_type_volumes[MAX_AUDIO_TYPES];

    // Dynamic custom property values for characters and items
    std::vector<AGS::Common::StringIMap> charProps;
    AGS::Common::StringIMap invProps[MAX_INV];

    // Tells whether character speech stays on screen not animated for additional time
    bool  speech_in_post_state;

    GameState();

    const Size &GetNativeSize() const;
    void SetNativeSize(const Size &size);

    //
    // Viewport and camera control.
    // Viewports are positioned in game screen coordinates, related to the "game size",
    // while cameras are positioned in room coordinates.
    //
    // Tells if the room viewport should be adjusted automatically each time a new room is loaded
    bool IsAutoRoomViewport() const;
    // Returns main viewport position on screen, this is the overall game view
    const Rect &GetMainViewport() const;
    // Returns UI viewport position on screen, this is the GUI layer
    const Rect &GetUIViewport() const;
    // Returns Room viewport position, which works as a "window" into the room
    const Rect &GetRoomViewport() const;
    // Returns UI viewport position in absolute coordinates (with main viewport offset)
    Rect       GetUIViewportAbs() const;
    // Returns Room viewport position in absolute coordinates (with main viewport offset)
    Rect       GetRoomViewportAbs() const;
    // Sets if the room viewport should be adjusted automatically each time a new room is loaded
    void SetAutoRoomViewport(bool on);
    // Main viewport defines the location of all things drawn and interactable on the game screen.
    // Other viewports are defined relative to the main viewports.
    void SetMainViewport(const Rect &viewport);
    // UI viewport is a formal dummy viewport for GUI and Overlays (like speech).
    void SetUIViewport(const Rect &viewport);
    // Room viewport defines location of a room view inside the main viewport.
    void SetRoomViewport(const Rect &viewport);
    // Applies all the pending changes to viewports and cameras
    void UpdateViewports();
    // Returns Room camera position and size inside the room (in room coordinates)
    const Rect &GetRoomCamera() const;
    // Returns constant camera object letting read its properties directly
    const RoomCamera &GetRoomCameraObj() const;
    // Sets explicit room camera's orthographic size
    void SetRoomCameraSize(const Size &cam_size);
    // Puts room camera to the new location in the room
    void SetRoomCameraAt(int x, int y);
    // Tells if camera is currently locked at custom position
    bool IsRoomCameraLocked() const;
    // Locks room camera at its current position
    void LockRoomCamera();
    // Similar to SetRoomCameraAt, but also locks camera preventing it from following player character
    void LockRoomCameraAt(int x, int y);
    // Releases camera lock, letting it follow player character
    void ReleaseRoomCamera();
    // Runs camera behavior
    void UpdateRoomCamera();
    // Converts room coordinates to the game screen coordinates through the room viewport
    // This group of functions always tries to pass a point through the **primary** room viewport
    // TODO: also support using arbitrary viewport (for multiple viewports).
    Point RoomToScreen(int roomx, int roomy);
    int  RoomToScreenX(int roomx);
    int  RoomToScreenY(int roomy);
    // Converts game screen coordinates to the room coordinates through the room viewport
<<<<<<< HEAD
    Point ScreenToRoom(int scrx, int scry);
=======
    // These functions first try to find if there is any viewport at the given coords
    // TODO: also support using arbitrary viewport (for multiple viewports)
    // TODO: find out if possible to refactor and get rid of "variadic" variants;
    // usually this depends on how the arguments are created (whether they are in "variadic" or true coords)
    VpPoint ScreenToRoom(int scrx, int scry, bool clip_viewport = true);
    VpPoint ScreenToRoomDivDown(int scrx, int scry, bool clip_viewport = true); // native "variadic" coords variant
>>>>>>> 66a758a1

    // Serialization
    void ReadQueuedAudioItems_Aligned(Common::Stream *in);
    void ReadCustomProperties_v340(Common::Stream *in);
    void WriteCustomProperties_v340(Common::Stream *out) const;
    void ReadFromSavegame(Common::Stream *in, GameStateSvgVersion svg_ver);
    void WriteForSavegame(Common::Stream *out) const;
    void FreeProperties();

private:
    // Determines the game's size in "native" units, used to convert coordinate
    // arguments in game data and scripts to screen coordinates.
    // Equals real game size by default, which results in 1:1 conversion.
    // (atm used only for backwards-compatibility in high-res games that wanted
    // to keep coordinates in 320x200 range in scripts)
    Size _nativeSize;
    // Defines if the room viewport should be adjusted to the room size automatically.
    bool _isAutoRoomViewport;
    // Viewport defines the rectangle of the drawn and interactable area
    // in the most basic case it will be equal to the game size.
    Viewport _mainViewport;
    // Viewport defines the render and interaction rectangle of game's UI.
    Viewport _uiViewport;
    // Primary room viewport, defines place on screen where the room camera
    // contents are drawn.
    Viewport _roomViewport;
    // Camera defines the position of an "looking eye" inside the room.
    RoomCamera _roomCamera;

    // Tells that the main viewport's position has changed since last game update
    bool  _mainViewportHasChanged;
    // Tells that the room viewport's position has changed since last game update
    bool  _roomViewportHasChanged;
    // Tells that the room camera's size has changed since last game update
    bool  _cameraHasChanged;

    // Calculates room-to-viewport coordinate conversion.
    void AdjustRoomToViewport();
};

// Converts legacy alignment type used in script API
HorAlignment ConvertLegacyScriptAlignment(LegacyScriptAlignment align);
// Reads legacy alignment type from the value set in script depending on the
// current Script API level. This is made to make it possible to change
// Alignment constants in the Script API and still support old version.
HorAlignment ReadScriptAlignment(int32_t align);

extern GameState play;

#endif // __AC_GAMESTATE_H<|MERGE_RESOLUTION|>--- conflicted
+++ resolved
@@ -37,14 +37,10 @@
     kGSSvgVersion_350       = 1
 };
 
-<<<<<<< HEAD
-=======
 // A result of coordinate conversion between screen and the room,
 // tells which viewport was used to pass the "touch" through.
 typedef std::pair<Point, int> VpPoint;
 
-// Adding to this might need to modify AGSDEFNS.SH and AGSPLUGIN.H
->>>>>>> 66a758a1
 struct GameState {
     int  score;      // player's current score
     int  usedmode;   // set by ProcessClick to last cursor mode used
@@ -271,16 +267,9 @@
     int  RoomToScreenX(int roomx);
     int  RoomToScreenY(int roomy);
     // Converts game screen coordinates to the room coordinates through the room viewport
-<<<<<<< HEAD
-    Point ScreenToRoom(int scrx, int scry);
-=======
     // These functions first try to find if there is any viewport at the given coords
     // TODO: also support using arbitrary viewport (for multiple viewports)
-    // TODO: find out if possible to refactor and get rid of "variadic" variants;
-    // usually this depends on how the arguments are created (whether they are in "variadic" or true coords)
     VpPoint ScreenToRoom(int scrx, int scry, bool clip_viewport = true);
-    VpPoint ScreenToRoomDivDown(int scrx, int scry, bool clip_viewport = true); // native "variadic" coords variant
->>>>>>> 66a758a1
 
     // Serialization
     void ReadQueuedAudioItems_Aligned(Common::Stream *in);
