--- conflicted
+++ resolved
@@ -113,20 +113,11 @@
     int  swap_portrait_side = 0;         // sierra-style speech swap sides
     int  speech_textwindow_gui = 0;      // textwindow used for sierra-style speech
     int  follow_change_room_timer = 0;   // delay before moving following characters into new room
-<<<<<<< HEAD
-    int  skip_display = 0;          // how the user can skip normal Display windows
+    SkipSpeechStyle skip_display = kSkipSpeechKeyMouse; // how the user can skip normal Display windows
     int  no_multiloop_repeat = 0;   // for backwards compatibility
     int  roomscript_finished = 0;   // on_call finished in room
     int  used_inv_on = 0;           // inv item they clicked on
     int  no_textbg_when_voice = 0;  // no textwindow bgrnd when voice speech is used
-=======
-    int  totalscore = 0;        // maximum possible score
-    SkipSpeechStyle skip_display = kSkipSpeechKeyMouse; // how the user can skip normal Display windows
-    int  no_multiloop_repeat = 0; // for backwards compatibility
-    int  roomscript_finished = 0; // on_call finished in room
-    int  used_inv_on = 0;       // inv item they clicked on
-    int  no_textbg_when_voice = 0; // no textwindow bgrnd when voice speech is used
->>>>>>> 628bd12d
     int  max_dialogoption_width = 0; // max width of dialog options text window
     int  no_hicolor_fadein = 0;     // (DEPRECATED, lo-end optimization) fade out but instant in for hi-color
     int  bgspeech_game_speed = 0;   // is background speech relative to game speed
