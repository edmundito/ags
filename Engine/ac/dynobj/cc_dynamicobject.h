--- conflicted
+++ resolved
@@ -19,12 +19,8 @@
 #ifndef __CC_DYNAMICOBJECT_H
 #define __CC_DYNAMICOBJECT_H
 
-<<<<<<< HEAD
 #include "core/types.h"
-=======
-#include "util/file.h"
 #include "script/runtimescriptvalue.h"
->>>>>>> b1b7bd4d
 
 // Forward declaration
 namespace AGS { namespace Common { class Stream; } }
