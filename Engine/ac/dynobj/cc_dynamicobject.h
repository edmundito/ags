//=============================================================================
//
// Adventure Game Studio (AGS)
//
// Copyright (C) 1999-2011 Chris Jones and 2011-20xx others
// The full list of copyright holders can be found in the Copyright.txt
// file, which is part of this source code distribution.
//
// The AGS source code is provided under the Artistic License 2.0.
// A copy of this license can be found in the file License.txt and at
// http://www.opensource.org/licenses/artistic-license-2.0.php
//
//=============================================================================
//
// Managed script object interface.
//
//=============================================================================
#ifndef __CC_DYNAMICOBJECT_H
#define __CC_DYNAMICOBJECT_H

#include <functional>
#include <unordered_map>
#include <utility>
#include "core/types.h"


// A pair of managed handle and abstract object pointer
typedef std::pair<int32_t, void*> DynObjectRef;


// OBJECT-BASED SCRIPTING RUNTIME FUNCTIONS
// interface
struct ICCDynamicObject {
    // When a ref count reaches 0, this is called with the address
    // of the object. Return 1 to remove the object from memory, 0 to
    // leave it.
    // FIXME: the return value is really never used in the engine, but
    // we cannot currently change to void without adjusting plugin API.
    // The "force" flag tells system to detach the object, breaking any links and references
    // to other managed objects or game resources (instead of disposing these too).
    // TODO: it might be better to rewrite the managed pool and remove this flag at all,
    // because it makes the use of this interface prone to mistakes.
    virtual int Dispose(const char *address, bool force = false) = 0;
    // return the type name of the object
    virtual const char *GetType() = 0;
    // serialize the object into BUFFER (which is BUFSIZE bytes)
    // return number of bytes used
    // TODO: pass savegame format version
    virtual int Serialize(const char *address, char *buffer, int bufsize) = 0;

    //
    // Interface of a managed object that contains typeid fields.
    // Remap typeid fields using the provided map
    virtual void RemapTypeids(const char *address,
        const std::unordered_map<uint32_t, uint32_t> &typeid_map) = 0;

    //
    // Inteface of a managed object that contains references to other objects.
    // Type of function that performs an operation over a managed handle
    typedef std::function<void(int handle)> PfnTraverseRefOp;
    // Traverse all managed references in this object, and run callback for each of them
    virtual void TraverseRefs(const char *address, PfnTraverseRefOp traverse_op) = 0;


    // Legacy support for reading and writing object values by their relative offset.
    // WARNING: following were never a part of plugin API, therefore these methods
    // should **never** be called for kScValPluginObject script objects!
    //
    // RE: GetFieldPtr()
    // According to AGS script specification, when the old-string pointer or char array is passed
    // as an argument, the byte-code does not include any specific command for the member variable
    // retrieval and instructs to pass an address of the object itself with certain offset.
    // This results in functions like StrCopy writing directly over object address.
    // There may be other implementations, but the big question is: how to detect when this is
    // necessary, because byte-code does not contain any distinct operation for this case.
    // The worst thing here is that with the current byte-code structure we can never tell whether
    // offset 0 means getting pointer to whole object or a pointer to its first field.
    virtual const char* GetFieldPtr(const char *address, intptr_t offset)           = 0;
    virtual void    Read(const char *address, intptr_t offset, void *dest, int size) = 0;
    virtual uint8_t ReadInt8(const char *address, intptr_t offset)                  = 0;
    virtual int16_t ReadInt16(const char *address, intptr_t offset)                 = 0;
    virtual int32_t ReadInt32(const char *address, intptr_t offset)                 = 0;
    virtual float   ReadFloat(const char *address, intptr_t offset)                 = 0;
    virtual void    Write(const char *address, intptr_t offset, void *src, int size) = 0;
    virtual void    WriteInt8(const char *address, intptr_t offset, uint8_t val)    = 0;
    virtual void    WriteInt16(const char *address, intptr_t offset, int16_t val)   = 0;
    virtual void    WriteInt32(const char *address, intptr_t offset, int32_t val)   = 0;
    virtual void    WriteFloat(const char *address, intptr_t offset, float val)     = 0;

protected:
    ICCDynamicObject() = default;
    ~ICCDynamicObject() = default;
};

// Managed String class interface
struct ICCStringClass {
    virtual DynObjectRef CreateString(const char *fromText) = 0;
};

// Managed object deserializer interface.
// Is supposed to create an object based on object type, and add one to the managed pool
struct ICCObjectReader {
    // TODO: pass savegame format version
    virtual void Unserialize(int index, const char *objectType, const char *serializedData, int dataSize) = 0;
};

<<<<<<< HEAD
// set the class that will be used for dynamic strings
extern void  ccSetStringClassImpl(ICCStringClass *theClass);
// register a memory handle for the object and allow script
// pointers to point to it
extern int32_t ccRegisterManagedObject(const void *object, ICCDynamicObject *callback, bool plugin_object = false);
// register a new object and add a reference count
extern int32_t ccRegisterManagedObjectAndRef(const void *object, ICCDynamicObject *callback);
// register a new object and mark it persistent (always referenced by the engine)
extern int32_t ccRegisterPersistentObject(const void *object, ICCDynamicObject *callback);
// register a de-serialized object
extern int32_t ccRegisterUnserializedObject(int index, const void *object, ICCDynamicObject *, bool plugin_object = false);
// register a de-serialized object and mark it persistent (always referenced by the engine)
extern int32_t ccRegisterUnserializedPersistentObject(int index, const void *object, ICCDynamicObject *);
// unregister a particular object
extern int   ccUnRegisterManagedObject(const void *object);
// remove all registered objects
extern void  ccUnregisterAllObjects();
// serialize all objects to disk
extern void  ccSerializeAllObjects(Common::Stream *out);
// un-serialise all objects (will remove all currently registered ones)
extern int   ccUnserializeAllObjects(Common::Stream *in, ICCObjectReader *callback);
// dispose the object if RefCount==0
extern void  ccAttemptDisposeObject(int32_t handle);
// translate between object handles and memory addresses
extern int32_t ccGetObjectHandleFromAddress(const void *address);
// TODO: not sure if it makes any sense whatsoever to use "const char*"
// in these functions, might as well change to char* or just void*.
extern const char *ccGetObjectAddressFromHandle(int32_t handle);

extern int ccAddObjectReference(int32_t handle);
extern int ccReleaseObjectReference(int32_t handle);

extern ICCStringClass *stringClassImpl;

=======
>>>>>>> 926c75b6
#endif // __CC_DYNAMICOBJECT_H<|MERGE_RESOLUTION|>--- conflicted
+++ resolved
@@ -104,41 +104,4 @@
     virtual void Unserialize(int index, const char *objectType, const char *serializedData, int dataSize) = 0;
 };
 
-<<<<<<< HEAD
-// set the class that will be used for dynamic strings
-extern void  ccSetStringClassImpl(ICCStringClass *theClass);
-// register a memory handle for the object and allow script
-// pointers to point to it
-extern int32_t ccRegisterManagedObject(const void *object, ICCDynamicObject *callback, bool plugin_object = false);
-// register a new object and add a reference count
-extern int32_t ccRegisterManagedObjectAndRef(const void *object, ICCDynamicObject *callback);
-// register a new object and mark it persistent (always referenced by the engine)
-extern int32_t ccRegisterPersistentObject(const void *object, ICCDynamicObject *callback);
-// register a de-serialized object
-extern int32_t ccRegisterUnserializedObject(int index, const void *object, ICCDynamicObject *, bool plugin_object = false);
-// register a de-serialized object and mark it persistent (always referenced by the engine)
-extern int32_t ccRegisterUnserializedPersistentObject(int index, const void *object, ICCDynamicObject *);
-// unregister a particular object
-extern int   ccUnRegisterManagedObject(const void *object);
-// remove all registered objects
-extern void  ccUnregisterAllObjects();
-// serialize all objects to disk
-extern void  ccSerializeAllObjects(Common::Stream *out);
-// un-serialise all objects (will remove all currently registered ones)
-extern int   ccUnserializeAllObjects(Common::Stream *in, ICCObjectReader *callback);
-// dispose the object if RefCount==0
-extern void  ccAttemptDisposeObject(int32_t handle);
-// translate between object handles and memory addresses
-extern int32_t ccGetObjectHandleFromAddress(const void *address);
-// TODO: not sure if it makes any sense whatsoever to use "const char*"
-// in these functions, might as well change to char* or just void*.
-extern const char *ccGetObjectAddressFromHandle(int32_t handle);
-
-extern int ccAddObjectReference(int32_t handle);
-extern int ccReleaseObjectReference(int32_t handle);
-
-extern ICCStringClass *stringClassImpl;
-
-=======
->>>>>>> 926c75b6
 #endif // __CC_DYNAMICOBJECT_H