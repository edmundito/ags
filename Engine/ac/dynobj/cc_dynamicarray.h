--- conflicted
+++ resolved
@@ -15,14 +15,9 @@
 #define __CC_DYNAMICARRAY_H
 
 #include <vector>
-<<<<<<< HEAD
 #include <unordered_map>
-#include "ac/dynobj/cc_dynamicobject.h"   // ICCDynamicObject
-=======
 #include "ac/dynobj/cc_agsdynamicobject.h"
-#include "util/stream.h"
 
->>>>>>> 926c75b6
 
 #define ARRAY_MANAGED_TYPE_FLAG    0x80000000
 
@@ -33,13 +28,9 @@
 
     struct Header
     {
-<<<<<<< HEAD
         // Type id of elements, refering the RTTI
         // May contain ARRAY_MANAGED_TYPE_FLAG
         uint32_t TypeID = 0u;
-=======
-        // May contain ARRAY_MANAGED_TYPE_FLAG
->>>>>>> 926c75b6
         uint32_t ElemCount = 0u;
         // TODO: refactor and store "elem size" instead
         uint32_t TotalSize = 0u;
@@ -53,12 +44,6 @@
     // return the type name of the object
     const char *GetType() override;
     int Dispose(const char *address, bool force) override;
-<<<<<<< HEAD
-    // serialize the object into BUFFER (which is BUFSIZE bytes)
-    // return number of bytes used
-    int Serialize(const char *address, char *buffer, int bufsize) override;
-=======
->>>>>>> 926c75b6
     void Unserialize(int index, AGS::Common::Stream *in, size_t data_sz);
     // Create managed array object and return a pointer to the beginning of a buffer
     DynObjectRef CreateOld(uint32_t elem_count, uint32_t elem_size, bool isManagedType)
@@ -72,40 +57,19 @@
     // Traverse all managed references in this object, and run callback for each of them
     void TraverseRefs(const char *address, PfnTraverseRefOp traverse_op) override;
 
-<<<<<<< HEAD
-    // Legacy support for reading and writing object values by their relative offset
-    const char* GetFieldPtr(const char *address, intptr_t offset) override;
-    void    Read(const char *address, intptr_t offset, void *dest, int size) override;
-    uint8_t ReadInt8(const char *address, intptr_t offset) override;
-    int16_t ReadInt16(const char *address, intptr_t offset) override;
-    int32_t ReadInt32(const char *address, intptr_t offset) override;
-    float   ReadFloat(const char *address, intptr_t offset) override;
-    void    Write(const char *address, intptr_t offset, void *src, int size) override;
-    void    WriteInt8(const char *address, intptr_t offset, uint8_t val) override;
-    void    WriteInt16(const char *address, intptr_t offset, int16_t val) override;
-    void    WriteInt32(const char *address, intptr_t offset, int32_t val) override;
-    void    WriteFloat(const char *address, intptr_t offset, float val) override;
-
 private:
     // The size of the array's header in memory, prepended to the element data
-    static const size_t MemHeaderSz = sizeof(uint32_t) * 3;
+    static const size_t MemHeaderSz = sizeof(Header);
     // The size of the serialized header
     static const size_t FileHeaderSz = sizeof(uint32_t) * 3;
 
     DynObjectRef CreateImpl(uint32_t type_id, bool is_managed, uint32_t elem_count, uint32_t elem_size);
-=======
-private:
-    // The size of the array's header in memory, prepended to the element data
-    static const size_t MemHeaderSz = sizeof(Header);
-    // The size of the serialized header
-    static const size_t FileHeaderSz = sizeof(uint32_t) * 2;
 
     // Savegame serialization
     // Calculate and return required space for serialization, in bytes
     size_t CalcSerializeSize(const char *address) override;
     // Write object data into the provided stream
     void Serialize(const char *address, AGS::Common::Stream *out) override;
->>>>>>> 926c75b6
 };
 
 extern CCDynamicArray globalDynamicArray;
