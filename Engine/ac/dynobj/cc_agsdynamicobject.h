//=============================================================================
//
// Adventure Game Studio (AGS)
//
// Copyright (C) 1999-2011 Chris Jones and 2011-20xx others
// The full list of copyright holders can be found in the Copyright.txt
// file, which is part of this source code distribution.
//
// The AGS source code is provided under the Artistic License 2.0.
// A copy of this license can be found in the file License.txt and at
// http://www.opensource.org/licenses/artistic-license-2.0.php
//
//=============================================================================
//
// This is a collection of common implementations of the IScriptObject
// interface. Intended to be used as parent classes for majority of the
// script object managers.
//
// CCBasicObject: parent for managers that treat object contents as raw
// byte buffer.
//
// AGSCCDynamicObject, extends CCBasicObject: parent for built-in dynamic
// object managers; provides simplier serialization methods working with
// streams instead of a raw memory buffer.
//
// AGSCCStaticObject, extends CCBasicObject: a formal stub, intended as
// a parent for built-in static object managers.
//
//=============================================================================
#ifndef __AC_CCDYNAMICOBJECT_H
#define __AC_CCDYNAMICOBJECT_H

<<<<<<< HEAD
#include "ac/dynobj/cc_basicobject.h"
=======
#include "ac/dynobj/cc_scriptobject.h"
>>>>>>> e3c90803

namespace AGS { namespace Common { class Stream; } }


<<<<<<< HEAD
struct AGSCCDynamicObject : CCBasicObject
{
protected:
    virtual ~AGSCCDynamicObject() = default;

public:
    // TODO: how to pass savegame format version (???)
    int Serialize(const char *address, char *buffer, int bufsize) override;
=======
// CCBasicObject: basic implementation of the script object interface,
// intended to be used as a parent for object/manager classes that do not
// require specific implementation.
// * Dispose ignored, never deletes any data on its own;
// * Serialization skipped, does not save or load anything;
// * Provides default implementation for reading and writing data fields,
//   treats the contents of an object as a raw byte buffer.
struct CCBasicObject : public IScriptObject
{
public:
    virtual ~CCBasicObject() = default;

    // Dispose the object
    int Dispose(void* /*address*/, bool /*force*/) override;
    // Serialize the object into BUFFER (which is BUFSIZE bytes)
    // return number of bytes used
    int Serialize(void* /*address*/, uint8_t* /*buffer*/, int /*bufsize*/) override;

    //
    // Legacy support for reading and writing object fields by their relative offset
    //
    void *GetFieldPtr(void* address, intptr_t offset) override;
    void Read(void *address, intptr_t offset, uint8_t *dest, size_t size) override;
    uint8_t ReadInt8(void *address, intptr_t offset) override;
    int16_t ReadInt16(void *address, intptr_t offset) override;
    int32_t ReadInt32(void *address, intptr_t offset) override;
    float ReadFloat(void *address, intptr_t offset) override;
    void Write(void *address, intptr_t offset, const uint8_t *src, size_t size) override;
    void WriteInt8(void *address, intptr_t offset, uint8_t val) override;
    void WriteInt16(void *address, intptr_t offset, int16_t val) override;
    void WriteInt32(void *address, intptr_t offset, int32_t val) override;
    void WriteFloat(void *address, intptr_t offset, float val) override;
};


// AGSCCDynamicObject: standard parent implementation for the built-in
// script objects/manager.
// * Serialization from a raw buffer; provides a virtual function that
//   accepts Stream, to be implemented in children instead.
// * Provides Unserialize interface that accepts Stream.
struct AGSCCDynamicObject : public CCBasicObject
{
public:
    virtual ~AGSCCDynamicObject() = default;

    // TODO: pass savegame format version
    int Serialize(void *address, uint8_t *buffer, int bufsize) override;
>>>>>>> e3c90803
    // Try unserializing the object from the given input stream
    virtual void Unserialize(int index, AGS::Common::Stream *in, size_t data_sz) = 0;

protected:
    // Savegame serialization
    // Calculate and return required space for serialization, in bytes
    virtual size_t CalcSerializeSize(void *address) = 0;
    // Write object data into the provided stream
    virtual void Serialize(void *address, AGS::Common::Stream *out) = 0;
};


// CCStaticObject is a base class for managing static global objects in script.
// The static objects can never be disposed, and do not support serialization
// through IScriptObject interface.
struct AGSCCStaticObject : public CCBasicObject
{
public:
    virtual ~AGSCCStaticObject() = default;

    const char *GetType() override { return "StaticObject"; }
};


extern AGSCCStaticObject GlobalStaticManager;

#endif // __AC_CCDYNAMICOBJECT_H<|MERGE_RESOLUTION|>--- conflicted
+++ resolved
@@ -30,25 +30,11 @@
 #ifndef __AC_CCDYNAMICOBJECT_H
 #define __AC_CCDYNAMICOBJECT_H
 
-<<<<<<< HEAD
-#include "ac/dynobj/cc_basicobject.h"
-=======
 #include "ac/dynobj/cc_scriptobject.h"
->>>>>>> e3c90803
 
 namespace AGS { namespace Common { class Stream; } }
 
 
-<<<<<<< HEAD
-struct AGSCCDynamicObject : CCBasicObject
-{
-protected:
-    virtual ~AGSCCDynamicObject() = default;
-
-public:
-    // TODO: how to pass savegame format version (???)
-    int Serialize(const char *address, char *buffer, int bufsize) override;
-=======
 // CCBasicObject: basic implementation of the script object interface,
 // intended to be used as a parent for object/manager classes that do not
 // require specific implementation.
@@ -62,10 +48,15 @@
     virtual ~CCBasicObject() = default;
 
     // Dispose the object
-    int Dispose(void* /*address*/, bool /*force*/) override;
+    int Dispose(void* address, bool force) override;
     // Serialize the object into BUFFER (which is BUFSIZE bytes)
     // return number of bytes used
-    int Serialize(void* /*address*/, uint8_t* /*buffer*/, int /*bufsize*/) override;
+    int Serialize(void* address, uint8_t* buffer, int bufsize) override;
+    // Remap typeid fields using the provided map
+    void RemapTypeids(void *address,
+        const std::unordered_map<uint32_t, uint32_t>& typeid_map) override;
+    // Traverse all managed references in this object, and run callback for each of them
+    void TraverseRefs(void *address, PfnTraverseRefOp traverse_op) override;
 
     //
     // Legacy support for reading and writing object fields by their relative offset
@@ -94,9 +85,8 @@
 public:
     virtual ~AGSCCDynamicObject() = default;
 
-    // TODO: pass savegame format version
+    // TODO: find a way to pass savegame format version?
     int Serialize(void *address, uint8_t *buffer, int bufsize) override;
->>>>>>> e3c90803
     // Try unserializing the object from the given input stream
     virtual void Unserialize(int index, AGS::Common::Stream *in, size_t data_sz) = 0;
 
