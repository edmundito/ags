//=============================================================================
//
// Adventure Game Studio (AGS)
//
// Copyright (C) 1999-2011 Chris Jones and 2011-20xx others
// The full list of copyright holders can be found in the Copyright.txt
// file, which is part of this source code distribution.
//
// The AGS source code is provided under the Artistic License 2.0.
// A copy of this license can be found in the file License.txt and at
// http://www.opensource.org/licenses/artistic-license-2.0.php
//
//=============================================================================
#include <memory.h>
#include "scriptuserobject.h"
#include "ac/dynobj/dynobj_manager.h"
#include "ac/dynobj/managedobjectpool.h"
#include "script/cc_script.h"
#include "script/cc_instance.h"
#include "util/memorystream.h"
#include "util/stream.h"

using namespace AGS::Common;

const char *ScriptUserObject::TypeName = "UserObj2";

// return the type name of the object
const char *ScriptUserObject::GetType()
{
    return TypeName;
}

ScriptUserObject::~ScriptUserObject()
{
    delete [] _data;
}

/* static */ ScriptUserObject *ScriptUserObject::CreateManaged(uint32_t type_id, size_t size)
{
    ScriptUserObject *suo = new ScriptUserObject();
    suo->Create(nullptr, nullptr, type_id, size);
    ccRegisterManagedObject(suo, suo);
    return suo;
}

<<<<<<< HEAD
void ScriptUserObject::Create(const char *data, Stream *in, uint32_t type_id, size_t size)
=======
void ScriptUserObject::Create(const uint8_t *data, Stream *in, size_t size)
>>>>>>> e3c90803
{
    delete [] _data;
    _data = nullptr;

    _typeid = type_id;
    _size = size;
    if (_size > 0)
    {
        _data = new char[size];
        if (data)
            memcpy(_data, data, _size);
        else if (in)
            in->Read(_data, _size);
        else
            memset(_data, 0, _size);
    }
}

<<<<<<< HEAD
int ScriptUserObject::Dispose(const char* address, bool force)
=======
int ScriptUserObject::Dispose(void* /*address*/, bool /*force*/)
>>>>>>> e3c90803
{
    // Unref all managed pointers within the struct
    if (!force && (_typeid > 0))
    {
        TraverseRefs(address, [](int handle) { pool.SubRefNoCheck(handle); });
    }

    delete this;
    return 1;
}

size_t ScriptUserObject::CalcSerializeSize(void* /*address*/)
{
    const size_t hdr_sz = sizeof(uint32_t) * 2; // typeid and size
    return _size + hdr_sz;
}

<<<<<<< HEAD
void ScriptUserObject::Serialize(const char *address, AGS::Common::Stream *out)
=======
void ScriptUserObject::Serialize(void* /*address*/, AGS::Common::Stream *out)
>>>>>>> e3c90803
{
    const size_t hdr_sz = sizeof(uint32_t) * 2; // typeid and size
    out->WriteInt32(hdr_sz); // header size, reserve for the future
    out->WriteInt32(_typeid); // type id
    out->Write(_data, _size); // main data
}

void ScriptUserObject::Unserialize(int index, Stream *in, size_t data_sz)
{
    // TODO: should we support older save versions here?
    // might have to use class name (GetType) to distinguish save formats in UnSerializer
    size_t hdr_sz = static_cast<uint32_t>(in->ReadInt32());
    _typeid = static_cast<uint32_t>(in->ReadInt32());
    Create(nullptr, in, _typeid, data_sz - hdr_sz);
    ccRegisterUnserializedObject(index, this, this);
}

<<<<<<< HEAD
void ScriptUserObject::RemapTypeids(const char* /*address*/,
    const std::unordered_map<uint32_t, uint32_t> &typeid_map)
{
    const auto it = typeid_map.find(_typeid);
    assert(_typeid == 0u || it != typeid_map.end());
    _typeid = (it != typeid_map.end()) ? it->second : 0u;
}

void ScriptUserObject::TraverseRefs(const char *address, PfnTraverseRefOp traverse_op)
{
    // TODO: may be a bit faster if we make a "runtime type"
    // struct, merging joint type info and auxiliary helper data,
    // and store a pointer in the arr data.
    // might also have a dummy "type" for "unknown type" arrays.
    if (_typeid == 0u) return;
    assert(ccInstance::GetRTTI()->GetTypes().size() > _typeid);
    const auto *helper = ccInstance::GetRTTIHelper();
    const auto fref = helper->GetManagedOffsetsForType(_typeid);
    for (auto it = fref.first; it < fref.second; ++it)
    {
        traverse_op(*(int32_t*)(_data + *it));
    }
}

const char* ScriptUserObject::GetFieldPtr(const char* /*address*/, intptr_t offset)
=======
void* ScriptUserObject::GetFieldPtr(void* /*address*/, intptr_t offset)
>>>>>>> e3c90803
{
    return _data + offset;
}

void ScriptUserObject::Read(void* /*address*/, intptr_t offset, uint8_t *dest, size_t size)
{
    memcpy(dest, _data + offset, size);
}

uint8_t ScriptUserObject::ReadInt8(void* /*address*/, intptr_t offset)
{
    return *(uint8_t*)(_data + offset);
}

int16_t ScriptUserObject::ReadInt16(void* /*address*/, intptr_t offset)
{
    return *(int16_t*)(_data + offset);
}

int32_t ScriptUserObject::ReadInt32(void* /*address*/, intptr_t offset)
{
    return *(int32_t*)(_data + offset);
}

float ScriptUserObject::ReadFloat(void* /*address*/, intptr_t offset)
{
    return *(float*)(_data + offset);
}

void ScriptUserObject::Write(void* /*address*/, intptr_t offset, const uint8_t *src, size_t size)
{
    memcpy((void*)(_data + offset), src, size);
}

void ScriptUserObject::WriteInt8(void* /*address*/, intptr_t offset, uint8_t val)
{
    *(uint8_t*)(_data + offset) = val;
}

void ScriptUserObject::WriteInt16(void* /*address*/, intptr_t offset, int16_t val)
{
    *(int16_t*)(_data + offset) = val;
}

void ScriptUserObject::WriteInt32(void* /*address*/, intptr_t offset, int32_t val)
{
    *(int32_t*)(_data + offset) = val;
}

void ScriptUserObject::WriteFloat(void* /*address*/, intptr_t offset, float val)
{
    *(float*)(_data + offset) = val;
}


// Allocates managed struct containing two ints: X and Y
ScriptUserObject *ScriptStructHelpers::CreatePoint(int x, int y)
{
<<<<<<< HEAD
    // FIXME: type id! (is it possible to RTTI?)
    ScriptUserObject *suo = ScriptUserObject::CreateManaged(RTTI::NoType, sizeof(int32_t) * 2);
    suo->WriteInt32((const char*)suo, 0, x);
    suo->WriteInt32((const char*)suo, sizeof(int32_t), y);
=======
    ScriptUserObject *suo = ScriptUserObject::CreateManaged(sizeof(int32_t) * 2);
    suo->WriteInt32(suo, 0, x);
    suo->WriteInt32(suo, sizeof(int32_t), y);
>>>>>>> e3c90803
    return suo;
}<|MERGE_RESOLUTION|>--- conflicted
+++ resolved
@@ -43,11 +43,7 @@
     return suo;
 }
 
-<<<<<<< HEAD
-void ScriptUserObject::Create(const char *data, Stream *in, uint32_t type_id, size_t size)
-=======
-void ScriptUserObject::Create(const uint8_t *data, Stream *in, size_t size)
->>>>>>> e3c90803
+void ScriptUserObject::Create(const uint8_t *data, Stream *in, uint32_t type_id, size_t size)
 {
     delete [] _data;
     _data = nullptr;
@@ -56,7 +52,7 @@
     _size = size;
     if (_size > 0)
     {
-        _data = new char[size];
+        _data = new uint8_t[size];
         if (data)
             memcpy(_data, data, _size);
         else if (in)
@@ -66,11 +62,7 @@
     }
 }
 
-<<<<<<< HEAD
-int ScriptUserObject::Dispose(const char* address, bool force)
-=======
-int ScriptUserObject::Dispose(void* /*address*/, bool /*force*/)
->>>>>>> e3c90803
+int ScriptUserObject::Dispose(void *address, bool force)
 {
     // Unref all managed pointers within the struct
     if (!force && (_typeid > 0))
@@ -88,11 +80,7 @@
     return _size + hdr_sz;
 }
 
-<<<<<<< HEAD
-void ScriptUserObject::Serialize(const char *address, AGS::Common::Stream *out)
-=======
 void ScriptUserObject::Serialize(void* /*address*/, AGS::Common::Stream *out)
->>>>>>> e3c90803
 {
     const size_t hdr_sz = sizeof(uint32_t) * 2; // typeid and size
     out->WriteInt32(hdr_sz); // header size, reserve for the future
@@ -110,8 +98,7 @@
     ccRegisterUnserializedObject(index, this, this);
 }
 
-<<<<<<< HEAD
-void ScriptUserObject::RemapTypeids(const char* /*address*/,
+void ScriptUserObject::RemapTypeids(void* /*address*/,
     const std::unordered_map<uint32_t, uint32_t> &typeid_map)
 {
     const auto it = typeid_map.find(_typeid);
@@ -119,7 +106,7 @@
     _typeid = (it != typeid_map.end()) ? it->second : 0u;
 }
 
-void ScriptUserObject::TraverseRefs(const char *address, PfnTraverseRefOp traverse_op)
+void ScriptUserObject::TraverseRefs(void* /*address*/, PfnTraverseRefOp traverse_op)
 {
     // TODO: may be a bit faster if we make a "runtime type"
     // struct, merging joint type info and auxiliary helper data,
@@ -135,10 +122,7 @@
     }
 }
 
-const char* ScriptUserObject::GetFieldPtr(const char* /*address*/, intptr_t offset)
-=======
 void* ScriptUserObject::GetFieldPtr(void* /*address*/, intptr_t offset)
->>>>>>> e3c90803
 {
     return _data + offset;
 }
@@ -197,15 +181,9 @@
 // Allocates managed struct containing two ints: X and Y
 ScriptUserObject *ScriptStructHelpers::CreatePoint(int x, int y)
 {
-<<<<<<< HEAD
     // FIXME: type id! (is it possible to RTTI?)
     ScriptUserObject *suo = ScriptUserObject::CreateManaged(RTTI::NoType, sizeof(int32_t) * 2);
-    suo->WriteInt32((const char*)suo, 0, x);
-    suo->WriteInt32((const char*)suo, sizeof(int32_t), y);
-=======
-    ScriptUserObject *suo = ScriptUserObject::CreateManaged(sizeof(int32_t) * 2);
     suo->WriteInt32(suo, 0, x);
     suo->WriteInt32(suo, sizeof(int32_t), y);
->>>>>>> e3c90803
     return suo;
 }