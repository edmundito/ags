--- conflicted
+++ resolved
@@ -15,10 +15,7 @@
 #include "ac/dynobj/cc_serializer.h"
 #include "ac/dynobj/all_dynamicclasses.h"
 #include "ac/dynobj/all_scriptclasses.h"
-<<<<<<< HEAD
-=======
 #include "ac/dynobj/dynobj_manager.h"
->>>>>>> 926c75b6
 #include "ac/dynobj/cc_dynamicarray.h"
 #include "ac/dynobj/scriptuserobject.h"
 #include "ac/dynobj/scriptcamera.h"
@@ -165,10 +162,4 @@
         }
         quitprintf("Unserialise: unknown object type: '%s'", objectType);
     }
-<<<<<<< HEAD
-}
-=======
-}
-
-AGSDeSerializer ccUnserializer;
->>>>>>> 926c75b6
+}