//=============================================================================
//
// Adventure Game Studio (AGS)
//
// Copyright (C) 1999-2011 Chris Jones and 2011-20xx others
// The full list of copyright holders can be found in the Copyright.txt
// file, which is part of this source code distribution.
//
// The AGS source code is provided under the Artistic License 2.0.
// A copy of this license can be found in the file License.txt and at
// http://www.opensource.org/licenses/artistic-license-2.0.php
//
//=============================================================================
#include "ac/dynobj/cc_character.h"
#include "ac/dynobj/dynobj_manager.h"
#include "ac/characterinfo.h"
#include "ac/global_character.h"
#include "ac/gamesetupstruct.h"
<<<<<<< HEAD
#include "ac/game_version.h"
#include "script/cc_common.h"
=======
#include "script/cc_common.h" // cc_error
>>>>>>> e3c90803
#include "util/stream.h"

using namespace AGS::Common;

extern GameSetupStruct game;

// return the type name of the object
const char *CCCharacter::GetType()
{
    return "Character";
}

size_t CCCharacter::CalcSerializeSize(void* /*address*/)
{
    return sizeof(int32_t);
}

void CCCharacter::Serialize(void *address, Stream *out)
{
    CharacterInfo *chaa = (CharacterInfo*)address;
    out->WriteInt32(chaa->index_id);
}

void CCCharacter::Unserialize(int index, Stream *in, size_t /*data_sz*/)
{
    int num = in->ReadInt32();
    ccRegisterUnserializedPersistentObject(index, &game.chars[num], this);
}

uint8_t CCCharacter::ReadInt8(const char *address, intptr_t offset)
{
    // The only supported variable remaining in 3.4.*
    const int on_offset = 28 * sizeof(int32_t) + 301 * sizeof(int16_t) /* inventory */ + sizeof(int32_t) + 40 + 20;
    if (offset == on_offset)
        return ((CharacterInfo*)address)->on;
    cc_error("CCCharacter: unsupported variable offset %d", offset);
    return 0;
}

void CCCharacter::WriteInt8(const char *address, intptr_t offset, uint8_t val)
{
    // The only supported variable remaining in 3.4.*
    const int on_offset = 28 * sizeof(int32_t) + 301 * sizeof(int16_t) /* inventory */ + sizeof(int32_t) + 40 + 20;
    if (offset == on_offset)
        ((CharacterInfo*)address)->on = val;
    else
        cc_error("CCCharacter: unsupported variable offset %d", offset);
}

uint8_t CCCharacter::ReadInt8(void *address, intptr_t offset)
{
    const CharacterInfo *ci = static_cast<CharacterInfo*>(address);
    const int on_offset = 28 * sizeof(int32_t) /* first var group */
        + 301 * sizeof(int16_t) /* inventory */ + sizeof(int16_t) * 2 /* two shorts */ + 40 /* name */ + 20 /* scrname */;
    if (offset == on_offset)
        return ci->on;
    cc_error("ScriptCharacter: unsupported 'char' variable offset %d", offset);
    return 0;
}

void CCCharacter::WriteInt8(void *address, intptr_t offset, uint8_t val)
{
    CharacterInfo *ci = static_cast<CharacterInfo*>(address);
    const int on_offset = 28 * sizeof(int32_t) /* first var group */
        + 301 * sizeof(int16_t) /* inventory */ + sizeof(int16_t) * 2 /* two shorts */ + 40 /* name */ + 20 /* scrname */;
    if (offset == on_offset)
        ci->on = val;
    else
        cc_error("ScriptCharacter: unsupported 'char' variable offset %d", offset);
}

int16_t CCCharacter::ReadInt16(void *address, intptr_t offset)
{
    const CharacterInfo *ci = static_cast<CharacterInfo*>(address);

    // Handle inventory fields
    const int invoffset = 112;
    if (offset >= invoffset && offset < (invoffset + MAX_INV * sizeof(short)))
    {
        return ci->inv[(offset - invoffset) / sizeof(short)];
    }

    switch (offset)
    {
    // +9 int32 = 36
    case 36: return ci->following;
    case 38: return ci->followinfo;
    // 40 +1 int32 = 44
    case 44: return ci->idletime;
    case 46: return ci->idleleft;
    case 48: return ci->transparency;
    case 50: return ci->baseline;
    // 52 +3 int32 = 64
    case 64: return ci->blinkview;
    case 66: return ci->blinkinterval;
    case 68: return ci->blinktimer;
    case 70: return ci->blinkframe;
    case 72: return ci->walkspeed_y;
    case 74: return ci->pic_yoffs;
    // 76 +2 int32 = 84
    case 84: return ci->speech_anim_speed;
    case 86: return ci->idle_anim_speed;
    case 88: return ci->blocking_width;
    case 90: return ci->blocking_height;
    // 92 +1 int32 = 96
    case 96: return ci->pic_xoffs;
    case 98: return ci->walkwaitcounter;
    case 100: return ci->loop;
    case 102: return ci->frame;
    case 104: return ci->walking;
    case 106: return ci->animating;
    case 108: return ci->walkspeed;
    case 110: return ci->animspeed;
    // 112 +301 int16 = 714 (skip inventory)
    case 714: return ci->actx;
    case 716: return ci->acty;
    default:
        cc_error("ScriptCharacter: unsupported 'short' variable offset %d", offset);
        return 0;
    }
}

void CCCharacter::WriteInt16(void *address, intptr_t offset, int16_t val)
{
    CharacterInfo *ci = static_cast<CharacterInfo*>(address);

    // Detect when a game directly modifies the inventory, which causes the displayed
    // and actual inventory to diverge since 2.70. Force an update of the displayed
    // inventory for older games that rely on this behaviour.
    const int invoffset = 112;
    if (offset >= invoffset && offset < (invoffset + MAX_INV * sizeof(short)))
    {
        ci->inv[(offset - invoffset) / sizeof(short)] = val;
        update_invorder();
        return;
    }

    // TODO: for safety, find out which of the following fields
    // must be readonly, and add assertions for them, i.e.:
    // cc_error("ScriptCharacter: attempt to write readonly 'short' variable at offset %d", offset);
    switch (offset)
    {
    // +9 int32 = 36
    case 36: ci->following = val; break;
    case 38: ci->followinfo = val; break;
    // 40 +1 int32 = 44
    case 44: ci->idletime = val; break;
    case 46: ci->idleleft = val; break;
    case 48: ci->transparency = val; break;
    case 50: ci->baseline = val; break;
    // 52 +3 int32 = 64
    case 64: ci->blinkview = val; break;
    case 66: ci->blinkinterval = val; break;
    case 68: ci->blinktimer = val; break;
    case 70: ci->blinkframe = val; break;
    case 72: ci->walkspeed_y = val; break;
    case 74: ci->pic_yoffs = val; break;
    // 76 +2 int32 = 84
    case 84: ci->speech_anim_speed = val; break;
    case 86: ci->idle_anim_speed = val; break;
    case 88: ci->blocking_width = val; break;
    case 90: ci->blocking_height = val; break;
    // 92 +1 int32 = 96
    case 96: ci->pic_xoffs = val; break;
    case 98: ci->walkwaitcounter = val; break;
    case 100: ci->loop = val; break;
    case 102: ci->frame = val; break;
    case 104: ci->walking = val; break;
    case 106: ci->animating = val; break;
    case 108: ci->walkspeed = val; break;
    case 110: ci->animspeed = val; break;
    // 112 +301 int16 = 714 (skip inventory)
    case 714: ci->actx = val; break;
    case 716: ci->acty = val; break;
    default:
        cc_error("ScriptCharacter: unsupported 'short' variable offset %d", offset);
        break;
    }
}

int32_t CCCharacter::ReadInt32(void *address, intptr_t offset)
{
    const CharacterInfo *ci = static_cast<CharacterInfo*>(address);

    switch (offset)
    {
    case 0: return ci->defview;
    case 4: return ci->talkview;
    case 8: return ci->view;
    case 12: return ci->room;
    case 16: return ci->prevroom;
    case 20: return ci->x;
    case 24:  return ci->y;
    case 28: return ci->wait;
    case 32: return ci->flags;
    // 36 +2 int16 = 40
    case 40: return ci->idleview;
    // 44 +4 int16 = 52
    case 52: return ci->activeinv;
    case 56: return ci->talkcolor;
    case 60: return ci->thinkview;
    // 64 +6 int16 = 76
    case 76: return ci->z;
    case 80: return ci->walkwait;
    // 84 +4 int16 = 100
    case 92: return ci->index_id;
    default:
        cc_error("ScriptCharacter: unsupported 'int' variable offset %d", offset);
        return 0;
    }
}

void CCCharacter::WriteInt32(void *address, intptr_t offset, int32_t val)
{
    CharacterInfo *ci = static_cast<CharacterInfo*>(address);

    // TODO: for safety, find out which of the following fields
    // must be readonly, and add assertions for them, i.e.:
    // cc_error("ScriptCharacter: attempt to write readonly 'int' variable at offset %d", offset);
    switch (offset)
    {
<<<<<<< HEAD
        const int invoffset = 28 * sizeof(int32_t);
        if (offset >= invoffset && offset < (invoffset + MAX_INV * sizeof(short)))
        {
            update_invorder();
        }
=======
    case 0: ci->defview = val; break;
    case 4: ci->talkview = val; break;
    case 8: ci->view = val; break;
    case 12: ci->room = val; break;
    case 16: ci->prevroom = val; break;
    case 20: ci->x = val; break;
    case 24:  ci->y = val; break;
    case 28: ci->wait = val; break;
    case 32: ci->flags = val; break;
    // 36 +2 int16 = 40
    case 40: ci->idleview = val; break;
    // 44 +4 int16 = 52
    case 52: ci->activeinv = val; break;
    case 56: ci->talkcolor = val; break;
    case 60: ci->thinkview = val; break;
    // 64 +6 int16 = 76
    case 76: ci->z = val; break;
    case 80: ci->walkwait = val; break;
    // 84 +4 int16 = 100
    case 92: ci->index_id = val; break;
    default:
        cc_error("ScriptCharacter: unsupported 'int' variable offset %d", offset);
        break;
>>>>>>> e3c90803
    }
}<|MERGE_RESOLUTION|>--- conflicted
+++ resolved
@@ -16,12 +16,8 @@
 #include "ac/characterinfo.h"
 #include "ac/global_character.h"
 #include "ac/gamesetupstruct.h"
-<<<<<<< HEAD
-#include "ac/game_version.h"
+#include "script/cc_common.h" // cc_error
 #include "script/cc_common.h"
-=======
-#include "script/cc_common.h" // cc_error
->>>>>>> e3c90803
 #include "util/stream.h"
 
 using namespace AGS::Common;
@@ -51,28 +47,9 @@
     ccRegisterUnserializedPersistentObject(index, &game.chars[num], this);
 }
 
-uint8_t CCCharacter::ReadInt8(const char *address, intptr_t offset)
+uint8_t CCCharacter::ReadInt8(void *address, intptr_t offset)
 {
     // The only supported variable remaining in 3.4.*
-    const int on_offset = 28 * sizeof(int32_t) + 301 * sizeof(int16_t) /* inventory */ + sizeof(int32_t) + 40 + 20;
-    if (offset == on_offset)
-        return ((CharacterInfo*)address)->on;
-    cc_error("CCCharacter: unsupported variable offset %d", offset);
-    return 0;
-}
-
-void CCCharacter::WriteInt8(const char *address, intptr_t offset, uint8_t val)
-{
-    // The only supported variable remaining in 3.4.*
-    const int on_offset = 28 * sizeof(int32_t) + 301 * sizeof(int16_t) /* inventory */ + sizeof(int32_t) + 40 + 20;
-    if (offset == on_offset)
-        ((CharacterInfo*)address)->on = val;
-    else
-        cc_error("CCCharacter: unsupported variable offset %d", offset);
-}
-
-uint8_t CCCharacter::ReadInt8(void *address, intptr_t offset)
-{
     const CharacterInfo *ci = static_cast<CharacterInfo*>(address);
     const int on_offset = 28 * sizeof(int32_t) /* first var group */
         + 301 * sizeof(int16_t) /* inventory */ + sizeof(int16_t) * 2 /* two shorts */ + 40 /* name */ + 20 /* scrname */;
@@ -84,6 +61,7 @@
 
 void CCCharacter::WriteInt8(void *address, intptr_t offset, uint8_t val)
 {
+    // The only supported variable remaining in 3.4.*
     CharacterInfo *ci = static_cast<CharacterInfo*>(address);
     const int on_offset = 28 * sizeof(int32_t) /* first var group */
         + 301 * sizeof(int16_t) /* inventory */ + sizeof(int16_t) * 2 /* two shorts */ + 40 /* name */ + 20 /* scrname */;
@@ -95,184 +73,22 @@
 
 int16_t CCCharacter::ReadInt16(void *address, intptr_t offset)
 {
-    const CharacterInfo *ci = static_cast<CharacterInfo*>(address);
-
-    // Handle inventory fields
-    const int invoffset = 112;
-    if (offset >= invoffset && offset < (invoffset + MAX_INV * sizeof(short)))
-    {
-        return ci->inv[(offset - invoffset) / sizeof(short)];
-    }
-
-    switch (offset)
-    {
-    // +9 int32 = 36
-    case 36: return ci->following;
-    case 38: return ci->followinfo;
-    // 40 +1 int32 = 44
-    case 44: return ci->idletime;
-    case 46: return ci->idleleft;
-    case 48: return ci->transparency;
-    case 50: return ci->baseline;
-    // 52 +3 int32 = 64
-    case 64: return ci->blinkview;
-    case 66: return ci->blinkinterval;
-    case 68: return ci->blinktimer;
-    case 70: return ci->blinkframe;
-    case 72: return ci->walkspeed_y;
-    case 74: return ci->pic_yoffs;
-    // 76 +2 int32 = 84
-    case 84: return ci->speech_anim_speed;
-    case 86: return ci->idle_anim_speed;
-    case 88: return ci->blocking_width;
-    case 90: return ci->blocking_height;
-    // 92 +1 int32 = 96
-    case 96: return ci->pic_xoffs;
-    case 98: return ci->walkwaitcounter;
-    case 100: return ci->loop;
-    case 102: return ci->frame;
-    case 104: return ci->walking;
-    case 106: return ci->animating;
-    case 108: return ci->walkspeed;
-    case 110: return ci->animspeed;
-    // 112 +301 int16 = 714 (skip inventory)
-    case 714: return ci->actx;
-    case 716: return ci->acty;
-    default:
-        cc_error("ScriptCharacter: unsupported 'short' variable offset %d", offset);
-        return 0;
-    }
+    cc_error("ScriptCharacter: unsupported 'short' variable offset %d", offset);
+    return 0;
 }
 
 void CCCharacter::WriteInt16(void *address, intptr_t offset, int16_t val)
 {
-    CharacterInfo *ci = static_cast<CharacterInfo*>(address);
-
-    // Detect when a game directly modifies the inventory, which causes the displayed
-    // and actual inventory to diverge since 2.70. Force an update of the displayed
-    // inventory for older games that rely on this behaviour.
-    const int invoffset = 112;
-    if (offset >= invoffset && offset < (invoffset + MAX_INV * sizeof(short)))
-    {
-        ci->inv[(offset - invoffset) / sizeof(short)] = val;
-        update_invorder();
-        return;
-    }
-
-    // TODO: for safety, find out which of the following fields
-    // must be readonly, and add assertions for them, i.e.:
-    // cc_error("ScriptCharacter: attempt to write readonly 'short' variable at offset %d", offset);
-    switch (offset)
-    {
-    // +9 int32 = 36
-    case 36: ci->following = val; break;
-    case 38: ci->followinfo = val; break;
-    // 40 +1 int32 = 44
-    case 44: ci->idletime = val; break;
-    case 46: ci->idleleft = val; break;
-    case 48: ci->transparency = val; break;
-    case 50: ci->baseline = val; break;
-    // 52 +3 int32 = 64
-    case 64: ci->blinkview = val; break;
-    case 66: ci->blinkinterval = val; break;
-    case 68: ci->blinktimer = val; break;
-    case 70: ci->blinkframe = val; break;
-    case 72: ci->walkspeed_y = val; break;
-    case 74: ci->pic_yoffs = val; break;
-    // 76 +2 int32 = 84
-    case 84: ci->speech_anim_speed = val; break;
-    case 86: ci->idle_anim_speed = val; break;
-    case 88: ci->blocking_width = val; break;
-    case 90: ci->blocking_height = val; break;
-    // 92 +1 int32 = 96
-    case 96: ci->pic_xoffs = val; break;
-    case 98: ci->walkwaitcounter = val; break;
-    case 100: ci->loop = val; break;
-    case 102: ci->frame = val; break;
-    case 104: ci->walking = val; break;
-    case 106: ci->animating = val; break;
-    case 108: ci->walkspeed = val; break;
-    case 110: ci->animspeed = val; break;
-    // 112 +301 int16 = 714 (skip inventory)
-    case 714: ci->actx = val; break;
-    case 716: ci->acty = val; break;
-    default:
-        cc_error("ScriptCharacter: unsupported 'short' variable offset %d", offset);
-        break;
-    }
+    cc_error("ScriptCharacter: unsupported 'short' variable offset %d", offset);
 }
 
 int32_t CCCharacter::ReadInt32(void *address, intptr_t offset)
 {
-    const CharacterInfo *ci = static_cast<CharacterInfo*>(address);
-
-    switch (offset)
-    {
-    case 0: return ci->defview;
-    case 4: return ci->talkview;
-    case 8: return ci->view;
-    case 12: return ci->room;
-    case 16: return ci->prevroom;
-    case 20: return ci->x;
-    case 24:  return ci->y;
-    case 28: return ci->wait;
-    case 32: return ci->flags;
-    // 36 +2 int16 = 40
-    case 40: return ci->idleview;
-    // 44 +4 int16 = 52
-    case 52: return ci->activeinv;
-    case 56: return ci->talkcolor;
-    case 60: return ci->thinkview;
-    // 64 +6 int16 = 76
-    case 76: return ci->z;
-    case 80: return ci->walkwait;
-    // 84 +4 int16 = 100
-    case 92: return ci->index_id;
-    default:
-        cc_error("ScriptCharacter: unsupported 'int' variable offset %d", offset);
-        return 0;
-    }
+    cc_error("ScriptCharacter: unsupported 'int' variable offset %d", offset);
+    return 0;
 }
 
 void CCCharacter::WriteInt32(void *address, intptr_t offset, int32_t val)
 {
-    CharacterInfo *ci = static_cast<CharacterInfo*>(address);
-
-    // TODO: for safety, find out which of the following fields
-    // must be readonly, and add assertions for them, i.e.:
-    // cc_error("ScriptCharacter: attempt to write readonly 'int' variable at offset %d", offset);
-    switch (offset)
-    {
-<<<<<<< HEAD
-        const int invoffset = 28 * sizeof(int32_t);
-        if (offset >= invoffset && offset < (invoffset + MAX_INV * sizeof(short)))
-        {
-            update_invorder();
-        }
-=======
-    case 0: ci->defview = val; break;
-    case 4: ci->talkview = val; break;
-    case 8: ci->view = val; break;
-    case 12: ci->room = val; break;
-    case 16: ci->prevroom = val; break;
-    case 20: ci->x = val; break;
-    case 24:  ci->y = val; break;
-    case 28: ci->wait = val; break;
-    case 32: ci->flags = val; break;
-    // 36 +2 int16 = 40
-    case 40: ci->idleview = val; break;
-    // 44 +4 int16 = 52
-    case 52: ci->activeinv = val; break;
-    case 56: ci->talkcolor = val; break;
-    case 60: ci->thinkview = val; break;
-    // 64 +6 int16 = 76
-    case 76: ci->z = val; break;
-    case 80: ci->walkwait = val; break;
-    // 84 +4 int16 = 100
-    case 92: ci->index_id = val; break;
-    default:
-        cc_error("ScriptCharacter: unsupported 'int' variable offset %d", offset);
-        break;
->>>>>>> e3c90803
-    }
+    cc_error("ScriptCharacter: unsupported 'int' variable offset %d", offset);
 }