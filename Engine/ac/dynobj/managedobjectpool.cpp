--- conflicted
+++ resolved
@@ -31,19 +31,11 @@
 const auto RESERVED_SIZE = 2048;
 
 int ManagedObjectPool::Remove(ManagedObject &o, bool force) {
-<<<<<<< HEAD
     if (!o.isUsed()) { return 1; } // already removed
-
     stats.Removed++;
     stats.RemovedPersistent += ((o.gcRefCount & ManagedObject::GC_FLAG_EXCLUDED) != 0);
     o.refCount = 0; // mark as disposing, to avoid any access
     o.callback->Dispose(o.addr, force); // we always dispose and remove now!
-=======
-    const bool can_remove = o.callback->Dispose(o.addr, force) != 0;
-    if (!(can_remove || force))
-        return 0;
-
->>>>>>> 926c75b6
     available_ids.push(o.handle);
     handleByAddress.erase(o.addr);
     ManagedObjectLog("Line %d Disposed managed object handle=%d", currentline, o.handle);
@@ -52,22 +44,16 @@
 }
 
 int32_t ManagedObjectPool::AddRef(int32_t handle) {
-    if (handle < 1 || (size_t)handle >= objects.size())
-        return 0;
-
-<<<<<<< HEAD
-=======
+    if (handle < 1 || (size_t)handle >= objects.size()) { return 0; }
     auto &o = objects[handle];
     if (!o.isUsed()) { return 0; }
->>>>>>> 926c75b6
     o.refCount++;
     ManagedObjectLog("Line %d AddRef: handle=%d new refcount=%d", currentline, o.handle, o.refCount);
     return o.refCount;
 }
 
 int ManagedObjectPool::CheckDispose(int32_t handle) {
-    if (handle < 1 || (size_t)handle >= objects.size())
-        return 1;
+    if (handle < 1 || (size_t)handle >= objects.size()) { return 1; }
     auto & o = objects[handle];
     if (!o.isUsed()) { return 1; }
     if (o.refCount >= 1) { return 0; }
@@ -250,14 +236,13 @@
     ManagedObjectLog("Ran garbage collection");
 }
 
-<<<<<<< HEAD
 int ManagedObjectPool::Add(int handle, const char *address, ICCDynamicObject *callback,
-    bool plugin_object, bool persistent)
+    ScriptValueType obj_type, bool persistent)
 {
     auto & o = objects[handle];
-    if (o.isUsed()) { cc_error("used: %d", handle); return 0; }
-
-    o = ManagedObject(plugin_object ? kScValPluginObject : kScValDynamicObject, handle, address, callback);
+    assert(!o.isUsed());
+
+    o = ManagedObject(obj_type, handle, address, callback);
 
     handleByAddress.insert({address, o.handle});
     if (persistent) { // mark persistent object as excluded from GC
@@ -270,14 +255,11 @@
     stats.Added++;
     stats.MaxObjectsPresent = std::max(stats.MaxObjectsPresent, stats.Added - stats.Removed);
     ManagedObjectLog("Allocated managed object type=%s, handle=%d, addr=%08X", callback->GetType(), handle, address);
-    return handle;
+    return o.handle;
 }
 
 int ManagedObjectPool::AddObject(const char *address, ICCDynamicObject *callback,
-    bool plugin_object, bool persistent) 
-=======
-int ManagedObjectPool::AddObject(const char *address, ICCDynamicObject *callback, ScriptValueType obj_type) 
->>>>>>> 926c75b6
+    ScriptValueType obj_type, bool persistent)
 {
     int32_t handle;
 
@@ -291,47 +273,18 @@
         }
     }
 
-<<<<<<< HEAD
-    return Add(handle, address, callback, plugin_object, persistent);
-}
-
+    return Add(handle, address, callback, obj_type, persistent);   
+}
 
 int ManagedObjectPool::AddUnserializedObject(const char *address, ICCDynamicObject *callback, int handle,
-    bool plugin_object, bool persistent) 
-=======
-    auto & o = objects[handle];
-    assert(!o.isUsed());
-
-    o = ManagedObject(obj_type, handle, address, callback);
-
-    handleByAddress.insert({address, o.handle});
-    objectCreationCounter++;
-    ManagedObjectLog("Allocated managed object handle=%d, type=%s", handle, callback->GetType());
-    return o.handle;
-}
-
-
-int ManagedObjectPool::AddUnserializedObject(const char *address, ICCDynamicObject *callback,
-    ScriptValueType obj_type, int handle) 
->>>>>>> 926c75b6
+    ScriptValueType obj_type, bool persistent) 
 {
     if (handle < 0) { cc_error("Attempt to assign invalid handle: %d", handle); return 0; }
     if ((size_t)handle >= objects.size()) {
         objects.resize(handle + 1024, ManagedObject());
     }
 
-<<<<<<< HEAD
-    return Add(handle, address, callback, plugin_object, persistent);
-=======
-    auto & o = objects[handle];
-    assert(!o.isUsed());
-
-    o = ManagedObject(obj_type, handle, address, callback);
-
-    handleByAddress.insert({address, o.handle});
-    ManagedObjectLog("Allocated unserialized managed object handle=%d, type=%s", o.handle, callback->GetType());
-    return o.handle;
->>>>>>> 926c75b6
+    return Add(handle, address, callback, obj_type, persistent);
 }
 
 void ManagedObjectPool::WriteToDisk(Stream *out) {
@@ -395,7 +348,6 @@
     std::vector<char> serializeBuffer;
     serializeBuffer.resize(SERIALIZE_BUFFER_SIZE);
 
-<<<<<<< HEAD
     int objectsSize = in->ReadInt32();
     for (int i = 0; i < objectsSize; i++) {
         auto handle = in->ReadInt32();
@@ -411,55 +363,6 @@
         reader->Unserialize(handle, typeNameBuffer, &serializeBuffer.front(), numBytes);
         objects[handle].refCount = in->ReadInt32();
         ManagedObjectLog("Read handle = %d", objects[i].handle);
-=======
-    auto version = in->ReadInt32();
-
-    switch (version) {
-        case 1:
-            {
-                // IMPORTANT: numObjs is "nextHandleId", which is why we iterate from 1 to numObjs-1
-                int numObjs = in->ReadInt32();
-                for (int i = 1; i < numObjs; i++) {
-                    StrUtil::ReadCStr(typeNameBuffer, in, sizeof(typeNameBuffer));
-                    if (typeNameBuffer[0] != 0) {
-                        size_t numBytes = in->ReadInt32();
-                        if (numBytes > serializeBuffer.size()) {
-                            serializeBuffer.resize(numBytes);
-                        }
-                        in->Read(&serializeBuffer.front(), numBytes);
-                        // Delegate work to ICCObjectReader
-                        reader->Unserialize(i, typeNameBuffer, &serializeBuffer.front(), numBytes);
-                        objects[i].refCount = in->ReadInt32();
-                        ManagedObjectLog("Read handle = %d", objects[i].handle);
-                    }
-                }
-            }
-            break;
-        case 2:
-            {
-                // This is actually number of objects written.
-                int objectsSize = in->ReadInt32();
-                for (int i = 0; i < objectsSize; i++) {
-                    auto handle = in->ReadInt32();
-                    assert (handle >= 1);
-                    StrUtil::ReadCStr(typeNameBuffer, in, sizeof(typeNameBuffer));
-                    assert (typeNameBuffer[0] != 0);
-                    size_t numBytes = in->ReadInt32();
-                    if (numBytes > serializeBuffer.size()) {
-                        serializeBuffer.resize(numBytes);
-                    }
-                    in->Read(&serializeBuffer.front(), numBytes);
-                    // Delegate work to ICCObjectReader
-                    reader->Unserialize(handle, typeNameBuffer, &serializeBuffer.front(), numBytes);
-                    objects[handle].refCount = in->ReadInt32();
-                    ManagedObjectLog("Read handle = %d", objects[i].handle);
-                }
-            }
-            break;
-        default:
-            cc_error("Invalid data version: %d", version);
-            return -1;
->>>>>>> 926c75b6
     }
 
     // re-adjust next handles. (in case saved in random order)
@@ -486,13 +389,9 @@
         if (!o.isUsed()) { continue; }
         Remove(o, true);
     }
-<<<<<<< HEAD
-    while (!available_ids.empty()) { available_ids.pop(); }
+    available_ids = std::queue<int32_t>();
     gcUsedList.clear();
     gcRemList.clear();
-=======
-    available_ids = std::queue<int32_t>();
->>>>>>> 926c75b6
     nextHandle = 1;
 
     PrintStats();
