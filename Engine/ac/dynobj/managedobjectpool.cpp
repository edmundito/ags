--- conflicted
+++ resolved
@@ -78,7 +78,6 @@
     return newRefCount;
 }
 
-<<<<<<< HEAD
 int32_t ManagedObjectPool::SubRefNoCheck(int32_t handle)
 {
     if (handle < 0 || (size_t)handle >= objects.size()) { return 0; }
@@ -90,10 +89,7 @@
     return o.refCount;
 }
 
-int32_t ManagedObjectPool::AddressToHandle(const char *addr) {
-=======
 int32_t ManagedObjectPool::AddressToHandle(void *addr) {
->>>>>>> e3c90803
     if (addr == nullptr) { return 0; }
     auto it = handleByAddress.find(addr);
     if (it == handleByAddress.end()) { return 0; }
@@ -240,8 +236,7 @@
     ManagedObjectLog("Ran garbage collection");
 }
 
-<<<<<<< HEAD
-int ManagedObjectPool::Add(int handle, const char *address, ICCDynamicObject *callback,
+int ManagedObjectPool::Add(int handle, void *address, IScriptObject *callback,
     ScriptValueType obj_type, bool persistent)
 {
     auto & o = objects[handle];
@@ -263,11 +258,8 @@
     return o.handle;
 }
 
-int ManagedObjectPool::AddObject(const char *address, ICCDynamicObject *callback,
+int ManagedObjectPool::AddObject(void *address, IScriptObject *callback,
     ScriptValueType obj_type, bool persistent)
-=======
-int ManagedObjectPool::AddObject(void *address, IScriptObject *callback, ScriptValueType obj_type) 
->>>>>>> e3c90803
 {
     int32_t handle;
 
@@ -284,14 +276,8 @@
     return Add(handle, address, callback, obj_type, persistent);   
 }
 
-<<<<<<< HEAD
-int ManagedObjectPool::AddUnserializedObject(const char *address, ICCDynamicObject *callback, int handle,
-    ScriptValueType obj_type, bool persistent) 
-=======
-
 int ManagedObjectPool::AddUnserializedObject(void *address, IScriptObject *callback,
-    ScriptValueType obj_type, int handle) 
->>>>>>> e3c90803
+    int handle, ScriptValueType obj_type, bool persistent) 
 {
     if (handle < 0) { cc_error("Attempt to assign invalid handle: %d", handle); return 0; }
     if ((size_t)handle >= objects.size()) {
