//=============================================================================
//
// Adventure Game Studio (AGS)
//
// Copyright (C) 1999-2011 Chris Jones and 2011-20xx others
// The full list of copyright holders can be found in the Copyright.txt
// file, which is part of this source code distribution.
//
// The AGS source code is provided under the Artistic License 2.0.
// A copy of this license can be found in the file License.txt and at
// http://www.opensource.org/licenses/artistic-license-2.0.php
//
//=============================================================================
#include "ac/dynobj/cc_agsdynamicobject.h"
#include <string.h> // memcpy
#include "util/memorystream.h"

using namespace AGS::Common;

<<<<<<< HEAD
// *** The script serialization routines for built-in types

int AGSCCDynamicObject::Serialize(const char *address, char *buffer, int bufsize) {
=======
int CCBasicObject::Dispose(void* /*address*/, bool /*force*/)
{
    return 0; // cannot be removed from memory
}

int CCBasicObject::Serialize(void* /*address*/, uint8_t* /*buffer*/, int /*bufsize*/)
{
    return 0; // does not save data
}

void *CCBasicObject::GetFieldPtr(void *address, intptr_t offset)
{
    return static_cast<uint8_t*>(address) + offset;
}

void CCBasicObject::Read(void *address, intptr_t offset, uint8_t *dest, size_t size)
{
    memcpy(dest, static_cast<uint8_t*>(address) + offset, size);
}

uint8_t CCBasicObject::ReadInt8(void *address, intptr_t offset)
{
    return *(uint8_t*)(static_cast<uint8_t*>(address) + offset);
}

int16_t CCBasicObject::ReadInt16(void *address, intptr_t offset)
{
    return *(int16_t*)(static_cast<uint8_t*>(address) + offset);
}

int32_t CCBasicObject::ReadInt32(void *address, intptr_t offset)
{
    return *(int32_t*)(static_cast<uint8_t*>(address) + offset);
}

float CCBasicObject::ReadFloat(void *address, intptr_t offset)
{
    return *(float*)(static_cast<uint8_t*>(address) + offset);
}

void CCBasicObject::Write(void *address, intptr_t offset, const uint8_t *src, size_t size)
{
    memcpy(static_cast<uint8_t*>(address) + offset, src, size);
}

void CCBasicObject::WriteInt8(void *address, intptr_t offset, uint8_t val)
{
    *(uint8_t*)(static_cast<uint8_t*>(address) + offset) = val;
}

void CCBasicObject::WriteInt16(void *address, intptr_t offset, int16_t val)
{
    *(int16_t*)(static_cast<uint8_t*>(address) + offset) = val;
}

void CCBasicObject::WriteInt32(void *address, intptr_t offset, int32_t val)
{
    *(int32_t*)(static_cast<uint8_t*>(address) + offset) = val;
}

void CCBasicObject::WriteFloat(void *address, intptr_t offset, float val)
{
    *(float*)(static_cast<uint8_t*>(address) + offset) = val;
}


int AGSCCDynamicObject::Serialize(void *address, uint8_t *buffer, int bufsize) {
>>>>>>> e3c90803
    // If the required space is larger than the provided buffer,
    // then return negated required space, notifying the caller that a larger buffer is necessary
    size_t req_size = CalcSerializeSize(address);
    if (bufsize < 0 || req_size > static_cast<size_t>(bufsize))
        return -(static_cast<int32_t>(req_size));

    MemoryStream mems(reinterpret_cast<uint8_t*>(buffer), bufsize, kStream_Write);
    Serialize(address, &mems);
    return static_cast<int32_t>(mems.GetPosition());
<<<<<<< HEAD
}
=======
}


AGSCCStaticObject GlobalStaticManager;
>>>>>>> e3c90803
<|MERGE_RESOLUTION|>--- conflicted
+++ resolved
@@ -17,11 +17,6 @@
 
 using namespace AGS::Common;
 
-<<<<<<< HEAD
-// *** The script serialization routines for built-in types
-
-int AGSCCDynamicObject::Serialize(const char *address, char *buffer, int bufsize) {
-=======
 int CCBasicObject::Dispose(void* /*address*/, bool /*force*/)
 {
     return 0; // cannot be removed from memory
@@ -30,6 +25,17 @@
 int CCBasicObject::Serialize(void* /*address*/, uint8_t* /*buffer*/, int /*bufsize*/)
 {
     return 0; // does not save data
+}
+
+void CCBasicObject::RemapTypeids(void* /*address*/,
+    const std::unordered_map<uint32_t, uint32_t>& /*typeid_map*/)
+{
+    /* do nothing */
+}
+
+void CCBasicObject::TraverseRefs(void* /*address*/, PfnTraverseRefOp /*traverse_op*/)
+{
+    /* do nothing */
 }
 
 void *CCBasicObject::GetFieldPtr(void *address, intptr_t offset)
@@ -89,7 +95,6 @@
 
 
 int AGSCCDynamicObject::Serialize(void *address, uint8_t *buffer, int bufsize) {
->>>>>>> e3c90803
     // If the required space is larger than the provided buffer,
     // then return negated required space, notifying the caller that a larger buffer is necessary
     size_t req_size = CalcSerializeSize(address);
@@ -99,11 +104,7 @@
     MemoryStream mems(reinterpret_cast<uint8_t*>(buffer), bufsize, kStream_Write);
     Serialize(address, &mems);
     return static_cast<int32_t>(mems.GetPosition());
-<<<<<<< HEAD
-}
-=======
 }
 
 
-AGSCCStaticObject GlobalStaticManager;
->>>>>>> e3c90803
+AGSCCStaticObject GlobalStaticManager;