--- conflicted
+++ resolved
@@ -32,26 +32,16 @@
     struct GCObject;
     // TODO: find out if we can make handle unsigned
     struct ManagedObject {
-<<<<<<< HEAD
         ScriptValueType obj_type = kScValUndefined; // TODO: find out if this may be get rid of
         int32_t handle = 0; // TODO: find out if may not store this here?
-        // FIXME: this makes no sense having this as "const char*",
-        // void* will be proper (and in all related functions)
-        const char *addr = nullptr;
-        ICCDynamicObject *callback = nullptr;
+        void *addr = nullptr;
+        IScriptObject *callback = nullptr;
         int refCount = 0;
         // For GC
         // FIXME: optimize the object storage...
         std::list<GCObject>::iterator gcItUsed{}; // for quick removal from a list
         static const int GC_FLAG_EXCLUDED = 0x80000000; // flag an object excluded from GC
         int gcRefCount = 0; // for scan & sweep algorithm
-=======
-        ScriptValueType obj_type;
-        int32_t handle;
-        void *addr;
-        IScriptObject *callback;
-        int refCount;
->>>>>>> e3c90803
 
         bool isUsed() const { return obj_type != kScValUndefined; }
 
@@ -64,8 +54,7 @@
     int32_t nextHandle {}; // TODO: manage nextHandle's going over INT32_MAX !
     std::queue<int32_t> available_ids;
     std::vector<ManagedObject> objects;
-<<<<<<< HEAD
-    std::unordered_map<const char *, int32_t> handleByAddress;
+    std::unordered_map<void*, int32_t> handleByAddress;
     
     // Scan lists for the garbage collection;
     // TODO: this is bit inefficient, because of certain mem duplication, and extra
@@ -78,9 +67,6 @@
     };
     std::list<GCObject> gcUsedList;
     std::list<GCObject> gcRemList;
-=======
-    std::unordered_map<void*, int32_t> handleByAddress;
->>>>>>> e3c90803
 
     // Various counters, for GC trigger and stats
     int objectCreationCounter;  // used to do garbage collection every so often
@@ -96,7 +82,7 @@
         uint64_t GCTimesRun = 0u; // how many times GC ran
     } stats;
 
-    int  Add(int handle, const char *address, ICCDynamicObject *callback, ScriptValueType obj_type, bool persistent);
+    int  Add(int handle, void *address, IScriptObject *callback, ScriptValueType obj_type, bool persistent);
     int  Remove(ManagedObject &o, bool force = false);
     void RunGarbageCollection();
 
@@ -109,26 +95,14 @@
     int32_t SubRefCheckDispose(int32_t handle);
     // Explicitly tests an object for disposal
     int CheckDispose(int32_t handle);
-<<<<<<< HEAD
-    int32_t AddressToHandle(const char *addr);
-    const char* HandleToAddress(int32_t handle);
-    ScriptValueType HandleToAddressAndManager(int32_t handle, void *&object, ICCDynamicObject *&manager);
-    // Forcefully remove the object, regardless of the current ref count
-    int RemoveObject(const char *address);
-    void RunGarbageCollectionIfAppropriate();
-
-    int AddObject(const char *address, ICCDynamicObject *callback, ScriptValueType obj_type, bool persistent);
-    int AddUnserializedObject(const char *address, ICCDynamicObject *callback, int handle, ScriptValueType obj_type, bool persistent);
-=======
-    int32_t SubRef(int32_t handle);
     int32_t AddressToHandle(void *addr);
     void* HandleToAddress(int32_t handle);
     ScriptValueType HandleToAddressAndManager(int32_t handle, void *&object, IScriptObject *&manager);
+    // Forcefully remove the object, regardless of the current ref count
     int RemoveObject(void *address);
     void RunGarbageCollectionIfAppropriate();
-    int AddObject(void *address, IScriptObject *callback, ScriptValueType obj_type);
-    int AddUnserializedObject(void *address, IScriptObject *callback, ScriptValueType obj_type, int handle);
->>>>>>> e3c90803
+    int AddObject(void *address, IScriptObject *callback, ScriptValueType obj_type, bool persistent);
+    int AddUnserializedObject(void *address, IScriptObject *callback, int handle, ScriptValueType obj_type, bool persistent);
     void WriteToDisk(Common::Stream *out);
     int ReadFromDisk(Common::Stream *in, ICCObjectReader *reader);
     // De-allocate all objects
@@ -136,15 +110,11 @@
     void PrintStats();
     ManagedObjectPool();
 
-<<<<<<< HEAD
     // Remaps typeids for the managed objects that contain typeid fields;
     // uses provided typeid maps
     void RemapTypeids(const std::unordered_map<uint32_t, uint32_t> &typeid_map);
 
-    const char* disableDisposeForObject {nullptr};
-=======
     void *disableDisposeForObject {nullptr};
->>>>>>> e3c90803
 };
 
 extern ManagedObjectPool pool;
