--- conflicted
+++ resolved
@@ -76,16 +76,12 @@
 
 int ScriptDrawingSurface::Serialize(const char *address, char *buffer, int bufsize) {
     StartSerialize(buffer);
-<<<<<<< HEAD
-    SerializeInt(roomBackgroundNumber & 0xFFFF | (roomMaskType << 16));
-=======
     // pack mask type in the last byte of a negative integer
     // note: (-1) is reserved for "unused", for backward compatibility
     if (roomMaskType > 0)
         SerializeInt(0xFFFFFF00 | roomMaskType);
     else
         SerializeInt(roomBackgroundNumber);
->>>>>>> 7be93372
     SerializeInt(dynamicSpriteNumber);
     SerializeInt(dynamicSurfaceNumber);
     SerializeInt(currentColour);
@@ -99,16 +95,11 @@
 void ScriptDrawingSurface::Unserialize(int index, const char *serializedData, int dataSize) {
     StartUnserialize(serializedData, dataSize);
     int room_ds = UnserializeInt();
-<<<<<<< HEAD
-    roomBackgroundNumber = static_cast<short>(room_ds & 0xFFFF);
-    roomMaskType = (RoomAreaMask)(room_ds >> 16);
-=======
     if (room_ds >= 0)
         roomBackgroundNumber = room_ds;
     // negative value may contain a mask type
     else if ((room_ds & 0xFF) != 0xFF)
         roomMaskType = (RoomAreaMask)(room_ds & 0xFF);
->>>>>>> 7be93372
     dynamicSpriteNumber = UnserializeInt();
     dynamicSurfaceNumber = UnserializeInt();
     currentColour = UnserializeInt();
