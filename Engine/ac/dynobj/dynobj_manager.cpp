--- conflicted
+++ resolved
@@ -136,14 +136,10 @@
         return -1;
     }
 
-<<<<<<< HEAD
     return pool.SubRefCheckDispose(handle);
-=======
-    return pool.SubRef(handle);
 }
 
 void ccTraverseManagedObjects(const String &type, PfnProcessManagedObject callback)
 {
     pool.TraverseManagedObjects(type, callback);
->>>>>>> 6604c3ca
 }