--- conflicted
+++ resolved
@@ -18,26 +18,15 @@
 #ifndef __AGS_EE_DYNOBJ__SCRIPTMOUSE_H
 #define __AGS_EE_DYNOBJ__SCRIPTMOUSE_H
 
-<<<<<<< HEAD
-#include "ac/statobj/agsstaticobject.h"
-
-struct ScriptMouse : public AGSStaticObject
-=======
 #include "ac/dynobj/cc_agsdynamicobject.h"
 
 struct ScriptMouse : public AGSCCStaticObject
->>>>>>> e3c90803
 {
     int x;
     int y;
 
-<<<<<<< HEAD
-    virtual int32_t ReadInt32(const char *address, intptr_t offset) override;
-    virtual void    WriteInt32(const char *address, intptr_t offset, int32_t val) override;
-=======
     int32_t ReadInt32(void *address, intptr_t offset) override;
     void    WriteInt32(void *address, intptr_t offset, int32_t val) override;
->>>>>>> e3c90803
 };
 
 #endif // __AGS_EE_DYNOBJ__SCRIPTMOUSE_H