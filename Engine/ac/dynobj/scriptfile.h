--- conflicted
+++ resolved
@@ -20,10 +20,6 @@
 
 #include "ac/dynobj/cc_dynamicobject.h"
 
-<<<<<<< HEAD
-namespace AGS { namespace Common { class Stream; } }
-=======
->>>>>>> f6096b44
 using namespace AGS; // FIXME later
 
 #define scFileRead   1
@@ -31,11 +27,7 @@
 #define scFileAppend 3
 
 struct sc_File : ICCDynamicObject {
-<<<<<<< HEAD
-    Common::Stream *handle;
-=======
     int32_t             handle;
->>>>>>> f6096b44
 
     static const Common::FileOpenMode fopenModes[];
     static const Common::FileWorkMode fworkModes[];
