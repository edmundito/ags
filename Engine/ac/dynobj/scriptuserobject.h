--- conflicted
+++ resolved
@@ -33,13 +33,8 @@
     virtual ~ScriptUserObject();
 
 public:
-<<<<<<< HEAD
     static ScriptUserObject *CreateManaged(uint32_t type_id, size_t size);
-    void Create(const char *data, AGS::Common::Stream *in, uint32_t type_id, size_t size);
-=======
-    static ScriptUserObject *CreateManaged(size_t size);
-    void Create(const uint8_t *data, AGS::Common::Stream *in, size_t size);
->>>>>>> e3c90803
+    void Create(const uint8_t *data, AGS::Common::Stream *in, uint32_t type_id, size_t size);
 
     // return the type name of the object
     const char *GetType() override;
@@ -47,10 +42,10 @@
     void Unserialize(int index, AGS::Common::Stream *in, size_t data_sz) override;
 
     // Remap typeid fields using the provided map
-    void RemapTypeids(const char *address,
+    void RemapTypeids(void *address,
         const std::unordered_map<uint32_t, uint32_t> &typeid_map) override;
     // Traverse all managed references in this object, and run callback for each of them
-    void TraverseRefs(const char *address, PfnTraverseRefOp traverse_op) override;
+    void TraverseRefs(void *address, PfnTraverseRefOp traverse_op) override;
 
     // Support for reading and writing object values by their relative offset
     void   *GetFieldPtr(void *address, intptr_t offset) override;
@@ -74,7 +69,7 @@
     // This means that if the size is larger than INT32_MAX, Serialize()
     // will work unreliably.
     size_t   _size = 0u;
-    char    *_data = nullptr;
+    uint8_t *_data = nullptr;
     // Savegame serialization
     // Calculate and return required space for serialization, in bytes
     size_t CalcSerializeSize(void *address) override;
