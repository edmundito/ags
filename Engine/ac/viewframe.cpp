--- conflicted
+++ resolved
@@ -118,43 +118,13 @@
 // the specified frame has just appeared, see if we need
 // to play a sound or whatever
 void CheckViewFrame (int view, int loop, int frame, int sound_volume) {
-<<<<<<< HEAD
-    ScriptAudioChannel *channel = NULL;
+    ScriptAudioChannel *channel = nullptr;
 
     if (views[view].loops[loop].frames[frame].sound >= 0) {
         // play this sound (eg. footstep)
         channel = play_audio_clip_by_index(views[view].loops[loop].frames[frame].sound);
     }
 
-    if (sound_volume != SCR_NO_VALUE && channel != NULL)
-        channels[channel->id]->set_volume_percent(channels[channel->id]->get_volume() * sound_volume / 100);
-=======
-    ScriptAudioChannel *channel = nullptr;
-    if (game.IsLegacyAudioSystem())
-    {
-        if (views[view].loops[loop].frames[frame].sound > 0)
-        {
-            if (views[view].loops[loop].frames[frame].sound < 0x10000000)
-            {
-                ScriptAudioClip* clip = GetAudioClipForOldStyleNumber(game, false, views[view].loops[loop].frames[frame].sound);
-                if (clip)
-                    views[view].loops[loop].frames[frame].sound = clip->id + 0x10000000;
-                else
-                {
-                    views[view].loops[loop].frames[frame].sound = 0;
-                    return;
-                }
-            }
-            channel = play_audio_clip_by_index(views[view].loops[loop].frames[frame].sound - 0x10000000);
-        }
-    }
-    else
-    {
-        if (views[view].loops[loop].frames[frame].sound >= 0) {
-            // play this sound (eg. footstep)
-            channel = play_audio_clip_by_index(views[view].loops[loop].frames[frame].sound);
-        }
-    }
     if (sound_volume != SCR_NO_VALUE && channel != nullptr)
     {
         AudioChannelsLock lock;
@@ -162,7 +132,6 @@
         if (ch)
             ch->set_volume_percent(ch->get_volume() * sound_volume / 100);
     }
->>>>>>> 71cf6110
     
 }
 
