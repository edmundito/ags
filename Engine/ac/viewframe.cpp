--- conflicted
+++ resolved
@@ -203,29 +203,6 @@
 
 void RegisterViewFrameAPI()
 {
-<<<<<<< HEAD
-    ccAddExternalObjectFunction("ViewFrame::get_Flipped",       Sc_ViewFrame_GetFlipped);
-    ccAddExternalObjectFunction("ViewFrame::get_Frame",         Sc_ViewFrame_GetFrame);
-    ccAddExternalObjectFunction("ViewFrame::get_Graphic",       Sc_ViewFrame_GetGraphic);
-    ccAddExternalObjectFunction("ViewFrame::set_Graphic",       Sc_ViewFrame_SetGraphic);
-    ccAddExternalObjectFunction("ViewFrame::get_LinkedAudio",   Sc_ViewFrame_GetLinkedAudio);
-    ccAddExternalObjectFunction("ViewFrame::set_LinkedAudio",   Sc_ViewFrame_SetLinkedAudio);
-    ccAddExternalObjectFunction("ViewFrame::get_Loop",          Sc_ViewFrame_GetLoop);
-    ccAddExternalObjectFunction("ViewFrame::get_Speed",         Sc_ViewFrame_GetSpeed);
-    ccAddExternalObjectFunction("ViewFrame::get_View",          Sc_ViewFrame_GetView);
-
-    /* ----------------------- Registering unsafe exports for plugins -----------------------*/
-
-    ccAddExternalFunctionForPlugin("ViewFrame::get_Flipped",       (void*)ViewFrame_GetFlipped);
-    ccAddExternalFunctionForPlugin("ViewFrame::get_Frame",         (void*)ViewFrame_GetFrame);
-    ccAddExternalFunctionForPlugin("ViewFrame::get_Graphic",       (void*)ViewFrame_GetGraphic);
-    ccAddExternalFunctionForPlugin("ViewFrame::set_Graphic",       (void*)ViewFrame_SetGraphic);
-    ccAddExternalFunctionForPlugin("ViewFrame::get_LinkedAudio",   (void*)ViewFrame_GetLinkedAudio);
-    ccAddExternalFunctionForPlugin("ViewFrame::set_LinkedAudio",   (void*)ViewFrame_SetLinkedAudio);
-    ccAddExternalFunctionForPlugin("ViewFrame::get_Loop",          (void*)ViewFrame_GetLoop);
-    ccAddExternalFunctionForPlugin("ViewFrame::get_Speed",         (void*)ViewFrame_GetSpeed);
-    ccAddExternalFunctionForPlugin("ViewFrame::get_View",          (void*)ViewFrame_GetView);
-=======
     ScFnRegister viewframe_api[] = {
         { "ViewFrame::get_Flipped",       API_FN_PAIR(ViewFrame_GetFlipped) },
         { "ViewFrame::get_Frame",         API_FN_PAIR(ViewFrame_GetFrame) },
@@ -234,12 +211,9 @@
         { "ViewFrame::get_LinkedAudio",   API_FN_PAIR(ViewFrame_GetLinkedAudio) },
         { "ViewFrame::set_LinkedAudio",   API_FN_PAIR(ViewFrame_SetLinkedAudio) },
         { "ViewFrame::get_Loop",          API_FN_PAIR(ViewFrame_GetLoop) },
-        { "ViewFrame::get_Sound",         API_FN_PAIR(ViewFrame_GetSound) },
-        { "ViewFrame::set_Sound",         API_FN_PAIR(ViewFrame_SetSound) },
         { "ViewFrame::get_Speed",         API_FN_PAIR(ViewFrame_GetSpeed) },
         { "ViewFrame::get_View",          API_FN_PAIR(ViewFrame_GetView) },
     };
 
     ccAddExternalFunctions(viewframe_api);
->>>>>>> 926c75b6
 }