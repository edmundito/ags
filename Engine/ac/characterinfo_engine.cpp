--- conflicted
+++ resolved
@@ -60,20 +60,12 @@
 
 void UpdateCharacterMoveAndAnim(CharacterInfo *chi, CharacterExtras *chex, std::vector<int> &followingAsSheep)
 {
-<<<<<<< HEAD
-    if (!is_enabled())
+    if (!chi->is_enabled())
         return;
     
-	// check turning
-    if (update_character_turning(chex))
+    // check turning
+    if (UpdateCharacterTurning(chi, chex))
         return; // still turning, break
-=======
-	if (chi->on != 1) return;
-    
-	// check turning
-	if (UpdateCharacterTurning(chi, chex))
-		return; // still turning, break
->>>>>>> 628bd12d
     
     // Fixup character's view when possible
     const int view = chi->view;
@@ -85,14 +77,8 @@
             (loop < views[view].numLoops) && (views[view].loops[loop].numFrames == 0);
             ++loop);
         if (loop == views[view].numLoops) // view has no frames?!
-<<<<<<< HEAD
         {
-            quitprintf("!Character %s is assigned view %d that has no frames!", scrname.GetCStr(), view);
-=======
-        { // amazingly enough there are old games that allow this to happen...
-            if (loaded_game_file_version >= kGameVersion_300)
-                quitprintf("!Character %s is assigned view %d that has no frames!", chi->scrname, view);
->>>>>>> 628bd12d
+            quitprintf("!Character %s is assigned view %d that has no frames!", chi->scrname.GetCStr(), view);
             loop = 0;
         }
         chi->loop = loop;
@@ -229,11 +215,7 @@
       const int view = chi->view, loop = chi->loop;
       if (loop >= views[view].numLoops)
         quitprintf("Unable to render character %d (%s) because loop %d does not exist in view %d",
-<<<<<<< HEAD
-            index_id, scrname.GetCStr(), loop, view + 1);
-=======
-            chi->index_id, chi->scrname, loop, view + 1);
->>>>>>> 628bd12d
+            chi->index_id, chi->scrname.GetCStr(), loop, view + 1);
 
       // check don't overflow loop
       int framesInLoop = views[view].loops[loop].numFrames;
@@ -246,11 +228,7 @@
 
         if (framesInLoop < 1)
           quitprintf("Unable to render character %d (%s) because there are no frames in loop %d",
-<<<<<<< HEAD
-              index_id, scrname.GetCStr(), loop);
-=======
-              chi->index_id, chi->scrname, loop);
->>>>>>> 628bd12d
+              chi->index_id, chi->scrname.GetCStr(), loop);
       }
 
       doing_nothing = 0; // still walking?
@@ -394,17 +372,10 @@
     else if ((chi->following >= 0) && (doing_nothing == 1)) {
       short distaway=(chi->followinfo >> 8) & 0x00ff;
       // no character in this room
-<<<<<<< HEAD
-      if (!game.chars[following].is_enabled() || !is_enabled()) ;
-      else if (room < 0) {
-        room ++;
-        if (room == 0) {
-=======
-      if ((game.chars[chi->following].on == 0) || (chi->on == 0)) ;
+      if (!game.chars[chi->following].is_enabled() || !chi->is_enabled()) ;
       else if (chi->room < 0) {
         chi->room ++; // CHECKME: what the heck is this for ???
         if (chi->room == 0) {
->>>>>>> 628bd12d
           // appear in the new room
           chi->room = game.chars[chi->following].room;
           chi->x = play.entered_at_x;
@@ -414,13 +385,8 @@
       // wait a bit, so we're not constantly walking
       else if (Random(100) < (chi->followinfo & 0x00ff)) ;
       // the followed character has changed room
-<<<<<<< HEAD
-      else if ((room != game.chars[following].room)
-            && (!game.chars[following].is_enabled()))
-=======
       else if ((chi->room != game.chars[chi->following].room)
-            && (game.chars[chi->following].on == 0))
->>>>>>> 628bd12d
+            && (!game.chars[chi->following].is_enabled()))
         ;  // do nothing if the player isn't visible
       else if (chi->room != game.chars[chi->following].room) {
         chi->prevroom = chi->room;
@@ -450,13 +416,8 @@
             // delay for a few seconds to let the player move
             chi->room = -play.follow_change_room_timer;
           }
-<<<<<<< HEAD
-          if (room >= 0) {
-            move_character(&game.chars[aa], play.entered_at_x, play.entered_at_y, true /* ignwall */, true /* walk anim */);
-=======
           if (chi->room >= 0) {
-            walk_character(chi->index_id, play.entered_at_x,play.entered_at_y,1, true);
->>>>>>> 628bd12d
+            move_character(chi, play.entered_at_x, play.entered_at_y, true /* ignwall */, true /* walk anim */);
             doing_nothing = 0;
           }
         }
@@ -473,13 +434,8 @@
         // make sure he's not standing on top of the other man
         if (goxoffs < 0) goxoffs-=distaway;
         else goxoffs+=distaway;
-<<<<<<< HEAD
-        move_character(&game.chars[aa], game.chars[following].x + goxoffs,
-          game.chars[following].y + (Random(50)-25), false /* ignwall */, true /* walk anim */);
-=======
-        walk_character(chi->index_id, game.chars[chi->following].x + goxoffs,
-          game.chars[chi->following].y + (Random(50)-25),0, true);
->>>>>>> 628bd12d
+        move_character(chi, game.chars[chi->following].x + goxoffs,
+          game.chars[chi->following].y + (Random(50)-25), false /* ignwall */, true /* walk anim */);
         doing_nothing = 0;
       }
     }
@@ -499,19 +455,11 @@
       chi->idleleft = chi->idletime;
     // count idle time
     else if ((loopcounter % GetGameSpeed()==0) || (chex->process_idle_this_time == 1)) {
-<<<<<<< HEAD
-      idleleft--;
-      if (idleleft == -1) {
-        int useloop=loop;
-        debug_script_log("%s: Now idle (view %d)", scrname.GetCStr(), idleview+1);
-		Character_LockView(this, idleview+1);
-=======
       chi->idleleft--;
       if (chi->idleleft == -1) {
         int useloop=chi->loop;
-        debug_script_log("%s: Now idle (view %d)", chi->scrname, chi->idleview+1);
+        debug_script_log("%s: Now idle (view %d)", chi->scrname.GetCStr(), chi->idleview+1);
 		Character_LockView(chi, chi->idleview+1);
->>>>>>> 628bd12d
         // SetCharView resets it to 0
         chi->idleleft = -2;
         int maxLoops = views[chi->idleview].numLoops;
