//=============================================================================
//
// Adventure Game Studio (AGS)
//
// Copyright (C) 1999-2011 Chris Jones and 2011-2024 various contributors
// The full list of copyright holders can be found in the Copyright.txt
// file, which is part of this source code distribution.
//
// The AGS source code is provided under the Artistic License 2.0.
// A copy of this license can be found in the file License.txt and at
// https://opensource.org/license/artistic-2-0/
//
//=============================================================================
#include <string.h> // memset
#include <stdlib.h> // free
#include "ac/common.h"
#include "ac/game_version.h"
#include "ac/roomstatus.h"
#include "game/customproperties.h"
#include "game/savegame_components.h"
#include "util/string_utils.h"

using namespace AGS::Common;
using namespace AGS::Engine;


void HotspotState::ReadFromSavegame(Common::Stream *in, int save_ver)
{
    Enabled = in->ReadInt8() != 0;
    if (save_ver >= kRoomStatSvgVersion_36016)
    {
        Name = StrUtil::ReadString(in);
    }
}

void HotspotState::WriteToSavegame(Common::Stream *out) const
{
    out->WriteInt8(Enabled);
    StrUtil::WriteString(Name, out);
}


RoomStatus::RoomStatus()
{
    contentFormat = kRoomStatSvgVersion_Current; // set current to avoid fixups
    beenhere = 0;
    numobj = 0;
    tsdatasize = 0;

    memset(&region_enabled, 0, sizeof(region_enabled));
    memset(&walkbehind_base, 0, sizeof(walkbehind_base));
}

RoomStatus::~RoomStatus()
{
}

void RoomStatus::FreeScriptData()
{
    tsdata.clear();
    tsdatasize = 0;
}

void RoomStatus::FreeProperties()
{
    roomProps.clear();
    for (int i = 0; i < MAX_ROOM_HOTSPOTS; ++i)
    {
        hsProps[i].clear();
    }
    objProps.clear();
}

<<<<<<< HEAD
void RoomStatus::ReadFromSavegame(Stream *in, RoomStatSvgVersion cmp_ver)
{
    FreeScriptData();
    FreeProperties();

    contentFormat = kRoomStatSvgVersion_Initial;
    obj.resize(MAX_ROOM_OBJECTS_v300);
    objProps.resize(MAX_ROOM_OBJECTS_v300);
=======
void RoomStatus::ReadFromSavegame(Stream *in, GameDataVersion data_ver, RoomStatSvgVersion save_ver)
{
    FreeScriptData();
    FreeProperties();
>>>>>>> ad2adc87

    beenhere = in->ReadInt8();
    numobj = static_cast<uint32_t>(in->ReadInt32());
    obj.resize(numobj);
    objProps.resize(numobj);
    for (uint32_t i = 0; i < numobj; ++i)
    {
        obj[i].ReadFromSavegame(in, cmp_ver);
        Properties::ReadValues(objProps[i], in);
    }
    for (int i = 0; i < MAX_ROOM_HOTSPOTS; ++i)
    {
        hotspot[i].ReadFromSavegame(in, cmp_ver);
        Properties::ReadValues(hsProps[i], in);
    }
    for (int i = 0; i < MAX_ROOM_REGIONS; ++i)
    {
        region_enabled[i] = in->ReadInt8();
    }
    for (int i = 0; i < MAX_WALK_BEHINDS; ++i)
    {
        walkbehind_base[i] = in->ReadInt32();
    }

    Properties::ReadValues(roomProps, in);

    tsdatasize = static_cast<uint32_t>(in->ReadInt32());
    if (tsdatasize)
    {
        tsdata.resize(tsdatasize);
        in->Read(tsdata.data(), tsdatasize);
    }

    contentFormat = cmp_ver;
    if (cmp_ver >= kRoomStatSvgVersion_36041)
    {
        contentFormat = (RoomStatSvgVersion)in->ReadInt32();
        in->ReadInt32(); // reserved
        in->ReadInt32();
        in->ReadInt32();
    }
}

void RoomStatus::WriteToSavegame(Stream *out, GameDataVersion data_ver) const
{
    out->WriteInt8(beenhere);
    out->WriteInt32(numobj);
    for (uint32_t i = 0; i < numobj; ++i)
    {
        obj[i].WriteToSavegame(out);
        Properties::WriteValues(objProps[i], out);
    }
    for (int i = 0; i < MAX_ROOM_HOTSPOTS; ++i)
    {
        hotspot[i].WriteToSavegame(out);
        Properties::WriteValues(hsProps[i], out);
    }
    for (int i = 0; i < MAX_ROOM_REGIONS; ++i)
    {
        out->WriteInt8(region_enabled[i]);
    }
    for (int i = 0; i < MAX_WALK_BEHINDS; ++i)
    {
        out->WriteInt32(walkbehind_base[i]);
    }

    Properties::WriteValues(roomProps, out);

    out->WriteInt32(static_cast<int32_t>(tsdatasize));
    if (tsdatasize)
        out->Write(tsdata.data(), tsdatasize);

    // kRoomStatSvgVersion_36041
    out->WriteInt32(contentFormat);
    out->WriteInt32(0); // reserved
    out->WriteInt32(0);
    out->WriteInt32(0);
}

std::unique_ptr<RoomStatus> room_statuses[MAX_ROOMS];

// Replaces all accesses to the roomstats array
RoomStatus* getRoomStatus(int room)
{
    if (!room_statuses[room])
    {
        // First access, allocate and initialise the status
        room_statuses[room].reset(new RoomStatus());
    }
    return room_statuses[room].get();
}

// Used in places where it is only important to know whether the player
// had previously entered the room. In this case it is not necessary
// to initialise the status because a player can only have been in
// a room if the status is already initialised.
bool isRoomStatusValid(int room)
{
    return (room_statuses[room] != nullptr);
}

void resetRoomStatuses()
{
    for (int i = 0; i < MAX_ROOMS; i++)
    {
        room_statuses[i].reset();
    }
}<|MERGE_RESOLUTION|>--- conflicted
+++ resolved
@@ -71,21 +71,10 @@
     objProps.clear();
 }
 
-<<<<<<< HEAD
 void RoomStatus::ReadFromSavegame(Stream *in, RoomStatSvgVersion cmp_ver)
 {
     FreeScriptData();
     FreeProperties();
-
-    contentFormat = kRoomStatSvgVersion_Initial;
-    obj.resize(MAX_ROOM_OBJECTS_v300);
-    objProps.resize(MAX_ROOM_OBJECTS_v300);
-=======
-void RoomStatus::ReadFromSavegame(Stream *in, GameDataVersion data_ver, RoomStatSvgVersion save_ver)
-{
-    FreeScriptData();
-    FreeProperties();
->>>>>>> ad2adc87
 
     beenhere = in->ReadInt8();
     numobj = static_cast<uint32_t>(in->ReadInt32());
