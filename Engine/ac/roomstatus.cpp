//=============================================================================
//
// Adventure Game Studio (AGS)
//
// Copyright (C) 1999-2011 Chris Jones and 2011-20xx others
// The full list of copyright holders can be found in the Copyright.txt
// file, which is part of this source code distribution.
//
// The AGS source code is provided under the Artistic License 2.0.
// A copy of this license can be found in the file License.txt and at
// http://www.opensource.org/licenses/artistic-license-2.0.php
//
//=============================================================================

#include <string.h> // memset
#include <stdlib.h> // free
#include "ac/common.h"
#include "ac/roomstatus.h"
#include "game/customproperties.h"
#include "util/alignedstream.h"

using namespace AGS::Common;

RoomStatus::RoomStatus()
{
    beenhere = 0;
    numobj = 0;
    memset(&flagstates, 0, sizeof(flagstates));
    tsdatasize = 0;
    tsdata = NULL;
    
    memset(&hotspot_enabled, 0, sizeof(hotspot_enabled));
    memset(&region_enabled, 0, sizeof(region_enabled));
    memset(&walkbehind_base, 0, sizeof(walkbehind_base));
    memset(&interactionVariableValues, 0, sizeof(interactionVariableValues));
}

RoomStatus::~RoomStatus()
{
    if (tsdata)
        delete [] tsdata;
}

void RoomStatus::FreeScriptData()
{
    if (tsdata)
        delete [] tsdata;
    tsdata = NULL;
    tsdatasize = 0;
}

void RoomStatus::FreeProperties()
{
    roomProps.clear();
    for (int i = 0; i < MAX_HOTSPOTS; ++i)
    {
        hsProps[i].clear();
    }
    for (int i = 0; i < MAX_INIT_SPR; ++i)
    {
        objProps[i].clear();
    }
}

void RoomStatus::ReadFromFile_v321(Stream *in)
{
    beenhere = in->ReadInt32();
    numobj = in->ReadInt32();
    ReadRoomObjects_Aligned(in);
    in->ReadArrayOfInt16(flagstates, MAX_FLAGS);
    tsdatasize = in->ReadInt32();
    in->ReadInt32(); // tsdata
    for (int i = 0; i < MAX_HOTSPOTS; ++i)
    {
        LegacyInteractionReadSkip(in);// CLNUP remove this in the new format
    }
    for (int i = 0; i < MAX_INIT_SPR; ++i)
    {
        LegacyInteractionReadSkip(in);// CLNUP remove this in the new format
    }
    for (int i = 0; i < MAX_REGIONS; ++i)
    {
        LegacyInteractionReadSkip(in);// CLNUP remove this in the new format
    }
    LegacyInteractionReadSkip(in);// CLNUP remove this in the new format
    in->ReadArrayOfInt8((int8_t*)hotspot_enabled, MAX_HOTSPOTS);
    in->ReadArrayOfInt8((int8_t*)region_enabled, MAX_REGIONS);
    in->ReadArrayOfInt16(walkbehind_base, MAX_OBJ);
    in->ReadArrayOfInt32(interactionVariableValues, MAX_GLOBAL_VARIABLES);

    Properties::ReadValues(roomProps, in);
    for (int i = 0; i < MAX_HOTSPOTS; ++i)
    {
        Properties::ReadValues(hsProps[i], in);
    }
    for (int i = 0; i < MAX_INIT_SPR; ++i)
    {
        Properties::ReadValues(objProps[i], in);
    }

}

void RoomStatus::ReadRoomObjects_Aligned(Common::Stream *in)
{
    AlignedStream align_s(in, Common::kAligned_Read);
    for (int i = 0; i < MAX_INIT_SPR; ++i)
    {
<<<<<<< HEAD
        LegacyInteractionWriteSkip(out);// CLNUP remove this in the new format
=======
        obj[i].ReadFromFile(&align_s);
        align_s.Reset();
>>>>>>> 1efeae1a
    }
}

void RoomStatus::ReadFromSavegame(Stream *in)
{
    FreeScriptData();
    FreeProperties();

    beenhere = in->ReadInt8();
    numobj = in->ReadInt32();
    for (int i = 0; i < numobj; ++i)
    {
        obj[i].ReadFromFile(in);
        Properties::ReadValues(objProps[i], in);
        if (loaded_game_file_version <= kGameVersion_272)
            intrObject[i].ReadTimesRunFromSavedgame(in);
    }
    for (int i = 0; i < MAX_HOTSPOTS; ++i)
    {
<<<<<<< HEAD
        LegacyInteractionWriteSkip(out);// CLNUP remove this in the new format
    }
    for (int i = 0; i < MAX_REGIONS; ++i)
    {
        LegacyInteractionWriteSkip(out);// CLNUP remove this in the new format
    }
    LegacyInteractionWriteSkip(out);// CLNUP remove this in the new format
    out->Write(hotspot_enabled, MAX_HOTSPOTS);
    out->Write(region_enabled, MAX_REGIONS);
    out->WriteArrayOfInt16(walkbehind_base, MAX_OBJ);
    out->WriteArrayOfInt32(interactionVariableValues,MAX_GLOBAL_VARIABLES);
=======
        hotspot_enabled[i] = in->ReadInt8();
        Properties::ReadValues(hsProps[i], in);
        if (loaded_game_file_version <= kGameVersion_272)
            intrHotspot[i].ReadTimesRunFromSavedgame(in);
    }
    for (int i = 0; i < MAX_REGIONS; ++i)
    {
        region_enabled[i] = in->ReadInt8();
        if (loaded_game_file_version <= kGameVersion_272)
            intrRegion[i].ReadTimesRunFromSavedgame(in);
    }
    for (int i = 0; i < MAX_OBJ; ++i)
    {
        walkbehind_base[i] = in->ReadInt32();
    }
>>>>>>> 1efeae1a

    Properties::ReadValues(roomProps, in);
    if (loaded_game_file_version <= kGameVersion_272)
    {
        intrRoom.ReadTimesRunFromSavedgame(in);
        in->ReadArrayOfInt32(interactionVariableValues, MAX_GLOBAL_VARIABLES);
    }

    tsdatasize = in->ReadInt32();
    if (tsdatasize)
    {
        tsdata = new char[tsdatasize];
        in->Read(tsdata, tsdatasize);
    }
}

void RoomStatus::WriteToSavegame(Stream *out) const
{
    out->WriteInt8(beenhere);
    out->WriteInt32(numobj);
    for (int i = 0; i < numobj; ++i)
    {
        obj[i].WriteToFile(out);
        Properties::WriteValues(objProps[i], out);
        if (loaded_game_file_version <= kGameVersion_272)
            intrObject[i].WriteTimesRunToSavedgame(out);
    }
    for (int i = 0; i < MAX_HOTSPOTS; ++i)
    {
        out->WriteInt8(hotspot_enabled[i]);
        Properties::WriteValues(hsProps[i], out);
        if (loaded_game_file_version <= kGameVersion_272)
            intrHotspot[i].WriteTimesRunToSavedgame(out);
    }
    for (int i = 0; i < MAX_REGIONS; ++i)
    {
        out->WriteInt8(region_enabled[i]);
        if (loaded_game_file_version <= kGameVersion_272)
            intrRegion[i].WriteTimesRunToSavedgame(out);
    }
    for (int i = 0; i < MAX_OBJ; ++i)
    {
        out->WriteInt32(walkbehind_base[i]);
    }

    Properties::WriteValues(roomProps, out);
    if (loaded_game_file_version <= kGameVersion_272)
    {
        intrRoom.WriteTimesRunToSavedgame(out);
        out->WriteArrayOfInt32(interactionVariableValues, MAX_GLOBAL_VARIABLES);
    }

    out->WriteInt32(tsdatasize);
    if (tsdatasize)
        out->Write(tsdata, tsdatasize);
}

// JJS: Replacement for the global roomstats array in the original engine.

RoomStatus* room_statuses[MAX_ROOMS];

// Replaces all accesses to the roomstats array
RoomStatus* getRoomStatus(int room)
{
    if (room_statuses[room] == NULL)
    {
        // First access, allocate and initialise the status
        room_statuses[room] = new RoomStatus();
    }
    return room_statuses[room];
}

// Used in places where it is only important to know whether the player
// had previously entered the room. In this case it is not necessary
// to initialise the status because a player can only have been in
// a room if the status is already initialised.
bool isRoomStatusValid(int room)
{
    return (room_statuses[room] != NULL);
}

void resetRoomStatuses()
{
    for (int i = 0; i < MAX_ROOMS; i++)
    {
        if (room_statuses[i] != NULL)
        {
            delete room_statuses[i];
            room_statuses[i] = NULL;
        }
    }
}<|MERGE_RESOLUTION|>--- conflicted
+++ resolved
@@ -105,12 +105,8 @@
     AlignedStream align_s(in, Common::kAligned_Read);
     for (int i = 0; i < MAX_INIT_SPR; ++i)
     {
-<<<<<<< HEAD
-        LegacyInteractionWriteSkip(out);// CLNUP remove this in the new format
-=======
         obj[i].ReadFromFile(&align_s);
         align_s.Reset();
->>>>>>> 1efeae1a
     }
 }
 
@@ -125,47 +121,22 @@
     {
         obj[i].ReadFromFile(in);
         Properties::ReadValues(objProps[i], in);
-        if (loaded_game_file_version <= kGameVersion_272)
-            intrObject[i].ReadTimesRunFromSavedgame(in);
-    }
-    for (int i = 0; i < MAX_HOTSPOTS; ++i)
-    {
-<<<<<<< HEAD
-        LegacyInteractionWriteSkip(out);// CLNUP remove this in the new format
-    }
-    for (int i = 0; i < MAX_REGIONS; ++i)
-    {
-        LegacyInteractionWriteSkip(out);// CLNUP remove this in the new format
-    }
-    LegacyInteractionWriteSkip(out);// CLNUP remove this in the new format
-    out->Write(hotspot_enabled, MAX_HOTSPOTS);
-    out->Write(region_enabled, MAX_REGIONS);
-    out->WriteArrayOfInt16(walkbehind_base, MAX_OBJ);
-    out->WriteArrayOfInt32(interactionVariableValues,MAX_GLOBAL_VARIABLES);
-=======
+    }
+    for (int i = 0; i < MAX_HOTSPOTS; ++i)
+    {
         hotspot_enabled[i] = in->ReadInt8();
         Properties::ReadValues(hsProps[i], in);
-        if (loaded_game_file_version <= kGameVersion_272)
-            intrHotspot[i].ReadTimesRunFromSavedgame(in);
     }
     for (int i = 0; i < MAX_REGIONS; ++i)
     {
         region_enabled[i] = in->ReadInt8();
-        if (loaded_game_file_version <= kGameVersion_272)
-            intrRegion[i].ReadTimesRunFromSavedgame(in);
     }
     for (int i = 0; i < MAX_OBJ; ++i)
     {
         walkbehind_base[i] = in->ReadInt32();
     }
->>>>>>> 1efeae1a
 
     Properties::ReadValues(roomProps, in);
-    if (loaded_game_file_version <= kGameVersion_272)
-    {
-        intrRoom.ReadTimesRunFromSavedgame(in);
-        in->ReadArrayOfInt32(interactionVariableValues, MAX_GLOBAL_VARIABLES);
-    }
 
     tsdatasize = in->ReadInt32();
     if (tsdatasize)
@@ -183,21 +154,15 @@
     {
         obj[i].WriteToFile(out);
         Properties::WriteValues(objProps[i], out);
-        if (loaded_game_file_version <= kGameVersion_272)
-            intrObject[i].WriteTimesRunToSavedgame(out);
     }
     for (int i = 0; i < MAX_HOTSPOTS; ++i)
     {
         out->WriteInt8(hotspot_enabled[i]);
         Properties::WriteValues(hsProps[i], out);
-        if (loaded_game_file_version <= kGameVersion_272)
-            intrHotspot[i].WriteTimesRunToSavedgame(out);
     }
     for (int i = 0; i < MAX_REGIONS; ++i)
     {
         out->WriteInt8(region_enabled[i]);
-        if (loaded_game_file_version <= kGameVersion_272)
-            intrRegion[i].WriteTimesRunToSavedgame(out);
     }
     for (int i = 0; i < MAX_OBJ; ++i)
     {
@@ -205,11 +170,6 @@
     }
 
     Properties::WriteValues(roomProps, out);
-    if (loaded_game_file_version <= kGameVersion_272)
-    {
-        intrRoom.WriteTimesRunToSavedgame(out);
-        out->WriteArrayOfInt32(interactionVariableValues, MAX_GLOBAL_VARIABLES);
-    }
 
     out->WriteInt32(tsdatasize);
     if (tsdatasize)
