--- conflicted
+++ resolved
@@ -40,13 +40,9 @@
     kRoomStatSvgVersion_Initial  = 0,
     kRoomStatSvgVersion_36025    = 3,
     kRoomStatSvgVersion_36041    = 4,
-<<<<<<< HEAD
+    kRoomStatSvgVersion_36109    = 5,
     kRoomStatSvgVersion_39999    = 10,
     kRoomStatSvgVersion_Current  = kRoomStatSvgVersion_39999
-=======
-    kRoomStatSvgVersion_36109    = 5,
-    kRoomStatSvgVersion_Current  = kRoomStatSvgVersion_36109
->>>>>>> fc336554
 };
 
 // RoomStatus contains everything about a room that could change at runtime.
