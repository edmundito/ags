//=============================================================================
//
// Adventure Game Studio (AGS)
//
// Copyright (C) 1999-2011 Chris Jones and 2011-20xx others
// The full list of copyright holders can be found in the Copyright.txt
// file, which is part of this source code distribution.
//
// The AGS source code is provided under the Artistic License 2.0.
// A copy of this license can be found in the file License.txt and at
// http://www.opensource.org/licenses/artistic-license-2.0.php
//
//=============================================================================
#include "ac/route_finder.h"
#include <memory>
#include "ac/route_finder_impl.h"
#include "debug/out.h"

using AGS::Common::Bitmap;

class IRouteFinder 
{
public:
    virtual ~IRouteFinder() = default;

    virtual void init_pathfinder() = 0;
    virtual void shutdown_pathfinder() = 0;
    virtual void set_walkablearea(Bitmap *walkablearea) = 0;
    virtual int can_see_from(int x1, int y1, int x2, int y2) = 0;
    virtual void get_lastcpos(int &lastcx, int &lastcy) = 0;
    virtual void set_route_move_speed(int speed_x, int speed_y) = 0;
    virtual int find_route(short srcx, short srcy, short xx, short yy, Bitmap *onscreen, int movlst, int nocross = 0, int ignore_walls = 0) = 0;
    virtual void calculate_move_stage(MoveList * mlsp, int aaa) = 0;
    virtual void recalculate_move_speeds(MoveList *mlsp, int old_speed_x, int old_speed_y, int new_speed_x, int new_speed_y) = 0;
};

class AGSRouteFinder : public IRouteFinder 
{
public:
    void init_pathfinder() override
    { 
        AGS::Engine::RouteFinder::init_pathfinder(); 
    }
    void shutdown_pathfinder() override
    { 
        AGS::Engine::RouteFinder::shutdown_pathfinder(); 
    }
    void set_walkablearea(Bitmap *walkablearea) override
    { 
        AGS::Engine::RouteFinder::set_walkablearea(walkablearea);
    }
    int can_see_from(int x1, int y1, int x2, int y2) override
    { 
        return AGS::Engine::RouteFinder::can_see_from(x1, y1, x2, y2); 
    }
    void get_lastcpos(int &lastcx, int &lastcy) override
    { 
        AGS::Engine::RouteFinder::get_lastcpos(lastcx, lastcy); 
    }
    void set_route_move_speed(int speed_x, int speed_y) override
    { 
        AGS::Engine::RouteFinder::set_route_move_speed(speed_x, speed_y); 
    }
    int find_route(short srcx, short srcy, short xx, short yy, Bitmap *onscreen, int movlst, int nocross = 0, int ignore_walls = 0) override
    { 
        return AGS::Engine::RouteFinder::find_route(srcx, srcy, xx, yy, onscreen, movlst, nocross, ignore_walls); 
    }
    void calculate_move_stage(MoveList * mlsp, int aaa) override
    { 
        AGS::Engine::RouteFinder::calculate_move_stage(mlsp, aaa); 
    }
    void recalculate_move_speeds(MoveList *mlsp, int old_speed_x, int old_speed_y, int new_speed_x, int new_speed_y) override
    {
        AGS::Engine::RouteFinder::recalculate_move_speeds(mlsp, old_speed_x, old_speed_y, new_speed_x, new_speed_y);
    }
};

<<<<<<< HEAD
=======
class AGSLegacyRouteFinder : public IRouteFinder 
{
public:
    void init_pathfinder() override
    { 
        AGS::Engine::RouteFinderLegacy::init_pathfinder(); 
    }
    void shutdown_pathfinder() override
    { 
        AGS::Engine::RouteFinderLegacy::shutdown_pathfinder(); 
    }
    void set_wallscreen(Bitmap *wallscreen) override
    { 
        AGS::Engine::RouteFinderLegacy::set_wallscreen(wallscreen); 
    }
    int can_see_from(int x1, int y1, int x2, int y2) override
    { 
        return AGS::Engine::RouteFinderLegacy::can_see_from(x1, y1, x2, y2); 
    }
    void get_lastcpos(int &lastcx, int &lastcy) override
    { 
        AGS::Engine::RouteFinderLegacy::get_lastcpos(lastcx, lastcy); 
    }
    void set_route_move_speed(int speed_x, int speed_y) override
    { 
        AGS::Engine::RouteFinderLegacy::set_route_move_speed(speed_x, speed_y); 
    }
    int find_route(short srcx, short srcy, short xx, short yy, Bitmap *onscreen, int movlst, int nocross = 0, int ignore_walls = 0) override
    { 
        return AGS::Engine::RouteFinderLegacy::find_route(srcx, srcy, xx, yy, onscreen, movlst, nocross, ignore_walls); 
    }
    void calculate_move_stage(MoveList * mlsp, int aaa) override
    { 
        AGS::Engine::RouteFinderLegacy::calculate_move_stage(mlsp, aaa); 
    }
    void recalculate_move_speeds(MoveList *mlsp, int old_speed_x, int old_speed_y, int new_speed_x, int new_speed_y) override
    {
        assert(false); // not supported
    }
};

>>>>>>> fc336554
std::unique_ptr<IRouteFinder> route_finder_impl;

void init_pathfinder(GameDataVersion game_file_version)
{
    AGS::Common::Debug::Printf(AGS::Common::MessageType::kDbgMsg_Info, "Initialize path finder library");
    route_finder_impl.reset(new AGSRouteFinder());
    route_finder_impl->init_pathfinder();
}

void shutdown_pathfinder()
{
    if (route_finder_impl)
        route_finder_impl->shutdown_pathfinder();
}

void set_walkablearea(Bitmap *walkablearea)
{
    route_finder_impl->set_walkablearea(walkablearea);
}

int can_see_from(int x1, int y1, int x2, int y2)
{
    return route_finder_impl->can_see_from(x1, y1, x2, y2);
}

void get_lastcpos(int &lastcx, int &lastcy)
{
    route_finder_impl->get_lastcpos(lastcx, lastcy);
}

void set_route_move_speed(int speed_x, int speed_y)
{
    route_finder_impl->set_route_move_speed(speed_x, speed_y);
}

int find_route(short srcx, short srcy, short xx, short yy, Bitmap *onscreen, int movlst, int nocross, int ignore_walls)
{
    return route_finder_impl->find_route(srcx, srcy, xx, yy, onscreen, movlst, nocross, ignore_walls);
}

void calculate_move_stage(MoveList * mlsp, int aaa)
{
    route_finder_impl->calculate_move_stage(mlsp, aaa);
}

void recalculate_move_speeds(MoveList *mlsp, int old_speed_x, int old_speed_y, int new_speed_x, int new_speed_y)
{
    route_finder_impl->recalculate_move_speeds(mlsp, old_speed_x, old_speed_y, new_speed_x, new_speed_y);
}<|MERGE_RESOLUTION|>--- conflicted
+++ resolved
@@ -75,50 +75,7 @@
     }
 };
 
-<<<<<<< HEAD
-=======
-class AGSLegacyRouteFinder : public IRouteFinder 
-{
-public:
-    void init_pathfinder() override
-    { 
-        AGS::Engine::RouteFinderLegacy::init_pathfinder(); 
-    }
-    void shutdown_pathfinder() override
-    { 
-        AGS::Engine::RouteFinderLegacy::shutdown_pathfinder(); 
-    }
-    void set_wallscreen(Bitmap *wallscreen) override
-    { 
-        AGS::Engine::RouteFinderLegacy::set_wallscreen(wallscreen); 
-    }
-    int can_see_from(int x1, int y1, int x2, int y2) override
-    { 
-        return AGS::Engine::RouteFinderLegacy::can_see_from(x1, y1, x2, y2); 
-    }
-    void get_lastcpos(int &lastcx, int &lastcy) override
-    { 
-        AGS::Engine::RouteFinderLegacy::get_lastcpos(lastcx, lastcy); 
-    }
-    void set_route_move_speed(int speed_x, int speed_y) override
-    { 
-        AGS::Engine::RouteFinderLegacy::set_route_move_speed(speed_x, speed_y); 
-    }
-    int find_route(short srcx, short srcy, short xx, short yy, Bitmap *onscreen, int movlst, int nocross = 0, int ignore_walls = 0) override
-    { 
-        return AGS::Engine::RouteFinderLegacy::find_route(srcx, srcy, xx, yy, onscreen, movlst, nocross, ignore_walls); 
-    }
-    void calculate_move_stage(MoveList * mlsp, int aaa) override
-    { 
-        AGS::Engine::RouteFinderLegacy::calculate_move_stage(mlsp, aaa); 
-    }
-    void recalculate_move_speeds(MoveList *mlsp, int old_speed_x, int old_speed_y, int new_speed_x, int new_speed_y) override
-    {
-        assert(false); // not supported
-    }
-};
 
->>>>>>> fc336554
 std::unique_ptr<IRouteFinder> route_finder_impl;
 
 void init_pathfinder(GameDataVersion game_file_version)
