//=============================================================================
//
// Adventure Game Studio (AGS)
//
// Copyright (C) 1999-2011 Chris Jones and 2011-20xx others
// The full list of copyright holders can be found in the Copyright.txt
// file, which is part of this source code distribution.
//
// The AGS source code is provided under the Artistic License 2.0.
// A copy of this license can be found in the file License.txt and at
// http://www.opensource.org/licenses/artistic-license-2.0.php
//
//=============================================================================

<<<<<<< HEAD
#include "ac/common.h"
#include "ac/object.h"
#include "ac/character.h"
#include "ac/draw.h"
#include "ac/object.h"
#include "ac/walkablearea.h"
#include "game/game_objects.h"
#include "gfx/graphics.h"

using AGS::Common::Bitmap;
using AGS::Common::Graphics;

extern int spritewidth[MAX_SPRITES],spriteheight[MAX_SPRITES];
extern int displayed_room;

Bitmap *walkareabackup=NULL, *walkable_areas_temp = NULL;

void redo_walkable_areas() {

    // since this is an 8-bit memory bitmap, we can just use direct 
    // memory access
    if ((!thisroom.WalkAreaMask->IsLinearBitmap()) || (thisroom.WalkAreaMask->GetColorDepth() != 8))
        quit("Walkable areas bitmap not linear");

    Graphics graphics(thisroom.WalkAreaMask);
    graphics.Blit(walkareabackup, 0, 0, 0, 0, thisroom.WalkAreaMask->GetWidth(), thisroom.WalkAreaMask->GetHeight());

    int hh,ww;
    for (hh=0;hh<walkareabackup->GetHeight();hh++) {
        for (ww=0;ww<walkareabackup->GetWidth();ww++) {
            //      if (play.WalkAreasEnabled[_getpixel(thisroom.WalkAreaMask,ww,hh)]==0)
            if (play.WalkAreasEnabled[thisroom.WalkAreaMask->GetScanLine(hh)[ww]]==0)
                thisroom.WalkAreaMask->PutPixel(ww,hh,0);
        }
    }

}

int get_walkable_area_pixel(int x, int y)
{
    return thisroom.WalkAreaMask->GetPixel(convert_to_low_res(x), convert_to_low_res(y));
}

int get_area_scaling (int onarea, int xx, int yy) {

    int zoom_level = 100;
    xx = convert_to_low_res(xx);
    yy = convert_to_low_res(yy);

    if ((onarea >= 0) && (onarea <= thisroom.WalkAreaCount) &&
        (thisroom.WalkAreas[onarea].Zoom2 != NOT_VECTOR_SCALED)) {
            // We have vector scaling!
            // In case the character is off the screen, limit the Y co-ordinate
            // to within the area range (otherwise we get silly zoom levels
            // that cause Out Of Memory crashes)
            if (yy > thisroom.WalkAreas[onarea].Bottom)
                yy = thisroom.WalkAreas[onarea].Bottom;
            if (yy < thisroom.WalkAreas[onarea].Top)
                yy = thisroom.WalkAreas[onarea].Top;
            // Work it all out without having to use floats
            // Percent = ((y - top) * 100) / (areabottom - areatop)
            // Zoom level = ((max - min) * Percent) / 100
            int percent = ((yy - thisroom.WalkAreas[onarea].Top) * 100)
                / (thisroom.WalkAreas[onarea].Bottom - thisroom.WalkAreas[onarea].Top);

            zoom_level = ((thisroom.WalkAreas[onarea].Zoom2 - thisroom.WalkAreas[onarea].Zoom) * (percent)) / 100 + thisroom.WalkAreas[onarea].Zoom;
            zoom_level += 100;
    }
    else if ((onarea >= 0) & (onarea <= thisroom.WalkAreaCount))
        zoom_level = thisroom.WalkAreas[onarea].Zoom + 100;

    if (zoom_level == 0)
        zoom_level = 100;

    return zoom_level;
}

void scale_sprite_size(int sppic, int zoom_level, int *newwidth, int *newheight) {
    newwidth[0] = (spritewidth[sppic] * zoom_level) / 100;
    newheight[0] = (spriteheight[sppic] * zoom_level) / 100;
    if (newwidth[0] < 1)
        newwidth[0] = 1;
    if (newheight[0] < 1)
        newheight[0] = 1;
}

void remove_walkable_areas_from_temp(int fromx, int cwidth, int starty, int endy) {

    fromx = convert_to_low_res(fromx);
    cwidth = convert_to_low_res(cwidth);
    starty = convert_to_low_res(starty);
    endy = convert_to_low_res(endy);

    int yyy;
    if (endy >= walkable_areas_temp->GetHeight())
        endy = walkable_areas_temp->GetHeight() - 1;
    if (starty < 0)
        starty = 0;

    for (; cwidth > 0; cwidth --) {
        for (yyy = starty; yyy <= endy; yyy++)
            walkable_areas_temp->PutPixel (fromx, yyy, 0);
        fromx ++;
    }

}

int is_point_in_rect(int x, int y, int left, int top, int right, int bottom) {
    if ((x >= left) && (x < right) && (y >= top ) && (y <= bottom))
        return 1;
    return 0;
}

Bitmap *prepare_walkable_areas (int sourceChar) {
    // copy the walkable areas to the temp bitmap
    Graphics graphics(walkable_areas_temp);
    graphics.Blit (thisroom.WalkAreaMask, 0,0,0,0,thisroom.WalkAreaMask->GetWidth(),thisroom.WalkAreaMask->GetHeight());
    // if the character who's moving doesn't Bitmap *, don't bother checking
    if (sourceChar < 0) ;
    else if (game.Characters[sourceChar].flags & CHF_NOBLOCKING)
        return walkable_areas_temp;

    int ww;
    // for each character in the current room, make the area under
    // them unwalkable
    for (ww = 0; ww < game.CharacterCount; ww++) {
        if (game.Characters[ww].on != 1) continue;
        if (game.Characters[ww].room != displayed_room) continue;
        if (ww == sourceChar) continue;
        if (game.Characters[ww].flags & CHF_NOBLOCKING) continue;
        if (convert_to_low_res(game.Characters[ww].y) >= walkable_areas_temp->GetHeight()) continue;
        if (convert_to_low_res(game.Characters[ww].x) >= walkable_areas_temp->GetWidth()) continue;
        if ((game.Characters[ww].y < 0) || (game.Characters[ww].x < 0)) continue;

        CharacterInfo *char1 = &game.Characters[ww];
        int cwidth, fromx;

        if (is_char_on_another(sourceChar, ww, &fromx, &cwidth))
            continue;
        if ((sourceChar >= 0) && (is_char_on_another(ww, sourceChar, NULL, NULL)))
            continue;

        remove_walkable_areas_from_temp(fromx, cwidth, char1->get_blocking_top(), char1->get_blocking_bottom());
    }

    // check for any blocking objects in the room, and deal with them
    // as well
    for (ww = 0; ww < croom->ObjectCount; ww++) {
        if (objs[ww].IsOn != 1) continue;
        if ((objs[ww].Flags & OBJF_SOLID) == 0)
            continue;
        if (convert_to_low_res(objs[ww].Y) >= walkable_areas_temp->GetHeight()) continue;
        if (convert_to_low_res(objs[ww].X) >= walkable_areas_temp->GetWidth()) continue;
        if ((objs[ww].Y < 0) || (objs[ww].X < 0)) continue;

        int x1, y1, width, y2;
        get_object_blocking_rect(ww, &x1, &y1, &width, &y2);

        // if the character is currently standing on the object, ignore
        // it so as to allow him to escape
        if ((sourceChar >= 0) &&
            (is_point_in_rect(game.Characters[sourceChar].x, game.Characters[sourceChar].y, 
            x1, y1, x1 + width, y2)))
            continue;

        remove_walkable_areas_from_temp(x1, width, y1, y2);
    }

    return walkable_areas_temp;
}

// return the walkable area at the character's feet, taking into account
// that he might just be off the edge of one
int get_walkable_area_at_location(int xx, int yy) {

    int onarea = get_walkable_area_pixel(xx, yy);

    if (onarea < 0) {
        // the character has walked off the edge of the screen, so stop them
        // jumping up to full size when leaving
        if (xx >= thisroom.Width)
            onarea = get_walkable_area_pixel(thisroom.Width-1, yy);
        else if (xx < 0)
            onarea = get_walkable_area_pixel(0, yy);
        else if (yy >= thisroom.Height)
            onarea = get_walkable_area_pixel(xx, thisroom.Height - 1);
        else if (yy < 0)
            onarea = get_walkable_area_pixel(xx, 1);
    }
    if (onarea==0) {
        // the path finder sometimes slightly goes into non-walkable areas;
        // so check for scaling in adjacent pixels
        const int TRYGAP=2;
        onarea = get_walkable_area_pixel(xx + TRYGAP, yy);
        if (onarea<=0)
            onarea = get_walkable_area_pixel(xx - TRYGAP, yy);
        if (onarea<=0)
            onarea = get_walkable_area_pixel(xx, yy + TRYGAP);
        if (onarea<=0)
            onarea = get_walkable_area_pixel(xx, yy - TRYGAP);
        if (onarea < 0)
            onarea = 0;
    }

    return onarea;
}

int get_walkable_area_at_character (int charnum) {
    CharacterInfo *chin = &game.Characters[charnum];
    return get_walkable_area_at_location(chin->x, chin->y);
}
=======
#include "ac/common.h"
#include "ac/object.h"
#include "ac/roomstruct.h"
#include "ac/character.h"
#include "ac/draw.h"
#include "ac/gamestate.h"
#include "ac/gamesetupstruct.h"
#include "ac/object.h"
#include "ac/roomobject.h"
#include "ac/roomstatus.h"
#include "ac/walkablearea.h"
#include "gfx/bitmap.h"

using AGS::Common::Bitmap;

extern roomstruct thisroom;
extern GameState play;
extern GameSetupStruct game;
extern int spritewidth[MAX_SPRITES],spriteheight[MAX_SPRITES];
extern int displayed_room;
extern RoomStatus*croom;
extern RoomObject*objs;

Bitmap *walkareabackup=NULL, *walkable_areas_temp = NULL;

void redo_walkable_areas() {

    // since this is an 8-bit memory bitmap, we can just use direct 
    // memory access
    if ((!thisroom.walls->IsLinearBitmap()) || (thisroom.walls->GetColorDepth() != 8))
        quit("Walkable areas bitmap not linear");

    thisroom.walls->Blit(walkareabackup, 0, 0, 0, 0, thisroom.walls->GetWidth(), thisroom.walls->GetHeight());

    int hh,ww;
    for (hh=0;hh<walkareabackup->GetHeight();hh++) {
        uint8_t *walls_scanline = thisroom.walls->GetScanLineForWriting(hh);
        for (ww=0;ww<walkareabackup->GetWidth();ww++) {
            //      if (play.walkable_areas_on[_getpixel(thisroom.walls,ww,hh)]==0)
            if (play.walkable_areas_on[walls_scanline[ww]]==0)
                walls_scanline[ww] = 0;
        }
    }

}

int get_walkable_area_pixel(int x, int y)
{
    return thisroom.walls->GetPixel(convert_to_low_res(x), convert_to_low_res(y));
}

int get_area_scaling (int onarea, int xx, int yy) {

    int zoom_level = 100;
    xx = convert_to_low_res(xx);
    yy = convert_to_low_res(yy);

    if ((onarea >= 0) && (onarea <= MAX_WALK_AREAS) &&
        (thisroom.walk_area_zoom2[onarea] != NOT_VECTOR_SCALED)) {
            // We have vector scaling!
            // In case the character is off the screen, limit the Y co-ordinate
            // to within the area range (otherwise we get silly zoom levels
            // that cause Out Of Memory crashes)
            if (yy > thisroom.walk_area_bottom[onarea])
                yy = thisroom.walk_area_bottom[onarea];
            if (yy < thisroom.walk_area_top[onarea])
                yy = thisroom.walk_area_top[onarea];
            // Work it all out without having to use floats
            // Percent = ((y - top) * 100) / (areabottom - areatop)
            // Zoom level = ((max - min) * Percent) / 100
            int percent = ((yy - thisroom.walk_area_top[onarea]) * 100)
                / (thisroom.walk_area_bottom[onarea] - thisroom.walk_area_top[onarea]);

            zoom_level = ((thisroom.walk_area_zoom2[onarea] - thisroom.walk_area_zoom[onarea]) * (percent)) / 100 + thisroom.walk_area_zoom[onarea];
            zoom_level += 100;
    }
    else if ((onarea >= 0) & (onarea <= MAX_WALK_AREAS))
        zoom_level = thisroom.walk_area_zoom[onarea] + 100;

    if (zoom_level == 0)
        zoom_level = 100;

    return zoom_level;
}

void scale_sprite_size(int sppic, int zoom_level, int *newwidth, int *newheight) {
    newwidth[0] = (spritewidth[sppic] * zoom_level) / 100;
    newheight[0] = (spriteheight[sppic] * zoom_level) / 100;
    if (newwidth[0] < 1)
        newwidth[0] = 1;
    if (newheight[0] < 1)
        newheight[0] = 1;
}

void remove_walkable_areas_from_temp(int fromx, int cwidth, int starty, int endy) {

    fromx = convert_to_low_res(fromx);
    cwidth = convert_to_low_res(cwidth);
    starty = convert_to_low_res(starty);
    endy = convert_to_low_res(endy);

    int yyy;
    if (endy >= walkable_areas_temp->GetHeight())
        endy = walkable_areas_temp->GetHeight() - 1;
    if (starty < 0)
        starty = 0;

    for (; cwidth > 0; cwidth --) {
        for (yyy = starty; yyy <= endy; yyy++)
            walkable_areas_temp->PutPixel (fromx, yyy, 0);
        fromx ++;
    }

}

int is_point_in_rect(int x, int y, int left, int top, int right, int bottom) {
    if ((x >= left) && (x < right) && (y >= top ) && (y <= bottom))
        return 1;
    return 0;
}

Bitmap *prepare_walkable_areas (int sourceChar) {
    // copy the walkable areas to the temp bitmap
    walkable_areas_temp->Blit (thisroom.walls, 0,0,0,0,thisroom.walls->GetWidth(),thisroom.walls->GetHeight());
    // if the character who's moving doesn't Bitmap *, don't bother checking
    if (sourceChar < 0) ;
    else if (game.chars[sourceChar].flags & CHF_NOBLOCKING)
        return walkable_areas_temp;

    int ww;
    // for each character in the current room, make the area under
    // them unwalkable
    for (ww = 0; ww < game.numcharacters; ww++) {
        if (game.chars[ww].on != 1) continue;
        if (game.chars[ww].room != displayed_room) continue;
        if (ww == sourceChar) continue;
        if (game.chars[ww].flags & CHF_NOBLOCKING) continue;
        if (convert_to_low_res(game.chars[ww].y) >= walkable_areas_temp->GetHeight()) continue;
        if (convert_to_low_res(game.chars[ww].x) >= walkable_areas_temp->GetWidth()) continue;
        if ((game.chars[ww].y < 0) || (game.chars[ww].x < 0)) continue;

        CharacterInfo *char1 = &game.chars[ww];
        int cwidth, fromx;

        if (is_char_on_another(sourceChar, ww, &fromx, &cwidth))
            continue;
        if ((sourceChar >= 0) && (is_char_on_another(ww, sourceChar, NULL, NULL)))
            continue;

        remove_walkable_areas_from_temp(fromx, cwidth, char1->get_blocking_top(), char1->get_blocking_bottom());
    }

    // check for any blocking objects in the room, and deal with them
    // as well
    for (ww = 0; ww < croom->numobj; ww++) {
        if (objs[ww].on != 1) continue;
        if ((objs[ww].flags & OBJF_SOLID) == 0)
            continue;
        if (convert_to_low_res(objs[ww].y) >= walkable_areas_temp->GetHeight()) continue;
        if (convert_to_low_res(objs[ww].x) >= walkable_areas_temp->GetWidth()) continue;
        if ((objs[ww].y < 0) || (objs[ww].x < 0)) continue;

        int x1, y1, width, y2;
        get_object_blocking_rect(ww, &x1, &y1, &width, &y2);

        // if the character is currently standing on the object, ignore
        // it so as to allow him to escape
        if ((sourceChar >= 0) &&
            (is_point_in_rect(game.chars[sourceChar].x, game.chars[sourceChar].y, 
            x1, y1, x1 + width, y2)))
            continue;

        remove_walkable_areas_from_temp(x1, width, y1, y2);
    }

    return walkable_areas_temp;
}

// return the walkable area at the character's feet, taking into account
// that he might just be off the edge of one
int get_walkable_area_at_location(int xx, int yy) {

    int onarea = get_walkable_area_pixel(xx, yy);

    if (onarea < 0) {
        // the character has walked off the edge of the screen, so stop them
        // jumping up to full size when leaving
        if (xx >= thisroom.width)
            onarea = get_walkable_area_pixel(thisroom.width-1, yy);
        else if (xx < 0)
            onarea = get_walkable_area_pixel(0, yy);
        else if (yy >= thisroom.height)
            onarea = get_walkable_area_pixel(xx, thisroom.height - 1);
        else if (yy < 0)
            onarea = get_walkable_area_pixel(xx, 1);
    }
    if (onarea==0) {
        // the path finder sometimes slightly goes into non-walkable areas;
        // so check for scaling in adjacent pixels
        const int TRYGAP=2;
        onarea = get_walkable_area_pixel(xx + TRYGAP, yy);
        if (onarea<=0)
            onarea = get_walkable_area_pixel(xx - TRYGAP, yy);
        if (onarea<=0)
            onarea = get_walkable_area_pixel(xx, yy + TRYGAP);
        if (onarea<=0)
            onarea = get_walkable_area_pixel(xx, yy - TRYGAP);
        if (onarea < 0)
            onarea = 0;
    }

    return onarea;
}

int get_walkable_area_at_character (int charnum) {
    CharacterInfo *chin = &game.chars[charnum];
    return get_walkable_area_at_location(chin->x, chin->y);
}
>>>>>>> fc069ea8
<|MERGE_RESOLUTION|>--- conflicted
+++ resolved
@@ -12,7 +12,6 @@
 //
 //=============================================================================
 
-<<<<<<< HEAD
 #include "ac/common.h"
 #include "ac/object.h"
 #include "ac/character.h"
@@ -20,10 +19,9 @@
 #include "ac/object.h"
 #include "ac/walkablearea.h"
 #include "game/game_objects.h"
-#include "gfx/graphics.h"
+#include "gfx/bitmap.h"
 
 using AGS::Common::Bitmap;
-using AGS::Common::Graphics;
 
 extern int spritewidth[MAX_SPRITES],spriteheight[MAX_SPRITES];
 extern int displayed_room;
@@ -37,15 +35,15 @@
     if ((!thisroom.WalkAreaMask->IsLinearBitmap()) || (thisroom.WalkAreaMask->GetColorDepth() != 8))
         quit("Walkable areas bitmap not linear");
 
-    Graphics graphics(thisroom.WalkAreaMask);
-    graphics.Blit(walkareabackup, 0, 0, 0, 0, thisroom.WalkAreaMask->GetWidth(), thisroom.WalkAreaMask->GetHeight());
+    thisroom.WalkAreaMask->Blit(walkareabackup, 0, 0, 0, 0, thisroom.WalkAreaMask->GetWidth(), thisroom.WalkAreaMask->GetHeight());
 
     int hh,ww;
     for (hh=0;hh<walkareabackup->GetHeight();hh++) {
+        uint8_t *walls_scanline = thisroom.WalkAreaMask->GetScanLineForWriting(hh);
         for (ww=0;ww<walkareabackup->GetWidth();ww++) {
             //      if (play.WalkAreasEnabled[_getpixel(thisroom.WalkAreaMask,ww,hh)]==0)
-            if (play.WalkAreasEnabled[thisroom.WalkAreaMask->GetScanLine(hh)[ww]]==0)
-                thisroom.WalkAreaMask->PutPixel(ww,hh,0);
+            if (play.WalkAreasEnabled[walls_scanline[ww]]==0)
+                walls_scanline[ww] = 0;
         }
     }
 
@@ -128,8 +126,7 @@
 
 Bitmap *prepare_walkable_areas (int sourceChar) {
     // copy the walkable areas to the temp bitmap
-    Graphics graphics(walkable_areas_temp);
-    graphics.Blit (thisroom.WalkAreaMask, 0,0,0,0,thisroom.WalkAreaMask->GetWidth(),thisroom.WalkAreaMask->GetHeight());
+    walkable_areas_temp->Blit (thisroom.WalkAreaMask, 0,0,0,0,thisroom.WalkAreaMask->GetWidth(),thisroom.WalkAreaMask->GetHeight());
     // if the character who's moving doesn't Bitmap *, don't bother checking
     if (sourceChar < 0) ;
     else if (game.Characters[sourceChar].flags & CHF_NOBLOCKING)
@@ -223,224 +220,4 @@
 int get_walkable_area_at_character (int charnum) {
     CharacterInfo *chin = &game.Characters[charnum];
     return get_walkable_area_at_location(chin->x, chin->y);
-}
-=======
-#include "ac/common.h"
-#include "ac/object.h"
-#include "ac/roomstruct.h"
-#include "ac/character.h"
-#include "ac/draw.h"
-#include "ac/gamestate.h"
-#include "ac/gamesetupstruct.h"
-#include "ac/object.h"
-#include "ac/roomobject.h"
-#include "ac/roomstatus.h"
-#include "ac/walkablearea.h"
-#include "gfx/bitmap.h"
-
-using AGS::Common::Bitmap;
-
-extern roomstruct thisroom;
-extern GameState play;
-extern GameSetupStruct game;
-extern int spritewidth[MAX_SPRITES],spriteheight[MAX_SPRITES];
-extern int displayed_room;
-extern RoomStatus*croom;
-extern RoomObject*objs;
-
-Bitmap *walkareabackup=NULL, *walkable_areas_temp = NULL;
-
-void redo_walkable_areas() {
-
-    // since this is an 8-bit memory bitmap, we can just use direct 
-    // memory access
-    if ((!thisroom.walls->IsLinearBitmap()) || (thisroom.walls->GetColorDepth() != 8))
-        quit("Walkable areas bitmap not linear");
-
-    thisroom.walls->Blit(walkareabackup, 0, 0, 0, 0, thisroom.walls->GetWidth(), thisroom.walls->GetHeight());
-
-    int hh,ww;
-    for (hh=0;hh<walkareabackup->GetHeight();hh++) {
-        uint8_t *walls_scanline = thisroom.walls->GetScanLineForWriting(hh);
-        for (ww=0;ww<walkareabackup->GetWidth();ww++) {
-            //      if (play.walkable_areas_on[_getpixel(thisroom.walls,ww,hh)]==0)
-            if (play.walkable_areas_on[walls_scanline[ww]]==0)
-                walls_scanline[ww] = 0;
-        }
-    }
-
-}
-
-int get_walkable_area_pixel(int x, int y)
-{
-    return thisroom.walls->GetPixel(convert_to_low_res(x), convert_to_low_res(y));
-}
-
-int get_area_scaling (int onarea, int xx, int yy) {
-
-    int zoom_level = 100;
-    xx = convert_to_low_res(xx);
-    yy = convert_to_low_res(yy);
-
-    if ((onarea >= 0) && (onarea <= MAX_WALK_AREAS) &&
-        (thisroom.walk_area_zoom2[onarea] != NOT_VECTOR_SCALED)) {
-            // We have vector scaling!
-            // In case the character is off the screen, limit the Y co-ordinate
-            // to within the area range (otherwise we get silly zoom levels
-            // that cause Out Of Memory crashes)
-            if (yy > thisroom.walk_area_bottom[onarea])
-                yy = thisroom.walk_area_bottom[onarea];
-            if (yy < thisroom.walk_area_top[onarea])
-                yy = thisroom.walk_area_top[onarea];
-            // Work it all out without having to use floats
-            // Percent = ((y - top) * 100) / (areabottom - areatop)
-            // Zoom level = ((max - min) * Percent) / 100
-            int percent = ((yy - thisroom.walk_area_top[onarea]) * 100)
-                / (thisroom.walk_area_bottom[onarea] - thisroom.walk_area_top[onarea]);
-
-            zoom_level = ((thisroom.walk_area_zoom2[onarea] - thisroom.walk_area_zoom[onarea]) * (percent)) / 100 + thisroom.walk_area_zoom[onarea];
-            zoom_level += 100;
-    }
-    else if ((onarea >= 0) & (onarea <= MAX_WALK_AREAS))
-        zoom_level = thisroom.walk_area_zoom[onarea] + 100;
-
-    if (zoom_level == 0)
-        zoom_level = 100;
-
-    return zoom_level;
-}
-
-void scale_sprite_size(int sppic, int zoom_level, int *newwidth, int *newheight) {
-    newwidth[0] = (spritewidth[sppic] * zoom_level) / 100;
-    newheight[0] = (spriteheight[sppic] * zoom_level) / 100;
-    if (newwidth[0] < 1)
-        newwidth[0] = 1;
-    if (newheight[0] < 1)
-        newheight[0] = 1;
-}
-
-void remove_walkable_areas_from_temp(int fromx, int cwidth, int starty, int endy) {
-
-    fromx = convert_to_low_res(fromx);
-    cwidth = convert_to_low_res(cwidth);
-    starty = convert_to_low_res(starty);
-    endy = convert_to_low_res(endy);
-
-    int yyy;
-    if (endy >= walkable_areas_temp->GetHeight())
-        endy = walkable_areas_temp->GetHeight() - 1;
-    if (starty < 0)
-        starty = 0;
-
-    for (; cwidth > 0; cwidth --) {
-        for (yyy = starty; yyy <= endy; yyy++)
-            walkable_areas_temp->PutPixel (fromx, yyy, 0);
-        fromx ++;
-    }
-
-}
-
-int is_point_in_rect(int x, int y, int left, int top, int right, int bottom) {
-    if ((x >= left) && (x < right) && (y >= top ) && (y <= bottom))
-        return 1;
-    return 0;
-}
-
-Bitmap *prepare_walkable_areas (int sourceChar) {
-    // copy the walkable areas to the temp bitmap
-    walkable_areas_temp->Blit (thisroom.walls, 0,0,0,0,thisroom.walls->GetWidth(),thisroom.walls->GetHeight());
-    // if the character who's moving doesn't Bitmap *, don't bother checking
-    if (sourceChar < 0) ;
-    else if (game.chars[sourceChar].flags & CHF_NOBLOCKING)
-        return walkable_areas_temp;
-
-    int ww;
-    // for each character in the current room, make the area under
-    // them unwalkable
-    for (ww = 0; ww < game.numcharacters; ww++) {
-        if (game.chars[ww].on != 1) continue;
-        if (game.chars[ww].room != displayed_room) continue;
-        if (ww == sourceChar) continue;
-        if (game.chars[ww].flags & CHF_NOBLOCKING) continue;
-        if (convert_to_low_res(game.chars[ww].y) >= walkable_areas_temp->GetHeight()) continue;
-        if (convert_to_low_res(game.chars[ww].x) >= walkable_areas_temp->GetWidth()) continue;
-        if ((game.chars[ww].y < 0) || (game.chars[ww].x < 0)) continue;
-
-        CharacterInfo *char1 = &game.chars[ww];
-        int cwidth, fromx;
-
-        if (is_char_on_another(sourceChar, ww, &fromx, &cwidth))
-            continue;
-        if ((sourceChar >= 0) && (is_char_on_another(ww, sourceChar, NULL, NULL)))
-            continue;
-
-        remove_walkable_areas_from_temp(fromx, cwidth, char1->get_blocking_top(), char1->get_blocking_bottom());
-    }
-
-    // check for any blocking objects in the room, and deal with them
-    // as well
-    for (ww = 0; ww < croom->numobj; ww++) {
-        if (objs[ww].on != 1) continue;
-        if ((objs[ww].flags & OBJF_SOLID) == 0)
-            continue;
-        if (convert_to_low_res(objs[ww].y) >= walkable_areas_temp->GetHeight()) continue;
-        if (convert_to_low_res(objs[ww].x) >= walkable_areas_temp->GetWidth()) continue;
-        if ((objs[ww].y < 0) || (objs[ww].x < 0)) continue;
-
-        int x1, y1, width, y2;
-        get_object_blocking_rect(ww, &x1, &y1, &width, &y2);
-
-        // if the character is currently standing on the object, ignore
-        // it so as to allow him to escape
-        if ((sourceChar >= 0) &&
-            (is_point_in_rect(game.chars[sourceChar].x, game.chars[sourceChar].y, 
-            x1, y1, x1 + width, y2)))
-            continue;
-
-        remove_walkable_areas_from_temp(x1, width, y1, y2);
-    }
-
-    return walkable_areas_temp;
-}
-
-// return the walkable area at the character's feet, taking into account
-// that he might just be off the edge of one
-int get_walkable_area_at_location(int xx, int yy) {
-
-    int onarea = get_walkable_area_pixel(xx, yy);
-
-    if (onarea < 0) {
-        // the character has walked off the edge of the screen, so stop them
-        // jumping up to full size when leaving
-        if (xx >= thisroom.width)
-            onarea = get_walkable_area_pixel(thisroom.width-1, yy);
-        else if (xx < 0)
-            onarea = get_walkable_area_pixel(0, yy);
-        else if (yy >= thisroom.height)
-            onarea = get_walkable_area_pixel(xx, thisroom.height - 1);
-        else if (yy < 0)
-            onarea = get_walkable_area_pixel(xx, 1);
-    }
-    if (onarea==0) {
-        // the path finder sometimes slightly goes into non-walkable areas;
-        // so check for scaling in adjacent pixels
-        const int TRYGAP=2;
-        onarea = get_walkable_area_pixel(xx + TRYGAP, yy);
-        if (onarea<=0)
-            onarea = get_walkable_area_pixel(xx - TRYGAP, yy);
-        if (onarea<=0)
-            onarea = get_walkable_area_pixel(xx, yy + TRYGAP);
-        if (onarea<=0)
-            onarea = get_walkable_area_pixel(xx, yy - TRYGAP);
-        if (onarea < 0)
-            onarea = 0;
-    }
-
-    return onarea;
-}
-
-int get_walkable_area_at_character (int charnum) {
-    CharacterInfo *chin = &game.chars[charnum];
-    return get_walkable_area_at_location(chin->x, chin->y);
-}
->>>>>>> fc069ea8
+}