//=============================================================================
//
// Adventure Game Studio (AGS)
//
// Copyright (C) 1999-2011 Chris Jones and 2011-2024 various contributors
// The full list of copyright holders can be found in the Copyright.txt
// file, which is part of this source code distribution.
//
// The AGS source code is provided under the Artistic License 2.0.
// A copy of this license can be found in the file License.txt and at
// https://opensource.org/license/artistic-2-0/
//
//=============================================================================
#include <vector>
#include "ac/common.h"
#include "ac/display.h"
#include "ac/draw.h"
#include "ac/gamesetupstruct.h"
#include "ac/gamestate.h"
#include "ac/global_game.h"
#include "ac/global_gui.h"
#include "ac/gui.h"
#include "ac/guicontrol.h"
#include "ac/mouse.h"
#include "ac/string.h"
#include "debug/debug_log.h"
#include "font/fonts.h"
#include "script/runtimescriptvalue.h"
#include "util/string_compat.h"

using namespace AGS::Common;
using namespace AGS::Engine;

extern GameSetupStruct game;
extern std::vector<ScriptGUI> scrGui;

// This is an internal script function, and is undocumented.
// It is used by the editor's automatic macro generation.
int FindGUIID (const char* GUIName) {
    for (int ii = 0; ii < game.numgui; ii++) {
        if (guis[ii].Name.IsEmpty())
            continue;
        if (guis[ii].Name == GUIName)
            return ii;
        if ((guis[ii].Name[0u] == 'g') && (ags_stricmp(guis[ii].Name.GetCStr() + 1, GUIName) == 0))
            return ii;
    }
    quit("FindGUIID: No matching GUI found: GUI may have been deleted");
    return -1;
}

void InterfaceOn(int ifn) {
  if ((ifn<0) | (ifn>=game.numgui))
    quit("!GUIOn: invalid GUI specified");

  EndSkippingUntilCharStops();

  if (guis[ifn].IsVisible()) {
    return;
  }
  guis[ifn].SetVisible(true);
  debug_script_log("GUI %d turned on", ifn);
  // modal interface
  if (guis[ifn].PopupStyle==kGUIPopupModal) PauseGame();
  guis[ifn].Poll(mousex, mousey);
}

void InterfaceOff(int ifn) {
  if ((ifn<0) | (ifn>=game.numgui)) quit("!GUIOff: invalid GUI specified");
  if (!guis[ifn].IsVisible()) {
    return;
  }
  debug_script_log("GUI %d turned off", ifn);
  guis[ifn].SetVisible(false);
  // modal interface
  if (guis[ifn].PopupStyle==kGUIPopupModal) UnPauseGame();
}

int GetTextWidth(const char *text, int fontnum) {
  VALIDATE_STRING(text);
  fontnum = ValidateFontNumber("GetTextWidth", fontnum);

  return get_text_width_outlined(text, fontnum);
}

int GetTextHeight(const char *text, int fontnum, int width) {
  VALIDATE_STRING(text);
  fontnum = ValidateFontNumber("GetTextHeight", fontnum);

  const char *draw_text = skip_voiceover_token(text);
  if (break_up_text_into_lines(draw_text, Lines, width, fontnum) == 0)
    return 0;
  return get_text_lines_height(fontnum, Lines.Count());
}

int GetFontHeight(int fontnum)
{
<<<<<<< HEAD
  if ((fontnum < 0) || (fontnum >= game.numfonts))
    quit("!GetFontHeight: invalid font number.");
  return get_font_height_outlined(fontnum);
=======
  fontnum = ValidateFontNumber("GetFontHeight", fontnum);
  return game_to_data_coord(get_font_height_outlined(fontnum));
>>>>>>> 628bd12d
}

int GetFontLineSpacing(int fontnum)
{
<<<<<<< HEAD
  if ((fontnum < 0) || (fontnum >= game.numfonts))
    quit("!GetFontLineSpacing: invalid font number.");
  return get_font_linespacing(fontnum);
=======
  fontnum = ValidateFontNumber("GetFontLineSpacing", fontnum);
  return game_to_data_coord(get_font_linespacing(fontnum));
}

void SetGUIBackgroundPic (int guin, int slotn) {
  if ((guin<0) | (guin>=game.numgui))
    quit("!SetGUIBackgroundPic: invalid GUI number");

  GUI_SetBackgroundGraphic(&scrGui[guin], slotn);
>>>>>>> 628bd12d
}

void DisableInterface() {
  // If GUI looks change when disabled, then mark all of them for redraw
  bool redraw_gui = (play.disabled_user_interface == 0) && // only if was enabled before
      (GUI::Options.DisabledStyle != kGuiDis_Unchanged);
  GUIE::MarkAllGUIForUpdate(redraw_gui, true);
  play.disabled_user_interface++;
  set_mouse_cursor(CURS_WAIT);
}

void EnableInterface() {
  play.disabled_user_interface--;
  if (play.disabled_user_interface<1) {
    play.disabled_user_interface=0;
    set_default_cursor();
    // If GUI looks change when disabled, then mark all of them for redraw
    GUIE::MarkAllGUIForUpdate(GUI::Options.DisabledStyle != kGuiDis_Unchanged, true);
  }
}
// Returns 1 if user interface is enabled, 0 if disabled
int IsInterfaceEnabled() {
  return (play.disabled_user_interface > 0) ? 0 : 1;
}

int GetGUIAt (int xx,int yy) {
    // Test in the opposite order (from closer to further)
    for (auto g = play.gui_draw_order.crbegin(); g < play.gui_draw_order.crend(); ++g) {
        if (guis[*g].IsInteractableAt(xx, yy))
            return *g;
    }
    return -1;
}

void SetTextWindowGUI (int guinum) {
    if ((guinum < -1) | (guinum >= game.numgui))
        quit("!SetTextWindowGUI: invalid GUI number");

    if (guinum < 0) ;  // disable it
    else if (!guis[guinum].IsTextWindow())
        quit("!SetTextWindowGUI: specified GUI is not a text window");

    if (play.speech_textwindow_gui == game.options[OPT_TWCUSTOM])
        play.speech_textwindow_gui = guinum;
    game.options[OPT_TWCUSTOM] = guinum;
}<|MERGE_RESOLUTION|>--- conflicted
+++ resolved
@@ -95,33 +95,14 @@
 
 int GetFontHeight(int fontnum)
 {
-<<<<<<< HEAD
-  if ((fontnum < 0) || (fontnum >= game.numfonts))
-    quit("!GetFontHeight: invalid font number.");
+  fontnum = ValidateFontNumber("GetFontHeight", fontnum);
   return get_font_height_outlined(fontnum);
-=======
-  fontnum = ValidateFontNumber("GetFontHeight", fontnum);
-  return game_to_data_coord(get_font_height_outlined(fontnum));
->>>>>>> 628bd12d
 }
 
 int GetFontLineSpacing(int fontnum)
 {
-<<<<<<< HEAD
-  if ((fontnum < 0) || (fontnum >= game.numfonts))
-    quit("!GetFontLineSpacing: invalid font number.");
+  fontnum = ValidateFontNumber("GetFontLineSpacing", fontnum);
   return get_font_linespacing(fontnum);
-=======
-  fontnum = ValidateFontNumber("GetFontLineSpacing", fontnum);
-  return game_to_data_coord(get_font_linespacing(fontnum));
-}
-
-void SetGUIBackgroundPic (int guin, int slotn) {
-  if ((guin<0) | (guin>=game.numgui))
-    quit("!SetGUIBackgroundPic: invalid GUI number");
-
-  GUI_SetBackgroundGraphic(&scrGui[guin], slotn);
->>>>>>> 628bd12d
 }
 
 void DisableInterface() {
