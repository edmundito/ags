--- conflicted
+++ resolved
@@ -25,10 +25,12 @@
     enable_antialiasing = false;
     force_hicolor_mode = false;
     disable_exception_handling = false;
-<<<<<<< HEAD
+    mouse_auto_lock = false;
     override_script_os = -1;
     override_multitasking = -1;
     override_upscale = false;
+    mouse_speed = 1.f;
+    mouse_speed_def = kMouseSpeed_CurrentDisplay;
 
     Screen.MatchDeviceRatio = false;
     Screen.SizeDef = kScreenDef_MaxDisplay;
@@ -39,16 +41,4 @@
     Screen.Filter.ScaleX = 0;
     Screen.Filter.ScaleY = 0;
     Screen.FramePlacement = kPlaceCenter;
-=======
-    prefer_sideborders = true;
-    prefer_letterbox = true;
-    base_width = 320;
-    base_height = 200;
-    mouse_auto_lock = false;
-    override_script_os = -1;
-    override_multitasking = -1;
-    override_upscale = false;
-    mouse_speed = 1.f;
-    mouse_speed_def = kMouseSpeed_CurrentDisplay;
->>>>>>> 35e9a3c6
 }