--- conflicted
+++ resolved
@@ -17,21 +17,14 @@
 
 GameSetup::GameSetup()
 {
-<<<<<<< HEAD
-    digicard=DIGI_AUTODETECT; midicard=MIDI_AUTODETECT;
-    mod_player=1; mp3_player=1;
-    want_letterbox=0; windowed = 0;
-    vsync = 0;
-    no_speech_pack = 0;
-=======
     digicard=DIGI_AUTODETECT;
     midicard=MIDI_AUTODETECT;
     mod_player=1;
     mp3_player=1;
     want_letterbox = false;
     windowed = false;
+    vsync = 0;
     no_speech_pack = false;
->>>>>>> 1ab32d11
     refresh = 0;
     enable_antialiasing = false;
     force_hicolor_mode = false;
