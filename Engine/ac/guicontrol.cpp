--- conflicted
+++ resolved
@@ -181,37 +181,19 @@
 
 
 int GUIControl_GetWidth(GUIObject *guio) {
-<<<<<<< HEAD
-  return guio->Width;
+  return guio->GetWidth();
 }
 
 void GUIControl_SetWidth(GUIObject *guio, int newwid) {
-  guio->Width = newwid;
-  guio->OnResized();
+  guio->SetWidth(newwid);
 }
 
 int GUIControl_GetHeight(GUIObject *guio) {
-  return guio->Height;
+  return guio->GetHeight();
 }
 
 void GUIControl_SetHeight(GUIObject *guio, int newhit) {
-  guio->Height = newhit;
-  guio->OnResized();
-=======
-  return game_to_data_coord(guio->GetWidth());
-}
-
-void GUIControl_SetWidth(GUIObject *guio, int newwid) {
-  guio->SetWidth(data_to_game_coord(newwid));
-}
-
-int GUIControl_GetHeight(GUIObject *guio) {
-  return game_to_data_coord(guio->GetHeight());
-}
-
-void GUIControl_SetHeight(GUIObject *guio, int newhit) {
-  guio->SetHeight(data_to_game_coord(newhit));
->>>>>>> 866875ad
+  guio->SetHeight(newhit);
 }
 
 void GUIControl_SetSize(GUIObject *guio, int newwid, int newhit) {
