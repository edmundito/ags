//=============================================================================
//
// Adventure Game Studio (AGS)
//
// Copyright (C) 1999-2011 Chris Jones and 2011-20xx others
// The full list of copyright holders can be found in the Copyright.txt
// file, which is part of this source code distribution.
//
// The AGS source code is provided under the Artistic License 2.0.
// A copy of this license can be found in the file License.txt and at
// http://www.opensource.org/licenses/artistic-license-2.0.php
//
//=============================================================================

#include <stdarg.h>
#include <stdio.h>
#include "ac/common.h"
#include "ac/character.h"
#include "ac/display.h"
#include "ac/draw.h"
#include "ac/game.h"
#include "ac/global_character.h"
#include "ac/global_display.h"
#include "ac/global_screen.h"
#include "ac/global_translation.h"
#include "ac/runtime_defines.h"
#include "ac/string.h"
#include "ac/topbarsettings.h"
#include "debug/debug_log.h"
#include "game/game_objects.h"
#include "main/game_run.h"

extern TopBarSettings topBar;
extern int display_message_aschar;
extern int scrnwid,scrnhit;
extern int screen_is_dirty;

void Display(const char*texx, ...) {
    char displbuf[STD_BUFFER_SIZE];
    va_list ap;
    va_start(ap,texx);
    vsprintf(displbuf, get_translation(texx), ap);
    va_end(ap);
    DisplayAtY (-1, displbuf);
}

void DisplayTopBar(int ypos, int ttexcol, int backcol, const char *title, const char*texx, ...) {

    strcpy(topBar.text, get_translation(title));

    char displbuf[3001];
    va_list ap;
    va_start(ap,texx);
    vsprintf(displbuf, get_translation(texx), ap);
    va_end(ap);

    if (ypos > 0)
        play.TopBarY = ypos;
    if (ttexcol > 0)
        play.TopBarTextColour = ttexcol;
    if (backcol > 0)
        play.TopBarBkgColour = backcol;

    topBar.wantIt = 1;
    topBar.font = FONT_NORMAL;
    topBar.height = wgetfontheight(topBar.font);
    topBar.height += multiply_up_coordinate(play.TopBarBorderWidth) * 2 + get_fixed_pixel_size(1);

    // they want to customize the font
    if (play.TopBarFont >= 0)
        topBar.font = play.TopBarFont;

    // DisplaySpeech normally sets this up, but since we're not going via it...
    if (play.SkipSpeechMode & SKIP_AUTOTIMER)
        play.MessageTime = GetTextDisplayTime(texx);

    DisplayAtY(play.TopBarY, displbuf);
}

// Display a room/global message in the bar
void DisplayMessageBar(int ypos, int ttexcol, int backcol, const char *title, int msgnum) {
    char msgbufr[3001];
    get_message_text(msgnum, msgbufr);
    DisplayTopBar(ypos, ttexcol, backcol, title, "%s", msgbufr);
}

void DisplayMessageAtY(int msnum, int ypos) {
    char msgbufr[3001];
    if (msnum>=500) { //quit("global message requseted, nto yet supported");
        get_message_text (msnum, msgbufr);
        if (display_message_aschar > 0)
            DisplaySpeech(msgbufr, display_message_aschar);
        else
            DisplayAtY(ypos, msgbufr);
        display_message_aschar=0;
        return;
    }

    if (display_message_aschar > 0) {
        display_message_aschar=0;
        quit("!DisplayMessage: data column specified a character for local\n"
            "message; use the message editor to select the character for room\n"
            "messages.\n");
    }

    int repeatloop=1;
    while (repeatloop) {
        get_message_text (msnum, msgbufr);

        if (thisroom.MessageInfos[msnum].displayas>0) {
            DisplaySpeech(msgbufr, thisroom.MessageInfos[msnum].displayas - 1);
        }
        else {
            // time out automatically if they have set that
            int oldGameSkipDisp = play.SkipDisplayMethod;
            if (thisroom.MessageInfos[msnum].flags & MSG_TIMELIMIT)
                play.SkipDisplayMethod = 0;

            DisplayAtY(ypos, msgbufr);

            play.SkipDisplayMethod = oldGameSkipDisp;
        }
        if (thisroom.MessageInfos[msnum].flags & MSG_DISPLAYNEXT) {
            msnum++;
            repeatloop=1;
        }
        else
            repeatloop=0;
    }

}

void DisplayMessage(int msnum) {
    DisplayMessageAtY (msnum, -1);
}

void DisplayAt(int xxp,int yyp,int widd, const char*texx, ...) {
    char displbuf[STD_BUFFER_SIZE];
    va_list ap;
    va_start(ap,texx);
    vsprintf(displbuf, get_translation(texx), ap);
    va_end(ap);

    multiply_up_coordinates(&xxp, &yyp);
    widd = multiply_up_coordinate(widd);

    if (widd<1) widd=scrnwid/2;
    if (xxp<0) xxp=scrnwid/2-widd/2;
    _display_at(xxp,yyp,widd,displbuf,1,0, 0, 0, false);
}

void DisplayAtY (int ypos, const char *texx) {
    if ((ypos < -1) || (ypos >= GetMaxScreenHeight()))
        quitprintf("!DisplayAtY: invalid Y co-ordinate supplied (used: %d; valid: 0..%d)", ypos, GetMaxScreenHeight());

    // Display("") ... a bit of a stupid thing to do, so ignore it
    if (texx[0] == 0)
        return;

    if (ypos > 0)
        ypos = multiply_up_coordinate(ypos);

    if (game.Options[OPT_ALWAYSSPCH])
        DisplaySpeechAt(-1, (ypos > 0) ? divide_down_coordinate(ypos) : ypos, -1, game.PlayerCharacterIndex, texx);
    else { 
        // Normal "Display" in text box

        if (screen_is_dirty) {
            // erase any previous DisplaySpeech
            play.DisabledUserInterface ++;
            UpdateGameOnce();
            play.DisabledUserInterface --;
        }

        _display_at(-1,ypos,scrnwid/2+scrnwid/4,get_translation(texx),1,0, 0, 0, false);
    }
}

void SetSpeechStyle (int newstyle) {
    if ((newstyle < 0) || (newstyle > 3))
        quit("!SetSpeechStyle: must use a SPEECH_* constant as parameter");
    game.Options[OPT_SPEECHTYPE] = newstyle;
}

// 0 = click mouse or key to skip
// 1 = key only
// 2 = can't skip at all
// 3 = only on keypress, no auto timer
// 4 = mouseclick only
void SetSkipSpeech (int newval) {
    if ((newval < 0) || (newval > 4))
        quit("!SetSkipSpeech: invalid skip mode specified (0-4)");

    DEBUG_CONSOLE("SkipSpeech style set to %d", newval);
<<<<<<< HEAD
    play.SkipSpeechMode = user_to_internal_skip_speech(newval);
=======
    play.cant_skip_speech = user_to_internal_skip_speech(newval);
}

int GetSkipSpeech()
{
    return internal_skip_speech_to_user(play.cant_skip_speech);
>>>>>>> 7ebd74db
}<|MERGE_RESOLUTION|>--- conflicted
+++ resolved
@@ -192,14 +192,10 @@
         quit("!SetSkipSpeech: invalid skip mode specified (0-4)");
 
     DEBUG_CONSOLE("SkipSpeech style set to %d", newval);
-<<<<<<< HEAD
     play.SkipSpeechMode = user_to_internal_skip_speech(newval);
-=======
-    play.cant_skip_speech = user_to_internal_skip_speech(newval);
 }
 
 int GetSkipSpeech()
 {
-    return internal_skip_speech_to_user(play.cant_skip_speech);
->>>>>>> 7ebd74db
+    return internal_skip_speech_to_user(play.SkipSpeechMode);
 }