//=============================================================================
//
// Adventure Game Studio (AGS)
//
// Copyright (C) 1999-2011 Chris Jones and 2011-2024 various contributors
// The full list of copyright holders can be found in the Copyright.txt
// file, which is part of this source code distribution.
//
// The AGS source code is provided under the Artistic License 2.0.
// A copy of this license can be found in the file License.txt and at
// https://opensource.org/license/artistic-2-0/
//
//=============================================================================
#include <cstdio>
#include <stdarg.h>
#include "ac/common.h"
#include "ac/character.h"
#include "ac/display.h"
#include "ac/draw.h"
#include "ac/game.h"
#include "ac/gamesetupstruct.h"
#include "ac/gamestate.h"
#include "ac/global_character.h"
#include "ac/global_display.h"
#include "ac/global_screen.h"
#include "ac/global_translation.h"
#include "ac/runtime_defines.h"
#include "ac/speech.h"
#include "ac/string.h"
#include "ac/topbarsettings.h"
#include "debug/debug_log.h"
#include "font/fonts.h"
#include "game/roomstruct.h"
#include "main/game_run.h"

using namespace AGS::Common;

extern TopBarSettings topBar;
extern GameState play;
extern RoomStruct thisroom;
extern GameSetupStruct game;

void DisplayAtYImpl(int ypos, const char *texx, bool as_speech);

void Display(const char*texx, ...) {
    char displbuf[STD_BUFFER_SIZE];
    va_list ap;
    va_start(ap,texx);
    vsnprintf(displbuf, sizeof(displbuf), get_translation(texx), ap);
    va_end(ap);
    DisplayAtY (-1, displbuf);
}

void DisplaySimple(const char *text)
{
    DisplayAtY (-1, text);
}

void DisplayMB(const char *text)
{
    DisplayAtYImpl(-1, text, false);
}

void DisplayTopBar(int ypos, int ttexcol, int backcol, const char *title, const char *text)
{
    // FIXME: refactor source_text_length and get rid of this ugly hack!
    const int real_text_sourcelen = source_text_length;
    snprintf(topBar.text, sizeof(topBar.text), "%s", get_translation(title));
    source_text_length = real_text_sourcelen;

    if (ypos > 0)
        play.top_bar_ypos = ypos;
    if (ttexcol > 0)
        play.top_bar_textcolor = ttexcol;
    if (backcol > 0)
        play.top_bar_backcolor = backcol;

    topBar.wantIt = 1;
    topBar.font = FONT_NORMAL;
    topBar.height = get_font_height_outlined(topBar.font);
    topBar.height += play.top_bar_borderwidth * 2 + 1;

    // they want to customize the font
    if (play.top_bar_font >= 0)
        topBar.font = play.top_bar_font;

    // DisplaySpeech normally sets this up, but since we're not going via it...
    if (play.speech_skip_style & SKIP_AUTOTIMER)
        play.messagetime = GetTextDisplayTime(text);

    DisplayAtY(play.top_bar_ypos, text);
}

void DisplayAt(int xxp,int yyp,int widd, const char* text) {
    if (play.screen_is_faded_out > 0)
        debug_script_warn("Warning: blocking Display call during fade-out.");

    if (widd<1) widd=play.GetUIViewport().GetWidth()/2;
    if (xxp<0) xxp=play.GetUIViewport().GetWidth()/2-widd/2;
    display_at(xxp, yyp, widd, text);
}

void DisplayAtYImpl(int ypos, const char *texx, bool as_speech) {
    const Rect &ui_view = play.GetUIViewport();
    if ((ypos < -1) || (ypos >= ui_view.GetHeight()))
        quitprintf("!DisplayAtY: invalid Y co-ordinate supplied (used: %d; valid: 0..%d)", ypos, ui_view.GetHeight());
    if (play.screen_is_faded_out > 0)
        debug_script_warn("Warning: blocking Display call during fade-out.");

    // Display("") ... a bit of a stupid thing to do, so ignore it
    if (texx[0] == 0)
        return;

    if (as_speech)
        DisplaySpeechAt(-1, ypos, -1, game.playercharacter, texx); // CLNUP if ypos <0  it used ypos without scaling, weird
    else { 
        // Normal "Display" in text box

        if (is_screen_dirty()) {
            // erase any previous DisplaySpeech
            play.disabled_user_interface ++;
            UpdateGameOnce();
            play.disabled_user_interface --;
        }

        display_at(-1, ypos, ui_view.GetWidth() / 2 + ui_view.GetWidth() / 4, get_translation(texx));
    }
}

void DisplayAtY(int ypos, const char *texx) {
    DisplayAtYImpl(ypos, texx, game.options[OPT_ALWAYSSPCH] != 0);
<<<<<<< HEAD
=======
}

void SetSpeechStyle (int newstyle) {
    if ((newstyle < 0) || (newstyle > 3))
        quit("!SetSpeechStyle: must use a SPEECH_* constant as parameter");
    game.options[OPT_SPEECHTYPE] = newstyle;
}

void SetSkipSpeech (SkipSpeechStyle newval) {
    if ((newval < kSkipSpeechFirst) || (newval > kSkipSpeechLast))
        quit("!SetSkipSpeech: invalid skip mode specified");

    debug_script_log("SkipSpeech style set to %d", newval);
    play.speech_skip_style = user_to_internal_skip_speech((SkipSpeechStyle)newval);
}

SkipSpeechStyle GetSkipSpeech()
{
    return internal_skip_speech_to_user(play.speech_skip_style);
>>>>>>> ad2adc87
}<|MERGE_RESOLUTION|>--- conflicted
+++ resolved
@@ -129,26 +129,4 @@
 
 void DisplayAtY(int ypos, const char *texx) {
     DisplayAtYImpl(ypos, texx, game.options[OPT_ALWAYSSPCH] != 0);
-<<<<<<< HEAD
-=======
-}
-
-void SetSpeechStyle (int newstyle) {
-    if ((newstyle < 0) || (newstyle > 3))
-        quit("!SetSpeechStyle: must use a SPEECH_* constant as parameter");
-    game.options[OPT_SPEECHTYPE] = newstyle;
-}
-
-void SetSkipSpeech (SkipSpeechStyle newval) {
-    if ((newval < kSkipSpeechFirst) || (newval > kSkipSpeechLast))
-        quit("!SetSkipSpeech: invalid skip mode specified");
-
-    debug_script_log("SkipSpeech style set to %d", newval);
-    play.speech_skip_style = user_to_internal_skip_speech((SkipSpeechStyle)newval);
-}
-
-SkipSpeechStyle GetSkipSpeech()
-{
-    return internal_skip_speech_to_user(play.speech_skip_style);
->>>>>>> ad2adc87
 }