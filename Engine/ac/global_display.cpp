//=============================================================================
//
// Adventure Game Studio (AGS)
//
// Copyright (C) 1999-2011 Chris Jones and 2011-20xx others
// The full list of copyright holders can be found in the Copyright.txt
// file, which is part of this source code distribution.
//
// The AGS source code is provided under the Artistic License 2.0.
// A copy of this license can be found in the file License.txt and at
// http://www.opensource.org/licenses/artistic-license-2.0.php
//
//=============================================================================

#include <stdarg.h>
#include <stdio.h>
#include "ac/common.h"
#include "ac/character.h"
#include "ac/display.h"
#include "ac/draw.h"
#include "ac/game.h"
#include "ac/global_character.h"
#include "ac/global_display.h"
#include "ac/global_screen.h"
#include "ac/global_translation.h"
#include "ac/runtime_defines.h"
#include "ac/speech.h"
#include "ac/string.h"
#include "ac/topbarsettings.h"
#include "debug/debug_log.h"
#include "game/game_objects.h"
#include "main/game_run.h"

extern TopBarSettings topBar;
extern int display_message_aschar;
extern int scrnwid,scrnhit;
extern int screen_is_dirty;

void Display(const char*texx, ...) {
    char displbuf[STD_BUFFER_SIZE];
    va_list ap;
    va_start(ap,texx);
    vsprintf(displbuf, get_translation(texx), ap);
    va_end(ap);
    DisplayAtY (-1, displbuf);
}

void DisplayTopBar(int ypos, int ttexcol, int backcol, const char *title, const char*texx, ...) {

    strcpy(topBar.text, get_translation(title));

    char displbuf[3001];
    va_list ap;
    va_start(ap,texx);
    vsprintf(displbuf, get_translation(texx), ap);
    va_end(ap);

    if (ypos > 0)
        play.TopBarY = ypos;
    if (ttexcol > 0)
        play.TopBarTextColour = ttexcol;
    if (backcol > 0)
        play.TopBarBkgColour = backcol;

    topBar.wantIt = 1;
    topBar.font = FONT_NORMAL;
    topBar.height = wgetfontheight(topBar.font);
    topBar.height += multiply_up_coordinate(play.TopBarBorderWidth) * 2 + get_fixed_pixel_size(1);

    // they want to customize the font
    if (play.TopBarFont >= 0)
        topBar.font = play.TopBarFont;

    // DisplaySpeech normally sets this up, but since we're not going via it...
    if (play.SkipSpeechMode & SKIP_AUTOTIMER)
        play.MessageTime = GetTextDisplayTime(texx);

    DisplayAtY(play.TopBarY, displbuf);
}

// Display a room/global message in the bar
void DisplayMessageBar(int ypos, int ttexcol, int backcol, const char *title, int msgnum) {
    char msgbufr[3001];
    get_message_text(msgnum, msgbufr);
    DisplayTopBar(ypos, ttexcol, backcol, title, "%s", msgbufr);
}

void DisplayMessageAtY(int msnum, int ypos) {
    char msgbufr[3001];
    if (msnum>=500) { //quit("global message requseted, nto yet supported");
        get_message_text (msnum, msgbufr);
        if (display_message_aschar > 0)
            DisplaySpeech(msgbufr, display_message_aschar);
        else
            DisplayAtY(ypos, msgbufr);
        display_message_aschar=0;
        return;
    }

    if (display_message_aschar > 0) {
        display_message_aschar=0;
        quit("!DisplayMessage: data column specified a character for local\n"
            "message; use the message editor to select the character for room\n"
            "messages.\n");
    }

    int repeatloop=1;
    while (repeatloop) {
        get_message_text (msnum, msgbufr);

        if (thisroom.MessageInfos[msnum].displayas>0) {
            DisplaySpeech(msgbufr, thisroom.MessageInfos[msnum].displayas - 1);
        }
        else {
            // time out automatically if they have set that
            int oldGameSkipDisp = play.SkipDisplayMethod;
            if (thisroom.MessageInfos[msnum].flags & MSG_TIMELIMIT)
                play.SkipDisplayMethod = 0;

            DisplayAtY(ypos, msgbufr);

            play.SkipDisplayMethod = oldGameSkipDisp;
        }
        if (thisroom.MessageInfos[msnum].flags & MSG_DISPLAYNEXT) {
            msnum++;
            repeatloop=1;
        }
        else
            repeatloop=0;
    }

}

void DisplayMessage(int msnum) {
    DisplayMessageAtY (msnum, -1);
}

void DisplayAt(int xxp,int yyp,int widd, const char*texx, ...) {
    char displbuf[STD_BUFFER_SIZE];
    va_list ap;
    va_start(ap,texx);
    vsprintf(displbuf, get_translation(texx), ap);
    va_end(ap);

    multiply_up_coordinates(&xxp, &yyp);
    widd = multiply_up_coordinate(widd);

    if (widd<1) widd=scrnwid/2;
    if (xxp<0) xxp=scrnwid/2-widd/2;
    _display_at(xxp,yyp,widd,displbuf,1,0, 0, 0, false);
}

void DisplayAtY (int ypos, const char *texx) {
    if ((ypos < -1) || (ypos >= GetMaxScreenHeight()))
        quitprintf("!DisplayAtY: invalid Y co-ordinate supplied (used: %d; valid: 0..%d)", ypos, GetMaxScreenHeight());

    // Display("") ... a bit of a stupid thing to do, so ignore it
    if (texx[0] == 0)
        return;

    if (ypos > 0)
        ypos = multiply_up_coordinate(ypos);

    if (game.Options[OPT_ALWAYSSPCH])
        DisplaySpeechAt(-1, (ypos > 0) ? divide_down_coordinate(ypos) : ypos, -1, game.PlayerCharacterIndex, texx);
    else { 
        // Normal "Display" in text box

        if (screen_is_dirty) {
            // erase any previous DisplaySpeech
            play.DisabledUserInterface ++;
            UpdateGameOnce();
            play.DisabledUserInterface --;
        }

        _display_at(-1,ypos,scrnwid/2+scrnwid/4,get_translation(texx),1,0, 0, 0, false);
    }
}

void SetSpeechStyle (int newstyle) {
    if ((newstyle < 0) || (newstyle > 3))
        quit("!SetSpeechStyle: must use a SPEECH_* constant as parameter");
    game.Options[OPT_SPEECHTYPE] = newstyle;
}

void SetSkipSpeech (SkipSpeechStyle newval) {
    if ((newval < kSkipSpeechFirst) || (newval > kSkipSpeechLast))
        quit("!SetSkipSpeech: invalid skip mode specified");

    DEBUG_CONSOLE("SkipSpeech style set to %d", newval);
<<<<<<< HEAD
    play.SkipSpeechMode = user_to_internal_skip_speech(newval);
=======
    play.cant_skip_speech = user_to_internal_skip_speech((SkipSpeechStyle)newval);
>>>>>>> c9353f51
}

SkipSpeechStyle GetSkipSpeech()
{
    return internal_skip_speech_to_user(play.SkipSpeechMode);
}<|MERGE_RESOLUTION|>--- conflicted
+++ resolved
@@ -188,11 +188,7 @@
         quit("!SetSkipSpeech: invalid skip mode specified");
 
     DEBUG_CONSOLE("SkipSpeech style set to %d", newval);
-<<<<<<< HEAD
-    play.SkipSpeechMode = user_to_internal_skip_speech(newval);
-=======
     play.cant_skip_speech = user_to_internal_skip_speech((SkipSpeechStyle)newval);
->>>>>>> c9353f51
 }
 
 SkipSpeechStyle GetSkipSpeech()
