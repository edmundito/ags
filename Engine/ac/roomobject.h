--- conflicted
+++ resolved
@@ -60,16 +60,10 @@
     inline bool has_explicit_light() const { return (flags & OBJF_HASLIGHT) != 0; }
     inline bool has_explicit_tint()  const { return (flags & OBJF_HASTINT) != 0; }
 
-<<<<<<< HEAD
     inline const Common::GraphicSpace &GetGraphicSpace() const { return _gs; }
     void UpdateGraphicSpace();
-=======
-	void UpdateCyclingView(int ref_id);
->>>>>>> beb208f9
 
     void UpdateCyclingView(int ref_id);
-    void update_cycle_view_forwards();
-    void update_cycle_view_backwards();
 
     void ReadFromSavegame(Common::Stream *in, int cmp_ver);
     void WriteToSavegame(Common::Stream *out) const;
