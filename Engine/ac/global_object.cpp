//=============================================================================
//
// Adventure Game Studio (AGS)
//
// Copyright (C) 1999-2011 Chris Jones and 2011-20xx others
// The full list of copyright holders can be found in the Copyright.txt
// file, which is part of this source code distribution.
//
// The AGS source code is provided under the Artistic License 2.0.
// A copy of this license can be found in the file License.txt and at
// http://www.opensource.org/licenses/artistic-license-2.0.php
//
//=============================================================================
#include "ac/global_object.h"
#include "ac/common.h"
#include "ac/object.h"
#include "ac/view.h"
#include "ac/character.h"
#include "ac/draw.h"
#include "ac/event.h"
#include "ac/gamesetupstruct.h"
#include "ac/gamestate.h"
#include "ac/global_character.h"
#include "ac/global_translation.h"
#include "ac/object.h"
#include "ac/objectcache.h"
#include "ac/properties.h"
#include "ac/roomobject.h"
#include "ac/roomstatus.h"
#include "ac/string.h"
#include "ac/viewframe.h"
#include "debug/debug_log.h"
#include "main/game_run.h"
#include "script/script.h"
#include "ac/spritecache.h"
#include "gfx/graphicsdriver.h"
#include "gfx/bitmap.h"
#include "gfx/gfx_def.h"

using namespace AGS::Common;

#define OVERLAPPING_OBJECT 1000

extern RoomStatus*croom;
extern RoomObject*objs;
extern ViewStruct*views;
extern GameSetupStruct game;
extern ObjectCache objcache[MAX_ROOM_OBJECTS];
extern RoomStruct thisroom;
extern CharacterInfo*playerchar;
extern int displayed_room;
extern SpriteCache spriteset;
extern int actSpsCount;
extern Bitmap **actsps;
extern IDriverDependantBitmap* *actspsbmp;
extern IGraphicsDriver *gfxDriver;

// Used for deciding whether a char or obj was closer
int obj_lowest_yp;

int GetObjectIDAtScreen(int scrx, int scry)
{
    // translate screen co-ordinates to room co-ordinates
    VpPoint vpt = play.ScreenToRoom(scrx, scry);
    if (vpt.second < 0)
        return -1;
    return GetObjectIDAtRoom(vpt.first.X, vpt.first.Y);
}

int GetObjectIDAtRoom(int roomx, int roomy)
{
    int aa,bestshotyp=-1,bestshotwas=-1;
    // Iterate through all objects in the room
    for (aa=0;aa<croom->numobj;aa++) {
        if (objs[aa].on != 1) continue;
        if (objs[aa].flags & OBJF_NOINTERACT)
            continue;
        int xxx=objs[aa].x,yyy=objs[aa].y;
        int isflipped = 0;
        int spWidth = objs[aa].get_width();
        int spHeight = objs[aa].get_height();
        // TODO: support mirrored transformation in GraphicSpace
        if (objs[aa].view != (uint16_t)-1)
            isflipped = views[objs[aa].view].loops[objs[aa].loop].frames[objs[aa].frame].flags & VFLG_FLIPSPRITE;

        Bitmap *theImage = GetObjectSourceImage(aa);

        // Convert to local object coordinates
        Point local = objs[aa].GetGraphicSpace().WorldToLocal(roomx, roomy);
        if (is_pos_in_sprite(local.X, local.Y, 0, 0, theImage,
            spWidth, spHeight, isflipped) == FALSE)
            continue;

        int usebasel = objs[aa].get_baseline();   
        if (usebasel < bestshotyp) continue;

        bestshotwas = aa;
        bestshotyp = usebasel;
    }
    obj_lowest_yp = bestshotyp;
    return bestshotwas;
}

void SetObjectTint(int obj, int red, int green, int blue, int opacity, int luminance) {
    if ((red < 0) || (green < 0) || (blue < 0) ||
        (red > 255) || (green > 255) || (blue > 255) ||
        (opacity < 0) || (opacity > 100) ||
        (luminance < 0) || (luminance > 100))
        quit("!SetObjectTint: invalid parameter. R,G,B must be 0-255, opacity & luminance 0-100");

    if (!is_valid_object(obj))
        quit("!SetObjectTint: invalid object number specified");

    debug_script_log("Set object %d tint RGB(%d,%d,%d) %d%%", obj, red, green, blue, opacity);

    objs[obj].tint_r = red;
    objs[obj].tint_g = green;
    objs[obj].tint_b = blue;
    objs[obj].tint_level = opacity;
    objs[obj].tint_light = (luminance * 25) / 10;
    objs[obj].flags &= ~OBJF_HASLIGHT;
    objs[obj].flags |= OBJF_HASTINT;
}

void RemoveObjectTint(int obj) {
    if (!is_valid_object(obj))
        quit("!RemoveObjectTint: invalid object");

    if (objs[obj].flags & (OBJF_HASTINT | OBJF_HASLIGHT)) {
        debug_script_log("Un-tint object %d", obj);
        objs[obj].flags &= ~(OBJF_HASTINT | OBJF_HASLIGHT);
    }
    else {
        debug_script_warn("RemoveObjectTint called but object was not tinted");
    }
}

void SetObjectView(int obn,int vii) {
    if (!is_valid_object(obn)) quit("!SetObjectView: invalid object number specified");
    debug_script_log("Object %d set to view %d", obn, vii);
    if ((vii < 1) || (vii > game.numviews)) {
        quitprintf("!SetObjectView: invalid view number (You said %d, max is %d)", vii, game.numviews);
    }
    vii--;

    if (vii > UINT16_MAX)
    {
        debug_script_warn("Warning: object's (id %d) view %d is outside of internal range (%d), reset to no view",
            obn, vii + 1, UINT16_MAX + 1);
        SetObjectGraphic(obn, 0);
        return;
    }

    objs[obn].view = (uint16_t)vii;
    objs[obn].frame=0;
    if (objs[obn].loop >= views[vii].numLoops)
        objs[obn].loop=0;
    objs[obn].cycling=0;
    int pic = views[vii].loops[0].frames[0].pic;
    objs[obn].num = Math::InRangeOrDef<uint16_t>(pic, 0);
    if (pic > UINT16_MAX)
        debug_script_warn("Warning: object's (id %d) sprite %d is outside of internal range (%d), reset to 0", obn, pic, UINT16_MAX);
}

void SetObjectFrame(int obn,int viw,int lop,int fra) {
    if (!is_valid_object(obn)) quit("!SetObjectFrame: invalid object number specified");
    viw--;
    if (viw < 0 || viw >= game.numviews) quitprintf("!SetObjectFrame: invalid view number used (%d, range is 0 - %d)", viw, game.numviews - 1);
    if (lop < 0 || lop >= views[viw].numLoops) quitprintf("!SetObjectFrame: invalid loop number used (%d, range is 0 - %d)", lop, views[viw].numLoops - 1);
<<<<<<< HEAD
    // AGS <= 3.5.1 let user to pass literally any positive invalid frame value by silently reassigning it to zero...
    if (game.options[OPT_BASESCRIPTAPI] <= kScriptAPI_v351)
=======
    // AGS < 3.6.0 let user to pass literally any positive invalid frame value by silently reassigning it to zero...
    if (game.options[OPT_BASESCRIPTAPI] < kScriptAPI_v360)
>>>>>>> a2d55da3
    {
        if (fra >= views[viw].loops[lop].numFrames)
        {
            debug_script_warn("SetObjectFrame: frame index out of range (%d, must be 0 - %d), set to 0", fra, views[viw].loops[lop].numFrames - 1);
            fra = 0;
        }
    }
    if (fra < 0 || fra >= views[viw].loops[lop].numFrames) quitprintf("!SetObjectFrame: invalid frame number used (%d, range is 0 - %d)", fra, views[viw].loops[lop].numFrames - 1);
    if (viw > UINT16_MAX || lop > UINT16_MAX || fra > UINT16_MAX)
    {
        debug_script_warn("Warning: object's (id %d) view/loop/frame (%d/%d/%d) is outside of internal range (%d/%d/%d), reset to no view",
            obn, viw + 1, lop, fra, UINT16_MAX + 1, UINT16_MAX, UINT16_MAX);
        SetObjectGraphic(obn, 0);
        return;
    }
    
    objs[obn].view = (uint16_t)viw;
    if (lop >= 0)
        objs[obn].loop = (uint16_t)lop;
    if (fra >= 0)
        objs[obn].frame = (uint16_t)fra;
<<<<<<< HEAD
    // NOTE: pre-3.2.0 games are converting views from ViewStruct272 struct, always has at least 1 frame
    if (views[viw].loops[lop].numFrames == 0)
        quit("!SetObjectFrame: specified loop has no frames");
=======
    // AGS >= 3.2.0 do not let assign an empty loop
    // NOTE: pre-3.2.0 games are converting views from ViewStruct272 struct, always has at least 1 frame
    if (loaded_game_file_version >= kGameVersion_320)
    {
        if (views[viw].loops[lop].numFrames == 0)
            quit("!SetObjectFrame: specified loop has no frames");
    }
>>>>>>> a2d55da3
    objs[obn].view = viw;
    objs[obn].loop = lop;
    objs[obn].frame = fra;
    objs[obn].cycling=0;
    int pic = views[viw].loops[lop].frames[fra].pic;
    objs[obn].num = Math::InRangeOrDef<uint16_t>(pic, 0);
    if (pic > UINT16_MAX)
        debug_script_warn("Warning: object's (id %d) sprite %d is outside of internal range (%d), reset to 0", obn, pic, UINT16_MAX);
    CheckViewFrame(viw, objs[obn].loop, objs[obn].frame);
}

// pass trans=0 for fully solid, trans=100 for fully transparent
void SetObjectTransparency(int obn,int trans) {
    if (!is_valid_object(obn)) quit("!SetObjectTransparent: invalid object number specified");
    if ((trans < 0) || (trans > 100)) quit("!SetObjectTransparent: transparency value must be between 0 and 100");

    objs[obn].transparent = GfxDef::Trans100ToLegacyTrans255(trans);
}



void SetObjectBaseline (int obn, int basel) {
    if (!is_valid_object(obn)) quit("!SetObjectBaseline: invalid object number specified");
    // baseline has changed, invalidate the cache
    if (objs[obn].baseline != basel) {
        objcache[obn].ywas = -9999;
        objs[obn].baseline = basel;
    }
}

int GetObjectBaseline(int obn) {
    if (!is_valid_object(obn)) quit("!GetObjectBaseline: invalid object number specified");

    if (objs[obn].baseline < 1)
        return 0;

    return objs[obn].baseline;
}

void AnimateObjectImpl(int obn, int loopn, int spdd, int rept, int direction, int blocking, int sframe) {
    if (obn>=MANOBJNUM) {// CHECKME: what is this about ?
        scAnimateCharacter(obn - 100,loopn,spdd,rept);// CLNUP scAnimateCharacter is only used by AnimateObject which is used by Object_Animate
        return;
    }
    if (!is_valid_object(obn))
        quit("!AnimateObject: invalid object number specified");
    if (objs[obn].view == (uint16_t)-1)
        quit("!AnimateObject: object has not been assigned a view");
    if (loopn < 0 || loopn >= views[objs[obn].view].numLoops)
        quit("!AnimateObject: invalid loop number specified");
    if (sframe < 0 || sframe >= views[objs[obn].view].loops[loopn].numFrames)
        quit("!AnimateObject: invalid starting frame number specified");
    if ((direction < 0) || (direction > 1))
        quit("!AnimateObjectEx: invalid direction");
    if ((rept < 0) || (rept > 2))
        quit("!AnimateObjectEx: invalid repeat value");
    if (views[objs[obn].view].loops[loopn].numFrames < 1)
        quit("!AnimateObject: no frames in the specified view loop");

    // reverse animation starts at the *previous frame*
    if (direction) {
        sframe--;
        if (sframe < 0)
            sframe = views[objs[obn].view].loops[loopn].numFrames - (-sframe);
    }

    if (loopn > UINT16_MAX || sframe > UINT16_MAX)
    {
        debug_script_warn("Warning: object's (id %d) loop/frame (%d/%d) is outside of internal range (%d/%d), cancel animation",
            obn, loopn, sframe, UINT16_MAX, UINT16_MAX);
        return;
    }

    debug_script_log("Obj %d start anim view %d loop %d, speed %d, repeat %d, frame %d", obn, objs[obn].view +1, loopn, spdd, rept, sframe);

    objs[obn].cycling = rept+1 + (direction * 10);
    objs[obn].loop = (uint16_t)loopn;
    objs[obn].frame = (uint16_t)sframe;
    objs[obn].overall_speed=spdd;
    objs[obn].wait = spdd+views[objs[obn].view].loops[loopn].frames[objs[obn].frame].speed;
    int pic = views[objs[obn].view].loops[loopn].frames[objs[obn].frame].pic;
    objs[obn].num = Math::InRangeOrDef<uint16_t>(pic, 0);
    if (pic > UINT16_MAX)
        debug_script_warn("Warning: object's (id %d) sprite %d is outside of internal range (%d), reset to 0", obn, pic, UINT16_MAX);
    CheckViewFrame (objs[obn].view, loopn, objs[obn].frame);

    if (blocking)
        GameLoopUntilValueIsZero(&objs[obn].cycling);
}

void AnimateObjectEx(int obn, int loopn, int spdd, int rept, int direction, int blocking) {
    AnimateObjectImpl(obn, loopn, spdd, rept, direction, blocking, 0);
}
/*
// [DEPRECATED]
void AnimateObject(int obn,int loopn,int spdd,int rept) {
    AnimateObjectImpl(obn, loopn, spdd, rept, 0, 0, 0);
}
*/

void MergeObject(int obn) {
    if (!is_valid_object(obn)) quit("!MergeObject: invalid object specified");
    int theHeight;

    construct_object_gfx(obn, nullptr, &theHeight, true);

    //Bitmap *oldabuf = graphics->bmp;
    //abuf = thisroom.BgFrames.Graphic[play.bg_frame];
    PBitmap bg_frame = thisroom.BgFrames[play.bg_frame].Graphic;
    if (bg_frame->GetColorDepth() != actsps[obn]->GetColorDepth())
        quit("!MergeObject: unable to merge object due to color depth differences");

    int xpos = objs[obn].x;
    int ypos = (objs[obn].y - theHeight);

    draw_sprite_support_alpha(bg_frame.get(), false, xpos, ypos, actsps[obn], (game.SpriteInfos[objs[obn].num].Flags & SPF_ALPHACHANNEL) != 0);
    invalidate_screen();
    mark_current_background_dirty();

    //abuf = oldabuf;
    // mark the sprite as merged
    objs[obn].on = 2;
    debug_script_log("Object %d merged into background", obn);
}

void StopObjectMoving(int objj) {
    if (!is_valid_object(objj))
        quit("!StopObjectMoving: invalid object number");
    objs[objj].moving = 0;

    debug_script_log("Object %d stop moving", objj);
}

void ObjectOff(int obn) {
    if (!is_valid_object(obn)) quit("!ObjectOff: invalid object specified");
    // don't change it if on == 2 (merged)
    if (objs[obn].on == 1) {
        objs[obn].on = 0;
        debug_script_log("Object %d turned off", obn);
        StopObjectMoving(obn);
    }
}

void ObjectOn(int obn) {
    if (!is_valid_object(obn)) quit("!ObjectOn: invalid object specified");
    if (objs[obn].on == 0) {
        objs[obn].on = 1;
        debug_script_log("Object %d turned on", obn);
    }
}

int IsObjectOn (int objj) {
    if (!is_valid_object(objj)) quit("!IsObjectOn: invalid object number");

    // ==1 is on, ==2 is merged into background
    if (objs[objj].on == 1)
        return 1;

    return 0;
}

void SetObjectGraphic(int obn,int slott) {
    if (!is_valid_object(obn)) quit("!SetObjectGraphic: invalid object specified");

    if (objs[obn].num != slott) {
        objs[obn].num = Math::InRangeOrDef<uint16_t>(slott, 0);
        if (slott > UINT16_MAX)
            debug_script_warn("Warning: object's (id %d) sprite %d is outside of internal range (%d), reset to 0", obn, slott, UINT16_MAX);
        debug_script_log("Object %d graphic changed to slot %d", obn, slott);
    }
    objs[obn].cycling=0;
    objs[obn].frame = 0;
    objs[obn].loop = 0;
    objs[obn].view = -1;
}

int GetObjectGraphic(int obn) {
    if (!is_valid_object(obn)) quit("!GetObjectGraphic: invalid object specified");
    return objs[obn].num;
}

int GetObjectY (int objj) {
    if (!is_valid_object(objj)) quit("!GetObjectY: invalid object number");
    return objs[objj].y;
}

int IsObjectAnimating(int objj) {
    if (!is_valid_object(objj)) quit("!IsObjectAnimating: invalid object number");
    return (objs[objj].cycling != 0) ? 1 : 0;
}

int IsObjectMoving(int objj) {
    if (!is_valid_object(objj)) quit("!IsObjectMoving: invalid object number");
    return (objs[objj].moving > 0) ? 1 : 0;
}

void SetObjectPosition(int objj, int tox, int toy) {
    if (!is_valid_object(objj))
        quit("!SetObjectPosition: invalid object number");

    if (objs[objj].moving > 0)
    {
        debug_script_warn("Object.SetPosition: cannot set position while object is moving");
        return;
    }

    objs[objj].x = tox;
    objs[objj].y = toy;
    objs[objj].UpdateGraphicSpace();
}

void GetObjectName(int obj, char *buffer) {
    VALIDATE_STRING(buffer);
    if (!is_valid_object(obj))
        quit("!GetObjectName: invalid object number");

    strcpy(buffer, get_translation(thisroom.Objects[obj].Name.GetCStr()));
}

void MoveObject(int objj,int xx,int yy,int spp) {
    move_object(objj,xx,yy,spp,0);
}
void MoveObjectDirect(int objj,int xx,int yy,int spp) {
    move_object(objj,xx,yy,spp,1);
}

void SetObjectClickable (int cha, int clik) {
    if (!is_valid_object(cha))
        quit("!SetObjectClickable: Invalid object specified");
    objs[cha].flags&=~OBJF_NOINTERACT;
    if (clik == 0)
        objs[cha].flags|=OBJF_NOINTERACT;
}

void SetObjectIgnoreWalkbehinds (int cha, int clik) {
    if (!is_valid_object(cha))
        quit("!SetObjectIgnoreWalkbehinds: Invalid object specified");
    if (game.options[OPT_BASESCRIPTAPI] >= kScriptAPI_v350)
        debug_script_warn("IgnoreWalkbehinds is not recommended for use, consider other solutions");
    objs[cha].flags&=~OBJF_NOWALKBEHINDS;
    if (clik)
        objs[cha].flags|=OBJF_NOWALKBEHINDS;
    // clear the cache
    objcache[cha].ywas = -9999;
}

void RunObjectInteraction (int aa, int mood) {
    if (!is_valid_object(aa))
        quit("!RunObjectInteraction: invalid object number for current room");
    int passon=-1,cdata=-1;
    if (mood==MODE_LOOK) passon=0;
    else if (mood==MODE_HAND) passon=1;
    else if (mood==MODE_TALK) passon=2;
    else if (mood==MODE_PICKUP) passon=5;
    else if (mood==MODE_CUSTOM1) passon = 6;
    else if (mood==MODE_CUSTOM2) passon = 7;
    else if (mood==MODE_USE) { passon=3;
    cdata=playerchar->activeinv;
    play.usedinv=cdata; }
    evblockbasename="object%d"; evblocknum=aa;

    if (thisroom.Objects[aa].EventHandlers != nullptr)
    {
        if (passon>=0) 
        {
            if (run_interaction_script(thisroom.Objects[aa].EventHandlers.get(), passon, 4, (passon == 3)))
                return;
        }
        run_interaction_script(thisroom.Objects[aa].EventHandlers.get(), 4);  // any click on obj
    }
}

int AreObjectsColliding(int obj1,int obj2) {
    if ((!is_valid_object(obj1)) | (!is_valid_object(obj2)))
        quit("!AreObjectsColliding: invalid object specified");

    return (AreThingsOverlapping(obj1 + OVERLAPPING_OBJECT, obj2 + OVERLAPPING_OBJECT)) ? 1 : 0;
}

int GetThingRect(int thing, _Rect *rect) {
    if (is_valid_character(thing)) {
        if (game.chars[thing].room != displayed_room)
            return 0;

        int charwid = GetCharacterWidth(thing);
        rect->x1 = game.chars[thing].x - (charwid / 2);
        rect->x2 = rect->x1 + charwid;
        rect->y1 = game.chars[thing].get_effective_y() - GetCharacterHeight(thing);
        rect->y2 = game.chars[thing].get_effective_y();
    }
    else if (is_valid_object(thing - OVERLAPPING_OBJECT)) {
        int objid = thing - OVERLAPPING_OBJECT;
        if (objs[objid].on != 1)
            return 0;
        rect->x1 = objs[objid].x;
        rect->x2 = objs[objid].x + objs[objid].get_width();
        rect->y1 = objs[objid].y - objs[objid].get_height();
        rect->y2 = objs[objid].y;
    }
    else
        quit("!AreThingsOverlapping: invalid parameter");

    return 1;
}

int AreThingsOverlapping(int thing1, int thing2) {
    _Rect r1, r2;
    // get the bounding rectangles, and return 0 if the object/char
    // is currently turned off
    if (GetThingRect(thing1, &r1) == 0)
        return 0;
    if (GetThingRect(thing2, &r2) == 0)
        return 0;

    if ((r1.x2 > r2.x1) && (r1.x1 < r2.x2) &&
        (r1.y2 > r2.y1) && (r1.y1 < r2.y2)) {
            // determine how far apart they are
            // take the smaller of the X distances as the overlapping amount
            int xdist = abs(r1.x2 - r2.x1);
            if (abs(r1.x1 - r2.x2) < xdist)
                xdist = abs(r1.x1 - r2.x2);
            // take the smaller of the Y distances
            int ydist = abs(r1.y2 - r2.y1);
            if (abs(r1.y1 - r2.y2) < ydist)
                ydist = abs(r1.y1 - r2.y2);
            // the overlapping amount is the smaller of the X and Y ovrlap
            if (xdist < ydist)
                return xdist;
            else
                return ydist;
            //    return 1;
    }
    return 0;
}

int GetObjectProperty (int hss, const char *property)
{
    if (!is_valid_object(hss))
        quit("!GetObjectProperty: invalid object");
    return get_int_property(thisroom.Objects[hss].Properties, croom->objProps[hss], property);
}

void GetObjectPropertyText (int item, const char *property, char *bufer)
{
    get_text_property(thisroom.Objects[item].Properties, croom->objProps[item], property, bufer);
}

Bitmap *GetObjectImage(int obj, int *isFlipped) 
{
    if (!gfxDriver->HasAcceleratedTransform())
    {
        if (actsps[obj] != nullptr) {
            // the actsps image is pre-flipped, so no longer register the image as such
            if (isFlipped)
                *isFlipped = 0;

            return actsps[obj];
        }
    }
    return spriteset[objs[obj].num];
}

Bitmap *GetObjectSourceImage(int obj)
{
    return spriteset[objs[obj].num];
}<|MERGE_RESOLUTION|>--- conflicted
+++ resolved
@@ -167,13 +167,8 @@
     viw--;
     if (viw < 0 || viw >= game.numviews) quitprintf("!SetObjectFrame: invalid view number used (%d, range is 0 - %d)", viw, game.numviews - 1);
     if (lop < 0 || lop >= views[viw].numLoops) quitprintf("!SetObjectFrame: invalid loop number used (%d, range is 0 - %d)", lop, views[viw].numLoops - 1);
-<<<<<<< HEAD
-    // AGS <= 3.5.1 let user to pass literally any positive invalid frame value by silently reassigning it to zero...
-    if (game.options[OPT_BASESCRIPTAPI] <= kScriptAPI_v351)
-=======
     // AGS < 3.6.0 let user to pass literally any positive invalid frame value by silently reassigning it to zero...
     if (game.options[OPT_BASESCRIPTAPI] < kScriptAPI_v360)
->>>>>>> a2d55da3
     {
         if (fra >= views[viw].loops[lop].numFrames)
         {
@@ -195,19 +190,9 @@
         objs[obn].loop = (uint16_t)lop;
     if (fra >= 0)
         objs[obn].frame = (uint16_t)fra;
-<<<<<<< HEAD
     // NOTE: pre-3.2.0 games are converting views from ViewStruct272 struct, always has at least 1 frame
     if (views[viw].loops[lop].numFrames == 0)
         quit("!SetObjectFrame: specified loop has no frames");
-=======
-    // AGS >= 3.2.0 do not let assign an empty loop
-    // NOTE: pre-3.2.0 games are converting views from ViewStruct272 struct, always has at least 1 frame
-    if (loaded_game_file_version >= kGameVersion_320)
-    {
-        if (views[viw].loops[lop].numFrames == 0)
-            quit("!SetObjectFrame: specified loop has no frames");
-    }
->>>>>>> a2d55da3
     objs[obn].view = viw;
     objs[obn].loop = lop;
     objs[obn].frame = fra;
