--- conflicted
+++ resolved
@@ -74,16 +74,10 @@
             continue;
         int xxx=objs[aa].x,yyy=objs[aa].y;
         int isflipped = 0;
-<<<<<<< HEAD
         int spWidth = objs[aa].get_width();
         int spHeight = objs[aa].get_height();
         // TODO: support mirrored transformation in GraphicSpace
-        if (objs[aa].view != (uint16_t)-1)
-=======
-        int spWidth = game_to_data_coord(objs[aa].get_width());
-        int spHeight = game_to_data_coord(objs[aa].get_height());
         if (objs[aa].view != RoomObject::NoView)
->>>>>>> beb208f9
             isflipped = views[objs[aa].view].loops[objs[aa].loop].frames[objs[aa].frame].flags & VFLG_FLIPSPRITE;
 
         Bitmap *theImage = GetObjectSourceImage(aa);
