--- conflicted
+++ resolved
@@ -372,13 +372,9 @@
         int fraa = frame;
         wait = update_lip_sync (view, loop, &fraa) - 1;
         // closed mouth at end of sentence
-<<<<<<< HEAD
-        if ((play.MessageTime >= 0) && (play.MessageTime < play.CloseMouthSpeechTime))
-=======
         // NOTE: standard lip-sync is synchronized with text timer, not voice file
         if (play.speech_in_post_state ||
             (play.messagetime >= 0) && (play.messagetime < play.close_mouth_speech_time))
->>>>>>> c9353f51
           frame = 0;
 
         if (frame != fraa) {
@@ -420,16 +416,10 @@
           frame++;
 
         if ((aa == char_speaking) &&
-<<<<<<< HEAD
-            (channels[SCHAN_SPEECH] == NULL) &&
-            (play.CloseMouthSpeechTime > 0) &&
-            (play.MessageTime < play.CloseMouthSpeechTime)) {
-=======
              (play.speech_in_post_state ||
              (!is_voice) &&
              (play.close_mouth_speech_time > 0) &&
              (play.messagetime < play.close_mouth_speech_time))) {
->>>>>>> c9353f51
           // finished talking - stop animation
           animating = 0;
           frame = 0;
