--- conflicted
+++ resolved
@@ -153,10 +153,6 @@
     return 0;
 }
 
-<<<<<<< HEAD
-// CLNUP check this, used by ListBox_FillSaveGameList, but Game_GetSaveSlotDescription exist too
-int GetSaveSlotDescription(int slnum,char*desbuf) {
-=======
 bool GetSaveSlotDescription(int slnum, String &description) {
     if (read_savedgame_description(get_save_game_path(slnum), description))
         return true;
@@ -164,8 +160,8 @@
     return false;
 }
 
+// CLNUP check this, used by ListBox_FillSaveGameList, but Game_GetSaveSlotDescription exist too
 int GetSaveSlotDescription(int slnum, char *desbuf) {
->>>>>>> 40dd9a6e
     VALIDATE_STRING(desbuf);
     String description;
     bool res = GetSaveSlotDescription(slnum, description);
