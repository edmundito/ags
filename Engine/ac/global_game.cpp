//=============================================================================
//
// Adventure Game Studio (AGS)
//
// Copyright (C) 1999-2011 Chris Jones and 2011-20xx others
// The full list of copyright holders can be found in the Copyright.txt
// file, which is part of this source code distribution.
//
// The AGS source code is provided under the Artistic License 2.0.
// A copy of this license can be found in the file License.txt and at
// http://www.opensource.org/licenses/artistic-license-2.0.php
//
//=============================================================================

#define USE_CLIB
#include <stdio.h>
#include "ac/global_game.h"
#include "ac/common.h"
#include "ac/view.h"
#include "ac/character.h"
#include "ac/draw.h"
#include "ac/dynamicsprite.h"
#include "ac/event.h"
#include "ac/file.h"
#include "ac/game.h"
#include "ac/global_character.h"
#include "ac/global_gui.h"
#include "ac/global_hotspot.h"
#include "ac/global_inventoryitem.h"
#include "ac/global_translation.h"
#include "ac/gui.h"
#include "ac/hotspot.h"
#include "ac/keycode.h"
#include "ac/mouse.h"
#include "ac/object.h"
#include "ac/record.h"
#include "ac/room.h"
#include "ac/string.h"
#include "debug/debugger.h"
#include "debug/debug_log.h"
#include "game/game_objects.h"
#include "gui/guidialog.h"
#include "main/engine.h"
#include "main/game_start.h"
#include "main/game_run.h"
#include "media/audio/audio.h"
#include "script/script.h"
#include "script/script_runtime.h"
#include "ac/spritecache.h"
#include "gfx/graphicsdriver.h"
<<<<<<< HEAD
#include "gfx/graphics.h"
=======
>>>>>>> fc069ea8
#include "core/assetmanager.h"
#include "main/game_file.h"

using AGS::Common::String;
using AGS::Common::Bitmap;
using AGS::Common::Graphics;
namespace BitmapHelper = AGS::Common::BitmapHelper;

#define ALLEGRO_KEYBOARD_HANDLER

extern int guis_need_update;
extern ExecutingScript*curscript;
extern int displayed_room;
extern int game_paused;
extern int spritewidth[MAX_SPRITES],spriteheight[MAX_SPRITES];
extern SpriteCache spriteset;
extern int frames_per_second;
extern int time_between_timers;
extern char gamefilenamebuf[200];
extern unsigned int load_new_game;
extern int load_new_game_restore;
extern ViewStruct*views;
extern int gui_disabled_style;
extern int getloctype_index;
extern int offsetx, offsety;
extern char saveGameDirectory[260];
extern IGraphicsDriver *gfxDriver;
extern int scrnwid,scrnhit;
extern color palette[256];
extern Bitmap *virtual_screen;

void GiveScore(int amnt) 
{
    guis_need_update = 1;
    play.PlayerScore += amnt;

    if ((amnt > 0) && (play.ScoreSoundIndex >= 0))
        play_audio_clip_by_index(play.ScoreSoundIndex);

    run_on_event (GE_GOT_SCORE, RuntimeScriptValue().SetInt32(amnt));
}

void restart_game() {
    can_run_delayed_command();
    if (inside_script) {
        curscript->queue_action(ePSARestartGame, 0, "RestartGame");
        return;
    }
    load_game_or_quit(RESTART_POINT_SAVE_GAME_NUMBER);
}

void RestoreGameSlot(int slnum) {
    if (displayed_room < 0)
        quit("!RestoreGameSlot: a game cannot be restored from within game_start");

    can_run_delayed_command();
    if (inside_script) {
        curscript->queue_action(ePSARestoreGame, slnum, "RestoreGameSlot");
        return;
    }
    load_game_or_quit(slnum);
}

void DeleteSaveSlot (int slnum) {
    String nametouse;
    nametouse = get_save_game_path(slnum);
    unlink (nametouse);
    if ((slnum >= 1) && (slnum <= MAXSAVEGAMES)) {
        String thisname;
        for (int i = MAXSAVEGAMES; i > slnum; i--) {
            thisname = get_save_game_path(i);
            if (Common::File::TestReadFile(thisname)) {
                // Rename the highest save game to fill in the gap
                rename (thisname, nametouse);
                break;
            }
        }

    }
}

void PauseGame() {
    game_paused++;
    DEBUG_CONSOLE("Game paused");
}
void UnPauseGame() {
    if (game_paused > 0)
        game_paused--;
    DEBUG_CONSOLE("Game UnPaused, pause level now %d", game_paused);
}


int IsGamePaused() {
    if (game_paused>0) return 1;
    return 0;
}

int GetSaveSlotDescription(int slnum,char*desbuf) {
    VALIDATE_STRING(desbuf);
    String description;
    if (AGS::Engine::ReadSavedGameDescription(get_save_game_path(slnum), description) == kSvgErr_NoError)
    {
        strcpy(desbuf, description);
        return 1;
    }
    sprintf(desbuf,"INVALID SLOT %d", slnum);
    return 0;
}

int LoadSaveSlotScreenshot(int slnum, int width, int height) {
    int gotSlot;
    multiply_up_coordinates(&width, &height);

    if (AGS::Engine::ReadSavedGameScreenshot(get_save_game_path(slnum), gotSlot) != kSvgErr_NoError)
        return 0;

    if (gotSlot == 0)
        return 0;

    if ((spritewidth[gotSlot] == width) && (spriteheight[gotSlot] == height))
        return gotSlot;

    // resize the sprite to the requested size
    Bitmap *newPic = BitmapHelper::CreateBitmap(width, height, spriteset[gotSlot]->GetColorDepth());
<<<<<<< HEAD
    Graphics graphics(newPic);
    graphics.StretchBlt(spriteset[gotSlot],
=======
    newPic->StretchBlt(spriteset[gotSlot],
>>>>>>> fc069ea8
        RectWH(0, 0, spritewidth[gotSlot], spriteheight[gotSlot]),
        RectWH(0, 0, width, height));

    update_polled_stuff_if_runtime();

    // replace the bitmap in the sprite set
    free_dynamic_sprite(gotSlot);
    add_dynamic_sprite(gotSlot, newPic);

    return gotSlot;
}

void SetGlobalInt(int index,int valu) {
    if ((index<0) | (index>=MAXGSVALUES))
        quit("!SetGlobalInt: invalid index");

    if (play.GlobalScriptVariables[index] != valu) {
        DEBUG_CONSOLE("GlobalInt %d set to %d", index, valu);
    }

    play.GlobalScriptVariables[index]=valu;
}


int GetGlobalInt(int index) {
    if ((index<0) | (index>=MAXGSVALUES))
        quit("!GetGlobalInt: invalid index");
    return play.GlobalScriptVariables[index];
}

void SetGlobalString (int index, const char *newval) {
    if ((index<0) | (index >= MAXGLOBALSTRINGS))
        quit("!SetGlobalString: invalid index");
    DEBUG_CONSOLE("GlobalString %d set to '%s'", index, newval);
    play.GlobalStrings[index].SetString(newval, MAX_MAXSTRLEN);
}

void GetGlobalString (int index, char *strval) {
    if ((index<0) | (index >= MAXGLOBALSTRINGS))
        quit("!GetGlobalString: invalid index");
    strcpy (strval, play.GlobalStrings[index]);
}

int RunAGSGame (const char *newgame, unsigned int mode, int data) {

    can_run_delayed_command();

    int AllowedModes = RAGMODE_PRESERVEGLOBALINT | RAGMODE_LOADNOW;

    if ((mode & (~AllowedModes)) != 0)
        quit("!RunAGSGame: mode value unknown");

    if (use_compiled_folder_as_current_dir || editor_debugging_enabled)
    {
        quit("!RunAGSGame cannot be used while running the game from within the AGS Editor. You must build the game EXE and run it from there to use this function.");
    }

    if ((mode & RAGMODE_LOADNOW) == 0) {
        // need to copy, since the script gets destroyed
        get_current_dir_path(gamefilenamebuf, newgame);
        game_file_name = gamefilenamebuf;
        usetup.MainDataFilename = game_file_name;
        play.TakeoverData = data;
        load_new_game_restore = -1;

        if (inside_script) {
            curscript->queue_action(ePSARunAGSGame, mode | RAGMODE_LOADNOW, "RunAGSGame");
            ccInstance::GetCurrentInstance()->Abort();
        }
        else
            load_new_game = mode | RAGMODE_LOADNOW;

        return 0;
    }

    int result, ee;

    unload_old_room();
    displayed_room = -10;

    unload_game_file();

    if (Common::AssetManager::SetDataFile(game_file_name) != Common::kAssetNoError)
        quitprintf("!RunAGSGame: unable to load new game file '%s'", game_file_name.GetCStr());

<<<<<<< HEAD
    Common::Graphics *g = GetVirtualScreenGraphics();
    g->Fill(0);
=======
    Bitmap *ds = GetVirtualScreen();
    ds->Fill(0);
>>>>>>> fc069ea8
    show_preload();

    if ((result = load_game_file ()) != 0) {
        quitprintf("!RunAGSGame: error %d loading new game file", result);
    }

    spriteset.reset();
    if (spriteset.initFile ("acsprset.spr"))
        quit("!RunAGSGame: error loading new sprites");

    if ((mode & RAGMODE_PRESERVEGLOBALINT) == 0) {
        // reset GlobalInts
        for (ee = 0; ee < MAXGSVALUES; ee++)
            play.GlobalScriptVariables[ee] = 0;  
    }

    init_game_settings();
    play.ScreenIsFadedOut = 1;

    if (load_new_game_restore >= 0) {
        load_game_or_quit(load_new_game_restore);
        load_new_game_restore = -1;
    }
    else
        start_game();

    return 0;
}

int GetGameParameter (int parm, int data1, int data2, int data3) {
    switch (parm) {
   case GP_SPRITEWIDTH:
       return Game_GetSpriteWidth(data1);
   case GP_SPRITEHEIGHT:
       return Game_GetSpriteHeight(data1);
   case GP_NUMLOOPS:
       return Game_GetLoopCountForView(data1);
   case GP_NUMFRAMES:
       return Game_GetFrameCountForLoop(data1, data2);
   case GP_FRAMESPEED:
   case GP_FRAMEIMAGE:
   case GP_FRAMESOUND:
   case GP_ISFRAMEFLIPPED:
       {
           if ((data1 < 1) || (data1 > game.ViewCount))
               quit("!GetGameParameter: invalid view specified");
           if ((data2 < 0) || (data2 >= views[data1 - 1].numLoops))
               quit("!GetGameParameter: invalid loop specified");
           if ((data3 < 0) || (data3 >= views[data1 - 1].loops[data2].numFrames))
               quit("!GetGameParameter: invalid frame specified");

           ViewFrame *pvf = &views[data1 - 1].loops[data2].frames[data3];

           if (parm == GP_FRAMESPEED)
               return pvf->speed;
           else if (parm == GP_FRAMEIMAGE)
               return pvf->pic;
           else if (parm == GP_FRAMESOUND)
               return get_old_style_number_for_sound(pvf->sound);
           else if (parm == GP_ISFRAMEFLIPPED)
               return (pvf->flags & VFLG_FLIPSPRITE) ? 1 : 0;
           else
               quit("GetGameParameter internal error");
       }
   case GP_ISRUNNEXTLOOP:
       return Game_GetRunNextSettingForLoop(data1, data2);
   case GP_NUMGUIS:
       return game.GuiCount;
   case GP_NUMOBJECTS:
       return croom->ObjectCount;
   case GP_NUMCHARACTERS:
       return game.CharacterCount;
   case GP_NUMINVITEMS:
       return game.InvItemCount;
   default:
       quit("!GetGameParameter: unknown parameter specified");
    }
    return 0;
}

void QuitGame(int dialog) {
    if (dialog) {
        int rcode;
        setup_for_dialog();
        rcode=quitdialog();
        restore_after_dialog();
        if (rcode==0) return;
    }
    quit("|You have exited.");
}




void SetRestartPoint() {
    save_game(RESTART_POINT_SAVE_GAME_NUMBER, "Restart Game Auto-Save");
}



void SetGameSpeed(int newspd) {
    // if Ctrl+E has been used to max out frame rate, lock it there
    if ((frames_per_second == 1000) && (display_fps == 2))
        return;

    newspd += play.GameSpeedModifier;
    if (newspd>1000) newspd=1000;
    if (newspd<10) newspd=10;
    set_game_speed(newspd);
    DEBUG_CONSOLE("Game speed set to %d", newspd);
}

int GetGameSpeed() {
    return frames_per_second - play.GameSpeedModifier;
}

int SetGameOption (int opt, int setting) {
    if (((opt < 1) || (opt > OPT_HIGHESTOPTION)) && (opt != OPT_LIPSYNCTEXT))
        quit("!SetGameOption: invalid option specified");

    if (opt == OPT_ANTIGLIDE)
    {
        for (int i = 0; i < game.CharacterCount; i++)
        {
            if (setting)
                game.Characters[i].flags |= CHF_ANTIGLIDE;
            else
                game.Characters[i].flags &= ~CHF_ANTIGLIDE;
        }
    }

    if ((opt == OPT_CROSSFADEMUSIC) && (game.AudioClipTypeCount > AUDIOTYPE_LEGACY_MUSIC))
    {
        // legacy compatibility -- changing crossfade speed here also
        // updates the new audio clip type style
        game.AudioClipTypes[AUDIOTYPE_LEGACY_MUSIC].crossfadeSpeed = setting;
    }

    int oldval = game.Options[opt];
    game.Options[opt] = setting;

    if (opt == OPT_DUPLICATEINV)
        update_invorder();
    else if (opt == OPT_DISABLEOFF)
        gui_disabled_style = convert_gui_disabled_style(game.Options[OPT_DISABLEOFF]);
    else if (opt == OPT_PORTRAITSIDE) {
        if (setting == 0)  // set back to Left
            play.SierraSpeechSwapPortraitSide = 0;
    }

    return oldval;
}

int GetGameOption (int opt) {
    if (((opt < 1) || (opt > OPT_HIGHESTOPTION)) && (opt != OPT_LIPSYNCTEXT))
        quit("!GetGameOption: invalid option specified");

    return game.Options[opt];
}

void SkipUntilCharacterStops(int cc) {
    if (!is_valid_character(cc))
        quit("!SkipUntilCharacterStops: invalid character specified");
    if (game.Characters[cc].room!=displayed_room)
        quit("!SkipUntilCharacterStops: specified character not in current room");

    // if they are not currently moving, do nothing
    if (!game.Characters[cc].walking)
        return;

    if (play.IsInCutscene)
        quit("!SkipUntilCharacterStops: cannot be used within a cutscene");

    initialize_skippable_cutscene();
    play.FastForwardCutscene = 2;
    play.SkipUntilCharacterStops = cc;
}

void EndSkippingUntilCharStops() {
    // not currently skipping, so ignore
    if (play.SkipUntilCharacterStops < 0)
        return;

    stop_fast_forwarding();
    play.SkipUntilCharacterStops = -1;
}

// skipwith decides how it can be skipped:
// 1 = ESC only
// 2 = any key
// 3 = mouse button
// 4 = mouse button or any key
// 5 = right click or ESC only
void StartCutscene (int skipwith) {
    if (play.IsInCutscene)
        quit("!StartCutscene: already in a cutscene");

    if ((skipwith < 1) || (skipwith > 5))
        quit("!StartCutscene: invalid argument, must be 1 to 5.");

    // make sure they can't be skipping and cutsceneing at the same time
    EndSkippingUntilCharStops();

    play.IsInCutscene = skipwith;
    initialize_skippable_cutscene();
}

int EndCutscene () {
    if (play.IsInCutscene == 0)
        quit("!EndCutscene: not in a cutscene");

    int retval = play.FastForwardCutscene;
    play.IsInCutscene = 0;
    // Stop it fast-forwarding
    stop_fast_forwarding();

    // make sure that the screen redraws
    invalidate_screen();

    // Return whether the player skipped it
    return retval;
}

void sc_inputbox(const char*msg,char*bufr) {
    VALIDATE_STRING(bufr);
    setup_for_dialog();
    enterstringwindow(get_translation(msg),bufr);
    restore_after_dialog();
}

// GetLocationType exported function - just call through
// to the main function with default 0
int GetLocationType(int xxx,int yyy) {
    return __GetLocationType(xxx, yyy, 0);
}

void SaveCursorForLocationChange() {
    // update the current location name
    char tempo[100];
    GetLocationName(divide_down_coordinate(mousex), divide_down_coordinate(mousey), tempo);

    if (play.GetLocationNameSaveCursor != play.GetLocationNameLastTime) {
        play.GetLocationNameSaveCursor = play.GetLocationNameLastTime;
        play.RestoreCursorModeTo = GetCursorMode();
        play.RestoreCursorImageTo = GetMouseCursor();
        DEBUG_CONSOLE("Saving mouse: mode %d cursor %d", play.RestoreCursorModeTo, play.RestoreCursorImageTo);
    }
}

void GetLocationName(int xxx,int yyy,char*tempo) {
    if (displayed_room < 0)
        quit("!GetLocationName: no room has been loaded");

    VALIDATE_STRING(tempo);

    if (GetGUIAt(xxx, yyy) >= 0) {
        tempo[0]=0;
        int mover = GetInvAt (xxx, yyy);
        if (mover > 0) {
            if (play.GetLocationNameLastTime != 1000 + mover)
                guis_need_update = 1;
            play.GetLocationNameLastTime = 1000 + mover;
            strcpy(tempo,get_translation(game.InventoryItems[mover].name));
        }
        else if ((play.GetLocationNameLastTime > 1000) && (play.GetLocationNameLastTime < 1000 + MAX_INV)) {
            // no longer selecting an item
            guis_need_update = 1;
            play.GetLocationNameLastTime = -1;
        }
        return;
    }
    int loctype = GetLocationType (xxx, yyy);
    xxx += divide_down_coordinate(offsetx); 
    yyy += divide_down_coordinate(offsety);
    tempo[0]=0;
    if ((xxx>=thisroom.Width) | (xxx<0) | (yyy<0) | (yyy>=thisroom.Height))
        return;

    int onhs,aa;
    if (loctype == 0) {
        if (play.GetLocationNameLastTime != 0) {
            play.GetLocationNameLastTime = 0;
            guis_need_update = 1;
        }
        return;
    }

    // on character
    if (loctype == LOCTYPE_CHAR) {
        onhs = getloctype_index;
        strcpy(tempo,get_translation(game.Characters[onhs].name));
        if (play.GetLocationNameLastTime != 2000+onhs)
            guis_need_update = 1;
        play.GetLocationNameLastTime = 2000+onhs;
        return;
    }
    // on object
    if (loctype == LOCTYPE_OBJ) {
        aa = getloctype_index;
        strcpy(tempo,get_translation(thisroom.Objects[aa].Name));
        if (play.GetLocationNameLastTime != 3000+aa)
            guis_need_update = 1;
        play.GetLocationNameLastTime = 3000+aa;
        return;
    }
    onhs = getloctype_index;
    if (onhs>0) strcpy(tempo,get_translation(thisroom.Hotspots[onhs].Name));
    if (play.GetLocationNameLastTime != onhs)
        guis_need_update = 1;
    play.GetLocationNameLastTime = onhs;
}

int IsKeyPressed (int keycode) {
#ifdef ALLEGRO_KEYBOARD_HANDLER
    if (keyboard_needs_poll())
        poll_keyboard();
    if (keycode >= 300) {
        // function keys are 12 lower in allegro 4
        if ((keycode>=359) & (keycode<=368)) keycode-=12;
        // F11-F12
        else if ((keycode==433) || (keycode==434)) keycode-=76;
        // left arrow
        else if (keycode==375) keycode=382;
        // right arrow
        else if (keycode==377) keycode=383;
        // up arrow
        else if (keycode==372) keycode=384;
        // down arrow
        else if (keycode==380) keycode=385;
        // numeric keypad
        else if (keycode==379) keycode=338;
        else if (keycode==380) keycode=339;
        else if (keycode==381) keycode=340;
        else if (keycode==375) keycode=341;
        else if (keycode==376) keycode=342;
        else if (keycode==377) keycode=343;
        else if (keycode==371) keycode=344;
        else if (keycode==372) keycode=345;
        else if (keycode==373) keycode=346;
        // insert
        else if (keycode == AGS_KEYCODE_INSERT) keycode = KEY_INSERT + 300;
        // delete
        else if (keycode == AGS_KEYCODE_DELETE) keycode = KEY_DEL + 300;

        // deal with shift/ctrl/alt
        if (keycode == 403) keycode = KEY_LSHIFT;
        else if (keycode == 404) keycode = KEY_RSHIFT;
        else if (keycode == 405) keycode = KEY_LCONTROL;
        else if (keycode == 406) keycode = KEY_RCONTROL;
        else if (keycode == 407) keycode = KEY_ALT;
        else keycode -= 300;

        if (rec_iskeypressed(keycode))
            return 1;
        // deal with numeric pad keys having different codes to arrow keys
        if ((keycode == KEY_LEFT) && (rec_iskeypressed(KEY_4_PAD) != 0))
            return 1;
        if ((keycode == KEY_RIGHT) && (rec_iskeypressed(KEY_6_PAD) != 0))
            return 1;
        if ((keycode == KEY_UP) && (rec_iskeypressed(KEY_8_PAD) != 0))
            return 1;
        if ((keycode == KEY_DOWN) && (rec_iskeypressed(KEY_2_PAD) != 0))
            return 1;
        // PgDn/PgUp are equivalent to 3 and 9 on numeric pad
        if ((keycode == KEY_9_PAD) && (rec_iskeypressed(KEY_PGUP) != 0))
            return 1;
        if ((keycode == KEY_3_PAD) && (rec_iskeypressed(KEY_PGDN) != 0))
            return 1;
        // Home/End are equivalent to 7 and 1
        if ((keycode == KEY_7_PAD) && (rec_iskeypressed(KEY_HOME) != 0))
            return 1;
        if ((keycode == KEY_1_PAD) && (rec_iskeypressed(KEY_END) != 0))
            return 1;
        // insert/delete have numpad equivalents
        if ((keycode == KEY_INSERT) && (rec_iskeypressed(KEY_0_PAD) != 0))
            return 1;
        if ((keycode == KEY_DEL) && (rec_iskeypressed(KEY_DEL_PAD) != 0))
            return 1;

        return 0;
    }
    // convert ascii to scancode
    else if ((keycode >= 'A') && (keycode <= 'Z'))
    {
        keycode = platform->ConvertKeycodeToScanCode(keycode);
    }
    else if ((keycode >= '0') && (keycode <= '9'))
        keycode -= ('0' - KEY_0);
    else if (keycode == 8)
        keycode = KEY_BACKSPACE;
    else if (keycode == 9)
        keycode = KEY_TAB;
    else if (keycode == 13) {
        // check both the main return key and the numeric pad enter
        if (rec_iskeypressed(KEY_ENTER))
            return 1;
        keycode = KEY_ENTER_PAD;
    }
    else if (keycode == ' ')
        keycode = KEY_SPACE;
    else if (keycode == 27)
        keycode = KEY_ESC;
    else if (keycode == '-') {
        // check both the main - key and the numeric pad
        if (rec_iskeypressed(KEY_MINUS))
            return 1;
        keycode = KEY_MINUS_PAD;
    }
    else if (keycode == '+') {
        // check both the main + key and the numeric pad
        if (rec_iskeypressed(KEY_EQUALS))
            return 1;
        keycode = KEY_PLUS_PAD;
    }
    else if (keycode == '/') {
        // check both the main / key and the numeric pad
        if (rec_iskeypressed(KEY_SLASH))
            return 1;
        keycode = KEY_SLASH_PAD;
    }
    else if (keycode == '=')
        keycode = KEY_EQUALS;
    else if (keycode == '[')
        keycode = KEY_OPENBRACE;
    else if (keycode == ']')
        keycode = KEY_CLOSEBRACE;
    else if (keycode == '\\')
        keycode = KEY_BACKSLASH;
    else if (keycode == ';')
        keycode = KEY_SEMICOLON;
    else if (keycode == '\'')
        keycode = KEY_QUOTE;
    else if (keycode == ',')
        keycode = KEY_COMMA;
    else if (keycode == '.')
        keycode = KEY_STOP;
    else {
        DEBUG_CONSOLE("IsKeyPressed: unsupported keycode %d", keycode);
        return 0;
    }

    if (rec_iskeypressed(keycode))
        return 1;
    return 0;
#else
    // old allegro version
    quit("allegro keyboard handler not in use??");
#endif
}

int SaveScreenShot(const char*namm) {
    char fileName[MAX_PATH];

    if (strchr(namm,'.') == NULL)
        sprintf(fileName, "%s%s.bmp", saveGameDirectory, namm);
    else
        sprintf(fileName, "%s%s", saveGameDirectory, namm);

    if (gfxDriver->RequiresFullRedrawEachFrame()) 
    {
        Bitmap *buffer = BitmapHelper::CreateBitmap(scrnwid, scrnhit, 32);
        gfxDriver->GetCopyOfScreenIntoBitmap(buffer);

		if (!buffer->SaveToFile(fileName, palette)!=0)
        {
            delete buffer;
            return 0;
        }
        delete buffer;
    }
	else if (!virtual_screen->SaveToFile(fileName, palette)!=0)
        return 0; // failed

    return 1;  // successful
}

void SetMultitasking (int mode) {
    if ((mode < 0) | (mode > 1))
        quit("!SetMultitasking: invalid mode parameter");

    // Don't allow background running if full screen
    if ((mode == 1) && (usetup.Windowed == 0))
        mode = 0;

    if (mode == 0) {
        if (set_display_switch_mode(SWITCH_PAUSE) == -1)
            set_display_switch_mode(SWITCH_AMNESIA);
        // install callbacks to stop the sound when switching away
        set_display_switch_callback(SWITCH_IN, display_switch_in);
        set_display_switch_callback(SWITCH_OUT, display_switch_out);
    }
    else {
        if (set_display_switch_mode (SWITCH_BACKGROUND) == -1)
            set_display_switch_mode(SWITCH_BACKAMNESIA);
    }
}

extern int getloctype_throughgui, getloctype_index;

void ProcessClick(int xx,int yy,int mood) {
    getloctype_throughgui = 1;
    int loctype = GetLocationType (xx, yy);
    xx += divide_down_coordinate(offsetx); 
    yy += divide_down_coordinate(offsety);

    if ((mood==MODE_WALK) && (game.Options[OPT_NOWALKMODE]==0)) {
        int hsnum=get_hotspot_at(xx,yy);
        if (hsnum<1) ;
        else if (thisroom.Hotspots[hsnum].WalkToPoint.x<1) ;
        else if (play.AutoUseWalktoPoints == 0) ;
        else {
            xx=thisroom.Hotspots[hsnum].WalkToPoint.x;
            yy=thisroom.Hotspots[hsnum].WalkToPoint.y;
            DEBUG_CONSOLE("Move to walk-to point hotspot %d", hsnum);
        }
        walk_character(game.PlayerCharacterIndex,xx,yy,0, true);
        return;
    }
    play.UsedCursorMode=mood;

    if (loctype == 0) {
        // click on nothing -> hotspot 0
        getloctype_index = 0;
        loctype = LOCTYPE_HOTSPOT;
    }

    if (loctype == LOCTYPE_CHAR) {
        if (check_click_on_character(xx,yy,mood)) return;
    }
    else if (loctype == LOCTYPE_OBJ) {
        if (check_click_on_object(xx,yy,mood)) return;
    }
    else if (loctype == LOCTYPE_HOTSPOT) 
        RunHotspotInteraction (getloctype_index, mood);
}

int IsInteractionAvailable (int xx,int yy,int mood) {
    getloctype_throughgui = 1;
    int loctype = GetLocationType (xx, yy);
    xx += divide_down_coordinate(offsetx); 
    yy += divide_down_coordinate(offsety);

    // You can always walk places
    if ((mood==MODE_WALK) && (game.Options[OPT_NOWALKMODE]==0))
        return 1;

    play.TestInteractionMode = 1;

    if (loctype == 0) {
        // click on nothing -> hotspot 0
        getloctype_index = 0;
        loctype = LOCTYPE_HOTSPOT;
    }

    if (loctype == LOCTYPE_CHAR) {
        check_click_on_character(xx,yy,mood);
    }
    else if (loctype == LOCTYPE_OBJ) {
        check_click_on_object(xx,yy,mood);
    }
    else if (loctype == LOCTYPE_HOTSPOT)
        RunHotspotInteraction (getloctype_index, mood);

    int ciwas = play.TestInteractionMode;
    play.TestInteractionMode = 0;

    if (ciwas == 2)
        return 1;

    return 0;
}

void GetMessageText (int msg, char *buffer) {
    VALIDATE_STRING(buffer);
    get_message_text (msg, buffer, 0);
}

void SetSpeechFont (int fontnum) {
    if ((fontnum < 0) || (fontnum >= game.FontCount))
        quit("!SetSpeechFont: invalid font number.");
    play.SpeechFont = fontnum;
}

void SetNormalFont (int fontnum) {
    if ((fontnum < 0) || (fontnum >= game.FontCount))
        quit("!SetNormalFont: invalid font number.");
    play.NormalFont = fontnum;
}

void _sc_AbortGame(const char*texx, ...) {
    char displbuf[STD_BUFFER_SIZE] = "!?";
    va_list ap;
    va_start(ap,texx);
    vsprintf(&displbuf[2], get_translation(texx), ap);
    va_end(ap);

    quit(displbuf);
}

int GetGraphicalVariable (const char *varName) {
    InteractionVariable *theVar = FindGraphicalVariable(varName);
    if (theVar == NULL) {
        char quitmessage[120];
        sprintf (quitmessage, "!GetGraphicalVariable: interaction variable '%s' not found", varName);
        quit(quitmessage);
        return 0;
    }
    return theVar->value;
}

void SetGraphicalVariable (const char *varName, int p_value) {
    InteractionVariable *theVar = FindGraphicalVariable(varName);
    if (theVar == NULL) {
        char quitmessage[120];
        sprintf (quitmessage, "!SetGraphicalVariable: interaction variable '%s' not found", varName);
        quit(quitmessage);
    }
    else
        theVar->value = p_value;
}

void scrWait(int nloops) {
    if ((nloops < 1) && (loaded_game_file_version >= kGameVersion_262)) // 2.62+
        quit("!Wait: must wait at least 1 loop");

    play.WaitCounter = nloops;
    play.SkipWaitMode = 0;
    GameLoopUntilEvent(UNTIL_MOVEEND,(long)&play.WaitCounter);
}

int WaitKey(int nloops) {
    if ((nloops < 1) && (loaded_game_file_version >= kGameVersion_262)) // 2.62+
        quit("!WaitKey: must wait at least 1 loop");

    play.WaitCounter = nloops;
    play.SkipWaitMode = 1;
    GameLoopUntilEvent(UNTIL_MOVEEND,(long)&play.WaitCounter);
    if (play.WaitCounter < 0)
        return 1;
    return 0;
}

int WaitMouseKey(int nloops) {
    if ((nloops < 1) && (loaded_game_file_version >= kGameVersion_262)) // 2.62+
        quit("!WaitMouseKey: must wait at least 1 loop");

    play.WaitCounter = nloops;
    play.SkipWaitMode = 3;
    GameLoopUntilEvent(UNTIL_MOVEEND,(long)&play.WaitCounter);
    if (play.WaitCounter < 0)
        return 1;
    return 0;
}<|MERGE_RESOLUTION|>--- conflicted
+++ resolved
@@ -48,16 +48,11 @@
 #include "script/script_runtime.h"
 #include "ac/spritecache.h"
 #include "gfx/graphicsdriver.h"
-<<<<<<< HEAD
-#include "gfx/graphics.h"
-=======
->>>>>>> fc069ea8
 #include "core/assetmanager.h"
 #include "main/game_file.h"
 
 using AGS::Common::String;
 using AGS::Common::Bitmap;
-using AGS::Common::Graphics;
 namespace BitmapHelper = AGS::Common::BitmapHelper;
 
 #define ALLEGRO_KEYBOARD_HANDLER
@@ -176,12 +171,7 @@
 
     // resize the sprite to the requested size
     Bitmap *newPic = BitmapHelper::CreateBitmap(width, height, spriteset[gotSlot]->GetColorDepth());
-<<<<<<< HEAD
-    Graphics graphics(newPic);
-    graphics.StretchBlt(spriteset[gotSlot],
-=======
     newPic->StretchBlt(spriteset[gotSlot],
->>>>>>> fc069ea8
         RectWH(0, 0, spritewidth[gotSlot], spriteheight[gotSlot]),
         RectWH(0, 0, width, height));
 
@@ -267,13 +257,8 @@
     if (Common::AssetManager::SetDataFile(game_file_name) != Common::kAssetNoError)
         quitprintf("!RunAGSGame: unable to load new game file '%s'", game_file_name.GetCStr());
 
-<<<<<<< HEAD
-    Common::Graphics *g = GetVirtualScreenGraphics();
-    g->Fill(0);
-=======
     Bitmap *ds = GetVirtualScreen();
     ds->Fill(0);
->>>>>>> fc069ea8
     show_preload();
 
     if ((result = load_game_file ()) != 0) {
