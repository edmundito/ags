--- conflicted
+++ resolved
@@ -377,35 +377,11 @@
     const auto restricted_opts = GameSetupStructBase::GetRestrictedOptions();
     for (auto r_opt : restricted_opts)
     {
-<<<<<<< HEAD
-    case OPT_DEBUGMODE: // we don't support switching OPT_DEBUGMODE from script
-    case OPT_OBSOLETE_LETTERBOX:
-    case OPT_HIRES_FONTS:
-    case OPT_SPLITRESOURCES:
-    case OPT_STRICTSCRIPTING:
-    case OPT_OBSOLETE_LEFTTORIGHTEVAL:
-    case OPT_COMPRESSSPRITES:
-    case OPT_STRICTSTRINGS:
-    case OPT_OBSOLETE_NATIVECOORDINATES:
-    case OPT_SAFEFILEPATHS:
-    case OPT_DIALOGOPTIONSAPI:
-    case OPT_BASESCRIPTAPI:
-    case OPT_SCRIPTCOMPATLEV:
-    case OPT_RELATIVEASSETRES:
-    case OPT_GAMETEXTENCODING:
-    case OPT_KEYHANDLEAPI:
-    case OPT_CUSTOMENGINETAG:
-        debug_script_warn("SetGameOption: option %d cannot be modified at runtime", opt);
-        return game.options[opt];
-    default:
-        break;
-=======
         if (r_opt == opt)
         {
             debug_script_warn("SetGameOption: option %d cannot be modified at runtime", opt);
             return game.options[opt];
         }
->>>>>>> f707f11c
     }
 
     // Test if option already has this value
