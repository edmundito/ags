//=============================================================================
//
// Adventure Game Studio (AGS)
//
// Copyright (C) 1999-2011 Chris Jones and 2011-2025 various contributors
// The full list of copyright holders can be found in the Copyright.txt
// file, which is part of this source code distribution.
//
// The AGS source code is provided under the Artistic License 2.0.
// A copy of this license can be found in the file License.txt and at
// https://opensource.org/license/artistic-2-0/
//
//=============================================================================
#include <stack>
#include <stdio.h>
#include "ac/dialog.h"
#include "ac/common.h"
#include "ac/character.h"
#include "ac/characterinfo.h"
#include "ac/dialogtopic.h"
#include "ac/display.h"
#include "ac/draw.h"
#include "ac/event.h"
#include "ac/gamestate.h"
#include "ac/gamesetupstruct.h"
#include "ac/global_display.h"
#include "ac/global_game.h"
#include "ac/global_gui.h"
#include "ac/global_room.h"
#include "ac/global_translation.h"
#include "ac/gui.h"
#include "ac/keycode.h"
#include "ac/overlay.h"
#include "ac/mouse.h"
#include "ac/parser.h"
#include "ac/properties.h"
#include "ac/sys_events.h"
#include "ac/string.h"
#include "ac/dynobj/scriptdialogoptionsrendering.h"
#include "ac/dynobj/scriptdrawingsurface.h"
#include "ac/dynobj/cc_gui.h"
#include "ac/system.h"
#include "debug/debug_log.h"
#include "font/fonts.h"
#include "main/game_run.h"
#include "platform/base/agsplatformdriver.h"
#include "script/script.h"
#include "script/scriptexecutor.h"
#include "ac/spritecache.h"
#include "gfx/ddb.h"
#include "gfx/gfx_util.h"
#include "gfx/graphicsdriver.h"
#include "media/audio/audio_system.h"

using namespace AGS::Common;
using namespace AGS::Engine;
class DialogExec;
class DialogOptions;

extern GameSetupStruct game;
extern int in_new_room;
extern CharacterInfo*playerchar;
extern SpriteCache spriteset;
extern AGSPlatformDriver *platform;
extern int cur_mode,cur_cursor;
extern IGraphicsDriver *gfxDriver;
extern std::vector<ScriptGUI> scrGui;
extern CCGUI ccDynamicGUI;

std::vector<DialogTopic> dialog;
ScriptDialogOptionsRendering ccDialogOptionsRendering;
ScriptDrawingSurface* dialogOptionsRenderingSurface;
std::unique_ptr<DialogExec> dialogExec; // current running dialog state
std::unique_ptr<DialogOptions> dialogOpts; // current running dialog options

int said_speech_line; // used while in dialog to track whether screen needs updating

int said_text = 0;
int longestline = 0;



void RunDialog(int tum)
{
    if ((tum < 0) | (tum >= game.numdialog))
        quit("!RunDialog: invalid topic number specified");

    can_run_delayed_command();

    if (handle_state_change_in_dialog_request("RunDialog", DIALOG_NEWTOPIC + tum))
        return; // handled

    if (inside_script)
        get_executingscript()->QueueAction(PostScriptAction(ePSARunDialog, tum, "RunDialog"));
    else
        do_conversation(tum);
}

void StopDialog()
{
    // NOTE: dialog options may be displayed with Dialog.DisplayOptions() too
    if (!is_in_dialog() && !is_in_dialogoptions())
    {
        debug_script_log("StopDialog: not currently in dialog, nor dialog options are displayed, ignored");
        return;
    }

    if (handle_state_change_in_dialog_request("StopDialog", DIALOG_STOP))
        return; // handled

    if (inside_script && get_can_run_delayed_command())
        get_executingscript()->QueueAction(PostScriptAction(ePSAStopDialog, 0, "StopDialog"));
    else
        schedule_dialog_stop();
}

void SetDialogOption(int dlg, int opt, int onoroff, bool dlg_script = false)
{
    if ((dlg < 0) | (dlg >= game.numdialog))
        quit("!SetDialogOption: Invalid topic number specified");
    if ((opt < 1) | (opt > dialog[dlg].numoptions))
    {
        // Pre-3.1.1 games had "dialog scripts" that were written in different language and
        // parsed differently; its "option-on/off" commands were more permissive.
        if (dlg_script)
        {
            Debug::Printf(kDbgGroup_Game, kDbgMsg_Error, "SetDialogOption: Invalid option number specified (%d : %d)", dlg, opt);
            return;
        }
        quit("!SetDialogOption: Invalid option number specified");
    }
    opt--;

    dialog[dlg].optionflags[opt] &= ~DFLG_ON;
    if ((onoroff == 1) & ((dialog[dlg].optionflags[opt] & DFLG_OFFPERM) == 0))
        dialog[dlg].optionflags[opt] |= DFLG_ON;
    else if (onoroff == 2)
        dialog[dlg].optionflags[opt] |= DFLG_OFFPERM;
}

int GetDialogOption(int dlg, int opt) {
    if ((dlg < 0) | (dlg >= game.numdialog))
        quit("!GetDialogOption: Invalid topic number specified");
    if ((opt < 1) | (opt > dialog[dlg].numoptions))
        quit("!GetDialogOption: Invalid option number specified");
    opt--;

    if (dialog[dlg].optionflags[opt] & DFLG_OFFPERM)
        return 2;
    if (dialog[dlg].optionflags[opt] & DFLG_ON)
        return 1;
    return 0;
}

void Dialog_Start(ScriptDialog *sd) {
  RunDialog(sd->id);
}

#define CHOSE_TEXTPARSER -3053
#define SAYCHOSEN_USEFLAG 1
#define SAYCHOSEN_YES 2
#define SAYCHOSEN_NO  3 

int Dialog_DisplayOptions(ScriptDialog *sd, int sayChosenOption)
{
  if ((sayChosenOption < 1) || (sayChosenOption > 3))
    quit("!Dialog.DisplayOptions: invalid parameter passed");

  int chose = show_dialog_options(sd->id, (game.options[OPT_RUNGAMEDLGOPTS] != 0));

  if (chose > 0)
  {
    run_dialog_option(sd->id, chose, sayChosenOption, false /* don't run script */);
  }

  if (chose != CHOSE_TEXTPARSER)
  {
    chose++;
  }
  return chose;
}

void Dialog_SetOptionState(ScriptDialog *sd, int option, int newState) {
  SetDialogOption(sd->id, option, newState);
}

int Dialog_GetOptionState(ScriptDialog *sd, int option) {
  return GetDialogOption(sd->id, option);
}

int Dialog_HasOptionBeenChosen(ScriptDialog *sd, int option)
{
  if ((option < 1) || (option > dialog[sd->id].numoptions))
    quit("!Dialog.HasOptionBeenChosen: Invalid option number specified");
  option--;  // option id is 1-based in script, and 0 is entry point

  if (dialog[sd->id].optionflags[option] & DFLG_HASBEENCHOSEN)
    return 1;
  return 0;
}

void Dialog_SetHasOptionBeenChosen(ScriptDialog *sd, int option, bool chosen)
{
    if (option < 1 || option > dialog[sd->id].numoptions)
    {
        quit("!Dialog.HasOptionBeenChosen: Invalid option number specified");
    }
    option--; // option id is 1-based in script, and 0 is entry point
    if (chosen)
    {
        dialog[sd->id].optionflags[option] |= DFLG_HASBEENCHOSEN;
    }
    else
    {
        dialog[sd->id].optionflags[option] &= ~DFLG_HASBEENCHOSEN;
    }
}

int Dialog_GetOptionCount(ScriptDialog *sd)
{
  return dialog[sd->id].numoptions;
}

int Dialog_GetOptionsBulletGraphic()
{
    return game.dialog_bullet;
}

void Dialog_SetOptionsBulletGraphic(int sprite)
{
    game.dialog_bullet = sprite;
}

int Dialog_GetOptionsNumbering()
{
    return game.options[OPT_DIALOGNUMBERED];
}

void Dialog_SetOptionsNumbering(int style)
{
    game.options[OPT_DIALOGNUMBERED] = style;
}

int Dialog_GetOptionsHighlightColor()
{
    return play.dialog_options_highlight_color;
}

void Dialog_SetOptionsHighlightColor(int color)
{
    play.dialog_options_highlight_color = color;
}

int Dialog_GetOptionsReadColor()
{
    return play.read_dialog_option_colour;
}

void Dialog_SetOptionsReadColor(int color)
{
    play.read_dialog_option_colour = color;
}

int Dialog_GetOptionsTextAlignment()
{
    return play.dialog_options_textalign;
}

void Dialog_SetOptionsTextAlignment(int align)
{
    play.dialog_options_textalign = (HorAlignment)align;
}

int Dialog_GetOptionsGap()
{
    return game.options[OPT_DIALOGGAP];
}

void Dialog_SetOptionsGap(int gap)
{
    game.options[OPT_DIALOGGAP] = gap;
}

ScriptGUI *Dialog_GetOptionsGUI()
{
    // NOTE: historically 0 meant "no gui", so gui id 0 cannot be used here
    if (game.options[OPT_DIALOGIFACE] <= 0 || game.options[OPT_DIALOGIFACE] >= game.numgui)
        return nullptr;
    return &scrGui[game.options[OPT_DIALOGIFACE]];
}

void Dialog_SetOptionsGUI(ScriptGUI *scgui)
{
    if (scgui->id == 0)
    {
        debug_script_warn("Dialog.SetOptionsGUI: cannot assign GUI with ID 0 to dialog options");
        return;
    }

    game.options[OPT_DIALOGIFACE] = scgui->id;
}

int Dialog_GetOptionsGUIX()
{
    return play.dialog_options_gui_x;
}

void Dialog_SetOptionsGUIX(int x)
{
    play.dialog_options_gui_x = x;
}

int Dialog_GetOptionsGUIY()
{
    return play.dialog_options_gui_y;
}

void Dialog_SetOptionsGUIY(int y)
{
    play.dialog_options_gui_y = y;
}

int Dialog_GetOptionsPaddingX()
{
    return play.dialog_options_pad_x;
}

void Dialog_SetOptionsPaddingX(int x)
{
    play.dialog_options_pad_x = x;
}

int Dialog_GetOptionsPaddingY()
{
    return play.dialog_options_pad_y;
}

void Dialog_SetOptionsPaddingY(int y)
{
    play.dialog_options_pad_y = y;
}

int Dialog_GetMaxOptionsGUIWidth()
{
    return play.max_dialogoption_width;
}

void Dialog_SetMaxOptionsGUIWidth(int width)
{
    play.max_dialogoption_width = width;
}

int Dialog_GetMinOptionsGUIWidth()
{
    return play.min_dialogoption_width;
}

void Dialog_SetMinOptionsGUIWidth(int width)
{
    play.min_dialogoption_width = width;
}

int Dialog_GetShowTextParser(ScriptDialog *sd)
{
  return (dialog[sd->id].topicFlags & DTFLG_SHOWPARSER) ? 1 : 0;
}

const char* Dialog_GetOptionText(ScriptDialog *sd, int option)
{
  if ((option < 1) || (option > dialog[sd->id].numoptions))
    quit("!Dialog.GetOptionText: Invalid option number specified");

  option--; // option id is 1-based in script, and 0 is entry point

  return CreateNewScriptString(get_translation(dialog[sd->id].optionnames[option]));
}

int Dialog_GetID(ScriptDialog *sd) {
  return sd->id;
}

const char *Dialog_GetScriptName(ScriptDialog *sd)
{
    return CreateNewScriptString(game.dialogScriptNames[sd->id]);
}

int Dialog_GetProperty(ScriptDialog *sd, const char *property)
{
    return get_int_property(game.dialogProps[sd->id], play.dialogProps[sd->id], property);
}

const char* Dialog_GetTextProperty(ScriptDialog *sd, const char *property)
{
    return get_text_property_dynamic_string(game.dialogProps[sd->id], play.dialogProps[sd->id], property);
}

bool Dialog_SetProperty(ScriptDialog *sd, const char *property, int value)
{
    return set_int_property(play.dialogProps[sd->id], property, value);
}

bool Dialog_SetTextProperty(ScriptDialog *sd, const char *property, const char *value)
{
    return set_text_property(play.dialogProps[sd->id], property, value);
}

//=============================================================================
// dialog manager stuff

#define RUN_DIALOG_STAY          -1
#define RUN_DIALOG_STOP_DIALOG   -2
#define RUN_DIALOG_GOTO_PREVIOUS -4

static int run_dialog_request(int parmtr)
{
    play.stop_dialog_at_end = DIALOG_RUNNING;
    RuntimeScriptValue params[]{ parmtr };
    RunScriptFunction(gamescript.get(), "dialog_request", 1, params);

    if (play.stop_dialog_at_end == DIALOG_STOP)
    {
        play.stop_dialog_at_end = DIALOG_NONE;
        return -2;
    }
    if (play.stop_dialog_at_end >= DIALOG_NEWTOPIC)
    {
        int tval = play.stop_dialog_at_end - DIALOG_NEWTOPIC;
        play.stop_dialog_at_end = DIALOG_NONE;
        return tval;
    }
    if (play.stop_dialog_at_end >= DIALOG_NEWROOM)
    {
        int roomnum = play.stop_dialog_at_end - DIALOG_NEWROOM;
        play.stop_dialog_at_end = DIALOG_NONE;
        NewRoom(roomnum);
        return -2;
    }
    play.stop_dialog_at_end = DIALOG_NONE;
    return -1;
}

void get_dialog_script_parameters(unsigned char* &script, unsigned short* param1, unsigned short* param2)
{
  script++;
  *param1 = *script;
  script++;
  *param1 += *script * 256;
  script++;
  
  if (param2)
  {
    *param2 = *script;
    script++;
    *param2 += *script * 256;
    script++;
  }
}

int run_dialog_script(int dialogID, int offse, int optionIndex)
{
  said_speech_line = 0;
  int result = RUN_DIALOG_STAY;

  if (dialogScriptsScript)
  {
    char func_name[100];
    snprintf(func_name, sizeof(func_name), "_run_dialog%d", dialogID);
    RuntimeScriptValue params[]{ optionIndex };
    RunScriptFunction(dialogScriptsScript.get(), func_name, 1, params);
    result = scriptExecutor->GetReturnValue();
  }

  if (in_new_room > 0)
    return RUN_DIALOG_STOP_DIALOG;

  if (said_speech_line > 0) {
    // the line below fixes the problem with the close-up face remaining on the
    // screen after they finish talking; however, it makes the dialog options
    // area flicker when going between topics.
    DisableInterface();
    UpdateGameOnce(); // redraw the screen to make sure it looks right
    EnableInterface();
    // if we're not about to abort the dialog, switch back to arrow
    if (result != RUN_DIALOG_STOP_DIALOG)
      set_mouse_cursor(CURS_ARROW);
  }

  return result;
}

<<<<<<< HEAD
int write_dialog_options(Bitmap *ds, int dlgxp, int curyp, int numdisp, int mouseison, int areawid,
    int bullet_wid, int usingfont, DialogTopic*dtop, int*disporder, short*dispyp,
    int linespacing, int utextcol, int padding) {
  int ww;
=======
// TODO: make this a member of DialogOptions class
// TODO: don't use global variables inside this function
// TODO: gather parameters into struct(s)
// TODO: limit by area height too
static int write_dialog_options(Bitmap *ds, bool ds_has_alpha, int at_x, int at_y, int areawid,
    int bullet_wid, int bullet_spr, int bullet_sprwid,
    int usingfont, int linespacing, int selected_color,
    const DialogTopic *dtop, int numdisp, int mouseison, const int *disporder, short *dispyp)
{
    // Left-to-right text direction flag
    const bool ltr_position = (game.options[OPT_RIGHTLEFTWRITE] == 0)
        || (loaded_game_file_version < kGameVersion_363);

    // Configure positioning settings
    const HorAlignment text_align = play.dialog_options_textalign;
    const std::pair<int, int> wrap_range = std::make_pair(at_x + bullet_wid, at_x + areawid - 1);
    // Extra offset for 2nd, 3rd etc lines of the same option, *relative* to the first line
    // FIXME: make this value dynamic, based on sizes etc?
    const int min_multiline_off = 9;
    int first_line_off = 0, multiline_off = 0;
    switch (text_align)
    {
    case kHAlignRight:
        if (ltr_position)
        {
            // don't offset at all when right-aligned (does not look good)
            first_line_off = 0;
            multiline_off = 0;
        }
        else
        {
            // when RTL is right aligned: apply reverse offset;
            // next lines are extra offset by either bullet_wid or min offset
            first_line_off = -bullet_wid;
            multiline_off = -bullet_wid - std::max(0, min_multiline_off - bullet_wid);
        }
        break;
    case kHAlignCenter:
        // when centering we negate wrapping range offset by half, so truly centering;
        // next lines are still offset by either bullet_wid or min offset
        first_line_off = -bullet_wid / 2;
        multiline_off = -bullet_wid / 2 + std::max(0, min_multiline_off - bullet_wid);
        break;
    default:
        if (ltr_position)
        {
            // when left aligned, next lines are offset by either bullet_wid or min offset
            first_line_off = 0;
            multiline_off = std::max(0, min_multiline_off - bullet_wid);
        }
        else
        {
            // left align for RTL is like right align for LTR, except we need to inverse bullet_wid
            first_line_off = -bullet_wid;
            multiline_off = -bullet_wid;
        }
        break;
    }

    int curyp = at_y; // next line's Y position
    for (int ww = 0; ww < numdisp; ++ww)
    {
        color_t text_color = 0;
        if ((dtop->optionflags[disporder[ww]] & DFLG_HASBEENCHOSEN) &&
            (play.read_dialog_option_colour >= 0))
        {
            // 'read' colour
            text_color = ds->GetCompatibleColor(play.read_dialog_option_colour);
        }
        else
        {
            // 'unread' colour
            text_color = ds->GetCompatibleColor(playerchar->talkcolor);
        }

        if (mouseison == ww)
        {
            // If the normal colour is the same as highlight col, then fallback to another
            // FIXME: don't use hardcoded color 13 as a fallback; maybe don't do this fallback at all?
            if (text_color == ds->GetCompatibleColor(selected_color))
                text_color = ds->GetCompatibleColor(13);
            else
                text_color = ds->GetCompatibleColor(selected_color);
        }
>>>>>>> 88457977

        const char *draw_text = skip_voiceover_token(get_translation(dtop->optionnames[disporder[ww]]));
        // TODO: make the line-splitting container also save line widths!
        break_up_text_into_lines(draw_text, Lines, wrap_range.second - wrap_range.first + 1, usingfont);
        const int first_line_wid = get_text_width_outlined(Lines[0].GetCStr(), usingfont);
        const int first_line_at = AlignInHRange(wrap_range.first, wrap_range.second, 0, first_line_wid, (FrameAlignment)text_align)
            + first_line_off;

        dispyp[ww] = curyp;
        if (bullet_spr > 0)
        {
            if (ltr_position)
                draw_gui_sprite_v330(ds, bullet_spr, first_line_at - bullet_wid, curyp, ds_has_alpha);
            else
                draw_gui_sprite_v330(ds, bullet_spr, first_line_at + first_line_wid + (bullet_wid - bullet_sprwid), curyp, ds_has_alpha);
        }
        if (game.options[OPT_DIALOGNUMBERED] == kDlgOptNumbering)
        {
            String number = String::FromFormat("%d. ", ww + 1);
            if (ltr_position)
            {
                wouttext_outline(ds, first_line_at - bullet_wid + bullet_sprwid, curyp, usingfont, text_color, number.GetCStr());
            }
            else
            {
                number.ReverseUTF8();
                wouttext_outline(ds, first_line_at + first_line_wid, curyp, usingfont, text_color, number.GetCStr());
            }
        }

<<<<<<< HEAD
    if (mouseison==ww) {
      if (text_color == ds->GetCompatibleColor(utextcol))
        text_color = GUI::GetStandardColorForBitmap(13); // the normal colour is the same as highlight col
      else text_color = ds->GetCompatibleColor(utextcol);
    }

    const char *draw_text = skip_voiceover_token(get_translation(dtop->optionnames[disporder[ww]]));
    break_up_text_into_lines(draw_text, Lines, areawid-(2*padding+2+bullet_wid), usingfont);
    dispyp[ww]=curyp;
    if (game.dialog_bullet > 0)
    {
        draw_gui_sprite(ds, game.dialog_bullet, dlgxp, curyp);
    }
    if (game.options[OPT_DIALOGNUMBERED] == kDlgOptNumbering) {
      char tempbfr[20];
      int actualpicwid = 0;
      if (game.dialog_bullet > 0)
        actualpicwid = game.SpriteInfos[game.dialog_bullet].Width+3;

      snprintf(tempbfr, sizeof(tempbfr), "%d.", ww + 1);
      wouttext_outline (ds, dlgxp + actualpicwid, curyp, usingfont, text_color, tempbfr);
    }
    for (size_t cc=0;cc<Lines.Count();cc++) {
      wouttext_outline(ds, dlgxp+((cc==0) ? 0 : 9)+bullet_wid, curyp, usingfont, text_color, Lines[cc].GetCStr());
      curyp+=linespacing;
    }
    if (ww < numdisp-1)
      curyp += game.options[OPT_DIALOGGAP];
  }
  return curyp;
=======
        for (size_t cc = 0; cc < Lines.Count(); ++cc)
        {
            const int line_wid = (cc == 0) ? first_line_wid : get_text_width_outlined(Lines[cc].GetCStr(), usingfont);
            const int line_at = AlignInHRange(wrap_range.first, wrap_range.second, 0, line_wid, (FrameAlignment)text_align)
                + ((cc == 0) ? first_line_off : multiline_off);
            wouttext_outline(ds, line_at, curyp, usingfont, text_color, Lines[cc].GetCStr());
            curyp += linespacing;
        }

        if (ww < numdisp - 1)
            curyp += data_to_game_coord(game.options[OPT_DIALOGGAP]);
    }
    return curyp;
>>>>>>> 88457977
}

void draw_gui_for_dialog_options(Bitmap *ds, GUIMain *guib, int dlgxp, int dlgyp) {
  if (guib->BgColor != 0) {
    color_t draw_color = ds->GetCompatibleColor(guib->BgColor);
    ds->FillRect(Rect(dlgxp, dlgyp, dlgxp + guib->Width, dlgyp + guib->Height), draw_color);
  }
  if (guib->BgImage > 0)
      GfxUtil::DrawSpriteWithTransparency(ds, spriteset[guib->BgImage], dlgxp, dlgyp);
}

bool get_custom_dialog_options_dimensions(int dlgnum)
{
  ccDialogOptionsRendering.Reset();
  ccDialogOptionsRendering.dialogID = dlgnum;

  getDialogOptionsDimensionsFunc.Params[0].SetScriptObject(&ccDialogOptionsRendering, &ccDialogOptionsRendering);
  run_function_on_non_blocking_thread(&getDialogOptionsDimensionsFunc);

  if ((ccDialogOptionsRendering.width > 0) &&
      (ccDialogOptionsRendering.height > 0))
  {
    return true;
  }
  return false;
}

#define DLG_OPTION_PARSER 99

// Dialog options state
class DialogOptions : public GameState
{
public:
    DialogOptions(DialogTopic *dtop, int dlgnum, bool runGameLoopsInBackground);
    ~DialogOptions();

    // Shows and run the loop until it's over
    void Show();
    // Request dialog options to stop;
    // Note that the stopping is scheduled and is performed as soon as
    // dialog options state receives control.
    void Stop();

    // Begin the state, initialize and prepare any resources
    void Begin() override;
    // End the state, release all resources
    void End() override;
    // Draw the state
    void Draw() override;
    // Update the state during a game tick
    bool Run() override;

    DialogTopic *GetDialog() const { return dtop; }
    int GetChosenOption() const { return chose; }

private:
    void CalcOptionsHeight();
    // Process all the buffered input events; returns if handled
    bool RunControls();
    // Process single key event; returns if handled
    bool RunKey(const KeyInput &ki);
    // Process single mouse event; returns if handled
    bool RunMouse(eAGSMouseButton mbut, int mx, int my);
    // Process mouse wheel scroll
    bool RunMouseWheel(int mwheelz);


    DialogTopic *const dtop;
    const int dlgnum;
    const bool runGameLoopsInBackground;

    // dialog options rectangle on screen
    Rect position;
    // initial dialog options position; used to restore pos in case of text window offsets
    Point init_position;
    // inner position of the options texts, relative to the gui
    Point inner_position;
    int padding;
    int usingfont;
    int lineheight;
    int linespacing;
    int curswas;
    int bullet_wid; // full width of bullet sprite + numbering
    int bullet_picwid; // bullet sprite width
    int number_wid; // width of number component
    int needheight; // height enough to accomodate dialog options texts
    std::unique_ptr<GUITextBox> parserInput;
    IDriverDependantBitmap *ddb = nullptr;
    std::unique_ptr<Bitmap> optionsBitmap;

    // display order of options
    int disporder[MAXTOPICOPTIONS];
    // display Y coordinate of options
    short dispyp[MAXTOPICOPTIONS];
    // number of displayed options
    int numdisp;
    // last chosen option
    int chose;
    bool doStop = false;

    int parserActivated;

    int curyp; // current (latest) draw position of a option text
    bool needRedraw;
    bool wantRefresh; // FIXME: merge with needRedraw? or better names
    bool is_textwindow;
    bool is_normalgui;
    bool usingCustomRendering;
    bool newCustomRender; // using newer (post-3.5.0 render API)
    // width of a region within the gui where options are arranged;
    // includes internal gui padding (from both sides)
    int areawid;
    int forecol;

    int mouseison;
};

void DialogOptions::CalcOptionsHeight()
{
    needheight = 0;
    for (int i = 0; i < numdisp; ++i)
    {
        const char *draw_text = skip_voiceover_token(get_translation(dtop->optionnames[disporder[i]]));
        break_up_text_into_lines(draw_text, Lines, areawid-(2*padding+2+bullet_wid), usingfont);
        needheight += get_text_lines_surf_height(usingfont, Lines.Count()) + game.options[OPT_DIALOGGAP];
    }
    if (parserInput)
    {
        needheight += parserInput->GetHeight() + game.options[OPT_DIALOGGAP];
    }
}

DialogOptions::DialogOptions(DialogTopic *dtop_, int dlgnum_, bool runGameLoopsInBackground_)
    : dtop(dtop_)
    , dlgnum(dlgnum_)
    , runGameLoopsInBackground(runGameLoopsInBackground_)
{
}

DialogOptions::~DialogOptions()
{
    if (ddb != nullptr)
        gfxDriver->DestroyDDB(ddb);
    optionsBitmap.reset();
    parserInput.reset();
}

void DialogOptions::Show()
{
    Begin();
    Draw();
    while (Run());
    End();
}

void DialogOptions::Stop()
{
    doStop = true;
}

void DialogOptions::Begin()
{
    doStop = false;
    chose = -1;
    // First of all, decide if options should be displayed at all
    numdisp=0;
    for (int i = 0; i < dtop->numoptions; ++i)
    {
        if ((dtop->optionflags[i] & DFLG_ON)==0) continue;
        ensure_text_valid_for_font(dtop->optionnames[i], usingfont);
        disporder[numdisp]=i;
        numdisp++;
    }

<<<<<<< HEAD
    dlgyp = 160;
=======
>>>>>>> 88457977
    usingfont=FONT_NORMAL;
    lineheight = get_font_height_outlined(usingfont);
    linespacing = get_font_linespacing(usingfont);
    curswas=cur_cursor;
    bullet_wid = 0;
    bullet_picwid = 0;
    number_wid = 0;
    ddb = nullptr;
    optionsBitmap = nullptr;
    parserInput = nullptr;
    said_text = 0;

    if (game.dialog_bullet > 0)
    {
        bullet_picwid = game.SpriteInfos[game.dialog_bullet].Width + 3;
    }

    // numbered options, leave space for the numbers
    bullet_wid = bullet_picwid;
    if (game.options[OPT_DIALOGNUMBERED] == kDlgOptNumbering)
    {
        number_wid = get_text_width_outlined("9. ", usingfont);
        bullet_wid += number_wid;
    }

    play.in_conversation++;
    set_mouse_cursor(CURS_ARROW);

    parserActivated = 0;
    if ((dtop->topicFlags & DTFLG_SHOWPARSER) && (play.disable_dialog_parser == 0)) {
        parserInput.reset(new GUITextBox());
        parserInput->SetHeight(lineheight + 4);
        parserInput->SetShowBorder(true);
        parserInput->Font = usingfont;
    }

    is_normalgui = false;
    is_textwindow = false;
    position = {};
    init_position = {};
    inner_position = {};
    forecol = play.dialog_options_highlight_color;

    mouseison = -1;
    usingCustomRendering = false;

    if (get_custom_dialog_options_dimensions(dlgnum))
    {
<<<<<<< HEAD
      usingCustomRendering = true;
      dirtyx = ccDialogOptionsRendering.x;
      dirtyy = ccDialogOptionsRendering.y;
      dirtywidth = ccDialogOptionsRendering.width;
      dirtyheight = ccDialogOptionsRendering.height;
      dialog_abs_x = dirtyx;
=======
        // Custom dialog options rendering
        usingCustomRendering = true;
        position = RectWH(
            data_to_game_coord(ccDialogOptionsRendering.x),
            data_to_game_coord(ccDialogOptionsRendering.y),
            data_to_game_coord(ccDialogOptionsRendering.width),
            data_to_game_coord(ccDialogOptionsRendering.height));
>>>>>>> 88457977
    }
    else if (game.options[OPT_DIALOGIFACE] > 0)
    {
        // Use GUI or TextWindow GUI
        GUIMain*guib=&guis[game.options[OPT_DIALOGIFACE]];
        if (guib->IsTextWindow())
        {
            // Text-window, so do the QFG4-style speech options
            is_textwindow = true;
            forecol = guib->FgColor;
        }
        else
        {
            // Normal GUI
            is_normalgui = true;
            position = RectWH(guib->X, guib->Y, guib->Width, guib->Height);

            areawid = guib->Width; //- 5; NOTE: removed this -5 because was not letting to align properly
            padding = TEXTWINDOW_PADDING_DEFAULT;

            CalcOptionsHeight();

            if (game.options[OPT_DIALOGUPWARDS])
            {
                // They want the options upwards from the bottom
                // FIXME: this setting is lying: it does not reverse the order, only aligns opts to the bottom of GUI
                position.Top = (guib->Y + guib->Height) - needheight;
            }
        }
    }
    else
    {
        // Default plain surface
        const Rect &ui_view = play.GetUIViewport();
        areawid = ui_view.GetWidth(); //- 5; NOTE: removed this -5 because was not letting to align properly
        padding = TEXTWINDOW_PADDING_DEFAULT;
        CalcOptionsHeight();

        position = RectWH(
            1,
            ui_view.GetHeight() - needheight,
            ui_view.GetWidth(),
            needheight);
    }

    if (!is_textwindow)
<<<<<<< HEAD
      areawid -= play.dialog_options_x * 2;
=======
    {
        areawid -= data_to_game_coord(play.dialog_options_pad_x) * 2;
    }
>>>>>>> 88457977

    newCustomRender = usingCustomRendering && game.options[OPT_DIALOGOPTIONSAPI] >= 0;
    init_position = position.GetLT();
    needRedraw = false;
    wantRefresh = false;
    mouseison=-10;
}

void DialogOptions::Draw()
{
    wantRefresh = true;

    if (usingCustomRendering)
    {
<<<<<<< HEAD
      recycle_bitmap(tempScrn, game.GetColorDepth(), 
        ccDialogOptionsRendering.width, 
        ccDialogOptionsRendering.height);
=======
        recycle_bitmap(optionsBitmap, game.GetColorDepth(), 
            data_to_game_coord(ccDialogOptionsRendering.width), 
            data_to_game_coord(ccDialogOptionsRendering.height));
    }
    else
    {
        recycle_bitmap(optionsBitmap, game.GetColorDepth(),
                       position.GetWidth(),
                       position.GetHeight());
>>>>>>> 88457977
    }

    optionsBitmap->ClearTransparent();
    position.MoveTo(init_position);
    std::fill(dispyp, dispyp + MAXTOPICOPTIONS, 0);

    const Rect &ui_view = play.GetUIViewport();

    if (usingCustomRendering)
    {
      // Custom dialog options rendering
      ccDialogOptionsRendering.surfaceToRenderTo = dialogOptionsRenderingSurface;
      ccDialogOptionsRendering.surfaceAccessed = false;
<<<<<<< HEAD
      dialogOptionsRenderingSurface->linkedBitmapOnly = tempScrn.get();
=======
      dialogOptionsRenderingSurface->linkedBitmapOnly = optionsBitmap.get();
      dialogOptionsRenderingSurface->hasAlphaChannel = ccDialogOptionsRendering.hasAlphaChannel;
      options_surface_has_alpha = dialogOptionsRenderingSurface->hasAlphaChannel != 0;
>>>>>>> 88457977

      renderDialogOptionsFunc.Params[0].SetScriptObject(&ccDialogOptionsRendering, &ccDialogOptionsRendering);
      run_function_on_non_blocking_thread(&renderDialogOptionsFunc);

      if (!ccDialogOptionsRendering.surfaceAccessed)
          debug_script_warn("dialog_options_get_dimensions was implemented, but no dialog_options_render function drew anything to the surface");

      if (parserInput)
      {
        parserInput->X = ccDialogOptionsRendering.parserTextboxX;
        curyp = ccDialogOptionsRendering.parserTextboxY;
        areawid = ccDialogOptionsRendering.parserTextboxWidth;
        if (areawid == 0)
          areawid = optionsBitmap->GetWidth();
      }
      ccDialogOptionsRendering.needRepaint = false;
    }
<<<<<<< HEAD
    else if (is_textwindow) {
      // text window behind the options
      areawid = play.max_dialogoption_width;
=======
    else if (is_textwindow)
    {
      // Text window behind the options
      areawid = data_to_game_coord(play.max_dialogoption_width);
>>>>>>> 88457977
      int biggest = 0;
      padding = guis[game.options[OPT_DIALOGIFACE]].Padding;
      // FIXME: figure out what these +2 and +6 constants are, used along with the padding
      for (int i = 0; i < numdisp; ++i) {
        const char *draw_text = skip_voiceover_token(get_translation(dtop->optionnames[disporder[i]]));
        break_up_text_into_lines(draw_text, Lines, areawid-((2*padding+2)+bullet_wid), usingfont);
        if (longestline > biggest)
          biggest = longestline;
      }
      if (biggest < areawid - ((2*padding + 2/*6*/)+bullet_wid))
        areawid = biggest + ((2*padding + 2/*6*/)+bullet_wid);

<<<<<<< HEAD
      if (areawid < play.min_dialogoption_width) {
        areawid = play.min_dialogoption_width;
        if (play.min_dialogoption_width > play.max_dialogoption_width)
          quit("!game.min_dialogoption_width is larger than game.max_dialogoption_width");
      }
=======
      areawid = std::max(areawid, data_to_game_coord(play.min_dialogoption_width));
>>>>>>> 88457977

      CalcOptionsHeight();

      const int savedwid = areawid;
      int txoffs=0,tyoffs=0,yspos = ui_view.GetHeight()/2-(2*padding+needheight)/2;
      int xspos = ui_view.GetWidth()/2 - areawid/2;
      // shift window to the right if QG4-style full-screen pic
      if ((game.options[OPT_SPEECHTYPE] == kSpeechStyle_QFG4) && (said_text > 0))
        xspos = (ui_view.GetWidth() - areawid) - 10;

      // needs to draw the right text window, not the default
      Bitmap *text_window_ds = nullptr;
      draw_text_window(&text_window_ds, false, &txoffs,&tyoffs,&xspos,&yspos,&areawid,nullptr,needheight, game.options[OPT_DIALOGIFACE], DisplayVars());
<<<<<<< HEAD
      // since draw_text_window incrases the width, restore it
      areawid = savedwid;

      dirtyx = xspos;
      dirtyy = yspos;
      dirtywidth = text_window_ds->GetWidth();
      dirtyheight = text_window_ds->GetHeight();
      dialog_abs_x = txoffs + xspos;

      GfxUtil::DrawSpriteWithTransparency(ds, text_window_ds, xspos, yspos);
      // TODO: here we rely on draw_text_window always assigning new bitmap to text_window_ds;
      // should make this more explicit
      delete text_window_ds;

      // Ignore the dialog_options_x/y offsets when using a text window
      txoffs += xspos;
      tyoffs += yspos;
      dlgyp = tyoffs;
      curyp = write_dialog_options(ds, txoffs,tyoffs,numdisp,mouseison,areawid,bullet_wid,usingfont,dtop,disporder,dispyp,linespacing,forecol,padding);
=======
      options_surface_has_alpha = guis[game.options[OPT_DIALOGIFACE]].HasAlphaChannel();
      // since draw_text_window incrases the width, restore the relative placement
      areawid -= ((areawid - savedwid) / 2);

      // Ignore the dialog_options_pad_x/y offsets when using a text window
      // because it has its own padding property
      position = RectWH(xspos, yspos, text_window_ds->GetWidth(), text_window_ds->GetHeight());
      inner_position = Point(txoffs + 1, tyoffs); // x is +1 because padding was increased by 1 hardcoded pixel
      optionsBitmap.reset(text_window_ds);

      // NOTE: presumably, txoffs and tyoffs are already offset by padding,
      // although it's not entirely reliable, because these calculations are done inside draw_text_window.
      const int opts_areawid = areawid - (2 * padding + 2);
      curyp = write_dialog_options(optionsBitmap.get(), options_surface_has_alpha, inner_position.X, inner_position.Y, opts_areawid,
                                   bullet_wid, game.dialog_bullet, bullet_picwid,
                                   usingfont, linespacing, forecol,
                                   dtop, numdisp, mouseison, disporder, dispyp);
>>>>>>> 88457977
      if (parserInput)
        parserInput->X = inner_position.X;
    }
<<<<<<< HEAD
    else {

      if (wantRefresh) {
        // redraw the black background so that anti-alias
        // fonts don't re-alias themselves
        if (game.options[OPT_DIALOGIFACE] == 0) {
          color_t draw_color = GUI::GetStandardColorForBitmap(16);
          ds->FillRect(Rect(0,dlgyp-1, ui_view.GetWidth()-1, ui_view.GetHeight()-1), draw_color);
=======
    else
    {
      // Normal GUI or default surface
      Bitmap *ds = optionsBitmap.get();
      if (wantRefresh)
      {
        // redraw the background so that anti-alias fonts don't re-alias themselves
        if (game.options[OPT_DIALOGIFACE] == 0)
        {
          // Default surface
          color_t draw_color = ds->GetCompatibleColor(16);
          ds->FillRect(RectWH(position.GetSize()), draw_color);
>>>>>>> 88457977
        }
        else
        {
          // Normal GUI
          GUIMain* guib = &guis[game.options[OPT_DIALOGIFACE]];
          if (!guib->IsTextWindow())
            draw_gui_for_dialog_options(ds, guib, 0, 0);
        }
      }

      if (game.options[OPT_DIALOGIFACE] > 0) 
      {
        // the whole GUI area should be marked dirty in order
        // to ensure it gets drawn
        GUIMain* guib = &guis[game.options[OPT_DIALOGIFACE]];
<<<<<<< HEAD
        dirtyheight = guib->Height;
        dirtyy = dlgyp;
      }
      else
      {
        dirtyy = dlgyp - 1;
        dirtyheight = needheight + 1;
      }

      dlgxp += play.dialog_options_x;
      dlgyp += play.dialog_options_y;

      // if they use a negative dialog_options_y, make sure the
      // area gets marked as dirty
      if (dlgyp < dirtyy)
        dirtyy = dlgyp;

      curyp = dlgyp;
      curyp = write_dialog_options(ds, dlgxp,curyp,numdisp,mouseison,areawid,bullet_wid,usingfont,dtop,disporder,dispyp,linespacing,forecol,padding);
=======
        options_surface_has_alpha = guib->HasAlphaChannel();
      }
      else
      {
        options_surface_has_alpha = false;
      }

      // NOTE: it's strange that we sum both custom padding and standard gui padding here;
      // keeping this for backwards compatibility for now... (although idk if it's important);
      // x off +1 because padding is increased by 1 hardcoded pixel;
      // NOTE: also gui's default padding was not applied to Y pos here...
      inner_position = Point(play.dialog_options_pad_x + padding + 1, play.dialog_options_pad_y /* + padding*/);

      const int opts_areawid = areawid - (2 * padding + 2);
      curyp = inner_position.Y;
      curyp = write_dialog_options(ds, options_surface_has_alpha, inner_position.X, inner_position.Y, opts_areawid,
                                   bullet_wid, game.dialog_bullet, bullet_picwid,
                                   usingfont, linespacing, forecol,
                                   dtop, numdisp, mouseison, disporder, dispyp);
>>>>>>> 88457977

      if (parserInput)
        parserInput->X = inner_position.X;
    }

    if (parserInput)
    {
      // Set up the text box, if present
      parserInput->Y = curyp + game.options[OPT_DIALOGGAP];
      parserInput->SetWidth(areawid - 10);
      parserInput->TextColor = playerchar->talkcolor;
      if (mouseison == DLG_OPTION_PARSER)
        parserInput->TextColor = forecol;

<<<<<<< HEAD
      if (game.dialog_bullet)  // the parser X will get moved in a second
      {
          draw_gui_sprite(ds, game.dialog_bullet, parserInput->X, parserInput->Y);
      }
=======
      // Left-to-right text direction flag
      const bool ltr_position = (game.options[OPT_RIGHTLEFTWRITE] == 0)
          || (loaded_game_file_version < kGameVersion_363);
>>>>>>> 88457977

      parserInput->SetWidth(parserInput->GetWidth() - bullet_wid);
      if (ltr_position)
        parserInput->X += bullet_wid;

      Bitmap *ds = optionsBitmap.get();
      if (game.dialog_bullet)
      {
          if (ltr_position)
            draw_gui_sprite_v330(ds, game.dialog_bullet, parserInput->X - bullet_wid, parserInput->Y, options_surface_has_alpha);
          else
            draw_gui_sprite_v330(ds, game.dialog_bullet, parserInput->X + parserInput->GetWidth() + (bullet_wid - bullet_picwid + 1), parserInput->Y, options_surface_has_alpha);
      }

      parserInput->Draw(ds, parserInput->X, parserInput->Y);
      parserInput->IsActivated = false;
    }

    wantRefresh = false;

    // Apply custom GUI position (except when it's fully custom options rendering)
    if (!usingCustomRendering)
    {
        if (play.dialog_options_gui_x >= 0)
            position.Left = play.dialog_options_gui_x;
        if (play.dialog_options_gui_y >= 0)
            position.Top = play.dialog_options_gui_y;
    }

<<<<<<< HEAD
    if ((ddb != nullptr) && 
      ((ddb->GetWidth() != dirtywidth) ||
       (ddb->GetHeight() != dirtyheight)))
    {
      gfxDriver->DestroyDDB(ddb);
      ddb = nullptr;
    }
    
    if (ddb == nullptr)
      ddb = gfxDriver->CreateDDBFromBitmap(subBitmap.get());
    else
      gfxDriver->UpdateDDBFromBitmap(ddb, subBitmap.get());

=======
    ddb = recycle_ddb_bitmap(ddb, optionsBitmap.get(), options_surface_has_alpha, false);
>>>>>>> 88457977
    if (runGameLoopsInBackground)
    {
        render_graphics(ddb, position.Left, position.Top);
    }
}

bool DialogOptions::Run()
{
    // Run() can be called in a loop, so keep events going.
    sys_evt_process_pending();

    // Optionally run full game update, otherwise only minimal auto & overlay update
    if (runGameLoopsInBackground)
    {
        play.disabled_user_interface++;
        UpdateGameOnce(false, ddb, position.Left, position.Top);
        play.disabled_user_interface--;

        // Stop the dialog options if requested from script
        if (doStop)
            return false;
    }
    else
    {
        update_audio_system_on_game_loop();
        UpdateCursorAndDrawables();
        render_graphics(ddb, position.Left, position.Top);
    }

    needRedraw = false;

    if (numdisp == 0)
        return false; // safety assert

    // For >= 3.4.0 custom options rendering: run "dialog_options_repexec"
    if (newCustomRender)
    {
        runDialogOptionRepExecFunc.Params[0].SetScriptObject(&ccDialogOptionsRendering, &ccDialogOptionsRendering);
        run_function_on_non_blocking_thread(&runDialogOptionRepExecFunc);

        // Stop the dialog options if requested from script
        if (doStop)
            return false;
    }

    // Handle mouse over options
    int mousewason = mouseison;
    mouseison = -1;
    if (newCustomRender)
    {
        // New custom rendering: do not automatically detect option under mouse
    }
    else if (usingCustomRendering)
    {
        // Old custom rendering
        if (position.IsInside(mousex, mousey))
        {
            // Run "dialog_options_get_active"
            getDialogOptionUnderCursorFunc.Params[0].SetScriptObject(&ccDialogOptionsRendering, &ccDialogOptionsRendering);
            run_function_on_non_blocking_thread(&getDialogOptionUnderCursorFunc);

            if (!getDialogOptionUnderCursorFunc.AtLeastOneImplementationExists)
                quit("!The script function dialog_options_get_active is not implemented. It must be present to use a custom dialogue system.");

            // Stop the dialog options if requested from script
            if (doStop)
                return false;

            mouseison = ccDialogOptionsRendering.activeOptionID;
        }
        else
        {
            ccDialogOptionsRendering.activeOptionID = -1;
        }
    }
    else if (Rect(position.Left + inner_position.X,
                  position.Top  + inner_position.Y,
                  position.Left + inner_position.X + areawid,
                  position.Top  + curyp).IsInside(mousex, mousey))
    {
        // Default rendering: detect option under mouse
        const int rel_mousey = mousey - position.Top;
        mouseison = numdisp-1;
        for (int i = 0; i < numdisp; ++i)
        {
            if (rel_mousey < dispyp[i]) { mouseison=i-1; break; }
        }
        if ((mouseison<0) | (mouseison>=numdisp)) mouseison=-1;
    }

    // Handle mouse over parser
    if (parserInput)
    {
        const int rel_mousey = mousey - position.Top;
        if ((rel_mousey > parserInput->Y) &&
            (rel_mousey < parserInput->Y + parserInput->GetHeight()))
            mouseison = DLG_OPTION_PARSER;
    }

    // Handle player's input
    RunControls();

    // Stop the dialog options if requested from script
    if (doStop)
        return false;

    // Post user input, processing changes
    if (newCustomRender)
    {
        // New-style custom rendering: check its explicit flag;
        // could be set by setting ActiveOptionID, or calling Update()
        needRedraw |= ccDialogOptionsRendering.needRepaint;
    }
    else
    {
        // Default rendering and old-style custom rendering:
        // test if an active option has changed
        needRedraw |= (mousewason != mouseison);
    }

    // Handle new parser's state
    if (parserInput && parserInput->IsActivated)
    {
        parserActivated = 1;
    }

    // Get if any option has been chosen
    if (chose >= 0)
    { // already have one set by default behavior
    }
    else if (parserActivated)
    {
        // They have selected a custom parser-based option
        if (!parserInput->Text.IsEmpty() != 0)
        {
            chose = DLG_OPTION_PARSER;
        }
        else
        {
            parserActivated = 0;
            parserInput->IsActivated = 0;
        }
    }
    else if (newCustomRender)
    {
        // New custom rendering: see if RunActiveOption was called
        if (ccDialogOptionsRendering.chosenOptionID >= 0)
        {
            chose = ccDialogOptionsRendering.chosenOptionID;
            ccDialogOptionsRendering.chosenOptionID = -1;
        }
    }

    // Finally, if the option has been chosen, then break the options loop
    if (chose >= 0)
        return false;

    // Redraw if needed
    if (needRedraw)
        Draw();

    // Go for another options loop round
    update_polled_stuff();
    if (!runGameLoopsInBackground && (play.fast_forward == 0))
    { // NOTE: if runGameLoopsInBackground then it's called inside UpdateGameOnce
        WaitForNextFrame();
    }
    return true; // continue running loop
}

bool DialogOptions::RunControls()
{
    bool state_handled = false;
    for (InputType type = ags_inputevent_ready(); type != kInputNone; type = ags_inputevent_ready())
    {
        switch (type)
        {
        case kInputKeyboard:
        {
            KeyInput ki;
            if (!run_service_key_controls(ki) || state_handled)
                continue; // handled by engine layer, or resolved
            if (!play.IsIgnoringInput() && RunKey(ki))
            {
                state_handled = true; // handled
            }
            break;
        }
        case kInputMouse:
        {
            eAGSMouseButton mbut;
            Point mpos;
            if (!run_service_mb_controls(mbut, &mpos) || state_handled)
                continue; // handled by engine layer, or resolved
            if (!play.IsIgnoringInput() && RunMouse(mbut, mpos.X, mpos.Y))
            {
                state_handled = true; // handled
            }
            break;
        }
        default:
            ags_drop_next_inputevent();
            break;
        }
    }
    // Finally handle mouse wheel
    const int wheel = ags_check_mouse_wheel(); // poll always, otherwise it accumulates
    if (!state_handled)
        state_handled = RunMouseWheel(wheel);
    return state_handled;
}

bool DialogOptions::RunKey(const KeyInput &ki)
{
    const bool old_keyhandle = game.options[OPT_KEYHANDLEAPI] == 0;

    const eAGSKeyCode agskey = ki.Key;
    if (parserInput)
    {
        wantRefresh = true;
        // type into the parser 
        // TODO: find out what are these key commands, and are these documented?
        if ((agskey == eAGSKeyCodeF3) || ((agskey == eAGSKeyCodeSpace) && (parserInput->Text.GetLength() == 0)))
        {
            // write previous contents into textbox (F3 or Space when box is empty)
            size_t last_len = ustrlen(play.lastParserEntry);
            size_t cur_len = ustrlen(parserInput->Text.GetCStr());
            // [ikm] CHECKME: tbh I don't quite get the logic here (it was like this in original code);
            // but what we do is copying only the last part of the previous string
            if (cur_len < last_len)
            {
                const char *entry = play.lastParserEntry;
                // TODO: utility function for advancing N utf-8 chars
                for (size_t i = 0; i < cur_len; ++i) ugetxc(&entry);
                parserInput->Text.Append(entry);
            }
            needRedraw = true;
            return true; // handled
        }
        else if ((ki.UChar > 0) || (agskey == eAGSKeyCodeReturn) || (agskey == eAGSKeyCodeBackspace))
        {
            bool handled = parserInput->OnKeyPress(ki);
            needRedraw = handled;
            return handled;
        }
    }
    else if (newCustomRender)
    {
        if (old_keyhandle || (ki.UChar == 0))
        { // "dialog_options_key_press"
            runDialogOptionKeyPressHandlerFunc.Params[0].SetScriptObject(&ccDialogOptionsRendering, &ccDialogOptionsRendering);
            runDialogOptionKeyPressHandlerFunc.Params[1].SetInt32(AGSKeyToScriptKey(ki.Key));
            runDialogOptionKeyPressHandlerFunc.Params[2].SetInt32(ki.Mod);
            run_function_on_non_blocking_thread(&runDialogOptionKeyPressHandlerFunc);
        }
        if (!old_keyhandle && (ki.UChar > 0))
        { // "dialog_options_text_input"
            runDialogOptionTextInputHandlerFunc.Params[0].SetScriptObject(&ccDialogOptionsRendering, &ccDialogOptionsRendering);
            runDialogOptionTextInputHandlerFunc.Params[1].SetInt32(ki.UChar);
            run_function_on_non_blocking_thread(&runDialogOptionKeyPressHandlerFunc);
        }
        return (old_keyhandle || (ki.UChar == 0)) || (!old_keyhandle && (ki.UChar > 0));
    }
    // Allow selection of options by keyboard shortcuts
    else if (game.options[OPT_DIALOGNUMBERED] >= kDlgOptKeysOnly &&
        agskey >= '1' && agskey <= '9')
    {
        int numkey = agskey - '1';
        if (numkey < numdisp)
        {
            chose = disporder[numkey];
            return true; // handled
        }
    }
    return false; // not handled
}

bool DialogOptions::RunMouse(eAGSMouseButton mbut, int mx, int my)
{
    if (mbut > kMouseNone)
    {
        if (mouseison < 0 && !newCustomRender)
        {
            if (usingCustomRendering)
            {
                runDialogOptionMouseClickHandlerFunc.Params[0].SetScriptObject(&ccDialogOptionsRendering, &ccDialogOptionsRendering);
                runDialogOptionMouseClickHandlerFunc.Params[1].SetInt32(mbut);
                run_function_on_non_blocking_thread(&runDialogOptionMouseClickHandlerFunc);
                needRedraw = runDialogOptionMouseClickHandlerFunc.AtLeastOneImplementationExists;
            }
        }
        else if (mouseison == DLG_OPTION_PARSER)
        {
            // they clicked the text box
            parserActivated = 1;
        }
        else if (newCustomRender)
        {
            runDialogOptionMouseClickHandlerFunc.Params[0].SetScriptObject(&ccDialogOptionsRendering, &ccDialogOptionsRendering);
            runDialogOptionMouseClickHandlerFunc.Params[1].SetInt32(mbut);
            runDialogOptionMouseClickHandlerFunc.Params[2].SetInt32(mx);
            runDialogOptionMouseClickHandlerFunc.Params[3].SetInt32(my);
            run_function_on_non_blocking_thread(&runDialogOptionMouseClickHandlerFunc);
        }
        else if (usingCustomRendering)
        {
            chose = mouseison;
        }
        else
        {
            chose = disporder[mouseison];
        }
        return true; // always treat handled, any mouse button does the same
    }
    return false; // not handled
}

bool DialogOptions::RunMouseWheel(int mwheelz)
{
    if ((mwheelz != 0) && usingCustomRendering)
    {
        runDialogOptionMouseClickHandlerFunc.Params[0].SetScriptObject(&ccDialogOptionsRendering, &ccDialogOptionsRendering);
        runDialogOptionMouseClickHandlerFunc.Params[1].SetInt32((mwheelz < 0) ? 9 : 8);
        run_function_on_non_blocking_thread(&runDialogOptionMouseClickHandlerFunc);
        needRedraw = !newCustomRender && runDialogOptionMouseClickHandlerFunc.AtLeastOneImplementationExists;
        return true; // handled
    }
    return false; // not handled
}

void DialogOptions::End()
{
    // Close custom dialog options
    if (usingCustomRendering)
    {
        runDialogOptionCloseFunc.Params[0].SetScriptObject(&ccDialogOptionsRendering, &ccDialogOptionsRendering);
        run_function_on_non_blocking_thread(&runDialogOptionCloseFunc);
    }

  invalidate_screen();

  if (parserActivated) 
  {
    assert(parserInput);
    snprintf(play.lastParserEntry, MAX_MAXSTRLEN, "%s", parserInput->Text.GetCStr());
    ParseText (parserInput->Text.GetCStr());
    chose = CHOSE_TEXTPARSER;
  }

  if (ddb != nullptr)
    gfxDriver->DestroyDDB(ddb);
  ddb = nullptr;
  optionsBitmap.reset();
  parserInput.reset();

  set_mouse_cursor(curswas);
  // In case it's the QFG4 style dialog, remove the black screen
  play.in_conversation--;
  remove_screen_overlay(OVER_COMPLETE);
}

int run_dialog_entry(int dlgnum)
{
    DialogTopic *dialog_topic = &dialog[dlgnum];
    // Run global event kScriptEvent_DialogRun for the startup entry (index 0)
    run_on_event(kScriptEvent_DialogRun, dlgnum, 0);
    return run_dialog_script(dlgnum, dialog_topic->startupentrypoint, 0);
}

int run_dialog_option(int dlgnum, int dialog_choice, int sayChosenOption, bool run_script)
{
    assert(dialog_choice >= 0 && dialog_choice < MAXTOPICOPTIONS);
    DialogTopic *dialog_topic = &dialog[dlgnum];
    int &option_flags = dialog_topic->optionflags[dialog_choice];
    const char *option_name = dialog_topic->optionnames[dialog_choice];

    // Run global event kScriptEvent_DialogRun for the new option
    run_on_event(kScriptEvent_DialogRun, dlgnum, dialog_choice + 1);

    option_flags |= DFLG_HASBEENCHOSEN;
    bool sayTheOption = false;
    if (sayChosenOption == SAYCHOSEN_YES)
    {
        sayTheOption = true;
    }
    else if (sayChosenOption == SAYCHOSEN_USEFLAG)
    {
        sayTheOption = ((option_flags & DFLG_NOREPEAT) == 0);
    }

    // Optionally "say" the option's text
    if (sayTheOption)
        DisplaySpeech(get_translation(option_name), game.playercharacter);

    // Run the option script
    if (run_script)
        return run_dialog_script(dlgnum, dialog_topic->entrypoints[dialog_choice], dialog_choice + 1);

    return 0; // no script, bail out
}

int show_dialog_options(int dlgnum, bool runGameLoopsInBackground) 
{
  if ((dlgnum < 0) || (dlgnum >= game.numdialog))
  {
    quit("!RunDialog: invalid dialog number specified");
  }

  can_run_delayed_command();

  DialogTopic *dtop = &dialog[dlgnum];

  // First test if there are enough valid options to run DialogOptions
  int opt_count = 0;
  int last_opt = -1;
  for (int i = 0; i < dtop->numoptions; ++i)
  {
    if ((dtop->optionflags[i] & DFLG_ON) != 0)
    {
      last_opt = i;
      opt_count++;
    }
  }

  if (opt_count < 1)
  {
    debug_script_warn("Dialog: all options have been turned off, stopping dialog.");
    return -1;
  }
  // Don't display the options if there is only one and the parser is not enabled.
  const bool has_parser = (dtop->topicFlags & DTFLG_SHOWPARSER) && (play.disable_dialog_parser == 0);
  if (!has_parser && (opt_count == 1) && !play.show_single_dialog_option)
  {
    return last_opt; // only one choice, so select it
  }

  // Run the global DialogOptionsOpen event
  run_on_event(kScriptEvent_DialogOptionsOpen, dlgnum);

  dialogOpts.reset(new DialogOptions(dtop, dlgnum, runGameLoopsInBackground));
  dialogOpts->Show();

  // Run the global DialogOptionsClose event
  run_on_event(kScriptEvent_DialogOptionsClose, dlgnum, dialogOpts->GetChosenOption());

  const int chosen = dialogOpts->GetChosenOption();
  dialogOpts = {};
  return chosen;
}

// Dialog execution state
// TODO: reform into GameState implementation, similar to DialogOptions!
class DialogExec
{
public:
    DialogExec(int start_dlgnum)
        : _dlgNum(start_dlgnum) {}

    // Tells if the dialog is either processing or ended on the start entry
    // TODO: possibly a hack, investigate if it's possible to do without this
    bool IsFirstEntry() const { return _isFirstEntry; }
    int  GetDlgNum() const { return _dlgNum; }
    int  GetExecutedOption() const { return _executedOption; }
    bool AreOptionsDisplayed() const { return _areOptionsDisplayed; }

    // FIXME: this is a hack, see also the comment below
    ScriptPosition &GetSavedDialogRequestScPos() { return _savedDialogRequestScriptPos; }

    // Runs Dialog state
    void Run();
    // Request the Dialog state to stop.
    // Note that the stopping is scheduled and is performed as soon as
    // dialog state receives control.
    void Stop();

private:
    int HandleDialogResult(int res);

    int _dlgNum = -1;
    int _dlgWas = -1;
    // CHECKME: this may be unnecessary, investigate later
    bool _isFirstEntry = true;
    // Dialog topics history, used by "goto-previous" command
    std::stack<int> _topicHist;
    int _executedOption = -1; // option which is currently run (or -1)
    bool _areOptionsDisplayed = false; // if dialog options are displayed on screen
    bool _doStop = false;

    // A position in script saved by certain API function calls in "dialog_request" callback;
    // used purely for error reporting when the script has 2+ calls to gamestate-changing
    // functions such as StartDialog or ChangeRoom.
    // FIXME: this is horrible, review this and make consistent with error reporting
    // for regular calls in normal script.
    ScriptPosition _savedDialogRequestScriptPos;
};

int DialogExec::HandleDialogResult(int res)
{
    // Stop the dialog if requested
    if (_doStop)
        return RUN_DIALOG_STOP_DIALOG;

    // Handle goto-previous, see if there's any previous dialog in history
    if (res == RUN_DIALOG_GOTO_PREVIOUS)
    {
        if (_topicHist.size() == 0)
            return RUN_DIALOG_STOP_DIALOG;
        res = _topicHist.top();
        _topicHist.pop();
    }
    // Continue to the next dialog
    if (res >= 0)
    {
        // save the old topic number in the history, and switch to the new one
        _topicHist.push(_dlgNum);
        _dlgNum = res;
        return _dlgNum;
    }
    return res;
}

void DialogExec::Run()
{
    _doStop = false;

    while (_dlgNum >= 0)
    {
        if (_dlgNum < 0 || _dlgNum >= game.numdialog)
            quitprintf("!RunDialog: invalid dialog number specified: %d", _dlgNum);

        // current dialog object
        DialogTopic *dtop = &dialog[_dlgNum];
        int res = 0; // dialog execution result
        // If a new dialog topic: run dialog entry point
        if (_dlgNum != _dlgWas)
        {
            _executedOption = 0;
            res = run_dialog_entry(_dlgNum);
            _dlgWas = _dlgNum;
            _executedOption = -1;

            // Handle the dialog entry's result
            res = HandleDialogResult(res);
            if (res == RUN_DIALOG_STOP_DIALOG)
                return; // stop the dialog
            _isFirstEntry = false;
            if (res != RUN_DIALOG_STAY)
                continue; // skip to the next dialog
        }

        // Show current dialog's options
        _areOptionsDisplayed = true;
        int chose = show_dialog_options(_dlgNum, (game.options[OPT_RUNGAMEDLGOPTS] != 0));
        _areOptionsDisplayed = false;

        // Stop the dialog if requested from script
        if (_doStop)
            return;

        if (chose == CHOSE_TEXTPARSER)
        {
            said_speech_line = 0;
            res = run_dialog_request(_dlgNum);
            if (said_speech_line > 0)
            {
                // fix the problem with the close-up face remaining on screen
                DisableInterface();
                UpdateGameOnce(); // redraw the screen to make sure it looks right
                EnableInterface();
                set_mouse_cursor(CURS_ARROW);
            }
        }
        else if (chose >= 0)
        {
            _executedOption = chose + 1; // option id is 1-based in script, and 0 is entry point
            // chose some option - handle it and run its script
            res = run_dialog_option(_dlgNum, chose, SAYCHOSEN_USEFLAG, true /* run script */);
            _executedOption = -1;
        }
        else
        {
            return; // no option chosen? - stop the dialog
        }

        // Handle the dialog option's result
        res = HandleDialogResult(res);
        if (res == RUN_DIALOG_STOP_DIALOG)
            return; // stop the dialog
        // continue to the next dialog or show same dialog's options again
    }
}

void DialogExec::Stop()
{
    _doStop = true;
}

void do_conversation(int dlgnum)
{
    assert(dialogExec == nullptr);
    if (dialogExec)
    {
        Debug::Printf(kDbgMsg_Error, "ERROR: tried to start a new dialog state while a dialog state is running.");
        return;
    }

    EndSkippingUntilCharStops();

    // Run the global DialogStart event
    run_on_event(kScriptEvent_DialogStart, dlgnum);

    dialogExec.reset(new DialogExec(dlgnum));
    dialogExec->Run();
    // CHECKME: find out if this is safe to do always, regardless of number of iterations
    if (dialogExec->IsFirstEntry())
    {
        // bail out from first startup script
        remove_screen_overlay(OVER_COMPLETE);
        play.in_conversation--;
    }

    // Run the global DialogStop event; NOTE: _dlgNum may be different in the end
    run_on_event(kScriptEvent_DialogStop, dialogExec->GetDlgNum());
    dialogExec = {};

    set_default_cursor();
}

bool is_in_dialog()
{
    return dialogExec != nullptr;
}

bool is_in_dialogoptions()
{
    return dialogOpts != nullptr;
}

bool is_dialog_executing_script()
{
    return dialogExec && (dialogExec->GetExecutedOption() >= 0)
        && scriptExecutor; // scriptExecutor is tested for safety, because we need it for a hack below
}

// TODO: this is ugly, but I could not come to a better solution at the time...
void set_dialog_result_goto(int dlgnum)
{
    assert(is_dialog_executing_script());
    if (is_dialog_executing_script())
        scriptExecutor->SetReturnValue(dlgnum);
}

void set_dialog_result_stop()
{
    assert(is_dialog_executing_script());
    if (is_dialog_executing_script())
        scriptExecutor->SetReturnValue(RUN_DIALOG_STOP_DIALOG);
}

bool handle_state_change_in_dialog_request(const char *apiname, int dlgreq_retval)
{
    // Test if we are inside a dialog state AND dialog_request callback
    if ((dialogExec == nullptr) || (play.stop_dialog_at_end == DIALOG_NONE))
    {
        return false; // not handled, process command as normal
    }

    // Test if dialog result was not set yet
    if (play.stop_dialog_at_end == DIALOG_RUNNING)
    {
        play.stop_dialog_at_end = dlgreq_retval;
        get_script_position(dialogExec->GetSavedDialogRequestScPos());
    }
    else
    {
        debug_script_warn("!%s: more than one NewRoom/RunDialog/StopDialog requests within a dialog '%s' (%d), following one(s) will be ignored\n\tfirst was made in \"%s\", line %d",
            apiname, game.dialogScriptNames[dialogExec->GetDlgNum()].GetCStr(), dialogExec->GetDlgNum(),
            dialogExec->GetSavedDialogRequestScPos().Section.GetCStr(), dialogExec->GetSavedDialogRequestScPos().Line);
    }
    return true; // handled, state change will be taken care of by a dialog script
}

void schedule_dialog_stop()
{
    // NOTE: dialog options may be displayed with Dialog.DisplayOptions() too
    assert(dialogExec || dialogOpts);
    if (dialogExec)
        dialogExec->Stop();
    if (dialogOpts)
        dialogOpts->Stop();
}

void shutdown_dialog_state()
{
    dialogExec = {};
    dialogOpts = {};
}

// end dialog manager


//=============================================================================
//
// Script API Functions
//
//=============================================================================

#include "debug/out.h"
#include "script/script_api.h"
#include "script/script_runtime.h"
#include "ac/dynobj/cc_dialog.h"
#include "ac/dynobj/scriptstring.h"

extern CCDialog     ccDynamicDialog;

ScriptDialog *Dialog_GetByName(const char *name)
{
    return static_cast<ScriptDialog*>(ccGetScriptObjectAddress(name, ccDynamicDialog.GetType()));
}

void Dialog_Stop()
{
    StopDialog();
}

ScriptDialog *Dialog_GetCurrentDialog()
{
    return dialogExec ? &scrDialog[dialogExec->GetDlgNum()] : nullptr;
}

int Dialog_GetExecutedOption()
{
    return dialogExec ? dialogExec->GetExecutedOption() : -1;
}

bool Dialog_GetAreOptionsDisplayed()
{
    return is_in_dialogoptions();
}

RuntimeScriptValue Sc_Dialog_GetByName(const RuntimeScriptValue *params, int32_t param_count)
{
    API_SCALL_OBJ_POBJ(ScriptDialog, ccDynamicDialog, Dialog_GetByName, const char);
}

RuntimeScriptValue Sc_Dialog_Stop(const RuntimeScriptValue *params, int32_t param_count)
{
    API_SCALL_VOID(Dialog_Stop);
}

RuntimeScriptValue Sc_Dialog_GetCurrentDialog(const RuntimeScriptValue *params, int32_t param_count)
{
    API_SCALL_OBJ(ScriptDialog, ccDynamicDialog, Dialog_GetCurrentDialog);
}

RuntimeScriptValue Sc_Dialog_GetExecutedOption(const RuntimeScriptValue *params, int32_t param_count)
{
    API_SCALL_INT(Dialog_GetExecutedOption);
}

RuntimeScriptValue Sc_Dialog_GetAreOptionsDisplayed(const RuntimeScriptValue *params, int32_t param_count)
{
    API_SCALL_BOOL(Dialog_GetAreOptionsDisplayed);
}

// int (ScriptDialog *sd)
RuntimeScriptValue Sc_Dialog_GetID(void *self, const RuntimeScriptValue *params, int32_t param_count)
{
    API_OBJCALL_INT(ScriptDialog, Dialog_GetID);
}

RuntimeScriptValue Sc_Dialog_GetScriptName(void *self, const RuntimeScriptValue *params, int32_t param_count)
{
    API_OBJCALL_OBJ(ScriptDialog, const char, myScriptStringImpl, Dialog_GetScriptName);
}

// int (ScriptDialog *sd)
RuntimeScriptValue Sc_Dialog_GetOptionCount(void *self, const RuntimeScriptValue *params, int32_t param_count)
{
    API_OBJCALL_INT(ScriptDialog, Dialog_GetOptionCount);
}

RuntimeScriptValue Sc_Dialog_GetOptionsGUI(const RuntimeScriptValue *params, int32_t param_count)
{
    API_SCALL_OBJ(ScriptGUI, ccDynamicGUI, Dialog_GetOptionsGUI);
}

RuntimeScriptValue Sc_Dialog_SetOptionsGUI(const RuntimeScriptValue *params, int32_t param_count)
{
    API_SCALL_VOID_POBJ(Dialog_SetOptionsGUI, ScriptGUI);
}

RuntimeScriptValue Sc_Dialog_GetOptionsGUIX(const RuntimeScriptValue *params, int32_t param_count)
{
    API_SCALL_INT(Dialog_GetOptionsGUIX);
}

RuntimeScriptValue Sc_Dialog_SetOptionsGUIX(const RuntimeScriptValue *params, int32_t param_count)
{
    API_SCALL_VOID_PINT(Dialog_SetOptionsGUIX);
}

RuntimeScriptValue Sc_Dialog_GetOptionsGUIY(const RuntimeScriptValue *params, int32_t param_count)
{
    API_SCALL_INT(Dialog_GetOptionsGUIY);
}

RuntimeScriptValue Sc_Dialog_SetOptionsGUIY(const RuntimeScriptValue *params, int32_t param_count)
{
    API_SCALL_VOID_PINT(Dialog_SetOptionsGUIY);
}

RuntimeScriptValue Sc_Dialog_GetOptionsPaddingX(const RuntimeScriptValue *params, int32_t param_count)
{
    API_SCALL_INT(Dialog_GetOptionsPaddingX);
}

RuntimeScriptValue Sc_Dialog_SetOptionsPaddingX(const RuntimeScriptValue *params, int32_t param_count)
{
    API_SCALL_VOID_PINT(Dialog_SetOptionsPaddingX);
}

RuntimeScriptValue Sc_Dialog_GetOptionsPaddingY(const RuntimeScriptValue *params, int32_t param_count)
{
    API_SCALL_INT(Dialog_GetOptionsPaddingY);
}

RuntimeScriptValue Sc_Dialog_SetOptionsPaddingY(const RuntimeScriptValue *params, int32_t param_count)
{
    API_SCALL_VOID_PINT(Dialog_SetOptionsPaddingY);
}

RuntimeScriptValue Sc_Dialog_GetOptionsBulletGraphic(const RuntimeScriptValue *params, int32_t param_count)
{
    API_SCALL_INT(Dialog_GetOptionsBulletGraphic);
}

RuntimeScriptValue Sc_Dialog_SetOptionsBulletGraphic(const RuntimeScriptValue *params, int32_t param_count)
{
    API_SCALL_VOID_PINT(Dialog_SetOptionsBulletGraphic);
}

RuntimeScriptValue Sc_Dialog_GetOptionsNumbering(const RuntimeScriptValue *params, int32_t param_count)
{
    API_SCALL_INT(Dialog_GetOptionsNumbering);
}

RuntimeScriptValue Sc_Dialog_SetOptionsNumbering(const RuntimeScriptValue *params, int32_t param_count)
{
    API_SCALL_VOID_PINT(Dialog_SetOptionsNumbering);
}

RuntimeScriptValue Sc_Dialog_GetOptionsHighlightColor(const RuntimeScriptValue *params, int32_t param_count)
{
    API_SCALL_INT(Dialog_GetOptionsHighlightColor);
}

RuntimeScriptValue Sc_Dialog_SetOptionsHighlightColor(const RuntimeScriptValue *params, int32_t param_count)
{
    API_SCALL_VOID_PINT(Dialog_SetOptionsHighlightColor);
}

RuntimeScriptValue Sc_Dialog_GetOptionsReadColor(const RuntimeScriptValue *params, int32_t param_count)
{
    API_SCALL_INT(Dialog_GetOptionsReadColor);
}

RuntimeScriptValue Sc_Dialog_SetOptionsReadColor(const RuntimeScriptValue *params, int32_t param_count)
{
    API_SCALL_VOID_PINT(Dialog_SetOptionsReadColor);
}

RuntimeScriptValue Sc_Dialog_GetOptionsTextAlignment(const RuntimeScriptValue *params, int32_t param_count)
{
    API_SCALL_INT(Dialog_GetOptionsTextAlignment);
}

RuntimeScriptValue Sc_Dialog_SetOptionsTextAlignment(const RuntimeScriptValue *params, int32_t param_count)
{
    API_SCALL_VOID_PINT(Dialog_SetOptionsTextAlignment);
}

RuntimeScriptValue Sc_Dialog_GetOptionsGap(const RuntimeScriptValue *params, int32_t param_count)
{
    API_SCALL_INT(Dialog_GetOptionsGap);
}

RuntimeScriptValue Sc_Dialog_SetOptionsGap(const RuntimeScriptValue *params, int32_t param_count)
{
    API_SCALL_VOID_PINT(Dialog_SetOptionsGap);
}

RuntimeScriptValue Sc_Dialog_GetMaxOptionsGUIWidth(const RuntimeScriptValue *params, int32_t param_count)
{
    API_SCALL_INT(Dialog_GetMaxOptionsGUIWidth);
}

RuntimeScriptValue Sc_Dialog_SetMaxOptionsGUIWidth(const RuntimeScriptValue *params, int32_t param_count)
{
    API_SCALL_VOID_PINT(Dialog_SetMaxOptionsGUIWidth);
}

RuntimeScriptValue Sc_Dialog_GetMinOptionsGUIWidth(const RuntimeScriptValue *params, int32_t param_count)
{
    API_SCALL_INT(Dialog_GetMinOptionsGUIWidth);
}

RuntimeScriptValue Sc_Dialog_SetMinOptionsGUIWidth(const RuntimeScriptValue *params, int32_t param_count)
{
    API_SCALL_VOID_PINT(Dialog_SetMinOptionsGUIWidth);
}

// int (ScriptDialog *sd)
RuntimeScriptValue Sc_Dialog_GetShowTextParser(void *self, const RuntimeScriptValue *params, int32_t param_count)
{
    API_OBJCALL_INT(ScriptDialog, Dialog_GetShowTextParser);
}

// int (ScriptDialog *sd, int sayChosenOption)
RuntimeScriptValue Sc_Dialog_DisplayOptions(void *self, const RuntimeScriptValue *params, int32_t param_count)
{
    API_OBJCALL_INT_PINT(ScriptDialog, Dialog_DisplayOptions);
}

// int (ScriptDialog *sd, int option)
RuntimeScriptValue Sc_Dialog_GetOptionState(void *self, const RuntimeScriptValue *params, int32_t param_count)
{
    API_OBJCALL_INT_PINT(ScriptDialog, Dialog_GetOptionState);
}

// const char* (ScriptDialog *sd, int option)
RuntimeScriptValue Sc_Dialog_GetOptionText(void *self, const RuntimeScriptValue *params, int32_t param_count)
{
    API_OBJCALL_OBJ_PINT(ScriptDialog, const char, myScriptStringImpl, Dialog_GetOptionText);
}

// int (ScriptDialog *sd, int option)
RuntimeScriptValue Sc_Dialog_HasOptionBeenChosen(void *self, const RuntimeScriptValue *params, int32_t param_count)
{
    API_OBJCALL_INT_PINT(ScriptDialog, Dialog_HasOptionBeenChosen);
}

RuntimeScriptValue Sc_Dialog_SetHasOptionBeenChosen(void *self, const RuntimeScriptValue *params, int32_t param_count)
{
    API_OBJCALL_VOID_PINT_PBOOL(ScriptDialog, Dialog_SetHasOptionBeenChosen);
}

// void (ScriptDialog *sd, int option, int newState)
RuntimeScriptValue Sc_Dialog_SetOptionState(void *self, const RuntimeScriptValue *params, int32_t param_count)
{
    API_OBJCALL_VOID_PINT2(ScriptDialog, Dialog_SetOptionState);
}

// void (ScriptDialog *sd)
RuntimeScriptValue Sc_Dialog_Start(void *self, const RuntimeScriptValue *params, int32_t param_count)
{
    API_OBJCALL_VOID(ScriptDialog, Dialog_Start);
}

RuntimeScriptValue Sc_Dialog_GetProperty(void *self, const RuntimeScriptValue *params, int32_t param_count)
{
    API_OBJCALL_INT_POBJ(ScriptDialog, Dialog_GetProperty, const char);
}

RuntimeScriptValue Sc_Dialog_GetTextProperty(void *self, const RuntimeScriptValue *params, int32_t param_count)
{
    API_OBJCALL_OBJ_POBJ(ScriptDialog, const char, myScriptStringImpl, Dialog_GetTextProperty, const char);
}

RuntimeScriptValue Sc_Dialog_SetProperty(void *self, const RuntimeScriptValue *params, int32_t param_count)
{
    API_OBJCALL_BOOL_POBJ_PINT(ScriptDialog, Dialog_SetProperty, const char);
}

RuntimeScriptValue Sc_Dialog_SetTextProperty(void *self, const RuntimeScriptValue *params, int32_t param_count)
{
    API_OBJCALL_BOOL_POBJ2(ScriptDialog, Dialog_SetTextProperty, const char, const char);
}

void RegisterDialogAPI()
{
    ScFnRegister dialog_api[] = {
        { "Dialog::GetByName",            API_FN_PAIR(Dialog_GetByName) },
        { "Dialog::Stop",                 API_FN_PAIR(Dialog_Stop) },
        { "Dialog::get_CurrentDialog",    API_FN_PAIR(Dialog_GetCurrentDialog) },
        { "Dialog::get_ExecutedOption",   API_FN_PAIR(Dialog_GetExecutedOption) },
        { "Dialog::get_AreOptionsDisplayed", API_FN_PAIR(Dialog_GetAreOptionsDisplayed) },
        { "Dialog::get_ID",               API_FN_PAIR(Dialog_GetID) },
        { "Dialog::get_OptionCount",      API_FN_PAIR(Dialog_GetOptionCount) },
        { "Dialog::get_OptionsBulletGraphic", API_FN_PAIR(Dialog_GetOptionsBulletGraphic) },
        { "Dialog::set_OptionsBulletGraphic", API_FN_PAIR(Dialog_SetOptionsBulletGraphic) },
        { "Dialog::get_OptionsGap",       API_FN_PAIR(Dialog_GetOptionsGap) },
        { "Dialog::set_OptionsGap",       API_FN_PAIR(Dialog_SetOptionsGap) },
        { "Dialog::get_OptionsGUI",       API_FN_PAIR(Dialog_GetOptionsGUI) },
        { "Dialog::set_OptionsGUI",       API_FN_PAIR(Dialog_SetOptionsGUI) },
        { "Dialog::get_OptionsGUIX",      API_FN_PAIR(Dialog_GetOptionsGUIX) },
        { "Dialog::set_OptionsGUIX",      API_FN_PAIR(Dialog_SetOptionsGUIX) },
        { "Dialog::get_OptionsGUIY",      API_FN_PAIR(Dialog_GetOptionsGUIY) },
        { "Dialog::set_OptionsGUIY",      API_FN_PAIR(Dialog_SetOptionsGUIY) },
        { "Dialog::get_OptionsHighlightColor", API_FN_PAIR(Dialog_GetOptionsHighlightColor) },
        { "Dialog::set_OptionsHighlightColor", API_FN_PAIR(Dialog_SetOptionsHighlightColor) },
        { "Dialog::get_OptionsMaxGUIWidth", API_FN_PAIR(Dialog_GetMaxOptionsGUIWidth) },
        { "Dialog::set_OptionsMaxGUIWidth", API_FN_PAIR(Dialog_SetMaxOptionsGUIWidth) },
        { "Dialog::get_OptionsMinGUIWidth", API_FN_PAIR(Dialog_GetMinOptionsGUIWidth) },
        { "Dialog::set_OptionsMinGUIWidth", API_FN_PAIR(Dialog_SetMinOptionsGUIWidth) },
        { "Dialog::get_OptionsNumbering", API_FN_PAIR(Dialog_GetOptionsNumbering) },
        { "Dialog::set_OptionsNumbering", API_FN_PAIR(Dialog_SetOptionsNumbering) },
        { "Dialog::get_OptionsPaddingX",  API_FN_PAIR(Dialog_GetOptionsPaddingX) },
        { "Dialog::set_OptionsPaddingX",  API_FN_PAIR(Dialog_SetOptionsPaddingX) },
        { "Dialog::get_OptionsPaddingY",  API_FN_PAIR(Dialog_GetOptionsPaddingY) },
        { "Dialog::set_OptionsPaddingY",  API_FN_PAIR(Dialog_SetOptionsPaddingY) },
        { "Dialog::get_OptionsReadColor",  API_FN_PAIR(Dialog_GetOptionsReadColor) },
        { "Dialog::set_OptionsReadColor",  API_FN_PAIR(Dialog_SetOptionsReadColor) },
        { "Dialog::get_OptionsTextAlignment", API_FN_PAIR(Dialog_GetOptionsTextAlignment) },
        { "Dialog::set_OptionsTextAlignment", API_FN_PAIR(Dialog_SetOptionsTextAlignment) },
        { "Dialog::get_ScriptName",       API_FN_PAIR(Dialog_GetScriptName) },
        { "Dialog::get_ShowTextParser",   API_FN_PAIR(Dialog_GetShowTextParser) },
        { "Dialog::DisplayOptions^1",     API_FN_PAIR(Dialog_DisplayOptions) },
        { "Dialog::GetOptionState^1",     API_FN_PAIR(Dialog_GetOptionState) },
        { "Dialog::GetOptionText^1",      API_FN_PAIR(Dialog_GetOptionText) },
        { "Dialog::HasOptionBeenChosen^1", API_FN_PAIR(Dialog_HasOptionBeenChosen) },
        { "Dialog::SetHasOptionBeenChosen^2", API_FN_PAIR(Dialog_SetHasOptionBeenChosen) },
        { "Dialog::SetOptionState^2",     API_FN_PAIR(Dialog_SetOptionState) },
        { "Dialog::Start^0",              API_FN_PAIR(Dialog_Start) },
        { "Dialog::GetProperty^1",        API_FN_PAIR(Dialog_GetProperty) },
        { "Dialog::GetTextProperty^1",    API_FN_PAIR(Dialog_GetTextProperty) },
        { "Dialog::SetProperty^2",        API_FN_PAIR(Dialog_SetProperty) },
        { "Dialog::SetTextProperty^2",    API_FN_PAIR(Dialog_SetTextProperty) },
    };

    ccAddExternalFunctions(dialog_api);
}
<|MERGE_RESOLUTION|>--- conflicted
+++ resolved
@@ -1,2285 +1,2094 @@
-//=============================================================================
-//
-// Adventure Game Studio (AGS)
-//
-// Copyright (C) 1999-2011 Chris Jones and 2011-2025 various contributors
-// The full list of copyright holders can be found in the Copyright.txt
-// file, which is part of this source code distribution.
-//
-// The AGS source code is provided under the Artistic License 2.0.
-// A copy of this license can be found in the file License.txt and at
-// https://opensource.org/license/artistic-2-0/
-//
-//=============================================================================
-#include <stack>
-#include <stdio.h>
-#include "ac/dialog.h"
-#include "ac/common.h"
-#include "ac/character.h"
-#include "ac/characterinfo.h"
-#include "ac/dialogtopic.h"
-#include "ac/display.h"
-#include "ac/draw.h"
-#include "ac/event.h"
-#include "ac/gamestate.h"
-#include "ac/gamesetupstruct.h"
-#include "ac/global_display.h"
-#include "ac/global_game.h"
-#include "ac/global_gui.h"
-#include "ac/global_room.h"
-#include "ac/global_translation.h"
-#include "ac/gui.h"
-#include "ac/keycode.h"
-#include "ac/overlay.h"
-#include "ac/mouse.h"
-#include "ac/parser.h"
-#include "ac/properties.h"
-#include "ac/sys_events.h"
-#include "ac/string.h"
-#include "ac/dynobj/scriptdialogoptionsrendering.h"
-#include "ac/dynobj/scriptdrawingsurface.h"
-#include "ac/dynobj/cc_gui.h"
-#include "ac/system.h"
-#include "debug/debug_log.h"
-#include "font/fonts.h"
-#include "main/game_run.h"
-#include "platform/base/agsplatformdriver.h"
-#include "script/script.h"
-#include "script/scriptexecutor.h"
-#include "ac/spritecache.h"
-#include "gfx/ddb.h"
-#include "gfx/gfx_util.h"
-#include "gfx/graphicsdriver.h"
-#include "media/audio/audio_system.h"
-
-using namespace AGS::Common;
-using namespace AGS::Engine;
-class DialogExec;
-class DialogOptions;
-
-extern GameSetupStruct game;
-extern int in_new_room;
-extern CharacterInfo*playerchar;
-extern SpriteCache spriteset;
-extern AGSPlatformDriver *platform;
-extern int cur_mode,cur_cursor;
-extern IGraphicsDriver *gfxDriver;
-extern std::vector<ScriptGUI> scrGui;
-extern CCGUI ccDynamicGUI;
-
-std::vector<DialogTopic> dialog;
-ScriptDialogOptionsRendering ccDialogOptionsRendering;
-ScriptDrawingSurface* dialogOptionsRenderingSurface;
-std::unique_ptr<DialogExec> dialogExec; // current running dialog state
-std::unique_ptr<DialogOptions> dialogOpts; // current running dialog options
-
-int said_speech_line; // used while in dialog to track whether screen needs updating
-
-int said_text = 0;
-int longestline = 0;
-
-
-
-void RunDialog(int tum)
-{
-    if ((tum < 0) | (tum >= game.numdialog))
-        quit("!RunDialog: invalid topic number specified");
-
-    can_run_delayed_command();
-
-    if (handle_state_change_in_dialog_request("RunDialog", DIALOG_NEWTOPIC + tum))
-        return; // handled
-
-    if (inside_script)
-        get_executingscript()->QueueAction(PostScriptAction(ePSARunDialog, tum, "RunDialog"));
-    else
-        do_conversation(tum);
-}
-
-void StopDialog()
-{
-    // NOTE: dialog options may be displayed with Dialog.DisplayOptions() too
-    if (!is_in_dialog() && !is_in_dialogoptions())
-    {
-        debug_script_log("StopDialog: not currently in dialog, nor dialog options are displayed, ignored");
-        return;
-    }
-
-    if (handle_state_change_in_dialog_request("StopDialog", DIALOG_STOP))
-        return; // handled
-
-    if (inside_script && get_can_run_delayed_command())
-        get_executingscript()->QueueAction(PostScriptAction(ePSAStopDialog, 0, "StopDialog"));
-    else
-        schedule_dialog_stop();
-}
-
-void SetDialogOption(int dlg, int opt, int onoroff, bool dlg_script = false)
-{
-    if ((dlg < 0) | (dlg >= game.numdialog))
-        quit("!SetDialogOption: Invalid topic number specified");
-    if ((opt < 1) | (opt > dialog[dlg].numoptions))
-    {
-        // Pre-3.1.1 games had "dialog scripts" that were written in different language and
-        // parsed differently; its "option-on/off" commands were more permissive.
-        if (dlg_script)
-        {
-            Debug::Printf(kDbgGroup_Game, kDbgMsg_Error, "SetDialogOption: Invalid option number specified (%d : %d)", dlg, opt);
-            return;
-        }
-        quit("!SetDialogOption: Invalid option number specified");
-    }
-    opt--;
-
-    dialog[dlg].optionflags[opt] &= ~DFLG_ON;
-    if ((onoroff == 1) & ((dialog[dlg].optionflags[opt] & DFLG_OFFPERM) == 0))
-        dialog[dlg].optionflags[opt] |= DFLG_ON;
-    else if (onoroff == 2)
-        dialog[dlg].optionflags[opt] |= DFLG_OFFPERM;
-}
-
-int GetDialogOption(int dlg, int opt) {
-    if ((dlg < 0) | (dlg >= game.numdialog))
-        quit("!GetDialogOption: Invalid topic number specified");
-    if ((opt < 1) | (opt > dialog[dlg].numoptions))
-        quit("!GetDialogOption: Invalid option number specified");
-    opt--;
-
-    if (dialog[dlg].optionflags[opt] & DFLG_OFFPERM)
-        return 2;
-    if (dialog[dlg].optionflags[opt] & DFLG_ON)
-        return 1;
-    return 0;
-}
-
-void Dialog_Start(ScriptDialog *sd) {
-  RunDialog(sd->id);
-}
-
-#define CHOSE_TEXTPARSER -3053
-#define SAYCHOSEN_USEFLAG 1
-#define SAYCHOSEN_YES 2
-#define SAYCHOSEN_NO  3 
-
-int Dialog_DisplayOptions(ScriptDialog *sd, int sayChosenOption)
-{
-  if ((sayChosenOption < 1) || (sayChosenOption > 3))
-    quit("!Dialog.DisplayOptions: invalid parameter passed");
-
-  int chose = show_dialog_options(sd->id, (game.options[OPT_RUNGAMEDLGOPTS] != 0));
-
-  if (chose > 0)
-  {
-    run_dialog_option(sd->id, chose, sayChosenOption, false /* don't run script */);
-  }
-
-  if (chose != CHOSE_TEXTPARSER)
-  {
-    chose++;
-  }
-  return chose;
-}
-
-void Dialog_SetOptionState(ScriptDialog *sd, int option, int newState) {
-  SetDialogOption(sd->id, option, newState);
-}
-
-int Dialog_GetOptionState(ScriptDialog *sd, int option) {
-  return GetDialogOption(sd->id, option);
-}
-
-int Dialog_HasOptionBeenChosen(ScriptDialog *sd, int option)
-{
-  if ((option < 1) || (option > dialog[sd->id].numoptions))
-    quit("!Dialog.HasOptionBeenChosen: Invalid option number specified");
-  option--;  // option id is 1-based in script, and 0 is entry point
-
-  if (dialog[sd->id].optionflags[option] & DFLG_HASBEENCHOSEN)
-    return 1;
-  return 0;
-}
-
-void Dialog_SetHasOptionBeenChosen(ScriptDialog *sd, int option, bool chosen)
-{
-    if (option < 1 || option > dialog[sd->id].numoptions)
-    {
-        quit("!Dialog.HasOptionBeenChosen: Invalid option number specified");
-    }
-    option--; // option id is 1-based in script, and 0 is entry point
-    if (chosen)
-    {
-        dialog[sd->id].optionflags[option] |= DFLG_HASBEENCHOSEN;
-    }
-    else
-    {
-        dialog[sd->id].optionflags[option] &= ~DFLG_HASBEENCHOSEN;
-    }
-}
-
-int Dialog_GetOptionCount(ScriptDialog *sd)
-{
-  return dialog[sd->id].numoptions;
-}
-
-int Dialog_GetOptionsBulletGraphic()
-{
-    return game.dialog_bullet;
-}
-
-void Dialog_SetOptionsBulletGraphic(int sprite)
-{
-    game.dialog_bullet = sprite;
-}
-
-int Dialog_GetOptionsNumbering()
-{
-    return game.options[OPT_DIALOGNUMBERED];
-}
-
-void Dialog_SetOptionsNumbering(int style)
-{
-    game.options[OPT_DIALOGNUMBERED] = style;
-}
-
-int Dialog_GetOptionsHighlightColor()
-{
-    return play.dialog_options_highlight_color;
-}
-
-void Dialog_SetOptionsHighlightColor(int color)
-{
-    play.dialog_options_highlight_color = color;
-}
-
-int Dialog_GetOptionsReadColor()
-{
-    return play.read_dialog_option_colour;
-}
-
-void Dialog_SetOptionsReadColor(int color)
-{
-    play.read_dialog_option_colour = color;
-}
-
-int Dialog_GetOptionsTextAlignment()
-{
-    return play.dialog_options_textalign;
-}
-
-void Dialog_SetOptionsTextAlignment(int align)
-{
-    play.dialog_options_textalign = (HorAlignment)align;
-}
-
-int Dialog_GetOptionsGap()
-{
-    return game.options[OPT_DIALOGGAP];
-}
-
-void Dialog_SetOptionsGap(int gap)
-{
-    game.options[OPT_DIALOGGAP] = gap;
-}
-
-ScriptGUI *Dialog_GetOptionsGUI()
-{
-    // NOTE: historically 0 meant "no gui", so gui id 0 cannot be used here
-    if (game.options[OPT_DIALOGIFACE] <= 0 || game.options[OPT_DIALOGIFACE] >= game.numgui)
-        return nullptr;
-    return &scrGui[game.options[OPT_DIALOGIFACE]];
-}
-
-void Dialog_SetOptionsGUI(ScriptGUI *scgui)
-{
-    if (scgui->id == 0)
-    {
-        debug_script_warn("Dialog.SetOptionsGUI: cannot assign GUI with ID 0 to dialog options");
-        return;
-    }
-
-    game.options[OPT_DIALOGIFACE] = scgui->id;
-}
-
-int Dialog_GetOptionsGUIX()
-{
-    return play.dialog_options_gui_x;
-}
-
-void Dialog_SetOptionsGUIX(int x)
-{
-    play.dialog_options_gui_x = x;
-}
-
-int Dialog_GetOptionsGUIY()
-{
-    return play.dialog_options_gui_y;
-}
-
-void Dialog_SetOptionsGUIY(int y)
-{
-    play.dialog_options_gui_y = y;
-}
-
-int Dialog_GetOptionsPaddingX()
-{
-    return play.dialog_options_pad_x;
-}
-
-void Dialog_SetOptionsPaddingX(int x)
-{
-    play.dialog_options_pad_x = x;
-}
-
-int Dialog_GetOptionsPaddingY()
-{
-    return play.dialog_options_pad_y;
-}
-
-void Dialog_SetOptionsPaddingY(int y)
-{
-    play.dialog_options_pad_y = y;
-}
-
-int Dialog_GetMaxOptionsGUIWidth()
-{
-    return play.max_dialogoption_width;
-}
-
-void Dialog_SetMaxOptionsGUIWidth(int width)
-{
-    play.max_dialogoption_width = width;
-}
-
-int Dialog_GetMinOptionsGUIWidth()
-{
-    return play.min_dialogoption_width;
-}
-
-void Dialog_SetMinOptionsGUIWidth(int width)
-{
-    play.min_dialogoption_width = width;
-}
-
-int Dialog_GetShowTextParser(ScriptDialog *sd)
-{
-  return (dialog[sd->id].topicFlags & DTFLG_SHOWPARSER) ? 1 : 0;
-}
-
-const char* Dialog_GetOptionText(ScriptDialog *sd, int option)
-{
-  if ((option < 1) || (option > dialog[sd->id].numoptions))
-    quit("!Dialog.GetOptionText: Invalid option number specified");
-
-  option--; // option id is 1-based in script, and 0 is entry point
-
-  return CreateNewScriptString(get_translation(dialog[sd->id].optionnames[option]));
-}
-
-int Dialog_GetID(ScriptDialog *sd) {
-  return sd->id;
-}
-
-const char *Dialog_GetScriptName(ScriptDialog *sd)
-{
-    return CreateNewScriptString(game.dialogScriptNames[sd->id]);
-}
-
-int Dialog_GetProperty(ScriptDialog *sd, const char *property)
-{
-    return get_int_property(game.dialogProps[sd->id], play.dialogProps[sd->id], property);
-}
-
-const char* Dialog_GetTextProperty(ScriptDialog *sd, const char *property)
-{
-    return get_text_property_dynamic_string(game.dialogProps[sd->id], play.dialogProps[sd->id], property);
-}
-
-bool Dialog_SetProperty(ScriptDialog *sd, const char *property, int value)
-{
-    return set_int_property(play.dialogProps[sd->id], property, value);
-}
-
-bool Dialog_SetTextProperty(ScriptDialog *sd, const char *property, const char *value)
-{
-    return set_text_property(play.dialogProps[sd->id], property, value);
-}
-
-//=============================================================================
-// dialog manager stuff
-
-#define RUN_DIALOG_STAY          -1
-#define RUN_DIALOG_STOP_DIALOG   -2
-#define RUN_DIALOG_GOTO_PREVIOUS -4
-
-static int run_dialog_request(int parmtr)
-{
-    play.stop_dialog_at_end = DIALOG_RUNNING;
-    RuntimeScriptValue params[]{ parmtr };
-    RunScriptFunction(gamescript.get(), "dialog_request", 1, params);
-
-    if (play.stop_dialog_at_end == DIALOG_STOP)
-    {
-        play.stop_dialog_at_end = DIALOG_NONE;
-        return -2;
-    }
-    if (play.stop_dialog_at_end >= DIALOG_NEWTOPIC)
-    {
-        int tval = play.stop_dialog_at_end - DIALOG_NEWTOPIC;
-        play.stop_dialog_at_end = DIALOG_NONE;
-        return tval;
-    }
-    if (play.stop_dialog_at_end >= DIALOG_NEWROOM)
-    {
-        int roomnum = play.stop_dialog_at_end - DIALOG_NEWROOM;
-        play.stop_dialog_at_end = DIALOG_NONE;
-        NewRoom(roomnum);
-        return -2;
-    }
-    play.stop_dialog_at_end = DIALOG_NONE;
-    return -1;
-}
-
-void get_dialog_script_parameters(unsigned char* &script, unsigned short* param1, unsigned short* param2)
-{
-  script++;
-  *param1 = *script;
-  script++;
-  *param1 += *script * 256;
-  script++;
-  
-  if (param2)
-  {
-    *param2 = *script;
-    script++;
-    *param2 += *script * 256;
-    script++;
-  }
-}
-
-int run_dialog_script(int dialogID, int offse, int optionIndex)
-{
-  said_speech_line = 0;
-  int result = RUN_DIALOG_STAY;
-
-  if (dialogScriptsScript)
-  {
-    char func_name[100];
-    snprintf(func_name, sizeof(func_name), "_run_dialog%d", dialogID);
-    RuntimeScriptValue params[]{ optionIndex };
-    RunScriptFunction(dialogScriptsScript.get(), func_name, 1, params);
-    result = scriptExecutor->GetReturnValue();
-  }
-
-  if (in_new_room > 0)
-    return RUN_DIALOG_STOP_DIALOG;
-
-  if (said_speech_line > 0) {
-    // the line below fixes the problem with the close-up face remaining on the
-    // screen after they finish talking; however, it makes the dialog options
-    // area flicker when going between topics.
-    DisableInterface();
-    UpdateGameOnce(); // redraw the screen to make sure it looks right
-    EnableInterface();
-    // if we're not about to abort the dialog, switch back to arrow
-    if (result != RUN_DIALOG_STOP_DIALOG)
-      set_mouse_cursor(CURS_ARROW);
-  }
-
-  return result;
-}
-
-<<<<<<< HEAD
-int write_dialog_options(Bitmap *ds, int dlgxp, int curyp, int numdisp, int mouseison, int areawid,
-    int bullet_wid, int usingfont, DialogTopic*dtop, int*disporder, short*dispyp,
-    int linespacing, int utextcol, int padding) {
-  int ww;
-=======
-// TODO: make this a member of DialogOptions class
-// TODO: don't use global variables inside this function
-// TODO: gather parameters into struct(s)
-// TODO: limit by area height too
-static int write_dialog_options(Bitmap *ds, bool ds_has_alpha, int at_x, int at_y, int areawid,
-    int bullet_wid, int bullet_spr, int bullet_sprwid,
-    int usingfont, int linespacing, int selected_color,
-    const DialogTopic *dtop, int numdisp, int mouseison, const int *disporder, short *dispyp)
-{
-    // Left-to-right text direction flag
-    const bool ltr_position = (game.options[OPT_RIGHTLEFTWRITE] == 0)
-        || (loaded_game_file_version < kGameVersion_363);
-
-    // Configure positioning settings
-    const HorAlignment text_align = play.dialog_options_textalign;
-    const std::pair<int, int> wrap_range = std::make_pair(at_x + bullet_wid, at_x + areawid - 1);
-    // Extra offset for 2nd, 3rd etc lines of the same option, *relative* to the first line
-    // FIXME: make this value dynamic, based on sizes etc?
-    const int min_multiline_off = 9;
-    int first_line_off = 0, multiline_off = 0;
-    switch (text_align)
-    {
-    case kHAlignRight:
-        if (ltr_position)
-        {
-            // don't offset at all when right-aligned (does not look good)
-            first_line_off = 0;
-            multiline_off = 0;
-        }
-        else
-        {
-            // when RTL is right aligned: apply reverse offset;
-            // next lines are extra offset by either bullet_wid or min offset
-            first_line_off = -bullet_wid;
-            multiline_off = -bullet_wid - std::max(0, min_multiline_off - bullet_wid);
-        }
-        break;
-    case kHAlignCenter:
-        // when centering we negate wrapping range offset by half, so truly centering;
-        // next lines are still offset by either bullet_wid or min offset
-        first_line_off = -bullet_wid / 2;
-        multiline_off = -bullet_wid / 2 + std::max(0, min_multiline_off - bullet_wid);
-        break;
-    default:
-        if (ltr_position)
-        {
-            // when left aligned, next lines are offset by either bullet_wid or min offset
-            first_line_off = 0;
-            multiline_off = std::max(0, min_multiline_off - bullet_wid);
-        }
-        else
-        {
-            // left align for RTL is like right align for LTR, except we need to inverse bullet_wid
-            first_line_off = -bullet_wid;
-            multiline_off = -bullet_wid;
-        }
-        break;
-    }
-
-    int curyp = at_y; // next line's Y position
-    for (int ww = 0; ww < numdisp; ++ww)
-    {
-        color_t text_color = 0;
-        if ((dtop->optionflags[disporder[ww]] & DFLG_HASBEENCHOSEN) &&
-            (play.read_dialog_option_colour >= 0))
-        {
-            // 'read' colour
-            text_color = ds->GetCompatibleColor(play.read_dialog_option_colour);
-        }
-        else
-        {
-            // 'unread' colour
-            text_color = ds->GetCompatibleColor(playerchar->talkcolor);
-        }
-
-        if (mouseison == ww)
-        {
-            // If the normal colour is the same as highlight col, then fallback to another
-            // FIXME: don't use hardcoded color 13 as a fallback; maybe don't do this fallback at all?
-            if (text_color == ds->GetCompatibleColor(selected_color))
-                text_color = ds->GetCompatibleColor(13);
-            else
-                text_color = ds->GetCompatibleColor(selected_color);
-        }
->>>>>>> 88457977
-
-        const char *draw_text = skip_voiceover_token(get_translation(dtop->optionnames[disporder[ww]]));
-        // TODO: make the line-splitting container also save line widths!
-        break_up_text_into_lines(draw_text, Lines, wrap_range.second - wrap_range.first + 1, usingfont);
-        const int first_line_wid = get_text_width_outlined(Lines[0].GetCStr(), usingfont);
-        const int first_line_at = AlignInHRange(wrap_range.first, wrap_range.second, 0, first_line_wid, (FrameAlignment)text_align)
-            + first_line_off;
-
-        dispyp[ww] = curyp;
-        if (bullet_spr > 0)
-        {
-            if (ltr_position)
-                draw_gui_sprite_v330(ds, bullet_spr, first_line_at - bullet_wid, curyp, ds_has_alpha);
-            else
-                draw_gui_sprite_v330(ds, bullet_spr, first_line_at + first_line_wid + (bullet_wid - bullet_sprwid), curyp, ds_has_alpha);
-        }
-        if (game.options[OPT_DIALOGNUMBERED] == kDlgOptNumbering)
-        {
-            String number = String::FromFormat("%d. ", ww + 1);
-            if (ltr_position)
-            {
-                wouttext_outline(ds, first_line_at - bullet_wid + bullet_sprwid, curyp, usingfont, text_color, number.GetCStr());
-            }
-            else
-            {
-                number.ReverseUTF8();
-                wouttext_outline(ds, first_line_at + first_line_wid, curyp, usingfont, text_color, number.GetCStr());
-            }
-        }
-
-<<<<<<< HEAD
-    if (mouseison==ww) {
-      if (text_color == ds->GetCompatibleColor(utextcol))
-        text_color = GUI::GetStandardColorForBitmap(13); // the normal colour is the same as highlight col
-      else text_color = ds->GetCompatibleColor(utextcol);
-    }
-
-    const char *draw_text = skip_voiceover_token(get_translation(dtop->optionnames[disporder[ww]]));
-    break_up_text_into_lines(draw_text, Lines, areawid-(2*padding+2+bullet_wid), usingfont);
-    dispyp[ww]=curyp;
-    if (game.dialog_bullet > 0)
-    {
-        draw_gui_sprite(ds, game.dialog_bullet, dlgxp, curyp);
-    }
-    if (game.options[OPT_DIALOGNUMBERED] == kDlgOptNumbering) {
-      char tempbfr[20];
-      int actualpicwid = 0;
-      if (game.dialog_bullet > 0)
-        actualpicwid = game.SpriteInfos[game.dialog_bullet].Width+3;
-
-      snprintf(tempbfr, sizeof(tempbfr), "%d.", ww + 1);
-      wouttext_outline (ds, dlgxp + actualpicwid, curyp, usingfont, text_color, tempbfr);
-    }
-    for (size_t cc=0;cc<Lines.Count();cc++) {
-      wouttext_outline(ds, dlgxp+((cc==0) ? 0 : 9)+bullet_wid, curyp, usingfont, text_color, Lines[cc].GetCStr());
-      curyp+=linespacing;
-    }
-    if (ww < numdisp-1)
-      curyp += game.options[OPT_DIALOGGAP];
-  }
-  return curyp;
-=======
-        for (size_t cc = 0; cc < Lines.Count(); ++cc)
-        {
-            const int line_wid = (cc == 0) ? first_line_wid : get_text_width_outlined(Lines[cc].GetCStr(), usingfont);
-            const int line_at = AlignInHRange(wrap_range.first, wrap_range.second, 0, line_wid, (FrameAlignment)text_align)
-                + ((cc == 0) ? first_line_off : multiline_off);
-            wouttext_outline(ds, line_at, curyp, usingfont, text_color, Lines[cc].GetCStr());
-            curyp += linespacing;
-        }
-
-        if (ww < numdisp - 1)
-            curyp += data_to_game_coord(game.options[OPT_DIALOGGAP]);
-    }
-    return curyp;
->>>>>>> 88457977
-}
-
-void draw_gui_for_dialog_options(Bitmap *ds, GUIMain *guib, int dlgxp, int dlgyp) {
-  if (guib->BgColor != 0) {
-    color_t draw_color = ds->GetCompatibleColor(guib->BgColor);
-    ds->FillRect(Rect(dlgxp, dlgyp, dlgxp + guib->Width, dlgyp + guib->Height), draw_color);
-  }
-  if (guib->BgImage > 0)
-      GfxUtil::DrawSpriteWithTransparency(ds, spriteset[guib->BgImage], dlgxp, dlgyp);
-}
-
-bool get_custom_dialog_options_dimensions(int dlgnum)
-{
-  ccDialogOptionsRendering.Reset();
-  ccDialogOptionsRendering.dialogID = dlgnum;
-
-  getDialogOptionsDimensionsFunc.Params[0].SetScriptObject(&ccDialogOptionsRendering, &ccDialogOptionsRendering);
-  run_function_on_non_blocking_thread(&getDialogOptionsDimensionsFunc);
-
-  if ((ccDialogOptionsRendering.width > 0) &&
-      (ccDialogOptionsRendering.height > 0))
-  {
-    return true;
-  }
-  return false;
-}
-
-#define DLG_OPTION_PARSER 99
-
-// Dialog options state
-class DialogOptions : public GameState
-{
-public:
-    DialogOptions(DialogTopic *dtop, int dlgnum, bool runGameLoopsInBackground);
-    ~DialogOptions();
-
-    // Shows and run the loop until it's over
-    void Show();
-    // Request dialog options to stop;
-    // Note that the stopping is scheduled and is performed as soon as
-    // dialog options state receives control.
-    void Stop();
-
-    // Begin the state, initialize and prepare any resources
-    void Begin() override;
-    // End the state, release all resources
-    void End() override;
-    // Draw the state
-    void Draw() override;
-    // Update the state during a game tick
-    bool Run() override;
-
-    DialogTopic *GetDialog() const { return dtop; }
-    int GetChosenOption() const { return chose; }
-
-private:
-    void CalcOptionsHeight();
-    // Process all the buffered input events; returns if handled
-    bool RunControls();
-    // Process single key event; returns if handled
-    bool RunKey(const KeyInput &ki);
-    // Process single mouse event; returns if handled
-    bool RunMouse(eAGSMouseButton mbut, int mx, int my);
-    // Process mouse wheel scroll
-    bool RunMouseWheel(int mwheelz);
-
-
-    DialogTopic *const dtop;
-    const int dlgnum;
-    const bool runGameLoopsInBackground;
-
-    // dialog options rectangle on screen
-    Rect position;
-    // initial dialog options position; used to restore pos in case of text window offsets
-    Point init_position;
-    // inner position of the options texts, relative to the gui
-    Point inner_position;
-    int padding;
-    int usingfont;
-    int lineheight;
-    int linespacing;
-    int curswas;
-    int bullet_wid; // full width of bullet sprite + numbering
-    int bullet_picwid; // bullet sprite width
-    int number_wid; // width of number component
-    int needheight; // height enough to accomodate dialog options texts
-    std::unique_ptr<GUITextBox> parserInput;
-    IDriverDependantBitmap *ddb = nullptr;
-    std::unique_ptr<Bitmap> optionsBitmap;
-
-    // display order of options
-    int disporder[MAXTOPICOPTIONS];
-    // display Y coordinate of options
-    short dispyp[MAXTOPICOPTIONS];
-    // number of displayed options
-    int numdisp;
-    // last chosen option
-    int chose;
-    bool doStop = false;
-
-    int parserActivated;
-
-    int curyp; // current (latest) draw position of a option text
-    bool needRedraw;
-    bool wantRefresh; // FIXME: merge with needRedraw? or better names
-    bool is_textwindow;
-    bool is_normalgui;
-    bool usingCustomRendering;
-    bool newCustomRender; // using newer (post-3.5.0 render API)
-    // width of a region within the gui where options are arranged;
-    // includes internal gui padding (from both sides)
-    int areawid;
-    int forecol;
-
-    int mouseison;
-};
-
-void DialogOptions::CalcOptionsHeight()
-{
-    needheight = 0;
-    for (int i = 0; i < numdisp; ++i)
-    {
-        const char *draw_text = skip_voiceover_token(get_translation(dtop->optionnames[disporder[i]]));
-        break_up_text_into_lines(draw_text, Lines, areawid-(2*padding+2+bullet_wid), usingfont);
-        needheight += get_text_lines_surf_height(usingfont, Lines.Count()) + game.options[OPT_DIALOGGAP];
-    }
-    if (parserInput)
-    {
-        needheight += parserInput->GetHeight() + game.options[OPT_DIALOGGAP];
-    }
-}
-
-DialogOptions::DialogOptions(DialogTopic *dtop_, int dlgnum_, bool runGameLoopsInBackground_)
-    : dtop(dtop_)
-    , dlgnum(dlgnum_)
-    , runGameLoopsInBackground(runGameLoopsInBackground_)
-{
-}
-
-DialogOptions::~DialogOptions()
-{
-    if (ddb != nullptr)
-        gfxDriver->DestroyDDB(ddb);
-    optionsBitmap.reset();
-    parserInput.reset();
-}
-
-void DialogOptions::Show()
-{
-    Begin();
-    Draw();
-    while (Run());
-    End();
-}
-
-void DialogOptions::Stop()
-{
-    doStop = true;
-}
-
-void DialogOptions::Begin()
-{
-    doStop = false;
-    chose = -1;
-    // First of all, decide if options should be displayed at all
-    numdisp=0;
-    for (int i = 0; i < dtop->numoptions; ++i)
-    {
-        if ((dtop->optionflags[i] & DFLG_ON)==0) continue;
-        ensure_text_valid_for_font(dtop->optionnames[i], usingfont);
-        disporder[numdisp]=i;
-        numdisp++;
-    }
-
-<<<<<<< HEAD
-    dlgyp = 160;
-=======
->>>>>>> 88457977
-    usingfont=FONT_NORMAL;
-    lineheight = get_font_height_outlined(usingfont);
-    linespacing = get_font_linespacing(usingfont);
-    curswas=cur_cursor;
-    bullet_wid = 0;
-    bullet_picwid = 0;
-    number_wid = 0;
-    ddb = nullptr;
-    optionsBitmap = nullptr;
-    parserInput = nullptr;
-    said_text = 0;
-
-    if (game.dialog_bullet > 0)
-    {
-        bullet_picwid = game.SpriteInfos[game.dialog_bullet].Width + 3;
-    }
-
-    // numbered options, leave space for the numbers
-    bullet_wid = bullet_picwid;
-    if (game.options[OPT_DIALOGNUMBERED] == kDlgOptNumbering)
-    {
-        number_wid = get_text_width_outlined("9. ", usingfont);
-        bullet_wid += number_wid;
-    }
-
-    play.in_conversation++;
-    set_mouse_cursor(CURS_ARROW);
-
-    parserActivated = 0;
-    if ((dtop->topicFlags & DTFLG_SHOWPARSER) && (play.disable_dialog_parser == 0)) {
-        parserInput.reset(new GUITextBox());
-        parserInput->SetHeight(lineheight + 4);
-        parserInput->SetShowBorder(true);
-        parserInput->Font = usingfont;
-    }
-
-    is_normalgui = false;
-    is_textwindow = false;
-    position = {};
-    init_position = {};
-    inner_position = {};
-    forecol = play.dialog_options_highlight_color;
-
-    mouseison = -1;
-    usingCustomRendering = false;
-
-    if (get_custom_dialog_options_dimensions(dlgnum))
-    {
-<<<<<<< HEAD
-      usingCustomRendering = true;
-      dirtyx = ccDialogOptionsRendering.x;
-      dirtyy = ccDialogOptionsRendering.y;
-      dirtywidth = ccDialogOptionsRendering.width;
-      dirtyheight = ccDialogOptionsRendering.height;
-      dialog_abs_x = dirtyx;
-=======
-        // Custom dialog options rendering
-        usingCustomRendering = true;
-        position = RectWH(
-            data_to_game_coord(ccDialogOptionsRendering.x),
-            data_to_game_coord(ccDialogOptionsRendering.y),
-            data_to_game_coord(ccDialogOptionsRendering.width),
-            data_to_game_coord(ccDialogOptionsRendering.height));
->>>>>>> 88457977
-    }
-    else if (game.options[OPT_DIALOGIFACE] > 0)
-    {
-        // Use GUI or TextWindow GUI
-        GUIMain*guib=&guis[game.options[OPT_DIALOGIFACE]];
-        if (guib->IsTextWindow())
-        {
-            // Text-window, so do the QFG4-style speech options
-            is_textwindow = true;
-            forecol = guib->FgColor;
-        }
-        else
-        {
-            // Normal GUI
-            is_normalgui = true;
-            position = RectWH(guib->X, guib->Y, guib->Width, guib->Height);
-
-            areawid = guib->Width; //- 5; NOTE: removed this -5 because was not letting to align properly
-            padding = TEXTWINDOW_PADDING_DEFAULT;
-
-            CalcOptionsHeight();
-
-            if (game.options[OPT_DIALOGUPWARDS])
-            {
-                // They want the options upwards from the bottom
-                // FIXME: this setting is lying: it does not reverse the order, only aligns opts to the bottom of GUI
-                position.Top = (guib->Y + guib->Height) - needheight;
-            }
-        }
-    }
-    else
-    {
-        // Default plain surface
-        const Rect &ui_view = play.GetUIViewport();
-        areawid = ui_view.GetWidth(); //- 5; NOTE: removed this -5 because was not letting to align properly
-        padding = TEXTWINDOW_PADDING_DEFAULT;
-        CalcOptionsHeight();
-
-        position = RectWH(
-            1,
-            ui_view.GetHeight() - needheight,
-            ui_view.GetWidth(),
-            needheight);
-    }
-
-    if (!is_textwindow)
-<<<<<<< HEAD
-      areawid -= play.dialog_options_x * 2;
-=======
-    {
-        areawid -= data_to_game_coord(play.dialog_options_pad_x) * 2;
-    }
->>>>>>> 88457977
-
-    newCustomRender = usingCustomRendering && game.options[OPT_DIALOGOPTIONSAPI] >= 0;
-    init_position = position.GetLT();
-    needRedraw = false;
-    wantRefresh = false;
-    mouseison=-10;
-}
-
-void DialogOptions::Draw()
-{
-    wantRefresh = true;
-
-    if (usingCustomRendering)
-    {
-<<<<<<< HEAD
-      recycle_bitmap(tempScrn, game.GetColorDepth(), 
-        ccDialogOptionsRendering.width, 
-        ccDialogOptionsRendering.height);
-=======
-        recycle_bitmap(optionsBitmap, game.GetColorDepth(), 
-            data_to_game_coord(ccDialogOptionsRendering.width), 
-            data_to_game_coord(ccDialogOptionsRendering.height));
-    }
-    else
-    {
-        recycle_bitmap(optionsBitmap, game.GetColorDepth(),
-                       position.GetWidth(),
-                       position.GetHeight());
->>>>>>> 88457977
-    }
-
-    optionsBitmap->ClearTransparent();
-    position.MoveTo(init_position);
-    std::fill(dispyp, dispyp + MAXTOPICOPTIONS, 0);
-
-    const Rect &ui_view = play.GetUIViewport();
-
-    if (usingCustomRendering)
-    {
-      // Custom dialog options rendering
-      ccDialogOptionsRendering.surfaceToRenderTo = dialogOptionsRenderingSurface;
-      ccDialogOptionsRendering.surfaceAccessed = false;
-<<<<<<< HEAD
-      dialogOptionsRenderingSurface->linkedBitmapOnly = tempScrn.get();
-=======
-      dialogOptionsRenderingSurface->linkedBitmapOnly = optionsBitmap.get();
-      dialogOptionsRenderingSurface->hasAlphaChannel = ccDialogOptionsRendering.hasAlphaChannel;
-      options_surface_has_alpha = dialogOptionsRenderingSurface->hasAlphaChannel != 0;
->>>>>>> 88457977
-
-      renderDialogOptionsFunc.Params[0].SetScriptObject(&ccDialogOptionsRendering, &ccDialogOptionsRendering);
-      run_function_on_non_blocking_thread(&renderDialogOptionsFunc);
-
-      if (!ccDialogOptionsRendering.surfaceAccessed)
-          debug_script_warn("dialog_options_get_dimensions was implemented, but no dialog_options_render function drew anything to the surface");
-
-      if (parserInput)
-      {
-        parserInput->X = ccDialogOptionsRendering.parserTextboxX;
-        curyp = ccDialogOptionsRendering.parserTextboxY;
-        areawid = ccDialogOptionsRendering.parserTextboxWidth;
-        if (areawid == 0)
-          areawid = optionsBitmap->GetWidth();
-      }
-      ccDialogOptionsRendering.needRepaint = false;
-    }
-<<<<<<< HEAD
-    else if (is_textwindow) {
-      // text window behind the options
-      areawid = play.max_dialogoption_width;
-=======
-    else if (is_textwindow)
-    {
-      // Text window behind the options
-      areawid = data_to_game_coord(play.max_dialogoption_width);
->>>>>>> 88457977
-      int biggest = 0;
-      padding = guis[game.options[OPT_DIALOGIFACE]].Padding;
-      // FIXME: figure out what these +2 and +6 constants are, used along with the padding
-      for (int i = 0; i < numdisp; ++i) {
-        const char *draw_text = skip_voiceover_token(get_translation(dtop->optionnames[disporder[i]]));
-        break_up_text_into_lines(draw_text, Lines, areawid-((2*padding+2)+bullet_wid), usingfont);
-        if (longestline > biggest)
-          biggest = longestline;
-      }
-      if (biggest < areawid - ((2*padding + 2/*6*/)+bullet_wid))
-        areawid = biggest + ((2*padding + 2/*6*/)+bullet_wid);
-
-<<<<<<< HEAD
-      if (areawid < play.min_dialogoption_width) {
-        areawid = play.min_dialogoption_width;
-        if (play.min_dialogoption_width > play.max_dialogoption_width)
-          quit("!game.min_dialogoption_width is larger than game.max_dialogoption_width");
-      }
-=======
-      areawid = std::max(areawid, data_to_game_coord(play.min_dialogoption_width));
->>>>>>> 88457977
-
-      CalcOptionsHeight();
-
-      const int savedwid = areawid;
-      int txoffs=0,tyoffs=0,yspos = ui_view.GetHeight()/2-(2*padding+needheight)/2;
-      int xspos = ui_view.GetWidth()/2 - areawid/2;
-      // shift window to the right if QG4-style full-screen pic
-      if ((game.options[OPT_SPEECHTYPE] == kSpeechStyle_QFG4) && (said_text > 0))
-        xspos = (ui_view.GetWidth() - areawid) - 10;
-
-      // needs to draw the right text window, not the default
-      Bitmap *text_window_ds = nullptr;
-      draw_text_window(&text_window_ds, false, &txoffs,&tyoffs,&xspos,&yspos,&areawid,nullptr,needheight, game.options[OPT_DIALOGIFACE], DisplayVars());
-<<<<<<< HEAD
-      // since draw_text_window incrases the width, restore it
-      areawid = savedwid;
-
-      dirtyx = xspos;
-      dirtyy = yspos;
-      dirtywidth = text_window_ds->GetWidth();
-      dirtyheight = text_window_ds->GetHeight();
-      dialog_abs_x = txoffs + xspos;
-
-      GfxUtil::DrawSpriteWithTransparency(ds, text_window_ds, xspos, yspos);
-      // TODO: here we rely on draw_text_window always assigning new bitmap to text_window_ds;
-      // should make this more explicit
-      delete text_window_ds;
-
-      // Ignore the dialog_options_x/y offsets when using a text window
-      txoffs += xspos;
-      tyoffs += yspos;
-      dlgyp = tyoffs;
-      curyp = write_dialog_options(ds, txoffs,tyoffs,numdisp,mouseison,areawid,bullet_wid,usingfont,dtop,disporder,dispyp,linespacing,forecol,padding);
-=======
-      options_surface_has_alpha = guis[game.options[OPT_DIALOGIFACE]].HasAlphaChannel();
-      // since draw_text_window incrases the width, restore the relative placement
-      areawid -= ((areawid - savedwid) / 2);
-
-      // Ignore the dialog_options_pad_x/y offsets when using a text window
-      // because it has its own padding property
-      position = RectWH(xspos, yspos, text_window_ds->GetWidth(), text_window_ds->GetHeight());
-      inner_position = Point(txoffs + 1, tyoffs); // x is +1 because padding was increased by 1 hardcoded pixel
-      optionsBitmap.reset(text_window_ds);
-
-      // NOTE: presumably, txoffs and tyoffs are already offset by padding,
-      // although it's not entirely reliable, because these calculations are done inside draw_text_window.
-      const int opts_areawid = areawid - (2 * padding + 2);
-      curyp = write_dialog_options(optionsBitmap.get(), options_surface_has_alpha, inner_position.X, inner_position.Y, opts_areawid,
-                                   bullet_wid, game.dialog_bullet, bullet_picwid,
-                                   usingfont, linespacing, forecol,
-                                   dtop, numdisp, mouseison, disporder, dispyp);
->>>>>>> 88457977
-      if (parserInput)
-        parserInput->X = inner_position.X;
-    }
-<<<<<<< HEAD
-    else {
-
-      if (wantRefresh) {
-        // redraw the black background so that anti-alias
-        // fonts don't re-alias themselves
-        if (game.options[OPT_DIALOGIFACE] == 0) {
-          color_t draw_color = GUI::GetStandardColorForBitmap(16);
-          ds->FillRect(Rect(0,dlgyp-1, ui_view.GetWidth()-1, ui_view.GetHeight()-1), draw_color);
-=======
-    else
-    {
-      // Normal GUI or default surface
-      Bitmap *ds = optionsBitmap.get();
-      if (wantRefresh)
-      {
-        // redraw the background so that anti-alias fonts don't re-alias themselves
-        if (game.options[OPT_DIALOGIFACE] == 0)
-        {
-          // Default surface
-          color_t draw_color = ds->GetCompatibleColor(16);
-          ds->FillRect(RectWH(position.GetSize()), draw_color);
->>>>>>> 88457977
-        }
-        else
-        {
-          // Normal GUI
-          GUIMain* guib = &guis[game.options[OPT_DIALOGIFACE]];
-          if (!guib->IsTextWindow())
-            draw_gui_for_dialog_options(ds, guib, 0, 0);
-        }
-      }
-
-      if (game.options[OPT_DIALOGIFACE] > 0) 
-      {
-        // the whole GUI area should be marked dirty in order
-        // to ensure it gets drawn
-        GUIMain* guib = &guis[game.options[OPT_DIALOGIFACE]];
-<<<<<<< HEAD
-        dirtyheight = guib->Height;
-        dirtyy = dlgyp;
-      }
-      else
-      {
-        dirtyy = dlgyp - 1;
-        dirtyheight = needheight + 1;
-      }
-
-      dlgxp += play.dialog_options_x;
-      dlgyp += play.dialog_options_y;
-
-      // if they use a negative dialog_options_y, make sure the
-      // area gets marked as dirty
-      if (dlgyp < dirtyy)
-        dirtyy = dlgyp;
-
-      curyp = dlgyp;
-      curyp = write_dialog_options(ds, dlgxp,curyp,numdisp,mouseison,areawid,bullet_wid,usingfont,dtop,disporder,dispyp,linespacing,forecol,padding);
-=======
-        options_surface_has_alpha = guib->HasAlphaChannel();
-      }
-      else
-      {
-        options_surface_has_alpha = false;
-      }
-
-      // NOTE: it's strange that we sum both custom padding and standard gui padding here;
-      // keeping this for backwards compatibility for now... (although idk if it's important);
-      // x off +1 because padding is increased by 1 hardcoded pixel;
-      // NOTE: also gui's default padding was not applied to Y pos here...
-      inner_position = Point(play.dialog_options_pad_x + padding + 1, play.dialog_options_pad_y /* + padding*/);
-
-      const int opts_areawid = areawid - (2 * padding + 2);
-      curyp = inner_position.Y;
-      curyp = write_dialog_options(ds, options_surface_has_alpha, inner_position.X, inner_position.Y, opts_areawid,
-                                   bullet_wid, game.dialog_bullet, bullet_picwid,
-                                   usingfont, linespacing, forecol,
-                                   dtop, numdisp, mouseison, disporder, dispyp);
->>>>>>> 88457977
-
-      if (parserInput)
-        parserInput->X = inner_position.X;
-    }
-
-    if (parserInput)
-    {
-      // Set up the text box, if present
-      parserInput->Y = curyp + game.options[OPT_DIALOGGAP];
-      parserInput->SetWidth(areawid - 10);
-      parserInput->TextColor = playerchar->talkcolor;
-      if (mouseison == DLG_OPTION_PARSER)
-        parserInput->TextColor = forecol;
-
-<<<<<<< HEAD
-      if (game.dialog_bullet)  // the parser X will get moved in a second
-      {
-          draw_gui_sprite(ds, game.dialog_bullet, parserInput->X, parserInput->Y);
-      }
-=======
-      // Left-to-right text direction flag
-      const bool ltr_position = (game.options[OPT_RIGHTLEFTWRITE] == 0)
-          || (loaded_game_file_version < kGameVersion_363);
->>>>>>> 88457977
-
-      parserInput->SetWidth(parserInput->GetWidth() - bullet_wid);
-      if (ltr_position)
-        parserInput->X += bullet_wid;
-
-      Bitmap *ds = optionsBitmap.get();
-      if (game.dialog_bullet)
-      {
-          if (ltr_position)
-            draw_gui_sprite_v330(ds, game.dialog_bullet, parserInput->X - bullet_wid, parserInput->Y, options_surface_has_alpha);
-          else
-            draw_gui_sprite_v330(ds, game.dialog_bullet, parserInput->X + parserInput->GetWidth() + (bullet_wid - bullet_picwid + 1), parserInput->Y, options_surface_has_alpha);
-      }
-
-      parserInput->Draw(ds, parserInput->X, parserInput->Y);
-      parserInput->IsActivated = false;
-    }
-
-    wantRefresh = false;
-
-    // Apply custom GUI position (except when it's fully custom options rendering)
-    if (!usingCustomRendering)
-    {
-        if (play.dialog_options_gui_x >= 0)
-            position.Left = play.dialog_options_gui_x;
-        if (play.dialog_options_gui_y >= 0)
-            position.Top = play.dialog_options_gui_y;
-    }
-
-<<<<<<< HEAD
-    if ((ddb != nullptr) && 
-      ((ddb->GetWidth() != dirtywidth) ||
-       (ddb->GetHeight() != dirtyheight)))
-    {
-      gfxDriver->DestroyDDB(ddb);
-      ddb = nullptr;
-    }
-    
-    if (ddb == nullptr)
-      ddb = gfxDriver->CreateDDBFromBitmap(subBitmap.get());
-    else
-      gfxDriver->UpdateDDBFromBitmap(ddb, subBitmap.get());
-
-=======
-    ddb = recycle_ddb_bitmap(ddb, optionsBitmap.get(), options_surface_has_alpha, false);
->>>>>>> 88457977
-    if (runGameLoopsInBackground)
-    {
-        render_graphics(ddb, position.Left, position.Top);
-    }
-}
-
-bool DialogOptions::Run()
-{
-    // Run() can be called in a loop, so keep events going.
-    sys_evt_process_pending();
-
-    // Optionally run full game update, otherwise only minimal auto & overlay update
-    if (runGameLoopsInBackground)
-    {
-        play.disabled_user_interface++;
-        UpdateGameOnce(false, ddb, position.Left, position.Top);
-        play.disabled_user_interface--;
-
-        // Stop the dialog options if requested from script
-        if (doStop)
-            return false;
-    }
-    else
-    {
-        update_audio_system_on_game_loop();
-        UpdateCursorAndDrawables();
-        render_graphics(ddb, position.Left, position.Top);
-    }
-
-    needRedraw = false;
-
-    if (numdisp == 0)
-        return false; // safety assert
-
-    // For >= 3.4.0 custom options rendering: run "dialog_options_repexec"
-    if (newCustomRender)
-    {
-        runDialogOptionRepExecFunc.Params[0].SetScriptObject(&ccDialogOptionsRendering, &ccDialogOptionsRendering);
-        run_function_on_non_blocking_thread(&runDialogOptionRepExecFunc);
-
-        // Stop the dialog options if requested from script
-        if (doStop)
-            return false;
-    }
-
-    // Handle mouse over options
-    int mousewason = mouseison;
-    mouseison = -1;
-    if (newCustomRender)
-    {
-        // New custom rendering: do not automatically detect option under mouse
-    }
-    else if (usingCustomRendering)
-    {
-        // Old custom rendering
-        if (position.IsInside(mousex, mousey))
-        {
-            // Run "dialog_options_get_active"
-            getDialogOptionUnderCursorFunc.Params[0].SetScriptObject(&ccDialogOptionsRendering, &ccDialogOptionsRendering);
-            run_function_on_non_blocking_thread(&getDialogOptionUnderCursorFunc);
-
-            if (!getDialogOptionUnderCursorFunc.AtLeastOneImplementationExists)
-                quit("!The script function dialog_options_get_active is not implemented. It must be present to use a custom dialogue system.");
-
-            // Stop the dialog options if requested from script
-            if (doStop)
-                return false;
-
-            mouseison = ccDialogOptionsRendering.activeOptionID;
-        }
-        else
-        {
-            ccDialogOptionsRendering.activeOptionID = -1;
-        }
-    }
-    else if (Rect(position.Left + inner_position.X,
-                  position.Top  + inner_position.Y,
-                  position.Left + inner_position.X + areawid,
-                  position.Top  + curyp).IsInside(mousex, mousey))
-    {
-        // Default rendering: detect option under mouse
-        const int rel_mousey = mousey - position.Top;
-        mouseison = numdisp-1;
-        for (int i = 0; i < numdisp; ++i)
-        {
-            if (rel_mousey < dispyp[i]) { mouseison=i-1; break; }
-        }
-        if ((mouseison<0) | (mouseison>=numdisp)) mouseison=-1;
-    }
-
-    // Handle mouse over parser
-    if (parserInput)
-    {
-        const int rel_mousey = mousey - position.Top;
-        if ((rel_mousey > parserInput->Y) &&
-            (rel_mousey < parserInput->Y + parserInput->GetHeight()))
-            mouseison = DLG_OPTION_PARSER;
-    }
-
-    // Handle player's input
-    RunControls();
-
-    // Stop the dialog options if requested from script
-    if (doStop)
-        return false;
-
-    // Post user input, processing changes
-    if (newCustomRender)
-    {
-        // New-style custom rendering: check its explicit flag;
-        // could be set by setting ActiveOptionID, or calling Update()
-        needRedraw |= ccDialogOptionsRendering.needRepaint;
-    }
-    else
-    {
-        // Default rendering and old-style custom rendering:
-        // test if an active option has changed
-        needRedraw |= (mousewason != mouseison);
-    }
-
-    // Handle new parser's state
-    if (parserInput && parserInput->IsActivated)
-    {
-        parserActivated = 1;
-    }
-
-    // Get if any option has been chosen
-    if (chose >= 0)
-    { // already have one set by default behavior
-    }
-    else if (parserActivated)
-    {
-        // They have selected a custom parser-based option
-        if (!parserInput->Text.IsEmpty() != 0)
-        {
-            chose = DLG_OPTION_PARSER;
-        }
-        else
-        {
-            parserActivated = 0;
-            parserInput->IsActivated = 0;
-        }
-    }
-    else if (newCustomRender)
-    {
-        // New custom rendering: see if RunActiveOption was called
-        if (ccDialogOptionsRendering.chosenOptionID >= 0)
-        {
-            chose = ccDialogOptionsRendering.chosenOptionID;
-            ccDialogOptionsRendering.chosenOptionID = -1;
-        }
-    }
-
-    // Finally, if the option has been chosen, then break the options loop
-    if (chose >= 0)
-        return false;
-
-    // Redraw if needed
-    if (needRedraw)
-        Draw();
-
-    // Go for another options loop round
-    update_polled_stuff();
-    if (!runGameLoopsInBackground && (play.fast_forward == 0))
-    { // NOTE: if runGameLoopsInBackground then it's called inside UpdateGameOnce
-        WaitForNextFrame();
-    }
-    return true; // continue running loop
-}
-
-bool DialogOptions::RunControls()
-{
-    bool state_handled = false;
-    for (InputType type = ags_inputevent_ready(); type != kInputNone; type = ags_inputevent_ready())
-    {
-        switch (type)
-        {
-        case kInputKeyboard:
-        {
-            KeyInput ki;
-            if (!run_service_key_controls(ki) || state_handled)
-                continue; // handled by engine layer, or resolved
-            if (!play.IsIgnoringInput() && RunKey(ki))
-            {
-                state_handled = true; // handled
-            }
-            break;
-        }
-        case kInputMouse:
-        {
-            eAGSMouseButton mbut;
-            Point mpos;
-            if (!run_service_mb_controls(mbut, &mpos) || state_handled)
-                continue; // handled by engine layer, or resolved
-            if (!play.IsIgnoringInput() && RunMouse(mbut, mpos.X, mpos.Y))
-            {
-                state_handled = true; // handled
-            }
-            break;
-        }
-        default:
-            ags_drop_next_inputevent();
-            break;
-        }
-    }
-    // Finally handle mouse wheel
-    const int wheel = ags_check_mouse_wheel(); // poll always, otherwise it accumulates
-    if (!state_handled)
-        state_handled = RunMouseWheel(wheel);
-    return state_handled;
-}
-
-bool DialogOptions::RunKey(const KeyInput &ki)
-{
-    const bool old_keyhandle = game.options[OPT_KEYHANDLEAPI] == 0;
-
-    const eAGSKeyCode agskey = ki.Key;
-    if (parserInput)
-    {
-        wantRefresh = true;
-        // type into the parser 
-        // TODO: find out what are these key commands, and are these documented?
-        if ((agskey == eAGSKeyCodeF3) || ((agskey == eAGSKeyCodeSpace) && (parserInput->Text.GetLength() == 0)))
-        {
-            // write previous contents into textbox (F3 or Space when box is empty)
-            size_t last_len = ustrlen(play.lastParserEntry);
-            size_t cur_len = ustrlen(parserInput->Text.GetCStr());
-            // [ikm] CHECKME: tbh I don't quite get the logic here (it was like this in original code);
-            // but what we do is copying only the last part of the previous string
-            if (cur_len < last_len)
-            {
-                const char *entry = play.lastParserEntry;
-                // TODO: utility function for advancing N utf-8 chars
-                for (size_t i = 0; i < cur_len; ++i) ugetxc(&entry);
-                parserInput->Text.Append(entry);
-            }
-            needRedraw = true;
-            return true; // handled
-        }
-        else if ((ki.UChar > 0) || (agskey == eAGSKeyCodeReturn) || (agskey == eAGSKeyCodeBackspace))
-        {
-            bool handled = parserInput->OnKeyPress(ki);
-            needRedraw = handled;
-            return handled;
-        }
-    }
-    else if (newCustomRender)
-    {
-        if (old_keyhandle || (ki.UChar == 0))
-        { // "dialog_options_key_press"
-            runDialogOptionKeyPressHandlerFunc.Params[0].SetScriptObject(&ccDialogOptionsRendering, &ccDialogOptionsRendering);
-            runDialogOptionKeyPressHandlerFunc.Params[1].SetInt32(AGSKeyToScriptKey(ki.Key));
-            runDialogOptionKeyPressHandlerFunc.Params[2].SetInt32(ki.Mod);
-            run_function_on_non_blocking_thread(&runDialogOptionKeyPressHandlerFunc);
-        }
-        if (!old_keyhandle && (ki.UChar > 0))
-        { // "dialog_options_text_input"
-            runDialogOptionTextInputHandlerFunc.Params[0].SetScriptObject(&ccDialogOptionsRendering, &ccDialogOptionsRendering);
-            runDialogOptionTextInputHandlerFunc.Params[1].SetInt32(ki.UChar);
-            run_function_on_non_blocking_thread(&runDialogOptionKeyPressHandlerFunc);
-        }
-        return (old_keyhandle || (ki.UChar == 0)) || (!old_keyhandle && (ki.UChar > 0));
-    }
-    // Allow selection of options by keyboard shortcuts
-    else if (game.options[OPT_DIALOGNUMBERED] >= kDlgOptKeysOnly &&
-        agskey >= '1' && agskey <= '9')
-    {
-        int numkey = agskey - '1';
-        if (numkey < numdisp)
-        {
-            chose = disporder[numkey];
-            return true; // handled
-        }
-    }
-    return false; // not handled
-}
-
-bool DialogOptions::RunMouse(eAGSMouseButton mbut, int mx, int my)
-{
-    if (mbut > kMouseNone)
-    {
-        if (mouseison < 0 && !newCustomRender)
-        {
-            if (usingCustomRendering)
-            {
-                runDialogOptionMouseClickHandlerFunc.Params[0].SetScriptObject(&ccDialogOptionsRendering, &ccDialogOptionsRendering);
-                runDialogOptionMouseClickHandlerFunc.Params[1].SetInt32(mbut);
-                run_function_on_non_blocking_thread(&runDialogOptionMouseClickHandlerFunc);
-                needRedraw = runDialogOptionMouseClickHandlerFunc.AtLeastOneImplementationExists;
-            }
-        }
-        else if (mouseison == DLG_OPTION_PARSER)
-        {
-            // they clicked the text box
-            parserActivated = 1;
-        }
-        else if (newCustomRender)
-        {
-            runDialogOptionMouseClickHandlerFunc.Params[0].SetScriptObject(&ccDialogOptionsRendering, &ccDialogOptionsRendering);
-            runDialogOptionMouseClickHandlerFunc.Params[1].SetInt32(mbut);
-            runDialogOptionMouseClickHandlerFunc.Params[2].SetInt32(mx);
-            runDialogOptionMouseClickHandlerFunc.Params[3].SetInt32(my);
-            run_function_on_non_blocking_thread(&runDialogOptionMouseClickHandlerFunc);
-        }
-        else if (usingCustomRendering)
-        {
-            chose = mouseison;
-        }
-        else
-        {
-            chose = disporder[mouseison];
-        }
-        return true; // always treat handled, any mouse button does the same
-    }
-    return false; // not handled
-}
-
-bool DialogOptions::RunMouseWheel(int mwheelz)
-{
-    if ((mwheelz != 0) && usingCustomRendering)
-    {
-        runDialogOptionMouseClickHandlerFunc.Params[0].SetScriptObject(&ccDialogOptionsRendering, &ccDialogOptionsRendering);
-        runDialogOptionMouseClickHandlerFunc.Params[1].SetInt32((mwheelz < 0) ? 9 : 8);
-        run_function_on_non_blocking_thread(&runDialogOptionMouseClickHandlerFunc);
-        needRedraw = !newCustomRender && runDialogOptionMouseClickHandlerFunc.AtLeastOneImplementationExists;
-        return true; // handled
-    }
-    return false; // not handled
-}
-
-void DialogOptions::End()
-{
-    // Close custom dialog options
-    if (usingCustomRendering)
-    {
-        runDialogOptionCloseFunc.Params[0].SetScriptObject(&ccDialogOptionsRendering, &ccDialogOptionsRendering);
-        run_function_on_non_blocking_thread(&runDialogOptionCloseFunc);
-    }
-
-  invalidate_screen();
-
-  if (parserActivated) 
-  {
-    assert(parserInput);
-    snprintf(play.lastParserEntry, MAX_MAXSTRLEN, "%s", parserInput->Text.GetCStr());
-    ParseText (parserInput->Text.GetCStr());
-    chose = CHOSE_TEXTPARSER;
-  }
-
-  if (ddb != nullptr)
-    gfxDriver->DestroyDDB(ddb);
-  ddb = nullptr;
-  optionsBitmap.reset();
-  parserInput.reset();
-
-  set_mouse_cursor(curswas);
-  // In case it's the QFG4 style dialog, remove the black screen
-  play.in_conversation--;
-  remove_screen_overlay(OVER_COMPLETE);
-}
-
-int run_dialog_entry(int dlgnum)
-{
-    DialogTopic *dialog_topic = &dialog[dlgnum];
-    // Run global event kScriptEvent_DialogRun for the startup entry (index 0)
-    run_on_event(kScriptEvent_DialogRun, dlgnum, 0);
-    return run_dialog_script(dlgnum, dialog_topic->startupentrypoint, 0);
-}
-
-int run_dialog_option(int dlgnum, int dialog_choice, int sayChosenOption, bool run_script)
-{
-    assert(dialog_choice >= 0 && dialog_choice < MAXTOPICOPTIONS);
-    DialogTopic *dialog_topic = &dialog[dlgnum];
-    int &option_flags = dialog_topic->optionflags[dialog_choice];
-    const char *option_name = dialog_topic->optionnames[dialog_choice];
-
-    // Run global event kScriptEvent_DialogRun for the new option
-    run_on_event(kScriptEvent_DialogRun, dlgnum, dialog_choice + 1);
-
-    option_flags |= DFLG_HASBEENCHOSEN;
-    bool sayTheOption = false;
-    if (sayChosenOption == SAYCHOSEN_YES)
-    {
-        sayTheOption = true;
-    }
-    else if (sayChosenOption == SAYCHOSEN_USEFLAG)
-    {
-        sayTheOption = ((option_flags & DFLG_NOREPEAT) == 0);
-    }
-
-    // Optionally "say" the option's text
-    if (sayTheOption)
-        DisplaySpeech(get_translation(option_name), game.playercharacter);
-
-    // Run the option script
-    if (run_script)
-        return run_dialog_script(dlgnum, dialog_topic->entrypoints[dialog_choice], dialog_choice + 1);
-
-    return 0; // no script, bail out
-}
-
-int show_dialog_options(int dlgnum, bool runGameLoopsInBackground) 
-{
-  if ((dlgnum < 0) || (dlgnum >= game.numdialog))
-  {
-    quit("!RunDialog: invalid dialog number specified");
-  }
-
-  can_run_delayed_command();
-
-  DialogTopic *dtop = &dialog[dlgnum];
-
-  // First test if there are enough valid options to run DialogOptions
-  int opt_count = 0;
-  int last_opt = -1;
-  for (int i = 0; i < dtop->numoptions; ++i)
-  {
-    if ((dtop->optionflags[i] & DFLG_ON) != 0)
-    {
-      last_opt = i;
-      opt_count++;
-    }
-  }
-
-  if (opt_count < 1)
-  {
-    debug_script_warn("Dialog: all options have been turned off, stopping dialog.");
-    return -1;
-  }
-  // Don't display the options if there is only one and the parser is not enabled.
-  const bool has_parser = (dtop->topicFlags & DTFLG_SHOWPARSER) && (play.disable_dialog_parser == 0);
-  if (!has_parser && (opt_count == 1) && !play.show_single_dialog_option)
-  {
-    return last_opt; // only one choice, so select it
-  }
-
-  // Run the global DialogOptionsOpen event
-  run_on_event(kScriptEvent_DialogOptionsOpen, dlgnum);
-
-  dialogOpts.reset(new DialogOptions(dtop, dlgnum, runGameLoopsInBackground));
-  dialogOpts->Show();
-
-  // Run the global DialogOptionsClose event
-  run_on_event(kScriptEvent_DialogOptionsClose, dlgnum, dialogOpts->GetChosenOption());
-
-  const int chosen = dialogOpts->GetChosenOption();
-  dialogOpts = {};
-  return chosen;
-}
-
-// Dialog execution state
-// TODO: reform into GameState implementation, similar to DialogOptions!
-class DialogExec
-{
-public:
-    DialogExec(int start_dlgnum)
-        : _dlgNum(start_dlgnum) {}
-
-    // Tells if the dialog is either processing or ended on the start entry
-    // TODO: possibly a hack, investigate if it's possible to do without this
-    bool IsFirstEntry() const { return _isFirstEntry; }
-    int  GetDlgNum() const { return _dlgNum; }
-    int  GetExecutedOption() const { return _executedOption; }
-    bool AreOptionsDisplayed() const { return _areOptionsDisplayed; }
-
-    // FIXME: this is a hack, see also the comment below
-    ScriptPosition &GetSavedDialogRequestScPos() { return _savedDialogRequestScriptPos; }
-
-    // Runs Dialog state
-    void Run();
-    // Request the Dialog state to stop.
-    // Note that the stopping is scheduled and is performed as soon as
-    // dialog state receives control.
-    void Stop();
-
-private:
-    int HandleDialogResult(int res);
-
-    int _dlgNum = -1;
-    int _dlgWas = -1;
-    // CHECKME: this may be unnecessary, investigate later
-    bool _isFirstEntry = true;
-    // Dialog topics history, used by "goto-previous" command
-    std::stack<int> _topicHist;
-    int _executedOption = -1; // option which is currently run (or -1)
-    bool _areOptionsDisplayed = false; // if dialog options are displayed on screen
-    bool _doStop = false;
-
-    // A position in script saved by certain API function calls in "dialog_request" callback;
-    // used purely for error reporting when the script has 2+ calls to gamestate-changing
-    // functions such as StartDialog or ChangeRoom.
-    // FIXME: this is horrible, review this and make consistent with error reporting
-    // for regular calls in normal script.
-    ScriptPosition _savedDialogRequestScriptPos;
-};
-
-int DialogExec::HandleDialogResult(int res)
-{
-    // Stop the dialog if requested
-    if (_doStop)
-        return RUN_DIALOG_STOP_DIALOG;
-
-    // Handle goto-previous, see if there's any previous dialog in history
-    if (res == RUN_DIALOG_GOTO_PREVIOUS)
-    {
-        if (_topicHist.size() == 0)
-            return RUN_DIALOG_STOP_DIALOG;
-        res = _topicHist.top();
-        _topicHist.pop();
-    }
-    // Continue to the next dialog
-    if (res >= 0)
-    {
-        // save the old topic number in the history, and switch to the new one
-        _topicHist.push(_dlgNum);
-        _dlgNum = res;
-        return _dlgNum;
-    }
-    return res;
-}
-
-void DialogExec::Run()
-{
-    _doStop = false;
-
-    while (_dlgNum >= 0)
-    {
-        if (_dlgNum < 0 || _dlgNum >= game.numdialog)
-            quitprintf("!RunDialog: invalid dialog number specified: %d", _dlgNum);
-
-        // current dialog object
-        DialogTopic *dtop = &dialog[_dlgNum];
-        int res = 0; // dialog execution result
-        // If a new dialog topic: run dialog entry point
-        if (_dlgNum != _dlgWas)
-        {
-            _executedOption = 0;
-            res = run_dialog_entry(_dlgNum);
-            _dlgWas = _dlgNum;
-            _executedOption = -1;
-
-            // Handle the dialog entry's result
-            res = HandleDialogResult(res);
-            if (res == RUN_DIALOG_STOP_DIALOG)
-                return; // stop the dialog
-            _isFirstEntry = false;
-            if (res != RUN_DIALOG_STAY)
-                continue; // skip to the next dialog
-        }
-
-        // Show current dialog's options
-        _areOptionsDisplayed = true;
-        int chose = show_dialog_options(_dlgNum, (game.options[OPT_RUNGAMEDLGOPTS] != 0));
-        _areOptionsDisplayed = false;
-
-        // Stop the dialog if requested from script
-        if (_doStop)
-            return;
-
-        if (chose == CHOSE_TEXTPARSER)
-        {
-            said_speech_line = 0;
-            res = run_dialog_request(_dlgNum);
-            if (said_speech_line > 0)
-            {
-                // fix the problem with the close-up face remaining on screen
-                DisableInterface();
-                UpdateGameOnce(); // redraw the screen to make sure it looks right
-                EnableInterface();
-                set_mouse_cursor(CURS_ARROW);
-            }
-        }
-        else if (chose >= 0)
-        {
-            _executedOption = chose + 1; // option id is 1-based in script, and 0 is entry point
-            // chose some option - handle it and run its script
-            res = run_dialog_option(_dlgNum, chose, SAYCHOSEN_USEFLAG, true /* run script */);
-            _executedOption = -1;
-        }
-        else
-        {
-            return; // no option chosen? - stop the dialog
-        }
-
-        // Handle the dialog option's result
-        res = HandleDialogResult(res);
-        if (res == RUN_DIALOG_STOP_DIALOG)
-            return; // stop the dialog
-        // continue to the next dialog or show same dialog's options again
-    }
-}
-
-void DialogExec::Stop()
-{
-    _doStop = true;
-}
-
-void do_conversation(int dlgnum)
-{
-    assert(dialogExec == nullptr);
-    if (dialogExec)
-    {
-        Debug::Printf(kDbgMsg_Error, "ERROR: tried to start a new dialog state while a dialog state is running.");
-        return;
-    }
-
-    EndSkippingUntilCharStops();
-
-    // Run the global DialogStart event
-    run_on_event(kScriptEvent_DialogStart, dlgnum);
-
-    dialogExec.reset(new DialogExec(dlgnum));
-    dialogExec->Run();
-    // CHECKME: find out if this is safe to do always, regardless of number of iterations
-    if (dialogExec->IsFirstEntry())
-    {
-        // bail out from first startup script
-        remove_screen_overlay(OVER_COMPLETE);
-        play.in_conversation--;
-    }
-
-    // Run the global DialogStop event; NOTE: _dlgNum may be different in the end
-    run_on_event(kScriptEvent_DialogStop, dialogExec->GetDlgNum());
-    dialogExec = {};
-
-    set_default_cursor();
-}
-
-bool is_in_dialog()
-{
-    return dialogExec != nullptr;
-}
-
-bool is_in_dialogoptions()
-{
-    return dialogOpts != nullptr;
-}
-
-bool is_dialog_executing_script()
-{
-    return dialogExec && (dialogExec->GetExecutedOption() >= 0)
-        && scriptExecutor; // scriptExecutor is tested for safety, because we need it for a hack below
-}
-
-// TODO: this is ugly, but I could not come to a better solution at the time...
-void set_dialog_result_goto(int dlgnum)
-{
-    assert(is_dialog_executing_script());
-    if (is_dialog_executing_script())
-        scriptExecutor->SetReturnValue(dlgnum);
-}
-
-void set_dialog_result_stop()
-{
-    assert(is_dialog_executing_script());
-    if (is_dialog_executing_script())
-        scriptExecutor->SetReturnValue(RUN_DIALOG_STOP_DIALOG);
-}
-
-bool handle_state_change_in_dialog_request(const char *apiname, int dlgreq_retval)
-{
-    // Test if we are inside a dialog state AND dialog_request callback
-    if ((dialogExec == nullptr) || (play.stop_dialog_at_end == DIALOG_NONE))
-    {
-        return false; // not handled, process command as normal
-    }
-
-    // Test if dialog result was not set yet
-    if (play.stop_dialog_at_end == DIALOG_RUNNING)
-    {
-        play.stop_dialog_at_end = dlgreq_retval;
-        get_script_position(dialogExec->GetSavedDialogRequestScPos());
-    }
-    else
-    {
-        debug_script_warn("!%s: more than one NewRoom/RunDialog/StopDialog requests within a dialog '%s' (%d), following one(s) will be ignored\n\tfirst was made in \"%s\", line %d",
-            apiname, game.dialogScriptNames[dialogExec->GetDlgNum()].GetCStr(), dialogExec->GetDlgNum(),
-            dialogExec->GetSavedDialogRequestScPos().Section.GetCStr(), dialogExec->GetSavedDialogRequestScPos().Line);
-    }
-    return true; // handled, state change will be taken care of by a dialog script
-}
-
-void schedule_dialog_stop()
-{
-    // NOTE: dialog options may be displayed with Dialog.DisplayOptions() too
-    assert(dialogExec || dialogOpts);
-    if (dialogExec)
-        dialogExec->Stop();
-    if (dialogOpts)
-        dialogOpts->Stop();
-}
-
-void shutdown_dialog_state()
-{
-    dialogExec = {};
-    dialogOpts = {};
-}
-
-// end dialog manager
-
-
-//=============================================================================
-//
-// Script API Functions
-//
-//=============================================================================
-
-#include "debug/out.h"
-#include "script/script_api.h"
-#include "script/script_runtime.h"
-#include "ac/dynobj/cc_dialog.h"
-#include "ac/dynobj/scriptstring.h"
-
-extern CCDialog     ccDynamicDialog;
-
-ScriptDialog *Dialog_GetByName(const char *name)
-{
-    return static_cast<ScriptDialog*>(ccGetScriptObjectAddress(name, ccDynamicDialog.GetType()));
-}
-
-void Dialog_Stop()
-{
-    StopDialog();
-}
-
-ScriptDialog *Dialog_GetCurrentDialog()
-{
-    return dialogExec ? &scrDialog[dialogExec->GetDlgNum()] : nullptr;
-}
-
-int Dialog_GetExecutedOption()
-{
-    return dialogExec ? dialogExec->GetExecutedOption() : -1;
-}
-
-bool Dialog_GetAreOptionsDisplayed()
-{
-    return is_in_dialogoptions();
-}
-
-RuntimeScriptValue Sc_Dialog_GetByName(const RuntimeScriptValue *params, int32_t param_count)
-{
-    API_SCALL_OBJ_POBJ(ScriptDialog, ccDynamicDialog, Dialog_GetByName, const char);
-}
-
-RuntimeScriptValue Sc_Dialog_Stop(const RuntimeScriptValue *params, int32_t param_count)
-{
-    API_SCALL_VOID(Dialog_Stop);
-}
-
-RuntimeScriptValue Sc_Dialog_GetCurrentDialog(const RuntimeScriptValue *params, int32_t param_count)
-{
-    API_SCALL_OBJ(ScriptDialog, ccDynamicDialog, Dialog_GetCurrentDialog);
-}
-
-RuntimeScriptValue Sc_Dialog_GetExecutedOption(const RuntimeScriptValue *params, int32_t param_count)
-{
-    API_SCALL_INT(Dialog_GetExecutedOption);
-}
-
-RuntimeScriptValue Sc_Dialog_GetAreOptionsDisplayed(const RuntimeScriptValue *params, int32_t param_count)
-{
-    API_SCALL_BOOL(Dialog_GetAreOptionsDisplayed);
-}
-
-// int (ScriptDialog *sd)
-RuntimeScriptValue Sc_Dialog_GetID(void *self, const RuntimeScriptValue *params, int32_t param_count)
-{
-    API_OBJCALL_INT(ScriptDialog, Dialog_GetID);
-}
-
-RuntimeScriptValue Sc_Dialog_GetScriptName(void *self, const RuntimeScriptValue *params, int32_t param_count)
-{
-    API_OBJCALL_OBJ(ScriptDialog, const char, myScriptStringImpl, Dialog_GetScriptName);
-}
-
-// int (ScriptDialog *sd)
-RuntimeScriptValue Sc_Dialog_GetOptionCount(void *self, const RuntimeScriptValue *params, int32_t param_count)
-{
-    API_OBJCALL_INT(ScriptDialog, Dialog_GetOptionCount);
-}
-
-RuntimeScriptValue Sc_Dialog_GetOptionsGUI(const RuntimeScriptValue *params, int32_t param_count)
-{
-    API_SCALL_OBJ(ScriptGUI, ccDynamicGUI, Dialog_GetOptionsGUI);
-}
-
-RuntimeScriptValue Sc_Dialog_SetOptionsGUI(const RuntimeScriptValue *params, int32_t param_count)
-{
-    API_SCALL_VOID_POBJ(Dialog_SetOptionsGUI, ScriptGUI);
-}
-
-RuntimeScriptValue Sc_Dialog_GetOptionsGUIX(const RuntimeScriptValue *params, int32_t param_count)
-{
-    API_SCALL_INT(Dialog_GetOptionsGUIX);
-}
-
-RuntimeScriptValue Sc_Dialog_SetOptionsGUIX(const RuntimeScriptValue *params, int32_t param_count)
-{
-    API_SCALL_VOID_PINT(Dialog_SetOptionsGUIX);
-}
-
-RuntimeScriptValue Sc_Dialog_GetOptionsGUIY(const RuntimeScriptValue *params, int32_t param_count)
-{
-    API_SCALL_INT(Dialog_GetOptionsGUIY);
-}
-
-RuntimeScriptValue Sc_Dialog_SetOptionsGUIY(const RuntimeScriptValue *params, int32_t param_count)
-{
-    API_SCALL_VOID_PINT(Dialog_SetOptionsGUIY);
-}
-
-RuntimeScriptValue Sc_Dialog_GetOptionsPaddingX(const RuntimeScriptValue *params, int32_t param_count)
-{
-    API_SCALL_INT(Dialog_GetOptionsPaddingX);
-}
-
-RuntimeScriptValue Sc_Dialog_SetOptionsPaddingX(const RuntimeScriptValue *params, int32_t param_count)
-{
-    API_SCALL_VOID_PINT(Dialog_SetOptionsPaddingX);
-}
-
-RuntimeScriptValue Sc_Dialog_GetOptionsPaddingY(const RuntimeScriptValue *params, int32_t param_count)
-{
-    API_SCALL_INT(Dialog_GetOptionsPaddingY);
-}
-
-RuntimeScriptValue Sc_Dialog_SetOptionsPaddingY(const RuntimeScriptValue *params, int32_t param_count)
-{
-    API_SCALL_VOID_PINT(Dialog_SetOptionsPaddingY);
-}
-
-RuntimeScriptValue Sc_Dialog_GetOptionsBulletGraphic(const RuntimeScriptValue *params, int32_t param_count)
-{
-    API_SCALL_INT(Dialog_GetOptionsBulletGraphic);
-}
-
-RuntimeScriptValue Sc_Dialog_SetOptionsBulletGraphic(const RuntimeScriptValue *params, int32_t param_count)
-{
-    API_SCALL_VOID_PINT(Dialog_SetOptionsBulletGraphic);
-}
-
-RuntimeScriptValue Sc_Dialog_GetOptionsNumbering(const RuntimeScriptValue *params, int32_t param_count)
-{
-    API_SCALL_INT(Dialog_GetOptionsNumbering);
-}
-
-RuntimeScriptValue Sc_Dialog_SetOptionsNumbering(const RuntimeScriptValue *params, int32_t param_count)
-{
-    API_SCALL_VOID_PINT(Dialog_SetOptionsNumbering);
-}
-
-RuntimeScriptValue Sc_Dialog_GetOptionsHighlightColor(const RuntimeScriptValue *params, int32_t param_count)
-{
-    API_SCALL_INT(Dialog_GetOptionsHighlightColor);
-}
-
-RuntimeScriptValue Sc_Dialog_SetOptionsHighlightColor(const RuntimeScriptValue *params, int32_t param_count)
-{
-    API_SCALL_VOID_PINT(Dialog_SetOptionsHighlightColor);
-}
-
-RuntimeScriptValue Sc_Dialog_GetOptionsReadColor(const RuntimeScriptValue *params, int32_t param_count)
-{
-    API_SCALL_INT(Dialog_GetOptionsReadColor);
-}
-
-RuntimeScriptValue Sc_Dialog_SetOptionsReadColor(const RuntimeScriptValue *params, int32_t param_count)
-{
-    API_SCALL_VOID_PINT(Dialog_SetOptionsReadColor);
-}
-
-RuntimeScriptValue Sc_Dialog_GetOptionsTextAlignment(const RuntimeScriptValue *params, int32_t param_count)
-{
-    API_SCALL_INT(Dialog_GetOptionsTextAlignment);
-}
-
-RuntimeScriptValue Sc_Dialog_SetOptionsTextAlignment(const RuntimeScriptValue *params, int32_t param_count)
-{
-    API_SCALL_VOID_PINT(Dialog_SetOptionsTextAlignment);
-}
-
-RuntimeScriptValue Sc_Dialog_GetOptionsGap(const RuntimeScriptValue *params, int32_t param_count)
-{
-    API_SCALL_INT(Dialog_GetOptionsGap);
-}
-
-RuntimeScriptValue Sc_Dialog_SetOptionsGap(const RuntimeScriptValue *params, int32_t param_count)
-{
-    API_SCALL_VOID_PINT(Dialog_SetOptionsGap);
-}
-
-RuntimeScriptValue Sc_Dialog_GetMaxOptionsGUIWidth(const RuntimeScriptValue *params, int32_t param_count)
-{
-    API_SCALL_INT(Dialog_GetMaxOptionsGUIWidth);
-}
-
-RuntimeScriptValue Sc_Dialog_SetMaxOptionsGUIWidth(const RuntimeScriptValue *params, int32_t param_count)
-{
-    API_SCALL_VOID_PINT(Dialog_SetMaxOptionsGUIWidth);
-}
-
-RuntimeScriptValue Sc_Dialog_GetMinOptionsGUIWidth(const RuntimeScriptValue *params, int32_t param_count)
-{
-    API_SCALL_INT(Dialog_GetMinOptionsGUIWidth);
-}
-
-RuntimeScriptValue Sc_Dialog_SetMinOptionsGUIWidth(const RuntimeScriptValue *params, int32_t param_count)
-{
-    API_SCALL_VOID_PINT(Dialog_SetMinOptionsGUIWidth);
-}
-
-// int (ScriptDialog *sd)
-RuntimeScriptValue Sc_Dialog_GetShowTextParser(void *self, const RuntimeScriptValue *params, int32_t param_count)
-{
-    API_OBJCALL_INT(ScriptDialog, Dialog_GetShowTextParser);
-}
-
-// int (ScriptDialog *sd, int sayChosenOption)
-RuntimeScriptValue Sc_Dialog_DisplayOptions(void *self, const RuntimeScriptValue *params, int32_t param_count)
-{
-    API_OBJCALL_INT_PINT(ScriptDialog, Dialog_DisplayOptions);
-}
-
-// int (ScriptDialog *sd, int option)
-RuntimeScriptValue Sc_Dialog_GetOptionState(void *self, const RuntimeScriptValue *params, int32_t param_count)
-{
-    API_OBJCALL_INT_PINT(ScriptDialog, Dialog_GetOptionState);
-}
-
-// const char* (ScriptDialog *sd, int option)
-RuntimeScriptValue Sc_Dialog_GetOptionText(void *self, const RuntimeScriptValue *params, int32_t param_count)
-{
-    API_OBJCALL_OBJ_PINT(ScriptDialog, const char, myScriptStringImpl, Dialog_GetOptionText);
-}
-
-// int (ScriptDialog *sd, int option)
-RuntimeScriptValue Sc_Dialog_HasOptionBeenChosen(void *self, const RuntimeScriptValue *params, int32_t param_count)
-{
-    API_OBJCALL_INT_PINT(ScriptDialog, Dialog_HasOptionBeenChosen);
-}
-
-RuntimeScriptValue Sc_Dialog_SetHasOptionBeenChosen(void *self, const RuntimeScriptValue *params, int32_t param_count)
-{
-    API_OBJCALL_VOID_PINT_PBOOL(ScriptDialog, Dialog_SetHasOptionBeenChosen);
-}
-
-// void (ScriptDialog *sd, int option, int newState)
-RuntimeScriptValue Sc_Dialog_SetOptionState(void *self, const RuntimeScriptValue *params, int32_t param_count)
-{
-    API_OBJCALL_VOID_PINT2(ScriptDialog, Dialog_SetOptionState);
-}
-
-// void (ScriptDialog *sd)
-RuntimeScriptValue Sc_Dialog_Start(void *self, const RuntimeScriptValue *params, int32_t param_count)
-{
-    API_OBJCALL_VOID(ScriptDialog, Dialog_Start);
-}
-
-RuntimeScriptValue Sc_Dialog_GetProperty(void *self, const RuntimeScriptValue *params, int32_t param_count)
-{
-    API_OBJCALL_INT_POBJ(ScriptDialog, Dialog_GetProperty, const char);
-}
-
-RuntimeScriptValue Sc_Dialog_GetTextProperty(void *self, const RuntimeScriptValue *params, int32_t param_count)
-{
-    API_OBJCALL_OBJ_POBJ(ScriptDialog, const char, myScriptStringImpl, Dialog_GetTextProperty, const char);
-}
-
-RuntimeScriptValue Sc_Dialog_SetProperty(void *self, const RuntimeScriptValue *params, int32_t param_count)
-{
-    API_OBJCALL_BOOL_POBJ_PINT(ScriptDialog, Dialog_SetProperty, const char);
-}
-
-RuntimeScriptValue Sc_Dialog_SetTextProperty(void *self, const RuntimeScriptValue *params, int32_t param_count)
-{
-    API_OBJCALL_BOOL_POBJ2(ScriptDialog, Dialog_SetTextProperty, const char, const char);
-}
-
-void RegisterDialogAPI()
-{
-    ScFnRegister dialog_api[] = {
-        { "Dialog::GetByName",            API_FN_PAIR(Dialog_GetByName) },
-        { "Dialog::Stop",                 API_FN_PAIR(Dialog_Stop) },
-        { "Dialog::get_CurrentDialog",    API_FN_PAIR(Dialog_GetCurrentDialog) },
-        { "Dialog::get_ExecutedOption",   API_FN_PAIR(Dialog_GetExecutedOption) },
-        { "Dialog::get_AreOptionsDisplayed", API_FN_PAIR(Dialog_GetAreOptionsDisplayed) },
-        { "Dialog::get_ID",               API_FN_PAIR(Dialog_GetID) },
-        { "Dialog::get_OptionCount",      API_FN_PAIR(Dialog_GetOptionCount) },
-        { "Dialog::get_OptionsBulletGraphic", API_FN_PAIR(Dialog_GetOptionsBulletGraphic) },
-        { "Dialog::set_OptionsBulletGraphic", API_FN_PAIR(Dialog_SetOptionsBulletGraphic) },
-        { "Dialog::get_OptionsGap",       API_FN_PAIR(Dialog_GetOptionsGap) },
-        { "Dialog::set_OptionsGap",       API_FN_PAIR(Dialog_SetOptionsGap) },
-        { "Dialog::get_OptionsGUI",       API_FN_PAIR(Dialog_GetOptionsGUI) },
-        { "Dialog::set_OptionsGUI",       API_FN_PAIR(Dialog_SetOptionsGUI) },
-        { "Dialog::get_OptionsGUIX",      API_FN_PAIR(Dialog_GetOptionsGUIX) },
-        { "Dialog::set_OptionsGUIX",      API_FN_PAIR(Dialog_SetOptionsGUIX) },
-        { "Dialog::get_OptionsGUIY",      API_FN_PAIR(Dialog_GetOptionsGUIY) },
-        { "Dialog::set_OptionsGUIY",      API_FN_PAIR(Dialog_SetOptionsGUIY) },
-        { "Dialog::get_OptionsHighlightColor", API_FN_PAIR(Dialog_GetOptionsHighlightColor) },
-        { "Dialog::set_OptionsHighlightColor", API_FN_PAIR(Dialog_SetOptionsHighlightColor) },
-        { "Dialog::get_OptionsMaxGUIWidth", API_FN_PAIR(Dialog_GetMaxOptionsGUIWidth) },
-        { "Dialog::set_OptionsMaxGUIWidth", API_FN_PAIR(Dialog_SetMaxOptionsGUIWidth) },
-        { "Dialog::get_OptionsMinGUIWidth", API_FN_PAIR(Dialog_GetMinOptionsGUIWidth) },
-        { "Dialog::set_OptionsMinGUIWidth", API_FN_PAIR(Dialog_SetMinOptionsGUIWidth) },
-        { "Dialog::get_OptionsNumbering", API_FN_PAIR(Dialog_GetOptionsNumbering) },
-        { "Dialog::set_OptionsNumbering", API_FN_PAIR(Dialog_SetOptionsNumbering) },
-        { "Dialog::get_OptionsPaddingX",  API_FN_PAIR(Dialog_GetOptionsPaddingX) },
-        { "Dialog::set_OptionsPaddingX",  API_FN_PAIR(Dialog_SetOptionsPaddingX) },
-        { "Dialog::get_OptionsPaddingY",  API_FN_PAIR(Dialog_GetOptionsPaddingY) },
-        { "Dialog::set_OptionsPaddingY",  API_FN_PAIR(Dialog_SetOptionsPaddingY) },
-        { "Dialog::get_OptionsReadColor",  API_FN_PAIR(Dialog_GetOptionsReadColor) },
-        { "Dialog::set_OptionsReadColor",  API_FN_PAIR(Dialog_SetOptionsReadColor) },
-        { "Dialog::get_OptionsTextAlignment", API_FN_PAIR(Dialog_GetOptionsTextAlignment) },
-        { "Dialog::set_OptionsTextAlignment", API_FN_PAIR(Dialog_SetOptionsTextAlignment) },
-        { "Dialog::get_ScriptName",       API_FN_PAIR(Dialog_GetScriptName) },
-        { "Dialog::get_ShowTextParser",   API_FN_PAIR(Dialog_GetShowTextParser) },
-        { "Dialog::DisplayOptions^1",     API_FN_PAIR(Dialog_DisplayOptions) },
-        { "Dialog::GetOptionState^1",     API_FN_PAIR(Dialog_GetOptionState) },
-        { "Dialog::GetOptionText^1",      API_FN_PAIR(Dialog_GetOptionText) },
-        { "Dialog::HasOptionBeenChosen^1", API_FN_PAIR(Dialog_HasOptionBeenChosen) },
-        { "Dialog::SetHasOptionBeenChosen^2", API_FN_PAIR(Dialog_SetHasOptionBeenChosen) },
-        { "Dialog::SetOptionState^2",     API_FN_PAIR(Dialog_SetOptionState) },
-        { "Dialog::Start^0",              API_FN_PAIR(Dialog_Start) },
-        { "Dialog::GetProperty^1",        API_FN_PAIR(Dialog_GetProperty) },
-        { "Dialog::GetTextProperty^1",    API_FN_PAIR(Dialog_GetTextProperty) },
-        { "Dialog::SetProperty^2",        API_FN_PAIR(Dialog_SetProperty) },
-        { "Dialog::SetTextProperty^2",    API_FN_PAIR(Dialog_SetTextProperty) },
-    };
-
-    ccAddExternalFunctions(dialog_api);
-}
+//=============================================================================
+//
+// Adventure Game Studio (AGS)
+//
+// Copyright (C) 1999-2011 Chris Jones and 2011-2025 various contributors
+// The full list of copyright holders can be found in the Copyright.txt
+// file, which is part of this source code distribution.
+//
+// The AGS source code is provided under the Artistic License 2.0.
+// A copy of this license can be found in the file License.txt and at
+// https://opensource.org/license/artistic-2-0/
+//
+//=============================================================================
+#include <stack>
+#include <stdio.h>
+#include "ac/dialog.h"
+#include "ac/common.h"
+#include "ac/character.h"
+#include "ac/characterinfo.h"
+#include "ac/dialogtopic.h"
+#include "ac/display.h"
+#include "ac/draw.h"
+#include "ac/event.h"
+#include "ac/gamestate.h"
+#include "ac/gamesetupstruct.h"
+#include "ac/global_display.h"
+#include "ac/global_game.h"
+#include "ac/global_gui.h"
+#include "ac/global_room.h"
+#include "ac/global_translation.h"
+#include "ac/gui.h"
+#include "ac/keycode.h"
+#include "ac/overlay.h"
+#include "ac/mouse.h"
+#include "ac/parser.h"
+#include "ac/properties.h"
+#include "ac/sys_events.h"
+#include "ac/string.h"
+#include "ac/dynobj/scriptdialogoptionsrendering.h"
+#include "ac/dynobj/scriptdrawingsurface.h"
+#include "ac/dynobj/cc_gui.h"
+#include "ac/system.h"
+#include "debug/debug_log.h"
+#include "font/fonts.h"
+#include "main/game_run.h"
+#include "platform/base/agsplatformdriver.h"
+#include "script/script.h"
+#include "script/scriptexecutor.h"
+#include "ac/spritecache.h"
+#include "gfx/ddb.h"
+#include "gfx/gfx_util.h"
+#include "gfx/graphicsdriver.h"
+#include "media/audio/audio_system.h"
+
+using namespace AGS::Common;
+using namespace AGS::Engine;
+class DialogExec;
+class DialogOptions;
+
+extern GameSetupStruct game;
+extern int in_new_room;
+extern CharacterInfo*playerchar;
+extern SpriteCache spriteset;
+extern AGSPlatformDriver *platform;
+extern int cur_mode,cur_cursor;
+extern IGraphicsDriver *gfxDriver;
+extern std::vector<ScriptGUI> scrGui;
+extern CCGUI ccDynamicGUI;
+
+std::vector<DialogTopic> dialog;
+ScriptDialogOptionsRendering ccDialogOptionsRendering;
+ScriptDrawingSurface* dialogOptionsRenderingSurface;
+std::unique_ptr<DialogExec> dialogExec; // current running dialog state
+std::unique_ptr<DialogOptions> dialogOpts; // current running dialog options
+
+int said_speech_line; // used while in dialog to track whether screen needs updating
+
+int said_text = 0;
+int longestline = 0;
+
+
+
+void RunDialog(int tum)
+{
+    if ((tum < 0) | (tum >= game.numdialog))
+        quit("!RunDialog: invalid topic number specified");
+
+    can_run_delayed_command();
+
+    if (handle_state_change_in_dialog_request("RunDialog", DIALOG_NEWTOPIC + tum))
+        return; // handled
+
+    if (inside_script)
+        get_executingscript()->QueueAction(PostScriptAction(ePSARunDialog, tum, "RunDialog"));
+    else
+        do_conversation(tum);
+}
+
+void StopDialog()
+{
+    // NOTE: dialog options may be displayed with Dialog.DisplayOptions() too
+    if (!is_in_dialog() && !is_in_dialogoptions())
+    {
+        debug_script_log("StopDialog: not currently in dialog, nor dialog options are displayed, ignored");
+        return;
+    }
+
+    if (handle_state_change_in_dialog_request("StopDialog", DIALOG_STOP))
+        return; // handled
+
+    if (inside_script && get_can_run_delayed_command())
+        get_executingscript()->QueueAction(PostScriptAction(ePSAStopDialog, 0, "StopDialog"));
+    else
+        schedule_dialog_stop();
+}
+
+void SetDialogOption(int dlg, int opt, int onoroff, bool dlg_script = false)
+{
+    if ((dlg < 0) | (dlg >= game.numdialog))
+        quit("!SetDialogOption: Invalid topic number specified");
+    if ((opt < 1) | (opt > dialog[dlg].numoptions))
+    {
+        // Pre-3.1.1 games had "dialog scripts" that were written in different language and
+        // parsed differently; its "option-on/off" commands were more permissive.
+        if (dlg_script)
+        {
+            Debug::Printf(kDbgGroup_Game, kDbgMsg_Error, "SetDialogOption: Invalid option number specified (%d : %d)", dlg, opt);
+            return;
+        }
+        quit("!SetDialogOption: Invalid option number specified");
+    }
+    opt--;
+
+    dialog[dlg].optionflags[opt] &= ~DFLG_ON;
+    if ((onoroff == 1) & ((dialog[dlg].optionflags[opt] & DFLG_OFFPERM) == 0))
+        dialog[dlg].optionflags[opt] |= DFLG_ON;
+    else if (onoroff == 2)
+        dialog[dlg].optionflags[opt] |= DFLG_OFFPERM;
+}
+
+int GetDialogOption(int dlg, int opt) {
+    if ((dlg < 0) | (dlg >= game.numdialog))
+        quit("!GetDialogOption: Invalid topic number specified");
+    if ((opt < 1) | (opt > dialog[dlg].numoptions))
+        quit("!GetDialogOption: Invalid option number specified");
+    opt--;
+
+    if (dialog[dlg].optionflags[opt] & DFLG_OFFPERM)
+        return 2;
+    if (dialog[dlg].optionflags[opt] & DFLG_ON)
+        return 1;
+    return 0;
+}
+
+void Dialog_Start(ScriptDialog *sd) {
+  RunDialog(sd->id);
+}
+
+#define CHOSE_TEXTPARSER -3053
+#define SAYCHOSEN_USEFLAG 1
+#define SAYCHOSEN_YES 2
+#define SAYCHOSEN_NO  3 
+
+int Dialog_DisplayOptions(ScriptDialog *sd, int sayChosenOption)
+{
+  if ((sayChosenOption < 1) || (sayChosenOption > 3))
+    quit("!Dialog.DisplayOptions: invalid parameter passed");
+
+  int chose = show_dialog_options(sd->id, (game.options[OPT_RUNGAMEDLGOPTS] != 0));
+
+  if (chose > 0)
+  {
+    run_dialog_option(sd->id, chose, sayChosenOption, false /* don't run script */);
+  }
+
+  if (chose != CHOSE_TEXTPARSER)
+  {
+    chose++;
+  }
+  return chose;
+}
+
+void Dialog_SetOptionState(ScriptDialog *sd, int option, int newState) {
+  SetDialogOption(sd->id, option, newState);
+}
+
+int Dialog_GetOptionState(ScriptDialog *sd, int option) {
+  return GetDialogOption(sd->id, option);
+}
+
+int Dialog_HasOptionBeenChosen(ScriptDialog *sd, int option)
+{
+  if ((option < 1) || (option > dialog[sd->id].numoptions))
+    quit("!Dialog.HasOptionBeenChosen: Invalid option number specified");
+  option--;  // option id is 1-based in script, and 0 is entry point
+
+  if (dialog[sd->id].optionflags[option] & DFLG_HASBEENCHOSEN)
+    return 1;
+  return 0;
+}
+
+void Dialog_SetHasOptionBeenChosen(ScriptDialog *sd, int option, bool chosen)
+{
+    if (option < 1 || option > dialog[sd->id].numoptions)
+    {
+        quit("!Dialog.HasOptionBeenChosen: Invalid option number specified");
+    }
+    option--; // option id is 1-based in script, and 0 is entry point
+    if (chosen)
+    {
+        dialog[sd->id].optionflags[option] |= DFLG_HASBEENCHOSEN;
+    }
+    else
+    {
+        dialog[sd->id].optionflags[option] &= ~DFLG_HASBEENCHOSEN;
+    }
+}
+
+int Dialog_GetOptionCount(ScriptDialog *sd)
+{
+  return dialog[sd->id].numoptions;
+}
+
+int Dialog_GetOptionsBulletGraphic()
+{
+    return game.dialog_bullet;
+}
+
+void Dialog_SetOptionsBulletGraphic(int sprite)
+{
+    game.dialog_bullet = sprite;
+}
+
+int Dialog_GetOptionsNumbering()
+{
+    return game.options[OPT_DIALOGNUMBERED];
+}
+
+void Dialog_SetOptionsNumbering(int style)
+{
+    game.options[OPT_DIALOGNUMBERED] = style;
+}
+
+int Dialog_GetOptionsHighlightColor()
+{
+    return play.dialog_options_highlight_color;
+}
+
+void Dialog_SetOptionsHighlightColor(int color)
+{
+    play.dialog_options_highlight_color = color;
+}
+
+int Dialog_GetOptionsReadColor()
+{
+    return play.read_dialog_option_colour;
+}
+
+void Dialog_SetOptionsReadColor(int color)
+{
+    play.read_dialog_option_colour = color;
+}
+
+int Dialog_GetOptionsTextAlignment()
+{
+    return play.dialog_options_textalign;
+}
+
+void Dialog_SetOptionsTextAlignment(int align)
+{
+    play.dialog_options_textalign = (HorAlignment)align;
+}
+
+int Dialog_GetOptionsGap()
+{
+    return game.options[OPT_DIALOGGAP];
+}
+
+void Dialog_SetOptionsGap(int gap)
+{
+    game.options[OPT_DIALOGGAP] = gap;
+}
+
+ScriptGUI *Dialog_GetOptionsGUI()
+{
+    // NOTE: historically 0 meant "no gui", so gui id 0 cannot be used here
+    if (game.options[OPT_DIALOGIFACE] <= 0 || game.options[OPT_DIALOGIFACE] >= game.numgui)
+        return nullptr;
+    return &scrGui[game.options[OPT_DIALOGIFACE]];
+}
+
+void Dialog_SetOptionsGUI(ScriptGUI *scgui)
+{
+    if (scgui->id == 0)
+    {
+        debug_script_warn("Dialog.SetOptionsGUI: cannot assign GUI with ID 0 to dialog options");
+        return;
+    }
+
+    game.options[OPT_DIALOGIFACE] = scgui->id;
+}
+
+int Dialog_GetOptionsGUIX()
+{
+    return play.dialog_options_gui_x;
+}
+
+void Dialog_SetOptionsGUIX(int x)
+{
+    play.dialog_options_gui_x = x;
+}
+
+int Dialog_GetOptionsGUIY()
+{
+    return play.dialog_options_gui_y;
+}
+
+void Dialog_SetOptionsGUIY(int y)
+{
+    play.dialog_options_gui_y = y;
+}
+
+int Dialog_GetOptionsPaddingX()
+{
+    return play.dialog_options_pad_x;
+}
+
+void Dialog_SetOptionsPaddingX(int x)
+{
+    play.dialog_options_pad_x = x;
+}
+
+int Dialog_GetOptionsPaddingY()
+{
+    return play.dialog_options_pad_y;
+}
+
+void Dialog_SetOptionsPaddingY(int y)
+{
+    play.dialog_options_pad_y = y;
+}
+
+int Dialog_GetMaxOptionsGUIWidth()
+{
+    return play.max_dialogoption_width;
+}
+
+void Dialog_SetMaxOptionsGUIWidth(int width)
+{
+    play.max_dialogoption_width = width;
+}
+
+int Dialog_GetMinOptionsGUIWidth()
+{
+    return play.min_dialogoption_width;
+}
+
+void Dialog_SetMinOptionsGUIWidth(int width)
+{
+    play.min_dialogoption_width = width;
+}
+
+int Dialog_GetShowTextParser(ScriptDialog *sd)
+{
+  return (dialog[sd->id].topicFlags & DTFLG_SHOWPARSER) ? 1 : 0;
+}
+
+const char* Dialog_GetOptionText(ScriptDialog *sd, int option)
+{
+  if ((option < 1) || (option > dialog[sd->id].numoptions))
+    quit("!Dialog.GetOptionText: Invalid option number specified");
+
+  option--; // option id is 1-based in script, and 0 is entry point
+
+  return CreateNewScriptString(get_translation(dialog[sd->id].optionnames[option]));
+}
+
+int Dialog_GetID(ScriptDialog *sd) {
+  return sd->id;
+}
+
+const char *Dialog_GetScriptName(ScriptDialog *sd)
+{
+    return CreateNewScriptString(game.dialogScriptNames[sd->id]);
+}
+
+int Dialog_GetProperty(ScriptDialog *sd, const char *property)
+{
+    return get_int_property(game.dialogProps[sd->id], play.dialogProps[sd->id], property);
+}
+
+const char* Dialog_GetTextProperty(ScriptDialog *sd, const char *property)
+{
+    return get_text_property_dynamic_string(game.dialogProps[sd->id], play.dialogProps[sd->id], property);
+}
+
+bool Dialog_SetProperty(ScriptDialog *sd, const char *property, int value)
+{
+    return set_int_property(play.dialogProps[sd->id], property, value);
+}
+
+bool Dialog_SetTextProperty(ScriptDialog *sd, const char *property, const char *value)
+{
+    return set_text_property(play.dialogProps[sd->id], property, value);
+}
+
+//=============================================================================
+// dialog manager stuff
+
+#define RUN_DIALOG_STAY          -1
+#define RUN_DIALOG_STOP_DIALOG   -2
+#define RUN_DIALOG_GOTO_PREVIOUS -4
+
+static int run_dialog_request(int parmtr)
+{
+    play.stop_dialog_at_end = DIALOG_RUNNING;
+    RuntimeScriptValue params[]{ parmtr };
+    RunScriptFunction(gamescript.get(), "dialog_request", 1, params);
+
+    if (play.stop_dialog_at_end == DIALOG_STOP)
+    {
+        play.stop_dialog_at_end = DIALOG_NONE;
+        return -2;
+    }
+    if (play.stop_dialog_at_end >= DIALOG_NEWTOPIC)
+    {
+        int tval = play.stop_dialog_at_end - DIALOG_NEWTOPIC;
+        play.stop_dialog_at_end = DIALOG_NONE;
+        return tval;
+    }
+    if (play.stop_dialog_at_end >= DIALOG_NEWROOM)
+    {
+        int roomnum = play.stop_dialog_at_end - DIALOG_NEWROOM;
+        play.stop_dialog_at_end = DIALOG_NONE;
+        NewRoom(roomnum);
+        return -2;
+    }
+    play.stop_dialog_at_end = DIALOG_NONE;
+    return -1;
+}
+
+int run_dialog_script(int dialogID, int offse, int optionIndex)
+{
+  said_speech_line = 0;
+  int result = RUN_DIALOG_STAY;
+
+  if (dialogScriptsScript)
+  {
+    char func_name[100];
+    snprintf(func_name, sizeof(func_name), "_run_dialog%d", dialogID);
+    RuntimeScriptValue params[]{ optionIndex };
+    RunScriptFunction(dialogScriptsScript.get(), func_name, 1, params);
+    result = scriptExecutor->GetReturnValue();
+  }
+
+  if (in_new_room > 0)
+    return RUN_DIALOG_STOP_DIALOG;
+
+  if (said_speech_line > 0) {
+    // the line below fixes the problem with the close-up face remaining on the
+    // screen after they finish talking; however, it makes the dialog options
+    // area flicker when going between topics.
+    DisableInterface();
+    UpdateGameOnce(); // redraw the screen to make sure it looks right
+    EnableInterface();
+    // if we're not about to abort the dialog, switch back to arrow
+    if (result != RUN_DIALOG_STOP_DIALOG)
+      set_mouse_cursor(CURS_ARROW);
+  }
+
+  return result;
+}
+
+// TODO: make this a member of DialogOptions class
+// TODO: don't use global variables inside this function
+// TODO: gather parameters into struct(s)
+// TODO: limit by area height too
+static int write_dialog_options(Bitmap *ds, int at_x, int at_y, int areawid,
+    int bullet_wid, int bullet_spr, int bullet_sprwid,
+    int usingfont, int linespacing, int selected_color,
+    const DialogTopic *dtop, int numdisp, int mouseison, const int *disporder, short *dispyp)
+{
+    // Left-to-right text direction flag
+    const bool ltr_position = (game.options[OPT_RIGHTLEFTWRITE] == 0)
+        || (loaded_game_file_version < kGameVersion_363);
+
+    // Configure positioning settings
+    const HorAlignment text_align = play.dialog_options_textalign;
+    const std::pair<int, int> wrap_range = std::make_pair(at_x + bullet_wid, at_x + areawid - 1);
+    // Extra offset for 2nd, 3rd etc lines of the same option, *relative* to the first line
+    // FIXME: make this value dynamic, based on sizes etc?
+    const int min_multiline_off = 9;
+    int first_line_off = 0, multiline_off = 0;
+    switch (text_align)
+    {
+    case kHAlignRight:
+        if (ltr_position)
+        {
+            // don't offset at all when right-aligned (does not look good)
+            first_line_off = 0;
+            multiline_off = 0;
+        }
+        else
+        {
+            // when RTL is right aligned: apply reverse offset;
+            // next lines are extra offset by either bullet_wid or min offset
+            first_line_off = -bullet_wid;
+            multiline_off = -bullet_wid - std::max(0, min_multiline_off - bullet_wid);
+        }
+        break;
+    case kHAlignCenter:
+        // when centering we negate wrapping range offset by half, so truly centering;
+        // next lines are still offset by either bullet_wid or min offset
+        first_line_off = -bullet_wid / 2;
+        multiline_off = -bullet_wid / 2 + std::max(0, min_multiline_off - bullet_wid);
+        break;
+    default:
+        if (ltr_position)
+        {
+            // when left aligned, next lines are offset by either bullet_wid or min offset
+            first_line_off = 0;
+            multiline_off = std::max(0, min_multiline_off - bullet_wid);
+        }
+        else
+        {
+            // left align for RTL is like right align for LTR, except we need to inverse bullet_wid
+            first_line_off = -bullet_wid;
+            multiline_off = -bullet_wid;
+        }
+        break;
+    }
+
+    int curyp = at_y; // next line's Y position
+    for (int ww = 0; ww < numdisp; ++ww)
+    {
+        color_t text_color = 0;
+        if ((dtop->optionflags[disporder[ww]] & DFLG_HASBEENCHOSEN) &&
+            (play.read_dialog_option_colour >= 0))
+        {
+            // 'read' colour
+            text_color = ds->GetCompatibleColor(play.read_dialog_option_colour);
+        }
+        else
+        {
+            // 'unread' colour
+            text_color = ds->GetCompatibleColor(playerchar->talkcolor);
+        }
+
+        if (mouseison == ww)
+        {
+            // If the normal colour is the same as highlight col, then fallback to another
+            // FIXME: don't use hardcoded color 13 as a fallback; maybe don't do this fallback at all?
+            if (text_color == ds->GetCompatibleColor(selected_color))
+                text_color = GUI::GetStandardColorForBitmap(13);
+            else
+                text_color = ds->GetCompatibleColor(selected_color);
+        }
+
+        const char *draw_text = skip_voiceover_token(get_translation(dtop->optionnames[disporder[ww]]));
+        // TODO: make the line-splitting container also save line widths!
+        break_up_text_into_lines(draw_text, Lines, wrap_range.second - wrap_range.first + 1, usingfont);
+        const int first_line_wid = get_text_width_outlined(Lines[0].GetCStr(), usingfont);
+        const int first_line_at = AlignInHRange(wrap_range.first, wrap_range.second, 0, first_line_wid, (FrameAlignment)text_align)
+            + first_line_off;
+
+        dispyp[ww] = curyp;
+        if (bullet_spr > 0)
+        {
+            if (ltr_position)
+                draw_gui_sprite(ds, bullet_spr, first_line_at - bullet_wid, curyp);
+            else
+                draw_gui_sprite(ds, bullet_spr, first_line_at + first_line_wid + (bullet_wid - bullet_sprwid), curyp);
+        }
+        if (game.options[OPT_DIALOGNUMBERED] == kDlgOptNumbering)
+        {
+            String number = String::FromFormat("%d. ", ww + 1);
+            if (ltr_position)
+            {
+                wouttext_outline(ds, first_line_at - bullet_wid + bullet_sprwid, curyp, usingfont, text_color, number.GetCStr());
+            }
+            else
+            {
+                number.ReverseUTF8();
+                wouttext_outline(ds, first_line_at + first_line_wid, curyp, usingfont, text_color, number.GetCStr());
+            }
+        }
+
+        for (size_t cc = 0; cc < Lines.Count(); ++cc)
+        {
+            const int line_wid = (cc == 0) ? first_line_wid : get_text_width_outlined(Lines[cc].GetCStr(), usingfont);
+            const int line_at = AlignInHRange(wrap_range.first, wrap_range.second, 0, line_wid, (FrameAlignment)text_align)
+                + ((cc == 0) ? first_line_off : multiline_off);
+            wouttext_outline(ds, line_at, curyp, usingfont, text_color, Lines[cc].GetCStr());
+            curyp += linespacing;
+        }
+
+        if (ww < numdisp - 1)
+            curyp += game.options[OPT_DIALOGGAP];
+    }
+    return curyp;
+}
+
+void draw_gui_for_dialog_options(Bitmap *ds, GUIMain *guib, int dlgxp, int dlgyp) {
+  if (guib->BgColor != 0) {
+    color_t draw_color = ds->GetCompatibleColor(guib->BgColor);
+    ds->FillRect(Rect(dlgxp, dlgyp, dlgxp + guib->Width, dlgyp + guib->Height), draw_color);
+  }
+  if (guib->BgImage > 0)
+      GfxUtil::DrawSpriteWithTransparency(ds, spriteset[guib->BgImage], dlgxp, dlgyp);
+}
+
+bool get_custom_dialog_options_dimensions(int dlgnum)
+{
+  ccDialogOptionsRendering.Reset();
+  ccDialogOptionsRendering.dialogID = dlgnum;
+
+  getDialogOptionsDimensionsFunc.Params[0].SetScriptObject(&ccDialogOptionsRendering, &ccDialogOptionsRendering);
+  run_function_on_non_blocking_thread(&getDialogOptionsDimensionsFunc);
+
+  if ((ccDialogOptionsRendering.width > 0) &&
+      (ccDialogOptionsRendering.height > 0))
+  {
+    return true;
+  }
+  return false;
+}
+
+#define DLG_OPTION_PARSER 99
+
+// Dialog options state
+class DialogOptions : public GameState
+{
+public:
+    DialogOptions(DialogTopic *dtop, int dlgnum, bool runGameLoopsInBackground);
+    ~DialogOptions();
+
+    // Shows and run the loop until it's over
+    void Show();
+    // Request dialog options to stop;
+    // Note that the stopping is scheduled and is performed as soon as
+    // dialog options state receives control.
+    void Stop();
+
+    // Begin the state, initialize and prepare any resources
+    void Begin() override;
+    // End the state, release all resources
+    void End() override;
+    // Draw the state
+    void Draw() override;
+    // Update the state during a game tick
+    bool Run() override;
+
+    DialogTopic *GetDialog() const { return dtop; }
+    int GetChosenOption() const { return chose; }
+
+private:
+    void CalcOptionsHeight();
+    // Process all the buffered input events; returns if handled
+    bool RunControls();
+    // Process single key event; returns if handled
+    bool RunKey(const KeyInput &ki);
+    // Process single mouse event; returns if handled
+    bool RunMouse(eAGSMouseButton mbut, int mx, int my);
+    // Process mouse wheel scroll
+    bool RunMouseWheel(int mwheelz);
+
+
+    DialogTopic *const dtop;
+    const int dlgnum;
+    const bool runGameLoopsInBackground;
+
+    // dialog options rectangle on screen
+    Rect position;
+    // initial dialog options position; used to restore pos in case of text window offsets
+    Point init_position;
+    // inner position of the options texts, relative to the gui
+    Point inner_position;
+    int padding;
+    int usingfont;
+    int lineheight;
+    int linespacing;
+    int curswas;
+    int bullet_wid; // full width of bullet sprite + numbering
+    int bullet_picwid; // bullet sprite width
+    int number_wid; // width of number component
+    int needheight; // height enough to accomodate dialog options texts
+    std::unique_ptr<GUITextBox> parserInput;
+    IDriverDependantBitmap *ddb = nullptr;
+    std::unique_ptr<Bitmap> optionsBitmap;
+
+    // display order of options
+    int disporder[MAXTOPICOPTIONS];
+    // display Y coordinate of options
+    short dispyp[MAXTOPICOPTIONS];
+    // number of displayed options
+    int numdisp;
+    // last chosen option
+    int chose;
+    bool doStop = false;
+
+    int parserActivated;
+
+    int curyp; // current (latest) draw position of a option text
+    bool needRedraw;
+    bool wantRefresh; // FIXME: merge with needRedraw? or better names
+    bool is_textwindow;
+    bool is_normalgui;
+    bool usingCustomRendering;
+    bool newCustomRender; // using newer (post-3.5.0 render API)
+    // width of a region within the gui where options are arranged;
+    // includes internal gui padding (from both sides)
+    int areawid;
+    int forecol;
+
+    int mouseison;
+};
+
+void DialogOptions::CalcOptionsHeight()
+{
+    needheight = 0;
+    for (int i = 0; i < numdisp; ++i)
+    {
+        const char *draw_text = skip_voiceover_token(get_translation(dtop->optionnames[disporder[i]]));
+        break_up_text_into_lines(draw_text, Lines, areawid-(2*padding+2+bullet_wid), usingfont);
+        needheight += get_text_lines_surf_height(usingfont, Lines.Count()) + game.options[OPT_DIALOGGAP];
+    }
+    if (parserInput)
+    {
+        needheight += parserInput->GetHeight() + game.options[OPT_DIALOGGAP];
+    }
+}
+
+DialogOptions::DialogOptions(DialogTopic *dtop_, int dlgnum_, bool runGameLoopsInBackground_)
+    : dtop(dtop_)
+    , dlgnum(dlgnum_)
+    , runGameLoopsInBackground(runGameLoopsInBackground_)
+{
+}
+
+DialogOptions::~DialogOptions()
+{
+    if (ddb != nullptr)
+        gfxDriver->DestroyDDB(ddb);
+    optionsBitmap.reset();
+    parserInput.reset();
+}
+
+void DialogOptions::Show()
+{
+    Begin();
+    Draw();
+    while (Run());
+    End();
+}
+
+void DialogOptions::Stop()
+{
+    doStop = true;
+}
+
+void DialogOptions::Begin()
+{
+    doStop = false;
+    chose = -1;
+    // First of all, decide if options should be displayed at all
+    numdisp=0;
+    for (int i = 0; i < dtop->numoptions; ++i)
+    {
+        if ((dtop->optionflags[i] & DFLG_ON)==0) continue;
+        ensure_text_valid_for_font(dtop->optionnames[i], usingfont);
+        disporder[numdisp]=i;
+        numdisp++;
+    }
+
+    usingfont=FONT_NORMAL;
+    lineheight = get_font_height_outlined(usingfont);
+    linespacing = get_font_linespacing(usingfont);
+    curswas=cur_cursor;
+    bullet_wid = 0;
+    bullet_picwid = 0;
+    number_wid = 0;
+    ddb = nullptr;
+    optionsBitmap = nullptr;
+    parserInput = nullptr;
+    said_text = 0;
+
+    if (game.dialog_bullet > 0)
+    {
+        bullet_picwid = game.SpriteInfos[game.dialog_bullet].Width + 3;
+    }
+
+    // numbered options, leave space for the numbers
+    bullet_wid = bullet_picwid;
+    if (game.options[OPT_DIALOGNUMBERED] == kDlgOptNumbering)
+    {
+        number_wid = get_text_width_outlined("9. ", usingfont);
+        bullet_wid += number_wid;
+    }
+
+    play.in_conversation++;
+    set_mouse_cursor(CURS_ARROW);
+
+    parserActivated = 0;
+    if ((dtop->topicFlags & DTFLG_SHOWPARSER) && (play.disable_dialog_parser == 0)) {
+        parserInput.reset(new GUITextBox());
+        parserInput->SetHeight(lineheight + 4);
+        parserInput->SetShowBorder(true);
+        parserInput->Font = usingfont;
+    }
+
+    is_normalgui = false;
+    is_textwindow = false;
+    position = {};
+    init_position = {};
+    inner_position = {};
+    forecol = play.dialog_options_highlight_color;
+
+    mouseison = -1;
+    usingCustomRendering = false;
+
+    if (get_custom_dialog_options_dimensions(dlgnum))
+    {
+        // Custom dialog options rendering
+        usingCustomRendering = true;
+        position = RectWH(
+            ccDialogOptionsRendering.x,
+            ccDialogOptionsRendering.y,
+            ccDialogOptionsRendering.width,
+            ccDialogOptionsRendering.height);
+    }
+    else if (game.options[OPT_DIALOGIFACE] > 0)
+    {
+        // Use GUI or TextWindow GUI
+        GUIMain*guib=&guis[game.options[OPT_DIALOGIFACE]];
+        if (guib->IsTextWindow())
+        {
+            // Text-window, so do the QFG4-style speech options
+            is_textwindow = true;
+            forecol = guib->FgColor;
+        }
+        else
+        {
+            // Normal GUI
+            is_normalgui = true;
+            position = RectWH(guib->X, guib->Y, guib->Width, guib->Height);
+
+            areawid = guib->Width; //- 5; NOTE: removed this -5 because was not letting to align properly
+            padding = TEXTWINDOW_PADDING_DEFAULT;
+
+            CalcOptionsHeight();
+
+            if (game.options[OPT_DIALOGUPWARDS])
+            {
+                // They want the options upwards from the bottom
+                // FIXME: this setting is lying: it does not reverse the order, only aligns opts to the bottom of GUI
+                position.Top = (guib->Y + guib->Height) - needheight;
+            }
+        }
+    }
+    else
+    {
+        // Default plain surface
+        const Rect &ui_view = play.GetUIViewport();
+        areawid = ui_view.GetWidth(); //- 5; NOTE: removed this -5 because was not letting to align properly
+        padding = TEXTWINDOW_PADDING_DEFAULT;
+        CalcOptionsHeight();
+
+        position = RectWH(
+            1,
+            ui_view.GetHeight() - needheight,
+            ui_view.GetWidth(),
+            needheight);
+    }
+
+    if (!is_textwindow)
+    {
+        areawid -= play.dialog_options_pad_x * 2;
+    }
+
+    newCustomRender = usingCustomRendering && game.options[OPT_DIALOGOPTIONSAPI] >= 0;
+    init_position = position.GetLT();
+    needRedraw = false;
+    wantRefresh = false;
+    mouseison=-10;
+}
+
+void DialogOptions::Draw()
+{
+    wantRefresh = true;
+
+    if (usingCustomRendering)
+    {
+        recycle_bitmap(optionsBitmap, game.GetColorDepth(), 
+            ccDialogOptionsRendering.width, 
+            ccDialogOptionsRendering.height);
+    }
+    else
+    {
+        recycle_bitmap(optionsBitmap, game.GetColorDepth(),
+                       position.GetWidth(),
+                       position.GetHeight());
+    }
+
+    optionsBitmap->ClearTransparent();
+    position.MoveTo(init_position);
+    std::fill(dispyp, dispyp + MAXTOPICOPTIONS, 0);
+
+    const Rect &ui_view = play.GetUIViewport();
+
+    if (usingCustomRendering)
+    {
+      // Custom dialog options rendering
+      ccDialogOptionsRendering.surfaceToRenderTo = dialogOptionsRenderingSurface;
+      ccDialogOptionsRendering.surfaceAccessed = false;
+      dialogOptionsRenderingSurface->linkedBitmapOnly = optionsBitmap.get();
+
+      renderDialogOptionsFunc.Params[0].SetScriptObject(&ccDialogOptionsRendering, &ccDialogOptionsRendering);
+      run_function_on_non_blocking_thread(&renderDialogOptionsFunc);
+
+      if (!ccDialogOptionsRendering.surfaceAccessed)
+          debug_script_warn("dialog_options_get_dimensions was implemented, but no dialog_options_render function drew anything to the surface");
+
+      if (parserInput)
+      {
+        parserInput->X = ccDialogOptionsRendering.parserTextboxX;
+        curyp = ccDialogOptionsRendering.parserTextboxY;
+        areawid = ccDialogOptionsRendering.parserTextboxWidth;
+        if (areawid == 0)
+          areawid = optionsBitmap->GetWidth();
+      }
+      ccDialogOptionsRendering.needRepaint = false;
+    }
+    else if (is_textwindow)
+    {
+      // Text window behind the options
+      areawid = play.max_dialogoption_width;
+      int biggest = 0;
+      padding = guis[game.options[OPT_DIALOGIFACE]].Padding;
+      // FIXME: figure out what these +2 and +6 constants are, used along with the padding
+      for (int i = 0; i < numdisp; ++i) {
+        const char *draw_text = skip_voiceover_token(get_translation(dtop->optionnames[disporder[i]]));
+        break_up_text_into_lines(draw_text, Lines, areawid-((2*padding+2)+bullet_wid), usingfont);
+        if (longestline > biggest)
+          biggest = longestline;
+      }
+      if (biggest < areawid - ((2*padding + 2/*6*/)+bullet_wid))
+        areawid = biggest + ((2*padding + 2/*6*/)+bullet_wid);
+
+      areawid = std::max(areawid, play.min_dialogoption_width);
+
+      CalcOptionsHeight();
+
+      const int savedwid = areawid;
+      int txoffs=0,tyoffs=0,yspos = ui_view.GetHeight()/2-(2*padding+needheight)/2;
+      int xspos = ui_view.GetWidth()/2 - areawid/2;
+      // shift window to the right if QG4-style full-screen pic
+      if ((game.options[OPT_SPEECHTYPE] == kSpeechStyle_QFG4) && (said_text > 0))
+        xspos = (ui_view.GetWidth() - areawid) - 10;
+
+      // needs to draw the right text window, not the default
+      Bitmap *text_window_ds = nullptr;
+      draw_text_window(&text_window_ds, false, &txoffs,&tyoffs,&xspos,&yspos,&areawid,nullptr,needheight, game.options[OPT_DIALOGIFACE], DisplayVars());
+      // since draw_text_window incrases the width, restore the relative placement
+      areawid -= ((areawid - savedwid) / 2);
+
+      // Ignore the dialog_options_pad_x/y offsets when using a text window
+      // because it has its own padding property
+      position = RectWH(xspos, yspos, text_window_ds->GetWidth(), text_window_ds->GetHeight());
+      inner_position = Point(txoffs + 1, tyoffs); // x is +1 because padding was increased by 1 hardcoded pixel
+      optionsBitmap.reset(text_window_ds);
+
+      // NOTE: presumably, txoffs and tyoffs are already offset by padding,
+      // although it's not entirely reliable, because these calculations are done inside draw_text_window.
+      const int opts_areawid = areawid - (2 * padding + 2);
+      curyp = write_dialog_options(optionsBitmap.get(), inner_position.X, inner_position.Y, opts_areawid,
+                                   bullet_wid, game.dialog_bullet, bullet_picwid,
+                                   usingfont, linespacing, forecol,
+                                   dtop, numdisp, mouseison, disporder, dispyp);
+      if (parserInput)
+        parserInput->X = inner_position.X;
+    }
+    else
+    {
+      // Normal GUI or default surface
+      Bitmap *ds = optionsBitmap.get();
+      if (wantRefresh)
+      {
+        // redraw the background so that anti-alias fonts don't re-alias themselves
+        if (game.options[OPT_DIALOGIFACE] == 0)
+        {
+          // Default surface
+          color_t draw_color = GUI::GetStandardColorForBitmap(16);
+          ds->FillRect(RectWH(position.GetSize()), draw_color);
+        }
+        else
+        {
+          // Normal GUI
+          GUIMain* guib = &guis[game.options[OPT_DIALOGIFACE]];
+          if (!guib->IsTextWindow())
+            draw_gui_for_dialog_options(ds, guib, 0, 0);
+        }
+      }
+
+      // NOTE: it's strange that we sum both custom padding and standard gui padding here;
+      // keeping this for backwards compatibility for now... (although idk if it's important);
+      // x off +1 because padding is increased by 1 hardcoded pixel;
+      // NOTE: also gui's default padding was not applied to Y pos here...
+      inner_position = Point(play.dialog_options_pad_x + padding + 1, play.dialog_options_pad_y /* + padding*/);
+
+      const int opts_areawid = areawid - (2 * padding + 2);
+      curyp = inner_position.Y;
+      curyp = write_dialog_options(ds, inner_position.X, inner_position.Y, opts_areawid,
+                                   bullet_wid, game.dialog_bullet, bullet_picwid,
+                                   usingfont, linespacing, forecol,
+                                   dtop, numdisp, mouseison, disporder, dispyp);
+
+      if (parserInput)
+        parserInput->X = inner_position.X;
+    }
+
+    if (parserInput)
+    {
+      // Set up the text box, if present
+      parserInput->Y = curyp + game.options[OPT_DIALOGGAP];
+      parserInput->SetWidth(areawid - 10);
+      parserInput->TextColor = playerchar->talkcolor;
+      if (mouseison == DLG_OPTION_PARSER)
+        parserInput->TextColor = forecol;
+
+      // Left-to-right text direction flag
+      const bool ltr_position = (game.options[OPT_RIGHTLEFTWRITE] == 0)
+          || (loaded_game_file_version < kGameVersion_363);
+
+      parserInput->SetWidth(parserInput->GetWidth() - bullet_wid);
+      if (ltr_position)
+        parserInput->X += bullet_wid;
+
+      Bitmap *ds = optionsBitmap.get();
+      if (game.dialog_bullet)
+      {
+          if (ltr_position)
+            draw_gui_sprite(ds, game.dialog_bullet, parserInput->X - bullet_wid, parserInput->Y);
+          else
+            draw_gui_sprite(ds, game.dialog_bullet, parserInput->X + parserInput->GetWidth() + (bullet_wid - bullet_picwid + 1), parserInput->Y);
+      }
+
+      parserInput->Draw(ds, parserInput->X, parserInput->Y);
+      parserInput->IsActivated = false;
+    }
+
+    wantRefresh = false;
+
+    // Apply custom GUI position (except when it's fully custom options rendering)
+    if (!usingCustomRendering)
+    {
+        if (play.dialog_options_gui_x >= 0)
+            position.Left = play.dialog_options_gui_x;
+        if (play.dialog_options_gui_y >= 0)
+            position.Top = play.dialog_options_gui_y;
+    }
+
+    ddb = recycle_ddb_bitmap(ddb, optionsBitmap.get());
+    if (runGameLoopsInBackground)
+    {
+        render_graphics(ddb, position.Left, position.Top);
+    }
+}
+
+bool DialogOptions::Run()
+{
+    // Run() can be called in a loop, so keep events going.
+    sys_evt_process_pending();
+
+    // Optionally run full game update, otherwise only minimal auto & overlay update
+    if (runGameLoopsInBackground)
+    {
+        play.disabled_user_interface++;
+        UpdateGameOnce(false, ddb, position.Left, position.Top);
+        play.disabled_user_interface--;
+
+        // Stop the dialog options if requested from script
+        if (doStop)
+            return false;
+    }
+    else
+    {
+        update_audio_system_on_game_loop();
+        UpdateCursorAndDrawables();
+        render_graphics(ddb, position.Left, position.Top);
+    }
+
+    needRedraw = false;
+
+    if (numdisp == 0)
+        return false; // safety assert
+
+    // For >= 3.4.0 custom options rendering: run "dialog_options_repexec"
+    if (newCustomRender)
+    {
+        runDialogOptionRepExecFunc.Params[0].SetScriptObject(&ccDialogOptionsRendering, &ccDialogOptionsRendering);
+        run_function_on_non_blocking_thread(&runDialogOptionRepExecFunc);
+
+        // Stop the dialog options if requested from script
+        if (doStop)
+            return false;
+    }
+
+    // Handle mouse over options
+    int mousewason = mouseison;
+    mouseison = -1;
+    if (newCustomRender)
+    {
+        // New custom rendering: do not automatically detect option under mouse
+    }
+    else if (usingCustomRendering)
+    {
+        // Old custom rendering
+        if (position.IsInside(mousex, mousey))
+        {
+            // Run "dialog_options_get_active"
+            getDialogOptionUnderCursorFunc.Params[0].SetScriptObject(&ccDialogOptionsRendering, &ccDialogOptionsRendering);
+            run_function_on_non_blocking_thread(&getDialogOptionUnderCursorFunc);
+
+            if (!getDialogOptionUnderCursorFunc.AtLeastOneImplementationExists)
+                quit("!The script function dialog_options_get_active is not implemented. It must be present to use a custom dialogue system.");
+
+            // Stop the dialog options if requested from script
+            if (doStop)
+                return false;
+
+            mouseison = ccDialogOptionsRendering.activeOptionID;
+        }
+        else
+        {
+            ccDialogOptionsRendering.activeOptionID = -1;
+        }
+    }
+    else if (Rect(position.Left + inner_position.X,
+                  position.Top  + inner_position.Y,
+                  position.Left + inner_position.X + areawid,
+                  position.Top  + curyp).IsInside(mousex, mousey))
+    {
+        // Default rendering: detect option under mouse
+        const int rel_mousey = mousey - position.Top;
+        mouseison = numdisp-1;
+        for (int i = 0; i < numdisp; ++i)
+        {
+            if (rel_mousey < dispyp[i]) { mouseison=i-1; break; }
+        }
+        if ((mouseison<0) | (mouseison>=numdisp)) mouseison=-1;
+    }
+
+    // Handle mouse over parser
+    if (parserInput)
+    {
+        const int rel_mousey = mousey - position.Top;
+        if ((rel_mousey > parserInput->Y) &&
+            (rel_mousey < parserInput->Y + parserInput->GetHeight()))
+            mouseison = DLG_OPTION_PARSER;
+    }
+
+    // Handle player's input
+    RunControls();
+
+    // Stop the dialog options if requested from script
+    if (doStop)
+        return false;
+
+    // Post user input, processing changes
+    if (newCustomRender)
+    {
+        // New-style custom rendering: check its explicit flag;
+        // could be set by setting ActiveOptionID, or calling Update()
+        needRedraw |= ccDialogOptionsRendering.needRepaint;
+    }
+    else
+    {
+        // Default rendering and old-style custom rendering:
+        // test if an active option has changed
+        needRedraw |= (mousewason != mouseison);
+    }
+
+    // Handle new parser's state
+    if (parserInput && parserInput->IsActivated)
+    {
+        parserActivated = 1;
+    }
+
+    // Get if any option has been chosen
+    if (chose >= 0)
+    { // already have one set by default behavior
+    }
+    else if (parserActivated)
+    {
+        // They have selected a custom parser-based option
+        if (!parserInput->Text.IsEmpty() != 0)
+        {
+            chose = DLG_OPTION_PARSER;
+        }
+        else
+        {
+            parserActivated = 0;
+            parserInput->IsActivated = 0;
+        }
+    }
+    else if (newCustomRender)
+    {
+        // New custom rendering: see if RunActiveOption was called
+        if (ccDialogOptionsRendering.chosenOptionID >= 0)
+        {
+            chose = ccDialogOptionsRendering.chosenOptionID;
+            ccDialogOptionsRendering.chosenOptionID = -1;
+        }
+    }
+
+    // Finally, if the option has been chosen, then break the options loop
+    if (chose >= 0)
+        return false;
+
+    // Redraw if needed
+    if (needRedraw)
+        Draw();
+
+    // Go for another options loop round
+    update_polled_stuff();
+    if (!runGameLoopsInBackground && (play.fast_forward == 0))
+    { // NOTE: if runGameLoopsInBackground then it's called inside UpdateGameOnce
+        WaitForNextFrame();
+    }
+    return true; // continue running loop
+}
+
+bool DialogOptions::RunControls()
+{
+    bool state_handled = false;
+    for (InputType type = ags_inputevent_ready(); type != kInputNone; type = ags_inputevent_ready())
+    {
+        switch (type)
+        {
+        case kInputKeyboard:
+        {
+            KeyInput ki;
+            if (!run_service_key_controls(ki) || state_handled)
+                continue; // handled by engine layer, or resolved
+            if (!play.IsIgnoringInput() && RunKey(ki))
+            {
+                state_handled = true; // handled
+            }
+            break;
+        }
+        case kInputMouse:
+        {
+            eAGSMouseButton mbut;
+            Point mpos;
+            if (!run_service_mb_controls(mbut, &mpos) || state_handled)
+                continue; // handled by engine layer, or resolved
+            if (!play.IsIgnoringInput() && RunMouse(mbut, mpos.X, mpos.Y))
+            {
+                state_handled = true; // handled
+            }
+            break;
+        }
+        default:
+            ags_drop_next_inputevent();
+            break;
+        }
+    }
+    // Finally handle mouse wheel
+    const int wheel = ags_check_mouse_wheel(); // poll always, otherwise it accumulates
+    if (!state_handled)
+        state_handled = RunMouseWheel(wheel);
+    return state_handled;
+}
+
+bool DialogOptions::RunKey(const KeyInput &ki)
+{
+    const bool old_keyhandle = game.options[OPT_KEYHANDLEAPI] == 0;
+
+    const eAGSKeyCode agskey = ki.Key;
+    if (parserInput)
+    {
+        wantRefresh = true;
+        // type into the parser 
+        // TODO: find out what are these key commands, and are these documented?
+        if ((agskey == eAGSKeyCodeF3) || ((agskey == eAGSKeyCodeSpace) && (parserInput->Text.GetLength() == 0)))
+        {
+            // write previous contents into textbox (F3 or Space when box is empty)
+            size_t last_len = ustrlen(play.lastParserEntry);
+            size_t cur_len = ustrlen(parserInput->Text.GetCStr());
+            // [ikm] CHECKME: tbh I don't quite get the logic here (it was like this in original code);
+            // but what we do is copying only the last part of the previous string
+            if (cur_len < last_len)
+            {
+                const char *entry = play.lastParserEntry;
+                // TODO: utility function for advancing N utf-8 chars
+                for (size_t i = 0; i < cur_len; ++i) ugetxc(&entry);
+                parserInput->Text.Append(entry);
+            }
+            needRedraw = true;
+            return true; // handled
+        }
+        else if ((ki.UChar > 0) || (agskey == eAGSKeyCodeReturn) || (agskey == eAGSKeyCodeBackspace))
+        {
+            bool handled = parserInput->OnKeyPress(ki);
+            needRedraw = handled;
+            return handled;
+        }
+    }
+    else if (newCustomRender)
+    {
+        if (old_keyhandle || (ki.UChar == 0))
+        { // "dialog_options_key_press"
+            runDialogOptionKeyPressHandlerFunc.Params[0].SetScriptObject(&ccDialogOptionsRendering, &ccDialogOptionsRendering);
+            runDialogOptionKeyPressHandlerFunc.Params[1].SetInt32(AGSKeyToScriptKey(ki.Key));
+            runDialogOptionKeyPressHandlerFunc.Params[2].SetInt32(ki.Mod);
+            run_function_on_non_blocking_thread(&runDialogOptionKeyPressHandlerFunc);
+        }
+        if (!old_keyhandle && (ki.UChar > 0))
+        { // "dialog_options_text_input"
+            runDialogOptionTextInputHandlerFunc.Params[0].SetScriptObject(&ccDialogOptionsRendering, &ccDialogOptionsRendering);
+            runDialogOptionTextInputHandlerFunc.Params[1].SetInt32(ki.UChar);
+            run_function_on_non_blocking_thread(&runDialogOptionKeyPressHandlerFunc);
+        }
+        return (old_keyhandle || (ki.UChar == 0)) || (!old_keyhandle && (ki.UChar > 0));
+    }
+    // Allow selection of options by keyboard shortcuts
+    else if (game.options[OPT_DIALOGNUMBERED] >= kDlgOptKeysOnly &&
+        agskey >= '1' && agskey <= '9')
+    {
+        int numkey = agskey - '1';
+        if (numkey < numdisp)
+        {
+            chose = disporder[numkey];
+            return true; // handled
+        }
+    }
+    return false; // not handled
+}
+
+bool DialogOptions::RunMouse(eAGSMouseButton mbut, int mx, int my)
+{
+    if (mbut > kMouseNone)
+    {
+        if (mouseison < 0 && !newCustomRender)
+        {
+            if (usingCustomRendering)
+            {
+                runDialogOptionMouseClickHandlerFunc.Params[0].SetScriptObject(&ccDialogOptionsRendering, &ccDialogOptionsRendering);
+                runDialogOptionMouseClickHandlerFunc.Params[1].SetInt32(mbut);
+                run_function_on_non_blocking_thread(&runDialogOptionMouseClickHandlerFunc);
+                needRedraw = runDialogOptionMouseClickHandlerFunc.AtLeastOneImplementationExists;
+            }
+        }
+        else if (mouseison == DLG_OPTION_PARSER)
+        {
+            // they clicked the text box
+            parserActivated = 1;
+        }
+        else if (newCustomRender)
+        {
+            runDialogOptionMouseClickHandlerFunc.Params[0].SetScriptObject(&ccDialogOptionsRendering, &ccDialogOptionsRendering);
+            runDialogOptionMouseClickHandlerFunc.Params[1].SetInt32(mbut);
+            runDialogOptionMouseClickHandlerFunc.Params[2].SetInt32(mx);
+            runDialogOptionMouseClickHandlerFunc.Params[3].SetInt32(my);
+            run_function_on_non_blocking_thread(&runDialogOptionMouseClickHandlerFunc);
+        }
+        else if (usingCustomRendering)
+        {
+            chose = mouseison;
+        }
+        else
+        {
+            chose = disporder[mouseison];
+        }
+        return true; // always treat handled, any mouse button does the same
+    }
+    return false; // not handled
+}
+
+bool DialogOptions::RunMouseWheel(int mwheelz)
+{
+    if ((mwheelz != 0) && usingCustomRendering)
+    {
+        runDialogOptionMouseClickHandlerFunc.Params[0].SetScriptObject(&ccDialogOptionsRendering, &ccDialogOptionsRendering);
+        runDialogOptionMouseClickHandlerFunc.Params[1].SetInt32((mwheelz < 0) ? 9 : 8);
+        run_function_on_non_blocking_thread(&runDialogOptionMouseClickHandlerFunc);
+        needRedraw = !newCustomRender && runDialogOptionMouseClickHandlerFunc.AtLeastOneImplementationExists;
+        return true; // handled
+    }
+    return false; // not handled
+}
+
+void DialogOptions::End()
+{
+    // Close custom dialog options
+    if (usingCustomRendering)
+    {
+        runDialogOptionCloseFunc.Params[0].SetScriptObject(&ccDialogOptionsRendering, &ccDialogOptionsRendering);
+        run_function_on_non_blocking_thread(&runDialogOptionCloseFunc);
+    }
+
+  invalidate_screen();
+
+  if (parserActivated) 
+  {
+    assert(parserInput);
+    snprintf(play.lastParserEntry, MAX_MAXSTRLEN, "%s", parserInput->Text.GetCStr());
+    ParseText (parserInput->Text.GetCStr());
+    chose = CHOSE_TEXTPARSER;
+  }
+
+  if (ddb != nullptr)
+    gfxDriver->DestroyDDB(ddb);
+  ddb = nullptr;
+  optionsBitmap.reset();
+  parserInput.reset();
+
+  set_mouse_cursor(curswas);
+  // In case it's the QFG4 style dialog, remove the black screen
+  play.in_conversation--;
+  remove_screen_overlay(OVER_COMPLETE);
+}
+
+int run_dialog_entry(int dlgnum)
+{
+    DialogTopic *dialog_topic = &dialog[dlgnum];
+    // Run global event kScriptEvent_DialogRun for the startup entry (index 0)
+    run_on_event(kScriptEvent_DialogRun, dlgnum, 0);
+    return run_dialog_script(dlgnum, dialog_topic->startupentrypoint, 0);
+}
+
+int run_dialog_option(int dlgnum, int dialog_choice, int sayChosenOption, bool run_script)
+{
+    assert(dialog_choice >= 0 && dialog_choice < MAXTOPICOPTIONS);
+    DialogTopic *dialog_topic = &dialog[dlgnum];
+    int &option_flags = dialog_topic->optionflags[dialog_choice];
+    const char *option_name = dialog_topic->optionnames[dialog_choice];
+
+    // Run global event kScriptEvent_DialogRun for the new option
+    run_on_event(kScriptEvent_DialogRun, dlgnum, dialog_choice + 1);
+
+    option_flags |= DFLG_HASBEENCHOSEN;
+    bool sayTheOption = false;
+    if (sayChosenOption == SAYCHOSEN_YES)
+    {
+        sayTheOption = true;
+    }
+    else if (sayChosenOption == SAYCHOSEN_USEFLAG)
+    {
+        sayTheOption = ((option_flags & DFLG_NOREPEAT) == 0);
+    }
+
+    // Optionally "say" the option's text
+    if (sayTheOption)
+        DisplaySpeech(get_translation(option_name), game.playercharacter);
+
+    // Run the option script
+    if (run_script)
+        return run_dialog_script(dlgnum, dialog_topic->entrypoints[dialog_choice], dialog_choice + 1);
+
+    return 0; // no script, bail out
+}
+
+int show_dialog_options(int dlgnum, bool runGameLoopsInBackground) 
+{
+  if ((dlgnum < 0) || (dlgnum >= game.numdialog))
+  {
+    quit("!RunDialog: invalid dialog number specified");
+  }
+
+  can_run_delayed_command();
+
+  DialogTopic *dtop = &dialog[dlgnum];
+
+  // First test if there are enough valid options to run DialogOptions
+  int opt_count = 0;
+  int last_opt = -1;
+  for (int i = 0; i < dtop->numoptions; ++i)
+  {
+    if ((dtop->optionflags[i] & DFLG_ON) != 0)
+    {
+      last_opt = i;
+      opt_count++;
+    }
+  }
+
+  if (opt_count < 1)
+  {
+    debug_script_warn("Dialog: all options have been turned off, stopping dialog.");
+    return -1;
+  }
+  // Don't display the options if there is only one and the parser is not enabled.
+  const bool has_parser = (dtop->topicFlags & DTFLG_SHOWPARSER) && (play.disable_dialog_parser == 0);
+  if (!has_parser && (opt_count == 1) && !play.show_single_dialog_option)
+  {
+    return last_opt; // only one choice, so select it
+  }
+
+  // Run the global DialogOptionsOpen event
+  run_on_event(kScriptEvent_DialogOptionsOpen, dlgnum);
+
+  dialogOpts.reset(new DialogOptions(dtop, dlgnum, runGameLoopsInBackground));
+  dialogOpts->Show();
+
+  // Run the global DialogOptionsClose event
+  run_on_event(kScriptEvent_DialogOptionsClose, dlgnum, dialogOpts->GetChosenOption());
+
+  const int chosen = dialogOpts->GetChosenOption();
+  dialogOpts = {};
+  return chosen;
+}
+
+// Dialog execution state
+// TODO: reform into GameState implementation, similar to DialogOptions!
+class DialogExec
+{
+public:
+    DialogExec(int start_dlgnum)
+        : _dlgNum(start_dlgnum) {}
+
+    // Tells if the dialog is either processing or ended on the start entry
+    // TODO: possibly a hack, investigate if it's possible to do without this
+    bool IsFirstEntry() const { return _isFirstEntry; }
+    int  GetDlgNum() const { return _dlgNum; }
+    int  GetExecutedOption() const { return _executedOption; }
+    bool AreOptionsDisplayed() const { return _areOptionsDisplayed; }
+
+    // FIXME: this is a hack, see also the comment below
+    ScriptPosition &GetSavedDialogRequestScPos() { return _savedDialogRequestScriptPos; }
+
+    // Runs Dialog state
+    void Run();
+    // Request the Dialog state to stop.
+    // Note that the stopping is scheduled and is performed as soon as
+    // dialog state receives control.
+    void Stop();
+
+private:
+    int HandleDialogResult(int res);
+
+    int _dlgNum = -1;
+    int _dlgWas = -1;
+    // CHECKME: this may be unnecessary, investigate later
+    bool _isFirstEntry = true;
+    // Dialog topics history, used by "goto-previous" command
+    std::stack<int> _topicHist;
+    int _executedOption = -1; // option which is currently run (or -1)
+    bool _areOptionsDisplayed = false; // if dialog options are displayed on screen
+    bool _doStop = false;
+
+    // A position in script saved by certain API function calls in "dialog_request" callback;
+    // used purely for error reporting when the script has 2+ calls to gamestate-changing
+    // functions such as StartDialog or ChangeRoom.
+    // FIXME: this is horrible, review this and make consistent with error reporting
+    // for regular calls in normal script.
+    ScriptPosition _savedDialogRequestScriptPos;
+};
+
+int DialogExec::HandleDialogResult(int res)
+{
+    // Stop the dialog if requested
+    if (_doStop)
+        return RUN_DIALOG_STOP_DIALOG;
+
+    // Handle goto-previous, see if there's any previous dialog in history
+    if (res == RUN_DIALOG_GOTO_PREVIOUS)
+    {
+        if (_topicHist.size() == 0)
+            return RUN_DIALOG_STOP_DIALOG;
+        res = _topicHist.top();
+        _topicHist.pop();
+    }
+    // Continue to the next dialog
+    if (res >= 0)
+    {
+        // save the old topic number in the history, and switch to the new one
+        _topicHist.push(_dlgNum);
+        _dlgNum = res;
+        return _dlgNum;
+    }
+    return res;
+}
+
+void DialogExec::Run()
+{
+    _doStop = false;
+
+    while (_dlgNum >= 0)
+    {
+        if (_dlgNum < 0 || _dlgNum >= game.numdialog)
+            quitprintf("!RunDialog: invalid dialog number specified: %d", _dlgNum);
+
+        // current dialog object
+        DialogTopic *dtop = &dialog[_dlgNum];
+        int res = 0; // dialog execution result
+        // If a new dialog topic: run dialog entry point
+        if (_dlgNum != _dlgWas)
+        {
+            _executedOption = 0;
+            res = run_dialog_entry(_dlgNum);
+            _dlgWas = _dlgNum;
+            _executedOption = -1;
+
+            // Handle the dialog entry's result
+            res = HandleDialogResult(res);
+            if (res == RUN_DIALOG_STOP_DIALOG)
+                return; // stop the dialog
+            _isFirstEntry = false;
+            if (res != RUN_DIALOG_STAY)
+                continue; // skip to the next dialog
+        }
+
+        // Show current dialog's options
+        _areOptionsDisplayed = true;
+        int chose = show_dialog_options(_dlgNum, (game.options[OPT_RUNGAMEDLGOPTS] != 0));
+        _areOptionsDisplayed = false;
+
+        // Stop the dialog if requested from script
+        if (_doStop)
+            return;
+
+        if (chose == CHOSE_TEXTPARSER)
+        {
+            said_speech_line = 0;
+            res = run_dialog_request(_dlgNum);
+            if (said_speech_line > 0)
+            {
+                // fix the problem with the close-up face remaining on screen
+                DisableInterface();
+                UpdateGameOnce(); // redraw the screen to make sure it looks right
+                EnableInterface();
+                set_mouse_cursor(CURS_ARROW);
+            }
+        }
+        else if (chose >= 0)
+        {
+            _executedOption = chose + 1; // option id is 1-based in script, and 0 is entry point
+            // chose some option - handle it and run its script
+            res = run_dialog_option(_dlgNum, chose, SAYCHOSEN_USEFLAG, true /* run script */);
+            _executedOption = -1;
+        }
+        else
+        {
+            return; // no option chosen? - stop the dialog
+        }
+
+        // Handle the dialog option's result
+        res = HandleDialogResult(res);
+        if (res == RUN_DIALOG_STOP_DIALOG)
+            return; // stop the dialog
+        // continue to the next dialog or show same dialog's options again
+    }
+}
+
+void DialogExec::Stop()
+{
+    _doStop = true;
+}
+
+void do_conversation(int dlgnum)
+{
+    assert(dialogExec == nullptr);
+    if (dialogExec)
+    {
+        Debug::Printf(kDbgMsg_Error, "ERROR: tried to start a new dialog state while a dialog state is running.");
+        return;
+    }
+
+    EndSkippingUntilCharStops();
+
+    // Run the global DialogStart event
+    run_on_event(kScriptEvent_DialogStart, dlgnum);
+
+    dialogExec.reset(new DialogExec(dlgnum));
+    dialogExec->Run();
+    // CHECKME: find out if this is safe to do always, regardless of number of iterations
+    if (dialogExec->IsFirstEntry())
+    {
+        // bail out from first startup script
+        remove_screen_overlay(OVER_COMPLETE);
+        play.in_conversation--;
+    }
+
+    // Run the global DialogStop event; NOTE: _dlgNum may be different in the end
+    run_on_event(kScriptEvent_DialogStop, dialogExec->GetDlgNum());
+    dialogExec = {};
+
+    set_default_cursor();
+}
+
+bool is_in_dialog()
+{
+    return dialogExec != nullptr;
+}
+
+bool is_in_dialogoptions()
+{
+    return dialogOpts != nullptr;
+}
+
+bool is_dialog_executing_script()
+{
+    return dialogExec && (dialogExec->GetExecutedOption() >= 0)
+        && scriptExecutor; // scriptExecutor is tested for safety, because we need it for a hack below
+}
+
+// TODO: this is ugly, but I could not come to a better solution at the time...
+void set_dialog_result_goto(int dlgnum)
+{
+    assert(is_dialog_executing_script());
+    if (is_dialog_executing_script())
+        scriptExecutor->SetReturnValue(dlgnum);
+}
+
+void set_dialog_result_stop()
+{
+    assert(is_dialog_executing_script());
+    if (is_dialog_executing_script())
+        scriptExecutor->SetReturnValue(RUN_DIALOG_STOP_DIALOG);
+}
+
+bool handle_state_change_in_dialog_request(const char *apiname, int dlgreq_retval)
+{
+    // Test if we are inside a dialog state AND dialog_request callback
+    if ((dialogExec == nullptr) || (play.stop_dialog_at_end == DIALOG_NONE))
+    {
+        return false; // not handled, process command as normal
+    }
+
+    // Test if dialog result was not set yet
+    if (play.stop_dialog_at_end == DIALOG_RUNNING)
+    {
+        play.stop_dialog_at_end = dlgreq_retval;
+        get_script_position(dialogExec->GetSavedDialogRequestScPos());
+    }
+    else
+    {
+        debug_script_warn("!%s: more than one NewRoom/RunDialog/StopDialog requests within a dialog '%s' (%d), following one(s) will be ignored\n\tfirst was made in \"%s\", line %d",
+            apiname, game.dialogScriptNames[dialogExec->GetDlgNum()].GetCStr(), dialogExec->GetDlgNum(),
+            dialogExec->GetSavedDialogRequestScPos().Section.GetCStr(), dialogExec->GetSavedDialogRequestScPos().Line);
+    }
+    return true; // handled, state change will be taken care of by a dialog script
+}
+
+void schedule_dialog_stop()
+{
+    // NOTE: dialog options may be displayed with Dialog.DisplayOptions() too
+    assert(dialogExec || dialogOpts);
+    if (dialogExec)
+        dialogExec->Stop();
+    if (dialogOpts)
+        dialogOpts->Stop();
+}
+
+void shutdown_dialog_state()
+{
+    dialogExec = {};
+    dialogOpts = {};
+}
+
+// end dialog manager
+
+
+//=============================================================================
+//
+// Script API Functions
+//
+//=============================================================================
+
+#include "debug/out.h"
+#include "script/script_api.h"
+#include "script/script_runtime.h"
+#include "ac/dynobj/cc_dialog.h"
+#include "ac/dynobj/scriptstring.h"
+
+extern CCDialog     ccDynamicDialog;
+
+ScriptDialog *Dialog_GetByName(const char *name)
+{
+    return static_cast<ScriptDialog*>(ccGetScriptObjectAddress(name, ccDynamicDialog.GetType()));
+}
+
+void Dialog_Stop()
+{
+    StopDialog();
+}
+
+ScriptDialog *Dialog_GetCurrentDialog()
+{
+    return dialogExec ? &scrDialog[dialogExec->GetDlgNum()] : nullptr;
+}
+
+int Dialog_GetExecutedOption()
+{
+    return dialogExec ? dialogExec->GetExecutedOption() : -1;
+}
+
+bool Dialog_GetAreOptionsDisplayed()
+{
+    return is_in_dialogoptions();
+}
+
+RuntimeScriptValue Sc_Dialog_GetByName(const RuntimeScriptValue *params, int32_t param_count)
+{
+    API_SCALL_OBJ_POBJ(ScriptDialog, ccDynamicDialog, Dialog_GetByName, const char);
+}
+
+RuntimeScriptValue Sc_Dialog_Stop(const RuntimeScriptValue *params, int32_t param_count)
+{
+    API_SCALL_VOID(Dialog_Stop);
+}
+
+RuntimeScriptValue Sc_Dialog_GetCurrentDialog(const RuntimeScriptValue *params, int32_t param_count)
+{
+    API_SCALL_OBJ(ScriptDialog, ccDynamicDialog, Dialog_GetCurrentDialog);
+}
+
+RuntimeScriptValue Sc_Dialog_GetExecutedOption(const RuntimeScriptValue *params, int32_t param_count)
+{
+    API_SCALL_INT(Dialog_GetExecutedOption);
+}
+
+RuntimeScriptValue Sc_Dialog_GetAreOptionsDisplayed(const RuntimeScriptValue *params, int32_t param_count)
+{
+    API_SCALL_BOOL(Dialog_GetAreOptionsDisplayed);
+}
+
+// int (ScriptDialog *sd)
+RuntimeScriptValue Sc_Dialog_GetID(void *self, const RuntimeScriptValue *params, int32_t param_count)
+{
+    API_OBJCALL_INT(ScriptDialog, Dialog_GetID);
+}
+
+RuntimeScriptValue Sc_Dialog_GetScriptName(void *self, const RuntimeScriptValue *params, int32_t param_count)
+{
+    API_OBJCALL_OBJ(ScriptDialog, const char, myScriptStringImpl, Dialog_GetScriptName);
+}
+
+// int (ScriptDialog *sd)
+RuntimeScriptValue Sc_Dialog_GetOptionCount(void *self, const RuntimeScriptValue *params, int32_t param_count)
+{
+    API_OBJCALL_INT(ScriptDialog, Dialog_GetOptionCount);
+}
+
+RuntimeScriptValue Sc_Dialog_GetOptionsGUI(const RuntimeScriptValue *params, int32_t param_count)
+{
+    API_SCALL_OBJ(ScriptGUI, ccDynamicGUI, Dialog_GetOptionsGUI);
+}
+
+RuntimeScriptValue Sc_Dialog_SetOptionsGUI(const RuntimeScriptValue *params, int32_t param_count)
+{
+    API_SCALL_VOID_POBJ(Dialog_SetOptionsGUI, ScriptGUI);
+}
+
+RuntimeScriptValue Sc_Dialog_GetOptionsGUIX(const RuntimeScriptValue *params, int32_t param_count)
+{
+    API_SCALL_INT(Dialog_GetOptionsGUIX);
+}
+
+RuntimeScriptValue Sc_Dialog_SetOptionsGUIX(const RuntimeScriptValue *params, int32_t param_count)
+{
+    API_SCALL_VOID_PINT(Dialog_SetOptionsGUIX);
+}
+
+RuntimeScriptValue Sc_Dialog_GetOptionsGUIY(const RuntimeScriptValue *params, int32_t param_count)
+{
+    API_SCALL_INT(Dialog_GetOptionsGUIY);
+}
+
+RuntimeScriptValue Sc_Dialog_SetOptionsGUIY(const RuntimeScriptValue *params, int32_t param_count)
+{
+    API_SCALL_VOID_PINT(Dialog_SetOptionsGUIY);
+}
+
+RuntimeScriptValue Sc_Dialog_GetOptionsPaddingX(const RuntimeScriptValue *params, int32_t param_count)
+{
+    API_SCALL_INT(Dialog_GetOptionsPaddingX);
+}
+
+RuntimeScriptValue Sc_Dialog_SetOptionsPaddingX(const RuntimeScriptValue *params, int32_t param_count)
+{
+    API_SCALL_VOID_PINT(Dialog_SetOptionsPaddingX);
+}
+
+RuntimeScriptValue Sc_Dialog_GetOptionsPaddingY(const RuntimeScriptValue *params, int32_t param_count)
+{
+    API_SCALL_INT(Dialog_GetOptionsPaddingY);
+}
+
+RuntimeScriptValue Sc_Dialog_SetOptionsPaddingY(const RuntimeScriptValue *params, int32_t param_count)
+{
+    API_SCALL_VOID_PINT(Dialog_SetOptionsPaddingY);
+}
+
+RuntimeScriptValue Sc_Dialog_GetOptionsBulletGraphic(const RuntimeScriptValue *params, int32_t param_count)
+{
+    API_SCALL_INT(Dialog_GetOptionsBulletGraphic);
+}
+
+RuntimeScriptValue Sc_Dialog_SetOptionsBulletGraphic(const RuntimeScriptValue *params, int32_t param_count)
+{
+    API_SCALL_VOID_PINT(Dialog_SetOptionsBulletGraphic);
+}
+
+RuntimeScriptValue Sc_Dialog_GetOptionsNumbering(const RuntimeScriptValue *params, int32_t param_count)
+{
+    API_SCALL_INT(Dialog_GetOptionsNumbering);
+}
+
+RuntimeScriptValue Sc_Dialog_SetOptionsNumbering(const RuntimeScriptValue *params, int32_t param_count)
+{
+    API_SCALL_VOID_PINT(Dialog_SetOptionsNumbering);
+}
+
+RuntimeScriptValue Sc_Dialog_GetOptionsHighlightColor(const RuntimeScriptValue *params, int32_t param_count)
+{
+    API_SCALL_INT(Dialog_GetOptionsHighlightColor);
+}
+
+RuntimeScriptValue Sc_Dialog_SetOptionsHighlightColor(const RuntimeScriptValue *params, int32_t param_count)
+{
+    API_SCALL_VOID_PINT(Dialog_SetOptionsHighlightColor);
+}
+
+RuntimeScriptValue Sc_Dialog_GetOptionsReadColor(const RuntimeScriptValue *params, int32_t param_count)
+{
+    API_SCALL_INT(Dialog_GetOptionsReadColor);
+}
+
+RuntimeScriptValue Sc_Dialog_SetOptionsReadColor(const RuntimeScriptValue *params, int32_t param_count)
+{
+    API_SCALL_VOID_PINT(Dialog_SetOptionsReadColor);
+}
+
+RuntimeScriptValue Sc_Dialog_GetOptionsTextAlignment(const RuntimeScriptValue *params, int32_t param_count)
+{
+    API_SCALL_INT(Dialog_GetOptionsTextAlignment);
+}
+
+RuntimeScriptValue Sc_Dialog_SetOptionsTextAlignment(const RuntimeScriptValue *params, int32_t param_count)
+{
+    API_SCALL_VOID_PINT(Dialog_SetOptionsTextAlignment);
+}
+
+RuntimeScriptValue Sc_Dialog_GetOptionsGap(const RuntimeScriptValue *params, int32_t param_count)
+{
+    API_SCALL_INT(Dialog_GetOptionsGap);
+}
+
+RuntimeScriptValue Sc_Dialog_SetOptionsGap(const RuntimeScriptValue *params, int32_t param_count)
+{
+    API_SCALL_VOID_PINT(Dialog_SetOptionsGap);
+}
+
+RuntimeScriptValue Sc_Dialog_GetMaxOptionsGUIWidth(const RuntimeScriptValue *params, int32_t param_count)
+{
+    API_SCALL_INT(Dialog_GetMaxOptionsGUIWidth);
+}
+
+RuntimeScriptValue Sc_Dialog_SetMaxOptionsGUIWidth(const RuntimeScriptValue *params, int32_t param_count)
+{
+    API_SCALL_VOID_PINT(Dialog_SetMaxOptionsGUIWidth);
+}
+
+RuntimeScriptValue Sc_Dialog_GetMinOptionsGUIWidth(const RuntimeScriptValue *params, int32_t param_count)
+{
+    API_SCALL_INT(Dialog_GetMinOptionsGUIWidth);
+}
+
+RuntimeScriptValue Sc_Dialog_SetMinOptionsGUIWidth(const RuntimeScriptValue *params, int32_t param_count)
+{
+    API_SCALL_VOID_PINT(Dialog_SetMinOptionsGUIWidth);
+}
+
+// int (ScriptDialog *sd)
+RuntimeScriptValue Sc_Dialog_GetShowTextParser(void *self, const RuntimeScriptValue *params, int32_t param_count)
+{
+    API_OBJCALL_INT(ScriptDialog, Dialog_GetShowTextParser);
+}
+
+// int (ScriptDialog *sd, int sayChosenOption)
+RuntimeScriptValue Sc_Dialog_DisplayOptions(void *self, const RuntimeScriptValue *params, int32_t param_count)
+{
+    API_OBJCALL_INT_PINT(ScriptDialog, Dialog_DisplayOptions);
+}
+
+// int (ScriptDialog *sd, int option)
+RuntimeScriptValue Sc_Dialog_GetOptionState(void *self, const RuntimeScriptValue *params, int32_t param_count)
+{
+    API_OBJCALL_INT_PINT(ScriptDialog, Dialog_GetOptionState);
+}
+
+// const char* (ScriptDialog *sd, int option)
+RuntimeScriptValue Sc_Dialog_GetOptionText(void *self, const RuntimeScriptValue *params, int32_t param_count)
+{
+    API_OBJCALL_OBJ_PINT(ScriptDialog, const char, myScriptStringImpl, Dialog_GetOptionText);
+}
+
+// int (ScriptDialog *sd, int option)
+RuntimeScriptValue Sc_Dialog_HasOptionBeenChosen(void *self, const RuntimeScriptValue *params, int32_t param_count)
+{
+    API_OBJCALL_INT_PINT(ScriptDialog, Dialog_HasOptionBeenChosen);
+}
+
+RuntimeScriptValue Sc_Dialog_SetHasOptionBeenChosen(void *self, const RuntimeScriptValue *params, int32_t param_count)
+{
+    API_OBJCALL_VOID_PINT_PBOOL(ScriptDialog, Dialog_SetHasOptionBeenChosen);
+}
+
+// void (ScriptDialog *sd, int option, int newState)
+RuntimeScriptValue Sc_Dialog_SetOptionState(void *self, const RuntimeScriptValue *params, int32_t param_count)
+{
+    API_OBJCALL_VOID_PINT2(ScriptDialog, Dialog_SetOptionState);
+}
+
+// void (ScriptDialog *sd)
+RuntimeScriptValue Sc_Dialog_Start(void *self, const RuntimeScriptValue *params, int32_t param_count)
+{
+    API_OBJCALL_VOID(ScriptDialog, Dialog_Start);
+}
+
+RuntimeScriptValue Sc_Dialog_GetProperty(void *self, const RuntimeScriptValue *params, int32_t param_count)
+{
+    API_OBJCALL_INT_POBJ(ScriptDialog, Dialog_GetProperty, const char);
+}
+
+RuntimeScriptValue Sc_Dialog_GetTextProperty(void *self, const RuntimeScriptValue *params, int32_t param_count)
+{
+    API_OBJCALL_OBJ_POBJ(ScriptDialog, const char, myScriptStringImpl, Dialog_GetTextProperty, const char);
+}
+
+RuntimeScriptValue Sc_Dialog_SetProperty(void *self, const RuntimeScriptValue *params, int32_t param_count)
+{
+    API_OBJCALL_BOOL_POBJ_PINT(ScriptDialog, Dialog_SetProperty, const char);
+}
+
+RuntimeScriptValue Sc_Dialog_SetTextProperty(void *self, const RuntimeScriptValue *params, int32_t param_count)
+{
+    API_OBJCALL_BOOL_POBJ2(ScriptDialog, Dialog_SetTextProperty, const char, const char);
+}
+
+void RegisterDialogAPI()
+{
+    ScFnRegister dialog_api[] = {
+        { "Dialog::GetByName",            API_FN_PAIR(Dialog_GetByName) },
+        { "Dialog::Stop",                 API_FN_PAIR(Dialog_Stop) },
+        { "Dialog::get_CurrentDialog",    API_FN_PAIR(Dialog_GetCurrentDialog) },
+        { "Dialog::get_ExecutedOption",   API_FN_PAIR(Dialog_GetExecutedOption) },
+        { "Dialog::get_AreOptionsDisplayed", API_FN_PAIR(Dialog_GetAreOptionsDisplayed) },
+        { "Dialog::get_ID",               API_FN_PAIR(Dialog_GetID) },
+        { "Dialog::get_OptionCount",      API_FN_PAIR(Dialog_GetOptionCount) },
+        { "Dialog::get_OptionsBulletGraphic", API_FN_PAIR(Dialog_GetOptionsBulletGraphic) },
+        { "Dialog::set_OptionsBulletGraphic", API_FN_PAIR(Dialog_SetOptionsBulletGraphic) },
+        { "Dialog::get_OptionsGap",       API_FN_PAIR(Dialog_GetOptionsGap) },
+        { "Dialog::set_OptionsGap",       API_FN_PAIR(Dialog_SetOptionsGap) },
+        { "Dialog::get_OptionsGUI",       API_FN_PAIR(Dialog_GetOptionsGUI) },
+        { "Dialog::set_OptionsGUI",       API_FN_PAIR(Dialog_SetOptionsGUI) },
+        { "Dialog::get_OptionsGUIX",      API_FN_PAIR(Dialog_GetOptionsGUIX) },
+        { "Dialog::set_OptionsGUIX",      API_FN_PAIR(Dialog_SetOptionsGUIX) },
+        { "Dialog::get_OptionsGUIY",      API_FN_PAIR(Dialog_GetOptionsGUIY) },
+        { "Dialog::set_OptionsGUIY",      API_FN_PAIR(Dialog_SetOptionsGUIY) },
+        { "Dialog::get_OptionsHighlightColor", API_FN_PAIR(Dialog_GetOptionsHighlightColor) },
+        { "Dialog::set_OptionsHighlightColor", API_FN_PAIR(Dialog_SetOptionsHighlightColor) },
+        { "Dialog::get_OptionsMaxGUIWidth", API_FN_PAIR(Dialog_GetMaxOptionsGUIWidth) },
+        { "Dialog::set_OptionsMaxGUIWidth", API_FN_PAIR(Dialog_SetMaxOptionsGUIWidth) },
+        { "Dialog::get_OptionsMinGUIWidth", API_FN_PAIR(Dialog_GetMinOptionsGUIWidth) },
+        { "Dialog::set_OptionsMinGUIWidth", API_FN_PAIR(Dialog_SetMinOptionsGUIWidth) },
+        { "Dialog::get_OptionsNumbering", API_FN_PAIR(Dialog_GetOptionsNumbering) },
+        { "Dialog::set_OptionsNumbering", API_FN_PAIR(Dialog_SetOptionsNumbering) },
+        { "Dialog::get_OptionsPaddingX",  API_FN_PAIR(Dialog_GetOptionsPaddingX) },
+        { "Dialog::set_OptionsPaddingX",  API_FN_PAIR(Dialog_SetOptionsPaddingX) },
+        { "Dialog::get_OptionsPaddingY",  API_FN_PAIR(Dialog_GetOptionsPaddingY) },
+        { "Dialog::set_OptionsPaddingY",  API_FN_PAIR(Dialog_SetOptionsPaddingY) },
+        { "Dialog::get_OptionsReadColor",  API_FN_PAIR(Dialog_GetOptionsReadColor) },
+        { "Dialog::set_OptionsReadColor",  API_FN_PAIR(Dialog_SetOptionsReadColor) },
+        { "Dialog::get_OptionsTextAlignment", API_FN_PAIR(Dialog_GetOptionsTextAlignment) },
+        { "Dialog::set_OptionsTextAlignment", API_FN_PAIR(Dialog_SetOptionsTextAlignment) },
+        { "Dialog::get_ScriptName",       API_FN_PAIR(Dialog_GetScriptName) },
+        { "Dialog::get_ShowTextParser",   API_FN_PAIR(Dialog_GetShowTextParser) },
+        { "Dialog::DisplayOptions^1",     API_FN_PAIR(Dialog_DisplayOptions) },
+        { "Dialog::GetOptionState^1",     API_FN_PAIR(Dialog_GetOptionState) },
+        { "Dialog::GetOptionText^1",      API_FN_PAIR(Dialog_GetOptionText) },
+        { "Dialog::HasOptionBeenChosen^1", API_FN_PAIR(Dialog_HasOptionBeenChosen) },
+        { "Dialog::SetHasOptionBeenChosen^2", API_FN_PAIR(Dialog_SetHasOptionBeenChosen) },
+        { "Dialog::SetOptionState^2",     API_FN_PAIR(Dialog_SetOptionState) },
+        { "Dialog::Start^0",              API_FN_PAIR(Dialog_Start) },
+        { "Dialog::GetProperty^1",        API_FN_PAIR(Dialog_GetProperty) },
+        { "Dialog::GetTextProperty^1",    API_FN_PAIR(Dialog_GetTextProperty) },
+        { "Dialog::SetProperty^2",        API_FN_PAIR(Dialog_SetProperty) },
+        { "Dialog::SetTextProperty^2",    API_FN_PAIR(Dialog_SetTextProperty) },
+    };
+
+    ccAddExternalFunctions(dialog_api);
+}