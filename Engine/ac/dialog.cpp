--- conflicted
+++ resolved
@@ -1,1381 +1,1247 @@
-//=============================================================================
-//
-// Adventure Game Studio (AGS)
-//
-// Copyright (C) 1999-2011 Chris Jones and 2011-20xx others
-// The full list of copyright holders can be found in the Copyright.txt
-// file, which is part of this source code distribution.
-//
-// The AGS source code is provided under the Artistic License 2.0.
-// A copy of this license can be found in the file License.txt and at
-// http://www.opensource.org/licenses/artistic-license-2.0.php
-//
-//=============================================================================
-
-#include <stdio.h>
-#include "ac/dialog.h"
-#include "ac/common.h"
-#include "ac/character.h"
-#include "ac/characterinfo.h"
-#include "ac/dialogtopic.h"
-#include "ac/display.h"
-#include "ac/draw.h"
-#include "ac/global_character.h"
-#include "ac/global_dialog.h"
-#include "ac/global_display.h"
-#include "ac/global_game.h"
-#include "ac/global_gui.h"
-#include "ac/global_room.h"
-#include "ac/global_translation.h"
-#include "ac/overlay.h"
-#include "ac/mouse.h"
-#include "ac/parser.h"
-#include "ac/record.h"
-#include "ac/string.h"
-#include "ac/dynobj/scriptdialogoptionsrendering.h"
-#include "ac/dynobj/scriptdrawingsurface.h"
-#include "font/fonts.h"
-<<<<<<< HEAD
-#include "game/game_objects.h"
-=======
->>>>>>> fc069ea8
-#include "script/cc_instance.h"
-#include "gui/guimain.h"
-#include "gui/guitextbox.h"
-#include "main/game_run.h"
-#include "media/audio/audio.h"
-#include "platform/base/agsplatformdriver.h"
-#include "script/script.h"
-#include "ac/spritecache.h"
-#include "gfx/ddb.h"
-#include "gfx/graphicsdriver.h"
-<<<<<<< HEAD
-#include "gfx/graphics.h"
-=======
->>>>>>> fc069ea8
-
-using AGS::Common::Bitmap;
-using AGS::Common::Graphics;
-namespace BitmapHelper = AGS::Common::BitmapHelper;
-
-extern ccInstance *dialogScriptsInst;
-extern int in_new_room;
-extern int scrnwid,scrnhit;
-extern CharacterInfo*playerchar;
-extern SpriteCache spriteset;
-extern int spritewidth[MAX_SPRITES],spriteheight[MAX_SPRITES];
-extern GUIMain*guis;
-extern volatile int timerloop;
-extern AGSPlatformDriver *platform;
-extern int cur_mode,cur_cursor;
-extern Bitmap *virtual_screen;
-extern Bitmap *screenop;
-extern IGraphicsDriver *gfxDriver;
-
-DialogTopic *dialog;
-ScriptDialogOptionsRendering ccDialogOptionsRendering;
-ScriptDrawingSurface* dialogOptionsRenderingSurface;
-
-int said_speech_line; // used while in dialog to track whether screen needs updating
-
-// Old dialog support
-unsigned char** old_dialog_scripts;
-char** old_speech_lines;
-
-int said_text = 0;
-int longestline = 0;
-
-
-
-
-void Dialog_Start(ScriptDialog *sd) {
-  RunDialog(sd->id);
-}
-
-#define CHOSE_TEXTPARSER -3053
-#define SAYCHOSEN_USEFLAG 1
-#define SAYCHOSEN_YES 2
-#define SAYCHOSEN_NO  3 
-
-int Dialog_DisplayOptions(ScriptDialog *sd, int sayChosenOption)
-{
-  if ((sayChosenOption < 1) || (sayChosenOption > 3))
-    quit("!Dialog.DisplayOptions: invalid parameter passed");
-
-  int chose = show_dialog_options(sd->id, sayChosenOption, (game.Options[OPT_RUNGAMEDLGOPTS] != 0));
-  if (chose != CHOSE_TEXTPARSER)
-  {
-    chose++;
-  }
-  return chose;
-}
-
-void Dialog_SetOptionState(ScriptDialog *sd, int option, int newState) {
-  SetDialogOption(sd->id, option, newState);
-}
-
-int Dialog_GetOptionState(ScriptDialog *sd, int option) {
-  return GetDialogOption(sd->id, option);
-}
-
-int Dialog_HasOptionBeenChosen(ScriptDialog *sd, int option)
-{
-  if ((option < 1) || (option > dialog[sd->id].numoptions))
-    quit("!Dialog.HasOptionBeenChosen: Invalid option number specified");
-  option--;
-
-  if (dialog[sd->id].optionflags[option] & DFLG_HASBEENCHOSEN)
-    return 1;
-  return 0;
-}
-
-int Dialog_GetOptionCount(ScriptDialog *sd)
-{
-  return dialog[sd->id].numoptions;
-}
-
-int Dialog_GetShowTextParser(ScriptDialog *sd)
-{
-  return (dialog[sd->id].topicFlags & DTFLG_SHOWPARSER) ? 1 : 0;
-}
-
-const char* Dialog_GetOptionText(ScriptDialog *sd, int option)
-{
-  if ((option < 1) || (option > dialog[sd->id].numoptions))
-    quit("!Dialog.GetOptionText: Invalid option number specified");
-
-  option--;
-
-  return CreateNewScriptString(get_translation(dialog[sd->id].optionnames[option]));
-}
-
-int Dialog_GetID(ScriptDialog *sd) {
-  return sd->id;
-}
-
-//=============================================================================
-
-#define RUN_DIALOG_STAY          -1
-#define RUN_DIALOG_STOP_DIALOG   -2
-#define RUN_DIALOG_GOTO_PREVIOUS -4
-// dialog manager stuff
-
-void get_dialog_script_parameters(unsigned char* &script, unsigned short* param1, unsigned short* param2)
-{
-  script++;
-  *param1 = *script;
-  script++;
-  *param1 += *script * 256;
-  script++;
-  
-  if (param2)
-  {
-    *param2 = *script;
-    script++;
-    *param2 += *script * 256;
-    script++;
-  }
-}
-
-int run_dialog_script(DialogTopic*dtpp, int dialogID, int offse, int optionIndex) {
-  said_speech_line = 0;
-  int result = RUN_DIALOG_STAY;
-
-  if (dialogScriptsInst)
-  {
-    char funcName[100];
-    sprintf(funcName, "_run_dialog%d", dialogID);
-    dialogScriptsInst->RunTextScriptIParam(funcName, RuntimeScriptValue().SetInt32(optionIndex));
-    result = dialogScriptsInst->returnValue;
-  }
-  else
-  {
-    // old dialog format
-    if (offse == -1)
-      return result;	
-	
-    unsigned char* script = (unsigned char*)&old_dialog_scripts[dialogID][offse];
-
-    unsigned short param1 = 0;
-    unsigned short param2 = 0;
-    int new_topic = 0;
-    bool script_running = true;
-
-    while (script_running)
-    {
-      switch (*script)
-      {
-        case DCMD_SAY:
-          get_dialog_script_parameters(script, &param1, &param2);
-          
-          if (param1 == DCHAR_PLAYER)
-            param1 = game.PlayerCharacterIndex;
-
-          if (param1 == DCHAR_NARRATOR)
-            Display(get_translation(old_speech_lines[param2]));
-          else
-            DisplaySpeech(get_translation(old_speech_lines[param2]), param1);
-
-          said_speech_line = 1;
-          break;
-
-        case DCMD_OPTOFF:
-          get_dialog_script_parameters(script, &param1, NULL);
-          SetDialogOption(dialogID, param1 + 1, 0);
-          break;
-
-        case DCMD_OPTON:
-          get_dialog_script_parameters(script, &param1, NULL);
-          SetDialogOption(dialogID, param1 + 1, DFLG_ON);
-          break;
-
-        case DCMD_RETURN:
-          script_running = false;
-          break;
-
-        case DCMD_STOPDIALOG:
-          result = RUN_DIALOG_STOP_DIALOG;
-          script_running = false;
-          break;
-
-        case DCMD_OPTOFFFOREVER:
-          get_dialog_script_parameters(script, &param1, NULL);
-          SetDialogOption(dialogID, param1 + 1, DFLG_OFFPERM);
-          break;
-
-        case DCMD_RUNTEXTSCRIPT:
-          get_dialog_script_parameters(script, &param1, NULL);
-          result = run_dialog_request(param1);
-          script_running = (result == RUN_DIALOG_STAY);
-          break;
-
-        case DCMD_GOTODIALOG:
-          get_dialog_script_parameters(script, &param1, NULL);
-          result = param1;
-          script_running = false;
-          break;
-
-        case DCMD_PLAYSOUND:
-          get_dialog_script_parameters(script, &param1, NULL);
-          play_sound(param1);
-          break;
-
-        case DCMD_ADDINV:
-          get_dialog_script_parameters(script, &param1, NULL);
-          add_inventory(param1);
-          break;
-
-        case DCMD_SETSPCHVIEW:
-          get_dialog_script_parameters(script, &param1, &param2);
-          SetCharacterSpeechView(param1, param2);
-          break;
-
-        case DCMD_NEWROOM:
-          get_dialog_script_parameters(script, &param1, NULL);
-          NewRoom(param1);
-          in_new_room = 1;
-          result = RUN_DIALOG_STOP_DIALOG;
-          script_running = false;
-          break;
-
-        case DCMD_SETGLOBALINT:
-          get_dialog_script_parameters(script, &param1, &param2);
-          SetGlobalInt(param1, param2);
-          break;
-
-        case DCMD_GIVESCORE:
-          get_dialog_script_parameters(script, &param1, NULL);
-          GiveScore(param1);
-          break;
-
-        case DCMD_GOTOPREVIOUS:
-          result = RUN_DIALOG_GOTO_PREVIOUS;
-          script_running = false;
-          break;
-
-        case DCMD_LOSEINV:
-          get_dialog_script_parameters(script, &param1, NULL);
-          lose_inventory(param1);
-          break;
-
-        case DCMD_ENDSCRIPT:
-          result = RUN_DIALOG_STOP_DIALOG;
-          script_running = false;
-          break;
-      }
-    }
-  }
-
-  if (in_new_room > 0)
-    return RUN_DIALOG_STOP_DIALOG;
-
-  if (said_speech_line > 0) {
-    // the line below fixes the problem with the close-up face remaining on the
-    // screen after they finish talking; however, it makes the dialog options
-    // area flicker when going between topics.
-    DisableInterface();
-    UpdateGameOnce(); // redraw the screen to make sure it looks right
-    EnableInterface();
-    // if we're not about to abort the dialog, switch back to arrow
-    if (result != RUN_DIALOG_STOP_DIALOG)
-      set_mouse_cursor(CURS_ARROW);
-  }
-
-  return result;
-}
-
-<<<<<<< HEAD
-int write_dialog_options(Common::Graphics *g, int dlgxp, int curyp, int numdisp, int mouseison, int areawid,
-=======
-int write_dialog_options(Bitmap *ds, int dlgxp, int curyp, int numdisp, int mouseison, int areawid,
->>>>>>> fc069ea8
-    int bullet_wid, int usingfont, DialogTopic*dtop, char*disporder, short*dispyp,
-    int txthit, int utextcol) {
-  int ww;
-
-  color_t text_color;
-  for (ww=0;ww<numdisp;ww++) {
-
-    if ((dtop->optionflags[disporder[ww]] & DFLG_HASBEENCHOSEN) &&
-        (play.DialogOptionReadColour >= 0)) {
-      // 'read' colour
-<<<<<<< HEAD
-      g->SetTextColor(play.DialogOptionReadColour);
-    }
-    else {
-      // 'unread' colour
-      g->SetTextColor(playerchar->talkcolor);
-    }
-
-    if (mouseison==ww) {
-      if (g->GetTextColor()==g->GetBitmap()->GetCompatibleColor(utextcol))
-        g->SetTextColor(13); // the normal colour is the same as highlight col
-      else g->SetTextColor(utextcol);
-=======
-      text_color = ds->GetCompatibleColor(play.read_dialog_option_colour);
-    }
-    else {
-      // 'unread' colour
-      text_color = ds->GetCompatibleColor(playerchar->talkcolor);
-    }
-
-    if (mouseison==ww) {
-      if (text_color == ds->GetCompatibleColor(utextcol))
-        text_color = ds->GetCompatibleColor(13); // the normal colour is the same as highlight col
-      else text_color = ds->GetCompatibleColor(utextcol);
->>>>>>> fc069ea8
-    }
-
-    break_up_text_into_lines(areawid-(8+bullet_wid),usingfont,get_translation(dtop->optionnames[disporder[ww]]));
-    dispyp[ww]=curyp;
-<<<<<<< HEAD
-    if (game.DialogBulletSprIndex > 0)
-      wputblock(g, dlgxp,curyp,spriteset[game.DialogBulletSprIndex],1);
-=======
-    if (game.dialog_bullet > 0)
-      wputblock(ds, dlgxp,curyp,spriteset[game.dialog_bullet],1);
->>>>>>> fc069ea8
-    int cc;
-    if (game.Options[OPT_DIALOGNUMBERED]) {
-      char tempbfr[20];
-      int actualpicwid = 0;
-      if (game.DialogBulletSprIndex > 0)
-        actualpicwid = spritewidth[game.DialogBulletSprIndex]+3;
-
-      sprintf (tempbfr, "%d.", ww + 1);
-<<<<<<< HEAD
-      wouttext_outline (g, dlgxp + actualpicwid, curyp, usingfont, tempbfr);
-    }
-    for (cc=0;cc<numlines;cc++) {
-      wouttext_outline(g, dlgxp+((cc==0) ? 0 : 9)+bullet_wid, curyp, usingfont, lines[cc]);
-=======
-      wouttext_outline (ds, dlgxp + actualpicwid, curyp, usingfont, text_color, tempbfr);
-    }
-    for (cc=0;cc<numlines;cc++) {
-      wouttext_outline(ds, dlgxp+((cc==0) ? 0 : 9)+bullet_wid, curyp, usingfont, text_color, lines[cc]);
->>>>>>> fc069ea8
-      curyp+=txthit;
-    }
-    if (ww < numdisp-1)
-      curyp += multiply_up_coordinate(game.Options[OPT_DIALOGGAP]);
-  }
-  return curyp;
-}
-
-
-
-#define GET_OPTIONS_HEIGHT {\
-  needheight = 0;\
-  for (int i = 0; i < numdisp; ++i) {\
-    break_up_text_into_lines(areawid-(8+bullet_wid),usingfont,get_translation(dtop->optionnames[disporder[i]]));\
-    needheight += (numlines * txthit) + multiply_up_coordinate(game.Options[OPT_DIALOGGAP]);\
-  }\
-  if (parserInput) needheight += parserInput->hit + multiply_up_coordinate(game.Options[OPT_DIALOGGAP]);\
- }
-
-
-<<<<<<< HEAD
-void draw_gui_for_dialog_options(Common::Graphics *g, GUIMain *guib, int dlgxp, int dlgyp) {
-  if (guib->bgcol != 0) {
-    g->SetDrawColor(guib->bgcol);
-    g->FillRect(Rect(dlgxp, dlgyp, dlgxp + guib->wid, dlgyp + guib->hit));
-  }
-  if (guib->bgpic > 0)
-    put_sprite_256 (g, dlgxp, dlgyp, spriteset[guib->bgpic]);
-
-  g->SetDrawColor(0);
-=======
-void draw_gui_for_dialog_options(Bitmap *ds, GUIMain *guib, int dlgxp, int dlgyp) {
-  if (guib->bgcol != 0) {
-    color_t draw_color = ds->GetCompatibleColor(guib->bgcol);
-    ds->FillRect(Rect(dlgxp, dlgyp, dlgxp + guib->wid, dlgyp + guib->hit), draw_color);
-  }
-  if (guib->bgpic > 0)
-    put_sprite_256 (ds, dlgxp, dlgyp, spriteset[guib->bgpic]);
->>>>>>> fc069ea8
-}
-
-bool get_custom_dialog_options_dimensions(int dlgnum)
-{
-  ccDialogOptionsRendering.Reset();
-  ccDialogOptionsRendering.dialogID = dlgnum;
-
-  getDialogOptionsDimensionsFunc.params[0].SetDynamicObject(&ccDialogOptionsRendering, &ccDialogOptionsRendering);
-  run_function_on_non_blocking_thread(&getDialogOptionsDimensionsFunc);
-
-  if ((ccDialogOptionsRendering.width > 0) &&
-      (ccDialogOptionsRendering.height > 0))
-  {
-    return true;
-  }
-  return false;
-}
-
-#define MAX_TOPIC_HISTORY 50
-#define DLG_OPTION_PARSER 99
-
-struct DialogOptions
-{
-    int dlgnum;
-    bool runGameLoopsInBackground;
-
-    int dlgxp;
-    int dlgyp;
-    int usingfont;
-    int txthit;
-    int curswas;
-    int bullet_wid;
-    int needheight;
-    IDriverDependantBitmap *ddb;
-    Bitmap *subBitmap;
-    GUITextBox *parserInput;
-    DialogTopic*dtop;
-
-    char disporder[MAXTOPICOPTIONS];
-    short dispyp[MAXTOPICOPTIONS];
-
-    int numdisp;
-    int chose;
-
-    Bitmap *tempScrn;
-    int parserActivated;
-
-    int curyp;
-    int wantRefresh;
-    bool usingCustomRendering;
-    int orixp;
-    int oriyp;
-    int areawid;
-    int is_textwindow;
-    int dirtyx;
-    int dirtyy;
-    int dirtywidth;
-    int dirtyheight;
-
-    int mouseison;
-    int mousewason;
-
-    int forecol;
-
-
-
-    void Prepare(int _dlgnum, bool _runGameLoopsInBackground);
-    void Show();
-    void Redraw();
-    bool Run();
-    void Close();
-};
-
-void DialogOptions::Prepare(int _dlgnum, bool _runGameLoopsInBackground)
-{
-  dlgnum = _dlgnum;
-  runGameLoopsInBackground = _runGameLoopsInBackground;
-
-  dlgyp = get_fixed_pixel_size(160);
-  usingfont=FONT_NORMAL;
-  txthit = wgetfontheight(usingfont);
-  curswas=cur_cursor;
-  bullet_wid = 0;
-  ddb = NULL;
-  subBitmap = NULL;
-  parserInput = NULL;
-  dtop = NULL;
-
-  if ((dlgnum < 0) || (dlgnum >= game.DialogCount))
-    quit("!RunDialog: invalid dialog number specified");
-
-  can_run_delayed_command();
-
-  play.InConversation ++;
-
-  update_polled_stuff_if_runtime();
-
-  if (game.DialogBulletSprIndex > 0)
-    bullet_wid = spritewidth[game.DialogBulletSprIndex]+3;
-
-  // numbered options, leave space for the numbers
-  if (game.Options[OPT_DIALOGNUMBERED])
-    bullet_wid += wgettextwidth_compensate("9. ", usingfont);
-
-  said_text = 0;
-
-  update_polled_stuff_if_runtime();
-
-  tempScrn = BitmapHelper::CreateBitmap(BitmapHelper::GetScreenBitmap()->GetWidth(), BitmapHelper::GetScreenBitmap()->GetHeight(), final_col_dep);
-
-  set_mouse_cursor(CURS_ARROW);
-
-  dtop=&dialog[dlgnum];
-
-<<<<<<< HEAD
-  chose=-1;
-  numdisp=0;
-  int ww;
-=======
-  int ww,chose=-1,numdisp=0;
-
-  //get_real_screen();
-  Bitmap *ds = SetVirtualScreen(virtual_screen);
->>>>>>> fc069ea8
-
-  parserActivated = 0;
-  if ((dtop->topicFlags & DTFLG_SHOWPARSER) && (play.DisableDialogParser == 0)) {
-    parserInput = new GUITextBox();
-    parserInput->hit = txthit + get_fixed_pixel_size(4);
-    parserInput->exflags = 0;
-    parserInput->font = usingfont;
-  }
-
-  numdisp=0;
-  for (ww=0;ww<dtop->numoptions;ww++) {
-    if ((dtop->optionflags[ww] & DFLG_ON)==0) continue;
-    ensure_text_valid_for_font(dtop->optionnames[ww], usingfont);
-    disporder[numdisp]=ww;
-    numdisp++;
-  }
-}
-
-void DialogOptions::Show()
-{
-  if (numdisp<1) quit("!DoDialog: all options have been turned off");
-  // Don't display the options if there is only one and the parser
-  // is not enabled.
-<<<<<<< HEAD
-  if (!((numdisp > 1) || (parserInput != NULL) || (play.ShowSingleDialogOption)))
-  {
-      chose = disporder[0];  // only one choice, so select it
-      return;
-  }
-=======
-  color_t draw_color;
-  if ((numdisp > 1) || (parserInput != NULL) || (play.show_single_dialog_option)) {
-    draw_color = ds->GetCompatibleColor(0); //ds->FillRect(Rect(0,dlgyp-1,scrnwid-1,dlgyp+numdisp*txthit+1);
-    int areawid, is_textwindow = 0;
-    int forecol = 14, savedwid;
->>>>>>> fc069ea8
-
-  //get_real_screen();
-  Common::Graphics *g = SetVirtualScreen(virtual_screen);
-
-    g->SetDrawColor(0); //g->FillRect(Rect(0,dlgyp-1,scrnwid-1,dlgyp+numdisp*txthit+1);
-    is_textwindow = 0;
-    forecol = 14;
-
-    mouseison=-1;
-    mousewason=-10;
-    dirtyx = 0;
-    dirtyy = 0;
-    dirtywidth = virtual_screen->GetWidth();
-    dirtyheight = virtual_screen->GetHeight();
-    usingCustomRendering = false;
-
-    dlgxp = 1;
-    if (get_custom_dialog_options_dimensions(dlgnum))
-    {
-      usingCustomRendering = true;
-      dirtyx = multiply_up_coordinate(ccDialogOptionsRendering.x);
-      dirtyy = multiply_up_coordinate(ccDialogOptionsRendering.y);
-      dirtywidth = multiply_up_coordinate(ccDialogOptionsRendering.width);
-      dirtyheight = multiply_up_coordinate(ccDialogOptionsRendering.height);
-    }
-    else if (game.Options[OPT_DIALOGIFACE] > 0)
-    {
-      GUIMain*guib=&guis[game.Options[OPT_DIALOGIFACE]];
-      if (guib->is_textwindow()) {
-        // text-window, so do the QFG4-style speech options
-        is_textwindow = 1;
-        forecol = guib->fgcol;
-      }
-      else {
-        dlgxp = guib->x;
-        dlgyp = guib->y;
-<<<<<<< HEAD
-        draw_gui_for_dialog_options(g, guib, dlgxp, dlgyp);
-=======
-        draw_gui_for_dialog_options(ds, guib, dlgxp, dlgyp);
->>>>>>> fc069ea8
-
-        dirtyx = dlgxp;
-        dirtyy = dlgyp;
-        dirtywidth = guib->wid;
-        dirtyheight = guib->hit;
-
-        areawid=guib->wid - 5;
-
-        GET_OPTIONS_HEIGHT
-
-        if (game.Options[OPT_DIALOGUPWARDS]) {
-          // They want the options upwards from the bottom
-          dlgyp = (guib->y + guib->hit) - needheight;
-        }
-        
-      }
-    }
-    else {
-      //dlgyp=(scrnhit-numdisp*txthit)-1;
-      areawid=scrnwid-5;
-      GET_OPTIONS_HEIGHT
-      dlgyp = scrnhit - needheight;
-<<<<<<< HEAD
-      g->FillRect(Rect(0,dlgyp-1,scrnwid-1,scrnhit-1));
-=======
-      ds->FillRect(Rect(0,dlgyp-1,scrnwid-1,scrnhit-1), draw_color);
->>>>>>> fc069ea8
-
-      dirtyx = 0;
-      dirtyy = dlgyp - 1;
-      dirtywidth = scrnwid;
-      dirtyheight = scrnhit - dirtyy;
-    }
-    if (!is_textwindow)
-      areawid -= multiply_up_coordinate(play.DialogOptionsX) * 2;
-
-    orixp = dlgxp;
-    oriyp = dlgyp;
-    wantRefresh = 0;
-    mouseison=-10;
-    
-    update_polled_stuff_if_runtime();
-    //->Blit(virtual_screen, tempScrn, 0, 0, 0, 0, screen->GetWidth(), screen->GetHeight());
-    if (!play.MouseCursorHidden)
-      domouse(1);
-    update_polled_stuff_if_runtime();
-
-    Redraw();
-    while(Run());
-
-    if (!play.MouseCursorHidden)
-      domouse(2);
-}
-
-void DialogOptions::Redraw()
-{
-    wantRefresh = 1;
-
-    if (usingCustomRendering)
-    {
-      tempScrn = recycle_bitmap(tempScrn, final_col_dep, 
-        multiply_up_coordinate(ccDialogOptionsRendering.width), 
-        multiply_up_coordinate(ccDialogOptionsRendering.height));
-    }
-
-    tempScrn->ClearTransparent();
-<<<<<<< HEAD
-    Common::Graphics *g = SetVirtualScreen(tempScrn);
-=======
-    if (!usingCustomRendering)
-    {
-      ds = SetVirtualScreen(tempScrn);
-    }
->>>>>>> fc069ea8
-
-    dlgxp = orixp;
-    dlgyp = oriyp;
-    // lengthy drawing to screen, so lock it for speed
-    //acquire_screen();
-
-    if (usingCustomRendering)
-    {
-      ccDialogOptionsRendering.surfaceToRenderTo = dialogOptionsRenderingSurface;
-      ccDialogOptionsRendering.surfaceAccessed = false;
-      dialogOptionsRenderingSurface->linkedBitmapOnly = tempScrn;
-      dialogOptionsRenderingSurface->hasAlphaChannel = false;
-
-      renderDialogOptionsFunc.params[0].SetDynamicObject(&ccDialogOptionsRendering, &ccDialogOptionsRendering);
-      run_function_on_non_blocking_thread(&renderDialogOptionsFunc);
-
-      if (!ccDialogOptionsRendering.surfaceAccessed)
-        quit("!dialog_options_get_dimensions was implemented, but no dialog_options_render function drew anything to the surface");
-
-      if (parserInput)
-      {
-        parserInput->x = multiply_up_coordinate(ccDialogOptionsRendering.parserTextboxX);
-        curyp = multiply_up_coordinate(ccDialogOptionsRendering.parserTextboxY);
-        areawid = multiply_up_coordinate(ccDialogOptionsRendering.parserTextboxWidth);
-        if (areawid == 0)
-          areawid = tempScrn->GetWidth();
-      }
-    }
-    else if (is_textwindow) {
-      // text window behind the options
-      areawid = multiply_up_coordinate(play.DialogOptionsMaxWidth);
-      int biggest = 0;
-      for (int i = 0; i < numdisp; ++i) {
-        break_up_text_into_lines(areawid-(8+bullet_wid),usingfont,get_translation(dtop->optionnames[disporder[i]]));
-        if (longestline > biggest)
-          biggest = longestline;
-      }
-      if (biggest < areawid - (12+bullet_wid))
-        areawid = biggest + (12+bullet_wid);
-
-      if (areawid < multiply_up_coordinate(play.DialogOptionsMinWidth)) {
-        areawid = multiply_up_coordinate(play.DialogOptionsMinWidth);
-        if (play.DialogOptionsMinWidth > play.DialogOptionsMaxWidth)
-          quit("!game.min_dialogoption_width is larger than game.max_dialogoption_width");
-      }
-
-      GET_OPTIONS_HEIGHT
-
-      int savedwid = areawid;
-      int txoffs=0,tyoffs=0,yspos = scrnhit/2-needheight/2;
-      int xspos = scrnwid/2 - areawid/2;
-      // shift window to the right if QG4-style full-screen pic
-      if ((game.Options[OPT_SPEECHTYPE] == 3) && (said_text > 0))
-        xspos = (scrnwid - areawid) - get_fixed_pixel_size(10);
-
-      // needs to draw the right text window, not the default
-<<<<<<< HEAD
-      push_screen(g);
-      draw_text_window(g, &txoffs,&tyoffs,&xspos,&yspos,&areawid,needheight, game.Options[OPT_DIALOGIFACE]);
-      g = pop_screen();
-=======
-      push_screen(ds);
-      draw_text_window(ds, &txoffs,&tyoffs,&xspos,&yspos,&areawid,needheight, game.options[OPT_DIALOGIFACE]);
-      ds = pop_screen();
->>>>>>> fc069ea8
-      // snice draw_text_window incrases the width, restore it
-      areawid = savedwid;
-      //wnormscreen();
-
-      dirtyx = xspos;
-      dirtyy = yspos;
-      dirtywidth = screenop->GetWidth();
-      dirtyheight = screenop->GetHeight();
-
-<<<<<<< HEAD
-      wputblock(g, xspos,yspos,screenop,1);
-=======
-      wputblock(ds, xspos,yspos,screenop,1);
->>>>>>> fc069ea8
-      delete screenop; screenop = NULL;
-
-      // Ignore the dialog_options_x/y offsets when using a text window
-      txoffs += xspos;
-      tyoffs += yspos;
-      dlgyp = tyoffs;
-<<<<<<< HEAD
-      curyp = write_dialog_options(g, txoffs,tyoffs,numdisp,mouseison,areawid,bullet_wid,usingfont,dtop,disporder,dispyp,txthit,forecol);
-=======
-      curyp = write_dialog_options(ds, txoffs,tyoffs,numdisp,mouseison,areawid,bullet_wid,usingfont,dtop,disporder,dispyp,txthit,forecol);
->>>>>>> fc069ea8
-      if (parserInput)
-        parserInput->x = txoffs;
-    }
-    else {
-
-      if (wantRefresh) {
-        // redraw the black background so that anti-alias
-        // fonts don't re-alias themselves
-<<<<<<< HEAD
-        if (game.Options[OPT_DIALOGIFACE] == 0) {
-          g->SetDrawColor(16);
-          g->FillRect(Rect(0,dlgyp-1,scrnwid-1,scrnhit-1));
-=======
-        if (game.options[OPT_DIALOGIFACE] == 0) {
-          draw_color = ds->GetCompatibleColor(16);
-          ds->FillRect(Rect(0,dlgyp-1,scrnwid-1,scrnhit-1), draw_color);
->>>>>>> fc069ea8
-        }
-        else {
-          GUIMain* guib = &guis[game.Options[OPT_DIALOGIFACE]];
-          if (!guib->is_textwindow())
-<<<<<<< HEAD
-            draw_gui_for_dialog_options(g, guib, dlgxp, dlgyp);
-=======
-            draw_gui_for_dialog_options(ds, guib, dlgxp, dlgyp);
->>>>>>> fc069ea8
-        }
-      }
-
-      dirtyx = 0;
-      dirtywidth = scrnwid;
-
-      if (game.Options[OPT_DIALOGIFACE] > 0) 
-      {
-        // the whole GUI area should be marked dirty in order
-        // to ensure it gets drawn
-        GUIMain* guib = &guis[game.Options[OPT_DIALOGIFACE]];
-        dirtyheight = guib->hit;
-        dirtyy = dlgyp;
-      }
-      else
-      {
-        dirtyy = dlgyp - 1;
-        dirtyheight = needheight + 1;
-      }
-
-      dlgxp += multiply_up_coordinate(play.DialogOptionsX);
-      dlgyp += multiply_up_coordinate(play.DialogOptionsY);
-
-      // if they use a negative dialog_options_y, make sure the
-      // area gets marked as dirty
-      if (dlgyp < dirtyy)
-        dirtyy = dlgyp;
-
-      //curyp = dlgyp + 1;
-      curyp = dlgyp;
-<<<<<<< HEAD
-      curyp = write_dialog_options(g, dlgxp,curyp,numdisp,mouseison,areawid,bullet_wid,usingfont,dtop,disporder,dispyp,txthit,forecol);
-
-      /*if (curyp > scrnhit) {
-        dlgyp = scrnhit - (curyp - dlgyp);
-        g->FillRect(Rect(0,dlgyp-1,scrnwid-1,scrnhit-1);
-=======
-      curyp = write_dialog_options(ds, dlgxp,curyp,numdisp,mouseison,areawid,bullet_wid,usingfont,dtop,disporder,dispyp,txthit,forecol);
-
-      /*if (curyp > scrnhit) {
-        dlgyp = scrnhit - (curyp - dlgyp);
-        ds->FillRect(Rect(0,dlgyp-1,scrnwid-1,scrnhit-1);
->>>>>>> fc069ea8
-        goto redraw_options;
-      }*/
-      if (parserInput)
-        parserInput->x = dlgxp;
-    }
-
-    if (parserInput) {
-      // Set up the text box, if present
-      parserInput->y = curyp + multiply_up_coordinate(game.Options[OPT_DIALOGGAP]);
-      parserInput->wid = areawid - get_fixed_pixel_size(10);
-      parserInput->textcol = playerchar->talkcolor;
-      if (mouseison == DLG_OPTION_PARSER)
-        parserInput->textcol = forecol;
-
-<<<<<<< HEAD
-      if (game.DialogBulletSprIndex)  // the parser X will get moved in a second
-        wputblock(g, parserInput->x, parserInput->y, spriteset[game.DialogBulletSprIndex], 1);
-=======
-      if (game.dialog_bullet)  // the parser X will get moved in a second
-        wputblock(ds, parserInput->x, parserInput->y, spriteset[game.dialog_bullet], 1);
->>>>>>> fc069ea8
-
-      parserInput->wid -= bullet_wid;
-      parserInput->x += bullet_wid;
-
-<<<<<<< HEAD
-      parserInput->Draw(g);
-=======
-      parserInput->Draw(ds);
->>>>>>> fc069ea8
-      parserInput->activated = 0;
-    }
-
-    wantRefresh = 0;
-<<<<<<< HEAD
-    g = SetVirtualScreen(virtual_screen);
-=======
-    ds = SetVirtualScreen(virtual_screen);
->>>>>>> fc069ea8
-
-    update_polled_stuff_if_runtime();
-
-    subBitmap = recycle_bitmap(subBitmap, tempScrn->GetColorDepth(), dirtywidth, dirtyheight);
-    subBitmap = gfxDriver->ConvertBitmapToSupportedColourDepth(subBitmap);
-
-    update_polled_stuff_if_runtime();
-
-    Graphics graphics(subBitmap);
-    if (usingCustomRendering)
-    {
-<<<<<<< HEAD
-      graphics.Blit(tempScrn, 0, 0, 0, 0, tempScrn->GetWidth(), tempScrn->GetHeight());
-=======
-      subBitmap->Blit(tempScrn, 0, 0, 0, 0, tempScrn->GetWidth(), tempScrn->GetHeight());
->>>>>>> fc069ea8
-      invalidate_rect(dirtyx, dirtyy, dirtyx + subBitmap->GetWidth(), dirtyy + subBitmap->GetHeight());
-    }
-    else
-    {
-<<<<<<< HEAD
-      graphics.Blit(tempScrn, dirtyx, dirtyy, 0, 0, dirtywidth, dirtyheight);
-=======
-      subBitmap->Blit(tempScrn, dirtyx, dirtyy, 0, 0, dirtywidth, dirtyheight);
->>>>>>> fc069ea8
-    }
-
-    if ((ddb != NULL) && 
-      ((ddb->GetWidth() != dirtywidth) ||
-       (ddb->GetHeight() != dirtyheight)))
-    {
-      gfxDriver->DestroyDDB(ddb);
-      ddb = NULL;
-    }
-    if (ddb == NULL)
-      ddb = gfxDriver->CreateDDBFromBitmap(subBitmap, false, false);
-    else
-      gfxDriver->UpdateDDBFromBitmap(ddb, subBitmap, false);
-
-    render_graphics(ddb, dirtyx, dirtyy);
-}
-
-bool DialogOptions::Run()
-{
-      if (runGameLoopsInBackground)
-      {
-        play.DisabledUserInterface++;
-        UpdateGameOnce(false, ddb, dirtyx, dirtyy);
-        play.DisabledUserInterface--;
-      }
-      else
-      {
-        timerloop = 0;
-        NEXT_ITERATION();
-
-        render_graphics(ddb, dirtyx, dirtyy);
-      
-        update_polled_stuff_and_crossfade();
-      }
-
-      if (kbhit()) {
-        int gkey = getch();
-        if (parserInput) {
-          wantRefresh = 1;
-          // type into the parser 
-          if ((gkey == 361) || ((gkey == ' ') && (strlen(parserInput->text) == 0))) {
-            // write previous contents into textbox (F3 or Space when box is empty)
-            for (unsigned int i = strlen(parserInput->text); i < play.LastParserEntry.GetLength(); i++) {
-              parserInput->KeyPress(play.LastParserEntry[i]);
-            }
-            //domouse(2);
-            Redraw();
-            return true; // continue running loop
-          }
-          else if ((gkey >= 32) || (gkey == 13) || (gkey == 8)) {
-            parserInput->KeyPress(gkey);
-            if (!parserInput->activated) {
-              //domouse(2);
-              Redraw();
-              return true; // continue running loop
-            }
-          }
-        }
-        // Allow selection of options by keyboard shortcuts
-        else if ((gkey >= '1') && (gkey <= '9')) {
-          gkey -= '1';
-          if (gkey < numdisp) {
-            chose = disporder[gkey];
-            return false; // end dialog options running loop
-          }
-        }
-      }
-      mousewason=mouseison;
-      mouseison=-1;
-      if (usingCustomRendering)
-      {
-        if ((mousex >= dirtyx) && (mousey >= dirtyy) &&
-            (mousex < dirtyx + tempScrn->GetWidth()) &&
-            (mousey < dirtyy + tempScrn->GetHeight()))
-        {
-          getDialogOptionUnderCursorFunc.params[0].SetDynamicObject(&ccDialogOptionsRendering, &ccDialogOptionsRendering);
-          run_function_on_non_blocking_thread(&getDialogOptionUnderCursorFunc);
-
-          if (!getDialogOptionUnderCursorFunc.atLeastOneImplementationExists)
-            quit("!The script function dialog_options_get_active is not implemented. It must be present to use a custom dialogue system.");
-
-          mouseison = ccDialogOptionsRendering.activeOptionID;
-        }
-        else
-        {
-          ccDialogOptionsRendering.activeOptionID = -1;
-        }
-      }
-      else if ((mousey <= dlgyp) || (mousey > curyp)) ;
-      else {
-        mouseison=numdisp-1;
-        for (int i = 0; i < numdisp; ++i) {
-          if (mousey < dispyp[i]) { mouseison=i-1; break; }
-        }
-        if ((mouseison<0) | (mouseison>=numdisp)) mouseison=-1;
-      }
-
-      if (parserInput != NULL) {
-        int relativeMousey = mousey;
-        if (usingCustomRendering)
-          relativeMousey -= dirtyy;
-
-        if ((relativeMousey > parserInput->y) && 
-            (relativeMousey < parserInput->y + parserInput->hit))
-          mouseison = DLG_OPTION_PARSER;
-
-        if (parserInput->activated)
-          parserActivated = 1;
-      }
-
-      int mouseButtonPressed = mgetbutton();
-
-      if (mouseButtonPressed != NONE) {
-        if (mouseison < 0) 
-        {
-          if (usingCustomRendering)
-          {
-            runDialogOptionMouseClickHandlerFunc.params[0].SetDynamicObject(&ccDialogOptionsRendering, &ccDialogOptionsRendering);
-            runDialogOptionMouseClickHandlerFunc.params[1].SetInt32(mouseButtonPressed + 1);
-            run_function_on_non_blocking_thread(&runDialogOptionMouseClickHandlerFunc);
-
-            if (runDialogOptionMouseClickHandlerFunc.atLeastOneImplementationExists)
-            {
-              Redraw();
-              return true; // continue running loop
-            }
-          }
-          return true; // continue running loop
-        }
-        if (mouseison == DLG_OPTION_PARSER) {
-          // they clicked the text box
-          parserActivated = 1;
-        }
-        else if (usingCustomRendering)
-        {
-          chose = mouseison;
-          return false; // end dialog options running loop
-        }
-        else {
-          chose=disporder[mouseison];
-          return false; // end dialog options running loop
-        }
-      }
-
-      if (usingCustomRendering)
-      {
-        int mouseWheelTurn = check_mouse_wheel();
-        if (mouseWheelTurn != 0)
-        {
-            runDialogOptionMouseClickHandlerFunc.params[0].SetDynamicObject(&ccDialogOptionsRendering, &ccDialogOptionsRendering);
-            runDialogOptionMouseClickHandlerFunc.params[1].SetInt32((mouseWheelTurn < 0) ? 9 : 8);
-            run_function_on_non_blocking_thread(&runDialogOptionMouseClickHandlerFunc);
-
-            if (runDialogOptionMouseClickHandlerFunc.atLeastOneImplementationExists)
-            {
-              Redraw();
-            }
-
-            return true; // continue running loop
-        }
-      }
-
-      if (parserActivated) {
-        // They have selected a custom parser-based option
-        if (parserInput->text[0] != 0) {
-          chose = DLG_OPTION_PARSER;
-          return false; // end dialog options running loop
-        }
-        else {
-          parserActivated = 0;
-          parserInput->activated = 0;
-        }
-      }
-      if (mousewason != mouseison) {
-        //domouse(2);
-        Redraw();
-        return true; // continue running loop
-      }
-      while ((timerloop == 0) && (play.FastForwardCutscene == 0)) {
-        update_polled_stuff_if_runtime();
-        platform->YieldCPU();
-      }
-      return true; // continue running loop
-}
-
-void DialogOptions::Close()
-{
-  while (kbhit()) getch(); // empty keyboard buffer
-  //leave_real_screen();
-  construct_virtual_screen(true);
-
-  if (parserActivated) 
-  {
-    play.LastParserEntry = parserInput->text;
-    ParseText (parserInput->text);
-    chose = CHOSE_TEXTPARSER;
-  }
-
-  if (parserInput) {
-    delete parserInput;
-    parserInput = NULL;
-  }
-
-  if (ddb != NULL)
-    gfxDriver->DestroyDDB(ddb);
-  delete subBitmap;
-
-  set_mouse_cursor(curswas);
-  // In case it's the QFG4 style dialog, remove the black screen
-  play.InConversation--;
-  remove_screen_overlay(OVER_COMPLETE);
-
-  delete tempScrn;
-}
-
-DialogOptions DlgOpt;
-
-int show_dialog_options(int _dlgnum, int sayChosenOption, bool _runGameLoopsInBackground) 
-{
-  DlgOpt.Prepare(_dlgnum, _runGameLoopsInBackground);
-  DlgOpt.Show();
-  DlgOpt.Close();  
-
-  int dialog_choice = DlgOpt.chose;
-  if (dialog_choice != CHOSE_TEXTPARSER)
-  {
-    DialogTopic *dialog_topic = DlgOpt.dtop;
-    int &option_flags = dialog_topic->optionflags[dialog_choice];
-    const char *option_name = DlgOpt.dtop->optionnames[dialog_choice];
-
-    option_flags |= DFLG_HASBEENCHOSEN;
-    bool sayTheOption = false;
-    if (sayChosenOption == SAYCHOSEN_YES)
-    {
-      sayTheOption = true;
-    }
-    else if (sayChosenOption == SAYCHOSEN_USEFLAG)
-    {
-      sayTheOption = ((option_flags & DFLG_NOREPEAT) == 0);
-    }
-
-    if (sayTheOption)
-      DisplaySpeech(get_translation(option_name), game.PlayerCharacterIndex);
-  }
-
-  return dialog_choice;
-}
-
-void do_conversation(int dlgnum) 
-{
-  EndSkippingUntilCharStops();
-
-  // AGS 2.x always makes the mouse cursor visible when displaying a dialog.
-  if (loaded_game_file_version <= kGameVersion_272)
-    play.MouseCursorHidden = 0;
-
-  int dlgnum_was = dlgnum;
-  int previousTopics[MAX_TOPIC_HISTORY];
-  int numPrevTopics = 0;
-  DialogTopic *dtop = &dialog[dlgnum];
-
-  // run the startup script
-  int tocar = run_dialog_script(dtop, dlgnum, dtop->startupentrypoint, 0);
-  if ((tocar == RUN_DIALOG_STOP_DIALOG) ||
-      (tocar == RUN_DIALOG_GOTO_PREVIOUS)) 
-  {
-    // 'stop' or 'goto-previous' from first startup script
-    remove_screen_overlay(OVER_COMPLETE);
-    play.InConversation--;
-    return;
-  }
-  else if (tocar >= 0)
-    dlgnum = tocar;
-
-  while (dlgnum >= 0)
-  {
-    if (dlgnum >= game.DialogCount)
-      quit("!RunDialog: invalid dialog number specified");
-
-    dtop = &dialog[dlgnum];
-
-    if (dlgnum != dlgnum_was) 
-    {
-      // dialog topic changed, so play the startup
-      // script for the new topic
-      tocar = run_dialog_script(dtop, dlgnum, dtop->startupentrypoint, 0);
-      dlgnum_was = dlgnum;
-      if (tocar == RUN_DIALOG_GOTO_PREVIOUS) {
-        if (numPrevTopics < 1) {
-          // goto-previous on first topic -- end dialog
-          tocar = RUN_DIALOG_STOP_DIALOG;
-        }
-        else {
-          tocar = previousTopics[numPrevTopics - 1];
-          numPrevTopics--;
-        }
-      }
-      if (tocar == RUN_DIALOG_STOP_DIALOG)
-        break;
-      else if (tocar >= 0) {
-        // save the old topic number in the history
-        if (numPrevTopics < MAX_TOPIC_HISTORY) {
-          previousTopics[numPrevTopics] = dlgnum;
-          numPrevTopics++;
-        }
-        dlgnum = tocar;
-        continue;
-      }
-    }
-
-    int chose = show_dialog_options(dlgnum, SAYCHOSEN_USEFLAG, (game.Options[OPT_RUNGAMEDLGOPTS] != 0));
-
-    if (chose == CHOSE_TEXTPARSER)
-    {
-      said_speech_line = 0;
-  
-      tocar = run_dialog_request(dlgnum);
-
-      if (said_speech_line > 0) {
-        // fix the problem with the close-up face remaining on screen
-        DisableInterface();
-        UpdateGameOnce(); // redraw the screen to make sure it looks right
-        EnableInterface();
-        set_mouse_cursor(CURS_ARROW);
-      }
-    }
-    else 
-    {
-      tocar = run_dialog_script(dtop, dlgnum, dtop->entrypoints[chose], chose + 1);
-    }
-
-    if (tocar == RUN_DIALOG_GOTO_PREVIOUS) {
-      if (numPrevTopics < 1) {
-        tocar = RUN_DIALOG_STOP_DIALOG;
-      }
-      else {
-        tocar = previousTopics[numPrevTopics - 1];
-        numPrevTopics--;
-      }
-    }
-    if (tocar == RUN_DIALOG_STOP_DIALOG) break;
-    else if (tocar >= 0) {
-      // save the old topic number in the history
-      if (numPrevTopics < MAX_TOPIC_HISTORY) {
-        previousTopics[numPrevTopics] = dlgnum;
-        numPrevTopics++;
-      }
-      dlgnum = tocar;
-    }
-
-  }
-
-}
-
-// end dialog manager
-
-
-//=============================================================================
-//
-// Script API Functions
-//
-//=============================================================================
-
-#include "debug/out.h"
-#include "script/script_api.h"
-#include "script/script_runtime.h"
-#include "ac/dynobj/scriptstring.h"
-
-extern ScriptString myScriptStringImpl;
-
-// int (ScriptDialog *sd)
-RuntimeScriptValue Sc_Dialog_GetID(void *self, const RuntimeScriptValue *params, int32_t param_count)
-{
-    API_OBJCALL_INT(ScriptDialog, Dialog_GetID);
-}
-
-// int (ScriptDialog *sd)
-RuntimeScriptValue Sc_Dialog_GetOptionCount(void *self, const RuntimeScriptValue *params, int32_t param_count)
-{
-    API_OBJCALL_INT(ScriptDialog, Dialog_GetOptionCount);
-}
-
-// int (ScriptDialog *sd)
-RuntimeScriptValue Sc_Dialog_GetShowTextParser(void *self, const RuntimeScriptValue *params, int32_t param_count)
-{
-    API_OBJCALL_INT(ScriptDialog, Dialog_GetShowTextParser);
-}
-
-// int (ScriptDialog *sd, int sayChosenOption)
-RuntimeScriptValue Sc_Dialog_DisplayOptions(void *self, const RuntimeScriptValue *params, int32_t param_count)
-{
-    API_OBJCALL_INT_PINT(ScriptDialog, Dialog_DisplayOptions);
-}
-
-// int (ScriptDialog *sd, int option)
-RuntimeScriptValue Sc_Dialog_GetOptionState(void *self, const RuntimeScriptValue *params, int32_t param_count)
-{
-    API_OBJCALL_INT_PINT(ScriptDialog, Dialog_GetOptionState);
-}
-
-// const char* (ScriptDialog *sd, int option)
-RuntimeScriptValue Sc_Dialog_GetOptionText(void *self, const RuntimeScriptValue *params, int32_t param_count)
-{
-    API_OBJCALL_OBJ_PINT(ScriptDialog, const char, myScriptStringImpl, Dialog_GetOptionText);
-}
-
-// int (ScriptDialog *sd, int option)
-RuntimeScriptValue Sc_Dialog_HasOptionBeenChosen(void *self, const RuntimeScriptValue *params, int32_t param_count)
-{
-    API_OBJCALL_INT_PINT(ScriptDialog, Dialog_HasOptionBeenChosen);
-}
-
-// void (ScriptDialog *sd, int option, int newState)
-RuntimeScriptValue Sc_Dialog_SetOptionState(void *self, const RuntimeScriptValue *params, int32_t param_count)
-{
-    API_OBJCALL_VOID_PINT2(ScriptDialog, Dialog_SetOptionState);
-}
-
-// void (ScriptDialog *sd)
-RuntimeScriptValue Sc_Dialog_Start(void *self, const RuntimeScriptValue *params, int32_t param_count)
-{
-    API_OBJCALL_VOID(ScriptDialog, Dialog_Start);
-}
-
-void RegisterDialogAPI()
-{
-    ccAddExternalObjectFunction("Dialog::get_ID",               Sc_Dialog_GetID);
-    ccAddExternalObjectFunction("Dialog::get_OptionCount",      Sc_Dialog_GetOptionCount);
-    ccAddExternalObjectFunction("Dialog::get_ShowTextParser",   Sc_Dialog_GetShowTextParser);
-    ccAddExternalObjectFunction("Dialog::DisplayOptions^1",     Sc_Dialog_DisplayOptions);
-    ccAddExternalObjectFunction("Dialog::GetOptionState^1",     Sc_Dialog_GetOptionState);
-    ccAddExternalObjectFunction("Dialog::GetOptionText^1",      Sc_Dialog_GetOptionText);
-    ccAddExternalObjectFunction("Dialog::HasOptionBeenChosen^1", Sc_Dialog_HasOptionBeenChosen);
-    ccAddExternalObjectFunction("Dialog::SetOptionState^2",     Sc_Dialog_SetOptionState);
-    ccAddExternalObjectFunction("Dialog::Start^0",              Sc_Dialog_Start);
-
-    /* ----------------------- Registering unsafe exports for plugins -----------------------*/
-
-    ccAddExternalFunctionForPlugin("Dialog::get_ID",               (void*)Dialog_GetID);
-    ccAddExternalFunctionForPlugin("Dialog::get_OptionCount",      (void*)Dialog_GetOptionCount);
-    ccAddExternalFunctionForPlugin("Dialog::get_ShowTextParser",   (void*)Dialog_GetShowTextParser);
-    ccAddExternalFunctionForPlugin("Dialog::DisplayOptions^1",     (void*)Dialog_DisplayOptions);
-    ccAddExternalFunctionForPlugin("Dialog::GetOptionState^1",     (void*)Dialog_GetOptionState);
-    ccAddExternalFunctionForPlugin("Dialog::GetOptionText^1",      (void*)Dialog_GetOptionText);
-    ccAddExternalFunctionForPlugin("Dialog::HasOptionBeenChosen^1", (void*)Dialog_HasOptionBeenChosen);
-    ccAddExternalFunctionForPlugin("Dialog::SetOptionState^2",     (void*)Dialog_SetOptionState);
-    ccAddExternalFunctionForPlugin("Dialog::Start^0",              (void*)Dialog_Start);
-}
+//=============================================================================
+//
+// Adventure Game Studio (AGS)
+//
+// Copyright (C) 1999-2011 Chris Jones and 2011-20xx others
+// The full list of copyright holders can be found in the Copyright.txt
+// file, which is part of this source code distribution.
+//
+// The AGS source code is provided under the Artistic License 2.0.
+// A copy of this license can be found in the file License.txt and at
+// http://www.opensource.org/licenses/artistic-license-2.0.php
+//
+//=============================================================================
+
+#include <stdio.h>
+#include "ac/dialog.h"
+#include "ac/common.h"
+#include "ac/character.h"
+#include "ac/characterinfo.h"
+#include "ac/dialogtopic.h"
+#include "ac/display.h"
+#include "ac/draw.h"
+#include "ac/global_character.h"
+#include "ac/global_dialog.h"
+#include "ac/global_display.h"
+#include "ac/global_game.h"
+#include "ac/global_gui.h"
+#include "ac/global_room.h"
+#include "ac/global_translation.h"
+#include "ac/overlay.h"
+#include "ac/mouse.h"
+#include "ac/parser.h"
+#include "ac/record.h"
+#include "ac/string.h"
+#include "ac/dynobj/scriptdialogoptionsrendering.h"
+#include "ac/dynobj/scriptdrawingsurface.h"
+#include "font/fonts.h"
+#include "game/game_objects.h"
+#include "script/cc_instance.h"
+#include "gui/guimain.h"
+#include "gui/guitextbox.h"
+#include "main/game_run.h"
+#include "media/audio/audio.h"
+#include "platform/base/agsplatformdriver.h"
+#include "script/script.h"
+#include "ac/spritecache.h"
+#include "gfx/ddb.h"
+#include "gfx/graphicsdriver.h"
+
+using AGS::Common::Bitmap;
+namespace BitmapHelper = AGS::Common::BitmapHelper;
+
+extern ccInstance *dialogScriptsInst;
+extern int in_new_room;
+extern int scrnwid,scrnhit;
+extern CharacterInfo*playerchar;
+extern SpriteCache spriteset;
+extern int spritewidth[MAX_SPRITES],spriteheight[MAX_SPRITES];
+extern GUIMain*guis;
+extern volatile int timerloop;
+extern AGSPlatformDriver *platform;
+extern int cur_mode,cur_cursor;
+extern Bitmap *virtual_screen;
+extern Bitmap *screenop;
+extern IGraphicsDriver *gfxDriver;
+
+DialogTopic *dialog;
+ScriptDialogOptionsRendering ccDialogOptionsRendering;
+ScriptDrawingSurface* dialogOptionsRenderingSurface;
+
+int said_speech_line; // used while in dialog to track whether screen needs updating
+
+// Old dialog support
+unsigned char** old_dialog_scripts;
+char** old_speech_lines;
+
+int said_text = 0;
+int longestline = 0;
+
+
+
+
+void Dialog_Start(ScriptDialog *sd) {
+  RunDialog(sd->id);
+}
+
+#define CHOSE_TEXTPARSER -3053
+#define SAYCHOSEN_USEFLAG 1
+#define SAYCHOSEN_YES 2
+#define SAYCHOSEN_NO  3 
+
+int Dialog_DisplayOptions(ScriptDialog *sd, int sayChosenOption)
+{
+  if ((sayChosenOption < 1) || (sayChosenOption > 3))
+    quit("!Dialog.DisplayOptions: invalid parameter passed");
+
+  int chose = show_dialog_options(sd->id, sayChosenOption, (game.Options[OPT_RUNGAMEDLGOPTS] != 0));
+  if (chose != CHOSE_TEXTPARSER)
+  {
+    chose++;
+  }
+  return chose;
+}
+
+void Dialog_SetOptionState(ScriptDialog *sd, int option, int newState) {
+  SetDialogOption(sd->id, option, newState);
+}
+
+int Dialog_GetOptionState(ScriptDialog *sd, int option) {
+  return GetDialogOption(sd->id, option);
+}
+
+int Dialog_HasOptionBeenChosen(ScriptDialog *sd, int option)
+{
+  if ((option < 1) || (option > dialog[sd->id].numoptions))
+    quit("!Dialog.HasOptionBeenChosen: Invalid option number specified");
+  option--;
+
+  if (dialog[sd->id].optionflags[option] & DFLG_HASBEENCHOSEN)
+    return 1;
+  return 0;
+}
+
+int Dialog_GetOptionCount(ScriptDialog *sd)
+{
+  return dialog[sd->id].numoptions;
+}
+
+int Dialog_GetShowTextParser(ScriptDialog *sd)
+{
+  return (dialog[sd->id].topicFlags & DTFLG_SHOWPARSER) ? 1 : 0;
+}
+
+const char* Dialog_GetOptionText(ScriptDialog *sd, int option)
+{
+  if ((option < 1) || (option > dialog[sd->id].numoptions))
+    quit("!Dialog.GetOptionText: Invalid option number specified");
+
+  option--;
+
+  return CreateNewScriptString(get_translation(dialog[sd->id].optionnames[option]));
+}
+
+int Dialog_GetID(ScriptDialog *sd) {
+  return sd->id;
+}
+
+//=============================================================================
+
+#define RUN_DIALOG_STAY          -1
+#define RUN_DIALOG_STOP_DIALOG   -2
+#define RUN_DIALOG_GOTO_PREVIOUS -4
+// dialog manager stuff
+
+void get_dialog_script_parameters(unsigned char* &script, unsigned short* param1, unsigned short* param2)
+{
+  script++;
+  *param1 = *script;
+  script++;
+  *param1 += *script * 256;
+  script++;
+  
+  if (param2)
+  {
+    *param2 = *script;
+    script++;
+    *param2 += *script * 256;
+    script++;
+  }
+}
+
+int run_dialog_script(DialogTopic*dtpp, int dialogID, int offse, int optionIndex) {
+  said_speech_line = 0;
+  int result = RUN_DIALOG_STAY;
+
+  if (dialogScriptsInst)
+  {
+    char funcName[100];
+    sprintf(funcName, "_run_dialog%d", dialogID);
+    dialogScriptsInst->RunTextScriptIParam(funcName, RuntimeScriptValue().SetInt32(optionIndex));
+    result = dialogScriptsInst->returnValue;
+  }
+  else
+  {
+    // old dialog format
+    if (offse == -1)
+      return result;	
+	
+    unsigned char* script = (unsigned char*)&old_dialog_scripts[dialogID][offse];
+
+    unsigned short param1 = 0;
+    unsigned short param2 = 0;
+    int new_topic = 0;
+    bool script_running = true;
+
+    while (script_running)
+    {
+      switch (*script)
+      {
+        case DCMD_SAY:
+          get_dialog_script_parameters(script, &param1, &param2);
+          
+          if (param1 == DCHAR_PLAYER)
+            param1 = game.PlayerCharacterIndex;
+
+          if (param1 == DCHAR_NARRATOR)
+            Display(get_translation(old_speech_lines[param2]));
+          else
+            DisplaySpeech(get_translation(old_speech_lines[param2]), param1);
+
+          said_speech_line = 1;
+          break;
+
+        case DCMD_OPTOFF:
+          get_dialog_script_parameters(script, &param1, NULL);
+          SetDialogOption(dialogID, param1 + 1, 0);
+          break;
+
+        case DCMD_OPTON:
+          get_dialog_script_parameters(script, &param1, NULL);
+          SetDialogOption(dialogID, param1 + 1, DFLG_ON);
+          break;
+
+        case DCMD_RETURN:
+          script_running = false;
+          break;
+
+        case DCMD_STOPDIALOG:
+          result = RUN_DIALOG_STOP_DIALOG;
+          script_running = false;
+          break;
+
+        case DCMD_OPTOFFFOREVER:
+          get_dialog_script_parameters(script, &param1, NULL);
+          SetDialogOption(dialogID, param1 + 1, DFLG_OFFPERM);
+          break;
+
+        case DCMD_RUNTEXTSCRIPT:
+          get_dialog_script_parameters(script, &param1, NULL);
+          result = run_dialog_request(param1);
+          script_running = (result == RUN_DIALOG_STAY);
+          break;
+
+        case DCMD_GOTODIALOG:
+          get_dialog_script_parameters(script, &param1, NULL);
+          result = param1;
+          script_running = false;
+          break;
+
+        case DCMD_PLAYSOUND:
+          get_dialog_script_parameters(script, &param1, NULL);
+          play_sound(param1);
+          break;
+
+        case DCMD_ADDINV:
+          get_dialog_script_parameters(script, &param1, NULL);
+          add_inventory(param1);
+          break;
+
+        case DCMD_SETSPCHVIEW:
+          get_dialog_script_parameters(script, &param1, &param2);
+          SetCharacterSpeechView(param1, param2);
+          break;
+
+        case DCMD_NEWROOM:
+          get_dialog_script_parameters(script, &param1, NULL);
+          NewRoom(param1);
+          in_new_room = 1;
+          result = RUN_DIALOG_STOP_DIALOG;
+          script_running = false;
+          break;
+
+        case DCMD_SETGLOBALINT:
+          get_dialog_script_parameters(script, &param1, &param2);
+          SetGlobalInt(param1, param2);
+          break;
+
+        case DCMD_GIVESCORE:
+          get_dialog_script_parameters(script, &param1, NULL);
+          GiveScore(param1);
+          break;
+
+        case DCMD_GOTOPREVIOUS:
+          result = RUN_DIALOG_GOTO_PREVIOUS;
+          script_running = false;
+          break;
+
+        case DCMD_LOSEINV:
+          get_dialog_script_parameters(script, &param1, NULL);
+          lose_inventory(param1);
+          break;
+
+        case DCMD_ENDSCRIPT:
+          result = RUN_DIALOG_STOP_DIALOG;
+          script_running = false;
+          break;
+      }
+    }
+  }
+
+  if (in_new_room > 0)
+    return RUN_DIALOG_STOP_DIALOG;
+
+  if (said_speech_line > 0) {
+    // the line below fixes the problem with the close-up face remaining on the
+    // screen after they finish talking; however, it makes the dialog options
+    // area flicker when going between topics.
+    DisableInterface();
+    UpdateGameOnce(); // redraw the screen to make sure it looks right
+    EnableInterface();
+    // if we're not about to abort the dialog, switch back to arrow
+    if (result != RUN_DIALOG_STOP_DIALOG)
+      set_mouse_cursor(CURS_ARROW);
+  }
+
+  return result;
+}
+
+int write_dialog_options(Bitmap *ds, int dlgxp, int curyp, int numdisp, int mouseison, int areawid,
+    int bullet_wid, int usingfont, DialogTopic*dtop, char*disporder, short*dispyp,
+    int txthit, int utextcol) {
+  int ww;
+
+  color_t text_color;
+  for (ww=0;ww<numdisp;ww++) {
+
+    if ((dtop->optionflags[disporder[ww]] & DFLG_HASBEENCHOSEN) &&
+        (play.DialogOptionReadColour >= 0)) {
+      // 'read' colour
+      text_color = ds->GetCompatibleColor(play.DialogOptionReadColour);
+    }
+    else {
+      // 'unread' colour
+      text_color = ds->GetCompatibleColor(playerchar->talkcolor);
+    }
+
+    if (mouseison==ww) {
+      if (text_color == ds->GetCompatibleColor(utextcol))
+        text_color = ds->GetCompatibleColor(13); // the normal colour is the same as highlight col
+      else text_color = ds->GetCompatibleColor(utextcol);
+    }
+
+    break_up_text_into_lines(areawid-(8+bullet_wid),usingfont,get_translation(dtop->optionnames[disporder[ww]]));
+    dispyp[ww]=curyp;
+    if (game.DialogBulletSprIndex > 0)
+      wputblock(ds, dlgxp,curyp,spriteset[game.DialogBulletSprIndex],1);
+    int cc;
+    if (game.Options[OPT_DIALOGNUMBERED]) {
+      char tempbfr[20];
+      int actualpicwid = 0;
+      if (game.DialogBulletSprIndex > 0)
+        actualpicwid = spritewidth[game.DialogBulletSprIndex]+3;
+
+      sprintf (tempbfr, "%d.", ww + 1);
+      wouttext_outline (ds, dlgxp + actualpicwid, curyp, usingfont, text_color, tempbfr);
+    }
+    for (cc=0;cc<numlines;cc++) {
+      wouttext_outline(ds, dlgxp+((cc==0) ? 0 : 9)+bullet_wid, curyp, usingfont, text_color, lines[cc]);
+      curyp+=txthit;
+    }
+    if (ww < numdisp-1)
+      curyp += multiply_up_coordinate(game.Options[OPT_DIALOGGAP]);
+  }
+  return curyp;
+}
+
+
+
+#define GET_OPTIONS_HEIGHT {\
+  needheight = 0;\
+  for (int i = 0; i < numdisp; ++i) {\
+    break_up_text_into_lines(areawid-(8+bullet_wid),usingfont,get_translation(dtop->optionnames[disporder[i]]));\
+    needheight += (numlines * txthit) + multiply_up_coordinate(game.Options[OPT_DIALOGGAP]);\
+  }\
+  if (parserInput) needheight += parserInput->hit + multiply_up_coordinate(game.Options[OPT_DIALOGGAP]);\
+ }
+
+
+void draw_gui_for_dialog_options(Bitmap *ds, GUIMain *guib, int dlgxp, int dlgyp) {
+  if (guib->bgcol != 0) {
+    color_t draw_color = ds->GetCompatibleColor(guib->bgcol);
+    ds->FillRect(Rect(dlgxp, dlgyp, dlgxp + guib->wid, dlgyp + guib->hit), draw_color);
+  }
+  if (guib->bgpic > 0)
+    put_sprite_256 (ds, dlgxp, dlgyp, spriteset[guib->bgpic]);
+}
+
+bool get_custom_dialog_options_dimensions(int dlgnum)
+{
+  ccDialogOptionsRendering.Reset();
+  ccDialogOptionsRendering.dialogID = dlgnum;
+
+  getDialogOptionsDimensionsFunc.params[0].SetDynamicObject(&ccDialogOptionsRendering, &ccDialogOptionsRendering);
+  run_function_on_non_blocking_thread(&getDialogOptionsDimensionsFunc);
+
+  if ((ccDialogOptionsRendering.width > 0) &&
+      (ccDialogOptionsRendering.height > 0))
+  {
+    return true;
+  }
+  return false;
+}
+
+#define MAX_TOPIC_HISTORY 50
+#define DLG_OPTION_PARSER 99
+
+struct DialogOptions
+{
+    int dlgnum;
+    bool runGameLoopsInBackground;
+
+    int dlgxp;
+    int dlgyp;
+    int usingfont;
+    int txthit;
+    int curswas;
+    int bullet_wid;
+    int needheight;
+    IDriverDependantBitmap *ddb;
+    Bitmap *subBitmap;
+    GUITextBox *parserInput;
+    DialogTopic*dtop;
+
+    char disporder[MAXTOPICOPTIONS];
+    short dispyp[MAXTOPICOPTIONS];
+
+    int numdisp;
+    int chose;
+
+    Bitmap *tempScrn;
+    int parserActivated;
+
+    int curyp;
+    int wantRefresh;
+    bool usingCustomRendering;
+    int orixp;
+    int oriyp;
+    int areawid;
+    int is_textwindow;
+    int dirtyx;
+    int dirtyy;
+    int dirtywidth;
+    int dirtyheight;
+
+    int mouseison;
+    int mousewason;
+
+    int forecol;
+
+
+
+    void Prepare(int _dlgnum, bool _runGameLoopsInBackground);
+    void Show();
+    void Redraw();
+    bool Run();
+    void Close();
+};
+
+void DialogOptions::Prepare(int _dlgnum, bool _runGameLoopsInBackground)
+{
+  dlgnum = _dlgnum;
+  runGameLoopsInBackground = _runGameLoopsInBackground;
+
+  dlgyp = get_fixed_pixel_size(160);
+  usingfont=FONT_NORMAL;
+  txthit = wgetfontheight(usingfont);
+  curswas=cur_cursor;
+  bullet_wid = 0;
+  ddb = NULL;
+  subBitmap = NULL;
+  parserInput = NULL;
+  dtop = NULL;
+
+  if ((dlgnum < 0) || (dlgnum >= game.DialogCount))
+    quit("!RunDialog: invalid dialog number specified");
+
+  can_run_delayed_command();
+
+  play.InConversation ++;
+
+  update_polled_stuff_if_runtime();
+
+  if (game.DialogBulletSprIndex > 0)
+    bullet_wid = spritewidth[game.DialogBulletSprIndex]+3;
+
+  // numbered options, leave space for the numbers
+  if (game.Options[OPT_DIALOGNUMBERED])
+    bullet_wid += wgettextwidth_compensate("9. ", usingfont);
+
+  said_text = 0;
+
+  update_polled_stuff_if_runtime();
+
+  tempScrn = BitmapHelper::CreateBitmap(BitmapHelper::GetScreenBitmap()->GetWidth(), BitmapHelper::GetScreenBitmap()->GetHeight(), final_col_dep);
+
+  set_mouse_cursor(CURS_ARROW);
+
+  dtop=&dialog[dlgnum];
+
+  chose=-1;
+  numdisp=0;
+  int ww;
+
+  parserActivated = 0;
+  if ((dtop->topicFlags & DTFLG_SHOWPARSER) && (play.DisableDialogParser == 0)) {
+    parserInput = new GUITextBox();
+    parserInput->hit = txthit + get_fixed_pixel_size(4);
+    parserInput->exflags = 0;
+    parserInput->font = usingfont;
+  }
+
+  numdisp=0;
+  for (ww=0;ww<dtop->numoptions;ww++) {
+    if ((dtop->optionflags[ww] & DFLG_ON)==0) continue;
+    ensure_text_valid_for_font(dtop->optionnames[ww], usingfont);
+    disporder[numdisp]=ww;
+    numdisp++;
+  }
+}
+
+void DialogOptions::Show()
+{
+  if (numdisp<1) quit("!DoDialog: all options have been turned off");
+  // Don't display the options if there is only one and the parser
+  // is not enabled.
+  if (!((numdisp > 1) || (parserInput != NULL) || (play.ShowSingleDialogOption)))
+  {
+      chose = disporder[0];  // only one choice, so select it
+      return;
+  }
+
+  //get_real_screen();
+    Bitmap *ds = SetVirtualScreen(virtual_screen);
+    color_t draw_color = ds->GetCompatibleColor(0);
+
+    is_textwindow = 0;
+    forecol = 14;
+
+    mouseison=-1;
+    mousewason=-10;
+    dirtyx = 0;
+    dirtyy = 0;
+    dirtywidth = virtual_screen->GetWidth();
+    dirtyheight = virtual_screen->GetHeight();
+    usingCustomRendering = false;
+
+    dlgxp = 1;
+    if (get_custom_dialog_options_dimensions(dlgnum))
+    {
+      usingCustomRendering = true;
+      dirtyx = multiply_up_coordinate(ccDialogOptionsRendering.x);
+      dirtyy = multiply_up_coordinate(ccDialogOptionsRendering.y);
+      dirtywidth = multiply_up_coordinate(ccDialogOptionsRendering.width);
+      dirtyheight = multiply_up_coordinate(ccDialogOptionsRendering.height);
+    }
+    else if (game.Options[OPT_DIALOGIFACE] > 0)
+    {
+      GUIMain*guib=&guis[game.Options[OPT_DIALOGIFACE]];
+      if (guib->is_textwindow()) {
+        // text-window, so do the QFG4-style speech options
+        is_textwindow = 1;
+        forecol = guib->fgcol;
+      }
+      else {
+        dlgxp = guib->x;
+        dlgyp = guib->y;
+        draw_gui_for_dialog_options(ds, guib, dlgxp, dlgyp);
+
+        dirtyx = dlgxp;
+        dirtyy = dlgyp;
+        dirtywidth = guib->wid;
+        dirtyheight = guib->hit;
+
+        areawid=guib->wid - 5;
+
+        GET_OPTIONS_HEIGHT
+
+        if (game.Options[OPT_DIALOGUPWARDS]) {
+          // They want the options upwards from the bottom
+          dlgyp = (guib->y + guib->hit) - needheight;
+        }
+        
+      }
+    }
+    else {
+      //dlgyp=(scrnhit-numdisp*txthit)-1;
+      areawid=scrnwid-5;
+      GET_OPTIONS_HEIGHT
+      dlgyp = scrnhit - needheight;
+      ds->FillRect(Rect(0,dlgyp-1,scrnwid-1,scrnhit-1), draw_color);
+
+      dirtyx = 0;
+      dirtyy = dlgyp - 1;
+      dirtywidth = scrnwid;
+      dirtyheight = scrnhit - dirtyy;
+    }
+    if (!is_textwindow)
+      areawid -= multiply_up_coordinate(play.DialogOptionsX) * 2;
+
+    orixp = dlgxp;
+    oriyp = dlgyp;
+    wantRefresh = 0;
+    mouseison=-10;
+    
+    update_polled_stuff_if_runtime();
+    //->Blit(virtual_screen, tempScrn, 0, 0, 0, 0, screen->GetWidth(), screen->GetHeight());
+    if (!play.MouseCursorHidden)
+      domouse(1);
+    update_polled_stuff_if_runtime();
+
+    Redraw();
+    while(Run());
+
+    if (!play.MouseCursorHidden)
+      domouse(2);
+}
+
+void DialogOptions::Redraw()
+{
+    wantRefresh = 1;
+
+    if (usingCustomRendering)
+    {
+      tempScrn = recycle_bitmap(tempScrn, final_col_dep, 
+        multiply_up_coordinate(ccDialogOptionsRendering.width), 
+        multiply_up_coordinate(ccDialogOptionsRendering.height));
+    }
+
+    tempScrn->ClearTransparent();
+    Bitmap *ds = SetVirtualScreen(tempScrn);
+
+    dlgxp = orixp;
+    dlgyp = oriyp;
+    // lengthy drawing to screen, so lock it for speed
+    //acquire_screen();
+
+    if (usingCustomRendering)
+    {
+      ccDialogOptionsRendering.surfaceToRenderTo = dialogOptionsRenderingSurface;
+      ccDialogOptionsRendering.surfaceAccessed = false;
+      dialogOptionsRenderingSurface->linkedBitmapOnly = tempScrn;
+      dialogOptionsRenderingSurface->hasAlphaChannel = false;
+
+      renderDialogOptionsFunc.params[0].SetDynamicObject(&ccDialogOptionsRendering, &ccDialogOptionsRendering);
+      run_function_on_non_blocking_thread(&renderDialogOptionsFunc);
+
+      if (!ccDialogOptionsRendering.surfaceAccessed)
+        quit("!dialog_options_get_dimensions was implemented, but no dialog_options_render function drew anything to the surface");
+
+      if (parserInput)
+      {
+        parserInput->x = multiply_up_coordinate(ccDialogOptionsRendering.parserTextboxX);
+        curyp = multiply_up_coordinate(ccDialogOptionsRendering.parserTextboxY);
+        areawid = multiply_up_coordinate(ccDialogOptionsRendering.parserTextboxWidth);
+        if (areawid == 0)
+          areawid = tempScrn->GetWidth();
+      }
+    }
+    else if (is_textwindow) {
+      // text window behind the options
+      areawid = multiply_up_coordinate(play.DialogOptionsMaxWidth);
+      int biggest = 0;
+      for (int i = 0; i < numdisp; ++i) {
+        break_up_text_into_lines(areawid-(8+bullet_wid),usingfont,get_translation(dtop->optionnames[disporder[i]]));
+        if (longestline > biggest)
+          biggest = longestline;
+      }
+      if (biggest < areawid - (12+bullet_wid))
+        areawid = biggest + (12+bullet_wid);
+
+      if (areawid < multiply_up_coordinate(play.DialogOptionsMinWidth)) {
+        areawid = multiply_up_coordinate(play.DialogOptionsMinWidth);
+        if (play.DialogOptionsMinWidth > play.DialogOptionsMaxWidth)
+          quit("!game.min_dialogoption_width is larger than game.max_dialogoption_width");
+      }
+
+      GET_OPTIONS_HEIGHT
+
+      int savedwid = areawid;
+      int txoffs=0,tyoffs=0,yspos = scrnhit/2-needheight/2;
+      int xspos = scrnwid/2 - areawid/2;
+      // shift window to the right if QG4-style full-screen pic
+      if ((game.Options[OPT_SPEECHTYPE] == 3) && (said_text > 0))
+        xspos = (scrnwid - areawid) - get_fixed_pixel_size(10);
+
+      // needs to draw the right text window, not the default
+      push_screen(ds);
+      draw_text_window(ds, &txoffs,&tyoffs,&xspos,&yspos,&areawid,needheight, game.Options[OPT_DIALOGIFACE]);
+      ds = pop_screen();
+      // snice draw_text_window incrases the width, restore it
+      areawid = savedwid;
+      //wnormscreen();
+
+      dirtyx = xspos;
+      dirtyy = yspos;
+      dirtywidth = screenop->GetWidth();
+      dirtyheight = screenop->GetHeight();
+
+      wputblock(ds, xspos,yspos,screenop,1);
+      delete screenop; screenop = NULL;
+
+      // Ignore the dialog_options_x/y offsets when using a text window
+      txoffs += xspos;
+      tyoffs += yspos;
+      dlgyp = tyoffs;
+      curyp = write_dialog_options(ds, txoffs,tyoffs,numdisp,mouseison,areawid,bullet_wid,usingfont,dtop,disporder,dispyp,txthit,forecol);
+      if (parserInput)
+        parserInput->x = txoffs;
+    }
+    else {
+
+      if (wantRefresh) {
+        // redraw the black background so that anti-alias
+        // fonts don't re-alias themselves
+        if (game.Options[OPT_DIALOGIFACE] == 0) {
+          color_t draw_color = ds->GetCompatibleColor(16);
+          ds->FillRect(Rect(0,dlgyp-1,scrnwid-1,scrnhit-1), draw_color);
+        }
+        else {
+          GUIMain* guib = &guis[game.Options[OPT_DIALOGIFACE]];
+          if (!guib->is_textwindow())
+            draw_gui_for_dialog_options(ds, guib, dlgxp, dlgyp);
+        }
+      }
+
+      dirtyx = 0;
+      dirtywidth = scrnwid;
+
+      if (game.Options[OPT_DIALOGIFACE] > 0) 
+      {
+        // the whole GUI area should be marked dirty in order
+        // to ensure it gets drawn
+        GUIMain* guib = &guis[game.Options[OPT_DIALOGIFACE]];
+        dirtyheight = guib->hit;
+        dirtyy = dlgyp;
+      }
+      else
+      {
+        dirtyy = dlgyp - 1;
+        dirtyheight = needheight + 1;
+      }
+
+      dlgxp += multiply_up_coordinate(play.DialogOptionsX);
+      dlgyp += multiply_up_coordinate(play.DialogOptionsY);
+
+      // if they use a negative dialog_options_y, make sure the
+      // area gets marked as dirty
+      if (dlgyp < dirtyy)
+        dirtyy = dlgyp;
+
+      //curyp = dlgyp + 1;
+      curyp = dlgyp;
+      curyp = write_dialog_options(ds, dlgxp,curyp,numdisp,mouseison,areawid,bullet_wid,usingfont,dtop,disporder,dispyp,txthit,forecol);
+
+      /*if (curyp > scrnhit) {
+        dlgyp = scrnhit - (curyp - dlgyp);
+        ds->FillRect(Rect(0,dlgyp-1,scrnwid-1,scrnhit-1);
+        goto redraw_options;
+      }*/
+      if (parserInput)
+        parserInput->x = dlgxp;
+    }
+
+    if (parserInput) {
+      // Set up the text box, if present
+      parserInput->y = curyp + multiply_up_coordinate(game.Options[OPT_DIALOGGAP]);
+      parserInput->wid = areawid - get_fixed_pixel_size(10);
+      parserInput->textcol = playerchar->talkcolor;
+      if (mouseison == DLG_OPTION_PARSER)
+        parserInput->textcol = forecol;
+
+      if (game.DialogBulletSprIndex)  // the parser X will get moved in a second
+        wputblock(ds, parserInput->x, parserInput->y, spriteset[game.DialogBulletSprIndex], 1);
+
+      parserInput->wid -= bullet_wid;
+      parserInput->x += bullet_wid;
+
+      parserInput->Draw(ds);
+      parserInput->activated = 0;
+    }
+
+    wantRefresh = 0;
+    ds = SetVirtualScreen(virtual_screen);
+
+    update_polled_stuff_if_runtime();
+
+    subBitmap = recycle_bitmap(subBitmap, tempScrn->GetColorDepth(), dirtywidth, dirtyheight);
+    subBitmap = gfxDriver->ConvertBitmapToSupportedColourDepth(subBitmap);
+
+    update_polled_stuff_if_runtime();
+
+    if (usingCustomRendering)
+    {
+      subBitmap->Blit(tempScrn, 0, 0, 0, 0, tempScrn->GetWidth(), tempScrn->GetHeight());
+      invalidate_rect(dirtyx, dirtyy, dirtyx + subBitmap->GetWidth(), dirtyy + subBitmap->GetHeight());
+    }
+    else
+    {
+      subBitmap->Blit(tempScrn, dirtyx, dirtyy, 0, 0, dirtywidth, dirtyheight);
+    }
+
+    if ((ddb != NULL) && 
+      ((ddb->GetWidth() != dirtywidth) ||
+       (ddb->GetHeight() != dirtyheight)))
+    {
+      gfxDriver->DestroyDDB(ddb);
+      ddb = NULL;
+    }
+    if (ddb == NULL)
+      ddb = gfxDriver->CreateDDBFromBitmap(subBitmap, false, false);
+    else
+      gfxDriver->UpdateDDBFromBitmap(ddb, subBitmap, false);
+
+    render_graphics(ddb, dirtyx, dirtyy);
+}
+
+bool DialogOptions::Run()
+{
+      if (runGameLoopsInBackground)
+      {
+        play.DisabledUserInterface++;
+        UpdateGameOnce(false, ddb, dirtyx, dirtyy);
+        play.DisabledUserInterface--;
+      }
+      else
+      {
+        timerloop = 0;
+        NEXT_ITERATION();
+
+        render_graphics(ddb, dirtyx, dirtyy);
+      
+        update_polled_stuff_and_crossfade();
+      }
+
+      if (kbhit()) {
+        int gkey = getch();
+        if (parserInput) {
+          wantRefresh = 1;
+          // type into the parser 
+          if ((gkey == 361) || ((gkey == ' ') && (strlen(parserInput->text) == 0))) {
+            // write previous contents into textbox (F3 or Space when box is empty)
+            for (unsigned int i = strlen(parserInput->text); i < play.LastParserEntry.GetLength(); i++) {
+              parserInput->KeyPress(play.LastParserEntry[i]);
+            }
+            //domouse(2);
+            Redraw();
+            return true; // continue running loop
+          }
+          else if ((gkey >= 32) || (gkey == 13) || (gkey == 8)) {
+            parserInput->KeyPress(gkey);
+            if (!parserInput->activated) {
+              //domouse(2);
+              Redraw();
+              return true; // continue running loop
+            }
+          }
+        }
+        // Allow selection of options by keyboard shortcuts
+        else if ((gkey >= '1') && (gkey <= '9')) {
+          gkey -= '1';
+          if (gkey < numdisp) {
+            chose = disporder[gkey];
+            return false; // end dialog options running loop
+          }
+        }
+      }
+      mousewason=mouseison;
+      mouseison=-1;
+      if (usingCustomRendering)
+      {
+        if ((mousex >= dirtyx) && (mousey >= dirtyy) &&
+            (mousex < dirtyx + tempScrn->GetWidth()) &&
+            (mousey < dirtyy + tempScrn->GetHeight()))
+        {
+          getDialogOptionUnderCursorFunc.params[0].SetDynamicObject(&ccDialogOptionsRendering, &ccDialogOptionsRendering);
+          run_function_on_non_blocking_thread(&getDialogOptionUnderCursorFunc);
+
+          if (!getDialogOptionUnderCursorFunc.atLeastOneImplementationExists)
+            quit("!The script function dialog_options_get_active is not implemented. It must be present to use a custom dialogue system.");
+
+          mouseison = ccDialogOptionsRendering.activeOptionID;
+        }
+        else
+        {
+          ccDialogOptionsRendering.activeOptionID = -1;
+        }
+      }
+      else if ((mousey <= dlgyp) || (mousey > curyp)) ;
+      else {
+        mouseison=numdisp-1;
+        for (int i = 0; i < numdisp; ++i) {
+          if (mousey < dispyp[i]) { mouseison=i-1; break; }
+        }
+        if ((mouseison<0) | (mouseison>=numdisp)) mouseison=-1;
+      }
+
+      if (parserInput != NULL) {
+        int relativeMousey = mousey;
+        if (usingCustomRendering)
+          relativeMousey -= dirtyy;
+
+        if ((relativeMousey > parserInput->y) && 
+            (relativeMousey < parserInput->y + parserInput->hit))
+          mouseison = DLG_OPTION_PARSER;
+
+        if (parserInput->activated)
+          parserActivated = 1;
+      }
+
+      int mouseButtonPressed = mgetbutton();
+
+      if (mouseButtonPressed != NONE) {
+        if (mouseison < 0) 
+        {
+          if (usingCustomRendering)
+          {
+            runDialogOptionMouseClickHandlerFunc.params[0].SetDynamicObject(&ccDialogOptionsRendering, &ccDialogOptionsRendering);
+            runDialogOptionMouseClickHandlerFunc.params[1].SetInt32(mouseButtonPressed + 1);
+            run_function_on_non_blocking_thread(&runDialogOptionMouseClickHandlerFunc);
+
+            if (runDialogOptionMouseClickHandlerFunc.atLeastOneImplementationExists)
+            {
+              Redraw();
+              return true; // continue running loop
+            }
+          }
+          return true; // continue running loop
+        }
+        if (mouseison == DLG_OPTION_PARSER) {
+          // they clicked the text box
+          parserActivated = 1;
+        }
+        else if (usingCustomRendering)
+        {
+          chose = mouseison;
+          return false; // end dialog options running loop
+        }
+        else {
+          chose=disporder[mouseison];
+          return false; // end dialog options running loop
+        }
+      }
+
+      if (usingCustomRendering)
+      {
+        int mouseWheelTurn = check_mouse_wheel();
+        if (mouseWheelTurn != 0)
+        {
+            runDialogOptionMouseClickHandlerFunc.params[0].SetDynamicObject(&ccDialogOptionsRendering, &ccDialogOptionsRendering);
+            runDialogOptionMouseClickHandlerFunc.params[1].SetInt32((mouseWheelTurn < 0) ? 9 : 8);
+            run_function_on_non_blocking_thread(&runDialogOptionMouseClickHandlerFunc);
+
+            if (runDialogOptionMouseClickHandlerFunc.atLeastOneImplementationExists)
+            {
+              Redraw();
+            }
+
+            return true; // continue running loop
+        }
+      }
+
+      if (parserActivated) {
+        // They have selected a custom parser-based option
+        if (parserInput->text[0] != 0) {
+          chose = DLG_OPTION_PARSER;
+          return false; // end dialog options running loop
+        }
+        else {
+          parserActivated = 0;
+          parserInput->activated = 0;
+        }
+      }
+      if (mousewason != mouseison) {
+        //domouse(2);
+        Redraw();
+        return true; // continue running loop
+      }
+      while ((timerloop == 0) && (play.FastForwardCutscene == 0)) {
+        update_polled_stuff_if_runtime();
+        platform->YieldCPU();
+      }
+      return true; // continue running loop
+}
+
+void DialogOptions::Close()
+{
+  while (kbhit()) getch(); // empty keyboard buffer
+  //leave_real_screen();
+  construct_virtual_screen(true);
+
+  if (parserActivated) 
+  {
+    play.LastParserEntry = parserInput->text;
+    ParseText (parserInput->text);
+    chose = CHOSE_TEXTPARSER;
+  }
+
+  if (parserInput) {
+    delete parserInput;
+    parserInput = NULL;
+  }
+
+  if (ddb != NULL)
+    gfxDriver->DestroyDDB(ddb);
+  delete subBitmap;
+
+  set_mouse_cursor(curswas);
+  // In case it's the QFG4 style dialog, remove the black screen
+  play.InConversation--;
+  remove_screen_overlay(OVER_COMPLETE);
+
+  delete tempScrn;
+}
+
+DialogOptions DlgOpt;
+
+int show_dialog_options(int _dlgnum, int sayChosenOption, bool _runGameLoopsInBackground) 
+{
+  DlgOpt.Prepare(_dlgnum, _runGameLoopsInBackground);
+  DlgOpt.Show();
+  DlgOpt.Close();  
+
+  int dialog_choice = DlgOpt.chose;
+  if (dialog_choice != CHOSE_TEXTPARSER)
+  {
+    DialogTopic *dialog_topic = DlgOpt.dtop;
+    int &option_flags = dialog_topic->optionflags[dialog_choice];
+    const char *option_name = DlgOpt.dtop->optionnames[dialog_choice];
+
+    option_flags |= DFLG_HASBEENCHOSEN;
+    bool sayTheOption = false;
+    if (sayChosenOption == SAYCHOSEN_YES)
+    {
+      sayTheOption = true;
+    }
+    else if (sayChosenOption == SAYCHOSEN_USEFLAG)
+    {
+      sayTheOption = ((option_flags & DFLG_NOREPEAT) == 0);
+    }
+
+    if (sayTheOption)
+      DisplaySpeech(get_translation(option_name), game.PlayerCharacterIndex);
+  }
+
+  return dialog_choice;
+}
+
+void do_conversation(int dlgnum) 
+{
+  EndSkippingUntilCharStops();
+
+  // AGS 2.x always makes the mouse cursor visible when displaying a dialog.
+  if (loaded_game_file_version <= kGameVersion_272)
+    play.MouseCursorHidden = 0;
+
+  int dlgnum_was = dlgnum;
+  int previousTopics[MAX_TOPIC_HISTORY];
+  int numPrevTopics = 0;
+  DialogTopic *dtop = &dialog[dlgnum];
+
+  // run the startup script
+  int tocar = run_dialog_script(dtop, dlgnum, dtop->startupentrypoint, 0);
+  if ((tocar == RUN_DIALOG_STOP_DIALOG) ||
+      (tocar == RUN_DIALOG_GOTO_PREVIOUS)) 
+  {
+    // 'stop' or 'goto-previous' from first startup script
+    remove_screen_overlay(OVER_COMPLETE);
+    play.InConversation--;
+    return;
+  }
+  else if (tocar >= 0)
+    dlgnum = tocar;
+
+  while (dlgnum >= 0)
+  {
+    if (dlgnum >= game.DialogCount)
+      quit("!RunDialog: invalid dialog number specified");
+
+    dtop = &dialog[dlgnum];
+
+    if (dlgnum != dlgnum_was) 
+    {
+      // dialog topic changed, so play the startup
+      // script for the new topic
+      tocar = run_dialog_script(dtop, dlgnum, dtop->startupentrypoint, 0);
+      dlgnum_was = dlgnum;
+      if (tocar == RUN_DIALOG_GOTO_PREVIOUS) {
+        if (numPrevTopics < 1) {
+          // goto-previous on first topic -- end dialog
+          tocar = RUN_DIALOG_STOP_DIALOG;
+        }
+        else {
+          tocar = previousTopics[numPrevTopics - 1];
+          numPrevTopics--;
+        }
+      }
+      if (tocar == RUN_DIALOG_STOP_DIALOG)
+        break;
+      else if (tocar >= 0) {
+        // save the old topic number in the history
+        if (numPrevTopics < MAX_TOPIC_HISTORY) {
+          previousTopics[numPrevTopics] = dlgnum;
+          numPrevTopics++;
+        }
+        dlgnum = tocar;
+        continue;
+      }
+    }
+
+    int chose = show_dialog_options(dlgnum, SAYCHOSEN_USEFLAG, (game.Options[OPT_RUNGAMEDLGOPTS] != 0));
+
+    if (chose == CHOSE_TEXTPARSER)
+    {
+      said_speech_line = 0;
+  
+      tocar = run_dialog_request(dlgnum);
+
+      if (said_speech_line > 0) {
+        // fix the problem with the close-up face remaining on screen
+        DisableInterface();
+        UpdateGameOnce(); // redraw the screen to make sure it looks right
+        EnableInterface();
+        set_mouse_cursor(CURS_ARROW);
+      }
+    }
+    else 
+    {
+      tocar = run_dialog_script(dtop, dlgnum, dtop->entrypoints[chose], chose + 1);
+    }
+
+    if (tocar == RUN_DIALOG_GOTO_PREVIOUS) {
+      if (numPrevTopics < 1) {
+        tocar = RUN_DIALOG_STOP_DIALOG;
+      }
+      else {
+        tocar = previousTopics[numPrevTopics - 1];
+        numPrevTopics--;
+      }
+    }
+    if (tocar == RUN_DIALOG_STOP_DIALOG) break;
+    else if (tocar >= 0) {
+      // save the old topic number in the history
+      if (numPrevTopics < MAX_TOPIC_HISTORY) {
+        previousTopics[numPrevTopics] = dlgnum;
+        numPrevTopics++;
+      }
+      dlgnum = tocar;
+    }
+
+  }
+
+}
+
+// end dialog manager
+
+
+//=============================================================================
+//
+// Script API Functions
+//
+//=============================================================================
+
+#include "debug/out.h"
+#include "script/script_api.h"
+#include "script/script_runtime.h"
+#include "ac/dynobj/scriptstring.h"
+
+extern ScriptString myScriptStringImpl;
+
+// int (ScriptDialog *sd)
+RuntimeScriptValue Sc_Dialog_GetID(void *self, const RuntimeScriptValue *params, int32_t param_count)
+{
+    API_OBJCALL_INT(ScriptDialog, Dialog_GetID);
+}
+
+// int (ScriptDialog *sd)
+RuntimeScriptValue Sc_Dialog_GetOptionCount(void *self, const RuntimeScriptValue *params, int32_t param_count)
+{
+    API_OBJCALL_INT(ScriptDialog, Dialog_GetOptionCount);
+}
+
+// int (ScriptDialog *sd)
+RuntimeScriptValue Sc_Dialog_GetShowTextParser(void *self, const RuntimeScriptValue *params, int32_t param_count)
+{
+    API_OBJCALL_INT(ScriptDialog, Dialog_GetShowTextParser);
+}
+
+// int (ScriptDialog *sd, int sayChosenOption)
+RuntimeScriptValue Sc_Dialog_DisplayOptions(void *self, const RuntimeScriptValue *params, int32_t param_count)
+{
+    API_OBJCALL_INT_PINT(ScriptDialog, Dialog_DisplayOptions);
+}
+
+// int (ScriptDialog *sd, int option)
+RuntimeScriptValue Sc_Dialog_GetOptionState(void *self, const RuntimeScriptValue *params, int32_t param_count)
+{
+    API_OBJCALL_INT_PINT(ScriptDialog, Dialog_GetOptionState);
+}
+
+// const char* (ScriptDialog *sd, int option)
+RuntimeScriptValue Sc_Dialog_GetOptionText(void *self, const RuntimeScriptValue *params, int32_t param_count)
+{
+    API_OBJCALL_OBJ_PINT(ScriptDialog, const char, myScriptStringImpl, Dialog_GetOptionText);
+}
+
+// int (ScriptDialog *sd, int option)
+RuntimeScriptValue Sc_Dialog_HasOptionBeenChosen(void *self, const RuntimeScriptValue *params, int32_t param_count)
+{
+    API_OBJCALL_INT_PINT(ScriptDialog, Dialog_HasOptionBeenChosen);
+}
+
+// void (ScriptDialog *sd, int option, int newState)
+RuntimeScriptValue Sc_Dialog_SetOptionState(void *self, const RuntimeScriptValue *params, int32_t param_count)
+{
+    API_OBJCALL_VOID_PINT2(ScriptDialog, Dialog_SetOptionState);
+}
+
+// void (ScriptDialog *sd)
+RuntimeScriptValue Sc_Dialog_Start(void *self, const RuntimeScriptValue *params, int32_t param_count)
+{
+    API_OBJCALL_VOID(ScriptDialog, Dialog_Start);
+}
+
+void RegisterDialogAPI()
+{
+    ccAddExternalObjectFunction("Dialog::get_ID",               Sc_Dialog_GetID);
+    ccAddExternalObjectFunction("Dialog::get_OptionCount",      Sc_Dialog_GetOptionCount);
+    ccAddExternalObjectFunction("Dialog::get_ShowTextParser",   Sc_Dialog_GetShowTextParser);
+    ccAddExternalObjectFunction("Dialog::DisplayOptions^1",     Sc_Dialog_DisplayOptions);
+    ccAddExternalObjectFunction("Dialog::GetOptionState^1",     Sc_Dialog_GetOptionState);
+    ccAddExternalObjectFunction("Dialog::GetOptionText^1",      Sc_Dialog_GetOptionText);
+    ccAddExternalObjectFunction("Dialog::HasOptionBeenChosen^1", Sc_Dialog_HasOptionBeenChosen);
+    ccAddExternalObjectFunction("Dialog::SetOptionState^2",     Sc_Dialog_SetOptionState);
+    ccAddExternalObjectFunction("Dialog::Start^0",              Sc_Dialog_Start);
+
+    /* ----------------------- Registering unsafe exports for plugins -----------------------*/
+
+    ccAddExternalFunctionForPlugin("Dialog::get_ID",               (void*)Dialog_GetID);
+    ccAddExternalFunctionForPlugin("Dialog::get_OptionCount",      (void*)Dialog_GetOptionCount);
+    ccAddExternalFunctionForPlugin("Dialog::get_ShowTextParser",   (void*)Dialog_GetShowTextParser);
+    ccAddExternalFunctionForPlugin("Dialog::DisplayOptions^1",     (void*)Dialog_DisplayOptions);
+    ccAddExternalFunctionForPlugin("Dialog::GetOptionState^1",     (void*)Dialog_GetOptionState);
+    ccAddExternalFunctionForPlugin("Dialog::GetOptionText^1",      (void*)Dialog_GetOptionText);
+    ccAddExternalFunctionForPlugin("Dialog::HasOptionBeenChosen^1", (void*)Dialog_HasOptionBeenChosen);
+    ccAddExternalFunctionForPlugin("Dialog::SetOptionState^2",     (void*)Dialog_SetOptionState);
+    ccAddExternalFunctionForPlugin("Dialog::Start^0",              (void*)Dialog_Start);
+}