//=============================================================================
//
// Adventure Game Studio (AGS)
//
// Copyright (C) 1999-2011 Chris Jones and 2011-20xx others
// The full list of copyright holders can be found in the Copyright.txt
// file, which is part of this source code distribution.
//
// The AGS source code is provided under the Artistic License 2.0.
// A copy of this license can be found in the file License.txt and at
// http://www.opensource.org/licenses/artistic-license-2.0.php
//
//=============================================================================
#include <stack>
#include <stdio.h>
#include "ac/dialog.h"
#include "ac/common.h"
#include "ac/character.h"
#include "ac/characterinfo.h"
#include "ac/dialogtopic.h"
#include "ac/display.h"
#include "ac/draw.h"
#include "ac/gamestate.h"
#include "ac/gamesetupstruct.h"
#include "ac/global_character.h"
#include "ac/global_dialog.h"
#include "ac/global_display.h"
#include "ac/global_game.h"
#include "ac/global_gui.h"
#include "ac/global_room.h"
#include "ac/global_translation.h"
#include "ac/keycode.h"
#include "ac/overlay.h"
#include "ac/mouse.h"
#include "ac/parser.h"
#include "ac/sys_events.h"
#include "ac/string.h"
#include "ac/dynobj/scriptdialogoptionsrendering.h"
#include "ac/dynobj/scriptdrawingsurface.h"
#include "ac/system.h"
#include "debug/debug_log.h"
#include "font/fonts.h"
#include "script/cc_instance.h"
#include "gui/guimain.h"
#include "gui/guitextbox.h"
#include "main/game_run.h"
#include "platform/base/agsplatformdriver.h"
#include "script/script.h"
#include "ac/spritecache.h"
#include "gfx/ddb.h"
#include "gfx/gfx_util.h"
#include "gfx/graphicsdriver.h"
#include "ac/mouse.h"
#include "media/audio/audio_system.h"

using namespace AGS::Common;

extern GameSetupStruct game;
extern GameState play;
extern int in_new_room;
extern CharacterInfo*playerchar;
extern SpriteCache spriteset;
extern AGSPlatformDriver *platform;
extern int cur_mode,cur_cursor;
extern IGraphicsDriver *gfxDriver;

std::vector<DialogTopic> dialog;
ScriptDialogOptionsRendering ccDialogOptionsRendering;
ScriptDrawingSurface* dialogOptionsRenderingSurface;

int said_speech_line; // used while in dialog to track whether screen needs updating

int said_text = 0;
int longestline = 0;




void Dialog_Start(ScriptDialog *sd) {
  RunDialog(sd->id);
}

#define CHOSE_TEXTPARSER -3053
#define SAYCHOSEN_USEFLAG 1
#define SAYCHOSEN_YES 2
#define SAYCHOSEN_NO  3 

int Dialog_DisplayOptions(ScriptDialog *sd, int sayChosenOption)
{
  if ((sayChosenOption < 1) || (sayChosenOption > 3))
    quit("!Dialog.DisplayOptions: invalid parameter passed");

  int chose = show_dialog_options(sd->id, sayChosenOption, (game.options[OPT_RUNGAMEDLGOPTS] != 0));
  if (chose != CHOSE_TEXTPARSER)
  {
    chose++;
  }
  return chose;
}

void Dialog_SetOptionState(ScriptDialog *sd, int option, int newState) {
  SetDialogOption(sd->id, option, newState);
}

int Dialog_GetOptionState(ScriptDialog *sd, int option) {
  return GetDialogOption(sd->id, option);
}

int Dialog_HasOptionBeenChosen(ScriptDialog *sd, int option)
{
  if ((option < 1) || (option > dialog[sd->id].numoptions))
    quit("!Dialog.HasOptionBeenChosen: Invalid option number specified");
  option--;

  if (dialog[sd->id].optionflags[option] & DFLG_HASBEENCHOSEN)
    return 1;
  return 0;
}

void Dialog_SetHasOptionBeenChosen(ScriptDialog *sd, int option, bool chosen)
{
    if (option < 1 || option > dialog[sd->id].numoptions)
    {
        quit("!Dialog.HasOptionBeenChosen: Invalid option number specified");
    }
    option--;
    if (chosen)
    {
        dialog[sd->id].optionflags[option] |= DFLG_HASBEENCHOSEN;
    }
    else
    {
        dialog[sd->id].optionflags[option] &= ~DFLG_HASBEENCHOSEN;
    }
}

int Dialog_GetOptionCount(ScriptDialog *sd)
{
  return dialog[sd->id].numoptions;
}

int Dialog_GetShowTextParser(ScriptDialog *sd)
{
  return (dialog[sd->id].topicFlags & DTFLG_SHOWPARSER) ? 1 : 0;
}

const char* Dialog_GetOptionText(ScriptDialog *sd, int option)
{
  if ((option < 1) || (option > dialog[sd->id].numoptions))
    quit("!Dialog.GetOptionText: Invalid option number specified");

  option--;

  return CreateNewScriptString(get_translation(dialog[sd->id].optionnames[option]));
}

int Dialog_GetID(ScriptDialog *sd) {
  return sd->id;
}

const char *Dialog_GetScriptName(ScriptDialog *sd)
{
    return CreateNewScriptString(game.dialogScriptNames[sd->id]);
}

//=============================================================================

#define RUN_DIALOG_STAY          -1
#define RUN_DIALOG_STOP_DIALOG   -2
#define RUN_DIALOG_GOTO_PREVIOUS -4
// dialog manager stuff

void get_dialog_script_parameters(unsigned char* &script, unsigned short* param1, unsigned short* param2)
{
  script++;
  *param1 = *script;
  script++;
  *param1 += *script * 256;
  script++;
  
  if (param2)
  {
    *param2 = *script;
    script++;
    *param2 += *script * 256;
    script++;
  }
}

int run_dialog_script(int dialogID, int offse, int optionIndex) {
  said_speech_line = 0;
  int result = RUN_DIALOG_STAY;

  if (dialogScriptsInst)
  {
    char func_name[100];
    snprintf(func_name, sizeof(func_name), "_run_dialog%d", dialogID);
    RuntimeScriptValue params[]{ optionIndex };
    RunScriptFunction(dialogScriptsInst.get(), func_name, 1, params);
    result = dialogScriptsInst->returnValue;
  }
<<<<<<< HEAD
=======
  else
  {
    // old dialog format
    if (offse == -1)
      return result;	
	
    unsigned char* script = old_dialog_scripts[dialogID].data() + offse;

    unsigned short param1 = 0;
    unsigned short param2 = 0;
    bool script_running = true;

    while (script_running)
    {
      switch (*script)
      {
        case DCMD_SAY:
          get_dialog_script_parameters(script, &param1, &param2);
          
          if (param1 == DCHAR_PLAYER)
            param1 = game.playercharacter;

          if (param1 == DCHAR_NARRATOR)
            Display(get_translation(old_speech_lines[param2].GetCStr()));
          else
            DisplaySpeech(get_translation(old_speech_lines[param2].GetCStr()), param1);

          said_speech_line = 1;
          break;

        case DCMD_OPTOFF:
          get_dialog_script_parameters(script, &param1, nullptr);
          SetDialogOption(dialogID, param1 + 1, 0, true);
          break;

        case DCMD_OPTON:
          get_dialog_script_parameters(script, &param1, nullptr);
          SetDialogOption(dialogID, param1 + 1, DFLG_ON, true);
          break;

        case DCMD_RETURN:
          script_running = false;
          break;

        case DCMD_STOPDIALOG:
          result = RUN_DIALOG_STOP_DIALOG;
          script_running = false;
          break;

        case DCMD_OPTOFFFOREVER:
          get_dialog_script_parameters(script, &param1, nullptr);
          SetDialogOption(dialogID, param1 + 1, DFLG_OFFPERM, true);
          break;

        case DCMD_RUNTEXTSCRIPT:
          get_dialog_script_parameters(script, &param1, nullptr);
          result = run_dialog_request(param1);
          script_running = (result == RUN_DIALOG_STAY);
          break;

        case DCMD_GOTODIALOG:
          get_dialog_script_parameters(script, &param1, nullptr);
          result = param1;
          script_running = false;
          break;

        case DCMD_PLAYSOUND:
          get_dialog_script_parameters(script, &param1, nullptr);
          play_sound(param1);
          break;

        case DCMD_ADDINV:
          get_dialog_script_parameters(script, &param1, nullptr);
          add_inventory(param1);
          break;

        case DCMD_SETSPCHVIEW:
          get_dialog_script_parameters(script, &param1, &param2);
          SetCharacterSpeechView(param1, param2);
          break;

        case DCMD_NEWROOM:
          get_dialog_script_parameters(script, &param1, nullptr);
          NewRoom(param1);
          if (in_new_room <= 0)
              in_new_room = 1; // set only in case NewRoom was scheduled
          result = RUN_DIALOG_STOP_DIALOG;
          script_running = false;
          break;

        case DCMD_SETGLOBALINT:
          get_dialog_script_parameters(script, &param1, &param2);
          SetGlobalInt(param1, param2);
          break;

        case DCMD_GIVESCORE:
          get_dialog_script_parameters(script, &param1, nullptr);
          GiveScore(param1);
          break;

        case DCMD_GOTOPREVIOUS:
          result = RUN_DIALOG_GOTO_PREVIOUS;
          script_running = false;
          break;

        case DCMD_LOSEINV:
          get_dialog_script_parameters(script, &param1, nullptr);
          lose_inventory(param1);
          break;

        case DCMD_ENDSCRIPT:
          result = RUN_DIALOG_STOP_DIALOG;
          script_running = false;
          break;
      }
    }
  }
>>>>>>> 866875ad

  if (in_new_room > 0)
    return RUN_DIALOG_STOP_DIALOG;

  if (said_speech_line > 0) {
    // the line below fixes the problem with the close-up face remaining on the
    // screen after they finish talking; however, it makes the dialog options
    // area flicker when going between topics.
    DisableInterface();
    UpdateGameOnce(); // redraw the screen to make sure it looks right
    EnableInterface();
    // if we're not about to abort the dialog, switch back to arrow
    if (result != RUN_DIALOG_STOP_DIALOG)
      set_mouse_cursor(CURS_ARROW);
  }

  return result;
}

int write_dialog_options(Bitmap *ds, int dlgxp, int curyp, int numdisp, int mouseison, int areawid,
    int bullet_wid, int usingfont, DialogTopic*dtop, int*disporder, short*dispyp,
    int linespacing, int utextcol, int padding) {
  int ww;

  color_t text_color;
  for (ww=0;ww<numdisp;ww++) {

    if ((dtop->optionflags[disporder[ww]] & DFLG_HASBEENCHOSEN) &&
        (play.read_dialog_option_colour >= 0)) {
      // 'read' colour
      text_color = ds->GetCompatibleColor(play.read_dialog_option_colour);
    }
    else {
      // 'unread' colour
      text_color = ds->GetCompatibleColor(playerchar->talkcolor);
    }

    if (mouseison==ww) {
      if (text_color == ds->GetCompatibleColor(utextcol))
        text_color = ds->GetCompatibleColor(13); // the normal colour is the same as highlight col
      else text_color = ds->GetCompatibleColor(utextcol);
    }

    break_up_text_into_lines(get_translation(dtop->optionnames[disporder[ww]]), Lines, areawid-(2*padding+2+bullet_wid), usingfont);
    dispyp[ww]=curyp;
    if (game.dialog_bullet > 0)
    {
        draw_gui_sprite(ds, game.dialog_bullet, dlgxp, curyp);
    }
    if (game.options[OPT_DIALOGNUMBERED] == kDlgOptNumbering) {
      char tempbfr[20];
      int actualpicwid = 0;
      if (game.dialog_bullet > 0)
        actualpicwid = game.SpriteInfos[game.dialog_bullet].Width+3;

      snprintf(tempbfr, sizeof(tempbfr), "%d.", ww + 1);
      wouttext_outline (ds, dlgxp + actualpicwid, curyp, usingfont, text_color, tempbfr);
    }
    for (size_t cc=0;cc<Lines.Count();cc++) {
      wouttext_outline(ds, dlgxp+((cc==0) ? 0 : 9)+bullet_wid, curyp, usingfont, text_color, Lines[cc].GetCStr());
      curyp+=linespacing;
    }
    if (ww < numdisp-1)
      curyp += game.options[OPT_DIALOGGAP];
  }
  return curyp;
}



#define GET_OPTIONS_HEIGHT {\
  needheight = 0;\
  for (int i = 0; i < numdisp; ++i) {\
    break_up_text_into_lines(get_translation(dtop->optionnames[disporder[i]]), Lines, areawid-(2*padding+2+bullet_wid), usingfont);\
    needheight += get_text_lines_surf_height(usingfont, Lines.Count()) + game.options[OPT_DIALOGGAP];\
  }\
<<<<<<< HEAD
  if (parserInput) needheight += parserInput->Height + game.options[OPT_DIALOGGAP];\
=======
  if (parserInput) needheight += parserInput->GetHeight() + data_to_game_coord(game.options[OPT_DIALOGGAP]);\
>>>>>>> 866875ad
 }


void draw_gui_for_dialog_options(Bitmap *ds, GUIMain *guib, int dlgxp, int dlgyp) {
  if (guib->BgColor != 0) {
    color_t draw_color = ds->GetCompatibleColor(guib->BgColor);
    ds->FillRect(Rect(dlgxp, dlgyp, dlgxp + guib->Width, dlgyp + guib->Height), draw_color);
  }
  if (guib->BgImage > 0)
      GfxUtil::DrawSpriteWithTransparency(ds, spriteset[guib->BgImage], dlgxp, dlgyp);
}

bool get_custom_dialog_options_dimensions(int dlgnum)
{
  ccDialogOptionsRendering.Reset();
  ccDialogOptionsRendering.dialogID = dlgnum;

  getDialogOptionsDimensionsFunc.params[0].SetScriptObject(&ccDialogOptionsRendering, &ccDialogOptionsRendering);
  run_function_on_non_blocking_thread(&getDialogOptionsDimensionsFunc);

  if ((ccDialogOptionsRendering.width > 0) &&
      (ccDialogOptionsRendering.height > 0))
  {
    return true;
  }
  return false;
}

#define DLG_OPTION_PARSER 99

// Dialog options state
struct DialogOptions
{
    int dlgnum;
    bool runGameLoopsInBackground;

    int dlgxp;
    int dlgyp;
    int dialog_abs_x; // absolute dialog position on screen
    int padding;
    int usingfont;
    int lineheight;
    int linespacing;
    int curswas;
    int bullet_wid;
    int needheight;
    IDriverDependantBitmap *ddb;
    Bitmap *subBitmap;
    GUITextBox *parserInput;
    DialogTopic*dtop;

    // display order of options
    int disporder[MAXTOPICOPTIONS];
    // display Y coordinate of options
    short dispyp[MAXTOPICOPTIONS];
    // number of displayed options
    int numdisp;
    // last chosen option
    int chose;

    Bitmap *tempScrn;
    int parserActivated;

    int curyp;
    bool needRedraw;
    bool wantRefresh; // FIXME: merge with needRedraw? or better names
    bool usingCustomRendering;
    bool newCustomRender; // using newer (post-3.5.0 render API)
    int orixp;
    int oriyp;
    int areawid;
    int is_textwindow;
    int dirtyx;
    int dirtyy;
    int dirtywidth;
    int dirtyheight;

    int mouseison;

    int forecol;

    void Prepare(int _dlgnum, bool _runGameLoopsInBackground);
    void Show();
    void Redraw();
    // Runs the dialog options update;
    // returns whether should continue to run options loop, or stop
    bool Run();
    // Process all the buffered input events; returns if handled
    bool RunControls();
    // Process single key event; returns if handled
    bool RunKey(const KeyInput &ki);
    // Process single mouse event; returns if handled
    bool RunMouse(eAGSMouseButton mbut);
    // Process mouse wheel scroll
    bool RunMouseWheel(int mwheelz);
    void Close();
};

void DialogOptions::Prepare(int _dlgnum, bool _runGameLoopsInBackground)
{
  dlgnum = _dlgnum;
  runGameLoopsInBackground = _runGameLoopsInBackground;

  dlgyp = 160;
  usingfont=FONT_NORMAL;
  lineheight = get_font_height_outlined(usingfont);
  linespacing = get_font_linespacing(usingfont);
  curswas=cur_cursor;
  bullet_wid = 0;
  ddb = nullptr;
  subBitmap = nullptr;
  parserInput = nullptr;
  dtop = nullptr;

  if ((dlgnum < 0) || (dlgnum >= game.numdialog))
    quit("!RunDialog: invalid dialog number specified");

  can_run_delayed_command();

  play.in_conversation ++;

  if (game.dialog_bullet > 0)
    bullet_wid = game.SpriteInfos[game.dialog_bullet].Width+3;

  // numbered options, leave space for the numbers
  if (game.options[OPT_DIALOGNUMBERED] == kDlgOptNumbering)
    bullet_wid += get_text_width_outlined("9. ", usingfont);

  said_text = 0;

  const Rect &ui_view = play.GetUIViewport();
  tempScrn = BitmapHelper::CreateBitmap(ui_view.GetWidth(), ui_view.GetHeight(), game.GetColorDepth());

  set_mouse_cursor(CURS_ARROW);

  dtop=&dialog[dlgnum];

  chose=-1;
  numdisp=0;

  parserActivated = 0;
  if ((dtop->topicFlags & DTFLG_SHOWPARSER) && (play.disable_dialog_parser == 0)) {
    parserInput = new GUITextBox();
<<<<<<< HEAD
    parserInput->Height = lineheight + 4;
=======
    parserInput->SetHeight(lineheight + get_fixed_pixel_size(4));
>>>>>>> 866875ad
    parserInput->SetShowBorder(true);
    parserInput->Font = usingfont;
  }

  numdisp=0;
  for (int i = 0; i < dtop->numoptions; ++i) {
    if ((dtop->optionflags[i] & DFLG_ON)==0) continue;
    ensure_text_valid_for_font(dtop->optionnames[i], usingfont);
    disporder[numdisp]=i;
    numdisp++;
  }
}

void DialogOptions::Show()
{
  if (numdisp < 1)
  {
      debug_script_warn("Dialog: all options have been turned off, stopping dialog.");
      return;
  }
  // Don't display the options if there is only one and the parser
  // is not enabled.
  if (!((numdisp > 1) || (parserInput != nullptr) || (play.show_single_dialog_option)))
  {
      chose = disporder[0];  // only one choice, so select it
      return;
  }

    is_textwindow = 0;
    forecol = play.dialog_options_highlight_color;

    mouseison = -1;
    const Rect &ui_view = play.GetUIViewport();
    dirtyx = 0;
    dirtyy = 0;
    dirtywidth = ui_view.GetWidth();
    dirtyheight = ui_view.GetHeight();
    usingCustomRendering = false;


    dlgxp = 1;
    if (get_custom_dialog_options_dimensions(dlgnum))
    {
      usingCustomRendering = true;
      dirtyx = ccDialogOptionsRendering.x;
      dirtyy = ccDialogOptionsRendering.y;
      dirtywidth = ccDialogOptionsRendering.width;
      dirtyheight = ccDialogOptionsRendering.height;
      dialog_abs_x = dirtyx;
    }
    else if (game.options[OPT_DIALOGIFACE] > 0)
    {
      GUIMain*guib=&guis[game.options[OPT_DIALOGIFACE]];
      if (guib->IsTextWindow()) {
        // text-window, so do the QFG4-style speech options
        is_textwindow = 1;
        forecol = guib->FgColor;
      }
      else {
        dlgxp = guib->X;
        dlgyp = guib->Y;

        dirtyx = dlgxp;
        dirtyy = dlgyp;
        dirtywidth = guib->Width;
        dirtyheight = guib->Height;
        dialog_abs_x = guib->X;

        areawid=guib->Width - 5;
        padding = TEXTWINDOW_PADDING_DEFAULT;

        GET_OPTIONS_HEIGHT

        if (game.options[OPT_DIALOGUPWARDS]) {
          // They want the options upwards from the bottom
          dlgyp = (guib->Y + guib->Height) - needheight;
        }
        
      }
    }
    else {
      //dlgyp=(play.viewport.GetHeight()-numdisp*txthit)-1;
      areawid= ui_view.GetWidth()-5;
      padding = TEXTWINDOW_PADDING_DEFAULT;
      GET_OPTIONS_HEIGHT
      dlgyp = ui_view.GetHeight() - needheight;

      dirtyx = 0;
      dirtyy = dlgyp - 1;
      dirtywidth = ui_view.GetWidth();
      dirtyheight = ui_view.GetHeight() - dirtyy;
      dialog_abs_x = 0;
    }
    if (!is_textwindow)
      areawid -= play.dialog_options_x * 2;

    newCustomRender = usingCustomRendering && game.options[OPT_DIALOGOPTIONSAPI] >= 0;
    orixp = dlgxp;
    oriyp = dlgyp;
    needRedraw = false;
    wantRefresh = false;
    mouseison=-10;

    Redraw();
    while(Run());

    // Close custom dialog options
    if (usingCustomRendering)
    {
        runDialogOptionCloseFunc.params[0].SetScriptObject(&ccDialogOptionsRendering, &ccDialogOptionsRendering);
        run_function_on_non_blocking_thread(&runDialogOptionCloseFunc);
    }
}

void DialogOptions::Redraw()
{
    wantRefresh = true;

    if (usingCustomRendering)
    {
      tempScrn = recycle_bitmap(tempScrn, game.GetColorDepth(), 
        ccDialogOptionsRendering.width, 
        ccDialogOptionsRendering.height);
    }

    tempScrn->ClearTransparent();
    Bitmap *ds = tempScrn;

    dlgxp = orixp;
    dlgyp = oriyp;
    const Rect &ui_view = play.GetUIViewport();

    if (usingCustomRendering)
    {
      ccDialogOptionsRendering.surfaceToRenderTo = dialogOptionsRenderingSurface;
      ccDialogOptionsRendering.surfaceAccessed = false;
      dialogOptionsRenderingSurface->linkedBitmapOnly = tempScrn;

      renderDialogOptionsFunc.params[0].SetScriptObject(&ccDialogOptionsRendering, &ccDialogOptionsRendering);
      run_function_on_non_blocking_thread(&renderDialogOptionsFunc);

      if (!ccDialogOptionsRendering.surfaceAccessed)
          debug_script_warn("dialog_options_get_dimensions was implemented, but no dialog_options_render function drew anything to the surface");

      if (parserInput)
      {
        parserInput->X = ccDialogOptionsRendering.parserTextboxX;
        curyp = ccDialogOptionsRendering.parserTextboxY;
        areawid = ccDialogOptionsRendering.parserTextboxWidth;
        if (areawid == 0)
          areawid = tempScrn->GetWidth();
      }
      ccDialogOptionsRendering.needRepaint = false;
    }
    else if (is_textwindow) {
      // text window behind the options
      areawid = play.max_dialogoption_width;
      int biggest = 0;
      padding = guis[game.options[OPT_DIALOGIFACE]].Padding;
      for (int i = 0; i < numdisp; ++i) {
        break_up_text_into_lines(get_translation(dtop->optionnames[disporder[i]]), Lines, areawid-((2*padding+2)+bullet_wid), usingfont);
        if (longestline > biggest)
          biggest = longestline;
      }
      if (biggest < areawid - ((2*padding+6)+bullet_wid))
        areawid = biggest + ((2*padding+6)+bullet_wid);

      if (areawid < play.min_dialogoption_width) {
        areawid = play.min_dialogoption_width;
        if (play.min_dialogoption_width > play.max_dialogoption_width)
          quit("!game.min_dialogoption_width is larger than game.max_dialogoption_width");
      }

      GET_OPTIONS_HEIGHT

      int savedwid = areawid;
      int txoffs=0,tyoffs=0,yspos = ui_view.GetHeight()/2-(2*padding+needheight)/2;
      int xspos = ui_view.GetWidth()/2 - areawid/2;
      // shift window to the right if QG4-style full-screen pic
      if ((game.options[OPT_SPEECHTYPE] == 3) && (said_text > 0))
        xspos = (ui_view.GetWidth() - areawid) - 10;

      // needs to draw the right text window, not the default
      Bitmap *text_window_ds = nullptr;
      draw_text_window(&text_window_ds, false, &txoffs,&tyoffs,&xspos,&yspos,&areawid,nullptr,needheight, game.options[OPT_DIALOGIFACE]);
      // since draw_text_window incrases the width, restore it
      areawid = savedwid;

      dirtyx = xspos;
      dirtyy = yspos;
      dirtywidth = text_window_ds->GetWidth();
      dirtyheight = text_window_ds->GetHeight();
      dialog_abs_x = txoffs + xspos;

      GfxUtil::DrawSpriteWithTransparency(ds, text_window_ds, xspos, yspos);
      // TODO: here we rely on draw_text_window always assigning new bitmap to text_window_ds;
      // should make this more explicit
      delete text_window_ds;

      // Ignore the dialog_options_x/y offsets when using a text window
      txoffs += xspos;
      tyoffs += yspos;
      dlgyp = tyoffs;
      curyp = write_dialog_options(ds, txoffs,tyoffs,numdisp,mouseison,areawid,bullet_wid,usingfont,dtop,disporder,dispyp,linespacing,forecol,padding);
      if (parserInput)
        parserInput->X = txoffs;
    }
    else {

      if (wantRefresh) {
        // redraw the black background so that anti-alias
        // fonts don't re-alias themselves
        if (game.options[OPT_DIALOGIFACE] == 0) {
          color_t draw_color = ds->GetCompatibleColor(16);
          ds->FillRect(Rect(0,dlgyp-1, ui_view.GetWidth()-1, ui_view.GetHeight()-1), draw_color);
        }
        else {
          GUIMain* guib = &guis[game.options[OPT_DIALOGIFACE]];
          if (!guib->IsTextWindow())
            draw_gui_for_dialog_options(ds, guib, dlgxp, dlgyp);
        }
      }

      dirtyx = 0;
      dirtywidth = ui_view.GetWidth();

      if (game.options[OPT_DIALOGIFACE] > 0) 
      {
        // the whole GUI area should be marked dirty in order
        // to ensure it gets drawn
        GUIMain* guib = &guis[game.options[OPT_DIALOGIFACE]];
        dirtyheight = guib->Height;
        dirtyy = dlgyp;
      }
      else
      {
        dirtyy = dlgyp - 1;
        dirtyheight = needheight + 1;
      }

      dlgxp += play.dialog_options_x;
      dlgyp += play.dialog_options_y;

      // if they use a negative dialog_options_y, make sure the
      // area gets marked as dirty
      if (dlgyp < dirtyy)
        dirtyy = dlgyp;

      curyp = dlgyp;
      curyp = write_dialog_options(ds, dlgxp,curyp,numdisp,mouseison,areawid,bullet_wid,usingfont,dtop,disporder,dispyp,linespacing,forecol,padding);

      if (parserInput)
        parserInput->X = dlgxp;
    }

    if (parserInput) {
      // Set up the text box, if present
<<<<<<< HEAD
      parserInput->Y = curyp + game.options[OPT_DIALOGGAP];
      parserInput->Width = areawid - 10;
=======
      parserInput->Y = curyp + data_to_game_coord(game.options[OPT_DIALOGGAP]);
      parserInput->SetWidth(areawid - get_fixed_pixel_size(10));
>>>>>>> 866875ad
      parserInput->TextColor = playerchar->talkcolor;
      if (mouseison == DLG_OPTION_PARSER)
        parserInput->TextColor = forecol;

      if (game.dialog_bullet)  // the parser X will get moved in a second
      {
          draw_gui_sprite(ds, game.dialog_bullet, parserInput->X, parserInput->Y);
      }

      parserInput->SetWidth(parserInput->GetWidth() - bullet_wid);
      parserInput->X += bullet_wid;

      parserInput->Draw(ds, parserInput->X, parserInput->Y);
      parserInput->IsActivated = false;
    }

    wantRefresh = false;

    subBitmap = recycle_bitmap(subBitmap,
        gfxDriver->GetCompatibleBitmapFormat(tempScrn->GetColorDepth()), dirtywidth, dirtyheight);

    if (usingCustomRendering)
    {
      subBitmap->Blit(tempScrn, 0, 0, 0, 0, tempScrn->GetWidth(), tempScrn->GetHeight());
      invalidate_rect(dirtyx, dirtyy, dirtyx + subBitmap->GetWidth(), dirtyy + subBitmap->GetHeight(), false);
    }
    else
    {
      subBitmap->Blit(tempScrn, dirtyx, dirtyy, 0, 0, dirtywidth, dirtyheight);
    }

    if ((ddb != nullptr) && 
      ((ddb->GetWidth() != dirtywidth) ||
       (ddb->GetHeight() != dirtyheight)))
    {
      gfxDriver->DestroyDDB(ddb);
      ddb = nullptr;
    }
    
    if (ddb == nullptr)
      ddb = gfxDriver->CreateDDBFromBitmap(subBitmap);
    else
      gfxDriver->UpdateDDBFromBitmap(ddb, subBitmap);

    if (runGameLoopsInBackground)
    {
        render_graphics(ddb, dirtyx, dirtyy);
    }
}

bool DialogOptions::Run()
{
    // Run() can be called in a loop, so keep events going.
    sys_evt_process_pending();

    // Optionally run full game update, otherwise only minimal auto & overlay update
    if (runGameLoopsInBackground)
    {
        play.disabled_user_interface++;
        UpdateGameOnce(false, ddb, dirtyx, dirtyy);
        play.disabled_user_interface--;
    }
    else
    {
        update_audio_system_on_game_loop();
        UpdateCursorAndDrawables();
        render_graphics(ddb, dirtyx, dirtyy);
    }

    needRedraw = false;

    // For >= 3.4.0 custom options rendering: run "dialog_options_repexec"
    if (newCustomRender)
    {
        runDialogOptionRepExecFunc.params[0].SetScriptObject(&ccDialogOptionsRendering, &ccDialogOptionsRendering);
        run_function_on_non_blocking_thread(&runDialogOptionRepExecFunc);
    }

    // Handle mouse over options
    int mousewason = mouseison;
    mouseison = -1;
    if (newCustomRender)
    {
        // New custom rendering: do not automatically detect option under mouse
    }
    else if (usingCustomRendering)
    {
        // Old custom rendering
        if ((mousex >= dirtyx) && (mousey >= dirtyy) &&
            (mousex < dirtyx + tempScrn->GetWidth()) &&
            (mousey < dirtyy + tempScrn->GetHeight()))
        {
            // Run "dialog_options_get_active"
            getDialogOptionUnderCursorFunc.params[0].SetScriptObject(&ccDialogOptionsRendering, &ccDialogOptionsRendering);
            run_function_on_non_blocking_thread(&getDialogOptionUnderCursorFunc);

            if (!getDialogOptionUnderCursorFunc.atLeastOneImplementationExists)
            quit("!The script function dialog_options_get_active is not implemented. It must be present to use a custom dialogue system.");

            mouseison = ccDialogOptionsRendering.activeOptionID;
        }
        else
        {
            ccDialogOptionsRendering.activeOptionID = -1;
        }
    }
    else if (mousex >= dialog_abs_x && mousex < (dialog_abs_x + areawid) &&
            mousey >= dlgyp && mousey < curyp)
    {
        // Default rendering: detect option under mouse
        mouseison = numdisp-1;
        for (int i = 0; i < numdisp; ++i)
        {
            if (mousey < dispyp[i]) { mouseison=i-1; break; }
        }
        if ((mouseison<0) | (mouseison>=numdisp)) mouseison=-1;
    }

    // Handle mouse over parser
    if (parserInput)
    {
        int relativeMousey = mousey;
        if (usingCustomRendering)
            relativeMousey -= dirtyy;

        if ((relativeMousey > parserInput->Y) &&
            (relativeMousey < parserInput->Y + parserInput->GetHeight()))
            mouseison = DLG_OPTION_PARSER;
    }

    // Handle player's input
    RunControls();
    ags_clear_input_buffer();

    // Post user input, processing changes
    // Handle default rendering changing an active option
    if (!usingCustomRendering)
    {
        needRedraw = (mousewason != mouseison);
    }
    // Handle new parser's state
    if (parserInput && parserInput->IsActivated)
    {
        parserActivated = 1;
    }

    // Get if any option has been chosen
    if (chose >= 0)
    { // already have one set by default behavior
    }
    else if (parserActivated)
    {
        // They have selected a custom parser-based option
        if (!parserInput->Text.IsEmpty() != 0)
        {
            chose = DLG_OPTION_PARSER;
        }
        else
        {
            parserActivated = 0;
            parserInput->IsActivated = 0;
        }
    }
    else if (newCustomRender)
    {
        // New custom rendering: see if RunActiveOption was called
        if (ccDialogOptionsRendering.chosenOptionID >= 0)
        {
            chose = ccDialogOptionsRendering.chosenOptionID;
            ccDialogOptionsRendering.chosenOptionID = -1;
        }
        needRedraw = ccDialogOptionsRendering.needRepaint;
    }

    // Finally, if the option has been chosen, then break the options loop
    if (chose >= 0)
        return false;

    // Redraw if needed
    if (needRedraw)
        Redraw();

    // Go for another options loop round
    update_polled_stuff();
    if (!runGameLoopsInBackground && (play.fast_forward == 0))
    { // NOTE: if runGameLoopsInBackground then it's called inside UpdateGameOnce
        WaitForNextFrame();
    }
    return true; // continue running loop
}

bool DialogOptions::RunControls()
{
    for (InputType type = ags_inputevent_ready(); type != kInputNone; type = ags_inputevent_ready())
    {
        if (type == kInputKeyboard)
        {
            KeyInput ki;
            if (run_service_key_controls(ki) && !play.IsIgnoringInput() &&
                RunKey(ki))
            {
                return true; // handled
            }
        }
        else if (type == kInputMouse)
        {
            eAGSMouseButton mbut;
            if (run_service_mb_controls(mbut) && !play.IsIgnoringInput() &&
                RunMouse(mbut))
            {
                return true; // handled
            }
        }
    }
    // Finally handle mouse wheel
    return RunMouseWheel(ags_check_mouse_wheel());
}

bool DialogOptions::RunKey(const KeyInput &ki)
{
    const bool old_keyhandle = game.options[OPT_KEYHANDLEAPI] == 0;

    const eAGSKeyCode agskey = ki.Key;
    if (parserInput)
    {
        wantRefresh = true;
        // type into the parser 
        // TODO: find out what are these key commands, and are these documented?
        if ((agskey == eAGSKeyCodeF3) || ((agskey == eAGSKeyCodeSpace) && (parserInput->Text.GetLength() == 0)))
        {
            // write previous contents into textbox (F3 or Space when box is empty)
            size_t last_len = ustrlen(play.lastParserEntry);
            size_t cur_len = ustrlen(parserInput->Text.GetCStr());
            // [ikm] CHECKME: tbh I don't quite get the logic here (it was like this in original code);
            // but what we do is copying only the last part of the previous string
            if (cur_len < last_len)
            {
                const char *entry = play.lastParserEntry;
                // TODO: utility function for advancing N utf-8 chars
                for (size_t i = 0; i < cur_len; ++i) ugetxc(&entry);
                parserInput->Text.Append(entry);
            }
            needRedraw = true;
            return true; // handled
        }
        else if ((agskey >= eAGSKeyCodeSpace) || (agskey == eAGSKeyCodeReturn) || (agskey == eAGSKeyCodeBackspace))
        {
            parserInput->OnKeyPress(ki);
            needRedraw = true;
            return true; // handled
        }
    }
    else if (newCustomRender)
    {
        if (old_keyhandle || (ki.UChar == 0))
        { // "dialog_options_key_press"
            runDialogOptionKeyPressHandlerFunc.params[0].SetScriptObject(&ccDialogOptionsRendering, &ccDialogOptionsRendering);
            runDialogOptionKeyPressHandlerFunc.params[1].SetInt32(AGSKeyToScriptKey(ki.Key));
            runDialogOptionKeyPressHandlerFunc.params[2].SetInt32(ki.Mod);
            run_function_on_non_blocking_thread(&runDialogOptionKeyPressHandlerFunc);
        }
        if (!old_keyhandle && (ki.UChar > 0))
        { // "dialog_options_text_input"
            runDialogOptionTextInputHandlerFunc.params[0].SetScriptObject(&ccDialogOptionsRendering, &ccDialogOptionsRendering);
            runDialogOptionTextInputHandlerFunc.params[1].SetInt32(ki.UChar);
            run_function_on_non_blocking_thread(&runDialogOptionKeyPressHandlerFunc);
        }
        return (old_keyhandle || (ki.UChar == 0)) || (!old_keyhandle && (ki.UChar > 0));
    }
    // Allow selection of options by keyboard shortcuts
    else if (game.options[OPT_DIALOGNUMBERED] >= kDlgOptKeysOnly &&
        agskey >= '1' && agskey <= '9')
    {
        int numkey = agskey - '1';
        if (numkey < numdisp)
        {
            chose = disporder[numkey];
            return true; // handled
        }
    }
    return false; // not handled
}

bool DialogOptions::RunMouse(eAGSMouseButton mbut)
{
    if (mbut > kMouseNone)
    {
        if (mouseison < 0 && !newCustomRender)
        {
            if (usingCustomRendering)
            {
                runDialogOptionMouseClickHandlerFunc.params[0].SetScriptObject(&ccDialogOptionsRendering, &ccDialogOptionsRendering);
                runDialogOptionMouseClickHandlerFunc.params[1].SetInt32(mbut);
                run_function_on_non_blocking_thread(&runDialogOptionMouseClickHandlerFunc);
                needRedraw = runDialogOptionMouseClickHandlerFunc.atLeastOneImplementationExists;
            }
        }
        else if (mouseison == DLG_OPTION_PARSER)
        {
            // they clicked the text box
            parserActivated = 1;
        }
        else if (newCustomRender)
        {
            runDialogOptionMouseClickHandlerFunc.params[0].SetScriptObject(&ccDialogOptionsRendering, &ccDialogOptionsRendering);
            runDialogOptionMouseClickHandlerFunc.params[1].SetInt32(mbut);
            run_function_on_non_blocking_thread(&runDialogOptionMouseClickHandlerFunc);
        }
        else if (usingCustomRendering)
        {
            chose = mouseison;
        }
        else
        {
            chose = disporder[mouseison];
        }
        return true; // always treat handled, any mouse button does the same
    }
    return false; // not handled
}

bool DialogOptions::RunMouseWheel(int mwheelz)
{
    if ((mwheelz != 0) && usingCustomRendering)
    {
        runDialogOptionMouseClickHandlerFunc.params[0].SetScriptObject(&ccDialogOptionsRendering, &ccDialogOptionsRendering);
        runDialogOptionMouseClickHandlerFunc.params[1].SetInt32((mwheelz < 0) ? 9 : 8);
        run_function_on_non_blocking_thread(&runDialogOptionMouseClickHandlerFunc);
        needRedraw = !newCustomRender && runDialogOptionMouseClickHandlerFunc.atLeastOneImplementationExists;
        return true; // handled
    }
    return false; // not handled
}

void DialogOptions::Close()
{
  ags_clear_input_buffer();
  invalidate_screen();

  if (parserActivated) 
  {
    snprintf(play.lastParserEntry, MAX_MAXSTRLEN, "%s", parserInput->Text.GetCStr());
    ParseText (parserInput->Text.GetCStr());
    chose = CHOSE_TEXTPARSER;
  }

  if (parserInput) {
    delete parserInput;
    parserInput = nullptr;
  }

  if (ddb != nullptr)
    gfxDriver->DestroyDDB(ddb);
  delete subBitmap;

  set_mouse_cursor(curswas);
  // In case it's the QFG4 style dialog, remove the black screen
  play.in_conversation--;
  remove_screen_overlay(OVER_COMPLETE);

  delete tempScrn;
}

int show_dialog_options(int _dlgnum, int sayChosenOption, bool _runGameLoopsInBackground) 
{
  DialogOptions dlgopt;
  dlgopt.Prepare(_dlgnum, _runGameLoopsInBackground);
  dlgopt.Show();
  dlgopt.Close();

  int dialog_choice = dlgopt.chose;
  if (dialog_choice >= 0) // NOTE: this condition also excludes CHOSE_TEXTPARSER
  {
    assert(dialog_choice >= 0 && dialog_choice < MAXTOPICOPTIONS);
    DialogTopic *dialog_topic = dlgopt.dtop;
    int &option_flags = dialog_topic->optionflags[dialog_choice];
    const char *option_name = dlgopt.dtop->optionnames[dialog_choice];

    option_flags |= DFLG_HASBEENCHOSEN;
    bool sayTheOption = false;
    if (sayChosenOption == SAYCHOSEN_YES)
    {
      sayTheOption = true;
    }
    else if (sayChosenOption == SAYCHOSEN_USEFLAG)
    {
      sayTheOption = ((option_flags & DFLG_NOREPEAT) == 0);
    }

    if (sayTheOption)
      DisplaySpeech(get_translation(option_name), game.playercharacter);
  }

  return dialog_choice;
}

// Dialog execution state
struct DialogExec
{
    int DlgNum = -1;
    int DlgWas = -1;
    // CHECKME: this may be unnecessary, investigate later
    bool IsFirstEntry = true;
    // nested dialogs "stack"
    std::stack<int> TopicHist;

    DialogExec(int start_dlgnum) : DlgNum(start_dlgnum) {}
    int HandleDialogResult(int res);
    void Run();
};

int DialogExec::HandleDialogResult(int res)
{
    // Handle goto-previous, see if there's any previous dialog in history
    if (res == RUN_DIALOG_GOTO_PREVIOUS)
    {
        if (TopicHist.size() == 0)
            return RUN_DIALOG_STOP_DIALOG;
        res = TopicHist.top();
        TopicHist.pop();
    }
    // Continue to the next dialog
    if (res >= 0)
    {
        // save the old topic number in the history, and switch to the new one
        TopicHist.push(DlgNum);
        DlgNum = res;
        return DlgNum;
    }
    return res;
}

void DialogExec::Run()
{
    while (DlgNum >= 0)
    {
        if (DlgNum < 0 || DlgNum >= game.numdialog)
            quitprintf("!RunDialog: invalid dialog number specified: %d", DlgNum);

        // current dialog object
        DialogTopic *dtop = &dialog[DlgNum];
        int res = 0; // dialog execution result
        // If a new dialog topic: run dialog entry point
        if (DlgNum != DlgWas)
        {
            res = run_dialog_script(DlgNum, dtop->startupentrypoint, 0);
            DlgWas = DlgNum;

            // Handle the dialog entry's result
            res = HandleDialogResult(res);
            if (res == RUN_DIALOG_STOP_DIALOG)
                return; // stop the dialog
            IsFirstEntry = false;
            if (res != RUN_DIALOG_STAY)
                continue; // skip to the next dialog
        }

        // Show current dialog's options
        int chose = show_dialog_options(DlgNum, SAYCHOSEN_USEFLAG, (game.options[OPT_RUNGAMEDLGOPTS] != 0));
        if (chose == CHOSE_TEXTPARSER)
        {
            said_speech_line = 0;
            res = run_dialog_request(DlgNum);
            if (said_speech_line > 0)
            {
                // fix the problem with the close-up face remaining on screen
                DisableInterface();
                UpdateGameOnce(); // redraw the screen to make sure it looks right
                EnableInterface();
                set_mouse_cursor(CURS_ARROW);
            }
        }
        else if (chose >= 0)
        { // chose some option - run its script
            res = run_dialog_script(DlgNum, dtop->entrypoints[chose], chose + 1);
        }
        else
        {
            return; // no option chosen? - stop the dialog
        }

        // Handle the dialog option's result
        res = HandleDialogResult(res);
        if (res == RUN_DIALOG_STOP_DIALOG)
            return; // stop the dialog
        // continue to the next dialog or show same dialog's options again
    }
}

void do_conversation(int dlgnum)
{
    EndSkippingUntilCharStops();

    DialogExec dlgexec(dlgnum);
    dlgexec.Run();
    // CHECKME: find out if this is safe to do always, regardless of number of iterations
    if (dlgexec.IsFirstEntry)
    {
        // bail out from first startup script
        remove_screen_overlay(OVER_COMPLETE);
        play.in_conversation--;
    }
}

// end dialog manager


//=============================================================================
//
// Script API Functions
//
//=============================================================================

#include "debug/out.h"
#include "script/script_api.h"
#include "script/script_runtime.h"
#include "ac/dynobj/cc_dialog.h"
#include "ac/dynobj/scriptstring.h"

extern ScriptString myScriptStringImpl;
extern CCDialog     ccDynamicDialog;

ScriptDialog *Dialog_GetByName(const char *name)
{
    return static_cast<ScriptDialog*>(ccGetScriptObjectAddress(name, ccDynamicDialog.GetType()));
}


RuntimeScriptValue Sc_Dialog_GetByName(const RuntimeScriptValue *params, int32_t param_count)
{
    API_SCALL_OBJ_POBJ(ScriptDialog, ccDynamicDialog, Dialog_GetByName, const char);
}

// int (ScriptDialog *sd)
RuntimeScriptValue Sc_Dialog_GetID(void *self, const RuntimeScriptValue *params, int32_t param_count)
{
    API_OBJCALL_INT(ScriptDialog, Dialog_GetID);
}

RuntimeScriptValue Sc_Dialog_GetScriptName(void *self, const RuntimeScriptValue *params, int32_t param_count)
{
    API_OBJCALL_OBJ(ScriptDialog, const char, myScriptStringImpl, Dialog_GetScriptName);
}

// int (ScriptDialog *sd)
RuntimeScriptValue Sc_Dialog_GetOptionCount(void *self, const RuntimeScriptValue *params, int32_t param_count)
{
    API_OBJCALL_INT(ScriptDialog, Dialog_GetOptionCount);
}

// int (ScriptDialog *sd)
RuntimeScriptValue Sc_Dialog_GetShowTextParser(void *self, const RuntimeScriptValue *params, int32_t param_count)
{
    API_OBJCALL_INT(ScriptDialog, Dialog_GetShowTextParser);
}

// int (ScriptDialog *sd, int sayChosenOption)
RuntimeScriptValue Sc_Dialog_DisplayOptions(void *self, const RuntimeScriptValue *params, int32_t param_count)
{
    API_OBJCALL_INT_PINT(ScriptDialog, Dialog_DisplayOptions);
}

// int (ScriptDialog *sd, int option)
RuntimeScriptValue Sc_Dialog_GetOptionState(void *self, const RuntimeScriptValue *params, int32_t param_count)
{
    API_OBJCALL_INT_PINT(ScriptDialog, Dialog_GetOptionState);
}

// const char* (ScriptDialog *sd, int option)
RuntimeScriptValue Sc_Dialog_GetOptionText(void *self, const RuntimeScriptValue *params, int32_t param_count)
{
    API_OBJCALL_OBJ_PINT(ScriptDialog, const char, myScriptStringImpl, Dialog_GetOptionText);
}

// int (ScriptDialog *sd, int option)
RuntimeScriptValue Sc_Dialog_HasOptionBeenChosen(void *self, const RuntimeScriptValue *params, int32_t param_count)
{
    API_OBJCALL_INT_PINT(ScriptDialog, Dialog_HasOptionBeenChosen);
}

RuntimeScriptValue Sc_Dialog_SetHasOptionBeenChosen(void *self, const RuntimeScriptValue *params, int32_t param_count)
{
    API_OBJCALL_VOID_PINT_PBOOL(ScriptDialog, Dialog_SetHasOptionBeenChosen);
}

// void (ScriptDialog *sd, int option, int newState)
RuntimeScriptValue Sc_Dialog_SetOptionState(void *self, const RuntimeScriptValue *params, int32_t param_count)
{
    API_OBJCALL_VOID_PINT2(ScriptDialog, Dialog_SetOptionState);
}

// void (ScriptDialog *sd)
RuntimeScriptValue Sc_Dialog_Start(void *self, const RuntimeScriptValue *params, int32_t param_count)
{
    API_OBJCALL_VOID(ScriptDialog, Dialog_Start);
}

void RegisterDialogAPI()
{
    ScFnRegister dialog_api[] = {
        { "Dialog::GetByName",            API_FN_PAIR(Dialog_GetByName) },
        { "Dialog::get_ID",               API_FN_PAIR(Dialog_GetID) },
        { "Dialog::get_OptionCount",      API_FN_PAIR(Dialog_GetOptionCount) },
        { "Dialog::get_ScriptName",       API_FN_PAIR(Dialog_GetScriptName) },
        { "Dialog::get_ShowTextParser",   API_FN_PAIR(Dialog_GetShowTextParser) },
        { "Dialog::DisplayOptions^1",     API_FN_PAIR(Dialog_DisplayOptions) },
        { "Dialog::GetOptionState^1",     API_FN_PAIR(Dialog_GetOptionState) },
        { "Dialog::GetOptionText^1",      API_FN_PAIR(Dialog_GetOptionText) },
        { "Dialog::HasOptionBeenChosen^1", API_FN_PAIR(Dialog_HasOptionBeenChosen) },
        { "Dialog::SetHasOptionBeenChosen^2", API_FN_PAIR(Dialog_SetHasOptionBeenChosen) },
        { "Dialog::SetOptionState^2",     API_FN_PAIR(Dialog_SetOptionState) },
        { "Dialog::Start^0",              API_FN_PAIR(Dialog_Start) },
    };

    ccAddExternalFunctions(dialog_api);
}
<|MERGE_RESOLUTION|>--- conflicted
+++ resolved
@@ -1,1430 +1,1298 @@
-//=============================================================================
-//
-// Adventure Game Studio (AGS)
-//
-// Copyright (C) 1999-2011 Chris Jones and 2011-20xx others
-// The full list of copyright holders can be found in the Copyright.txt
-// file, which is part of this source code distribution.
-//
-// The AGS source code is provided under the Artistic License 2.0.
-// A copy of this license can be found in the file License.txt and at
-// http://www.opensource.org/licenses/artistic-license-2.0.php
-//
-//=============================================================================
-#include <stack>
-#include <stdio.h>
-#include "ac/dialog.h"
-#include "ac/common.h"
-#include "ac/character.h"
-#include "ac/characterinfo.h"
-#include "ac/dialogtopic.h"
-#include "ac/display.h"
-#include "ac/draw.h"
-#include "ac/gamestate.h"
-#include "ac/gamesetupstruct.h"
-#include "ac/global_character.h"
-#include "ac/global_dialog.h"
-#include "ac/global_display.h"
-#include "ac/global_game.h"
-#include "ac/global_gui.h"
-#include "ac/global_room.h"
-#include "ac/global_translation.h"
-#include "ac/keycode.h"
-#include "ac/overlay.h"
-#include "ac/mouse.h"
-#include "ac/parser.h"
-#include "ac/sys_events.h"
-#include "ac/string.h"
-#include "ac/dynobj/scriptdialogoptionsrendering.h"
-#include "ac/dynobj/scriptdrawingsurface.h"
-#include "ac/system.h"
-#include "debug/debug_log.h"
-#include "font/fonts.h"
-#include "script/cc_instance.h"
-#include "gui/guimain.h"
-#include "gui/guitextbox.h"
-#include "main/game_run.h"
-#include "platform/base/agsplatformdriver.h"
-#include "script/script.h"
-#include "ac/spritecache.h"
-#include "gfx/ddb.h"
-#include "gfx/gfx_util.h"
-#include "gfx/graphicsdriver.h"
-#include "ac/mouse.h"
-#include "media/audio/audio_system.h"
-
-using namespace AGS::Common;
-
-extern GameSetupStruct game;
-extern GameState play;
-extern int in_new_room;
-extern CharacterInfo*playerchar;
-extern SpriteCache spriteset;
-extern AGSPlatformDriver *platform;
-extern int cur_mode,cur_cursor;
-extern IGraphicsDriver *gfxDriver;
-
-std::vector<DialogTopic> dialog;
-ScriptDialogOptionsRendering ccDialogOptionsRendering;
-ScriptDrawingSurface* dialogOptionsRenderingSurface;
-
-int said_speech_line; // used while in dialog to track whether screen needs updating
-
-int said_text = 0;
-int longestline = 0;
-
-
-
-
-void Dialog_Start(ScriptDialog *sd) {
-  RunDialog(sd->id);
-}
-
-#define CHOSE_TEXTPARSER -3053
-#define SAYCHOSEN_USEFLAG 1
-#define SAYCHOSEN_YES 2
-#define SAYCHOSEN_NO  3 
-
-int Dialog_DisplayOptions(ScriptDialog *sd, int sayChosenOption)
-{
-  if ((sayChosenOption < 1) || (sayChosenOption > 3))
-    quit("!Dialog.DisplayOptions: invalid parameter passed");
-
-  int chose = show_dialog_options(sd->id, sayChosenOption, (game.options[OPT_RUNGAMEDLGOPTS] != 0));
-  if (chose != CHOSE_TEXTPARSER)
-  {
-    chose++;
-  }
-  return chose;
-}
-
-void Dialog_SetOptionState(ScriptDialog *sd, int option, int newState) {
-  SetDialogOption(sd->id, option, newState);
-}
-
-int Dialog_GetOptionState(ScriptDialog *sd, int option) {
-  return GetDialogOption(sd->id, option);
-}
-
-int Dialog_HasOptionBeenChosen(ScriptDialog *sd, int option)
-{
-  if ((option < 1) || (option > dialog[sd->id].numoptions))
-    quit("!Dialog.HasOptionBeenChosen: Invalid option number specified");
-  option--;
-
-  if (dialog[sd->id].optionflags[option] & DFLG_HASBEENCHOSEN)
-    return 1;
-  return 0;
-}
-
-void Dialog_SetHasOptionBeenChosen(ScriptDialog *sd, int option, bool chosen)
-{
-    if (option < 1 || option > dialog[sd->id].numoptions)
-    {
-        quit("!Dialog.HasOptionBeenChosen: Invalid option number specified");
-    }
-    option--;
-    if (chosen)
-    {
-        dialog[sd->id].optionflags[option] |= DFLG_HASBEENCHOSEN;
-    }
-    else
-    {
-        dialog[sd->id].optionflags[option] &= ~DFLG_HASBEENCHOSEN;
-    }
-}
-
-int Dialog_GetOptionCount(ScriptDialog *sd)
-{
-  return dialog[sd->id].numoptions;
-}
-
-int Dialog_GetShowTextParser(ScriptDialog *sd)
-{
-  return (dialog[sd->id].topicFlags & DTFLG_SHOWPARSER) ? 1 : 0;
-}
-
-const char* Dialog_GetOptionText(ScriptDialog *sd, int option)
-{
-  if ((option < 1) || (option > dialog[sd->id].numoptions))
-    quit("!Dialog.GetOptionText: Invalid option number specified");
-
-  option--;
-
-  return CreateNewScriptString(get_translation(dialog[sd->id].optionnames[option]));
-}
-
-int Dialog_GetID(ScriptDialog *sd) {
-  return sd->id;
-}
-
-const char *Dialog_GetScriptName(ScriptDialog *sd)
-{
-    return CreateNewScriptString(game.dialogScriptNames[sd->id]);
-}
-
-//=============================================================================
-
-#define RUN_DIALOG_STAY          -1
-#define RUN_DIALOG_STOP_DIALOG   -2
-#define RUN_DIALOG_GOTO_PREVIOUS -4
-// dialog manager stuff
-
-void get_dialog_script_parameters(unsigned char* &script, unsigned short* param1, unsigned short* param2)
-{
-  script++;
-  *param1 = *script;
-  script++;
-  *param1 += *script * 256;
-  script++;
-  
-  if (param2)
-  {
-    *param2 = *script;
-    script++;
-    *param2 += *script * 256;
-    script++;
-  }
-}
-
-int run_dialog_script(int dialogID, int offse, int optionIndex) {
-  said_speech_line = 0;
-  int result = RUN_DIALOG_STAY;
-
-  if (dialogScriptsInst)
-  {
-    char func_name[100];
-    snprintf(func_name, sizeof(func_name), "_run_dialog%d", dialogID);
-    RuntimeScriptValue params[]{ optionIndex };
-    RunScriptFunction(dialogScriptsInst.get(), func_name, 1, params);
-    result = dialogScriptsInst->returnValue;
-  }
-<<<<<<< HEAD
-=======
-  else
-  {
-    // old dialog format
-    if (offse == -1)
-      return result;	
-	
-    unsigned char* script = old_dialog_scripts[dialogID].data() + offse;
-
-    unsigned short param1 = 0;
-    unsigned short param2 = 0;
-    bool script_running = true;
-
-    while (script_running)
-    {
-      switch (*script)
-      {
-        case DCMD_SAY:
-          get_dialog_script_parameters(script, &param1, &param2);
-          
-          if (param1 == DCHAR_PLAYER)
-            param1 = game.playercharacter;
-
-          if (param1 == DCHAR_NARRATOR)
-            Display(get_translation(old_speech_lines[param2].GetCStr()));
-          else
-            DisplaySpeech(get_translation(old_speech_lines[param2].GetCStr()), param1);
-
-          said_speech_line = 1;
-          break;
-
-        case DCMD_OPTOFF:
-          get_dialog_script_parameters(script, &param1, nullptr);
-          SetDialogOption(dialogID, param1 + 1, 0, true);
-          break;
-
-        case DCMD_OPTON:
-          get_dialog_script_parameters(script, &param1, nullptr);
-          SetDialogOption(dialogID, param1 + 1, DFLG_ON, true);
-          break;
-
-        case DCMD_RETURN:
-          script_running = false;
-          break;
-
-        case DCMD_STOPDIALOG:
-          result = RUN_DIALOG_STOP_DIALOG;
-          script_running = false;
-          break;
-
-        case DCMD_OPTOFFFOREVER:
-          get_dialog_script_parameters(script, &param1, nullptr);
-          SetDialogOption(dialogID, param1 + 1, DFLG_OFFPERM, true);
-          break;
-
-        case DCMD_RUNTEXTSCRIPT:
-          get_dialog_script_parameters(script, &param1, nullptr);
-          result = run_dialog_request(param1);
-          script_running = (result == RUN_DIALOG_STAY);
-          break;
-
-        case DCMD_GOTODIALOG:
-          get_dialog_script_parameters(script, &param1, nullptr);
-          result = param1;
-          script_running = false;
-          break;
-
-        case DCMD_PLAYSOUND:
-          get_dialog_script_parameters(script, &param1, nullptr);
-          play_sound(param1);
-          break;
-
-        case DCMD_ADDINV:
-          get_dialog_script_parameters(script, &param1, nullptr);
-          add_inventory(param1);
-          break;
-
-        case DCMD_SETSPCHVIEW:
-          get_dialog_script_parameters(script, &param1, &param2);
-          SetCharacterSpeechView(param1, param2);
-          break;
-
-        case DCMD_NEWROOM:
-          get_dialog_script_parameters(script, &param1, nullptr);
-          NewRoom(param1);
-          if (in_new_room <= 0)
-              in_new_room = 1; // set only in case NewRoom was scheduled
-          result = RUN_DIALOG_STOP_DIALOG;
-          script_running = false;
-          break;
-
-        case DCMD_SETGLOBALINT:
-          get_dialog_script_parameters(script, &param1, &param2);
-          SetGlobalInt(param1, param2);
-          break;
-
-        case DCMD_GIVESCORE:
-          get_dialog_script_parameters(script, &param1, nullptr);
-          GiveScore(param1);
-          break;
-
-        case DCMD_GOTOPREVIOUS:
-          result = RUN_DIALOG_GOTO_PREVIOUS;
-          script_running = false;
-          break;
-
-        case DCMD_LOSEINV:
-          get_dialog_script_parameters(script, &param1, nullptr);
-          lose_inventory(param1);
-          break;
-
-        case DCMD_ENDSCRIPT:
-          result = RUN_DIALOG_STOP_DIALOG;
-          script_running = false;
-          break;
-      }
-    }
-  }
->>>>>>> 866875ad
-
-  if (in_new_room > 0)
-    return RUN_DIALOG_STOP_DIALOG;
-
-  if (said_speech_line > 0) {
-    // the line below fixes the problem with the close-up face remaining on the
-    // screen after they finish talking; however, it makes the dialog options
-    // area flicker when going between topics.
-    DisableInterface();
-    UpdateGameOnce(); // redraw the screen to make sure it looks right
-    EnableInterface();
-    // if we're not about to abort the dialog, switch back to arrow
-    if (result != RUN_DIALOG_STOP_DIALOG)
-      set_mouse_cursor(CURS_ARROW);
-  }
-
-  return result;
-}
-
-int write_dialog_options(Bitmap *ds, int dlgxp, int curyp, int numdisp, int mouseison, int areawid,
-    int bullet_wid, int usingfont, DialogTopic*dtop, int*disporder, short*dispyp,
-    int linespacing, int utextcol, int padding) {
-  int ww;
-
-  color_t text_color;
-  for (ww=0;ww<numdisp;ww++) {
-
-    if ((dtop->optionflags[disporder[ww]] & DFLG_HASBEENCHOSEN) &&
-        (play.read_dialog_option_colour >= 0)) {
-      // 'read' colour
-      text_color = ds->GetCompatibleColor(play.read_dialog_option_colour);
-    }
-    else {
-      // 'unread' colour
-      text_color = ds->GetCompatibleColor(playerchar->talkcolor);
-    }
-
-    if (mouseison==ww) {
-      if (text_color == ds->GetCompatibleColor(utextcol))
-        text_color = ds->GetCompatibleColor(13); // the normal colour is the same as highlight col
-      else text_color = ds->GetCompatibleColor(utextcol);
-    }
-
-    break_up_text_into_lines(get_translation(dtop->optionnames[disporder[ww]]), Lines, areawid-(2*padding+2+bullet_wid), usingfont);
-    dispyp[ww]=curyp;
-    if (game.dialog_bullet > 0)
-    {
-        draw_gui_sprite(ds, game.dialog_bullet, dlgxp, curyp);
-    }
-    if (game.options[OPT_DIALOGNUMBERED] == kDlgOptNumbering) {
-      char tempbfr[20];
-      int actualpicwid = 0;
-      if (game.dialog_bullet > 0)
-        actualpicwid = game.SpriteInfos[game.dialog_bullet].Width+3;
-
-      snprintf(tempbfr, sizeof(tempbfr), "%d.", ww + 1);
-      wouttext_outline (ds, dlgxp + actualpicwid, curyp, usingfont, text_color, tempbfr);
-    }
-    for (size_t cc=0;cc<Lines.Count();cc++) {
-      wouttext_outline(ds, dlgxp+((cc==0) ? 0 : 9)+bullet_wid, curyp, usingfont, text_color, Lines[cc].GetCStr());
-      curyp+=linespacing;
-    }
-    if (ww < numdisp-1)
-      curyp += game.options[OPT_DIALOGGAP];
-  }
-  return curyp;
-}
-
-
-
-#define GET_OPTIONS_HEIGHT {\
-  needheight = 0;\
-  for (int i = 0; i < numdisp; ++i) {\
-    break_up_text_into_lines(get_translation(dtop->optionnames[disporder[i]]), Lines, areawid-(2*padding+2+bullet_wid), usingfont);\
-    needheight += get_text_lines_surf_height(usingfont, Lines.Count()) + game.options[OPT_DIALOGGAP];\
-  }\
-<<<<<<< HEAD
-  if (parserInput) needheight += parserInput->Height + game.options[OPT_DIALOGGAP];\
-=======
-  if (parserInput) needheight += parserInput->GetHeight() + data_to_game_coord(game.options[OPT_DIALOGGAP]);\
->>>>>>> 866875ad
- }
-
-
-void draw_gui_for_dialog_options(Bitmap *ds, GUIMain *guib, int dlgxp, int dlgyp) {
-  if (guib->BgColor != 0) {
-    color_t draw_color = ds->GetCompatibleColor(guib->BgColor);
-    ds->FillRect(Rect(dlgxp, dlgyp, dlgxp + guib->Width, dlgyp + guib->Height), draw_color);
-  }
-  if (guib->BgImage > 0)
-      GfxUtil::DrawSpriteWithTransparency(ds, spriteset[guib->BgImage], dlgxp, dlgyp);
-}
-
-bool get_custom_dialog_options_dimensions(int dlgnum)
-{
-  ccDialogOptionsRendering.Reset();
-  ccDialogOptionsRendering.dialogID = dlgnum;
-
-  getDialogOptionsDimensionsFunc.params[0].SetScriptObject(&ccDialogOptionsRendering, &ccDialogOptionsRendering);
-  run_function_on_non_blocking_thread(&getDialogOptionsDimensionsFunc);
-
-  if ((ccDialogOptionsRendering.width > 0) &&
-      (ccDialogOptionsRendering.height > 0))
-  {
-    return true;
-  }
-  return false;
-}
-
-#define DLG_OPTION_PARSER 99
-
-// Dialog options state
-struct DialogOptions
-{
-    int dlgnum;
-    bool runGameLoopsInBackground;
-
-    int dlgxp;
-    int dlgyp;
-    int dialog_abs_x; // absolute dialog position on screen
-    int padding;
-    int usingfont;
-    int lineheight;
-    int linespacing;
-    int curswas;
-    int bullet_wid;
-    int needheight;
-    IDriverDependantBitmap *ddb;
-    Bitmap *subBitmap;
-    GUITextBox *parserInput;
-    DialogTopic*dtop;
-
-    // display order of options
-    int disporder[MAXTOPICOPTIONS];
-    // display Y coordinate of options
-    short dispyp[MAXTOPICOPTIONS];
-    // number of displayed options
-    int numdisp;
-    // last chosen option
-    int chose;
-
-    Bitmap *tempScrn;
-    int parserActivated;
-
-    int curyp;
-    bool needRedraw;
-    bool wantRefresh; // FIXME: merge with needRedraw? or better names
-    bool usingCustomRendering;
-    bool newCustomRender; // using newer (post-3.5.0 render API)
-    int orixp;
-    int oriyp;
-    int areawid;
-    int is_textwindow;
-    int dirtyx;
-    int dirtyy;
-    int dirtywidth;
-    int dirtyheight;
-
-    int mouseison;
-
-    int forecol;
-
-    void Prepare(int _dlgnum, bool _runGameLoopsInBackground);
-    void Show();
-    void Redraw();
-    // Runs the dialog options update;
-    // returns whether should continue to run options loop, or stop
-    bool Run();
-    // Process all the buffered input events; returns if handled
-    bool RunControls();
-    // Process single key event; returns if handled
-    bool RunKey(const KeyInput &ki);
-    // Process single mouse event; returns if handled
-    bool RunMouse(eAGSMouseButton mbut);
-    // Process mouse wheel scroll
-    bool RunMouseWheel(int mwheelz);
-    void Close();
-};
-
-void DialogOptions::Prepare(int _dlgnum, bool _runGameLoopsInBackground)
-{
-  dlgnum = _dlgnum;
-  runGameLoopsInBackground = _runGameLoopsInBackground;
-
-  dlgyp = 160;
-  usingfont=FONT_NORMAL;
-  lineheight = get_font_height_outlined(usingfont);
-  linespacing = get_font_linespacing(usingfont);
-  curswas=cur_cursor;
-  bullet_wid = 0;
-  ddb = nullptr;
-  subBitmap = nullptr;
-  parserInput = nullptr;
-  dtop = nullptr;
-
-  if ((dlgnum < 0) || (dlgnum >= game.numdialog))
-    quit("!RunDialog: invalid dialog number specified");
-
-  can_run_delayed_command();
-
-  play.in_conversation ++;
-
-  if (game.dialog_bullet > 0)
-    bullet_wid = game.SpriteInfos[game.dialog_bullet].Width+3;
-
-  // numbered options, leave space for the numbers
-  if (game.options[OPT_DIALOGNUMBERED] == kDlgOptNumbering)
-    bullet_wid += get_text_width_outlined("9. ", usingfont);
-
-  said_text = 0;
-
-  const Rect &ui_view = play.GetUIViewport();
-  tempScrn = BitmapHelper::CreateBitmap(ui_view.GetWidth(), ui_view.GetHeight(), game.GetColorDepth());
-
-  set_mouse_cursor(CURS_ARROW);
-
-  dtop=&dialog[dlgnum];
-
-  chose=-1;
-  numdisp=0;
-
-  parserActivated = 0;
-  if ((dtop->topicFlags & DTFLG_SHOWPARSER) && (play.disable_dialog_parser == 0)) {
-    parserInput = new GUITextBox();
-<<<<<<< HEAD
-    parserInput->Height = lineheight + 4;
-=======
-    parserInput->SetHeight(lineheight + get_fixed_pixel_size(4));
->>>>>>> 866875ad
-    parserInput->SetShowBorder(true);
-    parserInput->Font = usingfont;
-  }
-
-  numdisp=0;
-  for (int i = 0; i < dtop->numoptions; ++i) {
-    if ((dtop->optionflags[i] & DFLG_ON)==0) continue;
-    ensure_text_valid_for_font(dtop->optionnames[i], usingfont);
-    disporder[numdisp]=i;
-    numdisp++;
-  }
-}
-
-void DialogOptions::Show()
-{
-  if (numdisp < 1)
-  {
-      debug_script_warn("Dialog: all options have been turned off, stopping dialog.");
-      return;
-  }
-  // Don't display the options if there is only one and the parser
-  // is not enabled.
-  if (!((numdisp > 1) || (parserInput != nullptr) || (play.show_single_dialog_option)))
-  {
-      chose = disporder[0];  // only one choice, so select it
-      return;
-  }
-
-    is_textwindow = 0;
-    forecol = play.dialog_options_highlight_color;
-
-    mouseison = -1;
-    const Rect &ui_view = play.GetUIViewport();
-    dirtyx = 0;
-    dirtyy = 0;
-    dirtywidth = ui_view.GetWidth();
-    dirtyheight = ui_view.GetHeight();
-    usingCustomRendering = false;
-
-
-    dlgxp = 1;
-    if (get_custom_dialog_options_dimensions(dlgnum))
-    {
-      usingCustomRendering = true;
-      dirtyx = ccDialogOptionsRendering.x;
-      dirtyy = ccDialogOptionsRendering.y;
-      dirtywidth = ccDialogOptionsRendering.width;
-      dirtyheight = ccDialogOptionsRendering.height;
-      dialog_abs_x = dirtyx;
-    }
-    else if (game.options[OPT_DIALOGIFACE] > 0)
-    {
-      GUIMain*guib=&guis[game.options[OPT_DIALOGIFACE]];
-      if (guib->IsTextWindow()) {
-        // text-window, so do the QFG4-style speech options
-        is_textwindow = 1;
-        forecol = guib->FgColor;
-      }
-      else {
-        dlgxp = guib->X;
-        dlgyp = guib->Y;
-
-        dirtyx = dlgxp;
-        dirtyy = dlgyp;
-        dirtywidth = guib->Width;
-        dirtyheight = guib->Height;
-        dialog_abs_x = guib->X;
-
-        areawid=guib->Width - 5;
-        padding = TEXTWINDOW_PADDING_DEFAULT;
-
-        GET_OPTIONS_HEIGHT
-
-        if (game.options[OPT_DIALOGUPWARDS]) {
-          // They want the options upwards from the bottom
-          dlgyp = (guib->Y + guib->Height) - needheight;
-        }
-        
-      }
-    }
-    else {
-      //dlgyp=(play.viewport.GetHeight()-numdisp*txthit)-1;
-      areawid= ui_view.GetWidth()-5;
-      padding = TEXTWINDOW_PADDING_DEFAULT;
-      GET_OPTIONS_HEIGHT
-      dlgyp = ui_view.GetHeight() - needheight;
-
-      dirtyx = 0;
-      dirtyy = dlgyp - 1;
-      dirtywidth = ui_view.GetWidth();
-      dirtyheight = ui_view.GetHeight() - dirtyy;
-      dialog_abs_x = 0;
-    }
-    if (!is_textwindow)
-      areawid -= play.dialog_options_x * 2;
-
-    newCustomRender = usingCustomRendering && game.options[OPT_DIALOGOPTIONSAPI] >= 0;
-    orixp = dlgxp;
-    oriyp = dlgyp;
-    needRedraw = false;
-    wantRefresh = false;
-    mouseison=-10;
-
-    Redraw();
-    while(Run());
-
-    // Close custom dialog options
-    if (usingCustomRendering)
-    {
-        runDialogOptionCloseFunc.params[0].SetScriptObject(&ccDialogOptionsRendering, &ccDialogOptionsRendering);
-        run_function_on_non_blocking_thread(&runDialogOptionCloseFunc);
-    }
-}
-
-void DialogOptions::Redraw()
-{
-    wantRefresh = true;
-
-    if (usingCustomRendering)
-    {
-      tempScrn = recycle_bitmap(tempScrn, game.GetColorDepth(), 
-        ccDialogOptionsRendering.width, 
-        ccDialogOptionsRendering.height);
-    }
-
-    tempScrn->ClearTransparent();
-    Bitmap *ds = tempScrn;
-
-    dlgxp = orixp;
-    dlgyp = oriyp;
-    const Rect &ui_view = play.GetUIViewport();
-
-    if (usingCustomRendering)
-    {
-      ccDialogOptionsRendering.surfaceToRenderTo = dialogOptionsRenderingSurface;
-      ccDialogOptionsRendering.surfaceAccessed = false;
-      dialogOptionsRenderingSurface->linkedBitmapOnly = tempScrn;
-
-      renderDialogOptionsFunc.params[0].SetScriptObject(&ccDialogOptionsRendering, &ccDialogOptionsRendering);
-      run_function_on_non_blocking_thread(&renderDialogOptionsFunc);
-
-      if (!ccDialogOptionsRendering.surfaceAccessed)
-          debug_script_warn("dialog_options_get_dimensions was implemented, but no dialog_options_render function drew anything to the surface");
-
-      if (parserInput)
-      {
-        parserInput->X = ccDialogOptionsRendering.parserTextboxX;
-        curyp = ccDialogOptionsRendering.parserTextboxY;
-        areawid = ccDialogOptionsRendering.parserTextboxWidth;
-        if (areawid == 0)
-          areawid = tempScrn->GetWidth();
-      }
-      ccDialogOptionsRendering.needRepaint = false;
-    }
-    else if (is_textwindow) {
-      // text window behind the options
-      areawid = play.max_dialogoption_width;
-      int biggest = 0;
-      padding = guis[game.options[OPT_DIALOGIFACE]].Padding;
-      for (int i = 0; i < numdisp; ++i) {
-        break_up_text_into_lines(get_translation(dtop->optionnames[disporder[i]]), Lines, areawid-((2*padding+2)+bullet_wid), usingfont);
-        if (longestline > biggest)
-          biggest = longestline;
-      }
-      if (biggest < areawid - ((2*padding+6)+bullet_wid))
-        areawid = biggest + ((2*padding+6)+bullet_wid);
-
-      if (areawid < play.min_dialogoption_width) {
-        areawid = play.min_dialogoption_width;
-        if (play.min_dialogoption_width > play.max_dialogoption_width)
-          quit("!game.min_dialogoption_width is larger than game.max_dialogoption_width");
-      }
-
-      GET_OPTIONS_HEIGHT
-
-      int savedwid = areawid;
-      int txoffs=0,tyoffs=0,yspos = ui_view.GetHeight()/2-(2*padding+needheight)/2;
-      int xspos = ui_view.GetWidth()/2 - areawid/2;
-      // shift window to the right if QG4-style full-screen pic
-      if ((game.options[OPT_SPEECHTYPE] == 3) && (said_text > 0))
-        xspos = (ui_view.GetWidth() - areawid) - 10;
-
-      // needs to draw the right text window, not the default
-      Bitmap *text_window_ds = nullptr;
-      draw_text_window(&text_window_ds, false, &txoffs,&tyoffs,&xspos,&yspos,&areawid,nullptr,needheight, game.options[OPT_DIALOGIFACE]);
-      // since draw_text_window incrases the width, restore it
-      areawid = savedwid;
-
-      dirtyx = xspos;
-      dirtyy = yspos;
-      dirtywidth = text_window_ds->GetWidth();
-      dirtyheight = text_window_ds->GetHeight();
-      dialog_abs_x = txoffs + xspos;
-
-      GfxUtil::DrawSpriteWithTransparency(ds, text_window_ds, xspos, yspos);
-      // TODO: here we rely on draw_text_window always assigning new bitmap to text_window_ds;
-      // should make this more explicit
-      delete text_window_ds;
-
-      // Ignore the dialog_options_x/y offsets when using a text window
-      txoffs += xspos;
-      tyoffs += yspos;
-      dlgyp = tyoffs;
-      curyp = write_dialog_options(ds, txoffs,tyoffs,numdisp,mouseison,areawid,bullet_wid,usingfont,dtop,disporder,dispyp,linespacing,forecol,padding);
-      if (parserInput)
-        parserInput->X = txoffs;
-    }
-    else {
-
-      if (wantRefresh) {
-        // redraw the black background so that anti-alias
-        // fonts don't re-alias themselves
-        if (game.options[OPT_DIALOGIFACE] == 0) {
-          color_t draw_color = ds->GetCompatibleColor(16);
-          ds->FillRect(Rect(0,dlgyp-1, ui_view.GetWidth()-1, ui_view.GetHeight()-1), draw_color);
-        }
-        else {
-          GUIMain* guib = &guis[game.options[OPT_DIALOGIFACE]];
-          if (!guib->IsTextWindow())
-            draw_gui_for_dialog_options(ds, guib, dlgxp, dlgyp);
-        }
-      }
-
-      dirtyx = 0;
-      dirtywidth = ui_view.GetWidth();
-
-      if (game.options[OPT_DIALOGIFACE] > 0) 
-      {
-        // the whole GUI area should be marked dirty in order
-        // to ensure it gets drawn
-        GUIMain* guib = &guis[game.options[OPT_DIALOGIFACE]];
-        dirtyheight = guib->Height;
-        dirtyy = dlgyp;
-      }
-      else
-      {
-        dirtyy = dlgyp - 1;
-        dirtyheight = needheight + 1;
-      }
-
-      dlgxp += play.dialog_options_x;
-      dlgyp += play.dialog_options_y;
-
-      // if they use a negative dialog_options_y, make sure the
-      // area gets marked as dirty
-      if (dlgyp < dirtyy)
-        dirtyy = dlgyp;
-
-      curyp = dlgyp;
-      curyp = write_dialog_options(ds, dlgxp,curyp,numdisp,mouseison,areawid,bullet_wid,usingfont,dtop,disporder,dispyp,linespacing,forecol,padding);
-
-      if (parserInput)
-        parserInput->X = dlgxp;
-    }
-
-    if (parserInput) {
-      // Set up the text box, if present
-<<<<<<< HEAD
-      parserInput->Y = curyp + game.options[OPT_DIALOGGAP];
-      parserInput->Width = areawid - 10;
-=======
-      parserInput->Y = curyp + data_to_game_coord(game.options[OPT_DIALOGGAP]);
-      parserInput->SetWidth(areawid - get_fixed_pixel_size(10));
->>>>>>> 866875ad
-      parserInput->TextColor = playerchar->talkcolor;
-      if (mouseison == DLG_OPTION_PARSER)
-        parserInput->TextColor = forecol;
-
-      if (game.dialog_bullet)  // the parser X will get moved in a second
-      {
-          draw_gui_sprite(ds, game.dialog_bullet, parserInput->X, parserInput->Y);
-      }
-
-      parserInput->SetWidth(parserInput->GetWidth() - bullet_wid);
-      parserInput->X += bullet_wid;
-
-      parserInput->Draw(ds, parserInput->X, parserInput->Y);
-      parserInput->IsActivated = false;
-    }
-
-    wantRefresh = false;
-
-    subBitmap = recycle_bitmap(subBitmap,
-        gfxDriver->GetCompatibleBitmapFormat(tempScrn->GetColorDepth()), dirtywidth, dirtyheight);
-
-    if (usingCustomRendering)
-    {
-      subBitmap->Blit(tempScrn, 0, 0, 0, 0, tempScrn->GetWidth(), tempScrn->GetHeight());
-      invalidate_rect(dirtyx, dirtyy, dirtyx + subBitmap->GetWidth(), dirtyy + subBitmap->GetHeight(), false);
-    }
-    else
-    {
-      subBitmap->Blit(tempScrn, dirtyx, dirtyy, 0, 0, dirtywidth, dirtyheight);
-    }
-
-    if ((ddb != nullptr) && 
-      ((ddb->GetWidth() != dirtywidth) ||
-       (ddb->GetHeight() != dirtyheight)))
-    {
-      gfxDriver->DestroyDDB(ddb);
-      ddb = nullptr;
-    }
-    
-    if (ddb == nullptr)
-      ddb = gfxDriver->CreateDDBFromBitmap(subBitmap);
-    else
-      gfxDriver->UpdateDDBFromBitmap(ddb, subBitmap);
-
-    if (runGameLoopsInBackground)
-    {
-        render_graphics(ddb, dirtyx, dirtyy);
-    }
-}
-
-bool DialogOptions::Run()
-{
-    // Run() can be called in a loop, so keep events going.
-    sys_evt_process_pending();
-
-    // Optionally run full game update, otherwise only minimal auto & overlay update
-    if (runGameLoopsInBackground)
-    {
-        play.disabled_user_interface++;
-        UpdateGameOnce(false, ddb, dirtyx, dirtyy);
-        play.disabled_user_interface--;
-    }
-    else
-    {
-        update_audio_system_on_game_loop();
-        UpdateCursorAndDrawables();
-        render_graphics(ddb, dirtyx, dirtyy);
-    }
-
-    needRedraw = false;
-
-    // For >= 3.4.0 custom options rendering: run "dialog_options_repexec"
-    if (newCustomRender)
-    {
-        runDialogOptionRepExecFunc.params[0].SetScriptObject(&ccDialogOptionsRendering, &ccDialogOptionsRendering);
-        run_function_on_non_blocking_thread(&runDialogOptionRepExecFunc);
-    }
-
-    // Handle mouse over options
-    int mousewason = mouseison;
-    mouseison = -1;
-    if (newCustomRender)
-    {
-        // New custom rendering: do not automatically detect option under mouse
-    }
-    else if (usingCustomRendering)
-    {
-        // Old custom rendering
-        if ((mousex >= dirtyx) && (mousey >= dirtyy) &&
-            (mousex < dirtyx + tempScrn->GetWidth()) &&
-            (mousey < dirtyy + tempScrn->GetHeight()))
-        {
-            // Run "dialog_options_get_active"
-            getDialogOptionUnderCursorFunc.params[0].SetScriptObject(&ccDialogOptionsRendering, &ccDialogOptionsRendering);
-            run_function_on_non_blocking_thread(&getDialogOptionUnderCursorFunc);
-
-            if (!getDialogOptionUnderCursorFunc.atLeastOneImplementationExists)
-            quit("!The script function dialog_options_get_active is not implemented. It must be present to use a custom dialogue system.");
-
-            mouseison = ccDialogOptionsRendering.activeOptionID;
-        }
-        else
-        {
-            ccDialogOptionsRendering.activeOptionID = -1;
-        }
-    }
-    else if (mousex >= dialog_abs_x && mousex < (dialog_abs_x + areawid) &&
-            mousey >= dlgyp && mousey < curyp)
-    {
-        // Default rendering: detect option under mouse
-        mouseison = numdisp-1;
-        for (int i = 0; i < numdisp; ++i)
-        {
-            if (mousey < dispyp[i]) { mouseison=i-1; break; }
-        }
-        if ((mouseison<0) | (mouseison>=numdisp)) mouseison=-1;
-    }
-
-    // Handle mouse over parser
-    if (parserInput)
-    {
-        int relativeMousey = mousey;
-        if (usingCustomRendering)
-            relativeMousey -= dirtyy;
-
-        if ((relativeMousey > parserInput->Y) &&
-            (relativeMousey < parserInput->Y + parserInput->GetHeight()))
-            mouseison = DLG_OPTION_PARSER;
-    }
-
-    // Handle player's input
-    RunControls();
-    ags_clear_input_buffer();
-
-    // Post user input, processing changes
-    // Handle default rendering changing an active option
-    if (!usingCustomRendering)
-    {
-        needRedraw = (mousewason != mouseison);
-    }
-    // Handle new parser's state
-    if (parserInput && parserInput->IsActivated)
-    {
-        parserActivated = 1;
-    }
-
-    // Get if any option has been chosen
-    if (chose >= 0)
-    { // already have one set by default behavior
-    }
-    else if (parserActivated)
-    {
-        // They have selected a custom parser-based option
-        if (!parserInput->Text.IsEmpty() != 0)
-        {
-            chose = DLG_OPTION_PARSER;
-        }
-        else
-        {
-            parserActivated = 0;
-            parserInput->IsActivated = 0;
-        }
-    }
-    else if (newCustomRender)
-    {
-        // New custom rendering: see if RunActiveOption was called
-        if (ccDialogOptionsRendering.chosenOptionID >= 0)
-        {
-            chose = ccDialogOptionsRendering.chosenOptionID;
-            ccDialogOptionsRendering.chosenOptionID = -1;
-        }
-        needRedraw = ccDialogOptionsRendering.needRepaint;
-    }
-
-    // Finally, if the option has been chosen, then break the options loop
-    if (chose >= 0)
-        return false;
-
-    // Redraw if needed
-    if (needRedraw)
-        Redraw();
-
-    // Go for another options loop round
-    update_polled_stuff();
-    if (!runGameLoopsInBackground && (play.fast_forward == 0))
-    { // NOTE: if runGameLoopsInBackground then it's called inside UpdateGameOnce
-        WaitForNextFrame();
-    }
-    return true; // continue running loop
-}
-
-bool DialogOptions::RunControls()
-{
-    for (InputType type = ags_inputevent_ready(); type != kInputNone; type = ags_inputevent_ready())
-    {
-        if (type == kInputKeyboard)
-        {
-            KeyInput ki;
-            if (run_service_key_controls(ki) && !play.IsIgnoringInput() &&
-                RunKey(ki))
-            {
-                return true; // handled
-            }
-        }
-        else if (type == kInputMouse)
-        {
-            eAGSMouseButton mbut;
-            if (run_service_mb_controls(mbut) && !play.IsIgnoringInput() &&
-                RunMouse(mbut))
-            {
-                return true; // handled
-            }
-        }
-    }
-    // Finally handle mouse wheel
-    return RunMouseWheel(ags_check_mouse_wheel());
-}
-
-bool DialogOptions::RunKey(const KeyInput &ki)
-{
-    const bool old_keyhandle = game.options[OPT_KEYHANDLEAPI] == 0;
-
-    const eAGSKeyCode agskey = ki.Key;
-    if (parserInput)
-    {
-        wantRefresh = true;
-        // type into the parser 
-        // TODO: find out what are these key commands, and are these documented?
-        if ((agskey == eAGSKeyCodeF3) || ((agskey == eAGSKeyCodeSpace) && (parserInput->Text.GetLength() == 0)))
-        {
-            // write previous contents into textbox (F3 or Space when box is empty)
-            size_t last_len = ustrlen(play.lastParserEntry);
-            size_t cur_len = ustrlen(parserInput->Text.GetCStr());
-            // [ikm] CHECKME: tbh I don't quite get the logic here (it was like this in original code);
-            // but what we do is copying only the last part of the previous string
-            if (cur_len < last_len)
-            {
-                const char *entry = play.lastParserEntry;
-                // TODO: utility function for advancing N utf-8 chars
-                for (size_t i = 0; i < cur_len; ++i) ugetxc(&entry);
-                parserInput->Text.Append(entry);
-            }
-            needRedraw = true;
-            return true; // handled
-        }
-        else if ((agskey >= eAGSKeyCodeSpace) || (agskey == eAGSKeyCodeReturn) || (agskey == eAGSKeyCodeBackspace))
-        {
-            parserInput->OnKeyPress(ki);
-            needRedraw = true;
-            return true; // handled
-        }
-    }
-    else if (newCustomRender)
-    {
-        if (old_keyhandle || (ki.UChar == 0))
-        { // "dialog_options_key_press"
-            runDialogOptionKeyPressHandlerFunc.params[0].SetScriptObject(&ccDialogOptionsRendering, &ccDialogOptionsRendering);
-            runDialogOptionKeyPressHandlerFunc.params[1].SetInt32(AGSKeyToScriptKey(ki.Key));
-            runDialogOptionKeyPressHandlerFunc.params[2].SetInt32(ki.Mod);
-            run_function_on_non_blocking_thread(&runDialogOptionKeyPressHandlerFunc);
-        }
-        if (!old_keyhandle && (ki.UChar > 0))
-        { // "dialog_options_text_input"
-            runDialogOptionTextInputHandlerFunc.params[0].SetScriptObject(&ccDialogOptionsRendering, &ccDialogOptionsRendering);
-            runDialogOptionTextInputHandlerFunc.params[1].SetInt32(ki.UChar);
-            run_function_on_non_blocking_thread(&runDialogOptionKeyPressHandlerFunc);
-        }
-        return (old_keyhandle || (ki.UChar == 0)) || (!old_keyhandle && (ki.UChar > 0));
-    }
-    // Allow selection of options by keyboard shortcuts
-    else if (game.options[OPT_DIALOGNUMBERED] >= kDlgOptKeysOnly &&
-        agskey >= '1' && agskey <= '9')
-    {
-        int numkey = agskey - '1';
-        if (numkey < numdisp)
-        {
-            chose = disporder[numkey];
-            return true; // handled
-        }
-    }
-    return false; // not handled
-}
-
-bool DialogOptions::RunMouse(eAGSMouseButton mbut)
-{
-    if (mbut > kMouseNone)
-    {
-        if (mouseison < 0 && !newCustomRender)
-        {
-            if (usingCustomRendering)
-            {
-                runDialogOptionMouseClickHandlerFunc.params[0].SetScriptObject(&ccDialogOptionsRendering, &ccDialogOptionsRendering);
-                runDialogOptionMouseClickHandlerFunc.params[1].SetInt32(mbut);
-                run_function_on_non_blocking_thread(&runDialogOptionMouseClickHandlerFunc);
-                needRedraw = runDialogOptionMouseClickHandlerFunc.atLeastOneImplementationExists;
-            }
-        }
-        else if (mouseison == DLG_OPTION_PARSER)
-        {
-            // they clicked the text box
-            parserActivated = 1;
-        }
-        else if (newCustomRender)
-        {
-            runDialogOptionMouseClickHandlerFunc.params[0].SetScriptObject(&ccDialogOptionsRendering, &ccDialogOptionsRendering);
-            runDialogOptionMouseClickHandlerFunc.params[1].SetInt32(mbut);
-            run_function_on_non_blocking_thread(&runDialogOptionMouseClickHandlerFunc);
-        }
-        else if (usingCustomRendering)
-        {
-            chose = mouseison;
-        }
-        else
-        {
-            chose = disporder[mouseison];
-        }
-        return true; // always treat handled, any mouse button does the same
-    }
-    return false; // not handled
-}
-
-bool DialogOptions::RunMouseWheel(int mwheelz)
-{
-    if ((mwheelz != 0) && usingCustomRendering)
-    {
-        runDialogOptionMouseClickHandlerFunc.params[0].SetScriptObject(&ccDialogOptionsRendering, &ccDialogOptionsRendering);
-        runDialogOptionMouseClickHandlerFunc.params[1].SetInt32((mwheelz < 0) ? 9 : 8);
-        run_function_on_non_blocking_thread(&runDialogOptionMouseClickHandlerFunc);
-        needRedraw = !newCustomRender && runDialogOptionMouseClickHandlerFunc.atLeastOneImplementationExists;
-        return true; // handled
-    }
-    return false; // not handled
-}
-
-void DialogOptions::Close()
-{
-  ags_clear_input_buffer();
-  invalidate_screen();
-
-  if (parserActivated) 
-  {
-    snprintf(play.lastParserEntry, MAX_MAXSTRLEN, "%s", parserInput->Text.GetCStr());
-    ParseText (parserInput->Text.GetCStr());
-    chose = CHOSE_TEXTPARSER;
-  }
-
-  if (parserInput) {
-    delete parserInput;
-    parserInput = nullptr;
-  }
-
-  if (ddb != nullptr)
-    gfxDriver->DestroyDDB(ddb);
-  delete subBitmap;
-
-  set_mouse_cursor(curswas);
-  // In case it's the QFG4 style dialog, remove the black screen
-  play.in_conversation--;
-  remove_screen_overlay(OVER_COMPLETE);
-
-  delete tempScrn;
-}
-
-int show_dialog_options(int _dlgnum, int sayChosenOption, bool _runGameLoopsInBackground) 
-{
-  DialogOptions dlgopt;
-  dlgopt.Prepare(_dlgnum, _runGameLoopsInBackground);
-  dlgopt.Show();
-  dlgopt.Close();
-
-  int dialog_choice = dlgopt.chose;
-  if (dialog_choice >= 0) // NOTE: this condition also excludes CHOSE_TEXTPARSER
-  {
-    assert(dialog_choice >= 0 && dialog_choice < MAXTOPICOPTIONS);
-    DialogTopic *dialog_topic = dlgopt.dtop;
-    int &option_flags = dialog_topic->optionflags[dialog_choice];
-    const char *option_name = dlgopt.dtop->optionnames[dialog_choice];
-
-    option_flags |= DFLG_HASBEENCHOSEN;
-    bool sayTheOption = false;
-    if (sayChosenOption == SAYCHOSEN_YES)
-    {
-      sayTheOption = true;
-    }
-    else if (sayChosenOption == SAYCHOSEN_USEFLAG)
-    {
-      sayTheOption = ((option_flags & DFLG_NOREPEAT) == 0);
-    }
-
-    if (sayTheOption)
-      DisplaySpeech(get_translation(option_name), game.playercharacter);
-  }
-
-  return dialog_choice;
-}
-
-// Dialog execution state
-struct DialogExec
-{
-    int DlgNum = -1;
-    int DlgWas = -1;
-    // CHECKME: this may be unnecessary, investigate later
-    bool IsFirstEntry = true;
-    // nested dialogs "stack"
-    std::stack<int> TopicHist;
-
-    DialogExec(int start_dlgnum) : DlgNum(start_dlgnum) {}
-    int HandleDialogResult(int res);
-    void Run();
-};
-
-int DialogExec::HandleDialogResult(int res)
-{
-    // Handle goto-previous, see if there's any previous dialog in history
-    if (res == RUN_DIALOG_GOTO_PREVIOUS)
-    {
-        if (TopicHist.size() == 0)
-            return RUN_DIALOG_STOP_DIALOG;
-        res = TopicHist.top();
-        TopicHist.pop();
-    }
-    // Continue to the next dialog
-    if (res >= 0)
-    {
-        // save the old topic number in the history, and switch to the new one
-        TopicHist.push(DlgNum);
-        DlgNum = res;
-        return DlgNum;
-    }
-    return res;
-}
-
-void DialogExec::Run()
-{
-    while (DlgNum >= 0)
-    {
-        if (DlgNum < 0 || DlgNum >= game.numdialog)
-            quitprintf("!RunDialog: invalid dialog number specified: %d", DlgNum);
-
-        // current dialog object
-        DialogTopic *dtop = &dialog[DlgNum];
-        int res = 0; // dialog execution result
-        // If a new dialog topic: run dialog entry point
-        if (DlgNum != DlgWas)
-        {
-            res = run_dialog_script(DlgNum, dtop->startupentrypoint, 0);
-            DlgWas = DlgNum;
-
-            // Handle the dialog entry's result
-            res = HandleDialogResult(res);
-            if (res == RUN_DIALOG_STOP_DIALOG)
-                return; // stop the dialog
-            IsFirstEntry = false;
-            if (res != RUN_DIALOG_STAY)
-                continue; // skip to the next dialog
-        }
-
-        // Show current dialog's options
-        int chose = show_dialog_options(DlgNum, SAYCHOSEN_USEFLAG, (game.options[OPT_RUNGAMEDLGOPTS] != 0));
-        if (chose == CHOSE_TEXTPARSER)
-        {
-            said_speech_line = 0;
-            res = run_dialog_request(DlgNum);
-            if (said_speech_line > 0)
-            {
-                // fix the problem with the close-up face remaining on screen
-                DisableInterface();
-                UpdateGameOnce(); // redraw the screen to make sure it looks right
-                EnableInterface();
-                set_mouse_cursor(CURS_ARROW);
-            }
-        }
-        else if (chose >= 0)
-        { // chose some option - run its script
-            res = run_dialog_script(DlgNum, dtop->entrypoints[chose], chose + 1);
-        }
-        else
-        {
-            return; // no option chosen? - stop the dialog
-        }
-
-        // Handle the dialog option's result
-        res = HandleDialogResult(res);
-        if (res == RUN_DIALOG_STOP_DIALOG)
-            return; // stop the dialog
-        // continue to the next dialog or show same dialog's options again
-    }
-}
-
-void do_conversation(int dlgnum)
-{
-    EndSkippingUntilCharStops();
-
-    DialogExec dlgexec(dlgnum);
-    dlgexec.Run();
-    // CHECKME: find out if this is safe to do always, regardless of number of iterations
-    if (dlgexec.IsFirstEntry)
-    {
-        // bail out from first startup script
-        remove_screen_overlay(OVER_COMPLETE);
-        play.in_conversation--;
-    }
-}
-
-// end dialog manager
-
-
-//=============================================================================
-//
-// Script API Functions
-//
-//=============================================================================
-
-#include "debug/out.h"
-#include "script/script_api.h"
-#include "script/script_runtime.h"
-#include "ac/dynobj/cc_dialog.h"
-#include "ac/dynobj/scriptstring.h"
-
-extern ScriptString myScriptStringImpl;
-extern CCDialog     ccDynamicDialog;
-
-ScriptDialog *Dialog_GetByName(const char *name)
-{
-    return static_cast<ScriptDialog*>(ccGetScriptObjectAddress(name, ccDynamicDialog.GetType()));
-}
-
-
-RuntimeScriptValue Sc_Dialog_GetByName(const RuntimeScriptValue *params, int32_t param_count)
-{
-    API_SCALL_OBJ_POBJ(ScriptDialog, ccDynamicDialog, Dialog_GetByName, const char);
-}
-
-// int (ScriptDialog *sd)
-RuntimeScriptValue Sc_Dialog_GetID(void *self, const RuntimeScriptValue *params, int32_t param_count)
-{
-    API_OBJCALL_INT(ScriptDialog, Dialog_GetID);
-}
-
-RuntimeScriptValue Sc_Dialog_GetScriptName(void *self, const RuntimeScriptValue *params, int32_t param_count)
-{
-    API_OBJCALL_OBJ(ScriptDialog, const char, myScriptStringImpl, Dialog_GetScriptName);
-}
-
-// int (ScriptDialog *sd)
-RuntimeScriptValue Sc_Dialog_GetOptionCount(void *self, const RuntimeScriptValue *params, int32_t param_count)
-{
-    API_OBJCALL_INT(ScriptDialog, Dialog_GetOptionCount);
-}
-
-// int (ScriptDialog *sd)
-RuntimeScriptValue Sc_Dialog_GetShowTextParser(void *self, const RuntimeScriptValue *params, int32_t param_count)
-{
-    API_OBJCALL_INT(ScriptDialog, Dialog_GetShowTextParser);
-}
-
-// int (ScriptDialog *sd, int sayChosenOption)
-RuntimeScriptValue Sc_Dialog_DisplayOptions(void *self, const RuntimeScriptValue *params, int32_t param_count)
-{
-    API_OBJCALL_INT_PINT(ScriptDialog, Dialog_DisplayOptions);
-}
-
-// int (ScriptDialog *sd, int option)
-RuntimeScriptValue Sc_Dialog_GetOptionState(void *self, const RuntimeScriptValue *params, int32_t param_count)
-{
-    API_OBJCALL_INT_PINT(ScriptDialog, Dialog_GetOptionState);
-}
-
-// const char* (ScriptDialog *sd, int option)
-RuntimeScriptValue Sc_Dialog_GetOptionText(void *self, const RuntimeScriptValue *params, int32_t param_count)
-{
-    API_OBJCALL_OBJ_PINT(ScriptDialog, const char, myScriptStringImpl, Dialog_GetOptionText);
-}
-
-// int (ScriptDialog *sd, int option)
-RuntimeScriptValue Sc_Dialog_HasOptionBeenChosen(void *self, const RuntimeScriptValue *params, int32_t param_count)
-{
-    API_OBJCALL_INT_PINT(ScriptDialog, Dialog_HasOptionBeenChosen);
-}
-
-RuntimeScriptValue Sc_Dialog_SetHasOptionBeenChosen(void *self, const RuntimeScriptValue *params, int32_t param_count)
-{
-    API_OBJCALL_VOID_PINT_PBOOL(ScriptDialog, Dialog_SetHasOptionBeenChosen);
-}
-
-// void (ScriptDialog *sd, int option, int newState)
-RuntimeScriptValue Sc_Dialog_SetOptionState(void *self, const RuntimeScriptValue *params, int32_t param_count)
-{
-    API_OBJCALL_VOID_PINT2(ScriptDialog, Dialog_SetOptionState);
-}
-
-// void (ScriptDialog *sd)
-RuntimeScriptValue Sc_Dialog_Start(void *self, const RuntimeScriptValue *params, int32_t param_count)
-{
-    API_OBJCALL_VOID(ScriptDialog, Dialog_Start);
-}
-
-void RegisterDialogAPI()
-{
-    ScFnRegister dialog_api[] = {
-        { "Dialog::GetByName",            API_FN_PAIR(Dialog_GetByName) },
-        { "Dialog::get_ID",               API_FN_PAIR(Dialog_GetID) },
-        { "Dialog::get_OptionCount",      API_FN_PAIR(Dialog_GetOptionCount) },
-        { "Dialog::get_ScriptName",       API_FN_PAIR(Dialog_GetScriptName) },
-        { "Dialog::get_ShowTextParser",   API_FN_PAIR(Dialog_GetShowTextParser) },
-        { "Dialog::DisplayOptions^1",     API_FN_PAIR(Dialog_DisplayOptions) },
-        { "Dialog::GetOptionState^1",     API_FN_PAIR(Dialog_GetOptionState) },
-        { "Dialog::GetOptionText^1",      API_FN_PAIR(Dialog_GetOptionText) },
-        { "Dialog::HasOptionBeenChosen^1", API_FN_PAIR(Dialog_HasOptionBeenChosen) },
-        { "Dialog::SetHasOptionBeenChosen^2", API_FN_PAIR(Dialog_SetHasOptionBeenChosen) },
-        { "Dialog::SetOptionState^2",     API_FN_PAIR(Dialog_SetOptionState) },
-        { "Dialog::Start^0",              API_FN_PAIR(Dialog_Start) },
-    };
-
-    ccAddExternalFunctions(dialog_api);
-}
+//=============================================================================
+//
+// Adventure Game Studio (AGS)
+//
+// Copyright (C) 1999-2011 Chris Jones and 2011-20xx others
+// The full list of copyright holders can be found in the Copyright.txt
+// file, which is part of this source code distribution.
+//
+// The AGS source code is provided under the Artistic License 2.0.
+// A copy of this license can be found in the file License.txt and at
+// http://www.opensource.org/licenses/artistic-license-2.0.php
+//
+//=============================================================================
+#include <stack>
+#include <stdio.h>
+#include "ac/dialog.h"
+#include "ac/common.h"
+#include "ac/character.h"
+#include "ac/characterinfo.h"
+#include "ac/dialogtopic.h"
+#include "ac/display.h"
+#include "ac/draw.h"
+#include "ac/gamestate.h"
+#include "ac/gamesetupstruct.h"
+#include "ac/global_character.h"
+#include "ac/global_dialog.h"
+#include "ac/global_display.h"
+#include "ac/global_game.h"
+#include "ac/global_gui.h"
+#include "ac/global_room.h"
+#include "ac/global_translation.h"
+#include "ac/keycode.h"
+#include "ac/overlay.h"
+#include "ac/mouse.h"
+#include "ac/parser.h"
+#include "ac/sys_events.h"
+#include "ac/string.h"
+#include "ac/dynobj/scriptdialogoptionsrendering.h"
+#include "ac/dynobj/scriptdrawingsurface.h"
+#include "ac/system.h"
+#include "debug/debug_log.h"
+#include "font/fonts.h"
+#include "script/cc_instance.h"
+#include "gui/guimain.h"
+#include "gui/guitextbox.h"
+#include "main/game_run.h"
+#include "platform/base/agsplatformdriver.h"
+#include "script/script.h"
+#include "ac/spritecache.h"
+#include "gfx/ddb.h"
+#include "gfx/gfx_util.h"
+#include "gfx/graphicsdriver.h"
+#include "ac/mouse.h"
+#include "media/audio/audio_system.h"
+
+using namespace AGS::Common;
+
+extern GameSetupStruct game;
+extern GameState play;
+extern int in_new_room;
+extern CharacterInfo*playerchar;
+extern SpriteCache spriteset;
+extern AGSPlatformDriver *platform;
+extern int cur_mode,cur_cursor;
+extern IGraphicsDriver *gfxDriver;
+
+std::vector<DialogTopic> dialog;
+ScriptDialogOptionsRendering ccDialogOptionsRendering;
+ScriptDrawingSurface* dialogOptionsRenderingSurface;
+
+int said_speech_line; // used while in dialog to track whether screen needs updating
+
+int said_text = 0;
+int longestline = 0;
+
+
+
+
+void Dialog_Start(ScriptDialog *sd) {
+  RunDialog(sd->id);
+}
+
+#define CHOSE_TEXTPARSER -3053
+#define SAYCHOSEN_USEFLAG 1
+#define SAYCHOSEN_YES 2
+#define SAYCHOSEN_NO  3 
+
+int Dialog_DisplayOptions(ScriptDialog *sd, int sayChosenOption)
+{
+  if ((sayChosenOption < 1) || (sayChosenOption > 3))
+    quit("!Dialog.DisplayOptions: invalid parameter passed");
+
+  int chose = show_dialog_options(sd->id, sayChosenOption, (game.options[OPT_RUNGAMEDLGOPTS] != 0));
+  if (chose != CHOSE_TEXTPARSER)
+  {
+    chose++;
+  }
+  return chose;
+}
+
+void Dialog_SetOptionState(ScriptDialog *sd, int option, int newState) {
+  SetDialogOption(sd->id, option, newState);
+}
+
+int Dialog_GetOptionState(ScriptDialog *sd, int option) {
+  return GetDialogOption(sd->id, option);
+}
+
+int Dialog_HasOptionBeenChosen(ScriptDialog *sd, int option)
+{
+  if ((option < 1) || (option > dialog[sd->id].numoptions))
+    quit("!Dialog.HasOptionBeenChosen: Invalid option number specified");
+  option--;
+
+  if (dialog[sd->id].optionflags[option] & DFLG_HASBEENCHOSEN)
+    return 1;
+  return 0;
+}
+
+void Dialog_SetHasOptionBeenChosen(ScriptDialog *sd, int option, bool chosen)
+{
+    if (option < 1 || option > dialog[sd->id].numoptions)
+    {
+        quit("!Dialog.HasOptionBeenChosen: Invalid option number specified");
+    }
+    option--;
+    if (chosen)
+    {
+        dialog[sd->id].optionflags[option] |= DFLG_HASBEENCHOSEN;
+    }
+    else
+    {
+        dialog[sd->id].optionflags[option] &= ~DFLG_HASBEENCHOSEN;
+    }
+}
+
+int Dialog_GetOptionCount(ScriptDialog *sd)
+{
+  return dialog[sd->id].numoptions;
+}
+
+int Dialog_GetShowTextParser(ScriptDialog *sd)
+{
+  return (dialog[sd->id].topicFlags & DTFLG_SHOWPARSER) ? 1 : 0;
+}
+
+const char* Dialog_GetOptionText(ScriptDialog *sd, int option)
+{
+  if ((option < 1) || (option > dialog[sd->id].numoptions))
+    quit("!Dialog.GetOptionText: Invalid option number specified");
+
+  option--;
+
+  return CreateNewScriptString(get_translation(dialog[sd->id].optionnames[option]));
+}
+
+int Dialog_GetID(ScriptDialog *sd) {
+  return sd->id;
+}
+
+const char *Dialog_GetScriptName(ScriptDialog *sd)
+{
+    return CreateNewScriptString(game.dialogScriptNames[sd->id]);
+}
+
+//=============================================================================
+
+#define RUN_DIALOG_STAY          -1
+#define RUN_DIALOG_STOP_DIALOG   -2
+#define RUN_DIALOG_GOTO_PREVIOUS -4
+// dialog manager stuff
+
+void get_dialog_script_parameters(unsigned char* &script, unsigned short* param1, unsigned short* param2)
+{
+  script++;
+  *param1 = *script;
+  script++;
+  *param1 += *script * 256;
+  script++;
+  
+  if (param2)
+  {
+    *param2 = *script;
+    script++;
+    *param2 += *script * 256;
+    script++;
+  }
+}
+
+int run_dialog_script(int dialogID, int offse, int optionIndex) {
+  said_speech_line = 0;
+  int result = RUN_DIALOG_STAY;
+
+  if (dialogScriptsInst)
+  {
+    char func_name[100];
+    snprintf(func_name, sizeof(func_name), "_run_dialog%d", dialogID);
+    RuntimeScriptValue params[]{ optionIndex };
+    RunScriptFunction(dialogScriptsInst.get(), func_name, 1, params);
+    result = dialogScriptsInst->returnValue;
+  }
+              in_new_room = 1; // set only in case NewRoom was scheduled
+
+  if (in_new_room > 0)
+    return RUN_DIALOG_STOP_DIALOG;
+
+  if (said_speech_line > 0) {
+    // the line below fixes the problem with the close-up face remaining on the
+    // screen after they finish talking; however, it makes the dialog options
+    // area flicker when going between topics.
+    DisableInterface();
+    UpdateGameOnce(); // redraw the screen to make sure it looks right
+    EnableInterface();
+    // if we're not about to abort the dialog, switch back to arrow
+    if (result != RUN_DIALOG_STOP_DIALOG)
+      set_mouse_cursor(CURS_ARROW);
+  }
+
+  return result;
+}
+
+int write_dialog_options(Bitmap *ds, int dlgxp, int curyp, int numdisp, int mouseison, int areawid,
+    int bullet_wid, int usingfont, DialogTopic*dtop, int*disporder, short*dispyp,
+    int linespacing, int utextcol, int padding) {
+  int ww;
+
+  color_t text_color;
+  for (ww=0;ww<numdisp;ww++) {
+
+    if ((dtop->optionflags[disporder[ww]] & DFLG_HASBEENCHOSEN) &&
+        (play.read_dialog_option_colour >= 0)) {
+      // 'read' colour
+      text_color = ds->GetCompatibleColor(play.read_dialog_option_colour);
+    }
+    else {
+      // 'unread' colour
+      text_color = ds->GetCompatibleColor(playerchar->talkcolor);
+    }
+
+    if (mouseison==ww) {
+      if (text_color == ds->GetCompatibleColor(utextcol))
+        text_color = ds->GetCompatibleColor(13); // the normal colour is the same as highlight col
+      else text_color = ds->GetCompatibleColor(utextcol);
+    }
+
+    break_up_text_into_lines(get_translation(dtop->optionnames[disporder[ww]]), Lines, areawid-(2*padding+2+bullet_wid), usingfont);
+    dispyp[ww]=curyp;
+    if (game.dialog_bullet > 0)
+    {
+        draw_gui_sprite(ds, game.dialog_bullet, dlgxp, curyp);
+    }
+    if (game.options[OPT_DIALOGNUMBERED] == kDlgOptNumbering) {
+      char tempbfr[20];
+      int actualpicwid = 0;
+      if (game.dialog_bullet > 0)
+        actualpicwid = game.SpriteInfos[game.dialog_bullet].Width+3;
+
+      snprintf(tempbfr, sizeof(tempbfr), "%d.", ww + 1);
+      wouttext_outline (ds, dlgxp + actualpicwid, curyp, usingfont, text_color, tempbfr);
+    }
+    for (size_t cc=0;cc<Lines.Count();cc++) {
+      wouttext_outline(ds, dlgxp+((cc==0) ? 0 : 9)+bullet_wid, curyp, usingfont, text_color, Lines[cc].GetCStr());
+      curyp+=linespacing;
+    }
+    if (ww < numdisp-1)
+      curyp += game.options[OPT_DIALOGGAP];
+  }
+  return curyp;
+}
+
+
+
+#define GET_OPTIONS_HEIGHT {\
+  needheight = 0;\
+  for (int i = 0; i < numdisp; ++i) {\
+    break_up_text_into_lines(get_translation(dtop->optionnames[disporder[i]]), Lines, areawid-(2*padding+2+bullet_wid), usingfont);\
+    needheight += get_text_lines_surf_height(usingfont, Lines.Count()) + game.options[OPT_DIALOGGAP];\
+  }\
+  if (parserInput) needheight += parserInput->GetHeight() + game.options[OPT_DIALOGGAP];\
+ }
+
+
+void draw_gui_for_dialog_options(Bitmap *ds, GUIMain *guib, int dlgxp, int dlgyp) {
+  if (guib->BgColor != 0) {
+    color_t draw_color = ds->GetCompatibleColor(guib->BgColor);
+    ds->FillRect(Rect(dlgxp, dlgyp, dlgxp + guib->Width, dlgyp + guib->Height), draw_color);
+  }
+  if (guib->BgImage > 0)
+      GfxUtil::DrawSpriteWithTransparency(ds, spriteset[guib->BgImage], dlgxp, dlgyp);
+}
+
+bool get_custom_dialog_options_dimensions(int dlgnum)
+{
+  ccDialogOptionsRendering.Reset();
+  ccDialogOptionsRendering.dialogID = dlgnum;
+
+  getDialogOptionsDimensionsFunc.params[0].SetScriptObject(&ccDialogOptionsRendering, &ccDialogOptionsRendering);
+  run_function_on_non_blocking_thread(&getDialogOptionsDimensionsFunc);
+
+  if ((ccDialogOptionsRendering.width > 0) &&
+      (ccDialogOptionsRendering.height > 0))
+  {
+    return true;
+  }
+  return false;
+}
+
+#define DLG_OPTION_PARSER 99
+
+// Dialog options state
+struct DialogOptions
+{
+    int dlgnum;
+    bool runGameLoopsInBackground;
+
+    int dlgxp;
+    int dlgyp;
+    int dialog_abs_x; // absolute dialog position on screen
+    int padding;
+    int usingfont;
+    int lineheight;
+    int linespacing;
+    int curswas;
+    int bullet_wid;
+    int needheight;
+    IDriverDependantBitmap *ddb;
+    Bitmap *subBitmap;
+    GUITextBox *parserInput;
+    DialogTopic*dtop;
+
+    // display order of options
+    int disporder[MAXTOPICOPTIONS];
+    // display Y coordinate of options
+    short dispyp[MAXTOPICOPTIONS];
+    // number of displayed options
+    int numdisp;
+    // last chosen option
+    int chose;
+
+    Bitmap *tempScrn;
+    int parserActivated;
+
+    int curyp;
+    bool needRedraw;
+    bool wantRefresh; // FIXME: merge with needRedraw? or better names
+    bool usingCustomRendering;
+    bool newCustomRender; // using newer (post-3.5.0 render API)
+    int orixp;
+    int oriyp;
+    int areawid;
+    int is_textwindow;
+    int dirtyx;
+    int dirtyy;
+    int dirtywidth;
+    int dirtyheight;
+
+    int mouseison;
+
+    int forecol;
+
+    void Prepare(int _dlgnum, bool _runGameLoopsInBackground);
+    void Show();
+    void Redraw();
+    // Runs the dialog options update;
+    // returns whether should continue to run options loop, or stop
+    bool Run();
+    // Process all the buffered input events; returns if handled
+    bool RunControls();
+    // Process single key event; returns if handled
+    bool RunKey(const KeyInput &ki);
+    // Process single mouse event; returns if handled
+    bool RunMouse(eAGSMouseButton mbut);
+    // Process mouse wheel scroll
+    bool RunMouseWheel(int mwheelz);
+    void Close();
+};
+
+void DialogOptions::Prepare(int _dlgnum, bool _runGameLoopsInBackground)
+{
+  dlgnum = _dlgnum;
+  runGameLoopsInBackground = _runGameLoopsInBackground;
+
+  dlgyp = 160;
+  usingfont=FONT_NORMAL;
+  lineheight = get_font_height_outlined(usingfont);
+  linespacing = get_font_linespacing(usingfont);
+  curswas=cur_cursor;
+  bullet_wid = 0;
+  ddb = nullptr;
+  subBitmap = nullptr;
+  parserInput = nullptr;
+  dtop = nullptr;
+
+  if ((dlgnum < 0) || (dlgnum >= game.numdialog))
+    quit("!RunDialog: invalid dialog number specified");
+
+  can_run_delayed_command();
+
+  play.in_conversation ++;
+
+  if (game.dialog_bullet > 0)
+    bullet_wid = game.SpriteInfos[game.dialog_bullet].Width+3;
+
+  // numbered options, leave space for the numbers
+  if (game.options[OPT_DIALOGNUMBERED] == kDlgOptNumbering)
+    bullet_wid += get_text_width_outlined("9. ", usingfont);
+
+  said_text = 0;
+
+  const Rect &ui_view = play.GetUIViewport();
+  tempScrn = BitmapHelper::CreateBitmap(ui_view.GetWidth(), ui_view.GetHeight(), game.GetColorDepth());
+
+  set_mouse_cursor(CURS_ARROW);
+
+  dtop=&dialog[dlgnum];
+
+  chose=-1;
+  numdisp=0;
+
+  parserActivated = 0;
+  if ((dtop->topicFlags & DTFLG_SHOWPARSER) && (play.disable_dialog_parser == 0)) {
+    parserInput = new GUITextBox();
+    parserInput->SetHeight(lineheight + 4);
+    parserInput->SetShowBorder(true);
+    parserInput->Font = usingfont;
+  }
+
+  numdisp=0;
+  for (int i = 0; i < dtop->numoptions; ++i) {
+    if ((dtop->optionflags[i] & DFLG_ON)==0) continue;
+    ensure_text_valid_for_font(dtop->optionnames[i], usingfont);
+    disporder[numdisp]=i;
+    numdisp++;
+  }
+}
+
+void DialogOptions::Show()
+{
+  if (numdisp < 1)
+  {
+      debug_script_warn("Dialog: all options have been turned off, stopping dialog.");
+      return;
+  }
+  // Don't display the options if there is only one and the parser
+  // is not enabled.
+  if (!((numdisp > 1) || (parserInput != nullptr) || (play.show_single_dialog_option)))
+  {
+      chose = disporder[0];  // only one choice, so select it
+      return;
+  }
+
+    is_textwindow = 0;
+    forecol = play.dialog_options_highlight_color;
+
+    mouseison = -1;
+    const Rect &ui_view = play.GetUIViewport();
+    dirtyx = 0;
+    dirtyy = 0;
+    dirtywidth = ui_view.GetWidth();
+    dirtyheight = ui_view.GetHeight();
+    usingCustomRendering = false;
+
+
+    dlgxp = 1;
+    if (get_custom_dialog_options_dimensions(dlgnum))
+    {
+      usingCustomRendering = true;
+      dirtyx = ccDialogOptionsRendering.x;
+      dirtyy = ccDialogOptionsRendering.y;
+      dirtywidth = ccDialogOptionsRendering.width;
+      dirtyheight = ccDialogOptionsRendering.height;
+      dialog_abs_x = dirtyx;
+    }
+    else if (game.options[OPT_DIALOGIFACE] > 0)
+    {
+      GUIMain*guib=&guis[game.options[OPT_DIALOGIFACE]];
+      if (guib->IsTextWindow()) {
+        // text-window, so do the QFG4-style speech options
+        is_textwindow = 1;
+        forecol = guib->FgColor;
+      }
+      else {
+        dlgxp = guib->X;
+        dlgyp = guib->Y;
+
+        dirtyx = dlgxp;
+        dirtyy = dlgyp;
+        dirtywidth = guib->Width;
+        dirtyheight = guib->Height;
+        dialog_abs_x = guib->X;
+
+        areawid=guib->Width - 5;
+        padding = TEXTWINDOW_PADDING_DEFAULT;
+
+        GET_OPTIONS_HEIGHT
+
+        if (game.options[OPT_DIALOGUPWARDS]) {
+          // They want the options upwards from the bottom
+          dlgyp = (guib->Y + guib->Height) - needheight;
+        }
+        
+      }
+    }
+    else {
+      //dlgyp=(play.viewport.GetHeight()-numdisp*txthit)-1;
+      areawid= ui_view.GetWidth()-5;
+      padding = TEXTWINDOW_PADDING_DEFAULT;
+      GET_OPTIONS_HEIGHT
+      dlgyp = ui_view.GetHeight() - needheight;
+
+      dirtyx = 0;
+      dirtyy = dlgyp - 1;
+      dirtywidth = ui_view.GetWidth();
+      dirtyheight = ui_view.GetHeight() - dirtyy;
+      dialog_abs_x = 0;
+    }
+    if (!is_textwindow)
+      areawid -= play.dialog_options_x * 2;
+
+    newCustomRender = usingCustomRendering && game.options[OPT_DIALOGOPTIONSAPI] >= 0;
+    orixp = dlgxp;
+    oriyp = dlgyp;
+    needRedraw = false;
+    wantRefresh = false;
+    mouseison=-10;
+
+    Redraw();
+    while(Run());
+
+    // Close custom dialog options
+    if (usingCustomRendering)
+    {
+        runDialogOptionCloseFunc.params[0].SetScriptObject(&ccDialogOptionsRendering, &ccDialogOptionsRendering);
+        run_function_on_non_blocking_thread(&runDialogOptionCloseFunc);
+    }
+}
+
+void DialogOptions::Redraw()
+{
+    wantRefresh = true;
+
+    if (usingCustomRendering)
+    {
+      tempScrn = recycle_bitmap(tempScrn, game.GetColorDepth(), 
+        ccDialogOptionsRendering.width, 
+        ccDialogOptionsRendering.height);
+    }
+
+    tempScrn->ClearTransparent();
+    Bitmap *ds = tempScrn;
+
+    dlgxp = orixp;
+    dlgyp = oriyp;
+    const Rect &ui_view = play.GetUIViewport();
+
+    if (usingCustomRendering)
+    {
+      ccDialogOptionsRendering.surfaceToRenderTo = dialogOptionsRenderingSurface;
+      ccDialogOptionsRendering.surfaceAccessed = false;
+      dialogOptionsRenderingSurface->linkedBitmapOnly = tempScrn;
+
+      renderDialogOptionsFunc.params[0].SetScriptObject(&ccDialogOptionsRendering, &ccDialogOptionsRendering);
+      run_function_on_non_blocking_thread(&renderDialogOptionsFunc);
+
+      if (!ccDialogOptionsRendering.surfaceAccessed)
+          debug_script_warn("dialog_options_get_dimensions was implemented, but no dialog_options_render function drew anything to the surface");
+
+      if (parserInput)
+      {
+        parserInput->X = ccDialogOptionsRendering.parserTextboxX;
+        curyp = ccDialogOptionsRendering.parserTextboxY;
+        areawid = ccDialogOptionsRendering.parserTextboxWidth;
+        if (areawid == 0)
+          areawid = tempScrn->GetWidth();
+      }
+      ccDialogOptionsRendering.needRepaint = false;
+    }
+    else if (is_textwindow) {
+      // text window behind the options
+      areawid = play.max_dialogoption_width;
+      int biggest = 0;
+      padding = guis[game.options[OPT_DIALOGIFACE]].Padding;
+      for (int i = 0; i < numdisp; ++i) {
+        break_up_text_into_lines(get_translation(dtop->optionnames[disporder[i]]), Lines, areawid-((2*padding+2)+bullet_wid), usingfont);
+        if (longestline > biggest)
+          biggest = longestline;
+      }
+      if (biggest < areawid - ((2*padding+6)+bullet_wid))
+        areawid = biggest + ((2*padding+6)+bullet_wid);
+
+      if (areawid < play.min_dialogoption_width) {
+        areawid = play.min_dialogoption_width;
+        if (play.min_dialogoption_width > play.max_dialogoption_width)
+          quit("!game.min_dialogoption_width is larger than game.max_dialogoption_width");
+      }
+
+      GET_OPTIONS_HEIGHT
+
+      int savedwid = areawid;
+      int txoffs=0,tyoffs=0,yspos = ui_view.GetHeight()/2-(2*padding+needheight)/2;
+      int xspos = ui_view.GetWidth()/2 - areawid/2;
+      // shift window to the right if QG4-style full-screen pic
+      if ((game.options[OPT_SPEECHTYPE] == 3) && (said_text > 0))
+        xspos = (ui_view.GetWidth() - areawid) - 10;
+
+      // needs to draw the right text window, not the default
+      Bitmap *text_window_ds = nullptr;
+      draw_text_window(&text_window_ds, false, &txoffs,&tyoffs,&xspos,&yspos,&areawid,nullptr,needheight, game.options[OPT_DIALOGIFACE]);
+      // since draw_text_window incrases the width, restore it
+      areawid = savedwid;
+
+      dirtyx = xspos;
+      dirtyy = yspos;
+      dirtywidth = text_window_ds->GetWidth();
+      dirtyheight = text_window_ds->GetHeight();
+      dialog_abs_x = txoffs + xspos;
+
+      GfxUtil::DrawSpriteWithTransparency(ds, text_window_ds, xspos, yspos);
+      // TODO: here we rely on draw_text_window always assigning new bitmap to text_window_ds;
+      // should make this more explicit
+      delete text_window_ds;
+
+      // Ignore the dialog_options_x/y offsets when using a text window
+      txoffs += xspos;
+      tyoffs += yspos;
+      dlgyp = tyoffs;
+      curyp = write_dialog_options(ds, txoffs,tyoffs,numdisp,mouseison,areawid,bullet_wid,usingfont,dtop,disporder,dispyp,linespacing,forecol,padding);
+      if (parserInput)
+        parserInput->X = txoffs;
+    }
+    else {
+
+      if (wantRefresh) {
+        // redraw the black background so that anti-alias
+        // fonts don't re-alias themselves
+        if (game.options[OPT_DIALOGIFACE] == 0) {
+          color_t draw_color = ds->GetCompatibleColor(16);
+          ds->FillRect(Rect(0,dlgyp-1, ui_view.GetWidth()-1, ui_view.GetHeight()-1), draw_color);
+        }
+        else {
+          GUIMain* guib = &guis[game.options[OPT_DIALOGIFACE]];
+          if (!guib->IsTextWindow())
+            draw_gui_for_dialog_options(ds, guib, dlgxp, dlgyp);
+        }
+      }
+
+      dirtyx = 0;
+      dirtywidth = ui_view.GetWidth();
+
+      if (game.options[OPT_DIALOGIFACE] > 0) 
+      {
+        // the whole GUI area should be marked dirty in order
+        // to ensure it gets drawn
+        GUIMain* guib = &guis[game.options[OPT_DIALOGIFACE]];
+        dirtyheight = guib->Height;
+        dirtyy = dlgyp;
+      }
+      else
+      {
+        dirtyy = dlgyp - 1;
+        dirtyheight = needheight + 1;
+      }
+
+      dlgxp += play.dialog_options_x;
+      dlgyp += play.dialog_options_y;
+
+      // if they use a negative dialog_options_y, make sure the
+      // area gets marked as dirty
+      if (dlgyp < dirtyy)
+        dirtyy = dlgyp;
+
+      curyp = dlgyp;
+      curyp = write_dialog_options(ds, dlgxp,curyp,numdisp,mouseison,areawid,bullet_wid,usingfont,dtop,disporder,dispyp,linespacing,forecol,padding);
+
+      if (parserInput)
+        parserInput->X = dlgxp;
+    }
+
+    if (parserInput) {
+      // Set up the text box, if present
+      parserInput->Y = curyp + game.options[OPT_DIALOGGAP];
+      parserInput->SetWidth(areawid - 10);
+      parserInput->TextColor = playerchar->talkcolor;
+      if (mouseison == DLG_OPTION_PARSER)
+        parserInput->TextColor = forecol;
+
+      if (game.dialog_bullet)  // the parser X will get moved in a second
+      {
+          draw_gui_sprite(ds, game.dialog_bullet, parserInput->X, parserInput->Y);
+      }
+
+      parserInput->SetWidth(parserInput->GetWidth() - bullet_wid);
+      parserInput->X += bullet_wid;
+
+      parserInput->Draw(ds, parserInput->X, parserInput->Y);
+      parserInput->IsActivated = false;
+    }
+
+    wantRefresh = false;
+
+    subBitmap = recycle_bitmap(subBitmap,
+        gfxDriver->GetCompatibleBitmapFormat(tempScrn->GetColorDepth()), dirtywidth, dirtyheight);
+
+    if (usingCustomRendering)
+    {
+      subBitmap->Blit(tempScrn, 0, 0, 0, 0, tempScrn->GetWidth(), tempScrn->GetHeight());
+      invalidate_rect(dirtyx, dirtyy, dirtyx + subBitmap->GetWidth(), dirtyy + subBitmap->GetHeight(), false);
+    }
+    else
+    {
+      subBitmap->Blit(tempScrn, dirtyx, dirtyy, 0, 0, dirtywidth, dirtyheight);
+    }
+
+    if ((ddb != nullptr) && 
+      ((ddb->GetWidth() != dirtywidth) ||
+       (ddb->GetHeight() != dirtyheight)))
+    {
+      gfxDriver->DestroyDDB(ddb);
+      ddb = nullptr;
+    }
+    
+    if (ddb == nullptr)
+      ddb = gfxDriver->CreateDDBFromBitmap(subBitmap);
+    else
+      gfxDriver->UpdateDDBFromBitmap(ddb, subBitmap);
+
+    if (runGameLoopsInBackground)
+    {
+        render_graphics(ddb, dirtyx, dirtyy);
+    }
+}
+
+bool DialogOptions::Run()
+{
+    // Run() can be called in a loop, so keep events going.
+    sys_evt_process_pending();
+
+    // Optionally run full game update, otherwise only minimal auto & overlay update
+    if (runGameLoopsInBackground)
+    {
+        play.disabled_user_interface++;
+        UpdateGameOnce(false, ddb, dirtyx, dirtyy);
+        play.disabled_user_interface--;
+    }
+    else
+    {
+        update_audio_system_on_game_loop();
+        UpdateCursorAndDrawables();
+        render_graphics(ddb, dirtyx, dirtyy);
+    }
+
+    needRedraw = false;
+
+    // For >= 3.4.0 custom options rendering: run "dialog_options_repexec"
+    if (newCustomRender)
+    {
+        runDialogOptionRepExecFunc.params[0].SetScriptObject(&ccDialogOptionsRendering, &ccDialogOptionsRendering);
+        run_function_on_non_blocking_thread(&runDialogOptionRepExecFunc);
+    }
+
+    // Handle mouse over options
+    int mousewason = mouseison;
+    mouseison = -1;
+    if (newCustomRender)
+    {
+        // New custom rendering: do not automatically detect option under mouse
+    }
+    else if (usingCustomRendering)
+    {
+        // Old custom rendering
+        if ((mousex >= dirtyx) && (mousey >= dirtyy) &&
+            (mousex < dirtyx + tempScrn->GetWidth()) &&
+            (mousey < dirtyy + tempScrn->GetHeight()))
+        {
+            // Run "dialog_options_get_active"
+            getDialogOptionUnderCursorFunc.params[0].SetScriptObject(&ccDialogOptionsRendering, &ccDialogOptionsRendering);
+            run_function_on_non_blocking_thread(&getDialogOptionUnderCursorFunc);
+
+            if (!getDialogOptionUnderCursorFunc.atLeastOneImplementationExists)
+            quit("!The script function dialog_options_get_active is not implemented. It must be present to use a custom dialogue system.");
+
+            mouseison = ccDialogOptionsRendering.activeOptionID;
+        }
+        else
+        {
+            ccDialogOptionsRendering.activeOptionID = -1;
+        }
+    }
+    else if (mousex >= dialog_abs_x && mousex < (dialog_abs_x + areawid) &&
+            mousey >= dlgyp && mousey < curyp)
+    {
+        // Default rendering: detect option under mouse
+        mouseison = numdisp-1;
+        for (int i = 0; i < numdisp; ++i)
+        {
+            if (mousey < dispyp[i]) { mouseison=i-1; break; }
+        }
+        if ((mouseison<0) | (mouseison>=numdisp)) mouseison=-1;
+    }
+
+    // Handle mouse over parser
+    if (parserInput)
+    {
+        int relativeMousey = mousey;
+        if (usingCustomRendering)
+            relativeMousey -= dirtyy;
+
+        if ((relativeMousey > parserInput->Y) &&
+            (relativeMousey < parserInput->Y + parserInput->GetHeight()))
+            mouseison = DLG_OPTION_PARSER;
+    }
+
+    // Handle player's input
+    RunControls();
+    ags_clear_input_buffer();
+
+    // Post user input, processing changes
+    // Handle default rendering changing an active option
+    if (!usingCustomRendering)
+    {
+        needRedraw = (mousewason != mouseison);
+    }
+    // Handle new parser's state
+    if (parserInput && parserInput->IsActivated)
+    {
+        parserActivated = 1;
+    }
+
+    // Get if any option has been chosen
+    if (chose >= 0)
+    { // already have one set by default behavior
+    }
+    else if (parserActivated)
+    {
+        // They have selected a custom parser-based option
+        if (!parserInput->Text.IsEmpty() != 0)
+        {
+            chose = DLG_OPTION_PARSER;
+        }
+        else
+        {
+            parserActivated = 0;
+            parserInput->IsActivated = 0;
+        }
+    }
+    else if (newCustomRender)
+    {
+        // New custom rendering: see if RunActiveOption was called
+        if (ccDialogOptionsRendering.chosenOptionID >= 0)
+        {
+            chose = ccDialogOptionsRendering.chosenOptionID;
+            ccDialogOptionsRendering.chosenOptionID = -1;
+        }
+        needRedraw = ccDialogOptionsRendering.needRepaint;
+    }
+
+    // Finally, if the option has been chosen, then break the options loop
+    if (chose >= 0)
+        return false;
+
+    // Redraw if needed
+    if (needRedraw)
+        Redraw();
+
+    // Go for another options loop round
+    update_polled_stuff();
+    if (!runGameLoopsInBackground && (play.fast_forward == 0))
+    { // NOTE: if runGameLoopsInBackground then it's called inside UpdateGameOnce
+        WaitForNextFrame();
+    }
+    return true; // continue running loop
+}
+
+bool DialogOptions::RunControls()
+{
+    for (InputType type = ags_inputevent_ready(); type != kInputNone; type = ags_inputevent_ready())
+    {
+        if (type == kInputKeyboard)
+        {
+            KeyInput ki;
+            if (run_service_key_controls(ki) && !play.IsIgnoringInput() &&
+                RunKey(ki))
+            {
+                return true; // handled
+            }
+        }
+        else if (type == kInputMouse)
+        {
+            eAGSMouseButton mbut;
+            if (run_service_mb_controls(mbut) && !play.IsIgnoringInput() &&
+                RunMouse(mbut))
+            {
+                return true; // handled
+            }
+        }
+    }
+    // Finally handle mouse wheel
+    return RunMouseWheel(ags_check_mouse_wheel());
+}
+
+bool DialogOptions::RunKey(const KeyInput &ki)
+{
+    const bool old_keyhandle = game.options[OPT_KEYHANDLEAPI] == 0;
+
+    const eAGSKeyCode agskey = ki.Key;
+    if (parserInput)
+    {
+        wantRefresh = true;
+        // type into the parser 
+        // TODO: find out what are these key commands, and are these documented?
+        if ((agskey == eAGSKeyCodeF3) || ((agskey == eAGSKeyCodeSpace) && (parserInput->Text.GetLength() == 0)))
+        {
+            // write previous contents into textbox (F3 or Space when box is empty)
+            size_t last_len = ustrlen(play.lastParserEntry);
+            size_t cur_len = ustrlen(parserInput->Text.GetCStr());
+            // [ikm] CHECKME: tbh I don't quite get the logic here (it was like this in original code);
+            // but what we do is copying only the last part of the previous string
+            if (cur_len < last_len)
+            {
+                const char *entry = play.lastParserEntry;
+                // TODO: utility function for advancing N utf-8 chars
+                for (size_t i = 0; i < cur_len; ++i) ugetxc(&entry);
+                parserInput->Text.Append(entry);
+            }
+            needRedraw = true;
+            return true; // handled
+        }
+        else if ((agskey >= eAGSKeyCodeSpace) || (agskey == eAGSKeyCodeReturn) || (agskey == eAGSKeyCodeBackspace))
+        {
+            parserInput->OnKeyPress(ki);
+            needRedraw = true;
+            return true; // handled
+        }
+    }
+    else if (newCustomRender)
+    {
+        if (old_keyhandle || (ki.UChar == 0))
+        { // "dialog_options_key_press"
+            runDialogOptionKeyPressHandlerFunc.params[0].SetScriptObject(&ccDialogOptionsRendering, &ccDialogOptionsRendering);
+            runDialogOptionKeyPressHandlerFunc.params[1].SetInt32(AGSKeyToScriptKey(ki.Key));
+            runDialogOptionKeyPressHandlerFunc.params[2].SetInt32(ki.Mod);
+            run_function_on_non_blocking_thread(&runDialogOptionKeyPressHandlerFunc);
+        }
+        if (!old_keyhandle && (ki.UChar > 0))
+        { // "dialog_options_text_input"
+            runDialogOptionTextInputHandlerFunc.params[0].SetScriptObject(&ccDialogOptionsRendering, &ccDialogOptionsRendering);
+            runDialogOptionTextInputHandlerFunc.params[1].SetInt32(ki.UChar);
+            run_function_on_non_blocking_thread(&runDialogOptionKeyPressHandlerFunc);
+        }
+        return (old_keyhandle || (ki.UChar == 0)) || (!old_keyhandle && (ki.UChar > 0));
+    }
+    // Allow selection of options by keyboard shortcuts
+    else if (game.options[OPT_DIALOGNUMBERED] >= kDlgOptKeysOnly &&
+        agskey >= '1' && agskey <= '9')
+    {
+        int numkey = agskey - '1';
+        if (numkey < numdisp)
+        {
+            chose = disporder[numkey];
+            return true; // handled
+        }
+    }
+    return false; // not handled
+}
+
+bool DialogOptions::RunMouse(eAGSMouseButton mbut)
+{
+    if (mbut > kMouseNone)
+    {
+        if (mouseison < 0 && !newCustomRender)
+        {
+            if (usingCustomRendering)
+            {
+                runDialogOptionMouseClickHandlerFunc.params[0].SetScriptObject(&ccDialogOptionsRendering, &ccDialogOptionsRendering);
+                runDialogOptionMouseClickHandlerFunc.params[1].SetInt32(mbut);
+                run_function_on_non_blocking_thread(&runDialogOptionMouseClickHandlerFunc);
+                needRedraw = runDialogOptionMouseClickHandlerFunc.atLeastOneImplementationExists;
+            }
+        }
+        else if (mouseison == DLG_OPTION_PARSER)
+        {
+            // they clicked the text box
+            parserActivated = 1;
+        }
+        else if (newCustomRender)
+        {
+            runDialogOptionMouseClickHandlerFunc.params[0].SetScriptObject(&ccDialogOptionsRendering, &ccDialogOptionsRendering);
+            runDialogOptionMouseClickHandlerFunc.params[1].SetInt32(mbut);
+            run_function_on_non_blocking_thread(&runDialogOptionMouseClickHandlerFunc);
+        }
+        else if (usingCustomRendering)
+        {
+            chose = mouseison;
+        }
+        else
+        {
+            chose = disporder[mouseison];
+        }
+        return true; // always treat handled, any mouse button does the same
+    }
+    return false; // not handled
+}
+
+bool DialogOptions::RunMouseWheel(int mwheelz)
+{
+    if ((mwheelz != 0) && usingCustomRendering)
+    {
+        runDialogOptionMouseClickHandlerFunc.params[0].SetScriptObject(&ccDialogOptionsRendering, &ccDialogOptionsRendering);
+        runDialogOptionMouseClickHandlerFunc.params[1].SetInt32((mwheelz < 0) ? 9 : 8);
+        run_function_on_non_blocking_thread(&runDialogOptionMouseClickHandlerFunc);
+        needRedraw = !newCustomRender && runDialogOptionMouseClickHandlerFunc.atLeastOneImplementationExists;
+        return true; // handled
+    }
+    return false; // not handled
+}
+
+void DialogOptions::Close()
+{
+  ags_clear_input_buffer();
+  invalidate_screen();
+
+  if (parserActivated) 
+  {
+    snprintf(play.lastParserEntry, MAX_MAXSTRLEN, "%s", parserInput->Text.GetCStr());
+    ParseText (parserInput->Text.GetCStr());
+    chose = CHOSE_TEXTPARSER;
+  }
+
+  if (parserInput) {
+    delete parserInput;
+    parserInput = nullptr;
+  }
+
+  if (ddb != nullptr)
+    gfxDriver->DestroyDDB(ddb);
+  delete subBitmap;
+
+  set_mouse_cursor(curswas);
+  // In case it's the QFG4 style dialog, remove the black screen
+  play.in_conversation--;
+  remove_screen_overlay(OVER_COMPLETE);
+
+  delete tempScrn;
+}
+
+int show_dialog_options(int _dlgnum, int sayChosenOption, bool _runGameLoopsInBackground) 
+{
+  DialogOptions dlgopt;
+  dlgopt.Prepare(_dlgnum, _runGameLoopsInBackground);
+  dlgopt.Show();
+  dlgopt.Close();
+
+  int dialog_choice = dlgopt.chose;
+  if (dialog_choice >= 0) // NOTE: this condition also excludes CHOSE_TEXTPARSER
+  {
+    assert(dialog_choice >= 0 && dialog_choice < MAXTOPICOPTIONS);
+    DialogTopic *dialog_topic = dlgopt.dtop;
+    int &option_flags = dialog_topic->optionflags[dialog_choice];
+    const char *option_name = dlgopt.dtop->optionnames[dialog_choice];
+
+    option_flags |= DFLG_HASBEENCHOSEN;
+    bool sayTheOption = false;
+    if (sayChosenOption == SAYCHOSEN_YES)
+    {
+      sayTheOption = true;
+    }
+    else if (sayChosenOption == SAYCHOSEN_USEFLAG)
+    {
+      sayTheOption = ((option_flags & DFLG_NOREPEAT) == 0);
+    }
+
+    if (sayTheOption)
+      DisplaySpeech(get_translation(option_name), game.playercharacter);
+  }
+
+  return dialog_choice;
+}
+
+// Dialog execution state
+struct DialogExec
+{
+    int DlgNum = -1;
+    int DlgWas = -1;
+    // CHECKME: this may be unnecessary, investigate later
+    bool IsFirstEntry = true;
+    // nested dialogs "stack"
+    std::stack<int> TopicHist;
+
+    DialogExec(int start_dlgnum) : DlgNum(start_dlgnum) {}
+    int HandleDialogResult(int res);
+    void Run();
+};
+
+int DialogExec::HandleDialogResult(int res)
+{
+    // Handle goto-previous, see if there's any previous dialog in history
+    if (res == RUN_DIALOG_GOTO_PREVIOUS)
+    {
+        if (TopicHist.size() == 0)
+            return RUN_DIALOG_STOP_DIALOG;
+        res = TopicHist.top();
+        TopicHist.pop();
+    }
+    // Continue to the next dialog
+    if (res >= 0)
+    {
+        // save the old topic number in the history, and switch to the new one
+        TopicHist.push(DlgNum);
+        DlgNum = res;
+        return DlgNum;
+    }
+    return res;
+}
+
+void DialogExec::Run()
+{
+    while (DlgNum >= 0)
+    {
+        if (DlgNum < 0 || DlgNum >= game.numdialog)
+            quitprintf("!RunDialog: invalid dialog number specified: %d", DlgNum);
+
+        // current dialog object
+        DialogTopic *dtop = &dialog[DlgNum];
+        int res = 0; // dialog execution result
+        // If a new dialog topic: run dialog entry point
+        if (DlgNum != DlgWas)
+        {
+            res = run_dialog_script(DlgNum, dtop->startupentrypoint, 0);
+            DlgWas = DlgNum;
+
+            // Handle the dialog entry's result
+            res = HandleDialogResult(res);
+            if (res == RUN_DIALOG_STOP_DIALOG)
+                return; // stop the dialog
+            IsFirstEntry = false;
+            if (res != RUN_DIALOG_STAY)
+                continue; // skip to the next dialog
+        }
+
+        // Show current dialog's options
+        int chose = show_dialog_options(DlgNum, SAYCHOSEN_USEFLAG, (game.options[OPT_RUNGAMEDLGOPTS] != 0));
+        if (chose == CHOSE_TEXTPARSER)
+        {
+            said_speech_line = 0;
+            res = run_dialog_request(DlgNum);
+            if (said_speech_line > 0)
+            {
+                // fix the problem with the close-up face remaining on screen
+                DisableInterface();
+                UpdateGameOnce(); // redraw the screen to make sure it looks right
+                EnableInterface();
+                set_mouse_cursor(CURS_ARROW);
+            }
+        }
+        else if (chose >= 0)
+        { // chose some option - run its script
+            res = run_dialog_script(DlgNum, dtop->entrypoints[chose], chose + 1);
+        }
+        else
+        {
+            return; // no option chosen? - stop the dialog
+        }
+
+        // Handle the dialog option's result
+        res = HandleDialogResult(res);
+        if (res == RUN_DIALOG_STOP_DIALOG)
+            return; // stop the dialog
+        // continue to the next dialog or show same dialog's options again
+    }
+}
+
+void do_conversation(int dlgnum)
+{
+    EndSkippingUntilCharStops();
+
+    DialogExec dlgexec(dlgnum);
+    dlgexec.Run();
+    // CHECKME: find out if this is safe to do always, regardless of number of iterations
+    if (dlgexec.IsFirstEntry)
+    {
+        // bail out from first startup script
+        remove_screen_overlay(OVER_COMPLETE);
+        play.in_conversation--;
+    }
+}
+
+// end dialog manager
+
+
+//=============================================================================
+//
+// Script API Functions
+//
+//=============================================================================
+
+#include "debug/out.h"
+#include "script/script_api.h"
+#include "script/script_runtime.h"
+#include "ac/dynobj/cc_dialog.h"
+#include "ac/dynobj/scriptstring.h"
+
+extern ScriptString myScriptStringImpl;
+extern CCDialog     ccDynamicDialog;
+
+ScriptDialog *Dialog_GetByName(const char *name)
+{
+    return static_cast<ScriptDialog*>(ccGetScriptObjectAddress(name, ccDynamicDialog.GetType()));
+}
+
+
+RuntimeScriptValue Sc_Dialog_GetByName(const RuntimeScriptValue *params, int32_t param_count)
+{
+    API_SCALL_OBJ_POBJ(ScriptDialog, ccDynamicDialog, Dialog_GetByName, const char);
+}
+
+// int (ScriptDialog *sd)
+RuntimeScriptValue Sc_Dialog_GetID(void *self, const RuntimeScriptValue *params, int32_t param_count)
+{
+    API_OBJCALL_INT(ScriptDialog, Dialog_GetID);
+}
+
+RuntimeScriptValue Sc_Dialog_GetScriptName(void *self, const RuntimeScriptValue *params, int32_t param_count)
+{
+    API_OBJCALL_OBJ(ScriptDialog, const char, myScriptStringImpl, Dialog_GetScriptName);
+}
+
+// int (ScriptDialog *sd)
+RuntimeScriptValue Sc_Dialog_GetOptionCount(void *self, const RuntimeScriptValue *params, int32_t param_count)
+{
+    API_OBJCALL_INT(ScriptDialog, Dialog_GetOptionCount);
+}
+
+// int (ScriptDialog *sd)
+RuntimeScriptValue Sc_Dialog_GetShowTextParser(void *self, const RuntimeScriptValue *params, int32_t param_count)
+{
+    API_OBJCALL_INT(ScriptDialog, Dialog_GetShowTextParser);
+}
+
+// int (ScriptDialog *sd, int sayChosenOption)
+RuntimeScriptValue Sc_Dialog_DisplayOptions(void *self, const RuntimeScriptValue *params, int32_t param_count)
+{
+    API_OBJCALL_INT_PINT(ScriptDialog, Dialog_DisplayOptions);
+}
+
+// int (ScriptDialog *sd, int option)
+RuntimeScriptValue Sc_Dialog_GetOptionState(void *self, const RuntimeScriptValue *params, int32_t param_count)
+{
+    API_OBJCALL_INT_PINT(ScriptDialog, Dialog_GetOptionState);
+}
+
+// const char* (ScriptDialog *sd, int option)
+RuntimeScriptValue Sc_Dialog_GetOptionText(void *self, const RuntimeScriptValue *params, int32_t param_count)
+{
+    API_OBJCALL_OBJ_PINT(ScriptDialog, const char, myScriptStringImpl, Dialog_GetOptionText);
+}
+
+// int (ScriptDialog *sd, int option)
+RuntimeScriptValue Sc_Dialog_HasOptionBeenChosen(void *self, const RuntimeScriptValue *params, int32_t param_count)
+{
+    API_OBJCALL_INT_PINT(ScriptDialog, Dialog_HasOptionBeenChosen);
+}
+
+RuntimeScriptValue Sc_Dialog_SetHasOptionBeenChosen(void *self, const RuntimeScriptValue *params, int32_t param_count)
+{
+    API_OBJCALL_VOID_PINT_PBOOL(ScriptDialog, Dialog_SetHasOptionBeenChosen);
+}
+
+// void (ScriptDialog *sd, int option, int newState)
+RuntimeScriptValue Sc_Dialog_SetOptionState(void *self, const RuntimeScriptValue *params, int32_t param_count)
+{
+    API_OBJCALL_VOID_PINT2(ScriptDialog, Dialog_SetOptionState);
+}
+
+// void (ScriptDialog *sd)
+RuntimeScriptValue Sc_Dialog_Start(void *self, const RuntimeScriptValue *params, int32_t param_count)
+{
+    API_OBJCALL_VOID(ScriptDialog, Dialog_Start);
+}
+
+void RegisterDialogAPI()
+{
+    ScFnRegister dialog_api[] = {
+        { "Dialog::GetByName",            API_FN_PAIR(Dialog_GetByName) },
+        { "Dialog::get_ID",               API_FN_PAIR(Dialog_GetID) },
+        { "Dialog::get_OptionCount",      API_FN_PAIR(Dialog_GetOptionCount) },
+        { "Dialog::get_ScriptName",       API_FN_PAIR(Dialog_GetScriptName) },
+        { "Dialog::get_ShowTextParser",   API_FN_PAIR(Dialog_GetShowTextParser) },
+        { "Dialog::DisplayOptions^1",     API_FN_PAIR(Dialog_DisplayOptions) },
+        { "Dialog::GetOptionState^1",     API_FN_PAIR(Dialog_GetOptionState) },
+        { "Dialog::GetOptionText^1",      API_FN_PAIR(Dialog_GetOptionText) },
+        { "Dialog::HasOptionBeenChosen^1", API_FN_PAIR(Dialog_HasOptionBeenChosen) },
+        { "Dialog::SetHasOptionBeenChosen^2", API_FN_PAIR(Dialog_SetHasOptionBeenChosen) },
+        { "Dialog::SetOptionState^2",     API_FN_PAIR(Dialog_SetOptionState) },
+        { "Dialog::Start^0",              API_FN_PAIR(Dialog_Start) },
+    };
+
+    ccAddExternalFunctions(dialog_api);
+}