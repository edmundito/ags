//=============================================================================
//
// Adventure Game Studio (AGS)
//
// Copyright (C) 1999-2011 Chris Jones and 2011-20xx others
// The full list of copyright holders can be found in the Copyright.txt
// file, which is part of this source code distribution.
//
// The AGS source code is provided under the Artistic License 2.0.
// A copy of this license can be found in the file License.txt and at
// http://www.opensource.org/licenses/artistic-license-2.0.php
//
//=============================================================================

#include <stdio.h>
#include "ac/dialog.h"
#include "ac/common.h"
#include "ac/character.h"
#include "ac/characterinfo.h"
#include "ac/dialogtopic.h"
#include "ac/display.h"
#include "ac/draw.h"
#include "ac/gamestate.h"
#include "ac/gamesetupstruct.h"
#include "ac/global_character.h"
#include "ac/global_dialog.h"
#include "ac/global_display.h"
#include "ac/global_game.h"
#include "ac/global_gui.h"
#include "ac/global_room.h"
#include "ac/global_translation.h"
#include "ac/keycode.h"
#include "ac/overlay.h"
#include "ac/mouse.h"
#include "ac/parser.h"
#include "ac/record.h"
#include "ac/string.h"
#include "ac/dynobj/scriptdialogoptionsrendering.h"
#include "ac/dynobj/scriptdrawingsurface.h"
#include "ac/system.h"
#include "font/fonts.h"
#include "script/cc_instance.h"
#include "gui/guimain.h"
#include "gui/guitextbox.h"
#include "main/game_run.h"
#include "media/audio/audio.h"
#include "platform/base/agsplatformdriver.h"
#include "script/script.h"
#include "ac/spritecache.h"
#include "gfx/ddb.h"
#include "gfx/gfx_util.h"
#include "gfx/graphicsdriver.h"

using namespace AGS::Common;

extern GameSetupStruct game;
extern GameState play;
extern ccInstance *dialogScriptsInst;
extern int in_new_room;
extern CharacterInfo*playerchar;
extern SpriteCache spriteset;
extern int spritewidth[MAX_SPRITES],spriteheight[MAX_SPRITES];
extern volatile int timerloop;
extern AGSPlatformDriver *platform;
extern int cur_mode,cur_cursor;
extern Bitmap *virtual_screen;
extern IGraphicsDriver *gfxDriver;

DialogTopic *dialog;
ScriptDialogOptionsRendering ccDialogOptionsRendering;
ScriptDrawingSurface* dialogOptionsRenderingSurface;

int said_speech_line; // used while in dialog to track whether screen needs updating

int said_text = 0;
int longestline = 0;




void Dialog_Start(ScriptDialog *sd) {
  RunDialog(sd->id);
}

#define CHOSE_TEXTPARSER -3053
#define SAYCHOSEN_USEFLAG 1
#define SAYCHOSEN_YES 2
#define SAYCHOSEN_NO  3 

int Dialog_DisplayOptions(ScriptDialog *sd, int sayChosenOption)
{
  if ((sayChosenOption < 1) || (sayChosenOption > 3))
    quit("!Dialog.DisplayOptions: invalid parameter passed");

  int chose = show_dialog_options(sd->id, sayChosenOption, (game.options[OPT_RUNGAMEDLGOPTS] != 0));
  if (chose != CHOSE_TEXTPARSER)
  {
    chose++;
  }
  return chose;
}

void Dialog_SetOptionState(ScriptDialog *sd, int option, int newState) {
  SetDialogOption(sd->id, option, newState);
}

int Dialog_GetOptionState(ScriptDialog *sd, int option) {
  return GetDialogOption(sd->id, option);
}

int Dialog_HasOptionBeenChosen(ScriptDialog *sd, int option)
{
  if ((option < 1) || (option > dialog[sd->id].numoptions))
    quit("!Dialog.HasOptionBeenChosen: Invalid option number specified");
  option--;

  if (dialog[sd->id].optionflags[option] & DFLG_HASBEENCHOSEN)
    return 1;
  return 0;
}

void Dialog_SetHasOptionBeenChosen(ScriptDialog *sd, int option, bool chosen)
{
    if (option < 1 || option > dialog[sd->id].numoptions)
    {
        quit("!Dialog.HasOptionBeenChosen: Invalid option number specified");
    }
    option--;
    if (chosen)
    {
        dialog[sd->id].optionflags[option] |= DFLG_HASBEENCHOSEN;
    }
    else
    {
        dialog[sd->id].optionflags[option] &= ~DFLG_HASBEENCHOSEN;
    }
}

int Dialog_GetOptionCount(ScriptDialog *sd)
{
  return dialog[sd->id].numoptions;
}

int Dialog_GetShowTextParser(ScriptDialog *sd)
{
  return (dialog[sd->id].topicFlags & DTFLG_SHOWPARSER) ? 1 : 0;
}

const char* Dialog_GetOptionText(ScriptDialog *sd, int option)
{
  if ((option < 1) || (option > dialog[sd->id].numoptions))
    quit("!Dialog.GetOptionText: Invalid option number specified");

  option--;

  return CreateNewScriptString(get_translation(dialog[sd->id].optionnames[option]));
}

int Dialog_GetID(ScriptDialog *sd) {
  return sd->id;
}

//=============================================================================

#define RUN_DIALOG_STAY          -1
#define RUN_DIALOG_STOP_DIALOG   -2
#define RUN_DIALOG_GOTO_PREVIOUS -4
// dialog manager stuff

void get_dialog_script_parameters(unsigned char* &script, unsigned short* param1, unsigned short* param2)
{
  script++;
  *param1 = *script;
  script++;
  *param1 += *script * 256;
  script++;
  
  if (param2)
  {
    *param2 = *script;
    script++;
    *param2 += *script * 256;
    script++;
  }
}

int run_dialog_script(DialogTopic*dtpp, int dialogID, int offse, int optionIndex) {
  said_speech_line = 0;
  int result = RUN_DIALOG_STAY;

  if (dialogScriptsInst)
  {
    char funcName[100];
    sprintf(funcName, "_run_dialog%d", dialogID);
    dialogScriptsInst->RunTextScriptIParam(funcName, RuntimeScriptValue().SetInt32(optionIndex));
    result = dialogScriptsInst->returnValue;
  }
<<<<<<< HEAD
=======
  else
  {
    // old dialog format
    if (offse == -1)
      return result;	
	
    unsigned char* script = old_dialog_scripts[dialogID].get() + offse;

    unsigned short param1 = 0;
    unsigned short param2 = 0;
    bool script_running = true;

    while (script_running)
    {
      switch (*script)
      {
        case DCMD_SAY:
          get_dialog_script_parameters(script, &param1, &param2);
          
          if (param1 == DCHAR_PLAYER)
            param1 = game.playercharacter;

          if (param1 == DCHAR_NARRATOR)
            Display(get_translation(old_speech_lines[param2]));
          else
            DisplaySpeech(get_translation(old_speech_lines[param2]), param1);

          said_speech_line = 1;
          break;

        case DCMD_OPTOFF:
          get_dialog_script_parameters(script, &param1, NULL);
          SetDialogOption(dialogID, param1 + 1, 0, true);
          break;

        case DCMD_OPTON:
          get_dialog_script_parameters(script, &param1, NULL);
          SetDialogOption(dialogID, param1 + 1, DFLG_ON, true);
          break;

        case DCMD_RETURN:
          script_running = false;
          break;

        case DCMD_STOPDIALOG:
          result = RUN_DIALOG_STOP_DIALOG;
          script_running = false;
          break;

        case DCMD_OPTOFFFOREVER:
          get_dialog_script_parameters(script, &param1, NULL);
          SetDialogOption(dialogID, param1 + 1, DFLG_OFFPERM, true);
          break;

        case DCMD_RUNTEXTSCRIPT:
          get_dialog_script_parameters(script, &param1, NULL);
          result = run_dialog_request(param1);
          script_running = (result == RUN_DIALOG_STAY);
          break;

        case DCMD_GOTODIALOG:
          get_dialog_script_parameters(script, &param1, NULL);
          result = param1;
          script_running = false;
          break;

        case DCMD_PLAYSOUND:
          get_dialog_script_parameters(script, &param1, NULL);
          play_sound(param1);
          break;

        case DCMD_ADDINV:
          get_dialog_script_parameters(script, &param1, NULL);
          add_inventory(param1);
          break;

        case DCMD_SETSPCHVIEW:
          get_dialog_script_parameters(script, &param1, &param2);
          SetCharacterSpeechView(param1, param2);
          break;

        case DCMD_NEWROOM:
          get_dialog_script_parameters(script, &param1, NULL);
          NewRoom(param1);
          in_new_room = 1;
          result = RUN_DIALOG_STOP_DIALOG;
          script_running = false;
          break;

        case DCMD_SETGLOBALINT:
          get_dialog_script_parameters(script, &param1, &param2);
          SetGlobalInt(param1, param2);
          break;

        case DCMD_GIVESCORE:
          get_dialog_script_parameters(script, &param1, NULL);
          GiveScore(param1);
          break;

        case DCMD_GOTOPREVIOUS:
          result = RUN_DIALOG_GOTO_PREVIOUS;
          script_running = false;
          break;

        case DCMD_LOSEINV:
          get_dialog_script_parameters(script, &param1, NULL);
          lose_inventory(param1);
          break;

        case DCMD_ENDSCRIPT:
          result = RUN_DIALOG_STOP_DIALOG;
          script_running = false;
          break;
      }
    }
  }
>>>>>>> b1bb6152

  if (in_new_room > 0)
    return RUN_DIALOG_STOP_DIALOG;

  if (said_speech_line > 0) {
    // the line below fixes the problem with the close-up face remaining on the
    // screen after they finish talking; however, it makes the dialog options
    // area flicker when going between topics.
    DisableInterface();
    UpdateGameOnce(); // redraw the screen to make sure it looks right
    EnableInterface();
    // if we're not about to abort the dialog, switch back to arrow
    if (result != RUN_DIALOG_STOP_DIALOG)
      set_mouse_cursor(CURS_ARROW);
  }

  return result;
}

int write_dialog_options(Bitmap *ds, bool ds_has_alpha, int dlgxp, int curyp, int numdisp, int mouseison, int areawid,
    int bullet_wid, int usingfont, DialogTopic*dtop, char*disporder, short*dispyp,
    int linespacing, int utextcol, int padding) {
  int ww;

  color_t text_color;
  for (ww=0;ww<numdisp;ww++) {

    if ((dtop->optionflags[disporder[ww]] & DFLG_HASBEENCHOSEN) &&
        (play.read_dialog_option_colour >= 0)) {
      // 'read' colour
      text_color = ds->GetCompatibleColor(play.read_dialog_option_colour);
    }
    else {
      // 'unread' colour
      text_color = ds->GetCompatibleColor(playerchar->talkcolor);
    }

    if (mouseison==ww) {
      if (text_color == ds->GetCompatibleColor(utextcol))
        text_color = ds->GetCompatibleColor(13); // the normal colour is the same as highlight col
      else text_color = ds->GetCompatibleColor(utextcol);
    }

    break_up_text_into_lines(areawid-(2*padding+2+bullet_wid),usingfont,get_translation(dtop->optionnames[disporder[ww]]));
    dispyp[ww]=curyp;
    if (game.dialog_bullet > 0)
    {
        draw_gui_sprite(ds, game.dialog_bullet, dlgxp, curyp, ds_has_alpha);
    }
    int cc;
    if (game.options[OPT_DIALOGNUMBERED] == kDlgOptNumbering) {
      char tempbfr[20];
      int actualpicwid = 0;
      if (game.dialog_bullet > 0)
        actualpicwid = spritewidth[game.dialog_bullet]+3;

      sprintf (tempbfr, "%d.", ww + 1);
      wouttext_outline (ds, dlgxp + actualpicwid, curyp, usingfont, text_color, tempbfr);
    }
    for (cc=0;cc<numlines;cc++) {
      wouttext_outline(ds, dlgxp+((cc==0) ? 0 : 9)+bullet_wid, curyp, usingfont, text_color, lines[cc]);
      curyp+=linespacing;
    }
    if (ww < numdisp-1)
      curyp += game.options[OPT_DIALOGGAP];
  }
  return curyp;
}



#define GET_OPTIONS_HEIGHT {\
  needheight = 0;\
  for (int i = 0; i < numdisp; ++i) {\
    break_up_text_into_lines(areawid-(2*padding+2+bullet_wid),usingfont,get_translation(dtop->optionnames[disporder[i]]));\
    needheight += getheightoflines(usingfont, numlines) + game.options[OPT_DIALOGGAP];\
  }\
<<<<<<< HEAD
  if (parserInput) needheight += parserInput->Height + game.options[OPT_DIALOGGAP];\
=======
  if (parserInput) needheight += parserInput->Height + multiply_up_coordinate(game.options[OPT_DIALOGGAP]);\
>>>>>>> b1bb6152
 }


void draw_gui_for_dialog_options(Bitmap *ds, GUIMain *guib, int dlgxp, int dlgyp) {
  if (guib->BgColor != 0) {
    color_t draw_color = ds->GetCompatibleColor(guib->BgColor);
    ds->FillRect(Rect(dlgxp, dlgyp, dlgxp + guib->Width, dlgyp + guib->Height), draw_color);
  }
  if (guib->BgImage > 0)
      GfxUtil::DrawSpriteWithTransparency(ds, spriteset[guib->BgImage], dlgxp, dlgyp);
}

bool get_custom_dialog_options_dimensions(int dlgnum)
{
  ccDialogOptionsRendering.Reset();
  ccDialogOptionsRendering.dialogID = dlgnum;

  getDialogOptionsDimensionsFunc.params[0].SetDynamicObject(&ccDialogOptionsRendering, &ccDialogOptionsRendering);
  run_function_on_non_blocking_thread(&getDialogOptionsDimensionsFunc);

  if ((ccDialogOptionsRendering.width > 0) &&
      (ccDialogOptionsRendering.height > 0))
  {
    return true;
  }
  return false;
}

#define MAX_TOPIC_HISTORY 50
#define DLG_OPTION_PARSER 99

struct DialogOptions
{
    int dlgnum;
    bool runGameLoopsInBackground;

    int dlgxp;
    int dlgyp;
    int dialog_abs_x; // absolute dialog position on screen
    int padding;
    int usingfont;
    int lineheight;
    int linespacing;
    int curswas;
    int bullet_wid;
    int needheight;
    IDriverDependantBitmap *ddb;
    Bitmap *subBitmap;
    GUITextBox *parserInput;
    DialogTopic*dtop;

    char disporder[MAXTOPICOPTIONS];
    short dispyp[MAXTOPICOPTIONS];

    int numdisp;
    int chose;

    Bitmap *tempScrn;
    int parserActivated;

    int curyp;
    bool wantRefresh;
    bool usingCustomRendering;
    int orixp;
    int oriyp;
    int areawid;
    int is_textwindow;
    int dirtyx;
    int dirtyy;
    int dirtywidth;
    int dirtyheight;

    int mouseison;
    int mousewason;

    int forecol;

    void Prepare(int _dlgnum, bool _runGameLoopsInBackground);
    void Show();
    void Redraw();
    bool Run();
    void Close();
};

void DialogOptions::Prepare(int _dlgnum, bool _runGameLoopsInBackground)
{
  dlgnum = _dlgnum;
  runGameLoopsInBackground = _runGameLoopsInBackground;

  dlgyp = 160;
  usingfont=FONT_NORMAL;
  lineheight = getfontheight_outlined(usingfont);
  linespacing = getfontspacing_outlined(usingfont);
  curswas=cur_cursor;
  bullet_wid = 0;
  ddb = NULL;
  subBitmap = NULL;
  parserInput = NULL;
  dtop = NULL;

  if ((dlgnum < 0) || (dlgnum >= game.numdialog))
    quit("!RunDialog: invalid dialog number specified");

  can_run_delayed_command();

  play.in_conversation ++;

  update_polled_stuff_if_runtime();

  if (game.dialog_bullet > 0)
    bullet_wid = spritewidth[game.dialog_bullet]+3;

  // numbered options, leave space for the numbers
  if (game.options[OPT_DIALOGNUMBERED] == kDlgOptNumbering)
    bullet_wid += wgettextwidth_compensate("9. ", usingfont);

  said_text = 0;

  update_polled_stuff_if_runtime();

  tempScrn = BitmapHelper::CreateBitmap(BitmapHelper::GetScreenBitmap()->GetWidth(), BitmapHelper::GetScreenBitmap()->GetHeight(), System_GetColorDepth());

  set_mouse_cursor(CURS_ARROW);

  dtop=&dialog[dlgnum];

  chose=-1;
  numdisp=0;

  parserActivated = 0;
  if ((dtop->topicFlags & DTFLG_SHOWPARSER) && (play.disable_dialog_parser == 0)) {
    parserInput = new GUITextBox();
<<<<<<< HEAD
    parserInput->Height = lineheight + 4;
=======
    parserInput->Height = lineheight + get_fixed_pixel_size(4);
>>>>>>> b1bb6152
    parserInput->TextBoxFlags = 0;
    parserInput->Font = usingfont;
  }

  numdisp=0;
  for (int i = 0; i < dtop->numoptions; ++i) {
    if ((dtop->optionflags[i] & DFLG_ON)==0) continue;
    ensure_text_valid_for_font(dtop->optionnames[i], usingfont);
    disporder[numdisp]=i;
    numdisp++;
  }
}

void DialogOptions::Show()
{
  if (numdisp<1) quit("!DoDialog: all options have been turned off");
  // Don't display the options if there is only one and the parser
  // is not enabled.
  if (!((numdisp > 1) || (parserInput != NULL) || (play.show_single_dialog_option)))
  {
      chose = disporder[0];  // only one choice, so select it
      return;
  }

    SetVirtualScreen(virtual_screen);

    is_textwindow = 0;
    forecol = play.dialog_options_highlight_color;

    mouseison=-1;
    mousewason=-10;
    dirtyx = 0;
    dirtyy = 0;
    dirtywidth = virtual_screen->GetWidth();
    dirtyheight = virtual_screen->GetHeight();
    usingCustomRendering = false;


    dlgxp = 1;
    if (get_custom_dialog_options_dimensions(dlgnum))
    {
      usingCustomRendering = true;
      dirtyx = ccDialogOptionsRendering.x;
      dirtyy = ccDialogOptionsRendering.y;
      dirtywidth = ccDialogOptionsRendering.width;
      dirtyheight = ccDialogOptionsRendering.height;
      dialog_abs_x = dirtyx;
    }
    else if (game.options[OPT_DIALOGIFACE] > 0)
    {
      GUIMain*guib=&guis[game.options[OPT_DIALOGIFACE]];
      if (guib->IsTextWindow()) {
        // text-window, so do the QFG4-style speech options
        is_textwindow = 1;
        forecol = guib->FgColor;
      }
      else {
        dlgxp = guib->X;
        dlgyp = guib->Y;

        dirtyx = dlgxp;
        dirtyy = dlgyp;
        dirtywidth = guib->Width;
        dirtyheight = guib->Height;
        dialog_abs_x = guib->X;

        areawid=guib->Width - 5;
        padding = TEXTWINDOW_PADDING_DEFAULT;

        GET_OPTIONS_HEIGHT

        if (game.options[OPT_DIALOGUPWARDS]) {
          // They want the options upwards from the bottom
          dlgyp = (guib->Y + guib->Height) - needheight;
        }
        
      }
    }
    else {
      //dlgyp=(play.viewport.GetHeight()-numdisp*txthit)-1;
      areawid=play.viewport.GetWidth()-5;
      padding = TEXTWINDOW_PADDING_DEFAULT;
      GET_OPTIONS_HEIGHT
      dlgyp = play.viewport.GetHeight() - needheight;

      dirtyx = 0;
      dirtyy = dlgyp - 1;
      dirtywidth = play.viewport.GetWidth();
      dirtyheight = play.viewport.GetHeight() - dirtyy;
      dialog_abs_x = 0;
    }
    if (!is_textwindow)
      areawid -= play.dialog_options_x * 2;

    orixp = dlgxp;
    oriyp = dlgyp;
    wantRefresh = false;
    mouseison=-10;
    
    update_polled_stuff_if_runtime();
    //->Blit(virtual_screen, tempScrn, 0, 0, 0, 0, screen->GetWidth(), screen->GetHeight());
    if (!play.mouse_cursor_hidden)
      domouse(1);
    update_polled_stuff_if_runtime();

    Redraw();
    while(Run());

    if (!play.mouse_cursor_hidden)
      domouse(2);
}

void DialogOptions::Redraw()
{
    wantRefresh = true;

    if (usingCustomRendering)
    {
      tempScrn = recycle_bitmap(tempScrn, System_GetColorDepth(), 
        ccDialogOptionsRendering.width, 
        ccDialogOptionsRendering.height);
    }

    tempScrn->ClearTransparent();
    Bitmap *ds = SetVirtualScreen(tempScrn);

    dlgxp = orixp;
    dlgyp = oriyp;
    // lengthy drawing to screen, so lock it for speed
    //acquire_screen();

    bool options_surface_has_alpha = false;

    if (usingCustomRendering)
    {
      ccDialogOptionsRendering.surfaceToRenderTo = dialogOptionsRenderingSurface;
      ccDialogOptionsRendering.surfaceAccessed = false;
      dialogOptionsRenderingSurface->linkedBitmapOnly = tempScrn;
      dialogOptionsRenderingSurface->hasAlphaChannel = ccDialogOptionsRendering.hasAlphaChannel;
      options_surface_has_alpha = dialogOptionsRenderingSurface->hasAlphaChannel != 0;

      renderDialogOptionsFunc.params[0].SetDynamicObject(&ccDialogOptionsRendering, &ccDialogOptionsRendering);
      run_function_on_non_blocking_thread(&renderDialogOptionsFunc);

      if (!ccDialogOptionsRendering.surfaceAccessed)
        quit("!dialog_options_get_dimensions was implemented, but no dialog_options_render function drew anything to the surface");

      if (parserInput)
      {
<<<<<<< HEAD
        parserInput->X = ccDialogOptionsRendering.parserTextboxX;
        curyp = ccDialogOptionsRendering.parserTextboxY;
        areawid = ccDialogOptionsRendering.parserTextboxWidth;
=======
        parserInput->X = multiply_up_coordinate(ccDialogOptionsRendering.parserTextboxX);
        curyp = multiply_up_coordinate(ccDialogOptionsRendering.parserTextboxY);
        areawid = multiply_up_coordinate(ccDialogOptionsRendering.parserTextboxWidth);
>>>>>>> b1bb6152
        if (areawid == 0)
          areawid = tempScrn->GetWidth();
      }
      ccDialogOptionsRendering.needRepaint = false;
    }
    else if (is_textwindow) {
      // text window behind the options
      areawid = play.max_dialogoption_width;
      int biggest = 0;
      padding = guis[game.options[OPT_DIALOGIFACE]].Padding;
      for (int i = 0; i < numdisp; ++i) {
        break_up_text_into_lines(areawid-((2*padding+2)+bullet_wid),usingfont,get_translation(dtop->optionnames[disporder[i]]));
        if (longestline > biggest)
          biggest = longestline;
      }
      if (biggest < areawid - ((2*padding+6)+bullet_wid))
        areawid = biggest + ((2*padding+6)+bullet_wid);

      if (areawid < play.min_dialogoption_width) {
        areawid = play.min_dialogoption_width;
        if (play.min_dialogoption_width > play.max_dialogoption_width)
          quit("!game.min_dialogoption_width is larger than game.max_dialogoption_width");
      }

      GET_OPTIONS_HEIGHT

      int savedwid = areawid;
      int txoffs=0,tyoffs=0,yspos = play.viewport.GetHeight()/2-(2*padding+needheight)/2;
      int xspos = play.viewport.GetWidth()/2 - areawid/2;
      // shift window to the right if QG4-style full-screen pic
      if ((game.options[OPT_SPEECHTYPE] == 3) && (said_text > 0))
        xspos = (play.viewport.GetWidth() - areawid) - 10;

      // needs to draw the right text window, not the default
      push_screen(ds);
      Bitmap *text_window_ds = ds;
      draw_text_window(&text_window_ds, false, &txoffs,&tyoffs,&xspos,&yspos,&areawid,NULL,needheight, game.options[OPT_DIALOGIFACE]);
      options_surface_has_alpha = guis[game.options[OPT_DIALOGIFACE]].HasAlphaChannel();
      ds = pop_screen();
      // snice draw_text_window incrases the width, restore it
      areawid = savedwid;
      //wnormscreen();

      dirtyx = xspos;
      dirtyy = yspos;
      dirtywidth = text_window_ds->GetWidth();
      dirtyheight = text_window_ds->GetHeight();
      dialog_abs_x = txoffs + xspos;

      GfxUtil::DrawSpriteWithTransparency(ds, text_window_ds, xspos, yspos);
      delete text_window_ds;

      // Ignore the dialog_options_x/y offsets when using a text window
      txoffs += xspos;
      tyoffs += yspos;
      dlgyp = tyoffs;
      curyp = write_dialog_options(ds, options_surface_has_alpha, txoffs,tyoffs,numdisp,mouseison,areawid,bullet_wid,usingfont,dtop,disporder,dispyp,linespacing,forecol,padding);
      if (parserInput)
        parserInput->X = txoffs;
    }
    else {

      if (wantRefresh) {
        // redraw the black background so that anti-alias
        // fonts don't re-alias themselves
        if (game.options[OPT_DIALOGIFACE] == 0) {
          color_t draw_color = ds->GetCompatibleColor(16);
          ds->FillRect(Rect(0,dlgyp-1,play.viewport.GetWidth()-1,play.viewport.GetHeight()-1), draw_color);
        }
        else {
          GUIMain* guib = &guis[game.options[OPT_DIALOGIFACE]];
          if (!guib->IsTextWindow())
            draw_gui_for_dialog_options(ds, guib, dlgxp, dlgyp);
        }
      }

      dirtyx = 0;
      dirtywidth = play.viewport.GetWidth();

      if (game.options[OPT_DIALOGIFACE] > 0) 
      {
        // the whole GUI area should be marked dirty in order
        // to ensure it gets drawn
        GUIMain* guib = &guis[game.options[OPT_DIALOGIFACE]];
        dirtyheight = guib->Height;
        dirtyy = dlgyp;
        options_surface_has_alpha = guib->HasAlphaChannel();
      }
      else
      {
        dirtyy = dlgyp - 1;
        dirtyheight = needheight + 1;
        options_surface_has_alpha = false;
      }

      dlgxp += play.dialog_options_x;
      dlgyp += play.dialog_options_y;

      // if they use a negative dialog_options_y, make sure the
      // area gets marked as dirty
      if (dlgyp < dirtyy)
        dirtyy = dlgyp;

      //curyp = dlgyp + 1;
      curyp = dlgyp;
      curyp = write_dialog_options(ds, options_surface_has_alpha, dlgxp,curyp,numdisp,mouseison,areawid,bullet_wid,usingfont,dtop,disporder,dispyp,linespacing,forecol,padding);

      /*if (curyp > play.viewport.GetHeight()) {
        dlgyp = play.viewport.GetHeight() - (curyp - dlgyp);
        ds->FillRect(Rect(0,dlgyp-1,play.viewport.GetWidth()-1,play.viewport.GetHeight()-1);
        goto redraw_options;
      }*/
      if (parserInput)
        parserInput->X = dlgxp;
    }

    if (parserInput) {
      // Set up the text box, if present
<<<<<<< HEAD
      parserInput->Y = curyp + game.options[OPT_DIALOGGAP];
      parserInput->Width = areawid - 10;
=======
      parserInput->Y = curyp + multiply_up_coordinate(game.options[OPT_DIALOGGAP]);
      parserInput->Width = areawid - get_fixed_pixel_size(10);
>>>>>>> b1bb6152
      parserInput->TextColor = playerchar->talkcolor;
      if (mouseison == DLG_OPTION_PARSER)
        parserInput->TextColor = forecol;

      if (game.dialog_bullet)  // the parser X will get moved in a second
      {
<<<<<<< HEAD
          draw_gui_sprite(ds, game.dialog_bullet, parserInput->X, parserInput->Y, options_surface_has_alpha);
=======
          draw_gui_sprite_v330(ds, game.dialog_bullet, parserInput->X, parserInput->Y, options_surface_has_alpha);
>>>>>>> b1bb6152
      }

      parserInput->Width -= bullet_wid;
      parserInput->X += bullet_wid;

      parserInput->Draw(ds);
      parserInput->IsActivated = false;
    }

    wantRefresh = false;
    ds = SetVirtualScreen(virtual_screen);

    update_polled_stuff_if_runtime();

    subBitmap = recycle_bitmap(subBitmap, tempScrn->GetColorDepth(), dirtywidth, dirtyheight);
    subBitmap = ReplaceBitmapWithSupportedFormat(subBitmap);

    update_polled_stuff_if_runtime();

    if (usingCustomRendering)
    {
      subBitmap->Blit(tempScrn, 0, 0, 0, 0, tempScrn->GetWidth(), tempScrn->GetHeight());
      invalidate_rect(dirtyx, dirtyy, dirtyx + subBitmap->GetWidth(), dirtyy + subBitmap->GetHeight());
    }
    else
    {
      subBitmap->Blit(tempScrn, dirtyx, dirtyy, 0, 0, dirtywidth, dirtyheight);
    }

    if ((ddb != NULL) && 
      ((ddb->GetWidth() != dirtywidth) ||
       (ddb->GetHeight() != dirtyheight)))
    {
      gfxDriver->DestroyDDB(ddb);
      ddb = NULL;
    }
    
    if (ddb == NULL)
      ddb = gfxDriver->CreateDDBFromBitmap(subBitmap, options_surface_has_alpha, false);
    else
      gfxDriver->UpdateDDBFromBitmap(ddb, subBitmap, options_surface_has_alpha);

    if (runGameLoopsInBackground)
    {
        render_graphics(ddb, dirtyx, dirtyy);
    }
}

bool DialogOptions::Run()
{
    const bool new_custom_render = usingCustomRendering && game.options[OPT_DIALOGOPTIONSAPI] >= 0;

      if (runGameLoopsInBackground)
      {
        play.disabled_user_interface++;
        UpdateGameOnce(false, ddb, dirtyx, dirtyy);
        play.disabled_user_interface--;
      }
      else
      {
        timerloop = 0;
        NEXT_ITERATION();

        render_graphics(ddb, dirtyx, dirtyy);
      
        update_polled_audio_and_crossfade();
      }

      if (new_custom_render)
      {
        runDialogOptionRepExecFunc.params[0].SetDynamicObject(&ccDialogOptionsRendering, &ccDialogOptionsRendering);
        run_function_on_non_blocking_thread(&runDialogOptionRepExecFunc);
      }

      if (kbhit()) {
        int gkey = getch();
        if (parserInput) {
          wantRefresh = true;
          // type into the parser 
          if ((gkey == 361) || ((gkey == ' ') && (strlen(parserInput->Text) == 0))) {
            // write previous contents into textbox (F3 or Space when box is empty)
            for (unsigned int i = strlen(parserInput->Text); i < strlen(play.lastParserEntry); i++) {
              parserInput->OnKeyPress(play.lastParserEntry[i]);
            }
            //domouse(2);
            Redraw();
            return true; // continue running loop
          }
          else if ((gkey >= 32) || (gkey == 13) || (gkey == 8)) {
            parserInput->OnKeyPress(gkey);
            if (!parserInput->IsActivated) {
              //domouse(2);
              Redraw();
              return true; // continue running loop
            }
          }
        }
        else if (new_custom_render)
        {
            runDialogOptionKeyPressHandlerFunc.params[0].SetDynamicObject(&ccDialogOptionsRendering, &ccDialogOptionsRendering);
            runDialogOptionKeyPressHandlerFunc.params[1].SetInt32(GetKeyForKeyPressCb(gkey));
            run_function_on_non_blocking_thread(&runDialogOptionKeyPressHandlerFunc);
        }
        // Allow selection of options by keyboard shortcuts
        else if (game.options[OPT_DIALOGNUMBERED] >= kDlgOptKeysOnly &&
                 gkey >= '1' && gkey <= '9')
        {
          gkey -= '1';
          if (gkey < numdisp) {
            chose = disporder[gkey];
            return false; // end dialog options running loop
          }
        }
      }
      mousewason=mouseison;
      mouseison=-1;
      if (new_custom_render); // do not automatically detect option under mouse
      else if (usingCustomRendering)
      {
        if ((mousex >= dirtyx) && (mousey >= dirtyy) &&
            (mousex < dirtyx + tempScrn->GetWidth()) &&
            (mousey < dirtyy + tempScrn->GetHeight()))
        {
          getDialogOptionUnderCursorFunc.params[0].SetDynamicObject(&ccDialogOptionsRendering, &ccDialogOptionsRendering);
          run_function_on_non_blocking_thread(&getDialogOptionUnderCursorFunc);

          if (!getDialogOptionUnderCursorFunc.atLeastOneImplementationExists)
            quit("!The script function dialog_options_get_active is not implemented. It must be present to use a custom dialogue system.");

          mouseison = ccDialogOptionsRendering.activeOptionID;
        }
        else
        {
          ccDialogOptionsRendering.activeOptionID = -1;
        }
      }
      else if (mousex >= dialog_abs_x && mousex < (dialog_abs_x + areawid) &&
               mousey >= dlgyp && mousey < curyp)
      {
        mouseison=numdisp-1;
        for (int i = 0; i < numdisp; ++i) {
          if (mousey < dispyp[i]) { mouseison=i-1; break; }
        }
        if ((mouseison<0) | (mouseison>=numdisp)) mouseison=-1;
      }

      if (parserInput != NULL) {
        int relativeMousey = mousey;
        if (usingCustomRendering)
          relativeMousey -= dirtyy;

        if ((relativeMousey > parserInput->Y) && 
            (relativeMousey < parserInput->Y + parserInput->Height))
          mouseison = DLG_OPTION_PARSER;

        if (parserInput->IsActivated)
          parserActivated = 1;
      }

      int mouseButtonPressed = mgetbutton();

      if (mouseButtonPressed != NONE)
      {
        if (mouseison < 0 && !new_custom_render)
        {
          if (usingCustomRendering)
          {
            runDialogOptionMouseClickHandlerFunc.params[0].SetDynamicObject(&ccDialogOptionsRendering, &ccDialogOptionsRendering);
            runDialogOptionMouseClickHandlerFunc.params[1].SetInt32(mouseButtonPressed + 1);
            run_function_on_non_blocking_thread(&runDialogOptionMouseClickHandlerFunc);

            if (runDialogOptionMouseClickHandlerFunc.atLeastOneImplementationExists)
            {
              Redraw();
              return true; // continue running loop
            }
          }
          return true; // continue running loop
        }
        if (mouseison == DLG_OPTION_PARSER) {
          // they clicked the text box
          parserActivated = 1;
        }
        else if (new_custom_render)
        {
            runDialogOptionMouseClickHandlerFunc.params[0].SetDynamicObject(&ccDialogOptionsRendering, &ccDialogOptionsRendering);
            runDialogOptionMouseClickHandlerFunc.params[1].SetInt32(mouseButtonPressed + 1);
            run_function_on_non_blocking_thread(&runDialogOptionMouseClickHandlerFunc);
        }
        else if (usingCustomRendering)
        {
          chose = mouseison;
          return false; // end dialog options running loop
        }
        else {
          chose=disporder[mouseison];
          return false; // end dialog options running loop
        }
      }

      if (usingCustomRendering)
      {
        int mouseWheelTurn = check_mouse_wheel();
        if (mouseWheelTurn != 0)
        {
            runDialogOptionMouseClickHandlerFunc.params[0].SetDynamicObject(&ccDialogOptionsRendering, &ccDialogOptionsRendering);
            runDialogOptionMouseClickHandlerFunc.params[1].SetInt32((mouseWheelTurn < 0) ? 9 : 8);
            run_function_on_non_blocking_thread(&runDialogOptionMouseClickHandlerFunc);

            if (!new_custom_render)
            {
                if (runDialogOptionMouseClickHandlerFunc.atLeastOneImplementationExists)
                    Redraw();
                return true; // continue running loop
            }
        }
      }

      if (parserActivated) {
        // They have selected a custom parser-based option
        if (!parserInput->Text.IsEmpty() != 0) {
          chose = DLG_OPTION_PARSER;
          return false; // end dialog options running loop
        }
        else {
          parserActivated = 0;
          parserInput->IsActivated = 0;
        }
      }
      if (mousewason != mouseison) {
        //domouse(2);
        Redraw();
        return true; // continue running loop
      }
      if (new_custom_render)
      {
        if (ccDialogOptionsRendering.chosenOptionID >= 0)
        {
            chose = ccDialogOptionsRendering.chosenOptionID;
            ccDialogOptionsRendering.chosenOptionID = -1;
            return false; // end dialog options running loop
        }
        if (ccDialogOptionsRendering.needRepaint)
        {
            Redraw();
            return true; // continue running loop
        }
      }
      PollUntilNextFrame();
      return true; // continue running loop
}

void DialogOptions::Close()
{
  clear_input_buffer();
  //leave_real_screen();
  construct_virtual_screen(true);

  if (parserActivated) 
  {
    strcpy (play.lastParserEntry, parserInput->Text);
<<<<<<< HEAD
    Parser_ParseText (parserInput->Text);
=======
    ParseText (parserInput->Text);
>>>>>>> b1bb6152
    chose = CHOSE_TEXTPARSER;
  }

  if (parserInput) {
    delete parserInput;
    parserInput = NULL;
  }

  if (ddb != NULL)
    gfxDriver->DestroyDDB(ddb);
  delete subBitmap;

  set_mouse_cursor(curswas);
  // In case it's the QFG4 style dialog, remove the black screen
  play.in_conversation--;
  remove_screen_overlay(OVER_COMPLETE);

  delete tempScrn;
}

DialogOptions DlgOpt;

int show_dialog_options(int _dlgnum, int sayChosenOption, bool _runGameLoopsInBackground) 
{
  DlgOpt.Prepare(_dlgnum, _runGameLoopsInBackground);
  DlgOpt.Show();
  DlgOpt.Close();  

  int dialog_choice = DlgOpt.chose;
  if (dialog_choice != CHOSE_TEXTPARSER)
  {
    DialogTopic *dialog_topic = DlgOpt.dtop;
    int &option_flags = dialog_topic->optionflags[dialog_choice];
    const char *option_name = DlgOpt.dtop->optionnames[dialog_choice];

    option_flags |= DFLG_HASBEENCHOSEN;
    bool sayTheOption = false;
    if (sayChosenOption == SAYCHOSEN_YES)
    {
      sayTheOption = true;
    }
    else if (sayChosenOption == SAYCHOSEN_USEFLAG)
    {
      sayTheOption = ((option_flags & DFLG_NOREPEAT) == 0);
    }

    if (sayTheOption)
      DisplaySpeech(get_translation(option_name), game.playercharacter);
  }

  return dialog_choice;
}

void do_conversation(int dlgnum) 
{
  EndSkippingUntilCharStops();

  // AGS 2.x always makes the mouse cursor visible when displaying a dialog.
  if (loaded_game_file_version <= kGameVersion_272)
    play.mouse_cursor_hidden = 0;

  int dlgnum_was = dlgnum;
  int previousTopics[MAX_TOPIC_HISTORY];
  int numPrevTopics = 0;
  DialogTopic *dtop = &dialog[dlgnum];

  // run the startup script
  int tocar = run_dialog_script(dtop, dlgnum, dtop->startupentrypoint, 0);
  if ((tocar == RUN_DIALOG_STOP_DIALOG) ||
      (tocar == RUN_DIALOG_GOTO_PREVIOUS)) 
  {
    // 'stop' or 'goto-previous' from first startup script
    remove_screen_overlay(OVER_COMPLETE);
    play.in_conversation--;
    return;
  }
  else if (tocar >= 0)
    dlgnum = tocar;

  while (dlgnum >= 0)
  {
    if (dlgnum >= game.numdialog)
      quit("!RunDialog: invalid dialog number specified");

    dtop = &dialog[dlgnum];

    if (dlgnum != dlgnum_was) 
    {
      // dialog topic changed, so play the startup
      // script for the new topic
      tocar = run_dialog_script(dtop, dlgnum, dtop->startupentrypoint, 0);
      dlgnum_was = dlgnum;
      if (tocar == RUN_DIALOG_GOTO_PREVIOUS) {
        if (numPrevTopics < 1) {
          // goto-previous on first topic -- end dialog
          tocar = RUN_DIALOG_STOP_DIALOG;
        }
        else {
          tocar = previousTopics[numPrevTopics - 1];
          numPrevTopics--;
        }
      }
      if (tocar == RUN_DIALOG_STOP_DIALOG)
        break;
      else if (tocar >= 0) {
        // save the old topic number in the history
        if (numPrevTopics < MAX_TOPIC_HISTORY) {
          previousTopics[numPrevTopics] = dlgnum;
          numPrevTopics++;
        }
        dlgnum = tocar;
        continue;
      }
    }

    int chose = show_dialog_options(dlgnum, SAYCHOSEN_USEFLAG, (game.options[OPT_RUNGAMEDLGOPTS] != 0));

    if (chose == CHOSE_TEXTPARSER)
    {
      said_speech_line = 0;
  
      tocar = run_dialog_request(dlgnum);

      if (said_speech_line > 0) {
        // fix the problem with the close-up face remaining on screen
        DisableInterface();
        UpdateGameOnce(); // redraw the screen to make sure it looks right
        EnableInterface();
        set_mouse_cursor(CURS_ARROW);
      }
    }
    else 
    {
      tocar = run_dialog_script(dtop, dlgnum, dtop->entrypoints[chose], chose + 1);
    }

    if (tocar == RUN_DIALOG_GOTO_PREVIOUS) {
      if (numPrevTopics < 1) {
        tocar = RUN_DIALOG_STOP_DIALOG;
      }
      else {
        tocar = previousTopics[numPrevTopics - 1];
        numPrevTopics--;
      }
    }
    if (tocar == RUN_DIALOG_STOP_DIALOG) break;
    else if (tocar >= 0) {
      // save the old topic number in the history
      if (numPrevTopics < MAX_TOPIC_HISTORY) {
        previousTopics[numPrevTopics] = dlgnum;
        numPrevTopics++;
      }
      dlgnum = tocar;
    }

  }

}

// end dialog manager


//=============================================================================
//
// Script API Functions
//
//=============================================================================

#include "debug/out.h"
#include "script/script_api.h"
#include "script/script_runtime.h"
#include "ac/dynobj/scriptstring.h"

extern ScriptString myScriptStringImpl;

// int (ScriptDialog *sd)
RuntimeScriptValue Sc_Dialog_GetID(void *self, const RuntimeScriptValue *params, int32_t param_count)
{
    API_OBJCALL_INT(ScriptDialog, Dialog_GetID);
}

// int (ScriptDialog *sd)
RuntimeScriptValue Sc_Dialog_GetOptionCount(void *self, const RuntimeScriptValue *params, int32_t param_count)
{
    API_OBJCALL_INT(ScriptDialog, Dialog_GetOptionCount);
}

// int (ScriptDialog *sd)
RuntimeScriptValue Sc_Dialog_GetShowTextParser(void *self, const RuntimeScriptValue *params, int32_t param_count)
{
    API_OBJCALL_INT(ScriptDialog, Dialog_GetShowTextParser);
}

// int (ScriptDialog *sd, int sayChosenOption)
RuntimeScriptValue Sc_Dialog_DisplayOptions(void *self, const RuntimeScriptValue *params, int32_t param_count)
{
    API_OBJCALL_INT_PINT(ScriptDialog, Dialog_DisplayOptions);
}

// int (ScriptDialog *sd, int option)
RuntimeScriptValue Sc_Dialog_GetOptionState(void *self, const RuntimeScriptValue *params, int32_t param_count)
{
    API_OBJCALL_INT_PINT(ScriptDialog, Dialog_GetOptionState);
}

// const char* (ScriptDialog *sd, int option)
RuntimeScriptValue Sc_Dialog_GetOptionText(void *self, const RuntimeScriptValue *params, int32_t param_count)
{
    API_OBJCALL_OBJ_PINT(ScriptDialog, const char, myScriptStringImpl, Dialog_GetOptionText);
}

// int (ScriptDialog *sd, int option)
RuntimeScriptValue Sc_Dialog_HasOptionBeenChosen(void *self, const RuntimeScriptValue *params, int32_t param_count)
{
    API_OBJCALL_INT_PINT(ScriptDialog, Dialog_HasOptionBeenChosen);
}

RuntimeScriptValue Sc_Dialog_SetHasOptionBeenChosen(void *self, const RuntimeScriptValue *params, int32_t param_count)
{
    API_OBJCALL_VOID_PINT_PBOOL(ScriptDialog, Dialog_SetHasOptionBeenChosen);
}

// void (ScriptDialog *sd, int option, int newState)
RuntimeScriptValue Sc_Dialog_SetOptionState(void *self, const RuntimeScriptValue *params, int32_t param_count)
{
    API_OBJCALL_VOID_PINT2(ScriptDialog, Dialog_SetOptionState);
}

// void (ScriptDialog *sd)
RuntimeScriptValue Sc_Dialog_Start(void *self, const RuntimeScriptValue *params, int32_t param_count)
{
    API_OBJCALL_VOID(ScriptDialog, Dialog_Start);
}

void RegisterDialogAPI()
{
    ccAddExternalObjectFunction("Dialog::get_ID",               Sc_Dialog_GetID);
    ccAddExternalObjectFunction("Dialog::get_OptionCount",      Sc_Dialog_GetOptionCount);
    ccAddExternalObjectFunction("Dialog::get_ShowTextParser",   Sc_Dialog_GetShowTextParser);
    ccAddExternalObjectFunction("Dialog::DisplayOptions^1",     Sc_Dialog_DisplayOptions);
    ccAddExternalObjectFunction("Dialog::GetOptionState^1",     Sc_Dialog_GetOptionState);
    ccAddExternalObjectFunction("Dialog::GetOptionText^1",      Sc_Dialog_GetOptionText);
    ccAddExternalObjectFunction("Dialog::HasOptionBeenChosen^1", Sc_Dialog_HasOptionBeenChosen);
    ccAddExternalObjectFunction("Dialog::SetHasOptionBeenChosen^2", Sc_Dialog_SetHasOptionBeenChosen);
    ccAddExternalObjectFunction("Dialog::SetOptionState^2",     Sc_Dialog_SetOptionState);
    ccAddExternalObjectFunction("Dialog::Start^0",              Sc_Dialog_Start);

    /* ----------------------- Registering unsafe exports for plugins -----------------------*/

    ccAddExternalFunctionForPlugin("Dialog::get_ID",               (void*)Dialog_GetID);
    ccAddExternalFunctionForPlugin("Dialog::get_OptionCount",      (void*)Dialog_GetOptionCount);
    ccAddExternalFunctionForPlugin("Dialog::get_ShowTextParser",   (void*)Dialog_GetShowTextParser);
    ccAddExternalFunctionForPlugin("Dialog::DisplayOptions^1",     (void*)Dialog_DisplayOptions);
    ccAddExternalFunctionForPlugin("Dialog::GetOptionState^1",     (void*)Dialog_GetOptionState);
    ccAddExternalFunctionForPlugin("Dialog::GetOptionText^1",      (void*)Dialog_GetOptionText);
    ccAddExternalFunctionForPlugin("Dialog::HasOptionBeenChosen^1", (void*)Dialog_HasOptionBeenChosen);
    ccAddExternalFunctionForPlugin("Dialog::SetOptionState^2",     (void*)Dialog_SetOptionState);
    ccAddExternalFunctionForPlugin("Dialog::Start^0",              (void*)Dialog_Start);
}
<|MERGE_RESOLUTION|>--- conflicted
+++ resolved
@@ -1,1354 +1,1208 @@
-//=============================================================================
-//
-// Adventure Game Studio (AGS)
-//
-// Copyright (C) 1999-2011 Chris Jones and 2011-20xx others
-// The full list of copyright holders can be found in the Copyright.txt
-// file, which is part of this source code distribution.
-//
-// The AGS source code is provided under the Artistic License 2.0.
-// A copy of this license can be found in the file License.txt and at
-// http://www.opensource.org/licenses/artistic-license-2.0.php
-//
-//=============================================================================
-
-#include <stdio.h>
-#include "ac/dialog.h"
-#include "ac/common.h"
-#include "ac/character.h"
-#include "ac/characterinfo.h"
-#include "ac/dialogtopic.h"
-#include "ac/display.h"
-#include "ac/draw.h"
-#include "ac/gamestate.h"
-#include "ac/gamesetupstruct.h"
-#include "ac/global_character.h"
-#include "ac/global_dialog.h"
-#include "ac/global_display.h"
-#include "ac/global_game.h"
-#include "ac/global_gui.h"
-#include "ac/global_room.h"
-#include "ac/global_translation.h"
-#include "ac/keycode.h"
-#include "ac/overlay.h"
-#include "ac/mouse.h"
-#include "ac/parser.h"
-#include "ac/record.h"
-#include "ac/string.h"
-#include "ac/dynobj/scriptdialogoptionsrendering.h"
-#include "ac/dynobj/scriptdrawingsurface.h"
-#include "ac/system.h"
-#include "font/fonts.h"
-#include "script/cc_instance.h"
-#include "gui/guimain.h"
-#include "gui/guitextbox.h"
-#include "main/game_run.h"
-#include "media/audio/audio.h"
-#include "platform/base/agsplatformdriver.h"
-#include "script/script.h"
-#include "ac/spritecache.h"
-#include "gfx/ddb.h"
-#include "gfx/gfx_util.h"
-#include "gfx/graphicsdriver.h"
-
-using namespace AGS::Common;
-
-extern GameSetupStruct game;
-extern GameState play;
-extern ccInstance *dialogScriptsInst;
-extern int in_new_room;
-extern CharacterInfo*playerchar;
-extern SpriteCache spriteset;
-extern int spritewidth[MAX_SPRITES],spriteheight[MAX_SPRITES];
-extern volatile int timerloop;
-extern AGSPlatformDriver *platform;
-extern int cur_mode,cur_cursor;
-extern Bitmap *virtual_screen;
-extern IGraphicsDriver *gfxDriver;
-
-DialogTopic *dialog;
-ScriptDialogOptionsRendering ccDialogOptionsRendering;
-ScriptDrawingSurface* dialogOptionsRenderingSurface;
-
-int said_speech_line; // used while in dialog to track whether screen needs updating
-
-int said_text = 0;
-int longestline = 0;
-
-
-
-
-void Dialog_Start(ScriptDialog *sd) {
-  RunDialog(sd->id);
-}
-
-#define CHOSE_TEXTPARSER -3053
-#define SAYCHOSEN_USEFLAG 1
-#define SAYCHOSEN_YES 2
-#define SAYCHOSEN_NO  3 
-
-int Dialog_DisplayOptions(ScriptDialog *sd, int sayChosenOption)
-{
-  if ((sayChosenOption < 1) || (sayChosenOption > 3))
-    quit("!Dialog.DisplayOptions: invalid parameter passed");
-
-  int chose = show_dialog_options(sd->id, sayChosenOption, (game.options[OPT_RUNGAMEDLGOPTS] != 0));
-  if (chose != CHOSE_TEXTPARSER)
-  {
-    chose++;
-  }
-  return chose;
-}
-
-void Dialog_SetOptionState(ScriptDialog *sd, int option, int newState) {
-  SetDialogOption(sd->id, option, newState);
-}
-
-int Dialog_GetOptionState(ScriptDialog *sd, int option) {
-  return GetDialogOption(sd->id, option);
-}
-
-int Dialog_HasOptionBeenChosen(ScriptDialog *sd, int option)
-{
-  if ((option < 1) || (option > dialog[sd->id].numoptions))
-    quit("!Dialog.HasOptionBeenChosen: Invalid option number specified");
-  option--;
-
-  if (dialog[sd->id].optionflags[option] & DFLG_HASBEENCHOSEN)
-    return 1;
-  return 0;
-}
-
-void Dialog_SetHasOptionBeenChosen(ScriptDialog *sd, int option, bool chosen)
-{
-    if (option < 1 || option > dialog[sd->id].numoptions)
-    {
-        quit("!Dialog.HasOptionBeenChosen: Invalid option number specified");
-    }
-    option--;
-    if (chosen)
-    {
-        dialog[sd->id].optionflags[option] |= DFLG_HASBEENCHOSEN;
-    }
-    else
-    {
-        dialog[sd->id].optionflags[option] &= ~DFLG_HASBEENCHOSEN;
-    }
-}
-
-int Dialog_GetOptionCount(ScriptDialog *sd)
-{
-  return dialog[sd->id].numoptions;
-}
-
-int Dialog_GetShowTextParser(ScriptDialog *sd)
-{
-  return (dialog[sd->id].topicFlags & DTFLG_SHOWPARSER) ? 1 : 0;
-}
-
-const char* Dialog_GetOptionText(ScriptDialog *sd, int option)
-{
-  if ((option < 1) || (option > dialog[sd->id].numoptions))
-    quit("!Dialog.GetOptionText: Invalid option number specified");
-
-  option--;
-
-  return CreateNewScriptString(get_translation(dialog[sd->id].optionnames[option]));
-}
-
-int Dialog_GetID(ScriptDialog *sd) {
-  return sd->id;
-}
-
-//=============================================================================
-
-#define RUN_DIALOG_STAY          -1
-#define RUN_DIALOG_STOP_DIALOG   -2
-#define RUN_DIALOG_GOTO_PREVIOUS -4
-// dialog manager stuff
-
-void get_dialog_script_parameters(unsigned char* &script, unsigned short* param1, unsigned short* param2)
-{
-  script++;
-  *param1 = *script;
-  script++;
-  *param1 += *script * 256;
-  script++;
-  
-  if (param2)
-  {
-    *param2 = *script;
-    script++;
-    *param2 += *script * 256;
-    script++;
-  }
-}
-
-int run_dialog_script(DialogTopic*dtpp, int dialogID, int offse, int optionIndex) {
-  said_speech_line = 0;
-  int result = RUN_DIALOG_STAY;
-
-  if (dialogScriptsInst)
-  {
-    char funcName[100];
-    sprintf(funcName, "_run_dialog%d", dialogID);
-    dialogScriptsInst->RunTextScriptIParam(funcName, RuntimeScriptValue().SetInt32(optionIndex));
-    result = dialogScriptsInst->returnValue;
-  }
-<<<<<<< HEAD
-=======
-  else
-  {
-    // old dialog format
-    if (offse == -1)
-      return result;	
-	
-    unsigned char* script = old_dialog_scripts[dialogID].get() + offse;
-
-    unsigned short param1 = 0;
-    unsigned short param2 = 0;
-    bool script_running = true;
-
-    while (script_running)
-    {
-      switch (*script)
-      {
-        case DCMD_SAY:
-          get_dialog_script_parameters(script, &param1, &param2);
-          
-          if (param1 == DCHAR_PLAYER)
-            param1 = game.playercharacter;
-
-          if (param1 == DCHAR_NARRATOR)
-            Display(get_translation(old_speech_lines[param2]));
-          else
-            DisplaySpeech(get_translation(old_speech_lines[param2]), param1);
-
-          said_speech_line = 1;
-          break;
-
-        case DCMD_OPTOFF:
-          get_dialog_script_parameters(script, &param1, NULL);
-          SetDialogOption(dialogID, param1 + 1, 0, true);
-          break;
-
-        case DCMD_OPTON:
-          get_dialog_script_parameters(script, &param1, NULL);
-          SetDialogOption(dialogID, param1 + 1, DFLG_ON, true);
-          break;
-
-        case DCMD_RETURN:
-          script_running = false;
-          break;
-
-        case DCMD_STOPDIALOG:
-          result = RUN_DIALOG_STOP_DIALOG;
-          script_running = false;
-          break;
-
-        case DCMD_OPTOFFFOREVER:
-          get_dialog_script_parameters(script, &param1, NULL);
-          SetDialogOption(dialogID, param1 + 1, DFLG_OFFPERM, true);
-          break;
-
-        case DCMD_RUNTEXTSCRIPT:
-          get_dialog_script_parameters(script, &param1, NULL);
-          result = run_dialog_request(param1);
-          script_running = (result == RUN_DIALOG_STAY);
-          break;
-
-        case DCMD_GOTODIALOG:
-          get_dialog_script_parameters(script, &param1, NULL);
-          result = param1;
-          script_running = false;
-          break;
-
-        case DCMD_PLAYSOUND:
-          get_dialog_script_parameters(script, &param1, NULL);
-          play_sound(param1);
-          break;
-
-        case DCMD_ADDINV:
-          get_dialog_script_parameters(script, &param1, NULL);
-          add_inventory(param1);
-          break;
-
-        case DCMD_SETSPCHVIEW:
-          get_dialog_script_parameters(script, &param1, &param2);
-          SetCharacterSpeechView(param1, param2);
-          break;
-
-        case DCMD_NEWROOM:
-          get_dialog_script_parameters(script, &param1, NULL);
-          NewRoom(param1);
-          in_new_room = 1;
-          result = RUN_DIALOG_STOP_DIALOG;
-          script_running = false;
-          break;
-
-        case DCMD_SETGLOBALINT:
-          get_dialog_script_parameters(script, &param1, &param2);
-          SetGlobalInt(param1, param2);
-          break;
-
-        case DCMD_GIVESCORE:
-          get_dialog_script_parameters(script, &param1, NULL);
-          GiveScore(param1);
-          break;
-
-        case DCMD_GOTOPREVIOUS:
-          result = RUN_DIALOG_GOTO_PREVIOUS;
-          script_running = false;
-          break;
-
-        case DCMD_LOSEINV:
-          get_dialog_script_parameters(script, &param1, NULL);
-          lose_inventory(param1);
-          break;
-
-        case DCMD_ENDSCRIPT:
-          result = RUN_DIALOG_STOP_DIALOG;
-          script_running = false;
-          break;
-      }
-    }
-  }
->>>>>>> b1bb6152
-
-  if (in_new_room > 0)
-    return RUN_DIALOG_STOP_DIALOG;
-
-  if (said_speech_line > 0) {
-    // the line below fixes the problem with the close-up face remaining on the
-    // screen after they finish talking; however, it makes the dialog options
-    // area flicker when going between topics.
-    DisableInterface();
-    UpdateGameOnce(); // redraw the screen to make sure it looks right
-    EnableInterface();
-    // if we're not about to abort the dialog, switch back to arrow
-    if (result != RUN_DIALOG_STOP_DIALOG)
-      set_mouse_cursor(CURS_ARROW);
-  }
-
-  return result;
-}
-
-int write_dialog_options(Bitmap *ds, bool ds_has_alpha, int dlgxp, int curyp, int numdisp, int mouseison, int areawid,
-    int bullet_wid, int usingfont, DialogTopic*dtop, char*disporder, short*dispyp,
-    int linespacing, int utextcol, int padding) {
-  int ww;
-
-  color_t text_color;
-  for (ww=0;ww<numdisp;ww++) {
-
-    if ((dtop->optionflags[disporder[ww]] & DFLG_HASBEENCHOSEN) &&
-        (play.read_dialog_option_colour >= 0)) {
-      // 'read' colour
-      text_color = ds->GetCompatibleColor(play.read_dialog_option_colour);
-    }
-    else {
-      // 'unread' colour
-      text_color = ds->GetCompatibleColor(playerchar->talkcolor);
-    }
-
-    if (mouseison==ww) {
-      if (text_color == ds->GetCompatibleColor(utextcol))
-        text_color = ds->GetCompatibleColor(13); // the normal colour is the same as highlight col
-      else text_color = ds->GetCompatibleColor(utextcol);
-    }
-
-    break_up_text_into_lines(areawid-(2*padding+2+bullet_wid),usingfont,get_translation(dtop->optionnames[disporder[ww]]));
-    dispyp[ww]=curyp;
-    if (game.dialog_bullet > 0)
-    {
-        draw_gui_sprite(ds, game.dialog_bullet, dlgxp, curyp, ds_has_alpha);
-    }
-    int cc;
-    if (game.options[OPT_DIALOGNUMBERED] == kDlgOptNumbering) {
-      char tempbfr[20];
-      int actualpicwid = 0;
-      if (game.dialog_bullet > 0)
-        actualpicwid = spritewidth[game.dialog_bullet]+3;
-
-      sprintf (tempbfr, "%d.", ww + 1);
-      wouttext_outline (ds, dlgxp + actualpicwid, curyp, usingfont, text_color, tempbfr);
-    }
-    for (cc=0;cc<numlines;cc++) {
-      wouttext_outline(ds, dlgxp+((cc==0) ? 0 : 9)+bullet_wid, curyp, usingfont, text_color, lines[cc]);
-      curyp+=linespacing;
-    }
-    if (ww < numdisp-1)
-      curyp += game.options[OPT_DIALOGGAP];
-  }
-  return curyp;
-}
-
-
-
-#define GET_OPTIONS_HEIGHT {\
-  needheight = 0;\
-  for (int i = 0; i < numdisp; ++i) {\
-    break_up_text_into_lines(areawid-(2*padding+2+bullet_wid),usingfont,get_translation(dtop->optionnames[disporder[i]]));\
-    needheight += getheightoflines(usingfont, numlines) + game.options[OPT_DIALOGGAP];\
-  }\
-<<<<<<< HEAD
-  if (parserInput) needheight += parserInput->Height + game.options[OPT_DIALOGGAP];\
-=======
-  if (parserInput) needheight += parserInput->Height + multiply_up_coordinate(game.options[OPT_DIALOGGAP]);\
->>>>>>> b1bb6152
- }
-
-
-void draw_gui_for_dialog_options(Bitmap *ds, GUIMain *guib, int dlgxp, int dlgyp) {
-  if (guib->BgColor != 0) {
-    color_t draw_color = ds->GetCompatibleColor(guib->BgColor);
-    ds->FillRect(Rect(dlgxp, dlgyp, dlgxp + guib->Width, dlgyp + guib->Height), draw_color);
-  }
-  if (guib->BgImage > 0)
-      GfxUtil::DrawSpriteWithTransparency(ds, spriteset[guib->BgImage], dlgxp, dlgyp);
-}
-
-bool get_custom_dialog_options_dimensions(int dlgnum)
-{
-  ccDialogOptionsRendering.Reset();
-  ccDialogOptionsRendering.dialogID = dlgnum;
-
-  getDialogOptionsDimensionsFunc.params[0].SetDynamicObject(&ccDialogOptionsRendering, &ccDialogOptionsRendering);
-  run_function_on_non_blocking_thread(&getDialogOptionsDimensionsFunc);
-
-  if ((ccDialogOptionsRendering.width > 0) &&
-      (ccDialogOptionsRendering.height > 0))
-  {
-    return true;
-  }
-  return false;
-}
-
-#define MAX_TOPIC_HISTORY 50
-#define DLG_OPTION_PARSER 99
-
-struct DialogOptions
-{
-    int dlgnum;
-    bool runGameLoopsInBackground;
-
-    int dlgxp;
-    int dlgyp;
-    int dialog_abs_x; // absolute dialog position on screen
-    int padding;
-    int usingfont;
-    int lineheight;
-    int linespacing;
-    int curswas;
-    int bullet_wid;
-    int needheight;
-    IDriverDependantBitmap *ddb;
-    Bitmap *subBitmap;
-    GUITextBox *parserInput;
-    DialogTopic*dtop;
-
-    char disporder[MAXTOPICOPTIONS];
-    short dispyp[MAXTOPICOPTIONS];
-
-    int numdisp;
-    int chose;
-
-    Bitmap *tempScrn;
-    int parserActivated;
-
-    int curyp;
-    bool wantRefresh;
-    bool usingCustomRendering;
-    int orixp;
-    int oriyp;
-    int areawid;
-    int is_textwindow;
-    int dirtyx;
-    int dirtyy;
-    int dirtywidth;
-    int dirtyheight;
-
-    int mouseison;
-    int mousewason;
-
-    int forecol;
-
-    void Prepare(int _dlgnum, bool _runGameLoopsInBackground);
-    void Show();
-    void Redraw();
-    bool Run();
-    void Close();
-};
-
-void DialogOptions::Prepare(int _dlgnum, bool _runGameLoopsInBackground)
-{
-  dlgnum = _dlgnum;
-  runGameLoopsInBackground = _runGameLoopsInBackground;
-
-  dlgyp = 160;
-  usingfont=FONT_NORMAL;
-  lineheight = getfontheight_outlined(usingfont);
-  linespacing = getfontspacing_outlined(usingfont);
-  curswas=cur_cursor;
-  bullet_wid = 0;
-  ddb = NULL;
-  subBitmap = NULL;
-  parserInput = NULL;
-  dtop = NULL;
-
-  if ((dlgnum < 0) || (dlgnum >= game.numdialog))
-    quit("!RunDialog: invalid dialog number specified");
-
-  can_run_delayed_command();
-
-  play.in_conversation ++;
-
-  update_polled_stuff_if_runtime();
-
-  if (game.dialog_bullet > 0)
-    bullet_wid = spritewidth[game.dialog_bullet]+3;
-
-  // numbered options, leave space for the numbers
-  if (game.options[OPT_DIALOGNUMBERED] == kDlgOptNumbering)
-    bullet_wid += wgettextwidth_compensate("9. ", usingfont);
-
-  said_text = 0;
-
-  update_polled_stuff_if_runtime();
-
-  tempScrn = BitmapHelper::CreateBitmap(BitmapHelper::GetScreenBitmap()->GetWidth(), BitmapHelper::GetScreenBitmap()->GetHeight(), System_GetColorDepth());
-
-  set_mouse_cursor(CURS_ARROW);
-
-  dtop=&dialog[dlgnum];
-
-  chose=-1;
-  numdisp=0;
-
-  parserActivated = 0;
-  if ((dtop->topicFlags & DTFLG_SHOWPARSER) && (play.disable_dialog_parser == 0)) {
-    parserInput = new GUITextBox();
-<<<<<<< HEAD
-    parserInput->Height = lineheight + 4;
-=======
-    parserInput->Height = lineheight + get_fixed_pixel_size(4);
->>>>>>> b1bb6152
-    parserInput->TextBoxFlags = 0;
-    parserInput->Font = usingfont;
-  }
-
-  numdisp=0;
-  for (int i = 0; i < dtop->numoptions; ++i) {
-    if ((dtop->optionflags[i] & DFLG_ON)==0) continue;
-    ensure_text_valid_for_font(dtop->optionnames[i], usingfont);
-    disporder[numdisp]=i;
-    numdisp++;
-  }
-}
-
-void DialogOptions::Show()
-{
-  if (numdisp<1) quit("!DoDialog: all options have been turned off");
-  // Don't display the options if there is only one and the parser
-  // is not enabled.
-  if (!((numdisp > 1) || (parserInput != NULL) || (play.show_single_dialog_option)))
-  {
-      chose = disporder[0];  // only one choice, so select it
-      return;
-  }
-
-    SetVirtualScreen(virtual_screen);
-
-    is_textwindow = 0;
-    forecol = play.dialog_options_highlight_color;
-
-    mouseison=-1;
-    mousewason=-10;
-    dirtyx = 0;
-    dirtyy = 0;
-    dirtywidth = virtual_screen->GetWidth();
-    dirtyheight = virtual_screen->GetHeight();
-    usingCustomRendering = false;
-
-
-    dlgxp = 1;
-    if (get_custom_dialog_options_dimensions(dlgnum))
-    {
-      usingCustomRendering = true;
-      dirtyx = ccDialogOptionsRendering.x;
-      dirtyy = ccDialogOptionsRendering.y;
-      dirtywidth = ccDialogOptionsRendering.width;
-      dirtyheight = ccDialogOptionsRendering.height;
-      dialog_abs_x = dirtyx;
-    }
-    else if (game.options[OPT_DIALOGIFACE] > 0)
-    {
-      GUIMain*guib=&guis[game.options[OPT_DIALOGIFACE]];
-      if (guib->IsTextWindow()) {
-        // text-window, so do the QFG4-style speech options
-        is_textwindow = 1;
-        forecol = guib->FgColor;
-      }
-      else {
-        dlgxp = guib->X;
-        dlgyp = guib->Y;
-
-        dirtyx = dlgxp;
-        dirtyy = dlgyp;
-        dirtywidth = guib->Width;
-        dirtyheight = guib->Height;
-        dialog_abs_x = guib->X;
-
-        areawid=guib->Width - 5;
-        padding = TEXTWINDOW_PADDING_DEFAULT;
-
-        GET_OPTIONS_HEIGHT
-
-        if (game.options[OPT_DIALOGUPWARDS]) {
-          // They want the options upwards from the bottom
-          dlgyp = (guib->Y + guib->Height) - needheight;
-        }
-        
-      }
-    }
-    else {
-      //dlgyp=(play.viewport.GetHeight()-numdisp*txthit)-1;
-      areawid=play.viewport.GetWidth()-5;
-      padding = TEXTWINDOW_PADDING_DEFAULT;
-      GET_OPTIONS_HEIGHT
-      dlgyp = play.viewport.GetHeight() - needheight;
-
-      dirtyx = 0;
-      dirtyy = dlgyp - 1;
-      dirtywidth = play.viewport.GetWidth();
-      dirtyheight = play.viewport.GetHeight() - dirtyy;
-      dialog_abs_x = 0;
-    }
-    if (!is_textwindow)
-      areawid -= play.dialog_options_x * 2;
-
-    orixp = dlgxp;
-    oriyp = dlgyp;
-    wantRefresh = false;
-    mouseison=-10;
-    
-    update_polled_stuff_if_runtime();
-    //->Blit(virtual_screen, tempScrn, 0, 0, 0, 0, screen->GetWidth(), screen->GetHeight());
-    if (!play.mouse_cursor_hidden)
-      domouse(1);
-    update_polled_stuff_if_runtime();
-
-    Redraw();
-    while(Run());
-
-    if (!play.mouse_cursor_hidden)
-      domouse(2);
-}
-
-void DialogOptions::Redraw()
-{
-    wantRefresh = true;
-
-    if (usingCustomRendering)
-    {
-      tempScrn = recycle_bitmap(tempScrn, System_GetColorDepth(), 
-        ccDialogOptionsRendering.width, 
-        ccDialogOptionsRendering.height);
-    }
-
-    tempScrn->ClearTransparent();
-    Bitmap *ds = SetVirtualScreen(tempScrn);
-
-    dlgxp = orixp;
-    dlgyp = oriyp;
-    // lengthy drawing to screen, so lock it for speed
-    //acquire_screen();
-
-    bool options_surface_has_alpha = false;
-
-    if (usingCustomRendering)
-    {
-      ccDialogOptionsRendering.surfaceToRenderTo = dialogOptionsRenderingSurface;
-      ccDialogOptionsRendering.surfaceAccessed = false;
-      dialogOptionsRenderingSurface->linkedBitmapOnly = tempScrn;
-      dialogOptionsRenderingSurface->hasAlphaChannel = ccDialogOptionsRendering.hasAlphaChannel;
-      options_surface_has_alpha = dialogOptionsRenderingSurface->hasAlphaChannel != 0;
-
-      renderDialogOptionsFunc.params[0].SetDynamicObject(&ccDialogOptionsRendering, &ccDialogOptionsRendering);
-      run_function_on_non_blocking_thread(&renderDialogOptionsFunc);
-
-      if (!ccDialogOptionsRendering.surfaceAccessed)
-        quit("!dialog_options_get_dimensions was implemented, but no dialog_options_render function drew anything to the surface");
-
-      if (parserInput)
-      {
-<<<<<<< HEAD
-        parserInput->X = ccDialogOptionsRendering.parserTextboxX;
-        curyp = ccDialogOptionsRendering.parserTextboxY;
-        areawid = ccDialogOptionsRendering.parserTextboxWidth;
-=======
-        parserInput->X = multiply_up_coordinate(ccDialogOptionsRendering.parserTextboxX);
-        curyp = multiply_up_coordinate(ccDialogOptionsRendering.parserTextboxY);
-        areawid = multiply_up_coordinate(ccDialogOptionsRendering.parserTextboxWidth);
->>>>>>> b1bb6152
-        if (areawid == 0)
-          areawid = tempScrn->GetWidth();
-      }
-      ccDialogOptionsRendering.needRepaint = false;
-    }
-    else if (is_textwindow) {
-      // text window behind the options
-      areawid = play.max_dialogoption_width;
-      int biggest = 0;
-      padding = guis[game.options[OPT_DIALOGIFACE]].Padding;
-      for (int i = 0; i < numdisp; ++i) {
-        break_up_text_into_lines(areawid-((2*padding+2)+bullet_wid),usingfont,get_translation(dtop->optionnames[disporder[i]]));
-        if (longestline > biggest)
-          biggest = longestline;
-      }
-      if (biggest < areawid - ((2*padding+6)+bullet_wid))
-        areawid = biggest + ((2*padding+6)+bullet_wid);
-
-      if (areawid < play.min_dialogoption_width) {
-        areawid = play.min_dialogoption_width;
-        if (play.min_dialogoption_width > play.max_dialogoption_width)
-          quit("!game.min_dialogoption_width is larger than game.max_dialogoption_width");
-      }
-
-      GET_OPTIONS_HEIGHT
-
-      int savedwid = areawid;
-      int txoffs=0,tyoffs=0,yspos = play.viewport.GetHeight()/2-(2*padding+needheight)/2;
-      int xspos = play.viewport.GetWidth()/2 - areawid/2;
-      // shift window to the right if QG4-style full-screen pic
-      if ((game.options[OPT_SPEECHTYPE] == 3) && (said_text > 0))
-        xspos = (play.viewport.GetWidth() - areawid) - 10;
-
-      // needs to draw the right text window, not the default
-      push_screen(ds);
-      Bitmap *text_window_ds = ds;
-      draw_text_window(&text_window_ds, false, &txoffs,&tyoffs,&xspos,&yspos,&areawid,NULL,needheight, game.options[OPT_DIALOGIFACE]);
-      options_surface_has_alpha = guis[game.options[OPT_DIALOGIFACE]].HasAlphaChannel();
-      ds = pop_screen();
-      // snice draw_text_window incrases the width, restore it
-      areawid = savedwid;
-      //wnormscreen();
-
-      dirtyx = xspos;
-      dirtyy = yspos;
-      dirtywidth = text_window_ds->GetWidth();
-      dirtyheight = text_window_ds->GetHeight();
-      dialog_abs_x = txoffs + xspos;
-
-      GfxUtil::DrawSpriteWithTransparency(ds, text_window_ds, xspos, yspos);
-      delete text_window_ds;
-
-      // Ignore the dialog_options_x/y offsets when using a text window
-      txoffs += xspos;
-      tyoffs += yspos;
-      dlgyp = tyoffs;
-      curyp = write_dialog_options(ds, options_surface_has_alpha, txoffs,tyoffs,numdisp,mouseison,areawid,bullet_wid,usingfont,dtop,disporder,dispyp,linespacing,forecol,padding);
-      if (parserInput)
-        parserInput->X = txoffs;
-    }
-    else {
-
-      if (wantRefresh) {
-        // redraw the black background so that anti-alias
-        // fonts don't re-alias themselves
-        if (game.options[OPT_DIALOGIFACE] == 0) {
-          color_t draw_color = ds->GetCompatibleColor(16);
-          ds->FillRect(Rect(0,dlgyp-1,play.viewport.GetWidth()-1,play.viewport.GetHeight()-1), draw_color);
-        }
-        else {
-          GUIMain* guib = &guis[game.options[OPT_DIALOGIFACE]];
-          if (!guib->IsTextWindow())
-            draw_gui_for_dialog_options(ds, guib, dlgxp, dlgyp);
-        }
-      }
-
-      dirtyx = 0;
-      dirtywidth = play.viewport.GetWidth();
-
-      if (game.options[OPT_DIALOGIFACE] > 0) 
-      {
-        // the whole GUI area should be marked dirty in order
-        // to ensure it gets drawn
-        GUIMain* guib = &guis[game.options[OPT_DIALOGIFACE]];
-        dirtyheight = guib->Height;
-        dirtyy = dlgyp;
-        options_surface_has_alpha = guib->HasAlphaChannel();
-      }
-      else
-      {
-        dirtyy = dlgyp - 1;
-        dirtyheight = needheight + 1;
-        options_surface_has_alpha = false;
-      }
-
-      dlgxp += play.dialog_options_x;
-      dlgyp += play.dialog_options_y;
-
-      // if they use a negative dialog_options_y, make sure the
-      // area gets marked as dirty
-      if (dlgyp < dirtyy)
-        dirtyy = dlgyp;
-
-      //curyp = dlgyp + 1;
-      curyp = dlgyp;
-      curyp = write_dialog_options(ds, options_surface_has_alpha, dlgxp,curyp,numdisp,mouseison,areawid,bullet_wid,usingfont,dtop,disporder,dispyp,linespacing,forecol,padding);
-
-      /*if (curyp > play.viewport.GetHeight()) {
-        dlgyp = play.viewport.GetHeight() - (curyp - dlgyp);
-        ds->FillRect(Rect(0,dlgyp-1,play.viewport.GetWidth()-1,play.viewport.GetHeight()-1);
-        goto redraw_options;
-      }*/
-      if (parserInput)
-        parserInput->X = dlgxp;
-    }
-
-    if (parserInput) {
-      // Set up the text box, if present
-<<<<<<< HEAD
-      parserInput->Y = curyp + game.options[OPT_DIALOGGAP];
-      parserInput->Width = areawid - 10;
-=======
-      parserInput->Y = curyp + multiply_up_coordinate(game.options[OPT_DIALOGGAP]);
-      parserInput->Width = areawid - get_fixed_pixel_size(10);
->>>>>>> b1bb6152
-      parserInput->TextColor = playerchar->talkcolor;
-      if (mouseison == DLG_OPTION_PARSER)
-        parserInput->TextColor = forecol;
-
-      if (game.dialog_bullet)  // the parser X will get moved in a second
-      {
-<<<<<<< HEAD
-          draw_gui_sprite(ds, game.dialog_bullet, parserInput->X, parserInput->Y, options_surface_has_alpha);
-=======
-          draw_gui_sprite_v330(ds, game.dialog_bullet, parserInput->X, parserInput->Y, options_surface_has_alpha);
->>>>>>> b1bb6152
-      }
-
-      parserInput->Width -= bullet_wid;
-      parserInput->X += bullet_wid;
-
-      parserInput->Draw(ds);
-      parserInput->IsActivated = false;
-    }
-
-    wantRefresh = false;
-    ds = SetVirtualScreen(virtual_screen);
-
-    update_polled_stuff_if_runtime();
-
-    subBitmap = recycle_bitmap(subBitmap, tempScrn->GetColorDepth(), dirtywidth, dirtyheight);
-    subBitmap = ReplaceBitmapWithSupportedFormat(subBitmap);
-
-    update_polled_stuff_if_runtime();
-
-    if (usingCustomRendering)
-    {
-      subBitmap->Blit(tempScrn, 0, 0, 0, 0, tempScrn->GetWidth(), tempScrn->GetHeight());
-      invalidate_rect(dirtyx, dirtyy, dirtyx + subBitmap->GetWidth(), dirtyy + subBitmap->GetHeight());
-    }
-    else
-    {
-      subBitmap->Blit(tempScrn, dirtyx, dirtyy, 0, 0, dirtywidth, dirtyheight);
-    }
-
-    if ((ddb != NULL) && 
-      ((ddb->GetWidth() != dirtywidth) ||
-       (ddb->GetHeight() != dirtyheight)))
-    {
-      gfxDriver->DestroyDDB(ddb);
-      ddb = NULL;
-    }
-    
-    if (ddb == NULL)
-      ddb = gfxDriver->CreateDDBFromBitmap(subBitmap, options_surface_has_alpha, false);
-    else
-      gfxDriver->UpdateDDBFromBitmap(ddb, subBitmap, options_surface_has_alpha);
-
-    if (runGameLoopsInBackground)
-    {
-        render_graphics(ddb, dirtyx, dirtyy);
-    }
-}
-
-bool DialogOptions::Run()
-{
-    const bool new_custom_render = usingCustomRendering && game.options[OPT_DIALOGOPTIONSAPI] >= 0;
-
-      if (runGameLoopsInBackground)
-      {
-        play.disabled_user_interface++;
-        UpdateGameOnce(false, ddb, dirtyx, dirtyy);
-        play.disabled_user_interface--;
-      }
-      else
-      {
-        timerloop = 0;
-        NEXT_ITERATION();
-
-        render_graphics(ddb, dirtyx, dirtyy);
-      
-        update_polled_audio_and_crossfade();
-      }
-
-      if (new_custom_render)
-      {
-        runDialogOptionRepExecFunc.params[0].SetDynamicObject(&ccDialogOptionsRendering, &ccDialogOptionsRendering);
-        run_function_on_non_blocking_thread(&runDialogOptionRepExecFunc);
-      }
-
-      if (kbhit()) {
-        int gkey = getch();
-        if (parserInput) {
-          wantRefresh = true;
-          // type into the parser 
-          if ((gkey == 361) || ((gkey == ' ') && (strlen(parserInput->Text) == 0))) {
-            // write previous contents into textbox (F3 or Space when box is empty)
-            for (unsigned int i = strlen(parserInput->Text); i < strlen(play.lastParserEntry); i++) {
-              parserInput->OnKeyPress(play.lastParserEntry[i]);
-            }
-            //domouse(2);
-            Redraw();
-            return true; // continue running loop
-          }
-          else if ((gkey >= 32) || (gkey == 13) || (gkey == 8)) {
-            parserInput->OnKeyPress(gkey);
-            if (!parserInput->IsActivated) {
-              //domouse(2);
-              Redraw();
-              return true; // continue running loop
-            }
-          }
-        }
-        else if (new_custom_render)
-        {
-            runDialogOptionKeyPressHandlerFunc.params[0].SetDynamicObject(&ccDialogOptionsRendering, &ccDialogOptionsRendering);
-            runDialogOptionKeyPressHandlerFunc.params[1].SetInt32(GetKeyForKeyPressCb(gkey));
-            run_function_on_non_blocking_thread(&runDialogOptionKeyPressHandlerFunc);
-        }
-        // Allow selection of options by keyboard shortcuts
-        else if (game.options[OPT_DIALOGNUMBERED] >= kDlgOptKeysOnly &&
-                 gkey >= '1' && gkey <= '9')
-        {
-          gkey -= '1';
-          if (gkey < numdisp) {
-            chose = disporder[gkey];
-            return false; // end dialog options running loop
-          }
-        }
-      }
-      mousewason=mouseison;
-      mouseison=-1;
-      if (new_custom_render); // do not automatically detect option under mouse
-      else if (usingCustomRendering)
-      {
-        if ((mousex >= dirtyx) && (mousey >= dirtyy) &&
-            (mousex < dirtyx + tempScrn->GetWidth()) &&
-            (mousey < dirtyy + tempScrn->GetHeight()))
-        {
-          getDialogOptionUnderCursorFunc.params[0].SetDynamicObject(&ccDialogOptionsRendering, &ccDialogOptionsRendering);
-          run_function_on_non_blocking_thread(&getDialogOptionUnderCursorFunc);
-
-          if (!getDialogOptionUnderCursorFunc.atLeastOneImplementationExists)
-            quit("!The script function dialog_options_get_active is not implemented. It must be present to use a custom dialogue system.");
-
-          mouseison = ccDialogOptionsRendering.activeOptionID;
-        }
-        else
-        {
-          ccDialogOptionsRendering.activeOptionID = -1;
-        }
-      }
-      else if (mousex >= dialog_abs_x && mousex < (dialog_abs_x + areawid) &&
-               mousey >= dlgyp && mousey < curyp)
-      {
-        mouseison=numdisp-1;
-        for (int i = 0; i < numdisp; ++i) {
-          if (mousey < dispyp[i]) { mouseison=i-1; break; }
-        }
-        if ((mouseison<0) | (mouseison>=numdisp)) mouseison=-1;
-      }
-
-      if (parserInput != NULL) {
-        int relativeMousey = mousey;
-        if (usingCustomRendering)
-          relativeMousey -= dirtyy;
-
-        if ((relativeMousey > parserInput->Y) && 
-            (relativeMousey < parserInput->Y + parserInput->Height))
-          mouseison = DLG_OPTION_PARSER;
-
-        if (parserInput->IsActivated)
-          parserActivated = 1;
-      }
-
-      int mouseButtonPressed = mgetbutton();
-
-      if (mouseButtonPressed != NONE)
-      {
-        if (mouseison < 0 && !new_custom_render)
-        {
-          if (usingCustomRendering)
-          {
-            runDialogOptionMouseClickHandlerFunc.params[0].SetDynamicObject(&ccDialogOptionsRendering, &ccDialogOptionsRendering);
-            runDialogOptionMouseClickHandlerFunc.params[1].SetInt32(mouseButtonPressed + 1);
-            run_function_on_non_blocking_thread(&runDialogOptionMouseClickHandlerFunc);
-
-            if (runDialogOptionMouseClickHandlerFunc.atLeastOneImplementationExists)
-            {
-              Redraw();
-              return true; // continue running loop
-            }
-          }
-          return true; // continue running loop
-        }
-        if (mouseison == DLG_OPTION_PARSER) {
-          // they clicked the text box
-          parserActivated = 1;
-        }
-        else if (new_custom_render)
-        {
-            runDialogOptionMouseClickHandlerFunc.params[0].SetDynamicObject(&ccDialogOptionsRendering, &ccDialogOptionsRendering);
-            runDialogOptionMouseClickHandlerFunc.params[1].SetInt32(mouseButtonPressed + 1);
-            run_function_on_non_blocking_thread(&runDialogOptionMouseClickHandlerFunc);
-        }
-        else if (usingCustomRendering)
-        {
-          chose = mouseison;
-          return false; // end dialog options running loop
-        }
-        else {
-          chose=disporder[mouseison];
-          return false; // end dialog options running loop
-        }
-      }
-
-      if (usingCustomRendering)
-      {
-        int mouseWheelTurn = check_mouse_wheel();
-        if (mouseWheelTurn != 0)
-        {
-            runDialogOptionMouseClickHandlerFunc.params[0].SetDynamicObject(&ccDialogOptionsRendering, &ccDialogOptionsRendering);
-            runDialogOptionMouseClickHandlerFunc.params[1].SetInt32((mouseWheelTurn < 0) ? 9 : 8);
-            run_function_on_non_blocking_thread(&runDialogOptionMouseClickHandlerFunc);
-
-            if (!new_custom_render)
-            {
-                if (runDialogOptionMouseClickHandlerFunc.atLeastOneImplementationExists)
-                    Redraw();
-                return true; // continue running loop
-            }
-        }
-      }
-
-      if (parserActivated) {
-        // They have selected a custom parser-based option
-        if (!parserInput->Text.IsEmpty() != 0) {
-          chose = DLG_OPTION_PARSER;
-          return false; // end dialog options running loop
-        }
-        else {
-          parserActivated = 0;
-          parserInput->IsActivated = 0;
-        }
-      }
-      if (mousewason != mouseison) {
-        //domouse(2);
-        Redraw();
-        return true; // continue running loop
-      }
-      if (new_custom_render)
-      {
-        if (ccDialogOptionsRendering.chosenOptionID >= 0)
-        {
-            chose = ccDialogOptionsRendering.chosenOptionID;
-            ccDialogOptionsRendering.chosenOptionID = -1;
-            return false; // end dialog options running loop
-        }
-        if (ccDialogOptionsRendering.needRepaint)
-        {
-            Redraw();
-            return true; // continue running loop
-        }
-      }
-      PollUntilNextFrame();
-      return true; // continue running loop
-}
-
-void DialogOptions::Close()
-{
-  clear_input_buffer();
-  //leave_real_screen();
-  construct_virtual_screen(true);
-
-  if (parserActivated) 
-  {
-    strcpy (play.lastParserEntry, parserInput->Text);
-<<<<<<< HEAD
-    Parser_ParseText (parserInput->Text);
-=======
-    ParseText (parserInput->Text);
->>>>>>> b1bb6152
-    chose = CHOSE_TEXTPARSER;
-  }
-
-  if (parserInput) {
-    delete parserInput;
-    parserInput = NULL;
-  }
-
-  if (ddb != NULL)
-    gfxDriver->DestroyDDB(ddb);
-  delete subBitmap;
-
-  set_mouse_cursor(curswas);
-  // In case it's the QFG4 style dialog, remove the black screen
-  play.in_conversation--;
-  remove_screen_overlay(OVER_COMPLETE);
-
-  delete tempScrn;
-}
-
-DialogOptions DlgOpt;
-
-int show_dialog_options(int _dlgnum, int sayChosenOption, bool _runGameLoopsInBackground) 
-{
-  DlgOpt.Prepare(_dlgnum, _runGameLoopsInBackground);
-  DlgOpt.Show();
-  DlgOpt.Close();  
-
-  int dialog_choice = DlgOpt.chose;
-  if (dialog_choice != CHOSE_TEXTPARSER)
-  {
-    DialogTopic *dialog_topic = DlgOpt.dtop;
-    int &option_flags = dialog_topic->optionflags[dialog_choice];
-    const char *option_name = DlgOpt.dtop->optionnames[dialog_choice];
-
-    option_flags |= DFLG_HASBEENCHOSEN;
-    bool sayTheOption = false;
-    if (sayChosenOption == SAYCHOSEN_YES)
-    {
-      sayTheOption = true;
-    }
-    else if (sayChosenOption == SAYCHOSEN_USEFLAG)
-    {
-      sayTheOption = ((option_flags & DFLG_NOREPEAT) == 0);
-    }
-
-    if (sayTheOption)
-      DisplaySpeech(get_translation(option_name), game.playercharacter);
-  }
-
-  return dialog_choice;
-}
-
-void do_conversation(int dlgnum) 
-{
-  EndSkippingUntilCharStops();
-
-  // AGS 2.x always makes the mouse cursor visible when displaying a dialog.
-  if (loaded_game_file_version <= kGameVersion_272)
-    play.mouse_cursor_hidden = 0;
-
-  int dlgnum_was = dlgnum;
-  int previousTopics[MAX_TOPIC_HISTORY];
-  int numPrevTopics = 0;
-  DialogTopic *dtop = &dialog[dlgnum];
-
-  // run the startup script
-  int tocar = run_dialog_script(dtop, dlgnum, dtop->startupentrypoint, 0);
-  if ((tocar == RUN_DIALOG_STOP_DIALOG) ||
-      (tocar == RUN_DIALOG_GOTO_PREVIOUS)) 
-  {
-    // 'stop' or 'goto-previous' from first startup script
-    remove_screen_overlay(OVER_COMPLETE);
-    play.in_conversation--;
-    return;
-  }
-  else if (tocar >= 0)
-    dlgnum = tocar;
-
-  while (dlgnum >= 0)
-  {
-    if (dlgnum >= game.numdialog)
-      quit("!RunDialog: invalid dialog number specified");
-
-    dtop = &dialog[dlgnum];
-
-    if (dlgnum != dlgnum_was) 
-    {
-      // dialog topic changed, so play the startup
-      // script for the new topic
-      tocar = run_dialog_script(dtop, dlgnum, dtop->startupentrypoint, 0);
-      dlgnum_was = dlgnum;
-      if (tocar == RUN_DIALOG_GOTO_PREVIOUS) {
-        if (numPrevTopics < 1) {
-          // goto-previous on first topic -- end dialog
-          tocar = RUN_DIALOG_STOP_DIALOG;
-        }
-        else {
-          tocar = previousTopics[numPrevTopics - 1];
-          numPrevTopics--;
-        }
-      }
-      if (tocar == RUN_DIALOG_STOP_DIALOG)
-        break;
-      else if (tocar >= 0) {
-        // save the old topic number in the history
-        if (numPrevTopics < MAX_TOPIC_HISTORY) {
-          previousTopics[numPrevTopics] = dlgnum;
-          numPrevTopics++;
-        }
-        dlgnum = tocar;
-        continue;
-      }
-    }
-
-    int chose = show_dialog_options(dlgnum, SAYCHOSEN_USEFLAG, (game.options[OPT_RUNGAMEDLGOPTS] != 0));
-
-    if (chose == CHOSE_TEXTPARSER)
-    {
-      said_speech_line = 0;
-  
-      tocar = run_dialog_request(dlgnum);
-
-      if (said_speech_line > 0) {
-        // fix the problem with the close-up face remaining on screen
-        DisableInterface();
-        UpdateGameOnce(); // redraw the screen to make sure it looks right
-        EnableInterface();
-        set_mouse_cursor(CURS_ARROW);
-      }
-    }
-    else 
-    {
-      tocar = run_dialog_script(dtop, dlgnum, dtop->entrypoints[chose], chose + 1);
-    }
-
-    if (tocar == RUN_DIALOG_GOTO_PREVIOUS) {
-      if (numPrevTopics < 1) {
-        tocar = RUN_DIALOG_STOP_DIALOG;
-      }
-      else {
-        tocar = previousTopics[numPrevTopics - 1];
-        numPrevTopics--;
-      }
-    }
-    if (tocar == RUN_DIALOG_STOP_DIALOG) break;
-    else if (tocar >= 0) {
-      // save the old topic number in the history
-      if (numPrevTopics < MAX_TOPIC_HISTORY) {
-        previousTopics[numPrevTopics] = dlgnum;
-        numPrevTopics++;
-      }
-      dlgnum = tocar;
-    }
-
-  }
-
-}
-
-// end dialog manager
-
-
-//=============================================================================
-//
-// Script API Functions
-//
-//=============================================================================
-
-#include "debug/out.h"
-#include "script/script_api.h"
-#include "script/script_runtime.h"
-#include "ac/dynobj/scriptstring.h"
-
-extern ScriptString myScriptStringImpl;
-
-// int (ScriptDialog *sd)
-RuntimeScriptValue Sc_Dialog_GetID(void *self, const RuntimeScriptValue *params, int32_t param_count)
-{
-    API_OBJCALL_INT(ScriptDialog, Dialog_GetID);
-}
-
-// int (ScriptDialog *sd)
-RuntimeScriptValue Sc_Dialog_GetOptionCount(void *self, const RuntimeScriptValue *params, int32_t param_count)
-{
-    API_OBJCALL_INT(ScriptDialog, Dialog_GetOptionCount);
-}
-
-// int (ScriptDialog *sd)
-RuntimeScriptValue Sc_Dialog_GetShowTextParser(void *self, const RuntimeScriptValue *params, int32_t param_count)
-{
-    API_OBJCALL_INT(ScriptDialog, Dialog_GetShowTextParser);
-}
-
-// int (ScriptDialog *sd, int sayChosenOption)
-RuntimeScriptValue Sc_Dialog_DisplayOptions(void *self, const RuntimeScriptValue *params, int32_t param_count)
-{
-    API_OBJCALL_INT_PINT(ScriptDialog, Dialog_DisplayOptions);
-}
-
-// int (ScriptDialog *sd, int option)
-RuntimeScriptValue Sc_Dialog_GetOptionState(void *self, const RuntimeScriptValue *params, int32_t param_count)
-{
-    API_OBJCALL_INT_PINT(ScriptDialog, Dialog_GetOptionState);
-}
-
-// const char* (ScriptDialog *sd, int option)
-RuntimeScriptValue Sc_Dialog_GetOptionText(void *self, const RuntimeScriptValue *params, int32_t param_count)
-{
-    API_OBJCALL_OBJ_PINT(ScriptDialog, const char, myScriptStringImpl, Dialog_GetOptionText);
-}
-
-// int (ScriptDialog *sd, int option)
-RuntimeScriptValue Sc_Dialog_HasOptionBeenChosen(void *self, const RuntimeScriptValue *params, int32_t param_count)
-{
-    API_OBJCALL_INT_PINT(ScriptDialog, Dialog_HasOptionBeenChosen);
-}
-
-RuntimeScriptValue Sc_Dialog_SetHasOptionBeenChosen(void *self, const RuntimeScriptValue *params, int32_t param_count)
-{
-    API_OBJCALL_VOID_PINT_PBOOL(ScriptDialog, Dialog_SetHasOptionBeenChosen);
-}
-
-// void (ScriptDialog *sd, int option, int newState)
-RuntimeScriptValue Sc_Dialog_SetOptionState(void *self, const RuntimeScriptValue *params, int32_t param_count)
-{
-    API_OBJCALL_VOID_PINT2(ScriptDialog, Dialog_SetOptionState);
-}
-
-// void (ScriptDialog *sd)
-RuntimeScriptValue Sc_Dialog_Start(void *self, const RuntimeScriptValue *params, int32_t param_count)
-{
-    API_OBJCALL_VOID(ScriptDialog, Dialog_Start);
-}
-
-void RegisterDialogAPI()
-{
-    ccAddExternalObjectFunction("Dialog::get_ID",               Sc_Dialog_GetID);
-    ccAddExternalObjectFunction("Dialog::get_OptionCount",      Sc_Dialog_GetOptionCount);
-    ccAddExternalObjectFunction("Dialog::get_ShowTextParser",   Sc_Dialog_GetShowTextParser);
-    ccAddExternalObjectFunction("Dialog::DisplayOptions^1",     Sc_Dialog_DisplayOptions);
-    ccAddExternalObjectFunction("Dialog::GetOptionState^1",     Sc_Dialog_GetOptionState);
-    ccAddExternalObjectFunction("Dialog::GetOptionText^1",      Sc_Dialog_GetOptionText);
-    ccAddExternalObjectFunction("Dialog::HasOptionBeenChosen^1", Sc_Dialog_HasOptionBeenChosen);
-    ccAddExternalObjectFunction("Dialog::SetHasOptionBeenChosen^2", Sc_Dialog_SetHasOptionBeenChosen);
-    ccAddExternalObjectFunction("Dialog::SetOptionState^2",     Sc_Dialog_SetOptionState);
-    ccAddExternalObjectFunction("Dialog::Start^0",              Sc_Dialog_Start);
-
-    /* ----------------------- Registering unsafe exports for plugins -----------------------*/
-
-    ccAddExternalFunctionForPlugin("Dialog::get_ID",               (void*)Dialog_GetID);
-    ccAddExternalFunctionForPlugin("Dialog::get_OptionCount",      (void*)Dialog_GetOptionCount);
-    ccAddExternalFunctionForPlugin("Dialog::get_ShowTextParser",   (void*)Dialog_GetShowTextParser);
-    ccAddExternalFunctionForPlugin("Dialog::DisplayOptions^1",     (void*)Dialog_DisplayOptions);
-    ccAddExternalFunctionForPlugin("Dialog::GetOptionState^1",     (void*)Dialog_GetOptionState);
-    ccAddExternalFunctionForPlugin("Dialog::GetOptionText^1",      (void*)Dialog_GetOptionText);
-    ccAddExternalFunctionForPlugin("Dialog::HasOptionBeenChosen^1", (void*)Dialog_HasOptionBeenChosen);
-    ccAddExternalFunctionForPlugin("Dialog::SetOptionState^2",     (void*)Dialog_SetOptionState);
-    ccAddExternalFunctionForPlugin("Dialog::Start^0",              (void*)Dialog_Start);
-}
+//=============================================================================
+//
+// Adventure Game Studio (AGS)
+//
+// Copyright (C) 1999-2011 Chris Jones and 2011-20xx others
+// The full list of copyright holders can be found in the Copyright.txt
+// file, which is part of this source code distribution.
+//
+// The AGS source code is provided under the Artistic License 2.0.
+// A copy of this license can be found in the file License.txt and at
+// http://www.opensource.org/licenses/artistic-license-2.0.php
+//
+//=============================================================================
+
+#include <stdio.h>
+#include "ac/dialog.h"
+#include "ac/common.h"
+#include "ac/character.h"
+#include "ac/characterinfo.h"
+#include "ac/dialogtopic.h"
+#include "ac/display.h"
+#include "ac/draw.h"
+#include "ac/gamestate.h"
+#include "ac/gamesetupstruct.h"
+#include "ac/global_character.h"
+#include "ac/global_dialog.h"
+#include "ac/global_display.h"
+#include "ac/global_game.h"
+#include "ac/global_gui.h"
+#include "ac/global_room.h"
+#include "ac/global_translation.h"
+#include "ac/keycode.h"
+#include "ac/overlay.h"
+#include "ac/mouse.h"
+#include "ac/parser.h"
+#include "ac/record.h"
+#include "ac/string.h"
+#include "ac/dynobj/scriptdialogoptionsrendering.h"
+#include "ac/dynobj/scriptdrawingsurface.h"
+#include "ac/system.h"
+#include "font/fonts.h"
+#include "script/cc_instance.h"
+#include "gui/guimain.h"
+#include "gui/guitextbox.h"
+#include "main/game_run.h"
+#include "media/audio/audio.h"
+#include "platform/base/agsplatformdriver.h"
+#include "script/script.h"
+#include "ac/spritecache.h"
+#include "gfx/ddb.h"
+#include "gfx/gfx_util.h"
+#include "gfx/graphicsdriver.h"
+
+using namespace AGS::Common;
+
+extern GameSetupStruct game;
+extern GameState play;
+extern ccInstance *dialogScriptsInst;
+extern int in_new_room;
+extern CharacterInfo*playerchar;
+extern SpriteCache spriteset;
+extern int spritewidth[MAX_SPRITES],spriteheight[MAX_SPRITES];
+extern volatile int timerloop;
+extern AGSPlatformDriver *platform;
+extern int cur_mode,cur_cursor;
+extern Bitmap *virtual_screen;
+extern IGraphicsDriver *gfxDriver;
+
+DialogTopic *dialog;
+ScriptDialogOptionsRendering ccDialogOptionsRendering;
+ScriptDrawingSurface* dialogOptionsRenderingSurface;
+
+int said_speech_line; // used while in dialog to track whether screen needs updating
+
+int said_text = 0;
+int longestline = 0;
+
+
+
+
+void Dialog_Start(ScriptDialog *sd) {
+  RunDialog(sd->id);
+}
+
+#define CHOSE_TEXTPARSER -3053
+#define SAYCHOSEN_USEFLAG 1
+#define SAYCHOSEN_YES 2
+#define SAYCHOSEN_NO  3 
+
+int Dialog_DisplayOptions(ScriptDialog *sd, int sayChosenOption)
+{
+  if ((sayChosenOption < 1) || (sayChosenOption > 3))
+    quit("!Dialog.DisplayOptions: invalid parameter passed");
+
+  int chose = show_dialog_options(sd->id, sayChosenOption, (game.options[OPT_RUNGAMEDLGOPTS] != 0));
+  if (chose != CHOSE_TEXTPARSER)
+  {
+    chose++;
+  }
+  return chose;
+}
+
+void Dialog_SetOptionState(ScriptDialog *sd, int option, int newState) {
+  SetDialogOption(sd->id, option, newState);
+}
+
+int Dialog_GetOptionState(ScriptDialog *sd, int option) {
+  return GetDialogOption(sd->id, option);
+}
+
+int Dialog_HasOptionBeenChosen(ScriptDialog *sd, int option)
+{
+  if ((option < 1) || (option > dialog[sd->id].numoptions))
+    quit("!Dialog.HasOptionBeenChosen: Invalid option number specified");
+  option--;
+
+  if (dialog[sd->id].optionflags[option] & DFLG_HASBEENCHOSEN)
+    return 1;
+  return 0;
+}
+
+void Dialog_SetHasOptionBeenChosen(ScriptDialog *sd, int option, bool chosen)
+{
+    if (option < 1 || option > dialog[sd->id].numoptions)
+    {
+        quit("!Dialog.HasOptionBeenChosen: Invalid option number specified");
+    }
+    option--;
+    if (chosen)
+    {
+        dialog[sd->id].optionflags[option] |= DFLG_HASBEENCHOSEN;
+    }
+    else
+    {
+        dialog[sd->id].optionflags[option] &= ~DFLG_HASBEENCHOSEN;
+    }
+}
+
+int Dialog_GetOptionCount(ScriptDialog *sd)
+{
+  return dialog[sd->id].numoptions;
+}
+
+int Dialog_GetShowTextParser(ScriptDialog *sd)
+{
+  return (dialog[sd->id].topicFlags & DTFLG_SHOWPARSER) ? 1 : 0;
+}
+
+const char* Dialog_GetOptionText(ScriptDialog *sd, int option)
+{
+  if ((option < 1) || (option > dialog[sd->id].numoptions))
+    quit("!Dialog.GetOptionText: Invalid option number specified");
+
+  option--;
+
+  return CreateNewScriptString(get_translation(dialog[sd->id].optionnames[option]));
+}
+
+int Dialog_GetID(ScriptDialog *sd) {
+  return sd->id;
+}
+
+//=============================================================================
+
+#define RUN_DIALOG_STAY          -1
+#define RUN_DIALOG_STOP_DIALOG   -2
+#define RUN_DIALOG_GOTO_PREVIOUS -4
+// dialog manager stuff
+
+void get_dialog_script_parameters(unsigned char* &script, unsigned short* param1, unsigned short* param2)
+{
+  script++;
+  *param1 = *script;
+  script++;
+  *param1 += *script * 256;
+  script++;
+  
+  if (param2)
+  {
+    *param2 = *script;
+    script++;
+    *param2 += *script * 256;
+    script++;
+  }
+}
+
+int run_dialog_script(DialogTopic*dtpp, int dialogID, int offse, int optionIndex) {
+  said_speech_line = 0;
+  int result = RUN_DIALOG_STAY;
+
+  if (dialogScriptsInst)
+  {
+    char funcName[100];
+    sprintf(funcName, "_run_dialog%d", dialogID);
+    dialogScriptsInst->RunTextScriptIParam(funcName, RuntimeScriptValue().SetInt32(optionIndex));
+    result = dialogScriptsInst->returnValue;
+  }
+
+  if (in_new_room > 0)
+    return RUN_DIALOG_STOP_DIALOG;
+
+  if (said_speech_line > 0) {
+    // the line below fixes the problem with the close-up face remaining on the
+    // screen after they finish talking; however, it makes the dialog options
+    // area flicker when going between topics.
+    DisableInterface();
+    UpdateGameOnce(); // redraw the screen to make sure it looks right
+    EnableInterface();
+    // if we're not about to abort the dialog, switch back to arrow
+    if (result != RUN_DIALOG_STOP_DIALOG)
+      set_mouse_cursor(CURS_ARROW);
+  }
+
+  return result;
+}
+
+int write_dialog_options(Bitmap *ds, bool ds_has_alpha, int dlgxp, int curyp, int numdisp, int mouseison, int areawid,
+    int bullet_wid, int usingfont, DialogTopic*dtop, char*disporder, short*dispyp,
+    int linespacing, int utextcol, int padding) {
+  int ww;
+
+  color_t text_color;
+  for (ww=0;ww<numdisp;ww++) {
+
+    if ((dtop->optionflags[disporder[ww]] & DFLG_HASBEENCHOSEN) &&
+        (play.read_dialog_option_colour >= 0)) {
+      // 'read' colour
+      text_color = ds->GetCompatibleColor(play.read_dialog_option_colour);
+    }
+    else {
+      // 'unread' colour
+      text_color = ds->GetCompatibleColor(playerchar->talkcolor);
+    }
+
+    if (mouseison==ww) {
+      if (text_color == ds->GetCompatibleColor(utextcol))
+        text_color = ds->GetCompatibleColor(13); // the normal colour is the same as highlight col
+      else text_color = ds->GetCompatibleColor(utextcol);
+    }
+
+    break_up_text_into_lines(areawid-(2*padding+2+bullet_wid),usingfont,get_translation(dtop->optionnames[disporder[ww]]));
+    dispyp[ww]=curyp;
+    if (game.dialog_bullet > 0)
+    {
+        draw_gui_sprite(ds, game.dialog_bullet, dlgxp, curyp, ds_has_alpha);
+    }
+    int cc;
+    if (game.options[OPT_DIALOGNUMBERED] == kDlgOptNumbering) {
+      char tempbfr[20];
+      int actualpicwid = 0;
+      if (game.dialog_bullet > 0)
+        actualpicwid = spritewidth[game.dialog_bullet]+3;
+
+      sprintf (tempbfr, "%d.", ww + 1);
+      wouttext_outline (ds, dlgxp + actualpicwid, curyp, usingfont, text_color, tempbfr);
+    }
+    for (cc=0;cc<numlines;cc++) {
+      wouttext_outline(ds, dlgxp+((cc==0) ? 0 : 9)+bullet_wid, curyp, usingfont, text_color, lines[cc]);
+      curyp+=linespacing;
+    }
+    if (ww < numdisp-1)
+      curyp += game.options[OPT_DIALOGGAP];
+  }
+  return curyp;
+}
+
+
+
+#define GET_OPTIONS_HEIGHT {\
+  needheight = 0;\
+  for (int i = 0; i < numdisp; ++i) {\
+    break_up_text_into_lines(areawid-(2*padding+2+bullet_wid),usingfont,get_translation(dtop->optionnames[disporder[i]]));\
+    needheight += getheightoflines(usingfont, numlines) + game.options[OPT_DIALOGGAP];\
+  }\
+  if (parserInput) needheight += parserInput->Height + game.options[OPT_DIALOGGAP];\
+ }
+
+
+void draw_gui_for_dialog_options(Bitmap *ds, GUIMain *guib, int dlgxp, int dlgyp) {
+  if (guib->BgColor != 0) {
+    color_t draw_color = ds->GetCompatibleColor(guib->BgColor);
+    ds->FillRect(Rect(dlgxp, dlgyp, dlgxp + guib->Width, dlgyp + guib->Height), draw_color);
+  }
+  if (guib->BgImage > 0)
+      GfxUtil::DrawSpriteWithTransparency(ds, spriteset[guib->BgImage], dlgxp, dlgyp);
+}
+
+bool get_custom_dialog_options_dimensions(int dlgnum)
+{
+  ccDialogOptionsRendering.Reset();
+  ccDialogOptionsRendering.dialogID = dlgnum;
+
+  getDialogOptionsDimensionsFunc.params[0].SetDynamicObject(&ccDialogOptionsRendering, &ccDialogOptionsRendering);
+  run_function_on_non_blocking_thread(&getDialogOptionsDimensionsFunc);
+
+  if ((ccDialogOptionsRendering.width > 0) &&
+      (ccDialogOptionsRendering.height > 0))
+  {
+    return true;
+  }
+  return false;
+}
+
+#define MAX_TOPIC_HISTORY 50
+#define DLG_OPTION_PARSER 99
+
+struct DialogOptions
+{
+    int dlgnum;
+    bool runGameLoopsInBackground;
+
+    int dlgxp;
+    int dlgyp;
+    int dialog_abs_x; // absolute dialog position on screen
+    int padding;
+    int usingfont;
+    int lineheight;
+    int linespacing;
+    int curswas;
+    int bullet_wid;
+    int needheight;
+    IDriverDependantBitmap *ddb;
+    Bitmap *subBitmap;
+    GUITextBox *parserInput;
+    DialogTopic*dtop;
+
+    char disporder[MAXTOPICOPTIONS];
+    short dispyp[MAXTOPICOPTIONS];
+
+    int numdisp;
+    int chose;
+
+    Bitmap *tempScrn;
+    int parserActivated;
+
+    int curyp;
+    bool wantRefresh;
+    bool usingCustomRendering;
+    int orixp;
+    int oriyp;
+    int areawid;
+    int is_textwindow;
+    int dirtyx;
+    int dirtyy;
+    int dirtywidth;
+    int dirtyheight;
+
+    int mouseison;
+    int mousewason;
+
+    int forecol;
+
+    void Prepare(int _dlgnum, bool _runGameLoopsInBackground);
+    void Show();
+    void Redraw();
+    bool Run();
+    void Close();
+};
+
+void DialogOptions::Prepare(int _dlgnum, bool _runGameLoopsInBackground)
+{
+  dlgnum = _dlgnum;
+  runGameLoopsInBackground = _runGameLoopsInBackground;
+
+  dlgyp = 160;
+  usingfont=FONT_NORMAL;
+  lineheight = getfontheight_outlined(usingfont);
+  linespacing = getfontspacing_outlined(usingfont);
+  curswas=cur_cursor;
+  bullet_wid = 0;
+  ddb = NULL;
+  subBitmap = NULL;
+  parserInput = NULL;
+  dtop = NULL;
+
+  if ((dlgnum < 0) || (dlgnum >= game.numdialog))
+    quit("!RunDialog: invalid dialog number specified");
+
+  can_run_delayed_command();
+
+  play.in_conversation ++;
+
+  update_polled_stuff_if_runtime();
+
+  if (game.dialog_bullet > 0)
+    bullet_wid = spritewidth[game.dialog_bullet]+3;
+
+  // numbered options, leave space for the numbers
+  if (game.options[OPT_DIALOGNUMBERED] == kDlgOptNumbering)
+    bullet_wid += wgettextwidth_compensate("9. ", usingfont);
+
+  said_text = 0;
+
+  update_polled_stuff_if_runtime();
+
+  tempScrn = BitmapHelper::CreateBitmap(BitmapHelper::GetScreenBitmap()->GetWidth(), BitmapHelper::GetScreenBitmap()->GetHeight(), System_GetColorDepth());
+
+  set_mouse_cursor(CURS_ARROW);
+
+  dtop=&dialog[dlgnum];
+
+  chose=-1;
+  numdisp=0;
+
+  parserActivated = 0;
+  if ((dtop->topicFlags & DTFLG_SHOWPARSER) && (play.disable_dialog_parser == 0)) {
+    parserInput = new GUITextBox();
+    parserInput->Height = lineheight + 4;
+    parserInput->TextBoxFlags = 0;
+    parserInput->Font = usingfont;
+  }
+
+  numdisp=0;
+  for (int i = 0; i < dtop->numoptions; ++i) {
+    if ((dtop->optionflags[i] & DFLG_ON)==0) continue;
+    ensure_text_valid_for_font(dtop->optionnames[i], usingfont);
+    disporder[numdisp]=i;
+    numdisp++;
+  }
+}
+
+void DialogOptions::Show()
+{
+  if (numdisp<1) quit("!DoDialog: all options have been turned off");
+  // Don't display the options if there is only one and the parser
+  // is not enabled.
+  if (!((numdisp > 1) || (parserInput != NULL) || (play.show_single_dialog_option)))
+  {
+      chose = disporder[0];  // only one choice, so select it
+      return;
+  }
+
+    SetVirtualScreen(virtual_screen);
+
+    is_textwindow = 0;
+    forecol = play.dialog_options_highlight_color;
+
+    mouseison=-1;
+    mousewason=-10;
+    dirtyx = 0;
+    dirtyy = 0;
+    dirtywidth = virtual_screen->GetWidth();
+    dirtyheight = virtual_screen->GetHeight();
+    usingCustomRendering = false;
+
+
+    dlgxp = 1;
+    if (get_custom_dialog_options_dimensions(dlgnum))
+    {
+      usingCustomRendering = true;
+      dirtyx = ccDialogOptionsRendering.x;
+      dirtyy = ccDialogOptionsRendering.y;
+      dirtywidth = ccDialogOptionsRendering.width;
+      dirtyheight = ccDialogOptionsRendering.height;
+      dialog_abs_x = dirtyx;
+    }
+    else if (game.options[OPT_DIALOGIFACE] > 0)
+    {
+      GUIMain*guib=&guis[game.options[OPT_DIALOGIFACE]];
+      if (guib->IsTextWindow()) {
+        // text-window, so do the QFG4-style speech options
+        is_textwindow = 1;
+        forecol = guib->FgColor;
+      }
+      else {
+        dlgxp = guib->X;
+        dlgyp = guib->Y;
+
+        dirtyx = dlgxp;
+        dirtyy = dlgyp;
+        dirtywidth = guib->Width;
+        dirtyheight = guib->Height;
+        dialog_abs_x = guib->X;
+
+        areawid=guib->Width - 5;
+        padding = TEXTWINDOW_PADDING_DEFAULT;
+
+        GET_OPTIONS_HEIGHT
+
+        if (game.options[OPT_DIALOGUPWARDS]) {
+          // They want the options upwards from the bottom
+          dlgyp = (guib->Y + guib->Height) - needheight;
+        }
+        
+      }
+    }
+    else {
+      //dlgyp=(play.viewport.GetHeight()-numdisp*txthit)-1;
+      areawid=play.viewport.GetWidth()-5;
+      padding = TEXTWINDOW_PADDING_DEFAULT;
+      GET_OPTIONS_HEIGHT
+      dlgyp = play.viewport.GetHeight() - needheight;
+
+      dirtyx = 0;
+      dirtyy = dlgyp - 1;
+      dirtywidth = play.viewport.GetWidth();
+      dirtyheight = play.viewport.GetHeight() - dirtyy;
+      dialog_abs_x = 0;
+    }
+    if (!is_textwindow)
+      areawid -= play.dialog_options_x * 2;
+
+    orixp = dlgxp;
+    oriyp = dlgyp;
+    wantRefresh = false;
+    mouseison=-10;
+    
+    update_polled_stuff_if_runtime();
+    //->Blit(virtual_screen, tempScrn, 0, 0, 0, 0, screen->GetWidth(), screen->GetHeight());
+    if (!play.mouse_cursor_hidden)
+      domouse(1);
+    update_polled_stuff_if_runtime();
+
+    Redraw();
+    while(Run());
+
+    if (!play.mouse_cursor_hidden)
+      domouse(2);
+}
+
+void DialogOptions::Redraw()
+{
+    wantRefresh = true;
+
+    if (usingCustomRendering)
+    {
+      tempScrn = recycle_bitmap(tempScrn, System_GetColorDepth(), 
+        ccDialogOptionsRendering.width, 
+        ccDialogOptionsRendering.height);
+    }
+
+    tempScrn->ClearTransparent();
+    Bitmap *ds = SetVirtualScreen(tempScrn);
+
+    dlgxp = orixp;
+    dlgyp = oriyp;
+    // lengthy drawing to screen, so lock it for speed
+    //acquire_screen();
+
+    bool options_surface_has_alpha = false;
+
+    if (usingCustomRendering)
+    {
+      ccDialogOptionsRendering.surfaceToRenderTo = dialogOptionsRenderingSurface;
+      ccDialogOptionsRendering.surfaceAccessed = false;
+      dialogOptionsRenderingSurface->linkedBitmapOnly = tempScrn;
+      dialogOptionsRenderingSurface->hasAlphaChannel = ccDialogOptionsRendering.hasAlphaChannel;
+      options_surface_has_alpha = dialogOptionsRenderingSurface->hasAlphaChannel != 0;
+
+      renderDialogOptionsFunc.params[0].SetDynamicObject(&ccDialogOptionsRendering, &ccDialogOptionsRendering);
+      run_function_on_non_blocking_thread(&renderDialogOptionsFunc);
+
+      if (!ccDialogOptionsRendering.surfaceAccessed)
+        quit("!dialog_options_get_dimensions was implemented, but no dialog_options_render function drew anything to the surface");
+
+      if (parserInput)
+      {
+        parserInput->X = ccDialogOptionsRendering.parserTextboxX;
+        curyp = ccDialogOptionsRendering.parserTextboxY;
+        areawid = ccDialogOptionsRendering.parserTextboxWidth;
+        if (areawid == 0)
+          areawid = tempScrn->GetWidth();
+      }
+      ccDialogOptionsRendering.needRepaint = false;
+    }
+    else if (is_textwindow) {
+      // text window behind the options
+      areawid = play.max_dialogoption_width;
+      int biggest = 0;
+      padding = guis[game.options[OPT_DIALOGIFACE]].Padding;
+      for (int i = 0; i < numdisp; ++i) {
+        break_up_text_into_lines(areawid-((2*padding+2)+bullet_wid),usingfont,get_translation(dtop->optionnames[disporder[i]]));
+        if (longestline > biggest)
+          biggest = longestline;
+      }
+      if (biggest < areawid - ((2*padding+6)+bullet_wid))
+        areawid = biggest + ((2*padding+6)+bullet_wid);
+
+      if (areawid < play.min_dialogoption_width) {
+        areawid = play.min_dialogoption_width;
+        if (play.min_dialogoption_width > play.max_dialogoption_width)
+          quit("!game.min_dialogoption_width is larger than game.max_dialogoption_width");
+      }
+
+      GET_OPTIONS_HEIGHT
+
+      int savedwid = areawid;
+      int txoffs=0,tyoffs=0,yspos = play.viewport.GetHeight()/2-(2*padding+needheight)/2;
+      int xspos = play.viewport.GetWidth()/2 - areawid/2;
+      // shift window to the right if QG4-style full-screen pic
+      if ((game.options[OPT_SPEECHTYPE] == 3) && (said_text > 0))
+        xspos = (play.viewport.GetWidth() - areawid) - 10;
+
+      // needs to draw the right text window, not the default
+      push_screen(ds);
+      Bitmap *text_window_ds = ds;
+      draw_text_window(&text_window_ds, false, &txoffs,&tyoffs,&xspos,&yspos,&areawid,NULL,needheight, game.options[OPT_DIALOGIFACE]);
+      options_surface_has_alpha = guis[game.options[OPT_DIALOGIFACE]].HasAlphaChannel();
+      ds = pop_screen();
+      // snice draw_text_window incrases the width, restore it
+      areawid = savedwid;
+      //wnormscreen();
+
+      dirtyx = xspos;
+      dirtyy = yspos;
+      dirtywidth = text_window_ds->GetWidth();
+      dirtyheight = text_window_ds->GetHeight();
+      dialog_abs_x = txoffs + xspos;
+
+      GfxUtil::DrawSpriteWithTransparency(ds, text_window_ds, xspos, yspos);
+      delete text_window_ds;
+
+      // Ignore the dialog_options_x/y offsets when using a text window
+      txoffs += xspos;
+      tyoffs += yspos;
+      dlgyp = tyoffs;
+      curyp = write_dialog_options(ds, options_surface_has_alpha, txoffs,tyoffs,numdisp,mouseison,areawid,bullet_wid,usingfont,dtop,disporder,dispyp,linespacing,forecol,padding);
+      if (parserInput)
+        parserInput->X = txoffs;
+    }
+    else {
+
+      if (wantRefresh) {
+        // redraw the black background so that anti-alias
+        // fonts don't re-alias themselves
+        if (game.options[OPT_DIALOGIFACE] == 0) {
+          color_t draw_color = ds->GetCompatibleColor(16);
+          ds->FillRect(Rect(0,dlgyp-1,play.viewport.GetWidth()-1,play.viewport.GetHeight()-1), draw_color);
+        }
+        else {
+          GUIMain* guib = &guis[game.options[OPT_DIALOGIFACE]];
+          if (!guib->IsTextWindow())
+            draw_gui_for_dialog_options(ds, guib, dlgxp, dlgyp);
+        }
+      }
+
+      dirtyx = 0;
+      dirtywidth = play.viewport.GetWidth();
+
+      if (game.options[OPT_DIALOGIFACE] > 0) 
+      {
+        // the whole GUI area should be marked dirty in order
+        // to ensure it gets drawn
+        GUIMain* guib = &guis[game.options[OPT_DIALOGIFACE]];
+        dirtyheight = guib->Height;
+        dirtyy = dlgyp;
+        options_surface_has_alpha = guib->HasAlphaChannel();
+      }
+      else
+      {
+        dirtyy = dlgyp - 1;
+        dirtyheight = needheight + 1;
+        options_surface_has_alpha = false;
+      }
+
+      dlgxp += play.dialog_options_x;
+      dlgyp += play.dialog_options_y;
+
+      // if they use a negative dialog_options_y, make sure the
+      // area gets marked as dirty
+      if (dlgyp < dirtyy)
+        dirtyy = dlgyp;
+
+      //curyp = dlgyp + 1;
+      curyp = dlgyp;
+      curyp = write_dialog_options(ds, options_surface_has_alpha, dlgxp,curyp,numdisp,mouseison,areawid,bullet_wid,usingfont,dtop,disporder,dispyp,linespacing,forecol,padding);
+
+      /*if (curyp > play.viewport.GetHeight()) {
+        dlgyp = play.viewport.GetHeight() - (curyp - dlgyp);
+        ds->FillRect(Rect(0,dlgyp-1,play.viewport.GetWidth()-1,play.viewport.GetHeight()-1);
+        goto redraw_options;
+      }*/
+      if (parserInput)
+        parserInput->X = dlgxp;
+    }
+
+    if (parserInput) {
+      // Set up the text box, if present
+      parserInput->Y = curyp + game.options[OPT_DIALOGGAP];
+      parserInput->Width = areawid - 10;
+      parserInput->TextColor = playerchar->talkcolor;
+      if (mouseison == DLG_OPTION_PARSER)
+        parserInput->TextColor = forecol;
+
+      if (game.dialog_bullet)  // the parser X will get moved in a second
+      {
+          draw_gui_sprite(ds, game.dialog_bullet, parserInput->X, parserInput->Y, options_surface_has_alpha);
+      }
+
+      parserInput->Width -= bullet_wid;
+      parserInput->X += bullet_wid;
+
+      parserInput->Draw(ds);
+      parserInput->IsActivated = false;
+    }
+
+    wantRefresh = false;
+    ds = SetVirtualScreen(virtual_screen);
+
+    update_polled_stuff_if_runtime();
+
+    subBitmap = recycle_bitmap(subBitmap, tempScrn->GetColorDepth(), dirtywidth, dirtyheight);
+    subBitmap = ReplaceBitmapWithSupportedFormat(subBitmap);
+
+    update_polled_stuff_if_runtime();
+
+    if (usingCustomRendering)
+    {
+      subBitmap->Blit(tempScrn, 0, 0, 0, 0, tempScrn->GetWidth(), tempScrn->GetHeight());
+      invalidate_rect(dirtyx, dirtyy, dirtyx + subBitmap->GetWidth(), dirtyy + subBitmap->GetHeight());
+    }
+    else
+    {
+      subBitmap->Blit(tempScrn, dirtyx, dirtyy, 0, 0, dirtywidth, dirtyheight);
+    }
+
+    if ((ddb != NULL) && 
+      ((ddb->GetWidth() != dirtywidth) ||
+       (ddb->GetHeight() != dirtyheight)))
+    {
+      gfxDriver->DestroyDDB(ddb);
+      ddb = NULL;
+    }
+    
+    if (ddb == NULL)
+      ddb = gfxDriver->CreateDDBFromBitmap(subBitmap, options_surface_has_alpha, false);
+    else
+      gfxDriver->UpdateDDBFromBitmap(ddb, subBitmap, options_surface_has_alpha);
+
+    if (runGameLoopsInBackground)
+    {
+        render_graphics(ddb, dirtyx, dirtyy);
+    }
+}
+
+bool DialogOptions::Run()
+{
+    const bool new_custom_render = usingCustomRendering && game.options[OPT_DIALOGOPTIONSAPI] >= 0;
+
+      if (runGameLoopsInBackground)
+      {
+        play.disabled_user_interface++;
+        UpdateGameOnce(false, ddb, dirtyx, dirtyy);
+        play.disabled_user_interface--;
+      }
+      else
+      {
+        timerloop = 0;
+        NEXT_ITERATION();
+
+        render_graphics(ddb, dirtyx, dirtyy);
+      
+        update_polled_audio_and_crossfade();
+      }
+
+      if (new_custom_render)
+      {
+        runDialogOptionRepExecFunc.params[0].SetDynamicObject(&ccDialogOptionsRendering, &ccDialogOptionsRendering);
+        run_function_on_non_blocking_thread(&runDialogOptionRepExecFunc);
+      }
+
+      if (kbhit()) {
+        int gkey = getch();
+        if (parserInput) {
+          wantRefresh = true;
+          // type into the parser 
+          if ((gkey == 361) || ((gkey == ' ') && (strlen(parserInput->Text) == 0))) {
+            // write previous contents into textbox (F3 or Space when box is empty)
+            for (unsigned int i = strlen(parserInput->Text); i < strlen(play.lastParserEntry); i++) {
+              parserInput->OnKeyPress(play.lastParserEntry[i]);
+            }
+            //domouse(2);
+            Redraw();
+            return true; // continue running loop
+          }
+          else if ((gkey >= 32) || (gkey == 13) || (gkey == 8)) {
+            parserInput->OnKeyPress(gkey);
+            if (!parserInput->IsActivated) {
+              //domouse(2);
+              Redraw();
+              return true; // continue running loop
+            }
+          }
+        }
+        else if (new_custom_render)
+        {
+            runDialogOptionKeyPressHandlerFunc.params[0].SetDynamicObject(&ccDialogOptionsRendering, &ccDialogOptionsRendering);
+            runDialogOptionKeyPressHandlerFunc.params[1].SetInt32(GetKeyForKeyPressCb(gkey));
+            run_function_on_non_blocking_thread(&runDialogOptionKeyPressHandlerFunc);
+        }
+        // Allow selection of options by keyboard shortcuts
+        else if (game.options[OPT_DIALOGNUMBERED] >= kDlgOptKeysOnly &&
+                 gkey >= '1' && gkey <= '9')
+        {
+          gkey -= '1';
+          if (gkey < numdisp) {
+            chose = disporder[gkey];
+            return false; // end dialog options running loop
+          }
+        }
+      }
+      mousewason=mouseison;
+      mouseison=-1;
+      if (new_custom_render); // do not automatically detect option under mouse
+      else if (usingCustomRendering)
+      {
+        if ((mousex >= dirtyx) && (mousey >= dirtyy) &&
+            (mousex < dirtyx + tempScrn->GetWidth()) &&
+            (mousey < dirtyy + tempScrn->GetHeight()))
+        {
+          getDialogOptionUnderCursorFunc.params[0].SetDynamicObject(&ccDialogOptionsRendering, &ccDialogOptionsRendering);
+          run_function_on_non_blocking_thread(&getDialogOptionUnderCursorFunc);
+
+          if (!getDialogOptionUnderCursorFunc.atLeastOneImplementationExists)
+            quit("!The script function dialog_options_get_active is not implemented. It must be present to use a custom dialogue system.");
+
+          mouseison = ccDialogOptionsRendering.activeOptionID;
+        }
+        else
+        {
+          ccDialogOptionsRendering.activeOptionID = -1;
+        }
+      }
+      else if (mousex >= dialog_abs_x && mousex < (dialog_abs_x + areawid) &&
+               mousey >= dlgyp && mousey < curyp)
+      {
+        mouseison=numdisp-1;
+        for (int i = 0; i < numdisp; ++i) {
+          if (mousey < dispyp[i]) { mouseison=i-1; break; }
+        }
+        if ((mouseison<0) | (mouseison>=numdisp)) mouseison=-1;
+      }
+
+      if (parserInput != NULL) {
+        int relativeMousey = mousey;
+        if (usingCustomRendering)
+          relativeMousey -= dirtyy;
+
+        if ((relativeMousey > parserInput->Y) && 
+            (relativeMousey < parserInput->Y + parserInput->Height))
+          mouseison = DLG_OPTION_PARSER;
+
+        if (parserInput->IsActivated)
+          parserActivated = 1;
+      }
+
+      int mouseButtonPressed = mgetbutton();
+
+      if (mouseButtonPressed != NONE)
+      {
+        if (mouseison < 0 && !new_custom_render)
+        {
+          if (usingCustomRendering)
+          {
+            runDialogOptionMouseClickHandlerFunc.params[0].SetDynamicObject(&ccDialogOptionsRendering, &ccDialogOptionsRendering);
+            runDialogOptionMouseClickHandlerFunc.params[1].SetInt32(mouseButtonPressed + 1);
+            run_function_on_non_blocking_thread(&runDialogOptionMouseClickHandlerFunc);
+
+            if (runDialogOptionMouseClickHandlerFunc.atLeastOneImplementationExists)
+            {
+              Redraw();
+              return true; // continue running loop
+            }
+          }
+          return true; // continue running loop
+        }
+        if (mouseison == DLG_OPTION_PARSER) {
+          // they clicked the text box
+          parserActivated = 1;
+        }
+        else if (new_custom_render)
+        {
+            runDialogOptionMouseClickHandlerFunc.params[0].SetDynamicObject(&ccDialogOptionsRendering, &ccDialogOptionsRendering);
+            runDialogOptionMouseClickHandlerFunc.params[1].SetInt32(mouseButtonPressed + 1);
+            run_function_on_non_blocking_thread(&runDialogOptionMouseClickHandlerFunc);
+        }
+        else if (usingCustomRendering)
+        {
+          chose = mouseison;
+          return false; // end dialog options running loop
+        }
+        else {
+          chose=disporder[mouseison];
+          return false; // end dialog options running loop
+        }
+      }
+
+      if (usingCustomRendering)
+      {
+        int mouseWheelTurn = check_mouse_wheel();
+        if (mouseWheelTurn != 0)
+        {
+            runDialogOptionMouseClickHandlerFunc.params[0].SetDynamicObject(&ccDialogOptionsRendering, &ccDialogOptionsRendering);
+            runDialogOptionMouseClickHandlerFunc.params[1].SetInt32((mouseWheelTurn < 0) ? 9 : 8);
+            run_function_on_non_blocking_thread(&runDialogOptionMouseClickHandlerFunc);
+
+            if (!new_custom_render)
+            {
+                if (runDialogOptionMouseClickHandlerFunc.atLeastOneImplementationExists)
+                    Redraw();
+                return true; // continue running loop
+            }
+        }
+      }
+
+      if (parserActivated) {
+        // They have selected a custom parser-based option
+        if (!parserInput->Text.IsEmpty() != 0) {
+          chose = DLG_OPTION_PARSER;
+          return false; // end dialog options running loop
+        }
+        else {
+          parserActivated = 0;
+          parserInput->IsActivated = 0;
+        }
+      }
+      if (mousewason != mouseison) {
+        //domouse(2);
+        Redraw();
+        return true; // continue running loop
+      }
+      if (new_custom_render)
+      {
+        if (ccDialogOptionsRendering.chosenOptionID >= 0)
+        {
+            chose = ccDialogOptionsRendering.chosenOptionID;
+            ccDialogOptionsRendering.chosenOptionID = -1;
+            return false; // end dialog options running loop
+        }
+        if (ccDialogOptionsRendering.needRepaint)
+        {
+            Redraw();
+            return true; // continue running loop
+        }
+      }
+      PollUntilNextFrame();
+      return true; // continue running loop
+}
+
+void DialogOptions::Close()
+{
+  clear_input_buffer();
+  //leave_real_screen();
+  construct_virtual_screen(true);
+
+  if (parserActivated) 
+  {
+    strcpy (play.lastParserEntry, parserInput->Text);
+    ParseText (parserInput->Text);
+    chose = CHOSE_TEXTPARSER;
+  }
+
+  if (parserInput) {
+    delete parserInput;
+    parserInput = NULL;
+  }
+
+  if (ddb != NULL)
+    gfxDriver->DestroyDDB(ddb);
+  delete subBitmap;
+
+  set_mouse_cursor(curswas);
+  // In case it's the QFG4 style dialog, remove the black screen
+  play.in_conversation--;
+  remove_screen_overlay(OVER_COMPLETE);
+
+  delete tempScrn;
+}
+
+DialogOptions DlgOpt;
+
+int show_dialog_options(int _dlgnum, int sayChosenOption, bool _runGameLoopsInBackground) 
+{
+  DlgOpt.Prepare(_dlgnum, _runGameLoopsInBackground);
+  DlgOpt.Show();
+  DlgOpt.Close();  
+
+  int dialog_choice = DlgOpt.chose;
+  if (dialog_choice != CHOSE_TEXTPARSER)
+  {
+    DialogTopic *dialog_topic = DlgOpt.dtop;
+    int &option_flags = dialog_topic->optionflags[dialog_choice];
+    const char *option_name = DlgOpt.dtop->optionnames[dialog_choice];
+
+    option_flags |= DFLG_HASBEENCHOSEN;
+    bool sayTheOption = false;
+    if (sayChosenOption == SAYCHOSEN_YES)
+    {
+      sayTheOption = true;
+    }
+    else if (sayChosenOption == SAYCHOSEN_USEFLAG)
+    {
+      sayTheOption = ((option_flags & DFLG_NOREPEAT) == 0);
+    }
+
+    if (sayTheOption)
+      DisplaySpeech(get_translation(option_name), game.playercharacter);
+  }
+
+  return dialog_choice;
+}
+
+void do_conversation(int dlgnum) 
+{
+  EndSkippingUntilCharStops();
+
+  // AGS 2.x always makes the mouse cursor visible when displaying a dialog.
+  if (loaded_game_file_version <= kGameVersion_272)
+    play.mouse_cursor_hidden = 0;
+
+  int dlgnum_was = dlgnum;
+  int previousTopics[MAX_TOPIC_HISTORY];
+  int numPrevTopics = 0;
+  DialogTopic *dtop = &dialog[dlgnum];
+
+  // run the startup script
+  int tocar = run_dialog_script(dtop, dlgnum, dtop->startupentrypoint, 0);
+  if ((tocar == RUN_DIALOG_STOP_DIALOG) ||
+      (tocar == RUN_DIALOG_GOTO_PREVIOUS)) 
+  {
+    // 'stop' or 'goto-previous' from first startup script
+    remove_screen_overlay(OVER_COMPLETE);
+    play.in_conversation--;
+    return;
+  }
+  else if (tocar >= 0)
+    dlgnum = tocar;
+
+  while (dlgnum >= 0)
+  {
+    if (dlgnum >= game.numdialog)
+      quit("!RunDialog: invalid dialog number specified");
+
+    dtop = &dialog[dlgnum];
+
+    if (dlgnum != dlgnum_was) 
+    {
+      // dialog topic changed, so play the startup
+      // script for the new topic
+      tocar = run_dialog_script(dtop, dlgnum, dtop->startupentrypoint, 0);
+      dlgnum_was = dlgnum;
+      if (tocar == RUN_DIALOG_GOTO_PREVIOUS) {
+        if (numPrevTopics < 1) {
+          // goto-previous on first topic -- end dialog
+          tocar = RUN_DIALOG_STOP_DIALOG;
+        }
+        else {
+          tocar = previousTopics[numPrevTopics - 1];
+          numPrevTopics--;
+        }
+      }
+      if (tocar == RUN_DIALOG_STOP_DIALOG)
+        break;
+      else if (tocar >= 0) {
+        // save the old topic number in the history
+        if (numPrevTopics < MAX_TOPIC_HISTORY) {
+          previousTopics[numPrevTopics] = dlgnum;
+          numPrevTopics++;
+        }
+        dlgnum = tocar;
+        continue;
+      }
+    }
+
+    int chose = show_dialog_options(dlgnum, SAYCHOSEN_USEFLAG, (game.options[OPT_RUNGAMEDLGOPTS] != 0));
+
+    if (chose == CHOSE_TEXTPARSER)
+    {
+      said_speech_line = 0;
+  
+      tocar = run_dialog_request(dlgnum);
+
+      if (said_speech_line > 0) {
+        // fix the problem with the close-up face remaining on screen
+        DisableInterface();
+        UpdateGameOnce(); // redraw the screen to make sure it looks right
+        EnableInterface();
+        set_mouse_cursor(CURS_ARROW);
+      }
+    }
+    else 
+    {
+      tocar = run_dialog_script(dtop, dlgnum, dtop->entrypoints[chose], chose + 1);
+    }
+
+    if (tocar == RUN_DIALOG_GOTO_PREVIOUS) {
+      if (numPrevTopics < 1) {
+        tocar = RUN_DIALOG_STOP_DIALOG;
+      }
+      else {
+        tocar = previousTopics[numPrevTopics - 1];
+        numPrevTopics--;
+      }
+    }
+    if (tocar == RUN_DIALOG_STOP_DIALOG) break;
+    else if (tocar >= 0) {
+      // save the old topic number in the history
+      if (numPrevTopics < MAX_TOPIC_HISTORY) {
+        previousTopics[numPrevTopics] = dlgnum;
+        numPrevTopics++;
+      }
+      dlgnum = tocar;
+    }
+
+  }
+
+}
+
+// end dialog manager
+
+
+//=============================================================================
+//
+// Script API Functions
+//
+//=============================================================================
+
+#include "debug/out.h"
+#include "script/script_api.h"
+#include "script/script_runtime.h"
+#include "ac/dynobj/scriptstring.h"
+
+extern ScriptString myScriptStringImpl;
+
+// int (ScriptDialog *sd)
+RuntimeScriptValue Sc_Dialog_GetID(void *self, const RuntimeScriptValue *params, int32_t param_count)
+{
+    API_OBJCALL_INT(ScriptDialog, Dialog_GetID);
+}
+
+// int (ScriptDialog *sd)
+RuntimeScriptValue Sc_Dialog_GetOptionCount(void *self, const RuntimeScriptValue *params, int32_t param_count)
+{
+    API_OBJCALL_INT(ScriptDialog, Dialog_GetOptionCount);
+}
+
+// int (ScriptDialog *sd)
+RuntimeScriptValue Sc_Dialog_GetShowTextParser(void *self, const RuntimeScriptValue *params, int32_t param_count)
+{
+    API_OBJCALL_INT(ScriptDialog, Dialog_GetShowTextParser);
+}
+
+// int (ScriptDialog *sd, int sayChosenOption)
+RuntimeScriptValue Sc_Dialog_DisplayOptions(void *self, const RuntimeScriptValue *params, int32_t param_count)
+{
+    API_OBJCALL_INT_PINT(ScriptDialog, Dialog_DisplayOptions);
+}
+
+// int (ScriptDialog *sd, int option)
+RuntimeScriptValue Sc_Dialog_GetOptionState(void *self, const RuntimeScriptValue *params, int32_t param_count)
+{
+    API_OBJCALL_INT_PINT(ScriptDialog, Dialog_GetOptionState);
+}
+
+// const char* (ScriptDialog *sd, int option)
+RuntimeScriptValue Sc_Dialog_GetOptionText(void *self, const RuntimeScriptValue *params, int32_t param_count)
+{
+    API_OBJCALL_OBJ_PINT(ScriptDialog, const char, myScriptStringImpl, Dialog_GetOptionText);
+}
+
+// int (ScriptDialog *sd, int option)
+RuntimeScriptValue Sc_Dialog_HasOptionBeenChosen(void *self, const RuntimeScriptValue *params, int32_t param_count)
+{
+    API_OBJCALL_INT_PINT(ScriptDialog, Dialog_HasOptionBeenChosen);
+}
+
+RuntimeScriptValue Sc_Dialog_SetHasOptionBeenChosen(void *self, const RuntimeScriptValue *params, int32_t param_count)
+{
+    API_OBJCALL_VOID_PINT_PBOOL(ScriptDialog, Dialog_SetHasOptionBeenChosen);
+}
+
+// void (ScriptDialog *sd, int option, int newState)
+RuntimeScriptValue Sc_Dialog_SetOptionState(void *self, const RuntimeScriptValue *params, int32_t param_count)
+{
+    API_OBJCALL_VOID_PINT2(ScriptDialog, Dialog_SetOptionState);
+}
+
+// void (ScriptDialog *sd)
+RuntimeScriptValue Sc_Dialog_Start(void *self, const RuntimeScriptValue *params, int32_t param_count)
+{
+    API_OBJCALL_VOID(ScriptDialog, Dialog_Start);
+}
+
+void RegisterDialogAPI()
+{
+    ccAddExternalObjectFunction("Dialog::get_ID",               Sc_Dialog_GetID);
+    ccAddExternalObjectFunction("Dialog::get_OptionCount",      Sc_Dialog_GetOptionCount);
+    ccAddExternalObjectFunction("Dialog::get_ShowTextParser",   Sc_Dialog_GetShowTextParser);
+    ccAddExternalObjectFunction("Dialog::DisplayOptions^1",     Sc_Dialog_DisplayOptions);
+    ccAddExternalObjectFunction("Dialog::GetOptionState^1",     Sc_Dialog_GetOptionState);
+    ccAddExternalObjectFunction("Dialog::GetOptionText^1",      Sc_Dialog_GetOptionText);
+    ccAddExternalObjectFunction("Dialog::HasOptionBeenChosen^1", Sc_Dialog_HasOptionBeenChosen);
+    ccAddExternalObjectFunction("Dialog::SetHasOptionBeenChosen^2", Sc_Dialog_SetHasOptionBeenChosen);
+    ccAddExternalObjectFunction("Dialog::SetOptionState^2",     Sc_Dialog_SetOptionState);
+    ccAddExternalObjectFunction("Dialog::Start^0",              Sc_Dialog_Start);
+
+    /* ----------------------- Registering unsafe exports for plugins -----------------------*/
+
+    ccAddExternalFunctionForPlugin("Dialog::get_ID",               (void*)Dialog_GetID);
+    ccAddExternalFunctionForPlugin("Dialog::get_OptionCount",      (void*)Dialog_GetOptionCount);
+    ccAddExternalFunctionForPlugin("Dialog::get_ShowTextParser",   (void*)Dialog_GetShowTextParser);
+    ccAddExternalFunctionForPlugin("Dialog::DisplayOptions^1",     (void*)Dialog_DisplayOptions);
+    ccAddExternalFunctionForPlugin("Dialog::GetOptionState^1",     (void*)Dialog_GetOptionState);
+    ccAddExternalFunctionForPlugin("Dialog::GetOptionText^1",      (void*)Dialog_GetOptionText);
+    ccAddExternalFunctionForPlugin("Dialog::HasOptionBeenChosen^1", (void*)Dialog_HasOptionBeenChosen);
+    ccAddExternalFunctionForPlugin("Dialog::SetOptionState^2",     (void*)Dialog_SetOptionState);
+    ccAddExternalFunctionForPlugin("Dialog::Start^0",              (void*)Dialog_Start);
+}