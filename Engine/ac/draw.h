//=============================================================================
//
// Adventure Game Studio (AGS)
//
// Copyright (C) 1999-2011 Chris Jones and 2011-20xx others
// The full list of copyright holders can be found in the Copyright.txt
// file, which is part of this source code distribution.
//
// The AGS source code is provided under the Artistic License 2.0.
// A copy of this license can be found in the file License.txt and at
// http://www.opensource.org/licenses/artistic-license-2.0.php
//
//=============================================================================
//
//
//
//=============================================================================
#ifndef __AGS_EE_AC__DRAW_H
#define __AGS_EE_AC__DRAW_H

#include "core/types.h"
#include "ac/common_defines.h"
<<<<<<< HEAD
#include "ac/runtime_defines.h"
#include "util/wgt2allg.h"
#include "util/array.h"
=======
#include "util/wgt2allg.h"
>>>>>>> fc069ea8

namespace AGS { namespace Common { class Bitmap; } }
namespace AGS { namespace Engine { class IDriverDependantBitmap; } }
using namespace AGS; // FIXME later

<<<<<<< HEAD
// [IKM] personally I do not see much sense in this,
// memcpyfast alias is used only once in the Engine
#define memcpyfast memcpy
#define IS_ANTIALIAS_SPRITES usetup.EnableAntiAliasing && (play.DisableAntiAliasing == 0)
=======
#define IS_ANTIALIAS_SPRITES usetup.enable_antialiasing && (play.disable_antialiasing == 0)
>>>>>>> fc069ea8

// Allegro 4 has switched 15-bit colour to BGR instead of RGB, so
// in this case we need to convert the graphics on load
#if ALLEGRO_DATE > 19991010
#define USE_15BIT_FIX
#endif

// [IKM] WARNING: these definitions has to be made AFTER Allegro headers
// were included, because they override few Allegro function names;
// otherwise Allegro headers should not be included at all to the same
// code unit which uses these defines.
#define getr32(xx) ((xx >> _rgb_r_shift_32) & 0xFF)
#define getg32(xx) ((xx >> _rgb_g_shift_32) & 0xFF)
#define getb32(xx) ((xx >> _rgb_b_shift_32) & 0xFF)
#define geta32(xx) ((xx >> _rgb_a_shift_32) & 0xFF)
#define makeacol32(r,g,b,a) ((r << _rgb_r_shift_32) | (g << _rgb_g_shift_32) | (b << _rgb_b_shift_32) | (a << _rgb_a_shift_32))


struct CachedActSpsData {
    int xWas, yWas;
    int baselineWas;
    int isWalkBehindHere;
    int valid;

    CachedActSpsData()
        : xWas(0)
        , yWas(0)
        , baselineWas(0)
        , isWalkBehindHere(0)
        , valid(0)
    {
    }
};

void invalidate_screen();
void mark_current_background_dirty();
void invalidate_cached_walkbehinds();
<<<<<<< HEAD
void put_sprite_256(Common::Graphics *g, int xxx,int yyy,Common::Bitmap *piccy);
Common::Bitmap *recycle_bitmap(Common::Bitmap *bimp, int coldep, int wid, int hit, bool make_transparent = false);
void push_screen (Common::Graphics *g);
Common::Graphics *pop_screen();
=======
void put_sprite_256(Common::Bitmap *ds, int xxx,int yyy,Common::Bitmap *piccy);
Common::Bitmap *recycle_bitmap(Common::Bitmap *bimp, int coldep, int wid, int hit, bool make_transparent = false);
void push_screen (Common::Bitmap *ds);
Common::Bitmap *pop_screen();
>>>>>>> fc069ea8
void update_screen();
void invalidate_rect(int x1, int y1, int x2, int y2);
// Draw everything 
void render_graphics(Engine::IDriverDependantBitmap *extraBitmap = NULL, int extraX = 0, int extraY = 0);
void construct_virtual_screen(bool fullRedraw) ;
void add_to_sprite_list(Engine::IDriverDependantBitmap* spp, int xx, int yy, int baseline, int trans, int sprNum, bool isWalkBehind = false);
<<<<<<< HEAD
void tint_image (Common::Graphics *g, Common::Bitmap *source, int red, int grn, int blu, int light_level, int luminance=255);
void draw_sprite_support_alpha(Common::Graphics *g, int xpos, int ypos, Common::Bitmap *image, int slot);
=======
void tint_image (Common::Bitmap *g, Common::Bitmap *source, int red, int grn, int blu, int light_level, int luminance=255);
void draw_sprite_support_alpha(Common::Bitmap *g, int xpos, int ypos, Common::Bitmap *image, int slot);
>>>>>>> fc069ea8
void render_to_screen(Common::Bitmap *toRender, int atx, int aty);
void draw_screen_callback();
void write_screen();
void GfxDriverOnInitCallback(void *data);
bool GfxDriverNullSpriteCallback(int x, int y);
void init_invalid_regions(int scrnHit);
int get_screen_x_adjustment(Common::Bitmap *checkFor);
int get_screen_y_adjustment(Common::Bitmap *checkFor);
<<<<<<< HEAD
void putpixel_compensate (Common::Graphics *g, int xx,int yy, int col);
// create the ActiveSprites[].Bmp[aa] image with the object drawn correctly
// returns 1 if nothing at all has changed and ActiveSprites[].Bmp is still
=======
void putpixel_compensate (Common::Bitmap *g, int xx,int yy, int col);
// create the actsps[aa] image with the object drawn correctly
// returns 1 if nothing at all has changed and actsps is still
>>>>>>> fc069ea8
// intact from last time; 0 otherwise
int construct_object_gfx(int aa, int *drawnWidth, int *drawnHeight, bool alwaysUseSoftware);
void clear_letterbox_borders();

<<<<<<< HEAD
void draw_and_invalidate_text(Common::Graphics *g, int x1, int y1, int font, const char *text);
void wouttext_reverseifnecessary(Common::Graphics *g, int x, int y, int font, char *text);
=======
void draw_and_invalidate_text(Common::Bitmap *ds, int x1, int y1, int font, color_t text_color, const char *text);
void wouttext_reverseifnecessary(Common::Bitmap *ds, int x, int y, int font, color_t text_color, char *text);
>>>>>>> fc069ea8

void setpal();

extern AGS_INLINE int get_fixed_pixel_size(int pixels);
extern AGS_INLINE int convert_to_low_res(int coord);
extern AGS_INLINE int convert_back_to_high_res(int coord);
extern AGS_INLINE int multiply_up_coordinate(int coord);
extern AGS_INLINE void multiply_up_coordinates(int *x, int *y);
extern AGS_INLINE void multiply_up_coordinates_round_up(int *x, int *y);
extern AGS_INLINE int divide_down_coordinate(int coord);
extern AGS_INLINE int divide_down_coordinate_round_up(int coord);

Common::Bitmap *convert_16_to_15(Common::Bitmap *iii);
Common::Bitmap *convert_16_to_16bgr(Common::Bitmap *tempbl);
Common::Bitmap *convert_32_to_32bgr(Common::Bitmap *tempbl);

namespace AGS { namespace Engine { class IGraphicsDriver; } }
extern AGS::Engine::IGraphicsDriver *gfxDriver;
extern int offsetx;
extern int offsety;
extern color palette[256];
extern AGS::Common::Bitmap **guibg;
extern AGS::Engine::IDriverDependantBitmap **guibgbmp;

//---------------------------------------------------------
// ActiveSprite is used for temporary storage of the bitamp image
// of the latest version of the sprite
struct ActiveSprite
{
    AGS::Common::Bitmap*                    Bmp;
    AGS::Engine::IDriverDependantBitmap*    Ddb;
    AGS::Common::Bitmap*                    WalkBehindBmp;
    AGS::Engine::IDriverDependantBitmap*    WalkBehindDdb;
    CachedActSpsData                        WalkBehindData;

    ActiveSprite();
    ActiveSprite(const ActiveSprite &act_spr);
    ~ActiveSprite();
    void Free();
};

extern AGS::Common::ObjectArray<ActiveSprite> CharActiveSprites;
extern AGS::Common::ObjectArray<ActiveSprite> ObjActiveSprites;
extern AGS::Common::Bitmap *raw_saved_screen;
extern AGS::Common::Bitmap *dynamicallyCreatedSurfaces[MAX_DYNAMIC_SURFACES];

#endif // __AGS_EE_AC__DRAW_H<|MERGE_RESOLUTION|>--- conflicted
+++ resolved
@@ -20,26 +20,15 @@
 
 #include "core/types.h"
 #include "ac/common_defines.h"
-<<<<<<< HEAD
 #include "ac/runtime_defines.h"
 #include "util/wgt2allg.h"
 #include "util/array.h"
-=======
-#include "util/wgt2allg.h"
->>>>>>> fc069ea8
 
 namespace AGS { namespace Common { class Bitmap; } }
 namespace AGS { namespace Engine { class IDriverDependantBitmap; } }
 using namespace AGS; // FIXME later
 
-<<<<<<< HEAD
-// [IKM] personally I do not see much sense in this,
-// memcpyfast alias is used only once in the Engine
-#define memcpyfast memcpy
 #define IS_ANTIALIAS_SPRITES usetup.EnableAntiAliasing && (play.DisableAntiAliasing == 0)
-=======
-#define IS_ANTIALIAS_SPRITES usetup.enable_antialiasing && (play.disable_antialiasing == 0)
->>>>>>> fc069ea8
 
 // Allegro 4 has switched 15-bit colour to BGR instead of RGB, so
 // in this case we need to convert the graphics on load
@@ -77,30 +66,18 @@
 void invalidate_screen();
 void mark_current_background_dirty();
 void invalidate_cached_walkbehinds();
-<<<<<<< HEAD
-void put_sprite_256(Common::Graphics *g, int xxx,int yyy,Common::Bitmap *piccy);
-Common::Bitmap *recycle_bitmap(Common::Bitmap *bimp, int coldep, int wid, int hit, bool make_transparent = false);
-void push_screen (Common::Graphics *g);
-Common::Graphics *pop_screen();
-=======
 void put_sprite_256(Common::Bitmap *ds, int xxx,int yyy,Common::Bitmap *piccy);
 Common::Bitmap *recycle_bitmap(Common::Bitmap *bimp, int coldep, int wid, int hit, bool make_transparent = false);
 void push_screen (Common::Bitmap *ds);
 Common::Bitmap *pop_screen();
->>>>>>> fc069ea8
 void update_screen();
 void invalidate_rect(int x1, int y1, int x2, int y2);
 // Draw everything 
 void render_graphics(Engine::IDriverDependantBitmap *extraBitmap = NULL, int extraX = 0, int extraY = 0);
 void construct_virtual_screen(bool fullRedraw) ;
 void add_to_sprite_list(Engine::IDriverDependantBitmap* spp, int xx, int yy, int baseline, int trans, int sprNum, bool isWalkBehind = false);
-<<<<<<< HEAD
-void tint_image (Common::Graphics *g, Common::Bitmap *source, int red, int grn, int blu, int light_level, int luminance=255);
-void draw_sprite_support_alpha(Common::Graphics *g, int xpos, int ypos, Common::Bitmap *image, int slot);
-=======
 void tint_image (Common::Bitmap *g, Common::Bitmap *source, int red, int grn, int blu, int light_level, int luminance=255);
 void draw_sprite_support_alpha(Common::Bitmap *g, int xpos, int ypos, Common::Bitmap *image, int slot);
->>>>>>> fc069ea8
 void render_to_screen(Common::Bitmap *toRender, int atx, int aty);
 void draw_screen_callback();
 void write_screen();
@@ -109,26 +86,15 @@
 void init_invalid_regions(int scrnHit);
 int get_screen_x_adjustment(Common::Bitmap *checkFor);
 int get_screen_y_adjustment(Common::Bitmap *checkFor);
-<<<<<<< HEAD
-void putpixel_compensate (Common::Graphics *g, int xx,int yy, int col);
+void putpixel_compensate (Common::Bitmap *g, int xx,int yy, int col);
 // create the ActiveSprites[].Bmp[aa] image with the object drawn correctly
 // returns 1 if nothing at all has changed and ActiveSprites[].Bmp is still
-=======
-void putpixel_compensate (Common::Bitmap *g, int xx,int yy, int col);
-// create the actsps[aa] image with the object drawn correctly
-// returns 1 if nothing at all has changed and actsps is still
->>>>>>> fc069ea8
 // intact from last time; 0 otherwise
 int construct_object_gfx(int aa, int *drawnWidth, int *drawnHeight, bool alwaysUseSoftware);
 void clear_letterbox_borders();
 
-<<<<<<< HEAD
-void draw_and_invalidate_text(Common::Graphics *g, int x1, int y1, int font, const char *text);
-void wouttext_reverseifnecessary(Common::Graphics *g, int x, int y, int font, char *text);
-=======
 void draw_and_invalidate_text(Common::Bitmap *ds, int x1, int y1, int font, color_t text_color, const char *text);
 void wouttext_reverseifnecessary(Common::Bitmap *ds, int x, int y, int font, color_t text_color, char *text);
->>>>>>> fc069ea8
 
 void setpal();
 
