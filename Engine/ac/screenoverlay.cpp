//=============================================================================
//
// Adventure Game Studio (AGS)
//
// Copyright (C) 1999-2011 Chris Jones and 2011-20xx others
// The full list of copyright holders can be found in the Copyright.txt
// file, which is part of this source code distribution.
//
// The AGS source code is provided under the Artistic License 2.0.
// A copy of this license can be found in the file License.txt and at
// http://www.opensource.org/licenses/artistic-license-2.0.php
//
//=============================================================================

#include "ac/screenoverlay.h"
#include "gfx/bitmap.h"
#include "gfx/graphicsdriver.h"
#include "util/stream.h"

using AGS::Common::Stream;

extern IGraphicsDriver *gfxDriver;

ScreenOverlay::ScreenOverlay()
    : pic(NULL)
    , bmp(NULL)
    , hasSerializedBitmap(false)
{
}

ScreenOverlay::ScreenOverlay(const ScreenOverlay &overlay)
    : pic(NULL)
    , bmp(NULL)
    , hasSerializedBitmap(false)
{
    *this = overlay;
}

ScreenOverlay::~ScreenOverlay()
{
    Free();
}

void ScreenOverlay::Free()
{
    delete pic;
    if (bmp)
    {
        gfxDriver->DestroyDDB(bmp);
    }
    pic = NULL;
    bmp = NULL;
    hasSerializedBitmap = false;
}

void ScreenOverlay::ReadFromFile(Stream *in)
{
    // Skipping bmp and pic pointer values
<<<<<<< HEAD
    in->ReadInt32();
=======
    in->ReadInt32(); // bmp
>>>>>>> c9353f51
    hasSerializedBitmap = in->ReadInt32() != 0;
    type = in->ReadInt32();
    x = in->ReadInt32();
    y = in->ReadInt32();
    timeout = in->ReadInt32();
    bgSpeechForChar = in->ReadInt32();
    associatedOverlayHandle = in->ReadInt32();
    hasAlphaChannel = in->ReadBool();
    positionRelativeToScreen = in->ReadBool();
}

void ScreenOverlay::WriteToFile(Stream *out)
{
    // Writing bitmap "pointers" to correspond to full structure writing
<<<<<<< HEAD
    out->WriteInt32(0);
    out->WriteInt32(pic ? 1 : 0);
=======
    out->WriteInt32(0); // bmp
    out->WriteInt32(pic ? 1 : 0); // pic
>>>>>>> c9353f51
    out->WriteInt32(type);
    out->WriteInt32(x);
    out->WriteInt32(y);
    out->WriteInt32(timeout);
    out->WriteInt32(bgSpeechForChar);
    out->WriteInt32(associatedOverlayHandle);
    out->WriteBool(hasAlphaChannel);
    out->WriteBool(positionRelativeToScreen);
}

ScreenOverlay &ScreenOverlay::operator=(const ScreenOverlay &overlay)
{
    Free();
    bmp = overlay.bmp ? gfxDriver->CreateDDBReference(overlay.bmp) : NULL;
    pic = overlay.pic ? Common::BitmapHelper::CreateBitmapReference(overlay.pic) : NULL;
    type = overlay.type;
    x = overlay.x;
    y = overlay.y;
    timeout = overlay.timeout;
    bgSpeechForChar = overlay.bgSpeechForChar;
    associatedOverlayHandle = overlay.associatedOverlayHandle;
    hasAlphaChannel = overlay.hasAlphaChannel;
    positionRelativeToScreen = overlay.positionRelativeToScreen;
    hasSerializedBitmap = overlay.hasSerializedBitmap;
    return *this;
}<|MERGE_RESOLUTION|>--- conflicted
+++ resolved
@@ -56,11 +56,7 @@
 void ScreenOverlay::ReadFromFile(Stream *in)
 {
     // Skipping bmp and pic pointer values
-<<<<<<< HEAD
-    in->ReadInt32();
-=======
     in->ReadInt32(); // bmp
->>>>>>> c9353f51
     hasSerializedBitmap = in->ReadInt32() != 0;
     type = in->ReadInt32();
     x = in->ReadInt32();
@@ -75,13 +71,8 @@
 void ScreenOverlay::WriteToFile(Stream *out)
 {
     // Writing bitmap "pointers" to correspond to full structure writing
-<<<<<<< HEAD
-    out->WriteInt32(0);
+    out->WriteInt32(0); // bmp
     out->WriteInt32(pic ? 1 : 0);
-=======
-    out->WriteInt32(0); // bmp
-    out->WriteInt32(pic ? 1 : 0); // pic
->>>>>>> c9353f51
     out->WriteInt32(type);
     out->WriteInt32(x);
     out->WriteInt32(y);
