--- conflicted
+++ resolved
@@ -37,13 +37,18 @@
         _offsetX = in->ReadInt32();
         _offsetY = in->ReadInt32();
     }
-<<<<<<< HEAD
+    if (cmp_ver >= 2)
+    {
+        zorder = in->ReadInt32();
+        transparency = in->ReadInt32();
+        in->ReadInt32(); // reserve 2 ints
+        in->ReadInt32();
+    }
     if (cmp_ver >= 10)
     {
         blendMode = (BlendMode)in->ReadInt32();
         // Reserved for colour options
         in->ReadInt32(); // colour flags
-        transparency = in->ReadInt32();
         in->ReadInt32(); // tint rgb + s
         in->ReadInt32(); // tint light (or light level)
         // Reserved for transform options
@@ -58,14 +63,6 @@
         in->ReadInt32(); // sprite pivot y
         in->ReadInt32(); // sprite anchor x
         in->ReadInt32(); // sprite anchor y
-=======
-    if (cmp_ver >= 2)
-    {
-        zorder = in->ReadInt32();
-        transparency = in->ReadInt32();
-        in->ReadInt32(); // reserve 2 ints
-        in->ReadInt32();
->>>>>>> ee517584
     }
 }
 
@@ -84,12 +81,15 @@
     // since cmp_ver = 1
     out->WriteInt32(_offsetX);
     out->WriteInt32(_offsetY);
-<<<<<<< HEAD
+    // since cmp_ver = 2
+    out->WriteInt32(zorder);
+    out->WriteInt32(transparency);
+    out->WriteInt32(0); // reserve 2 ints
+    out->WriteInt32(0);
     // since cmp_ver = 10
     out->WriteInt32(blendMode);
     // Reserved for colour options
     out->WriteInt32(0); // colour flags
-    out->WriteInt32(transparency);
     out->WriteInt32(0); // tint rgb + s
     out->WriteInt32(0); // tint light (or light level)
     // Reserved for transform options
@@ -104,11 +104,4 @@
     out->WriteInt32(0); // sprite pivot y
     out->WriteInt32(0); // sprite anchor x
     out->WriteInt32(0); // sprite anchor y
-=======
-    // since cmp_ver = 2
-    out->WriteInt32(zorder);
-    out->WriteInt32(transparency);
-    out->WriteInt32(0); // reserve 2 ints
-    out->WriteInt32(0);
->>>>>>> ee517584
 }