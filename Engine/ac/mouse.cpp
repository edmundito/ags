//=============================================================================
//
// Adventure Game Studio (AGS)
//
// Copyright (C) 1999-2011 Chris Jones and 2011-20xx others
// The full list of copyright holders can be found in the Copyright.txt
// file, which is part of this source code distribution.
//
// The AGS source code is provided under the Artistic License 2.0.
// A copy of this license can be found in the file License.txt and at
// http://www.opensource.org/licenses/artistic-license-2.0.php
//
//=============================================================================

#include "ac/mouse.h"
#include "gfx/ali3d.h"
#include "ac/common.h"
#include "ac/characterinfo.h"
#include "ac/draw.h"
#include "ac/dynobj/scriptmouse.h"
#include "ac/global_mouse.h"
#include "ac/global_screen.h"
#include "ac/viewframe.h"
#include "debug/debug_log.h"
#include "game/game_objects.h"
#include "gui/guibutton.h"
#include "gui/guimain.h"
#include "device/mousew32.h"
#include "ac/spritecache.h"
#include "gfx/graphicsdriver.h"

using AGS::Common::Bitmap;
using AGS::Common::GuiButton;
namespace BitmapHelper = AGS::Common::BitmapHelper;

extern Bitmap *mousecurs[MAXCURSORS];
extern int spritewidth[MAX_SPRITES],spriteheight[MAX_SPRITES];
extern SpriteCache spriteset;
extern int guis_need_update;
extern CharacterInfo*playerchar;
extern IGraphicsDriver *gfxDriver;

ScriptMouse scmouse;
int cur_mode,cur_cursor;
int mouse_frame=0,mouse_delay=0;
int lastmx=-1,lastmy=-1;
char alpha_blend_cursor = 0;
Bitmap *dotted_mouse_cursor = NULL;
IDriverDependantBitmap *mouseCursor = NULL;
Bitmap *blank_mouse_cursor = NULL;

// The Mouse:: functions are static so the script doesn't pass
// in an object parameter
void Mouse_SetVisible(int isOn) {
    if (isOn)
        ShowMouseCursor();
    else
        HideMouseCursor();
}

int Mouse_GetVisible() {
    if (play.MouseCursorHidden)
        return 0;
    return 1;
}

void SetMouseBounds (int x1, int y1, int x2, int y2) {
    if ((x1 == 0) && (y1 == 0) && (x2 == 0) && (y2 == 0)) {
        x2 = BASEWIDTH-1;
        y2 = MOUSE_MAX_Y - 1;
    }
    if (x2 == BASEWIDTH) x2 = BASEWIDTH-1;
    if (y2 == MOUSE_MAX_Y) y2 = MOUSE_MAX_Y - 1;
    if ((x1 > x2) || (y1 > y2) || (x1 < 0) || (x2 >= BASEWIDTH) ||
        (y1 < 0) || (y2 >= MOUSE_MAX_Y))
        quit("!SetMouseBounds: invalid co-ordinates, must be within (0,0) - (320,200)");
    DEBUG_CONSOLE("Mouse bounds constrained to (%d,%d)-(%d,%d)", x1, y1, x2, y2);
    multiply_up_coordinates(&x1, &y1);
    multiply_up_coordinates_round_up(&x2, &y2);

    play.MouseBoundLeft = x1;
    play.MouseBoundRight = x2;
    play.MouseBoundTop = y1;
    play.MouseBoundBottom = y2;
    filter->SetMouseLimit(x1,y1,x2,y2);
}

// mouse cursor functions:
// set_mouse_cursor: changes visual appearance to specified cursor
void set_mouse_cursor(int newcurs) {
    int hotspotx = game.MouseCursors[newcurs].hotx, hotspoty = game.MouseCursors[newcurs].hoty;

    set_new_cursor_graphic(game.MouseCursors[newcurs].pic);
    delete dotted_mouse_cursor;
    dotted_mouse_cursor = NULL;

    if ((newcurs == MODE_USE) && (game.MouseCursors[newcurs].pic > 0) &&
        ((game.InvItemHotDotColor > 0) || (game.InvItemHotDotSprIndex > 0)) ) {
            // If necessary, create a copy of the cursor and put the hotspot
            // dot onto it
            dotted_mouse_cursor = BitmapHelper::CreateBitmapCopy(mousecurs[0]);

            if (game.InvItemHotDotSprIndex > 0) {
                //Bitmap *abufWas = abuf;
                //abuf = dotted_mouse_cursor;

<<<<<<< HEAD
                draw_sprite_support_alpha(dotted_mouse_cursor,
                    hotspotx - spritewidth[game.InvItemHotDotSprIndex] / 2,
                    hotspoty - spriteheight[game.InvItemHotDotSprIndex] / 2,
                    spriteset[game.InvItemHotDotSprIndex],
                    game.InvItemHotDotSprIndex);
=======
                draw_sprite_slot_support_alpha(dotted_mouse_cursor,
                    (game.spriteflags[game.mcurs[newcurs].pic] & SPF_ALPHACHANNEL) != 0,
                    hotspotx - spritewidth[game.invhotdotsprite] / 2,
                    hotspoty - spriteheight[game.invhotdotsprite] / 2,
                    game.invhotdotsprite);
>>>>>>> c9353f51

                //abuf = abufWas;
            }
            else {
                putpixel_compensate (dotted_mouse_cursor, hotspotx, hotspoty,
                    (dotted_mouse_cursor->GetColorDepth() > 8) ?
                        GetVirtualScreen()->GetCompatibleColor (game.InvItemHotDotColor) : game.InvItemHotDotColor);

                if (game.InvItemHotDotOuterColor > 0) {
                    int outercol = game.InvItemHotDotOuterColor;
                    if (dotted_mouse_cursor->GetColorDepth () > 8)
                        outercol = GetVirtualScreen()->GetCompatibleColor(game.InvItemHotDotOuterColor);

                    putpixel_compensate (dotted_mouse_cursor, hotspotx + get_fixed_pixel_size(1), hotspoty, outercol);
                    putpixel_compensate (dotted_mouse_cursor, hotspotx, hotspoty + get_fixed_pixel_size(1), outercol);
                    putpixel_compensate (dotted_mouse_cursor, hotspotx - get_fixed_pixel_size(1), hotspoty, outercol);
                    putpixel_compensate (dotted_mouse_cursor, hotspotx, hotspoty - get_fixed_pixel_size(1), outercol);
                }
            }
            mousecurs[0] = dotted_mouse_cursor;
            update_cached_mouse_cursor();
    }
    msethotspot(hotspotx, hotspoty);
    if (newcurs != cur_cursor)
    {
        cur_cursor = newcurs;
        mouse_frame=0;
        mouse_delay=0;
    }
}

// set_default_cursor: resets visual appearance to current mode (walk, look, etc)
void set_default_cursor() {
    set_mouse_cursor(cur_mode);
}

// permanently change cursor graphic
void ChangeCursorGraphic (int curs, int newslot) {
    if ((curs < 0) || (curs >= game.MouseCursorCount))
        quit("!ChangeCursorGraphic: invalid mouse cursor");

    if ((curs == MODE_USE) && (game.Options[OPT_FIXEDINVCURSOR] == 0))
        debug_log("Mouse.ChangeModeGraphic should not be used on the Inventory cursor when the cursor is linked to the active inventory item");

    game.MouseCursors[curs].pic = newslot;
    spriteset.precache (newslot);
    if (curs == cur_mode)
        set_mouse_cursor (curs);
}

int Mouse_GetModeGraphic(int curs) {
    if ((curs < 0) || (curs >= game.MouseCursorCount))
        quit("!Mouse.GetModeGraphic: invalid mouse cursor");

    return game.MouseCursors[curs].pic;
}

void ChangeCursorHotspot (int curs, int x, int y) {
    if ((curs < 0) || (curs >= game.MouseCursorCount))
        quit("!ChangeCursorHotspot: invalid mouse cursor");
    game.MouseCursors[curs].hotx = multiply_up_coordinate(x);
    game.MouseCursors[curs].hoty = multiply_up_coordinate(y);
    if (curs == cur_cursor)
        set_mouse_cursor (cur_cursor);
}

void Mouse_ChangeModeView(int curs, int newview) {
    if ((curs < 0) || (curs >= game.MouseCursorCount))
        quit("!Mouse.ChangeModeView: invalid mouse cursor");

    newview--;

    game.MouseCursors[curs].view = newview;

    if (newview >= 0)
    {
        precache_view(newview);
    }

    if (curs == cur_cursor)
        mouse_delay = 0;  // force update
}

void SetNextCursor () {
    set_cursor_mode (find_next_enabled_cursor(cur_mode + 1));
}

// set_cursor_mode: changes mode and appearance
void set_cursor_mode(int newmode) {
    if ((newmode < 0) || (newmode >= game.MouseCursorCount))
        quit("!SetCursorMode: invalid cursor mode specified");

    guis_need_update = 1;
    if (game.MouseCursors[newmode].flags & MCF_DISABLED) {
        find_next_enabled_cursor(newmode);
        return; }
    if (newmode == MODE_USE) {
        if (playerchar->activeinv == -1) {
            find_next_enabled_cursor(0);
            return;
        }
        update_inv_cursor(playerchar->activeinv);
    }
    cur_mode=newmode;
    set_default_cursor();

    DEBUG_CONSOLE("Cursor mode set to %d", newmode);
}

void enable_cursor_mode(int modd) {
    game.MouseCursors[modd].flags&=~MCF_DISABLED;
    // now search the interfaces for related buttons to re-enable
    int uu,ww;

    for (uu=0;uu<game.GuiCount;uu++) {
        for (ww=0;ww<guis[uu].ControlCount;ww++) {
            if ((guis[uu].ControlRefs[ww] >> 16)!=Common::kGuiButton) continue;
            GuiButton*gbpt=(GuiButton*)guis[uu].Controls[ww];
            if (gbpt->ClickAction!=Common::kGuiBtnAction_SetMode) continue;
            if (gbpt->ClickActionData!=modd) continue;
            gbpt->Enable();
        }
    }
    guis_need_update = 1;
}

void disable_cursor_mode(int modd) {
    game.MouseCursors[modd].flags|=MCF_DISABLED;
    // now search the interfaces for related buttons to kill
    int uu,ww;

    for (uu=0;uu<game.GuiCount;uu++) {
        for (ww=0;ww<guis[uu].ControlCount;ww++) {
            if ((guis[uu].ControlRefs[ww] >> 16)!=Common::kGuiButton) continue;
            GuiButton*gbpt=(GuiButton*)guis[uu].Controls[ww];
            if (gbpt->ClickAction!=Common::kGuiBtnAction_SetMode) continue;
            if (gbpt->ClickActionData!=modd) continue;
            gbpt->Disable();
        }
    }
    if (cur_mode==modd) find_next_enabled_cursor(modd);
    guis_need_update = 1;
}

void RefreshMouse() {
    domouse(DOMOUSE_NOCURSOR);
    scmouse.x = divide_down_coordinate(mousex);
    scmouse.y = divide_down_coordinate(mousey);
}

void SetMousePosition (int newx, int newy) {
    if (newx < 0)
        newx = 0;
    if (newy < 0)
        newy = 0;
    if (newx >= BASEWIDTH)
        newx = BASEWIDTH - 1;
    if (newy >= GetMaxScreenHeight())
        newy = GetMaxScreenHeight() - 1;

    multiply_up_coordinates(&newx, &newy);
    filter->SetMousePosition(newx, newy);
    RefreshMouse();
}

int GetCursorMode() {
    return cur_mode;
}

int IsButtonDown(int which) {
    if ((which < 1) || (which > 3))
        quit("!IsButtonDown: only works with eMouseLeft, eMouseRight, eMouseMiddle");
    if (misbuttondown(which-1))
        return 1;
    return 0;
}

//=============================================================================

int GetMouseCursor() {
    return cur_cursor;
}

void update_script_mouse_coords() {
    scmouse.x = divide_down_coordinate(mousex);
    scmouse.y = divide_down_coordinate(mousey);
}

void update_inv_cursor(int invnum) {

    if ((game.Options[OPT_FIXEDINVCURSOR]==0) && (invnum > 0)) {
        int cursorSprite = game.InventoryItems[invnum].cursorPic;

        // Fall back to the inventory pic if no cursor pic is defined.
        if (cursorSprite == 0)
            cursorSprite = game.InventoryItems[invnum].pic;

        game.MouseCursors[MODE_USE].pic = cursorSprite;
        // all cursor images must be pre-cached
        spriteset.precache(cursorSprite);

        if ((game.InventoryItems[invnum].hotx > 0) || (game.InventoryItems[invnum].hoty > 0)) {
            // if the hotspot was set (unfortunately 0,0 isn't a valid co-ord)
            game.MouseCursors[MODE_USE].hotx=game.InventoryItems[invnum].hotx;
            game.MouseCursors[MODE_USE].hoty=game.InventoryItems[invnum].hoty;
        }
        else {
            game.MouseCursors[MODE_USE].hotx = spritewidth[cursorSprite] / 2;
            game.MouseCursors[MODE_USE].hoty = spriteheight[cursorSprite] / 2;
        }
    }
}

void update_cached_mouse_cursor() 
{
    if (mouseCursor != NULL)
        gfxDriver->DestroyDDB(mouseCursor);
    mouseCursor = gfxDriver->CreateDDBFromBitmap(mousecurs[0], alpha_blend_cursor != 0);
}

void set_new_cursor_graphic (int spriteslot) {
    mousecurs[0] = spriteset[spriteslot];

    // It looks like spriteslot 0 can be used in games with version 2.72 and lower.
    // The NULL check should ensure that the sprite is valid anyway.
    if (((spriteslot < 1) && (loaded_game_file_version > kGameVersion_272)) || (mousecurs[0] == NULL))
    {
        if (blank_mouse_cursor == NULL)
        {
            blank_mouse_cursor = BitmapHelper::CreateTransparentBitmap(1, 1, final_col_dep);
        }
        mousecurs[0] = blank_mouse_cursor;
    }

    if (game.SpriteFlags[spriteslot] & SPF_ALPHACHANNEL)
        alpha_blend_cursor = 1;
    else
        alpha_blend_cursor = 0;

    update_cached_mouse_cursor();
}

int find_next_enabled_cursor(int startwith) {
    if (startwith >= game.MouseCursorCount)
        startwith = 0;
    int testing=startwith;
    do {
        if ((game.MouseCursors[testing].flags & MCF_DISABLED)==0) {
            // inventory cursor, and they have an active item
            if (testing == MODE_USE) 
            {
                if (playerchar->activeinv > 0)
                    break;
            }
            // standard cursor that's not disabled, go with it
            else if (game.MouseCursors[testing].flags & MCF_STANDARD)
                break;
        }

        testing++;
        if (testing >= game.MouseCursorCount) testing=0;
    } while (testing!=startwith);

    if (testing!=startwith)
        set_cursor_mode(testing);

    return testing;
}


//=============================================================================
//
// Script API Functions
//
//=============================================================================

#include "debug/out.h"
#include "script/script_api.h"
#include "script/script_runtime.h"
#include "ac/global_game.h"

// void  (int curs, int newslot)
RuntimeScriptValue Sc_ChangeCursorGraphic(const RuntimeScriptValue *params, int32_t param_count)
{
    API_SCALL_VOID_PINT2(ChangeCursorGraphic);
}

// void  (int curs, int x, int y)
RuntimeScriptValue Sc_ChangeCursorHotspot(const RuntimeScriptValue *params, int32_t param_count)
{
    API_SCALL_VOID_PINT3(ChangeCursorHotspot);
}

// void (int curs, int newview)
RuntimeScriptValue Sc_Mouse_ChangeModeView(const RuntimeScriptValue *params, int32_t param_count)
{
    API_SCALL_VOID_PINT2(Mouse_ChangeModeView);
}

// void (int modd)
RuntimeScriptValue Sc_disable_cursor_mode(const RuntimeScriptValue *params, int32_t param_count)
{
    API_SCALL_VOID_PINT(disable_cursor_mode);
}

// void (int modd)
RuntimeScriptValue Sc_enable_cursor_mode(const RuntimeScriptValue *params, int32_t param_count)
{
    API_SCALL_VOID_PINT(enable_cursor_mode);
}

// int (int curs)
RuntimeScriptValue Sc_Mouse_GetModeGraphic(const RuntimeScriptValue *params, int32_t param_count)
{
    API_SCALL_INT_PINT(Mouse_GetModeGraphic);
}

// int (int which)
RuntimeScriptValue Sc_IsButtonDown(const RuntimeScriptValue *params, int32_t param_count)
{
    API_SCALL_INT_PINT(IsButtonDown);
}

// void ();
RuntimeScriptValue Sc_SaveCursorForLocationChange(const RuntimeScriptValue *params, int32_t param_count)
{
    API_SCALL_VOID(SaveCursorForLocationChange);
}

// void  ()
RuntimeScriptValue Sc_SetNextCursor(const RuntimeScriptValue *params, int32_t param_count)
{
    API_SCALL_VOID(SetNextCursor);
}

// void  (int x1, int y1, int x2, int y2)
RuntimeScriptValue Sc_SetMouseBounds(const RuntimeScriptValue *params, int32_t param_count)
{
    API_SCALL_VOID_PINT4(SetMouseBounds);
}

// void  (int newx, int newy)
RuntimeScriptValue Sc_SetMousePosition(const RuntimeScriptValue *params, int32_t param_count)
{
    API_SCALL_VOID_PINT2(SetMousePosition);
}

// void ()
RuntimeScriptValue Sc_RefreshMouse(const RuntimeScriptValue *params, int32_t param_count)
{
    API_SCALL_VOID(RefreshMouse);
}

// void ()
RuntimeScriptValue Sc_set_default_cursor(const RuntimeScriptValue *params, int32_t param_count)
{
    API_SCALL_VOID(set_default_cursor);
}

// void (int newcurs)
RuntimeScriptValue Sc_set_mouse_cursor(const RuntimeScriptValue *params, int32_t param_count)
{
    API_SCALL_VOID_PINT(set_mouse_cursor);
}

// int ()
RuntimeScriptValue Sc_GetCursorMode(const RuntimeScriptValue *params, int32_t param_count)
{
    API_SCALL_INT(GetCursorMode);
}

// void (int newmode)
RuntimeScriptValue Sc_set_cursor_mode(const RuntimeScriptValue *params, int32_t param_count)
{
    API_SCALL_VOID_PINT(set_cursor_mode);
}

// int ()
RuntimeScriptValue Sc_Mouse_GetVisible(const RuntimeScriptValue *params, int32_t param_count)
{
    API_SCALL_INT(Mouse_GetVisible);
}

// void (int isOn)
RuntimeScriptValue Sc_Mouse_SetVisible(const RuntimeScriptValue *params, int32_t param_count)
{
    API_SCALL_VOID_PINT(Mouse_SetVisible);
}


void RegisterMouseAPI()
{
    ccAddExternalStaticFunction("Mouse::ChangeModeGraphic^2",       Sc_ChangeCursorGraphic);
    ccAddExternalStaticFunction("Mouse::ChangeModeHotspot^3",       Sc_ChangeCursorHotspot);
    ccAddExternalStaticFunction("Mouse::ChangeModeView^2",          Sc_Mouse_ChangeModeView);
    ccAddExternalStaticFunction("Mouse::DisableMode^1",             Sc_disable_cursor_mode);
    ccAddExternalStaticFunction("Mouse::EnableMode^1",              Sc_enable_cursor_mode);
    ccAddExternalStaticFunction("Mouse::GetModeGraphic^1",          Sc_Mouse_GetModeGraphic);
    ccAddExternalStaticFunction("Mouse::IsButtonDown^1",            Sc_IsButtonDown);
    ccAddExternalStaticFunction("Mouse::SaveCursorUntilItLeaves^0", Sc_SaveCursorForLocationChange);
    ccAddExternalStaticFunction("Mouse::SelectNextMode^0",          Sc_SetNextCursor);
    ccAddExternalStaticFunction("Mouse::SetBounds^4",               Sc_SetMouseBounds);
    ccAddExternalStaticFunction("Mouse::SetPosition^2",             Sc_SetMousePosition);
    ccAddExternalStaticFunction("Mouse::Update^0",                  Sc_RefreshMouse);
    ccAddExternalStaticFunction("Mouse::UseDefaultGraphic^0",       Sc_set_default_cursor);
    ccAddExternalStaticFunction("Mouse::UseModeGraphic^1",          Sc_set_mouse_cursor);
    ccAddExternalStaticFunction("Mouse::get_Mode",                  Sc_GetCursorMode);
    ccAddExternalStaticFunction("Mouse::set_Mode",                  Sc_set_cursor_mode);
    ccAddExternalStaticFunction("Mouse::get_Visible",               Sc_Mouse_GetVisible);
    ccAddExternalStaticFunction("Mouse::set_Visible",               Sc_Mouse_SetVisible);

    /* ----------------------- Registering unsafe exports for plugins -----------------------*/

    ccAddExternalFunctionForPlugin("Mouse::ChangeModeGraphic^2",       (void*)ChangeCursorGraphic);
    ccAddExternalFunctionForPlugin("Mouse::ChangeModeHotspot^3",       (void*)ChangeCursorHotspot);
    ccAddExternalFunctionForPlugin("Mouse::ChangeModeView^2",          (void*)Mouse_ChangeModeView);
    ccAddExternalFunctionForPlugin("Mouse::DisableMode^1",             (void*)disable_cursor_mode);
    ccAddExternalFunctionForPlugin("Mouse::EnableMode^1",              (void*)enable_cursor_mode);
    ccAddExternalFunctionForPlugin("Mouse::GetModeGraphic^1",          (void*)Mouse_GetModeGraphic);
    ccAddExternalFunctionForPlugin("Mouse::IsButtonDown^1",            (void*)IsButtonDown);
    ccAddExternalFunctionForPlugin("Mouse::SaveCursorUntilItLeaves^0", (void*)SaveCursorForLocationChange);
    ccAddExternalFunctionForPlugin("Mouse::SelectNextMode^0",          (void*)SetNextCursor);
    ccAddExternalFunctionForPlugin("Mouse::SetBounds^4",               (void*)SetMouseBounds);
    ccAddExternalFunctionForPlugin("Mouse::SetPosition^2",             (void*)SetMousePosition);
    ccAddExternalFunctionForPlugin("Mouse::Update^0",                  (void*)RefreshMouse);
    ccAddExternalFunctionForPlugin("Mouse::UseDefaultGraphic^0",       (void*)set_default_cursor);
    ccAddExternalFunctionForPlugin("Mouse::UseModeGraphic^1",          (void*)set_mouse_cursor);
    ccAddExternalFunctionForPlugin("Mouse::get_Mode",                  (void*)GetCursorMode);
    ccAddExternalFunctionForPlugin("Mouse::set_Mode",                  (void*)set_cursor_mode);
    ccAddExternalFunctionForPlugin("Mouse::get_Visible",               (void*)Mouse_GetVisible);
    ccAddExternalFunctionForPlugin("Mouse::set_Visible",               (void*)Mouse_SetVisible);
}<|MERGE_RESOLUTION|>--- conflicted
+++ resolved
@@ -104,19 +104,11 @@
                 //Bitmap *abufWas = abuf;
                 //abuf = dotted_mouse_cursor;
 
-<<<<<<< HEAD
-                draw_sprite_support_alpha(dotted_mouse_cursor,
-                    hotspotx - spritewidth[game.InvItemHotDotSprIndex] / 2,
-                    hotspoty - spriteheight[game.InvItemHotDotSprIndex] / 2,
-                    spriteset[game.InvItemHotDotSprIndex],
-                    game.InvItemHotDotSprIndex);
-=======
                 draw_sprite_slot_support_alpha(dotted_mouse_cursor,
                     (game.spriteflags[game.mcurs[newcurs].pic] & SPF_ALPHACHANNEL) != 0,
                     hotspotx - spritewidth[game.invhotdotsprite] / 2,
                     hotspoty - spriteheight[game.invhotdotsprite] / 2,
                     game.invhotdotsprite);
->>>>>>> c9353f51
 
                 //abuf = abufWas;
             }
