--- conflicted
+++ resolved
@@ -108,47 +108,27 @@
             dotted_mouse_cursor = BitmapHelper::CreateBitmapCopy(mousecurs[0]);
             Graphics graphics(dotted_mouse_cursor);
 
-<<<<<<< HEAD
-            if (game.invhotdotsprite > 0) {
+            if (game.InvItemHotDotSprIndex > 0) {
                 //Bitmap *abufWas = abuf;
                 //abuf = dotted_mouse_cursor;
 
                 draw_sprite_support_alpha(&graphics,
-                    hotspotx - spritewidth[game.invhotdotsprite] / 2,
-                    hotspoty - spriteheight[game.invhotdotsprite] / 2,
-                    spriteset[game.invhotdotsprite],
-                    game.invhotdotsprite);
-=======
-            if (game.InvItemHotDotSprIndex > 0) {
-                Bitmap *abufWas = abuf;
-                abuf = dotted_mouse_cursor;
-
-                draw_sprite_support_alpha(
                     hotspotx - spritewidth[game.InvItemHotDotSprIndex] / 2,
                     hotspoty - spriteheight[game.InvItemHotDotSprIndex] / 2,
                     spriteset[game.InvItemHotDotSprIndex],
                     game.InvItemHotDotSprIndex);
->>>>>>> 0f6cc556
 
                 //abuf = abufWas;
             }
             else {
-<<<<<<< HEAD
                 putpixel_compensate (&graphics, hotspotx, hotspoty,
-                    (dotted_mouse_cursor->GetColorDepth() > 8) ? GetVirtualScreenGraphics()->GetBitmap()->GetCompatibleColor (game.hotdot) : game.hotdot);
-=======
-                putpixel_compensate (dotted_mouse_cursor, hotspotx, hotspoty,
-                    (dotted_mouse_cursor->GetColorDepth() > 8) ? get_col8_lookup (game.InvItemHotDotColor) : game.InvItemHotDotColor);
->>>>>>> 0f6cc556
+                    (dotted_mouse_cursor->GetColorDepth() > 8) ?
+                        GetVirtualScreenGraphics()->GetBitmap()->GetCompatibleColor (game.InvItemHotDotColor) : game.InvItemHotDotColor);
 
                 if (game.InvItemHotDotOuterColor > 0) {
                     int outercol = game.InvItemHotDotOuterColor;
                     if (dotted_mouse_cursor->GetColorDepth () > 8)
-<<<<<<< HEAD
-                        outercol = GetVirtualScreenGraphics()->GetBitmap()->GetCompatibleColor(game.hotdotouter);
-=======
-                        outercol = get_col8_lookup(game.InvItemHotDotOuterColor);
->>>>>>> 0f6cc556
+                        outercol = GetVirtualScreenGraphics()->GetBitmap()->GetCompatibleColor(game.InvItemHotDotOuterColor);
 
                     putpixel_compensate (&graphics, hotspotx + get_fixed_pixel_size(1), hotspoty, outercol);
                     putpixel_compensate (&graphics, hotspotx, hotspoty + get_fixed_pixel_size(1), outercol);
