//=============================================================================
//
// Adventure Game Studio (AGS)
//
// Copyright (C) 1999-2011 Chris Jones and 2011-20xx others
// The full list of copyright holders can be found in the Copyright.txt
// file, which is part of this source code distribution.
//
// The AGS source code is provided under the Artistic License 2.0.
// A copy of this license can be found in the file License.txt and at
// http://www.opensource.org/licenses/artistic-license-2.0.php
//
//=============================================================================

#include "ac/common.h"
#include "ac/view.h"
#include "ac/audiocliptype.h"
#include "ac/audiochannel.h"
#include "ac/character.h"
#include "ac/charactercache.h"
#include "ac/characterextras.h"
#include "ac/dialogtopic.h"
#include "ac/draw.h"
#include "ac/dynamicsprite.h"
#include "ac/event.h"
#include "ac/game.h"
#include "ac/gamesetup.h"
#include "ac/gamesetupstruct.h"
#include "ac/gamestate.h"
#include "ac/global_audio.h"
#include "ac/global_character.h"
#include "ac/global_display.h"
#include "ac/global_game.h"
#include "ac/global_gui.h"
#include "ac/global_object.h"
#include "ac/global_translation.h"
#include "ac/gui.h"
#include "ac/hotspot.h"
#include "ac/lipsync.h"
#include "ac/mouse.h"
#include "ac/movelist.h"
#include "ac/objectcache.h"
#include "ac/overlay.h"
#include "ac/path_helper.h"
#include "ac/record.h"
#include "ac/region.h"
#include "ac/richgamemedia.h"
#include "ac/room.h"
#include "ac/roomobject.h"
#include "ac/roomstatus.h"
#include "ac/runtime_defines.h"
#include "ac/screenoverlay.h"
#include "ac/spritecache.h"
#include "ac/string.h"
#include "ac/system.h"
#include "ac/timer.h"
#include "ac/translation.h"
#include "ac/dynobj/all_dynamicclasses.h"
#include "ac/dynobj/all_scriptclasses.h"
#include "ac/dynobj/cc_audiochannel.h"
#include "ac/dynobj/cc_audioclip.h"
#include "ac/statobj/staticgame.h"
#include "debug/debug_log.h"
#include "debug/out.h"
#include "device/mousew32.h"
#include "font/fonts.h"
#include "game/savegame.h"
#include "game/savegame_internal.h"
#include "gui/animatingguibutton.h"
#include "gfx/bitmap.h"
#include "gfx/graphicsdriver.h"
#include "gfx/gfxfilter.h"
#include "gui/guidialog.h"
#include "main/graphics_mode.h"
#include "main/main.h"
#include "media/audio/audio.h"
#include "media/audio/soundclip.h"
#include "plugin/agsplugin.h"
#include "plugin/plugin_engine.h"
#include "script/cc_error.h"
#include "script/runtimescriptvalue.h"
#include "script/script.h"
#include "script/script_runtime.h"
#include "util/alignedstream.h"
#include "util/directory.h"
#include "util/filestream.h" // TODO: needed only because plugins expect file handle
#include "util/path.h"
#include "util/string_utils.h"

using namespace AGS::Common;
using namespace AGS::Engine;

extern ScriptAudioChannel scrAudioChannel[MAX_SOUND_CHANNELS + 1];
extern int time_between_timers;
extern int cur_mode,cur_cursor;
extern SpeechLipSyncLine *splipsync;
extern int numLipLines, curLipLine, curLipLinePhoneme;

extern CharacterExtras *charextra;
extern DialogTopic *dialog;

extern int ifacepopped;  // currently displayed pop-up GUI (-1 if none)
extern int mouse_on_iface;   // mouse cursor is over this interface
extern int mouse_ifacebut_xoffs,mouse_ifacebut_yoffs;

extern AnimatingGUIButton animbuts[MAX_ANIMATING_BUTTONS];
extern int numAnimButs;

extern ScreenOverlay screenover[MAX_SCREEN_OVERLAYS];
extern int numscreenover;
extern int is_complete_overlay,is_text_overlay;

#if defined(IOS_VERSION) || defined(ANDROID_VERSION)
extern int psp_gfx_renderer;
#endif

extern int obj_lowest_yp, char_lowest_yp;

extern int actSpsCount;
extern Bitmap **actsps;
extern IDriverDependantBitmap* *actspsbmp;
// temporary cache of walk-behind for this actsps image
extern Bitmap **actspswb;
extern IDriverDependantBitmap* *actspswbbmp;
extern CachedActSpsData* actspswbcache;
extern Bitmap **guibg;
extern IDriverDependantBitmap **guibgbmp;
extern char transFileName[MAX_PATH];
extern color palette[256];
extern unsigned int loopcounter;
extern Bitmap *raw_saved_screen;
extern Bitmap *dynamicallyCreatedSurfaces[MAX_DYNAMIC_SURFACES];
extern IGraphicsDriver *gfxDriver;

//=============================================================================
GameState play;
GameSetup usetup;
GameSetupStruct game;
RoomStatus troom;    // used for non-saveable rooms, eg. intro
RoomObject*objs;
RoomStatus*croom=NULL;
RoomStruct thisroom;

volatile int switching_away_from_game = 0;
volatile bool switched_away = false;
volatile char want_exit = 0, abort_engine = 0;
GameDataVersion loaded_game_file_version = kGameVersion_Undefined;
int frames_per_second=40;
int displayed_room=-10,starting_room = -1;
int in_new_room=0, new_room_was = 0;  // 1 in new room, 2 first time in new room, 3 loading saved game
int new_room_pos=0;
int new_room_x = SCR_NO_VALUE, new_room_y = SCR_NO_VALUE;
int new_room_loop = SCR_NO_VALUE;

// initially size 1, this will be increased by the initFile function
SpriteCache spriteset(game.SpriteInfos);
int proper_exit=0,our_eip=0;

std::vector<GUIMain> guis;

CCGUIObject ccDynamicGUIObject;
CCCharacter ccDynamicCharacter;
CCHotspot   ccDynamicHotspot;
CCRegion    ccDynamicRegion;
CCInventory ccDynamicInv;
CCGUI       ccDynamicGUI;
CCObject    ccDynamicObject;
CCDialog    ccDynamicDialog;
CCAudioClip ccDynamicAudioClip;
CCAudioChannel ccDynamicAudio;
ScriptString myScriptStringImpl;
// TODO: IMPORTANT!!
// we cannot simply replace these arrays with vectors, or other C++ containers,
// until we implement safe management of such containers in script exports
// system. Noteably we would need an alternate to StaticArray class to track
// access to their elements.
ScriptObject scrObj[MAX_ROOM_OBJECTS];
ScriptGUI    *scrGui = NULL;
ScriptHotspot scrHotspot[MAX_ROOM_HOTSPOTS];
ScriptRegion scrRegion[MAX_ROOM_REGIONS];
ScriptInvItem scrInv[MAX_INV];
ScriptDialog *scrDialog;

ViewStruct*views=NULL;

CharacterCache *charcache = NULL;
ObjectCache objcache[MAX_ROOM_OBJECTS];

MoveList *mls = NULL;

//=============================================================================

char saveGameDirectory[260] = "./";
// Custom save game parent directory
String saveGameParent;

const char* sgnametemplate = "agssave.%03d";
String saveGameSuffix;

int game_paused=0;
char pexbuf[STD_BUFFER_SIZE];

unsigned int load_new_game = 0;
int load_new_game_restore = -1;

// TODO: refactor these global vars into function arguments
int getloctype_index = 0, getloctype_throughgui = 0;

//=============================================================================
// Audio
//=============================================================================

void Game_StopAudio(int audioType)
{
    if (((audioType < 0) || (audioType >= game.audioClipTypeCount)) && (audioType != SCR_NO_VALUE))
        quitprintf("!Game.StopAudio: invalid audio type %d", audioType);
    int aa;

    for (aa = 0; aa < MAX_SOUND_CHANNELS; aa++)
    {
        if (audioType == SCR_NO_VALUE)
        {
            stop_or_fade_out_channel(aa);
        }
        else
        {
            ScriptAudioClip *clip = AudioChannel_GetPlayingClip(&scrAudioChannel[aa]);
            if ((clip != NULL) && (clip->type == audioType))
                stop_or_fade_out_channel(aa);
        }
    }

    remove_clips_of_type_from_queue(audioType);
}

int Game_IsAudioPlaying(int audioType)
{
    if (((audioType < 0) || (audioType >= game.audioClipTypeCount)) && (audioType != SCR_NO_VALUE))
        quitprintf("!Game.IsAudioPlaying: invalid audio type %d", audioType);

    if (play.fast_forward)
        return 0;

    for (int aa = 0; aa < MAX_SOUND_CHANNELS; aa++)
    {
        ScriptAudioClip *clip = AudioChannel_GetPlayingClip(&scrAudioChannel[aa]);
        if (clip != NULL)
        {
            if ((clip->type == audioType) || (audioType == SCR_NO_VALUE))
            {
                return 1;
            }
        }
    }
    return 0;
}

void Game_SetAudioTypeSpeechVolumeDrop(int audioType, int volumeDrop)
{
    if ((audioType < 0) || (audioType >= game.audioClipTypeCount))
        quitprintf("!Game.SetAudioTypeVolume: invalid audio type: %d", audioType);

    Debug::Printf("Game.SetAudioTypeSpeechVolumeDrop: type: %d, drop: %d", audioType, volumeDrop);
    game.audioClipTypes[audioType].volume_reduction_while_speech_playing = volumeDrop;
    update_volume_drop_if_voiceover();
}

void Game_SetAudioTypeVolume(int audioType, int volume, int changeType)
{
    if ((volume < 0) || (volume > 100))
        quitprintf("!Game.SetAudioTypeVolume: volume %d is not between 0..100", volume);
    if ((audioType < 0) || (audioType >= game.audioClipTypeCount))
        quitprintf("!Game.SetAudioTypeVolume: invalid audio type: %d", audioType);
    int aa;

    Debug::Printf("Game.SetAudioTypeVolume: type: %d, volume: %d, change: %d", audioType, volume, changeType);
    if ((changeType == VOL_CHANGEEXISTING) ||
        (changeType == VOL_BOTH))
    {
        for (aa = 0; aa < MAX_SOUND_CHANNELS; aa++)
        {
            ScriptAudioClip *clip = AudioChannel_GetPlayingClip(&scrAudioChannel[aa]);
            if ((clip != NULL) && (clip->type == audioType))
            {
                channels[aa]->set_volume_percent(volume);
            }
        }
    }

    if ((changeType == VOL_SETFUTUREDEFAULT) ||
        (changeType == VOL_BOTH))
    {
        play.default_audio_type_volumes[audioType] = volume;

        // update queued clip volumes
        update_queued_clips_volume(audioType, volume);
    }

}

int Game_GetMODPattern() {
    if (current_music_type == MUS_MOD && channels[SCHAN_MUSIC]) {
        return channels[SCHAN_MUSIC]->get_pos();
    }
    return -1;
}

//=============================================================================
// ---
//=============================================================================

int Game_GetDialogCount()
{
  return game.numdialog;
}

void set_debug_mode(bool on)
{
    play.debug_mode = on ? 1 : 0;
    debug_set_console(on);
}

void set_game_speed(int fps) {
    frames_per_second = fps;
    time_between_timers = 1000 / fps;
    install_int_ex(dj_timer_handler,MSEC_TO_TIMER(time_between_timers));
}

extern int cbuttfont;
extern int acdialog_font;

extern char buffer2[60];
int oldmouse;
void setup_for_dialog() {
    cbuttfont = play.normal_font;
    acdialog_font = play.normal_font;
    if (!play.mouse_cursor_hidden)
        domouse(1);
    oldmouse=cur_cursor; set_mouse_cursor(CURS_ARROW);
}
void restore_after_dialog() {
    set_mouse_cursor(oldmouse);
    if (!play.mouse_cursor_hidden)
        domouse(2);
    construct_virtual_screen(true);
}



String get_save_game_path(int slotNum) {
    String filename;
    filename.Format(sgnametemplate, slotNum);
    String path = saveGameDirectory;
    path.Append(filename);
    path.Append(saveGameSuffix);
    return path;
}

// Convert a path possibly containing path tags into acceptable save path
String MakeSaveGameDir(const char *newFolder)
{
    // don't allow absolute paths
    if (!is_relative_filename(newFolder))
        return "";

    String newSaveGameDir = FixSlashAfterToken(newFolder);

    if (newSaveGameDir.CompareLeft(UserSavedgamesRootToken, UserSavedgamesRootToken.GetLength()) == 0)
    {
        if (saveGameParent.IsEmpty())
        {
            newSaveGameDir.ReplaceMid(0, UserSavedgamesRootToken.GetLength(),
                PathOrCurDir(platform->GetUserSavedgamesDirectory()));
        }
        else
        {
            // If there is a custom save parent directory, then replace
            // not only root token, but also first subdirectory
            newSaveGameDir.ClipSection('/', 0, 1);
            if (!newSaveGameDir.IsEmpty())
                newSaveGameDir.PrependChar('/');
            newSaveGameDir.Prepend(saveGameParent);
        }
    }
    else
    {
        // Convert the path relative to installation folder into path relative to the
        // safe save path with default name
        if (saveGameParent.IsEmpty())
            newSaveGameDir.Format("%s/%s/%s", PathOrCurDir(platform->GetUserSavedgamesDirectory()),
                game.saveGameFolderName, newFolder);
        else
            newSaveGameDir.Format("%s/%s", saveGameParent.GetCStr(), newFolder);
        // For games made in the safe-path-aware versions of AGS, report a warning
        if (game.options[OPT_SAFEFILEPATHS])
        {
            debug_script_warn("Attempt to explicitly set savegame location relative to the game installation directory ('%s') denied;\nPath will be remapped to the user documents directory: '%s'",
                newFolder, newSaveGameDir.GetCStr());
        }
    }
    return newSaveGameDir;
}

bool SetCustomSaveParent(const String &path)
{
    if (SetSaveGameDirectoryPath(path, true))
    {
        saveGameParent = path;
        return true;
    }
    return false;
}

bool SetSaveGameDirectoryPath(const char *newFolder, bool explicit_path)
{
    if (!newFolder || newFolder[0] == 0)
        newFolder = ".";
    String newSaveGameDir = explicit_path ? String(newFolder) : MakeSaveGameDir(newFolder);
    if (newSaveGameDir.IsEmpty())
        return false;

    if (!Directory::CreateDirectory(newSaveGameDir))
        return false;
    newSaveGameDir.AppendChar('/');

    char newFolderTempFile[260];
    strcpy(newFolderTempFile, newSaveGameDir);
    strcat(newFolderTempFile, "agstmp.tmp");
    if (!Common::File::TestCreateFile(newFolderTempFile))
        return false;

    // copy the Restart Game file, if applicable
    char restartGamePath[260];
    sprintf(restartGamePath, "%s""agssave.%d%s", saveGameDirectory, RESTART_POINT_SAVE_GAME_NUMBER, saveGameSuffix.GetCStr());
    Stream *restartGameFile = Common::File::OpenFileRead(restartGamePath);
    if (restartGameFile != NULL)
	{
        long fileSize = restartGameFile->GetLength();
        char *mbuffer = (char*)malloc(fileSize);
        restartGameFile->Read(mbuffer, fileSize);
        delete restartGameFile;

        sprintf(restartGamePath, "%s""agssave.%d%s", newSaveGameDir.GetCStr(), RESTART_POINT_SAVE_GAME_NUMBER, saveGameSuffix.GetCStr());
        restartGameFile = Common::File::CreateFile(restartGamePath);
        restartGameFile->Write(mbuffer, fileSize);
        delete restartGameFile;
        free(mbuffer);
    }

    strcpy(saveGameDirectory, newSaveGameDir);
    return true;
}

int Game_SetSaveGameDirectory(const char *newFolder)
{
    return SetSaveGameDirectoryPath(newFolder, false) ? 1 : 0;
}

const char* Game_GetSaveSlotDescription(int slnum) {
    String description;
    if (read_savedgame_description(get_save_game_path(slnum), description))
    {
        return CreateNewScriptString(description);
    }
    return NULL;
}


void restore_game_dialog() {
    can_run_delayed_command();
    if (thisroom.Options.SaveLoadDisabled == 1) {
        DisplayMessage (983);
        return;
    }
    if (inside_script) {
        curscript->queue_action(ePSARestoreGameDialog, 0, "RestoreGameDialog");
        return;
    }
    setup_for_dialog();
    int toload=loadgamedialog();
    restore_after_dialog();
    if (toload>=0) {
        try_restore_save(toload);
    }
}

void save_game_dialog() {
    if (thisroom.Options.SaveLoadDisabled == 1) {
        DisplayMessage (983);
        return;
    }
    if (inside_script) {
        curscript->queue_action(ePSASaveGameDialog, 0, "SaveGameDialog");
        return;
    }
    setup_for_dialog();
    int toload=savegamedialog();
    restore_after_dialog();
    if (toload>=0)
        save_game(toload,buffer2);
}

void free_do_once_tokens()
{
    for (int i = 0; i < play.num_do_once_tokens; i++)
    {
        free(play.do_once_tokens[i]);
    }
    if (play.do_once_tokens != NULL)
    {
        free(play.do_once_tokens);
        play.do_once_tokens = NULL;
    }
    play.num_do_once_tokens = 0;
}


// Free all the memory associated with the game
<<<<<<< HEAD
void unload_game_file() {
    int bb, ee;

    for (bb = 0; bb < game.numcharacters; bb++) {
        if (game.charScripts != NULL)
            delete game.charScripts[bb];

    }
=======
void unload_game_file()
{
>>>>>>> 66a758a1
    characterScriptObjNames.clear();
    free(charextra);
    free(mls);
    free(actsps);
    free(actspsbmp);
    free(actspswb);
    free(actspswbbmp);
    free(actspswbcache);
<<<<<<< HEAD
    game.charProps.clear();

    for (bb = 1; bb < game.numinvitems; bb++) {
        if (game.invScripts != NULL)
            delete game.invScripts[bb];
    }

    if (game.charScripts != NULL)
    {
        delete game.charScripts;
        delete game.invScripts;
        game.charScripts = NULL;
        game.invScripts = NULL;
    }

    if (game.dict != NULL) {
        game.dict->free_memory();
        free (game.dict);
        game.dict = NULL;
    }
=======
>>>>>>> 66a758a1

    if ((gameinst != NULL) && (gameinst->pc != 0))
    {
        quit("Error: unload_game called while script still running");
    }
    else
    {
        delete gameinstFork;
        delete gameinst;
        gameinstFork = NULL;
        gameinst = NULL;
    }

    gamescript.reset();

    if ((dialogScriptsInst != NULL) && (dialogScriptsInst->pc != 0))
    {
        quit("Error: unload_game called while dialog script still running");
    }
    else if (dialogScriptsInst != NULL)
    {
        delete dialogScriptsInst;
        dialogScriptsInst = NULL;
    }

    dialogScriptsScript.reset();

    for (int i = 0; i < numScriptModules; ++i)
    {
        delete moduleInstFork[i];
        delete moduleInst[i];
        scriptModules[i].reset();
    }
    moduleInstFork.resize(0);
    moduleInst.resize(0);
    scriptModules.resize(0);
    repExecAlways.moduleHasFunction.resize(0);
    lateRepExecAlways.moduleHasFunction.resize(0);
    getDialogOptionsDimensionsFunc.moduleHasFunction.resize(0);
    renderDialogOptionsFunc.moduleHasFunction.resize(0);
    getDialogOptionUnderCursorFunc.moduleHasFunction.resize(0);
    runDialogOptionMouseClickHandlerFunc.moduleHasFunction.resize(0);
    runDialogOptionKeyPressHandlerFunc.moduleHasFunction.resize(0);
    runDialogOptionRepExecFunc.moduleHasFunction.resize(0);
    numScriptModules = 0;

    free(views);
    views = NULL;

    free(charcache);
    charcache = NULL;

    if (splipsync != NULL)
    {
        for (int i = 0; i < numLipLines; ++i)
        {
            free(splipsync[i].endtimeoffs);
            free(splipsync[i].frame);
        }
        free(splipsync);
        splipsync = NULL;
        numLipLines = 0;
        curLipLine = -1;
    }

    for (int i = 0; i < game.numdialog; ++i)
    {
        if (dialog[i].optionscripts != NULL)
            free(dialog[i].optionscripts);
        dialog[i].optionscripts = NULL;
    }
    free(dialog);
    dialog = NULL;
    delete[] scrDialog;
    scrDialog = NULL;

    for (int i = 0; i < game.numgui; ++i) {
        free(guibg[i]);
        guibg[i] = NULL;
    }

    guiScriptObjNames.clear();
    free(guibg);
    guis.clear();
    free(scrGui);

    pl_stop_plugins();
    ccRemoveAllSymbols();
    ccUnregisterAllObjects();

    for (int i = 0; i < game.numfonts; ++i)
        wfreefont(i);

    free_do_once_tokens();
    free(play.gui_draw_order);

    resetRoomStatuses();

    // free game struct last because it contains object counts
    game.Free();
}





/*
// [DEPRECATED]
const char* Game_GetGlobalStrings(int index) {
    if ((index < 0) || (index >= MAXGLOBALSTRINGS))
        quit("!Game.GlobalStrings: invalid index");

    return CreateNewScriptString(play.globalstrings[index]);
}
*/


char gamefilenamebuf[200];


// ** GetGameParameter replacement functions

int Game_GetInventoryItemCount() {
    // because of the dummy item 0, this is always one higher than it should be
    return game.numinvitems - 1;
}

int Game_GetFontCount() {
    return game.numfonts;
}

int Game_GetMouseCursorCount() {
    return game.numcursors;
}

int Game_GetCharacterCount() {
    return game.numcharacters;
}

int Game_GetGUICount() {
    return game.numgui;
}

int Game_GetViewCount() {
    return game.numviews;
}

int Game_GetSpriteWidth(int spriteNum) {
    if (spriteNum < 0)
        return 0;

    if (!spriteset.DoesSpriteExist(spriteNum))
        return 0;

    return game.SpriteInfos[spriteNum].Width;
}

int Game_GetSpriteHeight(int spriteNum) {
    if (spriteNum < 0)
        return 0;

    if (!spriteset.DoesSpriteExist(spriteNum))
        return 0;

    return game.SpriteInfos[spriteNum].Height;
}

int Game_GetLoopCountForView(int viewNumber) {
    if ((viewNumber < 1) || (viewNumber > game.numviews))
        quit("!GetGameParameter: invalid view specified");

    return views[viewNumber - 1].numLoops;
}

int Game_GetRunNextSettingForLoop(int viewNumber, int loopNumber) {
    if ((viewNumber < 1) || (viewNumber > game.numviews))
        quit("!GetGameParameter: invalid view specified");
    if ((loopNumber < 0) || (loopNumber >= views[viewNumber - 1].numLoops))
        quit("!GetGameParameter: invalid loop specified");

    return (views[viewNumber - 1].loops[loopNumber].RunNextLoop()) ? 1 : 0;
}

int Game_GetFrameCountForLoop(int viewNumber, int loopNumber) {
    if ((viewNumber < 1) || (viewNumber > game.numviews))
        quit("!GetGameParameter: invalid view specified");
    if ((loopNumber < 0) || (loopNumber >= views[viewNumber - 1].numLoops))
        quit("!GetGameParameter: invalid loop specified");

    return views[viewNumber - 1].loops[loopNumber].numFrames;
}

ScriptViewFrame* Game_GetViewFrame(int viewNumber, int loopNumber, int frame) {
    if ((viewNumber < 1) || (viewNumber > game.numviews))
        quit("!GetGameParameter: invalid view specified");
    if ((loopNumber < 0) || (loopNumber >= views[viewNumber - 1].numLoops))
        quit("!GetGameParameter: invalid loop specified");
    if ((frame < 0) || (frame >= views[viewNumber - 1].loops[loopNumber].numFrames))
        quit("!GetGameParameter: invalid frame specified");

    ScriptViewFrame *sdt = new ScriptViewFrame(viewNumber - 1, loopNumber, frame);
    ccRegisterManagedObject(sdt, sdt);
    return sdt;
}

int Game_DoOnceOnly(const char *token)
{
    if (strlen(token) > 199)
        quit("!Game.DoOnceOnly: token length cannot be more than 200 chars");

    for (int i = 0; i < play.num_do_once_tokens; i++)
    {
        if (strcmp(play.do_once_tokens[i], token) == 0)
        {
            return 0;
        }
    }
    play.do_once_tokens = (char**)realloc(play.do_once_tokens, sizeof(char*) * (play.num_do_once_tokens + 1));
    play.do_once_tokens[play.num_do_once_tokens] = (char*)malloc(strlen(token) + 1);
    strcpy(play.do_once_tokens[play.num_do_once_tokens], token);
    play.num_do_once_tokens++;
    return 1;
}

int Game_GetTextReadingSpeed()
{
    return play.text_speed;
}

void Game_SetTextReadingSpeed(int newTextSpeed)
{
    if (newTextSpeed < 1)
        quitprintf("!Game.TextReadingSpeed: %d is an invalid speed", newTextSpeed);

    play.text_speed = newTextSpeed;
}

int Game_GetMinimumTextDisplayTimeMs()
{
    return play.text_min_display_time_ms;
}

void Game_SetMinimumTextDisplayTimeMs(int newTextMinTime)
{
    play.text_min_display_time_ms = newTextMinTime;
}

int Game_GetIgnoreUserInputAfterTextTimeoutMs()
{
    return play.ignore_user_input_after_text_timeout_ms;
}

void Game_SetIgnoreUserInputAfterTextTimeoutMs(int newValueMs)
{
    play.ignore_user_input_after_text_timeout_ms = newValueMs;
}

const char *Game_GetFileName() {
    return CreateNewScriptString(usetup.main_data_filename);
}

const char *Game_GetName() {
    return CreateNewScriptString(play.game_name);
}

void Game_SetName(const char *newName) {
    strncpy(play.game_name, newName, 99);
    play.game_name[99] = 0;

#if (ALLEGRO_DATE > 19990103)
    set_window_title(play.game_name);
#endif
}

int Game_GetSkippingCutscene()
{
    if (play.fast_forward)
    {
        return 1;
    }
    return 0;
}

int Game_GetInSkippableCutscene()
{
    if (play.in_cutscene)
    {
        return 1;
    }
    return 0;
}

int Game_GetColorFromRGB(int red, int grn, int blu) {
    if ((red < 0) || (red > 255) || (grn < 0) || (grn > 255) ||
        (blu < 0) || (blu > 255))
        quit("!GetColorFromRGB: colour values must be 0-255");

    if (game.color_depth == 1)
    {
        return makecol8(red, grn, blu);
    }

    int agscolor = ((blu >> 3) & 0x1f);
    agscolor += ((grn >> 2) & 0x3f) << 5;
    agscolor += ((red >> 3) & 0x1f) << 11;
    return agscolor;
}

const char* Game_InputBox(const char *msg) {
    char buffer[STD_BUFFER_SIZE];
    sc_inputbox(msg, buffer);
    return CreateNewScriptString(buffer);
}

const char* Game_GetLocationName(int x, int y) {
    char buffer[STD_BUFFER_SIZE];
    GetLocationName(x, y, buffer);
    return CreateNewScriptString(buffer);
}

const char* Game_GetGlobalMessages(int index) {
    if ((index < 500) || (index >= MAXGLOBALMES + 500)) {
        return NULL;
    }
    char buffer[STD_BUFFER_SIZE];
    buffer[0] = 0;
    replace_tokens(get_translation(get_global_message(index)), buffer, STD_BUFFER_SIZE);
    return CreateNewScriptString(buffer);
}

int Game_GetSpeechFont() {
    return play.speech_font;
}
int Game_GetNormalFont() {
    return play.normal_font;
}

const char* Game_GetTranslationFilename() {
    char buffer[STD_BUFFER_SIZE];
    GetTranslationName(buffer);
    return CreateNewScriptString(buffer);
}

int Game_ChangeTranslation(const char *newFilename)
{
    if ((newFilename == NULL) || (newFilename[0] == 0))
    {
        close_translation();
        strcpy(transFileName, "");
        return 1;
    }

    String oldTransFileName;
    oldTransFileName = transFileName;

    if (!init_translation(newFilename, oldTransFileName.LeftSection('.'), false))
    {
        strcpy(transFileName, oldTransFileName);
        return 0;
    }

    return 1;
}

ScriptAudioClip *Game_GetAudioClip(int index)
{
    if (index < 0 || index >= game.audioClipCount)
        return NULL;
    return &game.audioClips[index];
}

//=============================================================================

// save game functions



void serialize_bitmap(const Common::Bitmap *thispic, Stream *out) {
    if (thispic != NULL) {
        out->WriteInt32(thispic->GetWidth());
        out->WriteInt32(thispic->GetHeight());
        out->WriteInt32(thispic->GetColorDepth());
        for (int cc=0;cc<thispic->GetHeight();cc++)
        {
          switch (thispic->GetColorDepth())
          {
          case 8:
          // CHECKME: originally, AGS does not use real BPP here, but simply divides color depth by 8;
          // therefore 15-bit bitmaps are saved only partially? is this a bug? or?
          case 15:
            out->WriteArray(&thispic->GetScanLine(cc)[0], thispic->GetWidth(), 1);
            break;
          case 16:
            out->WriteArrayOfInt16((const int16_t*)&thispic->GetScanLine(cc)[0], thispic->GetWidth());
            break;
          case 32:
            out->WriteArrayOfInt32((const int32_t*)&thispic->GetScanLine(cc)[0], thispic->GetWidth());
            break;
          }
        }
    }
}

// On Windows we could just use IIDFromString but this is platform-independant
void convert_guid_from_text_to_binary(const char *guidText, unsigned char *buffer)
{
    guidText++; // skip {
    for (int bytesDone = 0; bytesDone < 16; bytesDone++)
    {
        if (*guidText == '-')
            guidText++;

        char tempString[3];
        tempString[0] = guidText[0];
        tempString[1] = guidText[1];
        tempString[2] = 0;
        int thisByte = 0;
        sscanf(tempString, "%X", &thisByte);

        buffer[bytesDone] = thisByte;
        guidText += 2;
    }

    // Swap bytes to give correct GUID order
    unsigned char temp;
    temp = buffer[0]; buffer[0] = buffer[3]; buffer[3] = temp;
    temp = buffer[1]; buffer[1] = buffer[2]; buffer[2] = temp;
    temp = buffer[4]; buffer[4] = buffer[5]; buffer[5] = temp;
    temp = buffer[6]; buffer[6] = buffer[7]; buffer[7] = temp;
}

Bitmap *read_serialized_bitmap(Stream *in) {
    Bitmap *thispic;
    int picwid = in->ReadInt32();
    int pichit = in->ReadInt32();
    int piccoldep = in->ReadInt32();
    thispic = BitmapHelper::CreateBitmap(picwid,pichit,piccoldep);
    if (thispic == NULL)
        return NULL;
    for (int vv=0; vv < pichit; vv++)
    {
      switch (piccoldep)
      {
      case 8:
      // CHECKME: originally, AGS does not use real BPP here, but simply divides color depth by 8
      case 15:
        in->ReadArray(thispic->GetScanLineForWriting(vv), picwid, 1);
        break;
      case 16:
        in->ReadArrayOfInt16((int16_t*)thispic->GetScanLineForWriting(vv), picwid);
        break;
      case 32:
        in->ReadArrayOfInt32((int32_t*)thispic->GetScanLineForWriting(vv), picwid);
        break;
      }
    }

    return thispic;
}

void skip_serialized_bitmap(Stream *in)
{
    int picwid = in->ReadInt32();
    int pichit = in->ReadInt32();
    int piccoldep = in->ReadInt32();
    // CHECKME: originally, AGS does not use real BPP here, but simply divides color depth by 8
    int bpp = piccoldep / 8;
    in->Seek(picwid * pichit * bpp);
}

long write_screen_shot_for_vista(Stream *out, Bitmap *screenshot)
{
    long fileSize = 0;
    char tempFileName[MAX_PATH];
    sprintf(tempFileName, "%s""_tmpscht.bmp", saveGameDirectory);

	screenshot->SaveToFile(tempFileName, palette);

    update_polled_stuff_if_runtime();

    if (exists(tempFileName))
    {
        fileSize = file_size_ex(tempFileName);
        char *buffer = (char*)malloc(fileSize);

        Stream *temp_in = Common::File::OpenFileRead(tempFileName);
        temp_in->Read(buffer, fileSize);
        delete temp_in;
        unlink(tempFileName);

        out->Write(buffer, fileSize);
        free(buffer);
    }
    return fileSize;
}

void WriteGameSetupStructBase_Aligned(Stream *out)
{
    AlignedStream align_s(out, Common::kAligned_Write);
    game.GameSetupStructBase::WriteToFile(&align_s);
}

#define MAGICNUMBER 0xbeefcafe

void create_savegame_screenshot(Bitmap *&screenShot)
{
    if (game.options[OPT_SAVESCREENSHOT]) {
        int usewid = play.screenshot_width;
        int usehit = play.screenshot_height;
        const Rect &viewport = play.GetMainViewport();
        if (usewid > viewport.GetWidth())
            usewid = viewport.GetWidth();
        if (usehit > viewport.GetHeight())
            usehit = viewport.GetHeight();

        if ((play.screenshot_width < 16) || (play.screenshot_height < 16))
            quit("!Invalid game.screenshot_width/height, must be from 16x16 to screen res");

        screenShot = CopyScreenIntoBitmap(usewid, usehit);
    }
}

void save_game(int slotn, const char*descript) {

    // dont allow save in rep_exec_always, because we dont save
    // the state of blocked scripts
    can_run_delayed_command();

    if (inside_script) {
        strcpy(curscript->postScriptSaveSlotDescription[curscript->queue_action(ePSASaveGame, slotn, "SaveGameSlot")], descript);
        return;
    }

    if (platform->GetDiskFreeSpaceMB() < 2) {
        Display("ERROR: There is not enough disk space free to save the game. Clear some disk space and try again.");
        return;
    }

    VALIDATE_STRING(descript);
    String nametouse;
    nametouse = get_save_game_path(slotn);

    Bitmap *screenShot = NULL;

    // Screenshot
    create_savegame_screenshot(screenShot);

    Common::PStream out = StartSavegame(nametouse, descript, screenShot);
    if (out == NULL)
        quit("save_game: unable to open savegame file for writing");

    update_polled_stuff_if_runtime();

    // Actual dynamic game data is saved here
    SaveGameState(out);

    if (screenShot != NULL)
    {
        int screenShotOffset = out->GetPosition() - sizeof(RICH_GAME_MEDIA_HEADER);
        int screenShotSize = write_screen_shot_for_vista(out.get(), screenShot);

        update_polled_stuff_if_runtime();

        out.reset(Common::File::OpenFile(nametouse, Common::kFile_Open, Common::kFile_ReadWrite));
        out->Seek(12, kSeekBegin);
        out->WriteInt32(screenShotOffset);
        out->Seek(4);
        out->WriteInt32(screenShotSize);
    }

    if (screenShot != NULL)
        delete screenShot;
}

char rbuffer[200];

HSaveError restore_game_head_dynamic_values(Stream *in, RestoredData &r_data)
{
    r_data.FPS = in->ReadInt32();
    r_data.CursorMode = in->ReadInt32();
    r_data.CursorID = in->ReadInt32();
    int camx = in->ReadInt32();
    int camy = in->ReadInt32();
    play.SetRoomCameraAt(camx, camy);
    loopcounter = in->ReadInt32();
    return HSaveError::None();
}

void restore_game_spriteset(Stream *in)
{
    // ensure the sprite set is at least as large as it was
    // when the game was saved
    spriteset.EnlargeTo(in->ReadInt32());
    // get serialized dynamic sprites
    int sprnum = in->ReadInt32();
    while (sprnum) {
        unsigned char spriteflag = in->ReadByte();
        add_dynamic_sprite(sprnum, read_serialized_bitmap(in));
        game.SpriteInfos[sprnum].Flags = spriteflag;
        sprnum = in->ReadInt32();
    }
}

HSaveError restore_game_scripts(Stream *in, const PreservedParams &pp, RestoredData &r_data)
{
    // read the global script data segment
    int gdatasize = in->ReadInt32();
    if (pp.GlScDataSize != gdatasize)
    {
        return new SavegameError(kSvgErr_GameContentAssertion, "Mismatching size of global script data.");
    }
    r_data.GlobalScript.Len = gdatasize;
    r_data.GlobalScript.Data.reset(new char[gdatasize]);
    in->Read(r_data.GlobalScript.Data.get(), gdatasize);

    if (in->ReadInt32() != numScriptModules)
    {
        return new SavegameError(kSvgErr_GameContentAssertion, "Mismatching number of script modules.");
    }
    r_data.ScriptModules.resize(numScriptModules);
    for (int i = 0; i < numScriptModules; ++i)
    {
        size_t module_size = in->ReadInt32();
        if (pp.ScMdDataSize[i] != module_size)
        {
            return new SavegameError(kSvgErr_GameContentAssertion, String::FromFormat("Mismatching size of script module data, module %d.", i));
        }
        r_data.ScriptModules[i].Len = module_size;
        r_data.ScriptModules[i].Data.reset(new char[module_size]);
        in->Read(r_data.ScriptModules[i].Data.get(), module_size);
    }
    return HSaveError::None();
}

void ReadRoomStatus_Aligned(RoomStatus *roomstat, Stream *in)
{
    AlignedStream align_s(in, Common::kAligned_Read);
    roomstat->ReadFromFile_v321(&align_s);
}

void restore_game_room_state(Stream *in)
{
    int vv;

    displayed_room = in->ReadInt32();

    // read the room state for all the rooms the player has been in
    RoomStatus* roomstat;
    int beenhere;
    for (vv=0;vv<MAX_ROOMS;vv++)
    {
        beenhere = in->ReadByte();
        if (beenhere)
        {
            roomstat = getRoomStatus(vv);
            roomstat->beenhere = beenhere;

            if (roomstat->beenhere)
            {
                ReadRoomStatus_Aligned(roomstat, in);
                if (roomstat->tsdatasize > 0)
                {
                    roomstat->tsdata=(char*)malloc(roomstat->tsdatasize + 8);  // JJS: Why allocate 8 additional bytes?
                    in->Read(&roomstat->tsdata[0], roomstat->tsdatasize);
                }
            }
        }
    }
}

void ReadGameState_Aligned(Stream *in)
{
    AlignedStream align_s(in, Common::kAligned_Read);
    play.ReadFromSavegame(&align_s, kGSSvgVersion_OldFormat);
}

void restore_game_play_ex_data(Stream *in)
{
    if (play.num_do_once_tokens > 0)
    {
        play.do_once_tokens = (char**)malloc(sizeof(char*) * play.num_do_once_tokens);
        for (int bb = 0; bb < play.num_do_once_tokens; bb++)
        {
            fgetstring_limit(rbuffer, in, 200);
            play.do_once_tokens[bb] = (char*)malloc(strlen(rbuffer) + 1);
            strcpy(play.do_once_tokens[bb], rbuffer);
        }
    }

    in->ReadArrayOfInt32(&play.gui_draw_order[0], game.numgui);
}

void restore_game_play(Stream *in)
{
    // preserve the replay settings
    int playback_was = play.playback, recording_was = play.recording;
    int gamestep_was = play.gamestep;
    int screenfadedout_was = play.screen_is_faded_out;
    int roomchanges_was = play.room_changes;
    // make sure the pointer is preserved
    int *gui_draw_order_was = play.gui_draw_order;

    ReadGameState_Aligned(in);

    play.screen_is_faded_out = screenfadedout_was;
    play.playback = playback_was;
    play.recording = recording_was;
    play.gamestep = gamestep_was;
    play.room_changes = roomchanges_was;
    play.gui_draw_order = gui_draw_order_was;

    restore_game_play_ex_data(in);
}

void ReadMoveList_Aligned(Stream *in)
{
    AlignedStream align_s(in, Common::kAligned_Read);
    for (int i = 0; i < game.numcharacters + MAX_ROOM_OBJECTS + 1; ++i)
    {
        mls[i].ReadFromFile_Legacy(&align_s);

        align_s.Reset();
    }
}

void ReadGameSetupStructBase_Aligned(Stream *in)
{
    AlignedStream align_s(in, Common::kAligned_Read);
    game.GameSetupStructBase::ReadFromFile(&align_s);
}

void ReadCharacterExtras_Aligned(Stream *in)
{
    AlignedStream align_s(in, Common::kAligned_Read);
    for (int i = 0; i < game.numcharacters; ++i)
    {
        charextra[i].ReadFromFile(&align_s);
        align_s.Reset();
    }
}

void restore_game_palette(Stream *in)
{
    in->ReadArray(&palette[0],sizeof(color),256);
}

void restore_game_dialogs(Stream *in)
{
    for (int vv=0;vv<game.numdialog;vv++)
        in->ReadArrayOfInt32(&dialog[vv].optionflags[0],MAXTOPICOPTIONS);
}

void restore_game_more_dynamic_values(Stream *in)
{
    mouse_on_iface=in->ReadInt32();
    in->ReadInt32(); // mouse_on_iface_button
    in->ReadInt32(); // mouse_pushed_iface
    ifacepopped = in->ReadInt32();
    game_paused=in->ReadInt32();
}

void ReadAnimatedButtons_Aligned(Stream *in)
{
    AlignedStream align_s(in, Common::kAligned_Read);
    for (int i = 0; i < numAnimButs; ++i)
    {
        animbuts[i].ReadFromFile(&align_s);
        align_s.Reset();
    }
}

HSaveError restore_game_gui(Stream *in, int numGuisWas)
{
    HError err = GUI::ReadGUI(guis, in, true);
    if (!err)
        return new SavegameError(kSvgErr_GameObjectInitFailed, err);
    game.numgui = guis.size();

    if (numGuisWas != game.numgui)
    {
        return new SavegameError(kSvgErr_GameContentAssertion, "Mismatching number of GUI.");
    }

    numAnimButs = in->ReadInt32();
    ReadAnimatedButtons_Aligned(in);
    return HSaveError::None();
}

HSaveError restore_game_audiocliptypes(Stream *in)
{
    if (in->ReadInt32() != game.audioClipTypeCount)
    {
        return new SavegameError(kSvgErr_GameContentAssertion, "Mismatching number of Audio Clip Types.");
    }

    for (int i = 0; i < game.audioClipTypeCount; ++i)
    {
        game.audioClipTypes[i].ReadFromFile(in);
    }
    return HSaveError::None();
}

void restore_game_thisroom(Stream *in, RestoredData &r_data)
{
    in->ReadArrayOfInt16(r_data.RoomLightLevels, MAX_ROOM_REGIONS);
    in->ReadArrayOfInt32(r_data.RoomTintLevels, MAX_ROOM_REGIONS);
    in->ReadArrayOfInt16(r_data.RoomZoomLevels1, MAX_WALK_AREAS + 1);
    in->ReadArrayOfInt16(r_data.RoomZoomLevels2, MAX_WALK_AREAS + 1);
}

void restore_game_ambientsounds(Stream *in, RestoredData &r_data)
{
    int bb;

    for (int i = 0; i < MAX_SOUND_CHANNELS; ++i)
    {
        ambient[i].ReadFromFile(in);
    }

    for (bb = 1; bb < MAX_SOUND_CHANNELS; bb++) {
        if (ambient[bb].channel == 0)
            r_data.DoAmbient[bb] = 0;
        else {
            r_data.DoAmbient[bb] = ambient[bb].num;
            ambient[bb].channel = 0;
        }
    }
}

void ReadOverlays_Aligned(Stream *in)
{
    AlignedStream align_s(in, Common::kAligned_Read);
    for (int i = 0; i < numscreenover; ++i)
    {
        screenover[i].ReadFromFile(&align_s);
        align_s.Reset();
    }
}

void restore_game_overlays(Stream *in)
{
    numscreenover = in->ReadInt32();
    ReadOverlays_Aligned(in);
    for (int bb=0;bb<numscreenover;bb++) {
        if (screenover[bb].hasSerializedBitmap)
            screenover[bb].pic = read_serialized_bitmap(in);
    }
}

void restore_game_dynamic_surfaces(Stream *in, RestoredData &r_data)
{
    // load into a temp array since ccUnserialiseObjects will destroy
    // it otherwise
    r_data.DynamicSurfaces.resize(MAX_DYNAMIC_SURFACES);
    for (int i = 0; i < MAX_DYNAMIC_SURFACES; ++i)
    {
        if (in->ReadInt8() == 0)
        {
            r_data.DynamicSurfaces[i] = NULL;
        }
        else
        {
            r_data.DynamicSurfaces[i] = read_serialized_bitmap(in);
        }
    }
}

void restore_game_displayed_room_status(Stream *in, RestoredData &r_data)
{
    int bb;
    for (bb = 0; bb < MAX_ROOM_BGFRAMES; bb++)
        r_data.RoomBkgScene[bb].reset();

    if (displayed_room >= 0) {

        for (bb = 0; bb < MAX_ROOM_BGFRAMES; bb++) {
            r_data.RoomBkgScene[bb] = NULL;
            if (play.raw_modified[bb]) {
                r_data.RoomBkgScene[bb].reset(read_serialized_bitmap(in));
            }
        }
        bb = in->ReadInt32();

        if (bb)
            raw_saved_screen = read_serialized_bitmap(in);

        // get the current troom, in case they save in room 600 or whatever
        ReadRoomStatus_Aligned(&troom, in);

        if (troom.tsdatasize > 0) {
            troom.tsdata=(char*)malloc(troom.tsdatasize+5);
            in->Read(&troom.tsdata[0],troom.tsdatasize);
        }
        else
            troom.tsdata = NULL;
    }
}

HSaveError restore_game_globalvars(Stream *in)
{
    if (in->ReadInt32() != numGlobalVars)
    {
        return new SavegameError(kSvgErr_GameContentAssertion, "Restore game error: mismatching number of Global Variables.");
    }

    for (int i = 0; i < numGlobalVars; ++i)
    {
        globalvars[i].Read(in);
    }
    return HSaveError::None();
}

HSaveError restore_game_views(Stream *in)
{
    if (in->ReadInt32() != game.numviews)
    {
        return new SavegameError(kSvgErr_GameContentAssertion, "Mismatching number of Views.");
    }

    for (int bb = 0; bb < game.numviews; bb++) {
        for (int cc = 0; cc < views[bb].numLoops; cc++) {
            for (int dd = 0; dd < views[bb].loops[cc].numFrames; dd++)
            {
                views[bb].loops[cc].frames[dd].sound = in->ReadInt32();
                views[bb].loops[cc].frames[dd].pic = in->ReadInt32();
            }
        }
    }
    return HSaveError::None();
}

HSaveError restore_game_audioclips_and_crossfade(Stream *in, RestoredData &r_data)
{
    if (in->ReadInt32() != game.audioClipCount)
    {
        return new SavegameError(kSvgErr_GameContentAssertion, "Mismatching number of Audio Clips.");
    }

    for (int i = 0; i <= MAX_SOUND_CHANNELS; ++i)
    {
        RestoredData::ChannelInfo &chan_info = r_data.AudioChans[i];
        chan_info.Pos = 0;
        chan_info.ClipID = in->ReadInt32();
        if (chan_info.ClipID >= 0)
        {
            if (chan_info.ClipID >= game.audioClipCount)
            {
                return new SavegameError(kSvgErr_GameObjectInitFailed, "Invalid audio clip index.");
            }

            chan_info.Pos = in->ReadInt32();
            if (chan_info.Pos < 0)
                chan_info.Pos = 0;
            chan_info.Priority = in->ReadInt32();
            chan_info.Repeat = in->ReadInt32();
            chan_info.Vol = in->ReadInt32();
            chan_info.Pan = in->ReadInt32();
            chan_info.VolAsPercent = in->ReadInt32();
            chan_info.PanAsPercent = in->ReadInt32();
            chan_info.Speed = 1000;
            chan_info.Speed = in->ReadInt32();
        }
    }
    crossFading = in->ReadInt32();
    crossFadeVolumePerStep = in->ReadInt32();
    crossFadeStep = in->ReadInt32();
    crossFadeVolumeAtStart = in->ReadInt32();
    return HSaveError::None();
}

HSaveError restore_game_data(Stream *in, SavegameVersion svg_version, const PreservedParams &pp, RestoredData &r_data)
{
    int vv;

    HSaveError err = restore_game_head_dynamic_values(in, r_data);
    if (!err)
        return err;
    restore_game_spriteset(in);

    update_polled_stuff_if_runtime();

    err = restore_game_scripts(in, pp, r_data);
    if (!err)
        return err;
    restore_game_room_state(in);
    restore_game_play(in);
    ReadMoveList_Aligned(in);

    // save pointer members before reading
    char* gswas=game.globalscript;
    ccScript* compsc=game.CompiledScript;
    CharacterInfo* chwas=game.chars;
    WordsDictionary *olddict = game.dict;
    char* mesbk[MAXGLOBALMES];
    int numchwas = game.numcharacters;
    for (vv=0;vv<MAXGLOBALMES;vv++) mesbk[vv]=game.messages[vv];
    int numdiwas = game.numdialog;
    int numinvwas = game.numinvitems;
    int numviewswas = game.numviews;
    int numGuisWas = game.numgui;

    ReadGameSetupStructBase_Aligned(in);

    // Delete unneeded data
    // TODO: reorganize this (may be solved by optimizing safe format too)
    delete [] game.load_messages;
    game.load_messages = NULL;

    if (game.numdialog!=numdiwas)
    {
        return new SavegameError(kSvgErr_GameContentAssertion, "Mismatching number of Dialogs.");
    }
    if (numchwas != game.numcharacters)
    {
        return new SavegameError(kSvgErr_GameContentAssertion, "Mismatching number of Characters.");
    }
    if (numinvwas != game.numinvitems)
    {
        return new SavegameError(kSvgErr_GameContentAssertion, "Mismatching number of Inventory Items.");
    }
    if (game.numviews != numviewswas)
    {
        return new SavegameError(kSvgErr_GameContentAssertion, "Mismatching number of Views.");
    }

    game.ReadFromSaveGame_v321(in, gswas, compsc, chwas, olddict, mesbk);

    // Modified custom properties are read separately to keep existing save format
    play.ReadCustomProperties_v340(in);

    ReadCharacterExtras_Aligned(in);
    restore_game_palette(in);
    restore_game_dialogs(in);
    restore_game_more_dynamic_values(in);
    err = restore_game_gui(in, numGuisWas);
    if (!err)
        return err;
    err = restore_game_audiocliptypes(in);
    if (!err)
        return err;
    restore_game_thisroom(in, r_data);
    restore_game_ambientsounds(in, r_data);
    restore_game_overlays(in);

    update_polled_stuff_if_runtime();

    restore_game_dynamic_surfaces(in, r_data);

    update_polled_stuff_if_runtime();

    restore_game_displayed_room_status(in, r_data);
    err = restore_game_globalvars(in);
    if (!err)
        return err;
    err = restore_game_views(in);
    if (!err)
        return err;

    if (in->ReadInt32() != MAGICNUMBER+1)
    {
        return new SavegameError(kSvgErr_InconsistentFormat, "MAGICNUMBER not found before Audio Clips.");
    }

    err = restore_game_audioclips_and_crossfade(in, r_data);
    if (!err)
        return err;

    // [IKM] Plugins expect FILE pointer! // TODO something with this later
    pl_run_plugin_hooks(AGSE_RESTOREGAME, (long)((Common::FileStream*)in)->GetHandle());
    if (in->ReadInt32() != (unsigned)MAGICNUMBER)
        return new SavegameError(kSvgErr_InconsistentPlugin);

    // save the new room music vol for later use
    r_data.RoomVolume = (RoomVolumeMod)in->ReadInt32();

    if (ccUnserializeAllObjects(in, &ccUnserializer))
    {
        return new SavegameError(kSvgErr_GameObjectInitFailed,
            String::FromFormat("Managed pool deserialization failed: %s.", ccErrorString.GetCStr()));
    }

    // preserve legacy music type setting
    current_music_type = in->ReadInt32();

    return HSaveError::None();
}

int gameHasBeenRestored = 0;
int oldeip;

bool read_savedgame_description(const String &savedgame, String &description)
{
    SavegameDescription desc;
    if (OpenSavegame(savedgame, desc, kSvgDesc_UserText))
    {
        description = desc.UserText;
        return true;
    }
    return false;
}

bool read_savedgame_screenshot(const String &savedgame, int &want_shot)
{
    want_shot = 0;

    SavegameDescription desc;
    HSaveError err = OpenSavegame(savedgame, desc, kSvgDesc_UserImage);
    if (!err)
        return false;

    if (desc.UserImage.get())
    {
        int slot = spriteset.AddNewSprite();
        if (slot > 0)
        {
            // add it into the sprite set
            add_dynamic_sprite(slot, ReplaceBitmapWithSupportedFormat(desc.UserImage.release()));
            want_shot = slot;
        }
    }
    return true;
}

HSaveError load_game(const String &path, int slotNumber, bool &data_overwritten)
{
    data_overwritten = false;
    gameHasBeenRestored++;

    oldeip = our_eip;
    our_eip = 2050;

    HSaveError err;
    SavegameSource src;
    SavegameDescription desc;
    err = OpenSavegame(path, src, desc, kSvgDesc_EnvInfo);

    // saved in incompatible enviroment
    if (!err)
        return err;
    // CHECKME: is this color depth test still essential? if yes, is there possible workaround?
    else if (desc.ColorDepth != game.GetColorDepth())
        return new SavegameError(kSvgErr_DifferentColorDepth, String::FromFormat("Running: %d-bit, saved in: %d-bit.", game.GetColorDepth(), desc.ColorDepth));

    // saved with different game file
    if (Path::ComparePaths(desc.MainDataFilename, usetup.main_data_filename))
    {
        // [IKM] 2012-11-26: this is a workaround, indeed.
        // Try to find wanted game's executable; if it does not exist,
        // continue loading savedgame in current game, and pray for the best
        get_install_dir_path(gamefilenamebuf, desc.MainDataFilename);
        if (Common::File::TestReadFile(gamefilenamebuf))
        {
            RunAGSGame (desc.MainDataFilename, 0, 0);
            load_new_game_restore = slotNumber;
            return HSaveError::None();
        }
        Common::Debug::Printf(kDbgMsg_Warn, "WARNING: the saved game '%s' references game file '%s', but it cannot be found in the current directory. Trying to restore in the running game instead.",
            path.GetCStr(), desc.MainDataFilename.GetCStr());
    }

    // do the actual restore
    err = RestoreGameState(src.InputStream, src.Version);
    data_overwritten = true;
    if (!err)
        return err;
    src.InputStream.reset();
    our_eip = oldeip;

    // ensure keyboard buffer is clean
    // use the raw versions rather than the rec_ versions so we don't
    // interfere with the replay sync
    while (keypressed()) readkey();
    // call "After Restore" event callback
    run_on_event(GE_RESTORE_GAME, RuntimeScriptValue().SetInt32(slotNumber));
    return HSaveError::None();
}

bool try_restore_save(int slot)
{
    return try_restore_save(get_save_game_path(slot), slot);
}

bool try_restore_save(const Common::String &path, int slot)
{
    bool data_overwritten;
    HSaveError err = load_game(path, slot, data_overwritten);
    if (!err)
    {
        String error = String::FromFormat("Unable to restore the saved game.\n%s",
            err->FullMessage().GetCStr());
        // currently AGS cannot properly revert to stable state if some of the
        // game data was released or overwritten by the data from save file,
        // this is why we tell engine to shutdown if that happened.
        if (data_overwritten)
            quitprintf(error);
        else
            Display(error);
        return false;
    }
    return true;
}

void start_skipping_cutscene () {
    play.fast_forward = 1;
    // if a drop-down icon bar is up, remove it as it will pause the game
    if (ifacepopped>=0)
        remove_popup_interface(ifacepopped);

    // if a text message is currently displayed, remove it
    if (is_text_overlay > 0)
        remove_screen_overlay(OVER_TEXTMSG);

}

void check_skip_cutscene_keypress (int kgn) {

    if ((play.in_cutscene > 0) && (play.in_cutscene != 3)) {
        if ((kgn != 27) && ((play.in_cutscene == 1) || (play.in_cutscene == 5)))
            ;
        else
            start_skipping_cutscene();
    }

}

// Helper functions used by StartCutscene/EndCutscene, but also
// by SkipUntilCharacterStops
void initialize_skippable_cutscene() {
    play.end_cutscene_music = -1;
}

void stop_fast_forwarding() {
    // when the skipping of a cutscene comes to an end, update things
    play.fast_forward = 0;
    setpal();
    if (play.end_cutscene_music >= 0)
        newmusic(play.end_cutscene_music);

    // Restore actual volume of sounds
    for (int aa = 0; aa < MAX_SOUND_CHANNELS; aa++)
    {
        if ((channels[aa] != NULL) && (!channels[aa]->done))
        {
            channels[aa]->set_mute(false);
        }
    }

    update_music_volume();
}

// allowHotspot0 defines whether Hotspot 0 returns LOCTYPE_HOTSPOT
// or whether it returns 0
int __GetLocationType(int xxx,int yyy, int allowHotspot0) {
    getloctype_index = 0;
    // If it's not in ProcessClick, then return 0 when over a GUI
    if ((GetGUIAt(xxx, yyy) >= 0) && (getloctype_throughgui == 0))
        return 0;

    getloctype_throughgui = 0;

    const int scrx = xxx;
    const int scry = yyy;
<<<<<<< HEAD
    Point roompt = play.ScreenToRoom(xxx, yyy);
    xxx = roompt.X;
    yyy = roompt.Y;
=======
    VpPoint vpt = play.ScreenToRoomDivDown(xxx, yyy);
    if (vpt.second < 0)
        return 0;
    xxx = vpt.first.X;
    yyy = vpt.first.Y;
>>>>>>> 66a758a1
    if ((xxx>=thisroom.Width) | (xxx<0) | (yyy<0) | (yyy>=thisroom.Height))
        return 0;

    // check characters, objects and walkbehinds, work out which is
    // foremost visible to the player
    int charat = is_pos_on_character(xxx,yyy);
    int hsat = get_hotspot_at(xxx,yyy);
    int objat = GetObjectIDAtScreen(scrx, scry);

    int wbat = thisroom.WalkBehindMask->GetPixel(xxx, yyy);

    if (wbat <= 0) wbat = 0;
    else wbat = croom->walkbehind_base[wbat];

    int winner = 0;
    // if it's an Ignore Walkbehinds object, then ignore the walkbehind
    if ((objat >= 0) && ((objs[objat].flags & OBJF_NOWALKBEHINDS) != 0))
        wbat = 0;
    if ((charat >= 0) && ((game.chars[charat].flags & CHF_NOWALKBEHINDS) != 0))
        wbat = 0;

    if ((charat >= 0) && (objat >= 0)) {
        if ((wbat > obj_lowest_yp) && (wbat > char_lowest_yp))
            winner = LOCTYPE_HOTSPOT;
        else if (obj_lowest_yp > char_lowest_yp)
            winner = LOCTYPE_OBJ;
        else
            winner = LOCTYPE_CHAR;
    }
    else if (charat >= 0) {
        if (wbat > char_lowest_yp)
            winner = LOCTYPE_HOTSPOT;
        else
            winner = LOCTYPE_CHAR;
    }
    else if (objat >= 0) {
        if (wbat > obj_lowest_yp)
            winner = LOCTYPE_HOTSPOT;
        else
            winner = LOCTYPE_OBJ;
    }

    if (winner == 0) {
        if (hsat >= 0)
            winner = LOCTYPE_HOTSPOT;
    }

    if ((winner == LOCTYPE_HOTSPOT) && (!allowHotspot0) && (hsat == 0))
        winner = 0;

    if (winner == LOCTYPE_HOTSPOT)
        getloctype_index = hsat;
    else if (winner == LOCTYPE_CHAR)
        getloctype_index = charat;
    else if (winner == LOCTYPE_OBJ)
        getloctype_index = objat;

    return winner;
}

// Called whenever game looses input focus
void display_switch_out()
{
    switched_away = true;
    clear_input_buffer();
    // Always unlock mouse when switching out from the game
    Mouse::UnlockFromWindow();
    platform->DisplaySwitchOut();
    platform->ExitFullscreenMode();
}

void display_switch_out_suspend()
{
    // this is only called if in SWITCH_PAUSE mode
    //debug_script_warn("display_switch_out");
    display_switch_out();

    switching_away_from_game++;

    platform->PauseApplication();

    // allow background running temporarily to halt the sound
    if (set_display_switch_mode(SWITCH_BACKGROUND) == -1)
        set_display_switch_mode(SWITCH_BACKAMNESIA);

    // stop the sound stuttering
    for (int i = 0; i <= MAX_SOUND_CHANNELS; i++) {
        if ((channels[i] != NULL) && (channels[i]->done == 0)) {
            channels[i]->pause();
        }
    }

    rest(1000);

    // restore the callbacks
    SetMultitasking(0);

    switching_away_from_game--;
}

// Called whenever game gets input focus
void display_switch_in()
{
    switched_away = false;
    if (gfxDriver)
    {
        DisplayMode mode = gfxDriver->GetDisplayMode();
        if (!mode.Windowed)
            platform->EnterFullscreenMode(mode);
    }
    platform->DisplaySwitchIn();
    clear_input_buffer();
    // If auto lock option is set, lock mouse to the game window
    if (usetup.mouse_auto_lock && scsystem.windowed)
        Mouse::TryLockToWindow();
}

void display_switch_in_resume()
{
    display_switch_in();

    for (int i = 0; i <= MAX_SOUND_CHANNELS; i++) {
        if ((channels[i] != NULL) && (channels[i]->done == 0)) {
            channels[i]->resume();
        }
    }

    // clear the screen if necessary
    if (gfxDriver && gfxDriver->UsesMemoryBackBuffer())
        gfxDriver->ClearRectangle(0, 0, game.size.Width - 1, game.size.Height - 1, NULL);

    platform->ResumeApplication();
}

void replace_tokens(const char*srcmes,char*destm, int maxlen) {
    int indxdest=0,indxsrc=0;
    const char*srcp;
    char *destp;
    while (srcmes[indxsrc]!=0) {
        srcp=&srcmes[indxsrc];
        destp=&destm[indxdest];
        if ((strncmp(srcp,"@IN",3)==0) | (strncmp(srcp,"@GI",3)==0)) {
            int tokentype=0;
            if (srcp[1]=='I') tokentype=1;
            else tokentype=2;
            int inx=atoi(&srcp[3]);
            srcp++;
            indxsrc+=2;
            while (srcp[0]!='@') {
                if (srcp[0]==0) quit("!Display: special token not terminated");
                srcp++;
                indxsrc++;
            }
            char tval[10];
            if (tokentype==1) {
                if ((inx<1) | (inx>=game.numinvitems))
                    quit("!Display: invalid inv item specified in @IN@");
                sprintf(tval,"%d",playerchar->inv[inx]);
            }
            else {
                if ((inx<0) | (inx>=MAXGSVALUES))
                    quit("!Display: invalid global int index speicifed in @GI@");
                sprintf(tval,"%d",GetGlobalInt(inx));
            }
            strcpy(destp,tval);
            indxdest+=strlen(tval);
        }
        else {
            destp[0]=srcp[0];
            indxdest++;
            indxsrc++;
        }
        if (indxdest >= maxlen - 3)
            break;
    }
    destm[indxdest]=0;
}

const char *get_global_message (int msnum) {
    if (game.messages[msnum-500] == NULL)
        return "";
    return get_translation(game.messages[msnum-500]);
}

void get_message_text (int msnum, char *buffer, char giveErr) {
    int maxlen = 9999;
    if (!giveErr)
        maxlen = MAX_MAXSTRLEN;

    if (msnum>=500) {

        if ((msnum >= MAXGLOBALMES + 500) || (game.messages[msnum-500]==NULL)) {
            if (giveErr)
                quit("!DisplayGlobalMessage: message does not exist");
            buffer[0] = 0;
            return;
        }
        buffer[0] = 0;
        replace_tokens(get_translation(game.messages[msnum-500]), buffer, maxlen);
        return;
    }
    else if (msnum < 0 || (size_t)msnum >= thisroom.MessageCount) {
        if (giveErr)
            quit("!DisplayMessage: Invalid message number to display");
        buffer[0] = 0;
        return;
    }

    buffer[0]=0;
    replace_tokens(get_translation(thisroom.Messages[msnum]), buffer, maxlen);
}

bool unserialize_audio_script_object(int index, const char *objectType, const char *serializedData, int dataSize)
{
    if (strcmp(objectType, "AudioChannel") == 0)
    {
        ccDynamicAudio.Unserialize(index, serializedData, dataSize);
    }
    else if (strcmp(objectType, "AudioClip") == 0)
    {
        ccDynamicAudioClip.Unserialize(index, serializedData, dataSize);
    }
    else
    {
        return false;
    }
    return true;
}

//=============================================================================
//
// Script API Functions
//
//=============================================================================

#include "debug/out.h"
#include "script/script_api.h"
#include "script/script_runtime.h"

// int  (int audioType);
RuntimeScriptValue Sc_Game_IsAudioPlaying(const RuntimeScriptValue *params, int32_t param_count)
{
    API_SCALL_INT_PINT(Game_IsAudioPlaying);
}

// void (int audioType, int volumeDrop)
RuntimeScriptValue Sc_Game_SetAudioTypeSpeechVolumeDrop(const RuntimeScriptValue *params, int32_t param_count)
{
    API_SCALL_VOID_PINT2(Game_SetAudioTypeSpeechVolumeDrop);
}

// void (int audioType, int volume, int changeType)
RuntimeScriptValue Sc_Game_SetAudioTypeVolume(const RuntimeScriptValue *params, int32_t param_count)
{
    API_SCALL_VOID_PINT3(Game_SetAudioTypeVolume);
}

// void (int audioType)
RuntimeScriptValue Sc_Game_StopAudio(const RuntimeScriptValue *params, int32_t param_count)
{
    API_SCALL_VOID_PINT(Game_StopAudio);
}

// int (const char *newFilename)
RuntimeScriptValue Sc_Game_ChangeTranslation(const RuntimeScriptValue *params, int32_t param_count)
{
    API_SCALL_INT_POBJ(Game_ChangeTranslation, const char);
}

// int (const char *token)
RuntimeScriptValue Sc_Game_DoOnceOnly(const RuntimeScriptValue *params, int32_t param_count)
{
    API_SCALL_INT_POBJ(Game_DoOnceOnly, const char);
}

// int (int red, int grn, int blu)
RuntimeScriptValue Sc_Game_GetColorFromRGB(const RuntimeScriptValue *params, int32_t param_count)
{
    API_SCALL_INT_PINT3(Game_GetColorFromRGB);
}

// int (int viewNumber, int loopNumber)
RuntimeScriptValue Sc_Game_GetFrameCountForLoop(const RuntimeScriptValue *params, int32_t param_count)
{
    API_SCALL_INT_PINT2(Game_GetFrameCountForLoop);
}

// const char* (int x, int y)
RuntimeScriptValue Sc_Game_GetLocationName(const RuntimeScriptValue *params, int32_t param_count)
{
    API_SCALL_OBJ_PINT2(const char, myScriptStringImpl, Game_GetLocationName);
}

// int (int viewNumber)
RuntimeScriptValue Sc_Game_GetLoopCountForView(const RuntimeScriptValue *params, int32_t param_count)
{
    API_SCALL_INT_PINT(Game_GetLoopCountForView);
}

// int ()
RuntimeScriptValue Sc_Game_GetMODPattern(const RuntimeScriptValue *params, int32_t param_count)
{
    API_SCALL_INT(Game_GetMODPattern);
}

// int (int viewNumber, int loopNumber)
RuntimeScriptValue Sc_Game_GetRunNextSettingForLoop(const RuntimeScriptValue *params, int32_t param_count)
{
    API_SCALL_INT_PINT2(Game_GetRunNextSettingForLoop);
}

// const char* (int slnum)
RuntimeScriptValue Sc_Game_GetSaveSlotDescription(const RuntimeScriptValue *params, int32_t param_count)
{
    API_SCALL_OBJ_PINT(const char, myScriptStringImpl, Game_GetSaveSlotDescription);
}

// ScriptViewFrame* (int viewNumber, int loopNumber, int frame)
RuntimeScriptValue Sc_Game_GetViewFrame(const RuntimeScriptValue *params, int32_t param_count)
{
    API_SCALL_OBJAUTO_PINT3(ScriptViewFrame, Game_GetViewFrame);
}

// const char* (const char *msg)
RuntimeScriptValue Sc_Game_InputBox(const RuntimeScriptValue *params, int32_t param_count)
{
    API_SCALL_OBJ_POBJ(const char, myScriptStringImpl, Game_InputBox, const char);
}

// int (const char *newFolder)
RuntimeScriptValue Sc_Game_SetSaveGameDirectory(const RuntimeScriptValue *params, int32_t param_count)
{
    API_SCALL_INT_POBJ(Game_SetSaveGameDirectory, const char);
}

// void (int evenAmbient);
RuntimeScriptValue Sc_StopAllSounds(const RuntimeScriptValue *params, int32_t param_count)
{
    API_SCALL_VOID_PINT(StopAllSounds);
}

// int ()
RuntimeScriptValue Sc_Game_GetCharacterCount(const RuntimeScriptValue *params, int32_t param_count)
{
    API_SCALL_INT(Game_GetCharacterCount);
}

// int ()
RuntimeScriptValue Sc_Game_GetDialogCount(const RuntimeScriptValue *params, int32_t param_count)
{
    API_SCALL_INT(Game_GetDialogCount);
}

// const char *()
RuntimeScriptValue Sc_Game_GetFileName(const RuntimeScriptValue *params, int32_t param_count)
{
    API_SCALL_OBJ(const char, myScriptStringImpl, Game_GetFileName);
}

// int ()
RuntimeScriptValue Sc_Game_GetFontCount(const RuntimeScriptValue *params, int32_t param_count)
{
    API_SCALL_INT(Game_GetFontCount);
}

// const char* (int index)
RuntimeScriptValue Sc_Game_GetGlobalMessages(const RuntimeScriptValue *params, int32_t param_count)
{
    API_SCALL_OBJ_PINT(const char, myScriptStringImpl, Game_GetGlobalMessages);
}

/*
// [DEPRECATED] const char* (int index)
RuntimeScriptValue Sc_Game_GetGlobalStrings(const RuntimeScriptValue *params, int32_t param_count)
{
    API_SCALL_OBJ_PINT(const char, myScriptStringImpl, Game_GetGlobalStrings);
}
*/

/*
// [DEPRECATED] void  (int index, char *newval);
RuntimeScriptValue Sc_SetGlobalString(const RuntimeScriptValue *params, int32_t param_count)
{
    API_SCALL_VOID_PINT_POBJ(SetGlobalString, const char);
}
*/

// int ()
RuntimeScriptValue Sc_Game_GetGUICount(const RuntimeScriptValue *params, int32_t param_count)
{
    API_SCALL_INT(Game_GetGUICount);
}

// int ()
RuntimeScriptValue Sc_Game_GetIgnoreUserInputAfterTextTimeoutMs(const RuntimeScriptValue *params, int32_t param_count)
{
    API_SCALL_INT(Game_GetIgnoreUserInputAfterTextTimeoutMs);
}

// void (int newValueMs)
RuntimeScriptValue Sc_Game_SetIgnoreUserInputAfterTextTimeoutMs(const RuntimeScriptValue *params, int32_t param_count)
{
    API_SCALL_VOID_PINT(Game_SetIgnoreUserInputAfterTextTimeoutMs);
}

// int ()
RuntimeScriptValue Sc_Game_GetInSkippableCutscene(const RuntimeScriptValue *params, int32_t param_count)
{
    API_SCALL_INT(Game_GetInSkippableCutscene);
}

// int ()
RuntimeScriptValue Sc_Game_GetInventoryItemCount(const RuntimeScriptValue *params, int32_t param_count)
{
    API_SCALL_INT(Game_GetInventoryItemCount);
}

// int ()
RuntimeScriptValue Sc_Game_GetMinimumTextDisplayTimeMs(const RuntimeScriptValue *params, int32_t param_count)
{
    API_SCALL_INT(Game_GetMinimumTextDisplayTimeMs);
}

// void (int newTextMinTime)
RuntimeScriptValue Sc_Game_SetMinimumTextDisplayTimeMs(const RuntimeScriptValue *params, int32_t param_count)
{
    API_SCALL_VOID_PINT(Game_SetMinimumTextDisplayTimeMs);
}

// int ()
RuntimeScriptValue Sc_Game_GetMouseCursorCount(const RuntimeScriptValue *params, int32_t param_count)
{
    API_SCALL_INT(Game_GetMouseCursorCount);
}

// const char *()
RuntimeScriptValue Sc_Game_GetName(const RuntimeScriptValue *params, int32_t param_count)
{
    API_SCALL_OBJ(const char, myScriptStringImpl, Game_GetName);
}

// void (const char *newName)
RuntimeScriptValue Sc_Game_SetName(const RuntimeScriptValue *params, int32_t param_count)
{
    API_SCALL_VOID_POBJ(Game_SetName, const char);
}

// int ()
RuntimeScriptValue Sc_Game_GetNormalFont(const RuntimeScriptValue *params, int32_t param_count)
{
    API_SCALL_INT(Game_GetNormalFont);
}

// void  (int fontnum);
RuntimeScriptValue Sc_SetNormalFont(const RuntimeScriptValue *params, int32_t param_count)
{
    API_SCALL_VOID_PINT(SetNormalFont);
}

// int ()
RuntimeScriptValue Sc_Game_GetSkippingCutscene(const RuntimeScriptValue *params, int32_t param_count)
{
    API_SCALL_INT(Game_GetSkippingCutscene);
}

// int ()
RuntimeScriptValue Sc_Game_GetSpeechFont(const RuntimeScriptValue *params, int32_t param_count)
{
    API_SCALL_INT(Game_GetSpeechFont);
}

// void  (int fontnum);
RuntimeScriptValue Sc_SetSpeechFont(const RuntimeScriptValue *params, int32_t param_count)
{
    API_SCALL_VOID_PINT(SetSpeechFont);
}

// int (int spriteNum)
RuntimeScriptValue Sc_Game_GetSpriteWidth(const RuntimeScriptValue *params, int32_t param_count)
{
    API_SCALL_INT_PINT(Game_GetSpriteWidth);
}

// int (int spriteNum)
RuntimeScriptValue Sc_Game_GetSpriteHeight(const RuntimeScriptValue *params, int32_t param_count)
{
    API_SCALL_INT_PINT(Game_GetSpriteHeight);
}

// int ()
RuntimeScriptValue Sc_Game_GetTextReadingSpeed(const RuntimeScriptValue *params, int32_t param_count)
{
    API_SCALL_INT(Game_GetTextReadingSpeed);
}

// void (int newTextSpeed)
RuntimeScriptValue Sc_Game_SetTextReadingSpeed(const RuntimeScriptValue *params, int32_t param_count)
{
    API_SCALL_VOID_PINT(Game_SetTextReadingSpeed);
}

// const char* ()
RuntimeScriptValue Sc_Game_GetTranslationFilename(const RuntimeScriptValue *params, int32_t param_count)
{
    API_SCALL_OBJ(const char, myScriptStringImpl, Game_GetTranslationFilename);
}

// int ()
RuntimeScriptValue Sc_Game_GetViewCount(const RuntimeScriptValue *params, int32_t param_count)
{
    API_SCALL_INT(Game_GetViewCount);
}

RuntimeScriptValue Sc_Game_GetAudioClipCount(const RuntimeScriptValue *params, int32_t param_count)
{
    API_VARGET_INT(game.audioClipCount);
}

RuntimeScriptValue Sc_Game_GetAudioClip(const RuntimeScriptValue *params, int32_t param_count)
{
    API_SCALL_OBJ_PINT(ScriptAudioClip, ccDynamicAudioClip, Game_GetAudioClip);
}

RuntimeScriptValue Sc_Game_IsPluginLoaded(const RuntimeScriptValue *params, int32_t param_count)
{
    API_SCALL_BOOL_OBJ(pl_is_plugin_loaded, const char);
}


void RegisterGameAPI()
{
    ccAddExternalStaticFunction("Game::IsAudioPlaying^1",                       Sc_Game_IsAudioPlaying);
    ccAddExternalStaticFunction("Game::SetAudioTypeSpeechVolumeDrop^2",         Sc_Game_SetAudioTypeSpeechVolumeDrop);
    ccAddExternalStaticFunction("Game::SetAudioTypeVolume^3",                   Sc_Game_SetAudioTypeVolume);
    ccAddExternalStaticFunction("Game::StopAudio^1",                            Sc_Game_StopAudio);
    ccAddExternalStaticFunction("Game::ChangeTranslation^1",                    Sc_Game_ChangeTranslation);
    ccAddExternalStaticFunction("Game::DoOnceOnly^1",                           Sc_Game_DoOnceOnly);
    ccAddExternalStaticFunction("Game::GetColorFromRGB^3",                      Sc_Game_GetColorFromRGB);
    ccAddExternalStaticFunction("Game::GetFrameCountForLoop^2",                 Sc_Game_GetFrameCountForLoop);
    ccAddExternalStaticFunction("Game::GetLocationName^2",                      Sc_Game_GetLocationName);
    ccAddExternalStaticFunction("Game::GetLoopCountForView^1",                  Sc_Game_GetLoopCountForView);
    ccAddExternalStaticFunction("Game::GetMODPattern^0",                        Sc_Game_GetMODPattern);
    ccAddExternalStaticFunction("Game::GetRunNextSettingForLoop^2",             Sc_Game_GetRunNextSettingForLoop);
    ccAddExternalStaticFunction("Game::GetSaveSlotDescription^1",               Sc_Game_GetSaveSlotDescription);
    ccAddExternalStaticFunction("Game::GetViewFrame^3",                         Sc_Game_GetViewFrame);
    ccAddExternalStaticFunction("Game::InputBox^1",                             Sc_Game_InputBox);
    ccAddExternalStaticFunction("Game::SetSaveGameDirectory^1",                 Sc_Game_SetSaveGameDirectory);
    ccAddExternalStaticFunction("Game::StopSound^1",                            Sc_StopAllSounds);
    ccAddExternalStaticFunction("Game::get_CharacterCount",                     Sc_Game_GetCharacterCount);
    ccAddExternalStaticFunction("Game::get_DialogCount",                        Sc_Game_GetDialogCount);
    ccAddExternalStaticFunction("Game::get_FileName",                           Sc_Game_GetFileName);
    ccAddExternalStaticFunction("Game::get_FontCount",                          Sc_Game_GetFontCount);
    ccAddExternalStaticFunction("Game::geti_GlobalMessages",                    Sc_Game_GetGlobalMessages);
    //ccAddExternalStaticFunction("Game::geti_GlobalStrings",                     Sc_Game_GetGlobalStrings);// [DEPRECATED]
    //ccAddExternalStaticFunction("Game::seti_GlobalStrings",                     Sc_SetGlobalString);// [DEPRECATED]
    ccAddExternalStaticFunction("Game::get_GUICount",                           Sc_Game_GetGUICount);
    ccAddExternalStaticFunction("Game::get_IgnoreUserInputAfterTextTimeoutMs",  Sc_Game_GetIgnoreUserInputAfterTextTimeoutMs);
    ccAddExternalStaticFunction("Game::set_IgnoreUserInputAfterTextTimeoutMs",  Sc_Game_SetIgnoreUserInputAfterTextTimeoutMs);
    ccAddExternalStaticFunction("Game::get_InSkippableCutscene",                Sc_Game_GetInSkippableCutscene);
    ccAddExternalStaticFunction("Game::get_InventoryItemCount",                 Sc_Game_GetInventoryItemCount);
    ccAddExternalStaticFunction("Game::get_MinimumTextDisplayTimeMs",           Sc_Game_GetMinimumTextDisplayTimeMs);
    ccAddExternalStaticFunction("Game::set_MinimumTextDisplayTimeMs",           Sc_Game_SetMinimumTextDisplayTimeMs);
    ccAddExternalStaticFunction("Game::get_MouseCursorCount",                   Sc_Game_GetMouseCursorCount);
    ccAddExternalStaticFunction("Game::get_Name",                               Sc_Game_GetName);
    ccAddExternalStaticFunction("Game::set_Name",                               Sc_Game_SetName);
    ccAddExternalStaticFunction("Game::get_NormalFont",                         Sc_Game_GetNormalFont);
    ccAddExternalStaticFunction("Game::set_NormalFont",                         Sc_SetNormalFont);
    ccAddExternalStaticFunction("Game::get_SkippingCutscene",                   Sc_Game_GetSkippingCutscene);
    ccAddExternalStaticFunction("Game::get_SpeechFont",                         Sc_Game_GetSpeechFont);
    ccAddExternalStaticFunction("Game::set_SpeechFont",                         Sc_SetSpeechFont);
    ccAddExternalStaticFunction("Game::geti_SpriteWidth",                       Sc_Game_GetSpriteWidth);
    ccAddExternalStaticFunction("Game::geti_SpriteHeight",                      Sc_Game_GetSpriteHeight);
    ccAddExternalStaticFunction("Game::get_TextReadingSpeed",                   Sc_Game_GetTextReadingSpeed);
    ccAddExternalStaticFunction("Game::set_TextReadingSpeed",                   Sc_Game_SetTextReadingSpeed);
    ccAddExternalStaticFunction("Game::get_TranslationFilename",                Sc_Game_GetTranslationFilename);
    ccAddExternalStaticFunction("Game::get_ViewCount",                          Sc_Game_GetViewCount);
    ccAddExternalStaticFunction("Game::get_AudioClipCount",                     Sc_Game_GetAudioClipCount);
    ccAddExternalStaticFunction("Game::geti_AudioClips",                        Sc_Game_GetAudioClip);
    ccAddExternalStaticFunction("Game::IsPluginLoaded",                         Sc_Game_IsPluginLoaded);

    /* ----------------------- Registering unsafe exports for plugins -----------------------*/

    ccAddExternalFunctionForPlugin("Game::IsAudioPlaying^1",                       (void*)Game_IsAudioPlaying);
    ccAddExternalFunctionForPlugin("Game::SetAudioTypeSpeechVolumeDrop^2",         (void*)Game_SetAudioTypeSpeechVolumeDrop);
    ccAddExternalFunctionForPlugin("Game::SetAudioTypeVolume^3",                   (void*)Game_SetAudioTypeVolume);
    ccAddExternalFunctionForPlugin("Game::StopAudio^1",                            (void*)Game_StopAudio);
    ccAddExternalFunctionForPlugin("Game::ChangeTranslation^1",                    (void*)Game_ChangeTranslation);
    ccAddExternalFunctionForPlugin("Game::DoOnceOnly^1",                           (void*)Game_DoOnceOnly);
    ccAddExternalFunctionForPlugin("Game::GetColorFromRGB^3",                      (void*)Game_GetColorFromRGB);
    ccAddExternalFunctionForPlugin("Game::GetFrameCountForLoop^2",                 (void*)Game_GetFrameCountForLoop);
    ccAddExternalFunctionForPlugin("Game::GetLocationName^2",                      (void*)Game_GetLocationName);
    ccAddExternalFunctionForPlugin("Game::GetLoopCountForView^1",                  (void*)Game_GetLoopCountForView);
    ccAddExternalFunctionForPlugin("Game::GetMODPattern^0",                        (void*)Game_GetMODPattern);
    ccAddExternalFunctionForPlugin("Game::GetRunNextSettingForLoop^2",             (void*)Game_GetRunNextSettingForLoop);
    ccAddExternalFunctionForPlugin("Game::GetSaveSlotDescription^1",               (void*)Game_GetSaveSlotDescription);
    ccAddExternalFunctionForPlugin("Game::GetViewFrame^3",                         (void*)Game_GetViewFrame);
    ccAddExternalFunctionForPlugin("Game::InputBox^1",                             (void*)Game_InputBox);
    ccAddExternalFunctionForPlugin("Game::SetSaveGameDirectory^1",                 (void*)Game_SetSaveGameDirectory);
    ccAddExternalFunctionForPlugin("Game::StopSound^1",                            (void*)StopAllSounds);
    ccAddExternalFunctionForPlugin("Game::get_CharacterCount",                     (void*)Game_GetCharacterCount);
    ccAddExternalFunctionForPlugin("Game::get_DialogCount",                        (void*)Game_GetDialogCount);
    ccAddExternalFunctionForPlugin("Game::get_FileName",                           (void*)Game_GetFileName);
    ccAddExternalFunctionForPlugin("Game::get_FontCount",                          (void*)Game_GetFontCount);
    ccAddExternalFunctionForPlugin("Game::geti_GlobalMessages",                    (void*)Game_GetGlobalMessages);
    //ccAddExternalFunctionForPlugin("Game::geti_GlobalStrings",                     (void*)Game_GetGlobalStrings);// [DEPRECATED]
    //ccAddExternalFunctionForPlugin("Game::seti_GlobalStrings",                     (void*)SetGlobalString);// [DEPRECATED]
    ccAddExternalFunctionForPlugin("Game::get_GUICount",                           (void*)Game_GetGUICount);
    ccAddExternalFunctionForPlugin("Game::get_IgnoreUserInputAfterTextTimeoutMs",  (void*)Game_GetIgnoreUserInputAfterTextTimeoutMs);
    ccAddExternalFunctionForPlugin("Game::set_IgnoreUserInputAfterTextTimeoutMs",  (void*)Game_SetIgnoreUserInputAfterTextTimeoutMs);
    ccAddExternalFunctionForPlugin("Game::get_InSkippableCutscene",                (void*)Game_GetInSkippableCutscene);
    ccAddExternalFunctionForPlugin("Game::get_InventoryItemCount",                 (void*)Game_GetInventoryItemCount);
    ccAddExternalFunctionForPlugin("Game::get_MinimumTextDisplayTimeMs",           (void*)Game_GetMinimumTextDisplayTimeMs);
    ccAddExternalFunctionForPlugin("Game::set_MinimumTextDisplayTimeMs",           (void*)Game_SetMinimumTextDisplayTimeMs);
    ccAddExternalFunctionForPlugin("Game::get_MouseCursorCount",                   (void*)Game_GetMouseCursorCount);
    ccAddExternalFunctionForPlugin("Game::get_Name",                               (void*)Game_GetName);
    ccAddExternalFunctionForPlugin("Game::set_Name",                               (void*)Game_SetName);
    ccAddExternalFunctionForPlugin("Game::get_NormalFont",                         (void*)Game_GetNormalFont);
    ccAddExternalFunctionForPlugin("Game::set_NormalFont",                         (void*)SetNormalFont);
    ccAddExternalFunctionForPlugin("Game::get_SkippingCutscene",                   (void*)Game_GetSkippingCutscene);
    ccAddExternalFunctionForPlugin("Game::get_SpeechFont",                         (void*)Game_GetSpeechFont);
    ccAddExternalFunctionForPlugin("Game::set_SpeechFont",                         (void*)SetSpeechFont);
    ccAddExternalFunctionForPlugin("Game::geti_SpriteWidth",                       (void*)Game_GetSpriteWidth);
    ccAddExternalFunctionForPlugin("Game::geti_SpriteHeight",                      (void*)Game_GetSpriteHeight);
    ccAddExternalFunctionForPlugin("Game::get_TextReadingSpeed",                   (void*)Game_GetTextReadingSpeed);
    ccAddExternalFunctionForPlugin("Game::set_TextReadingSpeed",                   (void*)Game_SetTextReadingSpeed);
    ccAddExternalFunctionForPlugin("Game::get_TranslationFilename",                (void*)Game_GetTranslationFilename);
    ccAddExternalFunctionForPlugin("Game::get_ViewCount",                          (void*)Game_GetViewCount);
}

void RegisterStaticObjects()
{
    ccAddExternalStaticObject("game",&play, &GameStaticManager);
	ccAddExternalStaticObject("mouse",&scmouse, &scmouse);
	ccAddExternalStaticObject("palette",&palette[0], &GlobalStaticManager); // TODO: proper manager
	ccAddExternalStaticObject("system",&scsystem, &scsystem);
    // [OBSOLETE] legacy arrays
    ccAddExternalStaticObject("gs_globals", &play.globalvars[0], &GlobalStaticManager);
	ccAddExternalStaticObject("savegameindex",&play.filenumbers[0], &GlobalStaticManager);
}<|MERGE_RESOLUTION|>--- conflicted
+++ resolved
@@ -516,19 +516,8 @@
 
 
 // Free all the memory associated with the game
-<<<<<<< HEAD
-void unload_game_file() {
-    int bb, ee;
-
-    for (bb = 0; bb < game.numcharacters; bb++) {
-        if (game.charScripts != NULL)
-            delete game.charScripts[bb];
-
-    }
-=======
 void unload_game_file()
 {
->>>>>>> 66a758a1
     characterScriptObjNames.clear();
     free(charextra);
     free(mls);
@@ -537,29 +526,6 @@
     free(actspswb);
     free(actspswbbmp);
     free(actspswbcache);
-<<<<<<< HEAD
-    game.charProps.clear();
-
-    for (bb = 1; bb < game.numinvitems; bb++) {
-        if (game.invScripts != NULL)
-            delete game.invScripts[bb];
-    }
-
-    if (game.charScripts != NULL)
-    {
-        delete game.charScripts;
-        delete game.invScripts;
-        game.charScripts = NULL;
-        game.invScripts = NULL;
-    }
-
-    if (game.dict != NULL) {
-        game.dict->free_memory();
-        free (game.dict);
-        game.dict = NULL;
-    }
-=======
->>>>>>> 66a758a1
 
     if ((gameinst != NULL) && (gameinst->pc != 0))
     {
@@ -1822,17 +1788,11 @@
 
     const int scrx = xxx;
     const int scry = yyy;
-<<<<<<< HEAD
-    Point roompt = play.ScreenToRoom(xxx, yyy);
-    xxx = roompt.X;
-    yyy = roompt.Y;
-=======
-    VpPoint vpt = play.ScreenToRoomDivDown(xxx, yyy);
+    VpPoint vpt = play.ScreenToRoom(xxx, yyy);
     if (vpt.second < 0)
         return 0;
     xxx = vpt.first.X;
     yyy = vpt.first.Y;
->>>>>>> 66a758a1
     if ((xxx>=thisroom.Width) | (xxx<0) | (yyy<0) | (yyy>=thisroom.Height))
         return 0;
 
