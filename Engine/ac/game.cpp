--- conflicted
+++ resolved
@@ -984,11 +984,7 @@
     }
     if (desc.UserImage)
     {
-<<<<<<< HEAD
         desc.UserImage.reset(PrepareSpriteForUse(desc.UserImage.release(), true /* to game depth */, true /* force opaque */));
-=======
-        desc.UserImage.reset(PrepareSpriteForUse(desc.UserImage.release(), false /* no alpha */));
->>>>>>> 11b7da09
         return std::move(desc.UserImage);
     }
     return {};
