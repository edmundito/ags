--- conflicted
+++ resolved
@@ -27,12 +27,6 @@
 #include "ac/event.h"
 #include "ac/file.h"
 #include "ac/game.h"
-<<<<<<< HEAD
-=======
-#include "ac/gamesetup.h"
-#include "ac/gamesetupstruct.h"
-#include "ac/gamestate.h"
->>>>>>> fc069ea8
 #include "ac/global_audio.h"
 #include "ac/global_character.h"
 #include "ac/global_display.h"
@@ -51,12 +45,6 @@
 #include "ac/region.h"
 #include "ac/richgamemedia.h"
 #include "ac/room.h"
-<<<<<<< HEAD
-=======
-#include "ac/roomobject.h"
-#include "ac/roomstatus.h"
-#include "ac/roomstruct.h"
->>>>>>> fc069ea8
 #include "ac/runtime_defines.h"
 #include "ac/screenoverlay.h"
 #include "ac/spritecache.h"
@@ -70,17 +58,11 @@
 #include "debug/debug_log.h"
 #include "debug/out.h"
 #include "font/fonts.h"
-<<<<<<< HEAD
 #include "game/game_objects.h"
 #include "game/savedgame.h"
 #include "game/script_objects.h"
 #include "gfx/ali3d.h"
 #include "gui/animatingguibutton.h"
-#include "gfx/graphics.h"
-=======
-#include "gfx/ali3d.h"
-#include "gui/animatingguibutton.h"
->>>>>>> fc069ea8
 #include "gfx/graphicsdriver.h"
 #include "gui/guidialog.h"
 #include "main/game_file.h"
@@ -94,10 +76,7 @@
 #include "script/script_runtime.h"
 #include "util/alignedstream.h"
 #include "util/filestream.h"
-<<<<<<< HEAD
 #include "util/math.h"
-=======
->>>>>>> fc069ea8
 #include "util/string_utils.h"
 
 using AGS::Common::AlignedStream;
@@ -106,14 +85,9 @@
 using AGS::Common::String;
 using AGS::Common::Stream;
 using AGS::Common::Bitmap;
-using AGS::Common::Graphics;
 namespace BitmapHelper = AGS::Common::BitmapHelper;
 namespace Math = AGS::Common::Math;
 
-<<<<<<< HEAD
-=======
-extern ScriptAudioChannel scrAudioChannel[MAX_SOUND_CHANNELS + 1];
->>>>>>> fc069ea8
 extern int time_between_timers;
 extern Bitmap *virtual_screen;
 extern int cur_mode,cur_cursor;
@@ -311,17 +285,10 @@
 extern char buffer2[60];
 int oldmouse;
 void setup_for_dialog() {
-<<<<<<< HEAD
     cbuttfont = play.NormalFont;
     acdialog_font = play.NormalFont;
     SetVirtualScreen(virtual_screen);
     if (!play.MouseCursorHidden)
-=======
-    cbuttfont = play.normal_font;
-    acdialog_font = play.normal_font;
-    SetVirtualScreen(virtual_screen);
-    if (!play.mouse_cursor_hidden)
->>>>>>> fc069ea8
         domouse(1);
     oldmouse=cur_cursor; set_mouse_cursor(CURS_ARROW);
 }
@@ -1016,12 +983,7 @@
         if (gfxDriver->UsesMemoryBackBuffer())
         {
             screenShot = BitmapHelper::CreateBitmap(usewid, usehit, virtual_screen->GetColorDepth());
-<<<<<<< HEAD
-            Graphics graphics(screenShot);
-            graphics.StretchBlt(virtual_screen,
-=======
             screenShot->StretchBlt(virtual_screen,
->>>>>>> fc069ea8
 				RectWH(0, 0, virtual_screen->GetWidth(), virtual_screen->GetHeight()),
 				RectWH(0, 0, screenShot->GetWidth(), screenShot->GetHeight()));
         }
@@ -1036,8 +998,7 @@
             gfxDriver->GetCopyOfScreenIntoBitmap(tempBlock);
 
             screenShot = BitmapHelper::CreateBitmap(usewid, usehit, color_depth);
-            Graphics graphics(screenShot);
-            graphics.StretchBlt(tempBlock,
+            screenShot->StretchBlt(tempBlock,
 				RectWH(0, 0, tempBlock->GetWidth(), tempBlock->GetHeight()),
 				RectWH(0, 0, screenShot->GetWidth(), screenShot->GetHeight()));
 
