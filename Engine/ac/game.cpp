//=============================================================================
//
// Adventure Game Studio (AGS)
//
// Copyright (C) 1999-2011 Chris Jones and 2011-20xx others
// The full list of copyright holders can be found in the Copyright.txt
// file, which is part of this source code distribution.
//
// The AGS source code is provided under the Artistic License 2.0.
// A copy of this license can be found in the file License.txt and at
// http://www.opensource.org/licenses/artistic-license-2.0.php
//
//=============================================================================
#include "ac/game.h"
#include <stdio.h>
#include "ac/common.h"
#include "ac/view.h"
#include "ac/audiochannel.h"
#include "ac/button.h"
#include "ac/character.h"
#include "ac/dialog.h"
#include "ac/draw.h"
#include "ac/dynamicsprite.h"
#include "ac/event.h"
#include "ac/gamesetup.h"
#include "ac/gamesetupstruct.h"
#include "ac/gamestate.h"
#include "ac/global_audio.h"
#include "ac/global_display.h"
#include "ac/global_game.h"
#include "ac/global_gui.h"
#include "ac/global_object.h"
#include "ac/global_translation.h"
#include "ac/gui.h"
#include "ac/hotspot.h"
#include "ac/keycode.h"
#include "ac/lipsync.h"
#include "ac/mouse.h"
#include "ac/overlay.h"
#include "ac/path_helper.h"
#include "ac/sys_events.h"
#include "ac/roomstatus.h"
#include "ac/sprite.h"
#include "ac/spritecache.h"
#include "ac/string.h"
#include "ac/translation.h"
#include "ac/dynobj/all_dynamicclasses.h"
#include "ac/dynobj/all_scriptclasses.h"
#include "ac/dynobj/scriptcamera.h"
#include "ac/dynobj/scriptgame.h"
#include "ac/dynobj/dynobj_manager.h"
#include "debug/debug_log.h"
#include "debug/out.h"
#include "device/mousew32.h"
#include "font/fonts.h"
#include "game/savegame.h"
#include "gfx/bitmap.h"
#include "gfx/graphicsdriver.h"
#include "gui/guibutton.h"
#include "gui/guislider.h"
#include "gui/guidialog.h"
#include "main/engine.h"
#include "media/audio/audio_system.h"
#include "media/video/video.h"
#include "platform/base/agsplatformdriver.h"
#include "platform/base/sys_main.h"
#include "plugin/plugin_engine.h"
#include "script/script.h"
#include "script/script_runtime.h"
#include "util/directory.h"
#include "util/file.h"
#include "util/path.h"

using namespace AGS::Common;
using namespace AGS::Engine;

extern ScriptSystem scsystem;
extern ScriptAudioChannel scrAudioChannel[MAX_GAME_CHANNELS];
extern std::vector<SpeechLipSyncLine> splipsync;
extern int numLipLines, curLipLine, curLipLinePhoneme;

extern int obj_lowest_yp, char_lowest_yp;

extern RGB palette[256];
extern IGraphicsDriver *gfxDriver;

//=============================================================================
GameState play;
GameSetup usetup;
GameSetupStruct game;
RoomStatus troom;    // used for non-saveable rooms, eg. intro
RoomObject*objs=nullptr;
RoomStatus*croom=nullptr;
RoomStruct thisroom;

volatile int switching_away_from_game = 0;
volatile bool switched_away = false;
volatile bool game_update_suspend = false;
volatile bool want_exit = false, abort_engine = false;
GameDataVersion loaded_game_file_version = kGameVersion_Undefined;
Version game_compiled_version;
int frames_per_second=40;
int displayed_room=-10,starting_room = -1;
int in_new_room=0, new_room_was = 0;  // 1 in new room, 2 first time in new room, 3 loading saved game
int new_room_pos=0;
int new_room_x = SCR_NO_VALUE, new_room_y = SCR_NO_VALUE;
int new_room_loop = SCR_NO_VALUE;
bool new_room_placeonwalkable = false;
int proper_exit=0,our_eip=0;

AGS::Common::SpriteCache::Callbacks spritecallbacks = {
    nullptr,
    initialize_sprite,
    post_init_sprite,
    nullptr
};
SpriteCache spriteset(game.SpriteInfos, spritecallbacks);

std::vector<GUIMain> guis;

CCGUIObject ccDynamicGUIObject;
CCCharacter ccDynamicCharacter;
CCHotspot   ccDynamicHotspot;
CCRegion    ccDynamicRegion;
CCInventory ccDynamicInv;
CCGUI       ccDynamicGUI;
CCObject    ccDynamicObject;
CCDialog    ccDynamicDialog;
CCAudioClip ccDynamicAudioClip;
CCAudioChannel ccDynamicAudio;
ScriptString myScriptStringImpl;
ScriptObject scrObj[MAX_ROOM_OBJECTS];
std::vector<ScriptGUI> scrGui;
ScriptHotspot scrHotspot[MAX_ROOM_HOTSPOTS];
ScriptRegion scrRegion[MAX_ROOM_REGIONS];
ScriptInvItem scrInv[MAX_INV];
std::vector<ScriptDialog> scrDialog;

std::vector<ViewStruct> views;
std::vector<CharacterExtras> charextra;
// MoveLists for characters and room objects; NOTE: 1-based array!
// object sprites begin with index 1, characters are after MAX_ROOM_OBJECTS + 1
std::vector<MoveList> mls;

//=============================================================================

String saveGameDirectory = "./";

String saveGameSuffix;

int game_paused=0;
char pexbuf[STD_BUFFER_SIZE];

unsigned int load_new_game = 0;
int load_new_game_restore = -1;

// TODO: refactor these global vars into function arguments
int getloctype_index = 0, getloctype_throughgui = 0;

//=============================================================================
// Audio
//=============================================================================

void Game_StopAudio(int audioType)
{
    if (((audioType < 0) || ((size_t)audioType >= game.audioClipTypes.size())) && (audioType != SCR_NO_VALUE))
        quitprintf("!Game.StopAudio: invalid audio type %d", audioType);
    for (int aa = 0; aa < game.numGameChannels; aa++)
    {
        if (audioType == SCR_NO_VALUE)
        {
            stop_or_fade_out_channel(aa);
        }
        else
        {
            ScriptAudioClip *clip = AudioChannel_GetPlayingClip(&scrAudioChannel[aa]);
            if ((clip != nullptr) && (clip->type == audioType))
                stop_or_fade_out_channel(aa);
        }
    }

    remove_clips_of_type_from_queue(audioType);
}

int Game_IsAudioPlaying(int audioType)
{
    if (((audioType < 0) || ((size_t)audioType >= game.audioClipTypes.size())) && (audioType != SCR_NO_VALUE))
        quitprintf("!Game.IsAudioPlaying: invalid audio type %d", audioType);

    if (play.fast_forward)
        return 0;

    for (int aa = 0; aa < game.numGameChannels; aa++)
    {
        ScriptAudioClip *clip = AudioChannel_GetPlayingClip(&scrAudioChannel[aa]);
        if (clip != nullptr)
        {
            if ((clip->type == audioType) || (audioType == SCR_NO_VALUE))
            {
                return 1;
            }
        }
    }
    return 0;
}

void Game_SetAudioTypeSpeechVolumeDrop(int audioType, int volumeDrop)
{
    if ((audioType < 0) || ((size_t)audioType >= game.audioClipTypes.size()))
        quitprintf("!Game.SetAudioTypeVolume: invalid audio type: %d", audioType);

    Debug::Printf("Game.SetAudioTypeSpeechVolumeDrop: type: %d, drop: %d", audioType, volumeDrop);
    game.audioClipTypes[audioType].volume_reduction_while_speech_playing = volumeDrop;
    update_volume_drop_if_voiceover();
}

void Game_SetAudioTypeVolume(int audioType, int volume, int changeType)
{
    if ((volume < 0) || (volume > 100))
        quitprintf("!Game.SetAudioTypeVolume: volume %d is not between 0..100", volume);
    if ((audioType < 0) || ((size_t)audioType >= game.audioClipTypes.size()))
        quitprintf("!Game.SetAudioTypeVolume: invalid audio type: %d", audioType);

    const char *change_str[3]{"existing", "future", "all"};
    Debug::Printf("Game.SetAudioTypeVolume: type: %d, volume: %d, change: %s", audioType, volume,
        change_str[changeType - VOL_CHANGEEXISTING]);
    if ((changeType == VOL_CHANGEEXISTING) ||
        (changeType == VOL_BOTH))
    {
        for (int aa = 0; aa < game.numGameChannels; aa++)
        {
            ScriptAudioClip *clip = AudioChannel_GetPlayingClip(&scrAudioChannel[aa]);
            if ((clip != nullptr) && (clip->type == audioType))
            {
                auto* ch = AudioChans::GetChannel(aa);
                if (ch)
                    ch->set_volume100(volume);
            }
        }
    }

    if ((changeType == VOL_SETFUTUREDEFAULT) ||
        (changeType == VOL_BOTH))
    {
        play.default_audio_type_volumes[audioType] = volume;

        // update queued clip volumes
        update_queued_clips_volume(audioType, volume);
    }

}

//=============================================================================
// ---
//=============================================================================

int Game_GetDialogCount()
{
  return game.numdialog;
}

void set_debug_mode(bool on)
{
    play.debug_mode = on ? 1 : 0;
}

void set_game_speed(int new_fps) {
    frames_per_second = new_fps;
    if (!isTimerFpsMaxed()) // if in maxed mode, don't update timer for now
        setTimerFps(new_fps);
}

extern int cbuttfont;
extern int acdialog_font;

int oldmouse;
void setup_for_dialog() {
    cbuttfont = play.normal_font;
    acdialog_font = play.normal_font;
    oldmouse=cur_cursor;
    set_mouse_cursor(CURS_ARROW);
}
void restore_after_dialog() {
    set_mouse_cursor(oldmouse);
    invalidate_screen();
}



String get_save_game_directory()
{
    return saveGameDirectory;
}

String get_save_game_suffix()
{
    return saveGameSuffix;
}

void set_save_game_suffix(const String &suffix)
{
    saveGameSuffix = suffix;
}

String get_save_game_filename(int slotNum)
{
    return String::FromFormat("agssave.%03d%s", slotNum, saveGameSuffix.GetCStr());
}

String get_save_game_path(int slotNum)
{
    return Path::ConcatPaths(saveGameDirectory, get_save_game_filename(slotNum));
}

bool get_save_slotnum(const String &filename, int &slot)
{
    if (filename.CompareLeftNoCase("agssave.") == 0)
        return sscanf(filename.GetCStr(), "agssave.%03d", &slot) == 1;
    return false;
}

// Convert a path possibly containing path tags into acceptable save path
// NOTE that the game script may issue an order to change the save directory to
// a dir of a new name. While we let this work, we also try to keep these
// inside same parent location, would that be a common system directory,
// or a custom one set by a player in config.
static bool MakeSaveGameDir(const String &new_dir, FSLocation &fsdir)
{
    fsdir = FSLocation();
    // don't allow absolute paths
    if (!Path::IsRelativePath(new_dir))
        return false;

    String fixed_newdir = new_dir;
    if (new_dir.CompareLeft(UserSavedgamesRootToken, UserSavedgamesRootToken.GetLength()) == 0)
    {
        fixed_newdir.ClipLeft(UserSavedgamesRootToken.GetLength());
    }
    else
    {
        debug_script_warn("Attempt to explicitly set savegame location relative to the game installation directory ('%s') denied;\nPath will be remapped to the user documents directory: '%s'",
            new_dir.GetCStr(), fsdir.FullDir.GetCStr());
    }

    // Resolve the new dir relative to the user data parent dir
    fsdir = GetGameUserDataDir().Concat(fixed_newdir);
    return true;
}

static bool SetSaveGameDirectory(const FSLocation &fsdir)
{
    if (!Directory::CreateAllDirectories(fsdir.BaseDir, fsdir.SubDir))
    {
        debug_script_warn("SetSaveGameDirectory: failed to create all subdirectories: %s", fsdir.FullDir.GetCStr());
        return false;
    }

    String newSaveGameDir = fsdir.FullDir;
    if (!File::TestCreateFile(Path::ConcatPaths(newSaveGameDir, "agstmp.tmp")))
        return false;

    // copy the Restart Game file, if applicable
    String old_restart_path = Path::ConcatPaths(saveGameDirectory, get_save_game_filename(RESTART_POINT_SAVE_GAME_NUMBER));
    if (File::IsFile(old_restart_path))
    {
        String new_restart_path = Path::ConcatPaths(newSaveGameDir, get_save_game_filename(RESTART_POINT_SAVE_GAME_NUMBER));
        File::CopyFile(old_restart_path, new_restart_path, true);
    }
    saveGameDirectory = newSaveGameDir;
    return true;
}

void SetDefaultSaveDirectory()
{
    // Request a default save location, and assign it as a save dir
    FSLocation fsdir = GetGameUserDataDir();
    SetSaveGameDirectory(fsdir);
}

int Game_SetSaveGameDirectory(const char *newFolder)
{
    // First resolve the script path (it may contain tokens)
    FSLocation fsdir;
    if (!MakeSaveGameDir(newFolder, fsdir))
        return 0;
    // If resolved successfully, try to assign the new dir
    return SetSaveGameDirectory(fsdir) ? 1 : 0;
}

const char* Game_GetSaveSlotDescription(int slnum) {
    String description;
    if (read_savedgame_description(get_save_game_path(slnum), description))
    {
        return CreateNewScriptString(description);
    }
    return nullptr;
}


void restore_game_dialog() {
    can_run_delayed_command();
    if (thisroom.Options.SaveLoadDisabled == 1) {
        DisplayMessage(983);
        return;
    }
    if (inside_script) {
        curscript->queue_action(ePSARestoreGameDialog, 0, "RestoreGameDialog");
        return;
    }
    do_restore_game_dialog();
}

bool do_restore_game_dialog() {
    setup_for_dialog();
    int toload = loadgamedialog();
    restore_after_dialog();
    if (toload >= 0)
        try_restore_save(toload);
    return toload >= 0;
}

void save_game_dialog() {
    if (thisroom.Options.SaveLoadDisabled == 1) {
        DisplayMessage(983);
        return;
    }
    if (inside_script) {
        curscript->queue_action(ePSASaveGameDialog, 0, "SaveGameDialog");
        return;
    }
    do_save_game_dialog();
}

bool do_save_game_dialog() {
    setup_for_dialog();
    int toload = savegamedialog();
    restore_after_dialog();
    if (toload >= 0)
        save_game(toload, get_gui_dialog_buffer());
    return toload >= 0;
}

void free_do_once_tokens()
{
    play.do_once_tokens.clear();
}


// Free all the memory associated with the game
void unload_game_file()
{
    dispose_game_drawdata();
    // NOTE: fonts should be freed prior to stopping plugins,
    // as plugins may provide font renderer interface.
    free_all_fonts();
    close_translation();

    ccRemoveAllSymbols();
    ccUnregisterAllObjects();
    pl_stop_plugins();

    FreeAllScriptInstances();
    FreeGlobalScripts();

    charextra.clear();
    mls.clear();
    views.clear();
    splipsync.clear();
    numLipLines = 0;
    curLipLine = -1;

    dialog.clear();
    scrDialog.clear();

    guis.clear();
    scrGui.clear();

    get_overlays().clear();

    resetRoomStatuses();

    // Free game state and game struct
    play = GameState();
    game = GameSetupStruct();

    // Reset all resource caches
    // IMPORTANT: this is hard reset, including locked items
    spriteset.Reset();
    soundcache_clear();
}

int Game_GetInventoryItemCount() {
    // because of the dummy item 0, this is always one higher than it should be
    return game.numinvitems - 1;
}

int Game_GetFontCount() {
    return game.numfonts;
}

int Game_GetMouseCursorCount() {
    return game.numcursors;
}

int Game_GetCharacterCount() {
    return game.numcharacters;
}

int Game_GetGUICount() {
    return game.numgui;
}

int Game_GetViewCount() {
    return game.numviews;
}

int Game_GetSpriteWidth(int spriteNum) {
    if (spriteNum < 0)
        return 0;

    if (!spriteset.DoesSpriteExist(spriteNum))
        return 0;

    return game.SpriteInfos[spriteNum].Width;
}

int Game_GetSpriteHeight(int spriteNum) {
    if (spriteNum < 0)
        return 0;

    if (!spriteset.DoesSpriteExist(spriteNum))
        return 0;

    return game.SpriteInfos[spriteNum].Height;
}

void AssertView(const char *apiname, int view)
{
    // NOTE: we assume (here and below) that the view is already in an internal 0-based range.
    // but when printing an error we will use (view + 1) for compliance with the script API.
    if ((view < 0) || (view >= game.numviews))
        quitprintf("!%s: invalid view %d (range is 1..%d)", apiname, view + 1, game.numviews);
}

void AssertViewHasLoops(const char *apiname, int view)
{
    AssertView(apiname, view);
    if (views[view].numLoops == 0)
        quitprintf("!%s: view %d does not have any loops.", apiname, view + 1);
}

void AssertLoop(const char *apiname, int view, int loop)
{
    AssertViewHasLoops(apiname, view);
    if ((loop < 0) || (loop >= views[view].numLoops))
        quitprintf("!%s: invalid loop number %d for view %d (range is 0..%d).",
            apiname, loop, view + 1, views[view].numLoops - 1);
}

void AssertFrame(const char *apiname, int view, int loop, int frame)
{
    AssertLoop(apiname, view, loop);
    if (views[view].loops[loop].numFrames == 0)
        quitprintf("!%s: view %d loop %d does not have any frames", apiname, view + 1, loop);
    if ((frame < 0) || (frame >= views[view].loops[loop].numFrames))
        quitprintf("!%s: invalid frame number %d for view %d loop %d (range is 0..%d)",
            apiname, frame, view + 1, loop, views[view].loops[loop].numFrames - 1);
}

int Game_GetLoopCountForView(int view) {
    view--; // convert to 0-based
    AssertView("Game.GetLoopCountForView", view);
    return views[view].numLoops;
}

int Game_GetRunNextSettingForLoop(int view, int loop) {
    view--; // convert to 0-based
    AssertLoop("Game.GetRunNextSettingForLoop", view, loop);
    return (views[view].loops[loop].RunNextLoop()) ? 1 : 0;
}

int Game_GetFrameCountForLoop(int view, int loop) {
    view--; // convert to 0-based
    AssertLoop("Game.GetFrameCountForLoop", view, loop);
    return views[view].loops[loop].numFrames;
}

ScriptViewFrame* Game_GetViewFrame(int view, int loop, int frame) {
    view--; // convert to 0-based
    AssertFrame("Game.GetViewFrame", view, loop, frame);
    ScriptViewFrame *sdt = new ScriptViewFrame(view, loop, frame);
    ccRegisterManagedObject(sdt, sdt);
    return sdt;
}

int Game_DoOnceOnly(const char *token)
{
    if (play.do_once_tokens.count(String::Wrapper(token)) > 0)
        return 0;
    play.do_once_tokens.insert(token);
    return 1;
}

void Game_ResetDoOnceOnly()
{
    free_do_once_tokens();
}

int Game_GetTextReadingSpeed()
{
    return play.text_speed;
}

void Game_SetTextReadingSpeed(int newTextSpeed)
{
    if (newTextSpeed < 1)
        quitprintf("!Game.TextReadingSpeed: %d is an invalid speed", newTextSpeed);

    play.text_speed = newTextSpeed;
}

int Game_GetMinimumTextDisplayTimeMs()
{
    return play.text_min_display_time_ms;
}

void Game_SetMinimumTextDisplayTimeMs(int newTextMinTime)
{
    play.text_min_display_time_ms = newTextMinTime;
}

int Game_GetIgnoreUserInputAfterTextTimeoutMs()
{
    return play.ignore_user_input_after_text_timeout_ms;
}

void Game_SetIgnoreUserInputAfterTextTimeoutMs(int newValueMs)
{
    play.ignore_user_input_after_text_timeout_ms = newValueMs;
}

const char *Game_GetFileName() {
    return CreateNewScriptString(ResPaths.GamePak.Name);
}

const char *Game_GetName() {
    return CreateNewScriptString(play.game_name);
}

void Game_SetName(const char *newName) {
    strncpy(play.game_name, newName, 99);
    play.game_name[99] = 0;
    sys_window_set_title(play.game_name);
}

int Game_GetSkippingCutscene()
{
    if (play.fast_forward)
    {
        return 1;
    }
    return 0;
}

int Game_GetInSkippableCutscene()
{
    if (play.in_cutscene)
    {
        return 1;
    }
    return 0;
}

int Game_GetColorFromRGB(int red, int grn, int blu) {
    if ((red < 0) || (red > 255) || (grn < 0) || (grn > 255) ||
        (blu < 0) || (blu > 255))
        quit("!GetColorFromRGB: colour values must be 0-255");

    if (game.color_depth == 1)
    {
        return makecol8(red, grn, blu);
    }

    int agscolor = ((blu >> 3) & 0x1f);
    agscolor += ((grn >> 2) & 0x3f) << 5;
    agscolor += ((red >> 3) & 0x1f) << 11;
    return agscolor;
}

const char* Game_InputBox(const char *msg) {
    char buffer[STD_BUFFER_SIZE];
    sc_inputbox(msg, buffer);
    return CreateNewScriptString(buffer);
}

const char* Game_GetLocationName(int x, int y) {
    char buffer[STD_BUFFER_SIZE];
    GetLocationName(x, y, buffer);
    return CreateNewScriptString(buffer);
}

const char* Game_GetGlobalMessages(int index) {
    if ((index < 500) || (index >= MAXGLOBALMES + 500)) {
        return nullptr;
    }
    char buffer[STD_BUFFER_SIZE];
    buffer[0] = 0;
    replace_tokens(get_translation(get_global_message(index)), buffer, STD_BUFFER_SIZE);
    return CreateNewScriptString(buffer);
}

int Game_GetSpeechFont() {
    return play.speech_font;
}
int Game_GetNormalFont() {
    return play.normal_font;
}

const char* Game_GetTranslationFilename() {
    char buffer[STD_BUFFER_SIZE];
    GetTranslationName(buffer);
    return CreateNewScriptString(buffer);
}

int Game_ChangeTranslation(const char *newFilename)
{
    if ((newFilename == nullptr) || (newFilename[0] == 0))
    { // switch back to default translation
        close_translation();
        usetup.translation = "";
        GUI::MarkForTranslationUpdate();
        return 1;
    }

    String oldTransFileName = get_translation_name();
    if (!init_translation(newFilename, oldTransFileName))
        return 0; // failed, kept previous translation

    usetup.translation = newFilename;
    GUI::MarkForTranslationUpdate();
    return 1;
}

const char* Game_GetSpeechVoxFilename()
{
    return CreateNewScriptString(get_voicepak_name());
}

bool Game_ChangeSpeechVox(const char *newFilename)
{
    play.voice_avail = init_voicepak(newFilename);
    if (!play.voice_avail)
    {
        // if failed (and was not default)- fallback to default
        if (strlen(newFilename) > 0)
            play.voice_avail = init_voicepak();
        return false;
    }
    return true;
}

int Game_GetAudioClipCount()
{
    return game.audioClips.size();
}

ScriptAudioClip *Game_GetAudioClip(int index)
{
    if (index < 0 || (size_t)index >= game.audioClips.size())
        return nullptr;
    return &game.audioClips[index];
}

ScriptCamera* Game_GetCamera()
{
    return play.GetScriptCamera(0);
}

int Game_GetCameraCount()
{
    return play.GetRoomCameraCount();
}

ScriptCamera* Game_GetAnyCamera(int index)
{
    return play.GetScriptCamera(index);
}

void Game_SimulateKeyPress(int key)
{
    ags_simulate_keypress(static_cast<eAGSKeyCode>(key));
}

int Game_BlockingWaitSkipped()
{
    return play.GetWaitSkipResult();
}

//=============================================================================

// save game functions



void serialize_bitmap(const Common::Bitmap *thispic, Stream *out) {
    if (thispic != nullptr) {
        out->WriteInt32(thispic->GetWidth());
        out->WriteInt32(thispic->GetHeight());
        out->WriteInt32(thispic->GetColorDepth());
        for (int cc=0;cc<thispic->GetHeight();cc++)
        {
          switch (thispic->GetColorDepth())
          {
          case 8:
          // CHECKME: originally, AGS does not use real BPP here, but simply divides color depth by 8;
          // therefore 15-bit bitmaps are saved only partially? is this a bug? or?
          case 15:
            out->WriteArray(&thispic->GetScanLine(cc)[0], thispic->GetWidth(), 1);
            break;
          case 16:
            out->WriteArrayOfInt16((const int16_t*)&thispic->GetScanLine(cc)[0], thispic->GetWidth());
            break;
          case 32:
            out->WriteArrayOfInt32((const int32_t*)&thispic->GetScanLine(cc)[0], thispic->GetWidth());
            break;
          }
        }
    }
}

Bitmap *read_serialized_bitmap(Stream *in) {
    Bitmap *thispic;
    int picwid = in->ReadInt32();
    int pichit = in->ReadInt32();
    int piccoldep = in->ReadInt32();
    thispic = BitmapHelper::CreateBitmap(picwid,pichit,piccoldep);
    if (thispic == nullptr)
        return nullptr;
    for (int vv=0; vv < pichit; vv++)
    {
      switch (piccoldep)
      {
      case 8:
      // CHECKME: originally, AGS does not use real BPP here, but simply divides color depth by 8
      case 15:
        in->ReadArray(thispic->GetScanLineForWriting(vv), picwid, 1);
        break;
      case 16:
        in->ReadArrayOfInt16((int16_t*)thispic->GetScanLineForWriting(vv), picwid);
        break;
      case 32:
        in->ReadArrayOfInt32((int32_t*)thispic->GetScanLineForWriting(vv), picwid);
        break;
      }
    }

    return thispic;
}

void skip_serialized_bitmap(Stream *in)
{
    int picwid = in->ReadInt32();
    int pichit = in->ReadInt32();
    int piccoldep = in->ReadInt32();
    // CHECKME: originally, AGS does not use real BPP here, but simply divides color depth by 8
    int bpp = piccoldep / 8;
    in->Seek(picwid * pichit * bpp);
}

Bitmap *create_savegame_screenshot()
{
    int usewid = play.screenshot_width;
    int usehit = play.screenshot_height;
    const Rect &viewport = play.GetMainViewport();
    if (usewid > viewport.GetWidth())
        usewid = viewport.GetWidth();
    if (usehit > viewport.GetHeight())
        usehit = viewport.GetHeight();

    if ((play.screenshot_width < 16) || (play.screenshot_height < 16))
        quit("!Invalid game.screenshot_width/height, must be from 16x16 to screen res");

    return CopyScreenIntoBitmap(usewid, usehit);
}

void save_game(int slotn, const char*descript) {

    // dont allow save in rep_exec_always, because we dont save
    // the state of blocked scripts
    can_run_delayed_command();

    if (inside_script) {
        snprintf(curscript->postScriptSaveSlotDescription[curscript->queue_action(ePSASaveGame, slotn, "SaveGameSlot")],
            MAX_QUEUED_ACTION_DESC, "%s", descript);
        return;
    }

    if (platform->GetDiskFreeSpaceMB() < 2) {
        Display("ERROR: There is not enough disk space free to save the game. Clear some disk space and try again.");
        return;
    }

    VALIDATE_STRING(descript);
    String nametouse = get_save_game_path(slotn);
    std::unique_ptr<Bitmap> screenShot;
    if (game.options[OPT_SAVESCREENSHOT] != 0)
        screenShot.reset(create_savegame_screenshot());

    std::unique_ptr<Stream> out(StartSavegame(nametouse, descript, screenShot.get()));
    if (out == nullptr)
    {
        Display("ERROR: Unable to open savegame file for writing!");
        return;
    }

    // Save dynamic game data
    SaveGameState(out.get());
    // call "After Save" event callback
    run_on_event(GE_SAVE_GAME, RuntimeScriptValue().SetInt32(slotn));
}

int gameHasBeenRestored = 0;
int oldeip;

bool read_savedgame_description(const String &savedgame, String &description)
{
    SavegameDescription desc;
    HSaveError err = OpenSavegame(savedgame, desc, kSvgDesc_UserText);
    if (!err)
    {
        Debug::Printf(kDbgMsg_Error, "Unable to read save's description.\n%s", err->FullMessage().GetCStr());
        return false;
    }
    description = desc.UserText;
    return true;
}

std::unique_ptr<Bitmap> read_savedgame_screenshot(const String &savedgame)
{
    SavegameDescription desc;
    HSaveError err = OpenSavegame(savedgame, desc, kSvgDesc_UserImage);
    if (!err)
    {
        Debug::Printf(kDbgMsg_Error, "Unable to read save's screenshot.\n%s", err->FullMessage().GetCStr());
        return {};
    }
    if (desc.UserImage)
    {
        desc.UserImage.reset(PrepareSpriteForUse(desc.UserImage.release(), true /* force opaque */));
        return std::move(desc.UserImage);
    }
    return {};
}


// Test if the game file contains expected GUID / legacy id
bool test_game_guid(const String &filepath, const String &guid, int legacy_id)
{
    std::unique_ptr<AssetManager> amgr(new AssetManager());
    if (amgr->AddLibrary(filepath) != kAssetNoError)
        return false;
    MainGameSource src;
    if (!OpenMainGameFileFromDefaultAsset(src, amgr.get()))
        return false;
    GameSetupStruct g;
    PreReadGameData(g, src.InputStream.get(), src.DataVersion);
    if (!guid.IsEmpty())
        return guid.CompareNoCase(g.guid) == 0;
    return legacy_id == g.uniqueid;
}

HSaveError load_game(const String &path, int slotNumber, bool &data_overwritten)
{
    data_overwritten = false;
    gameHasBeenRestored++;

    oldeip = our_eip;
    our_eip = 2050;

    HSaveError err;
    SavegameSource src;
    SavegameDescription desc;
    err = OpenSavegame(path, src, desc, kSvgDesc_EnvInfo);

    // saved in incompatible enviroment
    if (!err)
        return err;
    // CHECKME: is this color depth test still essential? if yes, is there possible workaround?
    else if (desc.ColorDepth != game.GetColorDepth())
        return new SavegameError(kSvgErr_DifferentColorDepth, String::FromFormat("Running: %d-bit, saved in: %d-bit.", game.GetColorDepth(), desc.ColorDepth));

    // saved with different game file
    // if savegame is modern enough then test game GUIDs
    if (!desc.GameGuid.IsEmpty() || desc.LegacyID != 0)
    {
        if (desc.GameGuid.Compare(game.guid) != 0 && desc.LegacyID != game.uniqueid)
        {
            // Try to find wanted game's data using game id
            String gamefile = FindGameData(ResPaths.DataDir,
                [&desc](const String &filepath) { return test_game_guid(filepath, desc.GameGuid, desc.LegacyID); });
            if (!gamefile.IsEmpty())
            {
                RunAGSGame(gamefile.GetCStr(), 0, 0);
                load_new_game_restore = slotNumber;
                return HSaveError::None();
            }
            return new SavegameError(kSvgErr_GameGuidMismatch);
        }
    }
    // if it's old then do the stupid old-style filename test
    // TODO: remove filename test after deprecating old saves
    else if (desc.MainDataFilename.Compare(ResPaths.GamePak.Name))
    {
        String gamefile = Path::ConcatPaths(ResPaths.DataDir, desc.MainDataFilename);
        if (IsMainGameLibrary(gamefile))
        {
            RunAGSGame(desc.MainDataFilename.GetCStr(), 0, 0);
            load_new_game_restore = slotNumber;
            return HSaveError::None();
        }
        // if it does not exist, continue loading savedgame in current game, and pray for the best
        Common::Debug::Printf(kDbgMsg_Warn, "WARNING: the saved game '%s' references game file '%s' (title: '%s'), but it cannot be found in the current directory. Trying to restore in the running game instead.",
            path.GetCStr(), desc.MainDataFilename.GetCStr(), desc.GameTitle.GetCStr());
    }

    // do the actual restore
    err = RestoreGameState(src.InputStream.get(), src.Version);
    data_overwritten = true;
    if (!err)
        return err;
    src.InputStream.reset();
    our_eip = oldeip;

    // ensure input state is reset
    ags_clear_input_state();
    // call "After Restore" event callback
    run_on_event(GE_RESTORE_GAME, RuntimeScriptValue().SetInt32(slotNumber));
    return HSaveError::None();
}

bool try_restore_save(int slot)
{
    return try_restore_save(get_save_game_path(slot), slot);
}

bool try_restore_save(const Common::String &path, int slot)
{
    bool data_overwritten;
    Debug::Printf(kDbgMsg_Info, "Restoring saved game '%s'", path.GetCStr());
    HSaveError err = load_game(path, slot, data_overwritten);
    if (!err)
    {
        String error = String::FromFormat("Unable to restore the saved game.\n%s",
            err->FullMessage().GetCStr());
        Debug::Printf(kDbgMsg_Error, "%s", error.GetCStr());
        // currently AGS cannot properly revert to stable state if some of the
        // game data was released or overwritten by the data from save file,
        // this is why we tell engine to shutdown if that happened.
        if (data_overwritten)
            quitprintf("%s", error.GetCStr());
        else
            Display("%s", error.GetCStr());
        return false;
    }
    return true;
}

bool is_in_cutscene()
{
    return play.in_cutscene > 0;
}

CutsceneSkipStyle get_cutscene_skipstyle()
{
    return static_cast<CutsceneSkipStyle>(play.in_cutscene);
}

void start_skipping_cutscene () {
    play.fast_forward = 1;
    // if a drop-down icon bar is up, remove it as it will pause the game
    if (ifacepopped>=0)
        remove_popup_interface(ifacepopped);

    // if a text message is currently displayed, remove it
    if (play.text_overlay_on > 0)
    {
        remove_screen_overlay(play.text_overlay_on);
        play.SetWaitSkipResult(SKIP_AUTOTIMER);
    }
}

bool check_skip_cutscene_keypress (int kgn) {
    if (IsAGSServiceKey(static_cast<eAGSKeyCode>(kgn)))
        return false;
    CutsceneSkipStyle skip = get_cutscene_skipstyle();
    if (skip == eSkipSceneAnyKey || skip == eSkipSceneKeyMouse ||
        (kgn == eAGSKeyCodeEscape && (skip == eSkipSceneEscOnly || skip == eSkipSceneEscOrRMB)))
    {
        start_skipping_cutscene();
        return true;
    }
    return false;
}

bool check_skip_cutscene_mclick(int mbut)
{
    CutsceneSkipStyle skip = get_cutscene_skipstyle();
    if (skip == eSkipSceneMouse || skip == eSkipSceneKeyMouse ||
        (mbut == kMouseRight && skip == eSkipSceneEscOrRMB))
    {
        start_skipping_cutscene();
        return true;
    }
    return false;
}

bool check_skip_cutscene_gamepad(int gbut)
{
    CutsceneSkipStyle skip = get_cutscene_skipstyle();
    if (gbut>0 && skip == eSkipSceneAnyKey)
    {
        start_skipping_cutscene();
        return true;
    }
    return false;
}

// Helper functions used by StartCutscene/EndCutscene, but also
// by SkipUntilCharacterStops
void initialize_skippable_cutscene() {
    // TODO: move related variable init here
}

void stop_fast_forwarding() {
    // when the skipping of a cutscene comes to an end, update things
    play.fast_forward = 0;
    setpal();

    // Restore actual volume of sounds
    for (int aa = 0; aa < TOTAL_AUDIO_CHANNELS; aa++)
    {
        auto* ch = AudioChans::GetChannelIfPlaying(aa);
        if (ch)
        {
            ch->set_mute(false);
        }
    }
}

// allowHotspot0 defines whether Hotspot 0 returns LOCTYPE_HOTSPOT
// or whether it returns 0
int __GetLocationType(int xxx,int yyy, int allowHotspot0) {
    getloctype_index = 0;
    // If it's not in ProcessClick, then return 0 when over a GUI
    if ((GetGUIAt(xxx, yyy) >= 0) && (getloctype_throughgui == 0))
        return 0;

    getloctype_throughgui = 0;

    const int scrx = xxx;
    const int scry = yyy;
    VpPoint vpt = play.ScreenToRoom(xxx, yyy);
    if (vpt.second < 0)
        return 0;
    xxx = vpt.first.X;
    yyy = vpt.first.Y;
    if ((xxx>=thisroom.Width) | (xxx<0) | (yyy<0) | (yyy>=thisroom.Height))
        return 0;

    // check characters, objects and walkbehinds, work out which is
    // foremost visible to the player
    int charat = is_pos_on_character(xxx,yyy);
    int hsat = get_hotspot_at(xxx,yyy);
    int objat = GetObjectIDAtScreen(scrx, scry);

    int wbat = thisroom.WalkBehindMask->GetPixel(xxx, yyy);

    if (wbat <= 0) wbat = 0;
    else wbat = croom->walkbehind_base[wbat];

    int winner = 0;
    // if it's an Ignore Walkbehinds object, then ignore the walkbehind
    if ((objat >= 0) && ((objs[objat].flags & OBJF_NOWALKBEHINDS) != 0))
        wbat = 0;
    if ((charat >= 0) && ((game.chars[charat].flags & CHF_NOWALKBEHINDS) != 0))
        wbat = 0;

    if ((charat >= 0) && (objat >= 0)) {
        if ((wbat > obj_lowest_yp) && (wbat > char_lowest_yp))
            winner = LOCTYPE_HOTSPOT;
        else if (obj_lowest_yp > char_lowest_yp)
            winner = LOCTYPE_OBJ;
        else
            winner = LOCTYPE_CHAR;
    }
    else if (charat >= 0) {
        if (wbat > char_lowest_yp)
            winner = LOCTYPE_HOTSPOT;
        else
            winner = LOCTYPE_CHAR;
    }
    else if (objat >= 0) {
        if (wbat > obj_lowest_yp)
            winner = LOCTYPE_HOTSPOT;
        else
            winner = LOCTYPE_OBJ;
    }

    if (winner == 0) {
        if (hsat >= 0)
            winner = LOCTYPE_HOTSPOT;
    }

    if ((winner == LOCTYPE_HOTSPOT) && (!allowHotspot0) && (hsat == 0))
        winner = 0;

    if (winner == LOCTYPE_HOTSPOT)
        getloctype_index = hsat;
    else if (winner == LOCTYPE_CHAR)
        getloctype_index = charat;
    else if (winner == LOCTYPE_OBJ)
        getloctype_index = objat;

    return winner;
}

// Called whenever game loses input focus
void display_switch_out()
{
    Debug::Printf("Switching out from the game");
    switched_away = true;
    ags_clear_input_state();
    // Always unlock mouse when switching out from the game
    Mouse::UnlockFromWindow();
}

// Called when game loses input focus and must pause until focus is returned
void display_switch_out_suspend()
{
    Debug::Printf("Suspending the game on switch out");
    switching_away_from_game++;
    game_update_suspend = true;
    display_switch_out();

    platform->PauseApplication();

    // TODO: find out if anything has to be done here for SDL backend

    video_pause();
    // Pause all the sounds
    for (int i = 0; i < TOTAL_AUDIO_CHANNELS; i++) {
        auto* ch = AudioChans::GetChannelIfPlaying(i);
        if (ch) {
            ch->pause();
        }
    }

    switching_away_from_game--;
}

// Called whenever game gets input focus
void display_switch_in()
{
    Debug::Printf("Switching back into the game");
    ags_clear_input_state();
    // If auto lock option is set, lock mouse to the game window
    if (usetup.mouse_auto_lock && scsystem.windowed)
        Mouse::TryLockToWindow();
    switched_away = false;
}

// Called when game gets input focus and must resume after pause
void display_switch_in_resume()
{
    Debug::Printf("Resuming the game on switch in");
    display_switch_in();

    // Resume all the sounds
    for (int i = 0; i < TOTAL_AUDIO_CHANNELS; i++) {
        auto* ch = AudioChans::GetChannelIfPlaying(i);
        if (ch) {
            ch->resume();
        }
    }
    video_resume();

    // release render targets if switching back to the full screen mode;
    // unfortunately, otherwise Direct3D fails to reset device when restoring fullscreen.
    if (gfxDriver && gfxDriver->GetDisplayMode().IsRealFullscreen())
        release_drawobj_rendertargets();
    // clear the screen if necessary
    if (gfxDriver && gfxDriver->UsesMemoryBackBuffer())
        gfxDriver->ClearRectangle(0, 0, game.GetGameRes().Width - 1, game.GetGameRes().Height - 1, nullptr);

    // TODO: find out if anything has to be done here for SDL backend

    platform->ResumeApplication();
    game_update_suspend = false;
}

void replace_tokens(const char*srcmes,char*destm, int maxlen) {
    int indxdest=0,indxsrc=0;
    const char*srcp;
    char *destp;
    while (srcmes[indxsrc]!=0) {
        srcp=&srcmes[indxsrc];
        destp=&destm[indxdest];
        if ((strncmp(srcp,"@IN",3)==0) | (strncmp(srcp,"@GI",3)==0)) {
            int tokentype=0;
            if (srcp[1]=='I') tokentype=1;
            else tokentype=2;
            int inx=atoi(&srcp[3]);
            srcp++;
            indxsrc+=2;
            while (srcp[0]!='@') {
                if (srcp[0]==0) quit("!Display: special token not terminated");
                srcp++;
                indxsrc++;
            }
            char tval[10];
            if (tokentype==1) {
                if ((inx<1) | (inx>=game.numinvitems))
                    quit("!Display: invalid inv item specified in @IN@");
                snprintf(tval,sizeof(tval),"%d",playerchar->inv[inx]);
            }
            else {
                if ((inx<0) | (inx>=MAXGSVALUES))
                    quit("!Display: invalid global int index speicifed in @GI@");
                snprintf(tval,sizeof(tval),"%d",GetGlobalInt(inx));
            }
            snprintf(destp, maxlen, "%s", tval);
            indxdest+=strlen(tval);
        }
        else {
            destp[0]=srcp[0];
            indxdest++;
            indxsrc++;
        }
        if (indxdest >= maxlen - 3)
            break;
    }
    destm[indxdest]=0;
}

const char *get_global_message (int msnum) {
    if (game.messages[msnum - 500].IsEmpty())
        return "";
    return get_translation(game.messages[msnum - 500].GetCStr());
}

void get_message_text (int msnum, char *buffer, char giveErr) {
    int maxlen = 9999;
    if (!giveErr)
        maxlen = MAX_MAXSTRLEN;

    if (msnum>=500) {

        if ((msnum >= MAXGLOBALMES + 500) || (game.messages[msnum-500].IsEmpty())) {
            if (giveErr)
                quit("!DisplayGlobalMessage: message does not exist");
            buffer[0] = 0;
            return;
        }
        buffer[0] = 0;
        replace_tokens(get_translation(game.messages[msnum-500].GetCStr()), buffer, maxlen);
        return;
    }
    else if (msnum < 0 || (size_t)msnum >= thisroom.MessageCount) {
        if (giveErr)
            quit("!DisplayMessage: Invalid message number to display");
        buffer[0] = 0;
        return;
    }

    buffer[0]=0;
    replace_tokens(get_translation(thisroom.Messages[msnum].GetCStr()), buffer, maxlen);
}

void game_sprite_updated(int sprnum, bool deleted)
{
    // Notify draw system about dynamic sprite change
    notify_sprite_changed(sprnum, deleted);

    // GUI still have a special draw route, so cannot rely on object caches;
    // will have to do a per-GUI and per-control check.
    //
    // gui backgrounds
    for (auto &gui : guis)
    {
        if (gui.BgImage == sprnum)
        {
            gui.MarkChanged();
        }
    }
    // gui buttons
    for (auto &but : guibuts)
    {
<<<<<<< HEAD
        if (but.CurrentImage() == sprnum)
=======
        if (but.GetCurrentImage() == sprnum)
>>>>>>> 866875ad
        {
            but.MarkChanged();
        }
    }
    // gui sliders
    for (auto &slider : guislider)
    {
        if ((slider.BgImage == sprnum) || (slider.HandleImage == sprnum))
        {
            slider.MarkChanged();
        }
    }
}

//=============================================================================
//
// Script API Functions
//
//=============================================================================

#include "debug/out.h"
#include "script/script_api.h"
#include "script/script_runtime.h"

// int  (int audioType);
RuntimeScriptValue Sc_Game_IsAudioPlaying(const RuntimeScriptValue *params, int32_t param_count)
{
    API_SCALL_INT_PINT(Game_IsAudioPlaying);
}

// void (int audioType, int volumeDrop)
RuntimeScriptValue Sc_Game_SetAudioTypeSpeechVolumeDrop(const RuntimeScriptValue *params, int32_t param_count)
{
    API_SCALL_VOID_PINT2(Game_SetAudioTypeSpeechVolumeDrop);
}

// void (int audioType, int volume, int changeType)
RuntimeScriptValue Sc_Game_SetAudioTypeVolume(const RuntimeScriptValue *params, int32_t param_count)
{
    API_SCALL_VOID_PINT3(Game_SetAudioTypeVolume);
}

// void (int audioType)
RuntimeScriptValue Sc_Game_StopAudio(const RuntimeScriptValue *params, int32_t param_count)
{
    API_SCALL_VOID_PINT(Game_StopAudio);
}

// int (const char *newFilename)
RuntimeScriptValue Sc_Game_ChangeTranslation(const RuntimeScriptValue *params, int32_t param_count)
{
    API_SCALL_INT_POBJ(Game_ChangeTranslation, const char);
}

RuntimeScriptValue Sc_Game_ChangeSpeechVox(const RuntimeScriptValue *params, int32_t param_count)
{
    API_SCALL_BOOL_POBJ(Game_ChangeSpeechVox, const char);
}

// int (const char *token)
RuntimeScriptValue Sc_Game_DoOnceOnly(const RuntimeScriptValue *params, int32_t param_count)
{
    API_SCALL_INT_POBJ(Game_DoOnceOnly, const char);
}

RuntimeScriptValue Sc_Game_ResetDoOnceOnly(const RuntimeScriptValue *params, int32_t param_count)
{
    API_SCALL_VOID(Game_ResetDoOnceOnly);
}

// int (int red, int grn, int blu)
RuntimeScriptValue Sc_Game_GetColorFromRGB(const RuntimeScriptValue *params, int32_t param_count)
{
    API_SCALL_INT_PINT3(Game_GetColorFromRGB);
}

// int (int viewNumber, int loopNumber)
RuntimeScriptValue Sc_Game_GetFrameCountForLoop(const RuntimeScriptValue *params, int32_t param_count)
{
    API_SCALL_INT_PINT2(Game_GetFrameCountForLoop);
}

// const char* (int x, int y)
RuntimeScriptValue Sc_Game_GetLocationName(const RuntimeScriptValue *params, int32_t param_count)
{
    API_SCALL_OBJ_PINT2(const char, myScriptStringImpl, Game_GetLocationName);
}

// int (int viewNumber)
RuntimeScriptValue Sc_Game_GetLoopCountForView(const RuntimeScriptValue *params, int32_t param_count)
{
    API_SCALL_INT_PINT(Game_GetLoopCountForView);
}

// int (int viewNumber, int loopNumber)
RuntimeScriptValue Sc_Game_GetRunNextSettingForLoop(const RuntimeScriptValue *params, int32_t param_count)
{
    API_SCALL_INT_PINT2(Game_GetRunNextSettingForLoop);
}

// const char* (int slnum)
RuntimeScriptValue Sc_Game_GetSaveSlotDescription(const RuntimeScriptValue *params, int32_t param_count)
{
    API_SCALL_OBJ_PINT(const char, myScriptStringImpl, Game_GetSaveSlotDescription);
}

// ScriptViewFrame* (int viewNumber, int loopNumber, int frame)
RuntimeScriptValue Sc_Game_GetViewFrame(const RuntimeScriptValue *params, int32_t param_count)
{
    API_SCALL_OBJAUTO_PINT3(ScriptViewFrame, Game_GetViewFrame);
}

// const char* (const char *msg)
RuntimeScriptValue Sc_Game_InputBox(const RuntimeScriptValue *params, int32_t param_count)
{
    API_SCALL_OBJ_POBJ(const char, myScriptStringImpl, Game_InputBox, const char);
}

// int (const char *newFolder)
RuntimeScriptValue Sc_Game_SetSaveGameDirectory(const RuntimeScriptValue *params, int32_t param_count)
{
    API_SCALL_INT_POBJ(Game_SetSaveGameDirectory, const char);
}

// int ()
RuntimeScriptValue Sc_Game_GetCharacterCount(const RuntimeScriptValue *params, int32_t param_count)
{
    API_SCALL_INT(Game_GetCharacterCount);
}

// int ()
RuntimeScriptValue Sc_Game_GetDialogCount(const RuntimeScriptValue *params, int32_t param_count)
{
    API_SCALL_INT(Game_GetDialogCount);
}

// const char *()
RuntimeScriptValue Sc_Game_GetFileName(const RuntimeScriptValue *params, int32_t param_count)
{
    API_SCALL_OBJ(const char, myScriptStringImpl, Game_GetFileName);
}

// int ()
RuntimeScriptValue Sc_Game_GetFontCount(const RuntimeScriptValue *params, int32_t param_count)
{
    API_SCALL_INT(Game_GetFontCount);
}

// const char* (int index)
RuntimeScriptValue Sc_Game_GetGlobalMessages(const RuntimeScriptValue *params, int32_t param_count)
{
    API_SCALL_OBJ_PINT(const char, myScriptStringImpl, Game_GetGlobalMessages);
}

// int ()
RuntimeScriptValue Sc_Game_GetGUICount(const RuntimeScriptValue *params, int32_t param_count)
{
    API_SCALL_INT(Game_GetGUICount);
}

// int ()
RuntimeScriptValue Sc_Game_GetIgnoreUserInputAfterTextTimeoutMs(const RuntimeScriptValue *params, int32_t param_count)
{
    API_SCALL_INT(Game_GetIgnoreUserInputAfterTextTimeoutMs);
}

// void (int newValueMs)
RuntimeScriptValue Sc_Game_SetIgnoreUserInputAfterTextTimeoutMs(const RuntimeScriptValue *params, int32_t param_count)
{
    API_SCALL_VOID_PINT(Game_SetIgnoreUserInputAfterTextTimeoutMs);
}

// int ()
RuntimeScriptValue Sc_Game_GetInSkippableCutscene(const RuntimeScriptValue *params, int32_t param_count)
{
    API_SCALL_INT(Game_GetInSkippableCutscene);
}

// int ()
RuntimeScriptValue Sc_Game_GetInventoryItemCount(const RuntimeScriptValue *params, int32_t param_count)
{
    API_SCALL_INT(Game_GetInventoryItemCount);
}

// int ()
RuntimeScriptValue Sc_Game_GetMinimumTextDisplayTimeMs(const RuntimeScriptValue *params, int32_t param_count)
{
    API_SCALL_INT(Game_GetMinimumTextDisplayTimeMs);
}

// void (int newTextMinTime)
RuntimeScriptValue Sc_Game_SetMinimumTextDisplayTimeMs(const RuntimeScriptValue *params, int32_t param_count)
{
    API_SCALL_VOID_PINT(Game_SetMinimumTextDisplayTimeMs);
}

// int ()
RuntimeScriptValue Sc_Game_GetMouseCursorCount(const RuntimeScriptValue *params, int32_t param_count)
{
    API_SCALL_INT(Game_GetMouseCursorCount);
}

// const char *()
RuntimeScriptValue Sc_Game_GetName(const RuntimeScriptValue *params, int32_t param_count)
{
    API_SCALL_OBJ(const char, myScriptStringImpl, Game_GetName);
}

// void (const char *newName)
RuntimeScriptValue Sc_Game_SetName(const RuntimeScriptValue *params, int32_t param_count)
{
    API_SCALL_VOID_POBJ(Game_SetName, const char);
}

// int ()
RuntimeScriptValue Sc_Game_GetNormalFont(const RuntimeScriptValue *params, int32_t param_count)
{
    API_SCALL_INT(Game_GetNormalFont);
}

// void  (int fontnum);
RuntimeScriptValue Sc_SetNormalFont(const RuntimeScriptValue *params, int32_t param_count)
{
    API_SCALL_VOID_PINT(SetNormalFont);
}

// int ()
RuntimeScriptValue Sc_Game_GetSkippingCutscene(const RuntimeScriptValue *params, int32_t param_count)
{
    API_SCALL_INT(Game_GetSkippingCutscene);
}

// int ()
RuntimeScriptValue Sc_Game_GetSpeechFont(const RuntimeScriptValue *params, int32_t param_count)
{
    API_SCALL_INT(Game_GetSpeechFont);
}

// void  (int fontnum);
RuntimeScriptValue Sc_SetSpeechFont(const RuntimeScriptValue *params, int32_t param_count)
{
    API_SCALL_VOID_PINT(SetSpeechFont);
}

// int (int spriteNum)
RuntimeScriptValue Sc_Game_GetSpriteWidth(const RuntimeScriptValue *params, int32_t param_count)
{
    API_SCALL_INT_PINT(Game_GetSpriteWidth);
}

// int (int spriteNum)
RuntimeScriptValue Sc_Game_GetSpriteHeight(const RuntimeScriptValue *params, int32_t param_count)
{
    API_SCALL_INT_PINT(Game_GetSpriteHeight);
}

// int ()
RuntimeScriptValue Sc_Game_GetTextReadingSpeed(const RuntimeScriptValue *params, int32_t param_count)
{
    API_SCALL_INT(Game_GetTextReadingSpeed);
}

// void (int newTextSpeed)
RuntimeScriptValue Sc_Game_SetTextReadingSpeed(const RuntimeScriptValue *params, int32_t param_count)
{
    API_SCALL_VOID_PINT(Game_SetTextReadingSpeed);
}

// const char* ()
RuntimeScriptValue Sc_Game_GetTranslationFilename(const RuntimeScriptValue *params, int32_t param_count)
{
    API_SCALL_OBJ(const char, myScriptStringImpl, Game_GetTranslationFilename);
}

RuntimeScriptValue Sc_Game_GetSpeechVoxFilename(const RuntimeScriptValue *params, int32_t param_count)
{
    API_SCALL_OBJ(const char, myScriptStringImpl, Game_GetSpeechVoxFilename);
}

// int ()
RuntimeScriptValue Sc_Game_GetViewCount(const RuntimeScriptValue *params, int32_t param_count)
{
    API_SCALL_INT(Game_GetViewCount);
}

RuntimeScriptValue Sc_Game_GetAudioClipCount(const RuntimeScriptValue *params, int32_t param_count)
{
    API_SCALL_INT(Game_GetAudioClipCount);
}

RuntimeScriptValue Sc_Game_GetAudioClip(const RuntimeScriptValue *params, int32_t param_count)
{
    API_SCALL_OBJ_PINT(ScriptAudioClip, ccDynamicAudioClip, Game_GetAudioClip);
}

RuntimeScriptValue Sc_Game_IsPluginLoaded(const RuntimeScriptValue *params, int32_t param_count)
{
    API_SCALL_BOOL_POBJ(pl_is_plugin_loaded, const char);
}

RuntimeScriptValue Sc_Game_PlayVoiceClip(const RuntimeScriptValue *params, int32_t param_count)
{
    API_SCALL_OBJ_POBJ_PINT_PBOOL(ScriptAudioChannel, ccDynamicAudio, PlayVoiceClip, CharacterInfo);
}

RuntimeScriptValue Sc_Game_GetCamera(const RuntimeScriptValue *params, int32_t param_count)
{
    API_SCALL_OBJAUTO(ScriptCamera, Game_GetCamera);
}

RuntimeScriptValue Sc_Game_GetCameraCount(const RuntimeScriptValue *params, int32_t param_count)
{
    API_SCALL_INT(Game_GetCameraCount);
}

RuntimeScriptValue Sc_Game_GetAnyCamera(const RuntimeScriptValue *params, int32_t param_count)
{
    API_SCALL_OBJAUTO_PINT(ScriptCamera, Game_GetAnyCamera);
}

RuntimeScriptValue Sc_Game_SimulateKeyPress(const RuntimeScriptValue *params, int32_t param_count)
{
    API_SCALL_VOID_PINT(Game_SimulateKeyPress);
}

RuntimeScriptValue Sc_Game_BlockingWaitSkipped(const RuntimeScriptValue *params, int32_t param_count)
{
    API_SCALL_INT(Game_BlockingWaitSkipped);
}

void RegisterGameAPI()
{
    ScFnRegister game_api[] = {
        { "Game::IsAudioPlaying^1",                       API_FN_PAIR(Game_IsAudioPlaying) },
        { "Game::SetAudioTypeSpeechVolumeDrop^2",         API_FN_PAIR(Game_SetAudioTypeSpeechVolumeDrop) },
        { "Game::SetAudioTypeVolume^3",                   API_FN_PAIR(Game_SetAudioTypeVolume) },
        { "Game::StopAudio^1",                            API_FN_PAIR(Game_StopAudio) },
        { "Game::ChangeTranslation^1",                    API_FN_PAIR(Game_ChangeTranslation) },
        { "Game::DoOnceOnly^1",                           API_FN_PAIR(Game_DoOnceOnly) },
        { "Game::GetColorFromRGB^3",                      API_FN_PAIR(Game_GetColorFromRGB) },
        { "Game::GetFrameCountForLoop^2",                 API_FN_PAIR(Game_GetFrameCountForLoop) },
        { "Game::GetLocationName^2",                      API_FN_PAIR(Game_GetLocationName) },
        { "Game::GetLoopCountForView^1",                  API_FN_PAIR(Game_GetLoopCountForView) },
        { "Game::GetRunNextSettingForLoop^2",             API_FN_PAIR(Game_GetRunNextSettingForLoop) },
        { "Game::GetSaveSlotDescription^1",               API_FN_PAIR(Game_GetSaveSlotDescription) },
        { "Game::GetViewFrame^3",                         API_FN_PAIR(Game_GetViewFrame) },
        { "Game::InputBox^1",                             API_FN_PAIR(Game_InputBox) },
        { "Game::SetSaveGameDirectory^1",                 API_FN_PAIR(Game_SetSaveGameDirectory) },
        { "Game::ResetDoOnceOnly",                        API_FN_PAIR(Game_ResetDoOnceOnly) },
        { "Game::get_CharacterCount",                     API_FN_PAIR(Game_GetCharacterCount) },
        { "Game::get_DialogCount",                        API_FN_PAIR(Game_GetDialogCount) },
        { "Game::get_FileName",                           API_FN_PAIR(Game_GetFileName) },
        { "Game::get_FontCount",                          API_FN_PAIR(Game_GetFontCount) },
        { "Game::geti_GlobalMessages",                    API_FN_PAIR(Game_GetGlobalMessages) },
        { "Game::get_GUICount",                           API_FN_PAIR(Game_GetGUICount) },
        { "Game::get_IgnoreUserInputAfterTextTimeoutMs",  API_FN_PAIR(Game_GetIgnoreUserInputAfterTextTimeoutMs) },
        { "Game::set_IgnoreUserInputAfterTextTimeoutMs",  API_FN_PAIR(Game_SetIgnoreUserInputAfterTextTimeoutMs) },
        { "Game::get_InSkippableCutscene",                API_FN_PAIR(Game_GetInSkippableCutscene) },
        { "Game::get_InventoryItemCount",                 API_FN_PAIR(Game_GetInventoryItemCount) },
        { "Game::get_MinimumTextDisplayTimeMs",           API_FN_PAIR(Game_GetMinimumTextDisplayTimeMs) },
        { "Game::set_MinimumTextDisplayTimeMs",           API_FN_PAIR(Game_SetMinimumTextDisplayTimeMs) },
        { "Game::get_MouseCursorCount",                   API_FN_PAIR(Game_GetMouseCursorCount) },
        { "Game::get_Name",                               API_FN_PAIR(Game_GetName) },
        { "Game::set_Name",                               API_FN_PAIR(Game_SetName) },
        { "Game::get_NormalFont",                         API_FN_PAIR(Game_GetNormalFont) },
        { "Game::set_NormalFont",                         API_FN_PAIR(SetNormalFont) },
        { "Game::get_SkippingCutscene",                   API_FN_PAIR(Game_GetSkippingCutscene) },
        { "Game::get_SpeechFont",                         API_FN_PAIR(Game_GetSpeechFont) },
        { "Game::set_SpeechFont",                         API_FN_PAIR(SetSpeechFont) },
        { "Game::geti_SpriteWidth",                       API_FN_PAIR(Game_GetSpriteWidth) },
        { "Game::geti_SpriteHeight",                      API_FN_PAIR(Game_GetSpriteHeight) },
        { "Game::get_TextReadingSpeed",                   API_FN_PAIR(Game_GetTextReadingSpeed) },
        { "Game::set_TextReadingSpeed",                   API_FN_PAIR(Game_SetTextReadingSpeed) },
        { "Game::get_TranslationFilename",                API_FN_PAIR(Game_GetTranslationFilename) },
        { "Game::get_ViewCount",                          API_FN_PAIR(Game_GetViewCount) },
        { "Game::get_AudioClipCount",                     API_FN_PAIR(Game_GetAudioClipCount) },
        { "Game::geti_AudioClips",                        API_FN_PAIR(Game_GetAudioClip) },
        { "Game::IsPluginLoaded",                         Sc_Game_IsPluginLoaded, pl_is_plugin_loaded },
        { "Game::ChangeSpeechVox",                        API_FN_PAIR(Game_ChangeSpeechVox) },
        { "Game::PlayVoiceClip",                          Sc_Game_PlayVoiceClip, PlayVoiceClip },
        { "Game::SimulateKeyPress",                       API_FN_PAIR(Game_SimulateKeyPress) },
        { "Game::get_BlockingWaitSkipped",                API_FN_PAIR(Game_BlockingWaitSkipped) },
        { "Game::get_SpeechVoxFilename",                  API_FN_PAIR(Game_GetSpeechVoxFilename) },
        { "Game::get_Camera",                             API_FN_PAIR(Game_GetCamera) },
        { "Game::get_CameraCount",                        API_FN_PAIR(Game_GetCameraCount) },
        { "Game::geti_Cameras",                           API_FN_PAIR(Game_GetAnyCamera) },
    };

    ccAddExternalFunctions(game_api);
}

void RegisterStaticObjects()
{
    ccAddExternalScriptObject("game", &play, &GameStaticManager);
	ccAddExternalScriptObject("mouse", &scmouse, &scmouse);
	ccAddExternalScriptObject("palette", &palette[0], &GlobalStaticManager);
}<|MERGE_RESOLUTION|>--- conflicted
+++ resolved
@@ -1395,11 +1395,7 @@
     // gui buttons
     for (auto &but : guibuts)
     {
-<<<<<<< HEAD
-        if (but.CurrentImage() == sprnum)
-=======
         if (but.GetCurrentImage() == sprnum)
->>>>>>> 866875ad
         {
             but.MarkChanged();
         }
