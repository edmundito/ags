//=============================================================================
//
// Adventure Game Studio (AGS)
//
// Copyright (C) 1999-2011 Chris Jones and 2011-2025 various contributors
// The full list of copyright holders can be found in the Copyright.txt
// file, which is part of this source code distribution.
//
// The AGS source code is provided under the Artistic License 2.0.
// A copy of this license can be found in the file License.txt and at
// https://opensource.org/license/artistic-2-0/
//
//=============================================================================
#include "ac/game.h"
#include <stdio.h>
#include "ac/common.h"
#include "ac/view.h"
#include "ac/audiochannel.h"
#include "ac/button.h"
#include "ac/character.h"
#include "ac/dialog.h"
#include "ac/draw.h"
#include "ac/dynamicsprite.h"
#include "ac/event.h"
#include "ac/gamesetup.h"
#include "ac/gamesetupstruct.h"
#include "ac/gamestate.h"
#include "ac/global_audio.h"
#include "ac/global_display.h"
#include "ac/global_game.h"
#include "ac/global_gui.h"
#include "ac/global_translation.h"
#include "ac/gui.h"
#include "ac/hotspot.h"
#include "ac/keycode.h"
#include "ac/lipsync.h"
#include "ac/mouse.h"
#include "ac/object.h"
#include "ac/overlay.h"
#include "ac/path_helper.h"
#include "ac/sys_events.h"
#include "ac/room.h"
#include "ac/roomstatus.h"
#include "ac/spritecache.h"
#include "ac/string.h"
#include "ac/translation.h"
#include "ac/dynobj/all_dynamicclasses.h"
#include "ac/dynobj/all_scriptclasses.h"
#include "ac/dynobj/cc_dynamicarray.h"
#include "ac/dynobj/scriptcamera.h"
#include "ac/dynobj/scriptgame.h"
#include "ac/dynobj/dynobj_manager.h"
#include "debug/debug_log.h"
#include "debug/out.h"
#include "device/mousew32.h"
#include "font/fonts.h"
#include "game/savegame.h"
#include "gfx/bitmap.h"
#include "gfx/graphicsdriver.h"
#include "gui/guibutton.h"
#include "gui/guiinv.h"
#include "gui/guilabel.h"
#include "gui/guilistbox.h"
#include "gui/guislider.h"
#include "gui/guitextbox.h"
#include "gui/guidialog.h"
#include "main/engine.h"
#include "main/game_run.h"
#include "media/audio/audio_system.h"
#include "media/video/video.h"
#include "platform/base/agsplatformdriver.h"
#include "platform/base/sys_main.h"
#include "plugin/plugin_engine.h"
#include "script/script.h"
#include "script/script_runtime.h"
#include "util/directory.h"
#include "util/file.h"
#include "util/path.h"

using namespace AGS::Common;
using namespace AGS::Engine;

extern ScriptSystem scsystem;
extern ScriptAudioChannel scrAudioChannel[MAX_GAME_CHANNELS];
extern std::vector<SpeechLipSyncLine> splipsync;
extern int numLipLines, curLipLine, curLipLinePhoneme;

extern int obj_lowest_yp, char_lowest_yp;

extern RGB palette[256];
extern IGraphicsDriver *gfxDriver;

//=============================================================================
std::unique_ptr<AssetManager> AssetMgr;
GamePlayState play;
GameSetup usetup;
GameSetupStruct game;
RoomStatus troom;    // used for non-saveable rooms, eg. intro
RoomObject*objs=nullptr;
RoomStatus*croom=nullptr;
RoomStruct thisroom;

volatile int switching_away_from_game = 0;
volatile bool switched_away = false;
volatile bool game_update_suspend = false;
volatile bool want_exit = false, abort_engine = false;
GameDataVersion loaded_game_file_version = kGameVersion_Undefined;
Version game_compiled_version;
int frames_per_second=40;
int displayed_room=-10,starting_room = -1;
int in_new_room=0, new_room_was = 0;  // 1 in new room, 2 first time in new room, 3 loading saved game
int new_room_pos=0;
int new_room_x = SCR_NO_VALUE, new_room_y = SCR_NO_VALUE;
int new_room_loop = SCR_NO_VALUE;
bool new_room_placeonwalkable = false;
int proper_exit=0;

AGS::Common::SpriteCache::Callbacks spritecallbacks = {
    nullptr,
    initialize_sprite,
    post_init_sprite,
    nullptr
};
SpriteCache spriteset(game.SpriteInfos, spritecallbacks);

std::vector<GUIMain> guis;
std::vector<GUIButton> guibuts;
std::vector<GUIInvWindow> guiinv;
std::vector<GUILabel> guilabels;
std::vector<GUIListBox> guilist;
std::vector<GUISlider> guislider;
std::vector<GUITextBox> guitext;

CCGUIObject ccDynamicGUIObject;
CCCharacter ccDynamicCharacter;
CCHotspot   ccDynamicHotspot;
CCRegion    ccDynamicRegion;
CCWalkableArea ccDynamicWalkarea;
CCWalkbehind ccDynamicWalkbehind;
CCInventory ccDynamicInv;
CCGUI       ccDynamicGUI;
CCObject    ccDynamicObject;
CCDialog    ccDynamicDialog;
CCAudioClip ccDynamicAudioClip;
CCAudioChannel ccDynamicAudio;

std::vector<ScriptDialog> scrDialog;
std::vector<ScriptGUI> scrGui;
ScriptInvItem scrInv[MAX_INV];
ScriptHotspot scrHotspot[MAX_ROOM_HOTSPOTS];
ScriptObject scrObj[MAX_ROOM_OBJECTS];
ScriptRegion scrRegion[MAX_ROOM_REGIONS];
ScriptWalkableArea scrWalkarea[MAX_WALK_AREAS];
ScriptWalkbehind scrWalkbehind[MAX_WALK_BEHINDS];


std::vector<ViewStruct> views;
std::vector<CharacterExtras> charextra;
// MoveLists for characters and room objects; NOTE: 1-based array!
// object sprites begin with index 1, characters are after MAX_ROOM_OBJECTS + 1
std::vector<MoveList> mls;

//=============================================================================

String saveGameDirectory = "./";

String saveGameSuffix;

int game_paused=0;

unsigned int load_new_game = 0;
int load_new_game_restore = -1;
SaveCmpSelection load_new_game_restore_cmp = kSaveCmp_All;

// TODO: refactor these global vars into function arguments
int getloctype_index = 0, getloctype_throughgui = 0;

//=============================================================================
// Audio
//=============================================================================

void Game_StopAudio(int audioType)
{
    if (((audioType < 0) || ((size_t)audioType >= game.audioClipTypes.size())) && (audioType != SCR_NO_VALUE))
        quitprintf("!Game.StopAudio: invalid audio type %d", audioType);
    for (int aa = 0; aa < game.numGameChannels; aa++)
    {
        if (audioType == SCR_NO_VALUE)
        {
            stop_or_fade_out_channel(aa);
        }
        else
        {
            ScriptAudioClip *clip = AudioChannel_GetPlayingClip(&scrAudioChannel[aa]);
            if ((clip != nullptr) && (clip->type == audioType))
                stop_or_fade_out_channel(aa);
        }
    }

    remove_clips_of_type_from_queue(audioType);
}

int Game_IsAudioPlaying(int audioType)
{
    if (((audioType < 0) || ((size_t)audioType >= game.audioClipTypes.size())) && (audioType != SCR_NO_VALUE))
        quitprintf("!Game.IsAudioPlaying: invalid audio type %d", audioType);

    if (play.fast_forward)
        return 0;

    for (int aa = 0; aa < game.numGameChannels; aa++)
    {
        ScriptAudioClip *clip = AudioChannel_GetPlayingClip(&scrAudioChannel[aa]);
        if (clip != nullptr)
        {
            if ((clip->type == audioType) || (audioType == SCR_NO_VALUE))
            {
                return 1;
            }
        }
    }
    return 0;
}

void Game_SetAudioTypeSpeechVolumeDrop(int audioType, int volumeDrop)
{
    if ((audioType < 0) || ((size_t)audioType >= game.audioClipTypes.size()))
        quitprintf("!Game.SetAudioTypeVolume: invalid audio type: %d", audioType);

    Debug::Printf("Game.SetAudioTypeSpeechVolumeDrop: type: %d, drop: %d", audioType, volumeDrop);
    game.audioClipTypes[audioType].volume_reduction_while_speech_playing = volumeDrop;
    update_volume_drop_if_voiceover();
}

void Game_SetAudioTypeVolume(int audioType, int volume, int changeType)
{
    if ((volume < 0) || (volume > 100))
        quitprintf("!Game.SetAudioTypeVolume: volume %d is not between 0..100", volume);
    if ((audioType < 0) || ((size_t)audioType >= game.audioClipTypes.size()))
        quitprintf("!Game.SetAudioTypeVolume: invalid audio type: %d", audioType);

    const char *change_str[3]{"existing", "future", "all"};
    Debug::Printf("Game.SetAudioTypeVolume: type: %d, volume: %d, change: %s", audioType, volume,
        change_str[changeType - VOL_CHANGEEXISTING]);
    if ((changeType == VOL_CHANGEEXISTING) ||
        (changeType == VOL_BOTH))
    {
        for (int aa = 0; aa < game.numGameChannels; aa++)
        {
            ScriptAudioClip *clip = AudioChannel_GetPlayingClip(&scrAudioChannel[aa]);
            if ((clip != nullptr) && (clip->type == audioType))
            {
                auto* ch = AudioChans::GetChannel(aa);
                if (ch)
                    ch->set_volume100(volume);
            }
        }
    }

    if ((changeType == VOL_SETFUTUREDEFAULT) ||
        (changeType == VOL_BOTH))
    {
        play.default_audio_type_volumes[audioType] = volume;

        // update queued clip volumes
        update_queued_clips_volume(audioType, volume);
    }

}

//=============================================================================
// ---
//=============================================================================

int Game_GetDialogCount()
{
  return game.numdialog;
}

void set_debug_mode(bool on)
{
    play.debug_mode = on ? 1 : 0;
}

void set_game_speed(int new_fps) {
    frames_per_second = new_fps;
    if (!isTimerFpsMaxed()) // if in maxed mode, don't update timer for now
        setTimerFps(new_fps);
}

float get_game_speed() {
    return frames_per_second;
}

extern int cbuttfont;
extern int acdialog_font;

int oldmouse;
void setup_for_dialog() {
    cbuttfont = play.normal_font;
    acdialog_font = play.normal_font;
    oldmouse=cur_cursor;
    set_mouse_cursor(CURS_ARROW);
}
void restore_after_dialog() {
    set_mouse_cursor(oldmouse);
    invalidate_screen();
}



String get_save_game_directory()
{
    return saveGameDirectory;
}

String get_save_game_suffix()
{
    return saveGameSuffix;
}

void set_save_game_suffix(const String &suffix)
{
    saveGameSuffix = suffix;
}

String get_save_game_filename(int slotNum)
{
    return String::FromFormat("agssave.%03d%s", slotNum, saveGameSuffix.GetCStr());
}

String get_save_game_path(int slotNum)
{
    return Path::ConcatPaths(saveGameDirectory, get_save_game_filename(slotNum));
}

bool get_save_slotnum(const String &filename, int &slot)
{
    if (filename.CompareLeftNoCase("agssave.") == 0)
        return sscanf(filename.GetCStr(), "agssave.%03d", &slot) == 1;
    return false;
}

// Convert a path possibly containing path tags into acceptable save path
// NOTE that the game script may issue an order to change the save directory to
// a dir of a new name. While we let this work, we also try to keep these
// inside same parent location, would that be a common system directory,
// or a custom one set by a player in config.
static bool MakeSaveGameDir(const String &new_dir, FSLocation &fsdir)
{
    fsdir = FSLocation();
    // don't allow absolute paths
    if (!Path::IsRelativePath(new_dir))
        return false;

    String fixed_newdir = new_dir;
    if (new_dir.CompareLeft(UserSavedgamesRootToken, UserSavedgamesRootToken.GetLength()) == 0)
    {
        fixed_newdir.ClipLeft(UserSavedgamesRootToken.GetLength());
    }
    else
    {
        debug_script_warn("Attempt to explicitly set savegame location relative to the game installation directory ('%s') denied;\nPath will be remapped to the user documents directory: '%s'",
            new_dir.GetCStr(), fsdir.FullDir.GetCStr());
    }

    // Resolve the new dir relative to the user data parent dir
    fsdir = GetGameUserDataDir().Concat(fixed_newdir);
    return true;
}

static bool SetSaveGameDirectory(const FSLocation &fsdir)
{
    if (!Directory::CreateAllDirectories(fsdir.BaseDir, fsdir.SubDir))
    {
        debug_script_warn("SetSaveGameDirectory: failed to create all subdirectories: %s", fsdir.FullDir.GetCStr());
        return false;
    }

    String newSaveGameDir = fsdir.FullDir;
    if (!File::TestCreateFile(Path::ConcatPaths(newSaveGameDir, "agstmp.tmp")))
        return false;

    // copy the Restart Game file, if applicable
    String old_restart_path = Path::ConcatPaths(saveGameDirectory, get_save_game_filename(RESTART_POINT_SAVE_GAME_NUMBER));
    if (File::IsFile(old_restart_path))
    {
        String new_restart_path = Path::ConcatPaths(newSaveGameDir, get_save_game_filename(RESTART_POINT_SAVE_GAME_NUMBER));
        File::CopyFile(old_restart_path, new_restart_path, true);
    }
    saveGameDirectory = newSaveGameDir;
    return true;
}

void SetDefaultSaveDirectory()
{
    // Request a default save location, and assign it as a save dir
    FSLocation fsdir = GetGameUserDataDir();
    SetSaveGameDirectory(fsdir);
}

int Game_SetSaveGameDirectory(const char *newFolder)
{
    // First resolve the script path (it may contain tokens)
    FSLocation fsdir;
    if (!MakeSaveGameDir(newFolder, fsdir))
        return 0;
    // If resolved successfully, try to assign the new dir
    return SetSaveGameDirectory(fsdir) ? 1 : 0;
}

const char* Game_GetSaveSlotDescription(int slnum) {
    String description;
    if (read_savedgame_description(get_save_game_path(slnum), description))
    {
        return CreateNewScriptString(description);
    }
    return nullptr;
}

ScriptDateTime* Game_GetSaveSlotTime(int slnum)
{
    time_t ft = File::GetFileTime(get_save_game_path(slnum));
    ScriptDateTime *sdt = new ScriptDateTime(ft);
    ccRegisterManagedObject(sdt, sdt);
    return sdt;
}

void restore_game_dialog()
{
    restore_game_dialog2(1, LEGACY_TOP_BUILTINDIALOGSAVESLOT);
}

void restore_game_dialog2(int min_slot, int max_slot)
{
    // Optionally override the max slot
    max_slot = usetup.Override.MaxSaveSlot > 0 ? usetup.Override.MaxSaveSlot : max_slot;

    can_run_delayed_command();
    if (inside_script) {
        get_executingscript()->QueueAction(PostScriptAction(ePSARestoreGameDialog, (min_slot & 0xFFFF) | (max_slot & 0xFFFF) << 16, "RestoreGameDialog"));
        return;
    }
    do_restore_game_dialog(min_slot, max_slot);
}

bool do_restore_game_dialog(int min_slot, int max_slot)
{
    setup_for_dialog();
    int toload = loadgamedialog(min_slot, max_slot);
    restore_after_dialog();
    if (toload >= 0)
        try_restore_save(toload);
    return toload >= 0;
}

void save_game_dialog()
{
    save_game_dialog2(1, LEGACY_TOP_BUILTINDIALOGSAVESLOT);
}

void save_game_dialog2(int min_slot, int max_slot)
{
    // Optionally override the max slot
    max_slot = usetup.Override.MaxSaveSlot > 0 ? usetup.Override.MaxSaveSlot : max_slot;

    can_run_delayed_command();
    if (inside_script) {
        get_executingscript()->QueueAction(PostScriptAction(ePSASaveGameDialog, (min_slot & 0xFFFF) | (max_slot & 0xFFFF) << 16, "SaveGameDialog"));
        return;
    }
    do_save_game_dialog(min_slot, max_slot);
}

bool do_save_game_dialog(int min_slot, int max_slot) {
    setup_for_dialog();
    int tosave = savegamedialog(min_slot, max_slot);
    restore_after_dialog();
    if (tosave >= 0)
        save_game(tosave, get_gui_dialog_buffer());
    return tosave >= 0;
}

void free_do_once_tokens()
{
    play.do_once_tokens.clear();
}

void shutdown_game_state()
{
    // Try every possible game state that is represented by a global object
    shutdown_dialog_state();
    ShutGameWaitState();
}

// Free all the memory associated with the game
void unload_game()
{
    dispose_game_drawdata();
    // NOTE: fonts should be freed prior to stopping plugins,
    // as plugins may provide font renderer interface.
    free_all_fonts();
    close_translation();

    // NOTE: script objects must be freed prior to stopping plugins,
    // in case there are managed objects provided by plugins.
    ccRemoveAllSymbols();
    ccUnregisterAllObjects();
    pl_stop_plugins();

    FreeAllScripts();
    ShutdownScriptExec();

    charextra.clear();
    mls.clear();
    views.clear();
    splipsync.clear();
    numLipLines = 0;
    curLipLine = -1;

    dialog.clear();
    scrDialog.clear();

    guis.clear();
    scrGui.clear();

    get_overlays().clear();

    resetRoomStatuses();

    dispose_room_pathfinder();

    // Free game state and game struct
    play = GamePlayState();
    game = GameSetupStruct();

    // Reset all resource caches
    // IMPORTANT: this is hard reset, including locked items
    spriteset.Reset();
    soundcache_clear();
}

int Game_GetInventoryItemCount() {
    // because of the dummy item 0, this is always one higher than it should be
    return game.numinvitems - 1;
}

int Game_GetFontCount() {
    return game.numfonts;
}

int Game_GetMouseCursorCount() {
    return game.numcursors;
}

int Game_GetCharacterCount() {
    return game.numcharacters;
}

int Game_GetGUICount() {
    return game.numgui;
}

int Game_GetViewCount() {
    return game.numviews;
}

int Game_GetSpriteWidth(int spriteNum) {
    if (!spriteset.DoesSpriteExist(spriteNum))
        return 0;

    return game.SpriteInfos[spriteNum].Width;
}

int Game_GetSpriteHeight(int spriteNum) {
    if (!spriteset.DoesSpriteExist(spriteNum))
        return 0;

    return game.SpriteInfos[spriteNum].Height;
}

int Game_GetSpriteDepth(int spriteNum) {
    if (!spriteset.DoesSpriteExist(spriteNum))
        return 0;

    // If a sprite's color depth information is missing, then assume it is eq to a game's color depth
    return game.SpriteInfos[spriteNum].ColorDepth > 0 ? game.SpriteInfos[spriteNum].ColorDepth : game.GetColorDepth();
}

ScriptFileSortStyle ValidateFileSort(const char *apiname, int file_sort)
{
    if (file_sort < kScFileSort_None || file_sort > kScFileSort_Time)
    {
        debug_script_warn("%s: invalid file sort style (%d)", apiname, file_sort);
        return kScFileSort_None;
    }
    return static_cast<ScriptFileSortStyle>(file_sort);
}

ScriptSaveGameSortStyle ValidateSaveGameSort(const char *apiname, int save_sort)
{
    if (save_sort < kScSaveGameSort_None || save_sort > kScSaveGameSort_Description)
    {
        debug_script_warn("%s: invalid save game sort style (%d)", apiname, save_sort);
        return kScSaveGameSort_None;
    }
    return static_cast<ScriptSaveGameSortStyle>(save_sort);
}

ScriptSortDirection ValidateSortDirection(const char *apiname, int sort_dir)
{
    if (sort_dir < kScSortNone || sort_dir > kScSortDescending)
    {
        debug_script_warn("%s: invalid sorting direction (%d)", apiname, sort_dir);
        return kScSortNone;
    }
    return static_cast<ScriptSortDirection>(sort_dir);
}

bool ValidateSaveSlotRange(const char *api_name, int &min_slot, int &max_slot)
{
    int do_max_slot = std::min(max_slot, TOP_SAVESLOT);
    int do_min_slot = std::min(do_max_slot, std::max(0, min_slot));
    if (do_max_slot - do_min_slot <= 0)
    {
        debug_script_warn("%s: empty or invalid slots range requested (requested: %d..%d, valid range %d..%d)",
            api_name, min_slot, max_slot, 0, TOP_SAVESLOT);
        return false;
    }
    min_slot = do_min_slot;
    max_slot = do_max_slot;
    return true;
}

GraphicFlip ValidateFlip(const char *apiname, int flip)
{
    if ((flip < kFlip_None) || (flip > kFlip_Both))
    {
        debug_script_warn("%s: invalid flip parameter (%d)", apiname, flip);
        return kFlip_None;
    }
    return static_cast<GraphicFlip>(flip);
}

void AssertView(const char *apiname, int view)
{
    // NOTE: we assume (here and below) that the view is already in an internal 0-based range.
    // but when printing an error we will use (view + 1) for compliance with the script API.
    if ((view < 0) || (view >= game.numviews))
        quitprintf("!%s: invalid view %d (range is 1..%d)", apiname, view + 1, game.numviews);
}

void AssertViewHasLoops(const char *apiname, int view)
{
    AssertView(apiname, view);
    if (views[view].numLoops == 0)
        quitprintf("!%s: view %d does not have any loops.", apiname, view + 1);
}

void AssertLoop(const char *apiname, int view, int loop)
{
    AssertViewHasLoops(apiname, view);
    if ((loop < 0) || (loop >= views[view].numLoops))
        quitprintf("!%s: invalid loop number %d for view %d (range is 0..%d).",
            apiname, loop, view + 1, views[view].numLoops - 1);
}

void AssertFrame(const char *apiname, int view, int loop, int frame)
{
    AssertLoop(apiname, view, loop);
    if (views[view].loops[loop].numFrames == 0)
        quitprintf("!%s: view %d loop %d does not have any frames", apiname, view + 1, loop);
    if ((frame < 0) || (frame >= views[view].loops[loop].numFrames))
        quitprintf("!%s: invalid frame number %d for view %d loop %d (range is 0..%d)",
            apiname, frame, view + 1, loop, views[view].loops[loop].numFrames - 1);
}

int Game_GetLoopCountForView(int view) {
    view--; // convert to 0-based
    AssertView("Game.GetLoopCountForView", view);
    return views[view].numLoops;
}

int Game_GetRunNextSettingForLoop(int view, int loop) {
    view--; // convert to 0-based
    AssertLoop("Game.GetRunNextSettingForLoop", view, loop);
    return (views[view].loops[loop].RunNextLoop()) ? 1 : 0;
}

int Game_GetFrameCountForLoop(int view, int loop) {
    view--; // convert to 0-based
    AssertLoop("Game.GetFrameCountForLoop", view, loop);
    return views[view].loops[loop].numFrames;
}

ScriptViewFrame* Game_GetViewFrame(int view, int loop, int frame) {
    view--; // convert to 0-based
    AssertFrame("Game.GetViewFrame", view, loop, frame);
    ScriptViewFrame *sdt = new ScriptViewFrame(view, loop, frame);
    ccRegisterManagedObject(sdt, sdt);
    return sdt;
}

int Game_DoOnceOnly(const char *token)
{
    if (play.do_once_tokens.count(String::Wrapper(token)) > 0)
        return 0;
    play.do_once_tokens.insert(token);
    return 1;
}

void Game_ResetDoOnceOnly()
{
    free_do_once_tokens();
}

int Game_GetTextReadingSpeed()
{
    return play.text_speed;
}

void Game_SetTextReadingSpeed(int newTextSpeed)
{
    if (newTextSpeed < 1)
        quitprintf("!Game.TextReadingSpeed: %d is an invalid speed", newTextSpeed);

    if (usetup.Access.TextReadSpeed <= 0)
        play.text_speed = newTextSpeed;
}

int Game_GetMinimumTextDisplayTimeMs()
{
    return play.text_min_display_time_ms;
}

void Game_SetMinimumTextDisplayTimeMs(int newTextMinTime)
{
    if (usetup.Access.TextReadSpeed <= 0)
        play.text_min_display_time_ms = newTextMinTime;
}

int Game_GetIgnoreUserInputAfterTextTimeoutMs()
{
    return play.ignore_user_input_after_text_timeout_ms;
}

void Game_SetIgnoreUserInputAfterTextTimeoutMs(int newValueMs)
{
    play.ignore_user_input_after_text_timeout_ms = newValueMs;
}

const char *Game_GetFileName() {
    return CreateNewScriptString(ResPaths.GamePak.Name);
}

const char *Game_GetName() {
    return CreateNewScriptString(play.game_name);
}

void Game_SetName(const char *newName) {
    play.game_name = newName;
    sys_window_set_title(play.game_name.GetCStr());
    GUIE::MarkSpecialLabelsForUpdate(kLabelMacro_Gamename);
}

int Game_GetSkippingCutscene()
{
    if (play.fast_forward)
    {
        return 1;
    }
    return 0;
}

int Game_GetInSkippableCutscene()
{
    if (play.in_cutscene)
    {
        return 1;
    }
    return 0;
}

int Game_GetColorFromRGBA(int red, int grn, int blu, int alpha)
{
    if ((red < 0) || (red > 255) || (grn < 0) || (grn > 255) ||
        (blu < 0) || (blu > 255) || (alpha < 0) || (alpha > 255))
    {
        debug_script_warn("GetColorFromRGB: colour values must be 0-255");
        red = Math::Clamp(red, 0, 255);
        grn = Math::Clamp(grn, 0, 255);
        blu = Math::Clamp(blu, 0, 255);
        alpha = Math::Clamp(alpha, 0, 255);
    }

    if (game.color_depth == 1)
    {
        return makecol8(red, grn, blu);
    }

    return makeacol32(red, grn, blu, alpha);
}

int Game_GetColorFromRGB(int red, int grn, int blu)
{
    return Game_GetColorFromRGBA(red, grn, blu, 255);
}

const char* Game_InputBox(const char *msg) {
    char buffer[STD_BUFFER_SIZE];
    ShowInputBoxImpl(msg, buffer, STD_BUFFER_SIZE);
    return CreateNewScriptString(buffer);
}

const char* Game_GetLocationName(int x, int y) {
    return CreateNewScriptString(GetLocationName(x, y));
}

int Game_GetSpeechFont() {
    return play.speech_font;
}

int Game_GetNormalFont() {
    return play.normal_font;
}

void Game_SetSpeechFont(int fontnum) {
    fontnum = ValidateFontNumber("SetSpeechFont", fontnum);
    play.speech_font = fontnum;
}

void Game_SetNormalFont(int fontnum) {
    fontnum = ValidateFontNumber("SetNormalFont", fontnum);
    play.normal_font = fontnum;
}

const char* Game_GetTranslationFilename() {
    return CreateNewScriptString(get_translation_name());
}

int Game_ChangeTranslation(const char *newFilename)
{
    if ((newFilename == nullptr) || (newFilename[0] == 0))
    { // switch back to default translation
        close_translation();
        usetup.Translation = "";
        GUIE::MarkForTranslationUpdate();
        return 1;
    }

    String oldTransFileName = get_translation_name();
    if (!init_translation(newFilename, oldTransFileName))
        return 0; // failed, kept previous translation

    usetup.Translation = newFilename;
    GUIE::MarkForTranslationUpdate();
    return 1;
}

const char* Game_GetSpeechVoxFilename()
{
    return CreateNewScriptString(get_voicepak_name());
}

bool Game_ChangeSpeechVox(const char *newFilename)
{
    play.voice_avail = init_voicepak(newFilename);
    if (!play.voice_avail)
    {
        // if failed (and was not default)- fallback to default
        if (strlen(newFilename) > 0)
            play.voice_avail = init_voicepak();
        return false;
    }
    return true;
}

int Game_GetAudioClipCount()
{
    return game.audioClips.size();
}

ScriptAudioClip *Game_GetAudioClip(int index)
{
    if (index < 0 || (size_t)index >= game.audioClips.size())
        return nullptr;
    return &game.audioClips[index];
}

ScriptCamera* Game_GetCamera()
{
    return play.GetScriptCamera(0);
}

int Game_GetCameraCount()
{
    return play.GetRoomCameraCount();
}

ScriptCamera* Game_GetAnyCamera(int index)
{
    return play.GetScriptCamera(index);
}

void Game_SimulateKeyPress(int key)
{
    ags_simulate_keypress(static_cast<eAGSKeyCode>(key), (game.options[OPT_KEYHANDLEAPI] == 0));
}

int Game_BlockingWaitSkipped()
{
    return play.GetWaitSkipResult();
}

void Game_PrecacheSprite(int sprnum)
{
    const auto tp_start = AGS_FastClock::now();
    spriteset.PrecacheSprite(sprnum);
    const auto tp_filedone = AGS_FastClock::now();
    texturecache_precache(sprnum);
    const auto tp_texturedone = AGS_FastClock::now();

    const auto dur1 = ToMilliseconds(tp_filedone - tp_start);
    const auto dur2 = ToMilliseconds(tp_texturedone - tp_filedone);
    const auto dur_t = ToMilliseconds(tp_texturedone - tp_start);
    Debug::Printf("Precache sprite %d; file->mem = %lld ms, bm->tx = %lld ms, total = %lld ms", sprnum, dur1, dur2, dur_t);
}

void Game_PrecacheView(int view, int first_loop, int last_loop)
{
    precache_view(view - 1 /* to 0-based view index */, first_loop, last_loop, true);
}

float Game_GetFaceDirectionRatio()
{
    return play.face_dir_ratio;
}

void Game_SetFaceDirectionRatio(float ratio)
{
    play.face_dir_ratio = ratio;
}

int Game_GetRoomCount()
{
    return game.roomNumbers.size();
}

int Game_GetRoomNumber(int index)
{
    if (index < 0 || static_cast<uint32_t>(index) >= game.roomNumbers.size())
        return -1;
    return game.roomNumbers[index];
}

const char* Game_GetRoomName(int room_number)
{
    auto it_room = game.roomNames.find(room_number);
    if (it_room == game.roomNames.end())
        return nullptr;

    return CreateNewScriptString(it_room->second);
}

void *Game_GetSaveSlots(int min_slot, int max_slot, int save_sort, int sort_dir)
{
    if (!ValidateSaveSlotRange("Game.GetSaveSlots", min_slot, max_slot))
        return CCDynamicArray::CreateOld(0, sizeof(int32_t), false).Obj;
    save_sort = ValidateSaveGameSort("Game.GetSaveSlots", save_sort);
    sort_dir = ValidateSortDirection("Game.GetSaveSlots", sort_dir);

    std::vector<SaveListItem> saves;
    FillSaveList(saves, min_slot, max_slot, false /* no desc */, (ScriptSaveGameSortStyle)save_sort, (ScriptSortDirection)sort_dir);

    DynObjectRef arr = CCDynamicArray::CreateOld(saves.size(), sizeof(int32_t), false);
    int32_t *arr_ptr = static_cast<int32_t*>(arr.Obj);
    for (const auto &save : saves)
        *(arr_ptr++) = save.Slot;
    return arr.Obj;
}

extern void prescan_saves(int *dest_arr, size_t dest_count, int min_slot, int max_slot, int file_sort, int sort_dir);
extern ExecutingScript *curscript;

void Game_ScanSaveSlots(void *dest_arr, int min_slot, int max_slot, int save_sort, int sort_dir, int user_param)
{
    const auto &hdr = CCDynamicArray::GetHeader(dest_arr);
    if (hdr.GetElemCount() == 0u)
    {
        debug_script_warn("Game.ScanSaveSlots: empty array provided, skip execution");
        return;
    }

    if (!ValidateSaveSlotRange("Game.ScanSaveSlots", min_slot, max_slot))
        return;
    save_sort = ValidateSaveGameSort("Game.ScanSaveSlots", save_sort);
    sort_dir = ValidateSortDirection("Game.ScanSaveSlots", sort_dir);

    can_run_delayed_command();
    if (inside_script)
    {
        int handle = ccGetObjectHandleFromAddress(dest_arr);
        ccAddObjectReference(handle); // add internal handle to prevent disposal
        curscript->QueueAction(PostScriptAction(ePSAScanSaves, handle, min_slot, max_slot, save_sort, sort_dir, user_param, "ScanSaveSlots"));
        return;
    }

    prescan_saves(static_cast<int*>(dest_arr), hdr.GetElemCount(), min_slot, max_slot, save_sort, sort_dir);
}

//=============================================================================

// save game functions



void serialize_bitmap(const Common::Bitmap *thispic, Stream *out) {
    if (thispic != nullptr) {
        out->WriteInt32(thispic->GetWidth());
        out->WriteInt32(thispic->GetHeight());
        out->WriteInt32(thispic->GetColorDepth());
        for (int cc=0;cc<thispic->GetHeight();cc++)
        {
          switch (thispic->GetColorDepth())
          {
          case 8:
          // CHECKME: originally, AGS does not use real BPP here, but simply divides color depth by 8;
          // therefore 15-bit bitmaps are saved only partially? is this a bug? or?
          case 15:
            out->WriteArray(&thispic->GetScanLine(cc)[0], thispic->GetWidth(), 1);
            break;
          case 16:
            out->WriteArrayOfInt16((const int16_t*)&thispic->GetScanLine(cc)[0], thispic->GetWidth());
            break;
          case 32:
            out->WriteArrayOfInt32((const int32_t*)&thispic->GetScanLine(cc)[0], thispic->GetWidth());
            break;
          }
        }
    }
}

Bitmap *read_serialized_bitmap(Stream *in) {
    Bitmap *thispic;
    int picwid = in->ReadInt32();
    int pichit = in->ReadInt32();
    int piccoldep = in->ReadInt32();
    thispic = BitmapHelper::CreateBitmap(picwid,pichit,piccoldep);
    if (thispic == nullptr)
        return nullptr;
    for (int vv=0; vv < pichit; vv++)
    {
      switch (piccoldep)
      {
      case 8:
      // CHECKME: originally, AGS does not use real BPP here, but simply divides color depth by 8
      case 15:
        in->ReadArray(thispic->GetScanLineForWriting(vv), picwid, 1);
        break;
      case 16:
        in->ReadArrayOfInt16((int16_t*)thispic->GetScanLineForWriting(vv), picwid);
        break;
      case 32:
        in->ReadArrayOfInt32((int32_t*)thispic->GetScanLineForWriting(vv), picwid);
        break;
      }
    }

    return thispic;
}

void skip_serialized_bitmap(Stream *in)
{
    int picwid = in->ReadInt32();
    int pichit = in->ReadInt32();
    int piccoldep = in->ReadInt32();
    // CHECKME: originally, AGS does not use real BPP here, but simply divides color depth by 8
    int bpp = piccoldep / 8;
    in->Seek(picwid * pichit * bpp);
}

std::unique_ptr<Common::Bitmap> create_game_screenshot(int width, int height, int layers)
{
<<<<<<< HEAD
    if ((play.screenshot_width < 16) || (play.screenshot_height < 16))
        quit("!Invalid game.screenshot_width/height, must be from 16x16 to screen res");

    const Rect &viewport = play.GetMainViewport();
    int usewid = std::min(play.screenshot_width, viewport.GetWidth());
    int usehit = std::min(play.screenshot_height, viewport.GetHeight());
    const uint32_t layers = game.options[OPT_SAVESCREENSHOTLAYER];
    return CopyScreenIntoBitmap(usewid, usehit, &viewport, false, ~layers);
=======
    // NOTE: be aware that by the historical logic AGS makes a screenshot
    // of a "main viewport", that may be smaller in legacy "letterbox" mode.
    const Rect &viewport = play.GetMainViewport();
    if (width <= 0)
        width = viewport.GetWidth();
    else
        width = data_to_game_coord(width);

    if (height <= 0)
        height = viewport.GetHeight();
    else
        height = data_to_game_coord(height);

    // NOTE: if there will be a difference between script constants and internal
    // constants of Render Layers, or any necessity to adjust these, then convert flags here.
    std::unique_ptr<Bitmap> shot;
    if (layers != 0)
        shot.reset(CopyScreenIntoBitmap(width, height, &viewport, false, ~layers));
    else
        shot.reset(new Bitmap(width, height));
    return shot;
}

static std::unique_ptr<Common::Bitmap> create_savegame_screenshot()
{
    return create_game_screenshot(play.screenshot_width, play.screenshot_height, game.options[OPT_SAVESCREENSHOTLAYER]);
>>>>>>> e8a56a97
}

void save_game(int slotn, const String &descript, std::unique_ptr<Bitmap> &&image)
{
    String nametouse = get_save_game_path(slotn);
    if (!image && (game.options[OPT_SAVESCREENSHOT] != 0))
        image = create_savegame_screenshot();

    std::unique_ptr<Stream> out(StartSavegame(nametouse, descript, image.get()));
    if (out == nullptr)
    {
        Display("ERROR: Unable to open savegame file for writing!");
        return;
    }

    // Save dynamic game data
    SaveGameState(out.get(), (SaveCmpSelection)(kSaveCmp_All & ~(game.options[OPT_SAVECOMPONENTSIGNORE] & kSaveCmp_ScriptIgnoreMask)));
    // call "After Save" event callback
    run_on_event(kScriptEvent_GameSaved, slotn);
}

int gameHasBeenRestored = 0;
int oldeip;

bool read_savedgame_description(const String &savedgame, String &description)
{
    SavegameDescription desc;
    HSaveError err = OpenSavegame(savedgame, desc, kSvgDesc_UserText);
    if (!err)
    {
        Debug::Printf(kDbgMsg_Error, "Unable to read save's description.\n%s", err->FullMessage().GetCStr());
        return false;
    }
    description = desc.UserText;
    return true;
}

std::unique_ptr<Bitmap> read_savedgame_screenshot(const String &savedgame)
{
    SavegameDescription desc;
    HSaveError err = OpenSavegame(savedgame, desc, kSvgDesc_UserImage);
    if (!err)
    {
        Debug::Printf(kDbgMsg_Error, "Unable to read save's screenshot.\n%s", err->FullMessage().GetCStr());
        return {};
    }
    if (desc.UserImage)
    {
        desc.UserImage.reset(PrepareSpriteForUse(desc.UserImage.release(), true /* to game depth */, true /* force opaque */));
        return std::move(desc.UserImage);
    }
    return {};
}


// Test if the game file contains expected GUID / legacy id
bool test_game_guid(const String &filepath, const String &guid, int legacy_id)
{
    std::unique_ptr<AssetManager> amgr(new AssetManager());
    if (amgr->AddLibrary(filepath) != kAssetNoError)
        return false;
    MainGameSource src;
    if (!OpenMainGameFileFromDefaultAsset(src, amgr.get()))
        return false;
    GameSetupStruct g;
    PreReadGameData(g, std::move(src.InputStream), src.DataVersion);
    if (!guid.IsEmpty())
        return guid.CompareNoCase(g.guid) == 0;
    return legacy_id == g.uniqueid;
}

HSaveError load_game(const String &path, int slotNumber, bool startup, bool &data_overwritten)
{
    data_overwritten = false;
    gameHasBeenRestored++;

    oldeip = get_our_eip();
    set_our_eip(2050);

    HSaveError err;
    SavegameSource src;
    SavegameDescription desc;
    desc.Slot = slotNumber;
    err = OpenSavegame(path, src, desc, (SavegameDescElem)(kSvgDesc_EnvInfo | kSvgDesc_UserText));
    // saved in incompatible enviroment
    if (!err)
        return err;
    // CHECKME: is this color depth test still essential? if yes, is there possible workaround?
    else if (desc.ColorDepth != game.GetColorDepth())
        return new SavegameError(kSvgErr_DifferentColorDepth, String::FromFormat("Running: %d-bit, saved in: %d-bit.", game.GetColorDepth(), desc.ColorDepth));

    // saved with different game file
    // if savegame is modern enough then test game GUIDs
    if (!desc.GameGuid.IsEmpty() || desc.LegacyID != 0)
    {
        if (desc.GameGuid.Compare(game.guid) != 0 && desc.LegacyID != game.uniqueid)
        {
            // Try to find wanted game's data using game id
            String gamefile = FindGameData(ResPaths.DataDir,
                [&desc](const String &filepath) { return test_game_guid(filepath, desc.GameGuid, desc.LegacyID); });
            if (!gamefile.IsEmpty())
            {
                RunAGSGame(gamefile.GetCStr(), 0, 0);
                load_new_game_restore = slotNumber;
                return HSaveError::None();
            }
            return new SavegameError(kSvgErr_GameGuidMismatch);
        }
    }
    // if it's old then do the stupid old-style filename test
    // TODO: remove filename test after deprecating old saves
    else if (desc.MainDataFilename.Compare(ResPaths.GamePak.Name))
    {
        String gamefile = Path::ConcatPaths(ResPaths.DataDir, desc.MainDataFilename);
        if (IsMainGameLibrary(gamefile))
        {
            RunAGSGame(desc.MainDataFilename.GetCStr(), 0, 0);
            load_new_game_restore = slotNumber;
            return HSaveError::None();
        }
        // if it does not exist, continue loading savedgame in current game, and pray for the best
        Common::Debug::Printf(kDbgMsg_Warn, "WARNING: the saved game '%s' references game file '%s' (title: '%s'), but it cannot be found in the current directory. Trying to restore in the running game instead.",
            path.GetCStr(), desc.MainDataFilename.GetCStr(), desc.GameTitle.GetCStr());
    }

    // Do the actual game state restore
    SaveRestoreFeedback feedback;
    err = RestoreGameState(src.InputStream.get(), desc,
        RestoreGameStateOptions(src.Version,
            (SaveCmpSelection)(kSaveCmp_All & ~(game.options[OPT_SAVECOMPONENTSIGNORE] & kSaveCmp_ScriptIgnoreMask)),
            startup), feedback);
    src.InputStream.reset();
    data_overwritten = true;

    // Handle restoration error
    if (!err)
    {
        // We must detect a case when the save contains less data and requires
        // a clean game reset before trying to restore again
        if (feedback.RetryWithClearGame)
        {
            // Schedule same game file re-run and save restore
            RunAGSGame(ResPaths.GamePak.Path, 0, 0);
            load_new_game_restore = slotNumber;
            load_new_game_restore_cmp = feedback.RetryWithoutComponents;
            return HSaveError::None();
        }
        // Else bail out with error
        return err;
    }

    set_our_eip(oldeip);
    // ensure input state is reset
    ags_clear_input_state();
    // call "After Restore" event callback
    run_on_event(kScriptEvent_GameRestored, slotNumber);
    return HSaveError::None();
}

bool try_restore_save(int slot, bool startup)
{
    return try_restore_save(get_save_game_path(slot), slot, startup);
}

bool try_restore_save(const Common::String &path, int slot, bool startup)
{
    bool data_overwritten;
    Debug::Printf(kDbgMsg_Info, "Restoring saved game '%s'", path.GetCStr());
    HSaveError err = load_game(path, slot, startup, data_overwritten);
    if (!err)
    {
        String error = String::FromFormat("Unable to restore the saved game.\n%s",
            err->FullMessage().GetCStr());
        Debug::Printf(kDbgMsg_Error, "%s", error.GetCStr());
        // currently AGS cannot properly revert to stable state if some of the
        // game data was released or overwritten by the data from save file,
        // this is why we tell engine to shutdown if that happened.
        if (data_overwritten)
            quitprintf("%s", error.GetCStr());
        else
            Display("%s", error.GetCStr());
        return false;
    }
    return true;
}

void prescan_save_slots(int dest_arr_handle, int min_slot, int max_slot, int save_sort, int sort_dir, int user_param)
{
    void *dest_arr;
    IScriptObject *mgr;
    ccGetObjectAddressAndManagerFromHandle(dest_arr_handle, dest_arr, mgr);
    if (!dest_arr || strcmp(mgr->GetType(), CCDynamicArray::TypeName) != 0)
    {
        debug_script_warn("Game.PrescanSaveSlots: internal error: destination array not available, has been disposed?");
        return;
    }

    prescan_saves(static_cast<int*>(dest_arr), CCDynamicArray::GetHeader(dest_arr).GetElemCount(), min_slot, max_slot, save_sort, sort_dir);
    ccReleaseObjectReference(dest_arr_handle); // release internal handle

    run_on_event(kScriptEvent_SavesScanComplete, user_param);
}

void prescan_saves(int *dest_arr, size_t dest_count, int min_slot, int max_slot, int save_sort, int sort_dir)
{
    // Gather existing list of saves in the requested range
    // ...and sort this list according to the parameters
    std::vector<SaveListItem> saves;
    FillSaveList(saves, min_slot, max_slot, false /* no desc */, (ScriptSaveGameSortStyle)save_sort, (ScriptSortDirection)sort_dir);

    // Prescan saves from the sorted list, and fill the destination array
    int *pdst = dest_arr;
    for (const auto &save : saves)
    {
        if (pdst == dest_arr + dest_count)
            break;

        HSaveError err;
        SavegameSource src;
        SavegameDescription desc;
        desc.Slot = save.Slot;
        err = OpenSavegame(get_save_game_path(save.Slot), src, desc, (SavegameDescElem)(kSvgDesc_EnvInfo | kSvgDesc_UserText));
        if (!err)
        {
            debug_script_log("Prescan save slot %d: failed to open save: %s", save.Slot, err->FullMessage().GetCStr());
            continue;
        }
        // CHECKME: is this color depth test still essential? if yes, is there possible workaround?
        else if (desc.ColorDepth != game.GetColorDepth())
        {
            debug_script_log("Prescan save slot %d: mismatching game color depth (game: %d-bit, save: %d-bit)", save.Slot, game.GetColorDepth(), desc.ColorDepth);
            continue;
        }

        // Do the save prescan
        err = PrescanSaveState(src.InputStream.get(), desc,
            RestoreGameStateOptions(src.Version,
                (SaveCmpSelection)(kSaveCmp_All & ~(game.options[OPT_SAVECOMPONENTSIGNORE] & kSaveCmp_ScriptIgnoreMask)),
                false));

        if (!err)
        {
            debug_script_log("Prescan save slot %d: incompatible: %s", save.Slot, err->FullMessage().GetCStr());
            continue;
        }

        // Put valid slot into dest arr
        *(pdst++) = save.Slot;
    }

    // Fill remaining destination array with "no slot" index
    for (; pdst != dest_arr + dest_count; ++pdst)
        *pdst = -1;
}

bool is_in_cutscene()
{
    return play.in_cutscene > 0;
}

CutsceneSkipStyle get_cutscene_skipstyle()
{
    return static_cast<CutsceneSkipStyle>(play.in_cutscene);
}

void start_skipping_cutscene () {
    play.fast_forward = 1;
    // if a drop-down icon bar is up, remove it as it will pause the game
    if (ifacepopped>=0)
        remove_popup_interface(ifacepopped);

    // if a text message is currently displayed, remove it
    if (play.text_overlay_on > 0)
    {
        remove_screen_overlay(play.text_overlay_on);
        play.SetWaitSkipResult(SKIP_AUTOTIMER);
    }
}

bool check_skip_cutscene_keypress (int kgn) {
    if (IsAGSServiceKey(static_cast<eAGSKeyCode>(kgn)))
        return false;
    CutsceneSkipStyle skip = get_cutscene_skipstyle();
    if (skip == eSkipSceneAnyKey || skip == eSkipSceneKeyMouse ||
        (kgn == eAGSKeyCodeEscape && (skip == eSkipSceneEscOnly || skip == eSkipSceneEscOrRMB)))
    {
        start_skipping_cutscene();
        return true;
    }
    return false;
}

bool check_skip_cutscene_mclick(int mbut)
{
    CutsceneSkipStyle skip = get_cutscene_skipstyle();
    if (skip == eSkipSceneMouse || skip == eSkipSceneKeyMouse ||
        (mbut == kMouseRight && skip == eSkipSceneEscOrRMB))
    {
        start_skipping_cutscene();
        return true;
    }
    return false;
}

bool check_skip_cutscene_gamepad(int gbut)
{
    CutsceneSkipStyle skip = get_cutscene_skipstyle();
    if (gbut>0 && skip == eSkipSceneAnyKey)
    {
        start_skipping_cutscene();
        return true;
    }
    return false;
}

// Helper functions used by StartCutscene/EndCutscene, but also
// by SkipUntilCharacterStops
void initialize_skippable_cutscene() {
    // TODO: move related variable init here
}

void stop_fast_forwarding() {
    // when the skipping of a cutscene comes to an end, update things
    play.fast_forward = 0;
    setpal();

    // Restore actual volume of sounds
    for (int aa = 0; aa < TOTAL_AUDIO_CHANNELS; aa++)
    {
        auto* ch = AudioChans::GetChannelIfPlaying(aa);
        if (ch)
        {
            ch->set_mute(false);
        }
    }
}

// allowHotspot0 defines whether Hotspot 0 returns LOCTYPE_HOTSPOT
// or whether it returns 0
int __GetLocationType(int xxx,int yyy, int allowHotspot0) {
    getloctype_index = 0;
    // If it's not in ProcessClick, then return 0 when over a GUI
    if ((GetGUIAt(xxx, yyy) >= 0) && (getloctype_throughgui == 0))
        return 0;

    getloctype_throughgui = 0;

    const int scrx = xxx;
    const int scry = yyy;
    VpPoint vpt = play.ScreenToRoom(xxx, yyy);
    if (vpt.second < 0)
        return 0;
    xxx = vpt.first.X;
    yyy = vpt.first.Y;
    if ((xxx>=thisroom.Width) | (xxx<0) | (yyy<0) | (yyy>=thisroom.Height))
        return 0;

    // check characters, objects and walkbehinds, work out which is
    // foremost visible to the player
    int charat = is_pos_on_character(xxx,yyy);
    int hsat = get_hotspot_at(xxx,yyy);
    int objat = GetObjectIDAtScreen(scrx, scry);

    int wbat = thisroom.WalkBehindMask->GetPixel(xxx, yyy);

    if (wbat <= 0) wbat = 0;
    else wbat = croom->walkbehind_base[wbat];

    int winner = 0;
    // if it's an Ignore Walkbehinds object, then ignore the walkbehind
    if ((objat >= 0) && ((objs[objat].flags & OBJF_NOWALKBEHINDS) != 0))
        wbat = 0;
    if ((charat >= 0) && ((game.chars[charat].flags & CHF_NOWALKBEHINDS) != 0))
        wbat = 0;

    if ((charat >= 0) && (objat >= 0)) {
        if ((wbat > obj_lowest_yp) && (wbat > char_lowest_yp))
            winner = LOCTYPE_HOTSPOT;
        else if (obj_lowest_yp > char_lowest_yp)
            winner = LOCTYPE_OBJ;
        else
            winner = LOCTYPE_CHAR;
    }
    else if (charat >= 0) {
        if (wbat > char_lowest_yp)
            winner = LOCTYPE_HOTSPOT;
        else
            winner = LOCTYPE_CHAR;
    }
    else if (objat >= 0) {
        if (wbat > obj_lowest_yp)
            winner = LOCTYPE_HOTSPOT;
        else
            winner = LOCTYPE_OBJ;
    }

    if (winner == 0) {
        if (hsat >= 0)
            winner = LOCTYPE_HOTSPOT;
    }

    if ((winner == LOCTYPE_HOTSPOT) && (!allowHotspot0) && (hsat == 0))
        winner = 0;

    if (winner == LOCTYPE_HOTSPOT)
        getloctype_index = hsat;
    else if (winner == LOCTYPE_CHAR)
        getloctype_index = charat;
    else if (winner == LOCTYPE_OBJ)
        getloctype_index = objat;

    return winner;
}

// Called whenever game loses input focus
void display_switch_out()
{
    Debug::Printf("Switching out from the game");
    switched_away = true;
    ags_clear_input_state();
    // Always unlock mouse when switching out from the game
    Mouse::UnlockFromWindow();
}

// Called when game loses input focus and must pause until focus is returned
void display_switch_out_suspend()
{
    Debug::Printf("Suspending the game on switch out");
    switching_away_from_game++;
    game_update_suspend = true;
    display_switch_out();

    platform->PauseApplication();

    // TODO: find out if anything has to be done here for SDL backend

    video_single_pause();
    // Pause all the sounds
    for (int i = 0; i < TOTAL_AUDIO_CHANNELS; i++) {
        auto* ch = AudioChans::GetChannelIfPlaying(i);
        if (ch) {
            ch->pause();
        }
    }

    switching_away_from_game--;
}

// Called whenever game gets input focus
void display_switch_in()
{
    Debug::Printf("Switching back into the game");
    ags_clear_input_state();
    // If fullscreen, or auto lock option is set, lock mouse to the game window
    if ((scsystem.windowed == 0) || usetup.MouseAutoLock)
        Mouse::TryLockToWindow();
    switched_away = false;
}

// Called when game gets input focus and must resume after pause
void display_switch_in_resume()
{
    Debug::Printf("Resuming the game on switch in");
    display_switch_in();

    // Resume all the sounds
    for (int i = 0; i < TOTAL_AUDIO_CHANNELS; i++) {
        auto* ch = AudioChans::GetChannelIfPlaying(i);
        if (ch) {
            ch->resume();
        }
    }
    video_single_resume();

    // release render targets if switching back to the full screen mode;
    // unfortunately, otherwise Direct3D fails to reset device when restoring fullscreen.
    if (gfxDriver && gfxDriver->GetDisplayMode().IsRealFullscreen())
        release_drawobj_rendertargets();
    // clear the screen if necessary
    if (gfxDriver && gfxDriver->UsesMemoryBackBuffer())
        gfxDriver->ClearRectangle(0, 0, game.GetGameRes().Width - 1, game.GetGameRes().Height - 1, nullptr);

    // TODO: find out if anything has to be done here for SDL backend

    platform->ResumeApplication();
    game_update_suspend = false;
}

void game_sprite_updated(int sprnum, bool deleted)
{
    // Notify draw system about dynamic sprite change
    notify_sprite_changed(sprnum, deleted);

    // GUI still have a special draw route, so cannot rely on object caches;
    // will have to do a per-GUI and per-control check.
    //
    // gui backgrounds
    for (auto &gui : guis)
    {
        if (gui.BgImage == sprnum)
        {
            gui.MarkChanged();
        }
    }
    // gui buttons
    for (auto &but : guibuts)
    {
        if (but.GetCurrentImage() == sprnum)
        {
            but.MarkChanged();
        }
    }
    // gui sliders
    for (auto &slider : guislider)
    {
        if ((slider.BgImage == sprnum) || (slider.HandleImage == sprnum))
        {
            slider.MarkChanged();
        }
    }
}

void precache_view(int view, int first_loop, int last_loop, bool with_sounds)
{
    if (view < 0)
        return;
    if (first_loop > last_loop)
        return;

    first_loop = Math::Clamp(first_loop, 0, views[view].numLoops - 1);
    last_loop = Math::Clamp(last_loop, 0, views[view].numLoops - 1);

    // Record cache sizes and timestamps, for diagnostic purposes
    const size_t spcache_before = spriteset.GetCacheSize();
    const size_t txcache_before = texturecache_get_size();
    int total_frames = 0, total_sounds = 0;

    int64_t dur_sp_load = 0, dur_tx_make = 0, dur_sound_load = 0;
    for (int i = first_loop; i <= last_loop; ++i)
    {
        for (int j = 0; j < views[view].loops[i].numFrames; ++j, ++total_frames)
        {
            const auto &frame = views[view].loops[i].frames[j];
            const auto tp_detail1 = AGS_FastClock::now();
            spriteset.PrecacheSprite(frame.pic);
            const auto tp_detail2 = AGS_FastClock::now();
            texturecache_precache(frame.pic);
            const auto tp_detail3 = AGS_FastClock::now();

            if (with_sounds && frame.sound >= 0)
            {
                ScriptAudioClip *clip = &game.audioClips[frame.sound];
                auto assetpath = get_audio_clip_assetpath(clip->bundlingType, clip->fileName);
                soundcache_precache(assetpath);
                dur_sound_load += ToMilliseconds(AGS_FastClock::now() - tp_detail3);
                total_sounds++;
            }
            dur_sp_load += ToMilliseconds(tp_detail2 - tp_detail1);
            dur_tx_make += ToMilliseconds(tp_detail3 - tp_detail2);
        }
    }

    // Print gathered time and size info
    size_t spcache_after = spriteset.GetCacheSize();
    size_t txcache_after = texturecache_get_size();
    Debug::Printf("Precache view %d (loops %d-%d) with %d frames, total = %lld ms, average file->mem = %lld ms, bm->tx = %lld ms,"
                  "\n\t\tloaded %d sounds = %lld ms",
        view, first_loop, last_loop, total_frames, dur_sp_load + dur_tx_make + dur_sound_load,
        dur_sp_load / total_frames, dur_tx_make / total_frames, total_sounds, dur_sound_load);
    Debug::Printf("\tSprite cache: %zu -> %zu KB, texture cache: %zu -> %zu KB",
        spcache_before / 1024u, spcache_after / 1024u, txcache_before / 1024u, txcache_after / 1024u);
}

//=============================================================================
//
// Script API Functions
//
//=============================================================================

#include "debug/out.h"
#include "script/script_api.h"
#include "script/script_runtime.h"

// int  (int audioType);
RuntimeScriptValue Sc_Game_IsAudioPlaying(const RuntimeScriptValue *params, int32_t param_count)
{
    API_SCALL_INT_PINT(Game_IsAudioPlaying);
}

// void (int audioType, int volumeDrop)
RuntimeScriptValue Sc_Game_SetAudioTypeSpeechVolumeDrop(const RuntimeScriptValue *params, int32_t param_count)
{
    API_SCALL_VOID_PINT2(Game_SetAudioTypeSpeechVolumeDrop);
}

// void (int audioType, int volume, int changeType)
RuntimeScriptValue Sc_Game_SetAudioTypeVolume(const RuntimeScriptValue *params, int32_t param_count)
{
    API_SCALL_VOID_PINT3(Game_SetAudioTypeVolume);
}

// void (int audioType)
RuntimeScriptValue Sc_Game_StopAudio(const RuntimeScriptValue *params, int32_t param_count)
{
    API_SCALL_VOID_PINT(Game_StopAudio);
}

// int (const char *newFilename)
RuntimeScriptValue Sc_Game_ChangeTranslation(const RuntimeScriptValue *params, int32_t param_count)
{
    API_SCALL_INT_POBJ(Game_ChangeTranslation, const char);
}

RuntimeScriptValue Sc_Game_ChangeSpeechVox(const RuntimeScriptValue *params, int32_t param_count)
{
    API_SCALL_BOOL_POBJ(Game_ChangeSpeechVox, const char);
}

// int (const char *token)
RuntimeScriptValue Sc_Game_DoOnceOnly(const RuntimeScriptValue *params, int32_t param_count)
{
    API_SCALL_INT_POBJ(Game_DoOnceOnly, const char);
}

RuntimeScriptValue Sc_Game_ResetDoOnceOnly(const RuntimeScriptValue *params, int32_t param_count)
{
    API_SCALL_VOID(Game_ResetDoOnceOnly);
}

// int (int red, int grn, int blu)
RuntimeScriptValue Sc_Game_GetColorFromRGB(const RuntimeScriptValue *params, int32_t param_count)
{
    API_SCALL_INT_PINT3(Game_GetColorFromRGB);
}

RuntimeScriptValue Sc_Game_GetColorFromRGBA(const RuntimeScriptValue *params, int32_t param_count)
{
    API_SCALL_INT_PINT4(Game_GetColorFromRGBA);
}

// int (int viewNumber, int loopNumber)
RuntimeScriptValue Sc_Game_GetFrameCountForLoop(const RuntimeScriptValue *params, int32_t param_count)
{
    API_SCALL_INT_PINT2(Game_GetFrameCountForLoop);
}

// const char* (int x, int y)
RuntimeScriptValue Sc_Game_GetLocationName(const RuntimeScriptValue *params, int32_t param_count)
{
    API_SCALL_OBJ_PINT2(const char, myScriptStringImpl, Game_GetLocationName);
}

// int (int viewNumber)
RuntimeScriptValue Sc_Game_GetLoopCountForView(const RuntimeScriptValue *params, int32_t param_count)
{
    API_SCALL_INT_PINT(Game_GetLoopCountForView);
}

// int (int viewNumber, int loopNumber)
RuntimeScriptValue Sc_Game_GetRunNextSettingForLoop(const RuntimeScriptValue *params, int32_t param_count)
{
    API_SCALL_INT_PINT2(Game_GetRunNextSettingForLoop);
}

// const char* (int slnum)
RuntimeScriptValue Sc_Game_GetSaveSlotDescription(const RuntimeScriptValue *params, int32_t param_count)
{
    API_SCALL_OBJ_PINT(const char, myScriptStringImpl, Game_GetSaveSlotDescription);
}

RuntimeScriptValue Sc_Game_GetSaveSlotTime(const RuntimeScriptValue *params, int32_t param_count)
{
    API_SCALL_OBJAUTO_PINT(ScriptDateTime, Game_GetSaveSlotTime);
}

// ScriptViewFrame* (int viewNumber, int loopNumber, int frame)
RuntimeScriptValue Sc_Game_GetViewFrame(const RuntimeScriptValue *params, int32_t param_count)
{
    API_SCALL_OBJAUTO_PINT3(ScriptViewFrame, Game_GetViewFrame);
}

// const char* (const char *msg)
RuntimeScriptValue Sc_Game_InputBox(const RuntimeScriptValue *params, int32_t param_count)
{
    API_SCALL_OBJ_POBJ(const char, myScriptStringImpl, Game_InputBox, const char);
}

// int (const char *newFolder)
RuntimeScriptValue Sc_Game_SetSaveGameDirectory(const RuntimeScriptValue *params, int32_t param_count)
{
    API_SCALL_INT_POBJ(Game_SetSaveGameDirectory, const char);
}

// int ()
RuntimeScriptValue Sc_Game_GetCharacterCount(const RuntimeScriptValue *params, int32_t param_count)
{
    API_SCALL_INT(Game_GetCharacterCount);
}

// int ()
RuntimeScriptValue Sc_Game_GetDialogCount(const RuntimeScriptValue *params, int32_t param_count)
{
    API_SCALL_INT(Game_GetDialogCount);
}

// const char *()
RuntimeScriptValue Sc_Game_GetFileName(const RuntimeScriptValue *params, int32_t param_count)
{
    API_SCALL_OBJ(const char, myScriptStringImpl, Game_GetFileName);
}

// int ()
RuntimeScriptValue Sc_Game_GetFontCount(const RuntimeScriptValue *params, int32_t param_count)
{
    API_SCALL_INT(Game_GetFontCount);
}

// int ()
RuntimeScriptValue Sc_Game_GetGUICount(const RuntimeScriptValue *params, int32_t param_count)
{
    API_SCALL_INT(Game_GetGUICount);
}

// int ()
RuntimeScriptValue Sc_Game_GetIgnoreUserInputAfterTextTimeoutMs(const RuntimeScriptValue *params, int32_t param_count)
{
    API_SCALL_INT(Game_GetIgnoreUserInputAfterTextTimeoutMs);
}

// void (int newValueMs)
RuntimeScriptValue Sc_Game_SetIgnoreUserInputAfterTextTimeoutMs(const RuntimeScriptValue *params, int32_t param_count)
{
    API_SCALL_VOID_PINT(Game_SetIgnoreUserInputAfterTextTimeoutMs);
}

// int ()
RuntimeScriptValue Sc_Game_GetInSkippableCutscene(const RuntimeScriptValue *params, int32_t param_count)
{
    API_SCALL_INT(Game_GetInSkippableCutscene);
}

// int ()
RuntimeScriptValue Sc_Game_GetInventoryItemCount(const RuntimeScriptValue *params, int32_t param_count)
{
    API_SCALL_INT(Game_GetInventoryItemCount);
}

// int ()
RuntimeScriptValue Sc_Game_GetMinimumTextDisplayTimeMs(const RuntimeScriptValue *params, int32_t param_count)
{
    API_SCALL_INT(Game_GetMinimumTextDisplayTimeMs);
}

// void (int newTextMinTime)
RuntimeScriptValue Sc_Game_SetMinimumTextDisplayTimeMs(const RuntimeScriptValue *params, int32_t param_count)
{
    API_SCALL_VOID_PINT(Game_SetMinimumTextDisplayTimeMs);
}

// int ()
RuntimeScriptValue Sc_Game_GetMouseCursorCount(const RuntimeScriptValue *params, int32_t param_count)
{
    API_SCALL_INT(Game_GetMouseCursorCount);
}

// const char *()
RuntimeScriptValue Sc_Game_GetName(const RuntimeScriptValue *params, int32_t param_count)
{
    API_SCALL_OBJ(const char, myScriptStringImpl, Game_GetName);
}

// void (const char *newName)
RuntimeScriptValue Sc_Game_SetName(const RuntimeScriptValue *params, int32_t param_count)
{
    API_SCALL_VOID_POBJ(Game_SetName, const char);
}

// int ()
RuntimeScriptValue Sc_Game_GetNormalFont(const RuntimeScriptValue *params, int32_t param_count)
{
    API_SCALL_INT(Game_GetNormalFont);
}

// void  (int fontnum);
RuntimeScriptValue Sc_Game_SetNormalFont(const RuntimeScriptValue *params, int32_t param_count)
{
    API_SCALL_VOID_PINT(Game_SetNormalFont);
}

// int ()
RuntimeScriptValue Sc_Game_GetSkippingCutscene(const RuntimeScriptValue *params, int32_t param_count)
{
    API_SCALL_INT(Game_GetSkippingCutscene);
}

// int ()
RuntimeScriptValue Sc_Game_GetSpeechFont(const RuntimeScriptValue *params, int32_t param_count)
{
    API_SCALL_INT(Game_GetSpeechFont);
}

// void  (int fontnum);
RuntimeScriptValue Sc_Game_SetSpeechFont(const RuntimeScriptValue *params, int32_t param_count)
{
    API_SCALL_VOID_PINT(Game_SetSpeechFont);
}

// int (int spriteNum)
RuntimeScriptValue Sc_Game_GetSpriteWidth(const RuntimeScriptValue *params, int32_t param_count)
{
    API_SCALL_INT_PINT(Game_GetSpriteWidth);
}

// int (int spriteNum)
RuntimeScriptValue Sc_Game_GetSpriteHeight(const RuntimeScriptValue *params, int32_t param_count)
{
    API_SCALL_INT_PINT(Game_GetSpriteHeight);
}

RuntimeScriptValue Sc_Game_GetSpriteDepth(const RuntimeScriptValue *params, int32_t param_count)
{
    API_SCALL_INT_PINT(Game_GetSpriteDepth);
}

// int ()
RuntimeScriptValue Sc_Game_GetTextReadingSpeed(const RuntimeScriptValue *params, int32_t param_count)
{
    API_SCALL_INT(Game_GetTextReadingSpeed);
}

// void (int newTextSpeed)
RuntimeScriptValue Sc_Game_SetTextReadingSpeed(const RuntimeScriptValue *params, int32_t param_count)
{
    API_SCALL_VOID_PINT(Game_SetTextReadingSpeed);
}

// const char* ()
RuntimeScriptValue Sc_Game_GetTranslationFilename(const RuntimeScriptValue *params, int32_t param_count)
{
    API_SCALL_OBJ(const char, myScriptStringImpl, Game_GetTranslationFilename);
}

RuntimeScriptValue Sc_Game_GetSpeechVoxFilename(const RuntimeScriptValue *params, int32_t param_count)
{
    API_SCALL_OBJ(const char, myScriptStringImpl, Game_GetSpeechVoxFilename);
}

// int ()
RuntimeScriptValue Sc_Game_GetViewCount(const RuntimeScriptValue *params, int32_t param_count)
{
    API_SCALL_INT(Game_GetViewCount);
}

RuntimeScriptValue Sc_Game_GetAudioClipCount(const RuntimeScriptValue *params, int32_t param_count)
{
    API_SCALL_INT(Game_GetAudioClipCount);
}

RuntimeScriptValue Sc_Game_GetAudioClip(const RuntimeScriptValue *params, int32_t param_count)
{
    API_SCALL_OBJ_PINT(ScriptAudioClip, ccDynamicAudioClip, Game_GetAudioClip);
}

RuntimeScriptValue Sc_Game_IsPluginLoaded(const RuntimeScriptValue *params, int32_t param_count)
{
    API_SCALL_BOOL_POBJ(pl_is_plugin_loaded, const char);
}

RuntimeScriptValue Sc_Game_PlayVoiceClip(const RuntimeScriptValue *params, int32_t param_count)
{
    API_SCALL_OBJ_POBJ_PINT_PBOOL(ScriptAudioChannel, ccDynamicAudio, PlayVoiceClip, CharacterInfo);
}

RuntimeScriptValue Sc_Game_GetCamera(const RuntimeScriptValue *params, int32_t param_count)
{
    API_SCALL_OBJAUTO(ScriptCamera, Game_GetCamera);
}

RuntimeScriptValue Sc_Game_GetCameraCount(const RuntimeScriptValue *params, int32_t param_count)
{
    API_SCALL_INT(Game_GetCameraCount);
}

RuntimeScriptValue Sc_Game_GetAnyCamera(const RuntimeScriptValue *params, int32_t param_count)
{
    API_SCALL_OBJAUTO_PINT(ScriptCamera, Game_GetAnyCamera);
}

RuntimeScriptValue Sc_Game_SimulateKeyPress(const RuntimeScriptValue *params, int32_t param_count)
{
    API_SCALL_VOID_PINT(Game_SimulateKeyPress);
}

RuntimeScriptValue Sc_Game_BlockingWaitSkipped(const RuntimeScriptValue *params, int32_t param_count)
{
    API_SCALL_INT(Game_BlockingWaitSkipped);
}

RuntimeScriptValue Sc_Game_PrecacheSprite(const RuntimeScriptValue *params, int32_t param_count)
{
    API_SCALL_VOID_PINT(Game_PrecacheSprite);
}

RuntimeScriptValue Sc_Game_PrecacheView(const RuntimeScriptValue *params, int32_t param_count)
{
    API_SCALL_VOID_PINT3(Game_PrecacheView);
}

RuntimeScriptValue Sc_Game_GetFaceDirectionRatio(const RuntimeScriptValue *params, int32_t param_count)
{
    API_SCALL_FLOAT(Game_GetFaceDirectionRatio);
}

RuntimeScriptValue Sc_Game_SetFaceDirectionRatio(const RuntimeScriptValue *params, int32_t param_count)
{
    API_SCALL_VOID_PFLOAT(Game_SetFaceDirectionRatio);
}

RuntimeScriptValue Sc_Game_GetRoomCount(const RuntimeScriptValue *params, int32_t param_count)
{
    API_SCALL_INT(Game_GetRoomCount);
}

RuntimeScriptValue Sc_Game_GetRoomNumber(const RuntimeScriptValue *params, int32_t param_count)
{
    API_SCALL_INT_PINT(Game_GetRoomNumber);
}

RuntimeScriptValue Sc_Game_GetRoomName(const RuntimeScriptValue *params, int32_t param_count)
{
    API_SCALL_OBJ_PINT(const char, myScriptStringImpl, Game_GetRoomName);
}

RuntimeScriptValue Sc_Game_GetSaveSlots(const RuntimeScriptValue *params, int32_t param_count)
{
    API_SCALL_OBJ_PINT4(void, globalDynamicArray, Game_GetSaveSlots);
}

RuntimeScriptValue Sc_Game_ScanSaveSlots(const RuntimeScriptValue *params, int32_t param_count)
{
    API_SCALL_VOID_POBJ_PINT5(Game_ScanSaveSlots, void);
}

void RegisterGameAPI()
{
    ScFnRegister game_api[] = {
        { "Game::IsAudioPlaying^1",                       API_FN_PAIR(Game_IsAudioPlaying) },
        { "Game::SetAudioTypeSpeechVolumeDrop^2",         API_FN_PAIR(Game_SetAudioTypeSpeechVolumeDrop) },
        { "Game::SetAudioTypeVolume^3",                   API_FN_PAIR(Game_SetAudioTypeVolume) },
        { "Game::StopAudio^1",                            API_FN_PAIR(Game_StopAudio) },
        { "Game::ChangeTranslation^1",                    API_FN_PAIR(Game_ChangeTranslation) },
        { "Game::DoOnceOnly^1",                           API_FN_PAIR(Game_DoOnceOnly) },
        { "Game::GetColorFromRGB^3",                      API_FN_PAIR(Game_GetColorFromRGB) },
        { "Game::GetColorFromRGBA^4",                     API_FN_PAIR(Game_GetColorFromRGBA) },
        { "Game::GetFrameCountForLoop^2",                 API_FN_PAIR(Game_GetFrameCountForLoop) },
        { "Game::GetLocationName^2",                      API_FN_PAIR(Game_GetLocationName) },
        { "Game::GetLoopCountForView^1",                  API_FN_PAIR(Game_GetLoopCountForView) },
        { "Game::GetRunNextSettingForLoop^2",             API_FN_PAIR(Game_GetRunNextSettingForLoop) },
        { "Game::GetSaveSlotDescription^1",               API_FN_PAIR(Game_GetSaveSlotDescription) },
        { "Game::GetSaveSlotTime^1",                      API_FN_PAIR(Game_GetSaveSlotTime) },
        { "Game::GetViewFrame^3",                         API_FN_PAIR(Game_GetViewFrame) },
        { "Game::InputBox^1",                             API_FN_PAIR(Game_InputBox) },
        { "Game::SetSaveGameDirectory^1",                 API_FN_PAIR(Game_SetSaveGameDirectory) },
        { "Game::IsPluginLoaded",                         Sc_Game_IsPluginLoaded, pl_is_plugin_loaded },
        { "Game::ChangeSpeechVox",                        API_FN_PAIR(Game_ChangeSpeechVox) },
        { "Game::PlayVoiceClip",                          Sc_Game_PlayVoiceClip, PlayVoiceClip },
        { "Game::SimulateKeyPress",                       API_FN_PAIR(Game_SimulateKeyPress) },
        { "Game::ResetDoOnceOnly",                        API_FN_PAIR(Game_ResetDoOnceOnly) },
        { "Game::PrecacheSprite",                         API_FN_PAIR(Game_PrecacheSprite) },
        { "Game::PrecacheView",                           API_FN_PAIR(Game_PrecacheView) },
        { "Game::GetSaveSlots^4",                         API_FN_PAIR(Game_GetSaveSlots) },
        { "Game::ScanSaveSlots^6",                        API_FN_PAIR(Game_ScanSaveSlots) },
        { "Game::get_CharacterCount",                     API_FN_PAIR(Game_GetCharacterCount) },
        { "Game::get_DialogCount",                        API_FN_PAIR(Game_GetDialogCount) },
        { "Game::get_FileName",                           API_FN_PAIR(Game_GetFileName) },
        { "Game::get_FontCount",                          API_FN_PAIR(Game_GetFontCount) },
        { "Game::get_GUICount",                           API_FN_PAIR(Game_GetGUICount) },
        { "Game::get_IgnoreUserInputAfterTextTimeoutMs",  API_FN_PAIR(Game_GetIgnoreUserInputAfterTextTimeoutMs) },
        { "Game::set_IgnoreUserInputAfterTextTimeoutMs",  API_FN_PAIR(Game_SetIgnoreUserInputAfterTextTimeoutMs) },
        { "Game::get_InSkippableCutscene",                API_FN_PAIR(Game_GetInSkippableCutscene) },
        { "Game::get_InventoryItemCount",                 API_FN_PAIR(Game_GetInventoryItemCount) },
        { "Game::get_MinimumTextDisplayTimeMs",           API_FN_PAIR(Game_GetMinimumTextDisplayTimeMs) },
        { "Game::set_MinimumTextDisplayTimeMs",           API_FN_PAIR(Game_SetMinimumTextDisplayTimeMs) },
        { "Game::get_MouseCursorCount",                   API_FN_PAIR(Game_GetMouseCursorCount) },
        { "Game::get_Name",                               API_FN_PAIR(Game_GetName) },
        { "Game::set_Name",                               API_FN_PAIR(Game_SetName) },
        { "Game::get_NormalFont",                         API_FN_PAIR(Game_GetNormalFont) },
        { "Game::set_NormalFont",                         API_FN_PAIR(Game_SetNormalFont) },
        { "Game::get_SkippingCutscene",                   API_FN_PAIR(Game_GetSkippingCutscene) },
        { "Game::get_SpeechFont",                         API_FN_PAIR(Game_GetSpeechFont) },
        { "Game::set_SpeechFont",                         API_FN_PAIR(Game_SetSpeechFont) },
        { "Game::geti_SpriteWidth",                       API_FN_PAIR(Game_GetSpriteWidth) },
        { "Game::geti_SpriteHeight",                      API_FN_PAIR(Game_GetSpriteHeight) },
        { "Game::geti_SpriteColorDepth",                  API_FN_PAIR(Game_GetSpriteDepth) },
        { "Game::get_TextReadingSpeed",                   API_FN_PAIR(Game_GetTextReadingSpeed) },
        { "Game::set_TextReadingSpeed",                   API_FN_PAIR(Game_SetTextReadingSpeed) },
        { "Game::get_TranslationFilename",                API_FN_PAIR(Game_GetTranslationFilename) },
        { "Game::get_ViewCount",                          API_FN_PAIR(Game_GetViewCount) },
        { "Game::get_AudioClipCount",                     API_FN_PAIR(Game_GetAudioClipCount) },
        { "Game::geti_AudioClips",                        API_FN_PAIR(Game_GetAudioClip) },
        { "Game::get_BlockingWaitSkipped",                API_FN_PAIR(Game_BlockingWaitSkipped) },
        { "Game::get_SpeechVoxFilename",                  API_FN_PAIR(Game_GetSpeechVoxFilename) },
        { "Game::get_Camera",                             API_FN_PAIR(Game_GetCamera) },
        { "Game::get_CameraCount",                        API_FN_PAIR(Game_GetCameraCount) },
        { "Game::geti_Cameras",                           API_FN_PAIR(Game_GetAnyCamera) },
        { "Game::get_FaceDirectionRatio",                 API_FN_PAIR(Game_GetFaceDirectionRatio) },
        { "Game::set_FaceDirectionRatio",                 API_FN_PAIR(Game_SetFaceDirectionRatio) },
        { "Game::get_RoomCount",                          API_FN_PAIR(Game_GetRoomCount) },
        { "Game::geti_RoomNumbers",                       API_FN_PAIR(Game_GetRoomNumber) },
        { "Game::geti_RoomNames",                         API_FN_PAIR(Game_GetRoomName) },
    };

    ccAddExternalFunctions(game_api);
}

void RegisterStaticObjects()
{
    ccAddExternalScriptObject("game", &play, &GameStaticManager);
	ccAddExternalScriptObject("mouse", &scmouse, &scmouse);
	ccAddExternalScriptObject("palette", &palette[0], &GlobalStaticManager);
}<|MERGE_RESOLUTION|>--- conflicted
+++ resolved
@@ -1081,28 +1081,11 @@
 
 std::unique_ptr<Common::Bitmap> create_game_screenshot(int width, int height, int layers)
 {
-<<<<<<< HEAD
-    if ((play.screenshot_width < 16) || (play.screenshot_height < 16))
-        quit("!Invalid game.screenshot_width/height, must be from 16x16 to screen res");
-
-    const Rect &viewport = play.GetMainViewport();
-    int usewid = std::min(play.screenshot_width, viewport.GetWidth());
-    int usehit = std::min(play.screenshot_height, viewport.GetHeight());
-    const uint32_t layers = game.options[OPT_SAVESCREENSHOTLAYER];
-    return CopyScreenIntoBitmap(usewid, usehit, &viewport, false, ~layers);
-=======
-    // NOTE: be aware that by the historical logic AGS makes a screenshot
-    // of a "main viewport", that may be smaller in legacy "letterbox" mode.
     const Rect &viewport = play.GetMainViewport();
     if (width <= 0)
         width = viewport.GetWidth();
-    else
-        width = data_to_game_coord(width);
-
     if (height <= 0)
         height = viewport.GetHeight();
-    else
-        height = data_to_game_coord(height);
 
     // NOTE: if there will be a difference between script constants and internal
     // constants of Render Layers, or any necessity to adjust these, then convert flags here.
@@ -1117,7 +1100,6 @@
 static std::unique_ptr<Common::Bitmap> create_savegame_screenshot()
 {
     return create_game_screenshot(play.screenshot_width, play.screenshot_height, game.options[OPT_SAVESCREENSHOTLAYER]);
->>>>>>> e8a56a97
 }
 
 void save_game(int slotn, const String &descript, std::unique_ptr<Bitmap> &&image)
