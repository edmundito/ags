//=============================================================================
//
// Adventure Game Studio (AGS)
//
// Copyright (C) 1999-2011 Chris Jones and 2011-20xx others
// The full list of copyright holders can be found in the Copyright.txt
// file, which is part of this source code distribution.
//
// The AGS source code is provided under the Artistic License 2.0.
// A copy of this license can be found in the file License.txt and at
// http://www.opensource.org/licenses/artistic-license-2.0.php
//
//=============================================================================

#include "ac/common.h"
#include "ac/view.h"
#include "ac/audiochannel.h"
#include "ac/character.h"
#include "ac/charactercache.h"
#include "ac/characterextras.h"
#include "ac/dialogtopic.h"
#include "ac/draw.h"
#include "ac/dynamicsprite.h"
#include "ac/event.h"
#include "ac/game.h"
#include "ac/gamesetup.h"
#include "ac/gamesetupstruct.h"
#include "ac/gamestate.h"
#include "ac/global_audio.h"
#include "ac/global_character.h"
#include "ac/global_display.h"
#include "ac/global_game.h"
#include "ac/global_gui.h"
#include "ac/global_object.h"
#include "ac/global_translation.h"
#include "ac/gui.h"
#include "ac/hotspot.h"
#include "ac/lipsync.h"
#include "ac/mouse.h"
#include "ac/movelist.h"
#include "ac/objectcache.h"
#include "ac/overlay.h"
#include "ac/path_helper.h"
#include "ac/record.h"
#include "ac/region.h"
#include "ac/richgamemedia.h"
#include "ac/room.h"
#include "ac/roomobject.h"
#include "ac/roomstatus.h"
#include "ac/roomstruct.h"
#include "ac/runtime_defines.h"
#include "ac/screenoverlay.h"
#include "ac/spritecache.h"
#include "ac/string.h"
#include "ac/system.h"
#include "ac/timer.h"
#include "ac/translation.h"
#include "ac/dynobj/all_dynamicclasses.h"
#include "ac/dynobj/all_scriptclasses.h"
#include "ac/dynobj/cc_audiochannel.h"
#include "ac/dynobj/cc_audioclip.h"
#include "debug/debug_log.h"
#include "debug/out.h"
#include "device/mousew32.h"
#include "font/fonts.h"
#include "game/savegame.h"
#include "game/savegame_internal.h"
#include "gui/animatingguibutton.h"
#include "gfx/graphicsdriver.h"
#include "gfx/gfxfilter.h"
#include "gui/guidialog.h"
#include "main/graphics_mode.h"
#include "main/main.h"
#include "media/audio/audio.h"
#include "media/audio/soundclip.h"
#include "plugin/agsplugin.h"
#include "plugin/plugin_engine.h"
#include "script/cc_error.h"
#include "script/runtimescriptvalue.h"
#include "script/script.h"
#include "script/script_runtime.h"
#include "util/alignedstream.h"
#include "util/directory.h"
#include "util/filestream.h"
#include "util/path.h"
#include "util/string_utils.h"

using namespace AGS::Common;
using namespace AGS::Engine;

extern ScriptAudioChannel scrAudioChannel[MAX_SOUND_CHANNELS + 1];
extern int time_between_timers;
extern Bitmap *virtual_screen;
extern int cur_mode,cur_cursor;
extern SpeechLipSyncLine *splipsync;
extern int numLipLines, curLipLine, curLipLinePhoneme;

extern CharacterExtras *charextra;
extern DialogTopic *dialog;

extern int ifacepopped;  // currently displayed pop-up GUI (-1 if none)
extern int mouse_on_iface;   // mouse cursor is over this interface
extern int mouse_ifacebut_xoffs,mouse_ifacebut_yoffs;

extern AnimatingGUIButton animbuts[MAX_ANIMATING_BUTTONS];
extern int numAnimButs;

extern ScreenOverlay screenover[MAX_SCREEN_OVERLAYS];
extern int numscreenover;
extern int is_complete_overlay,is_text_overlay;

#if defined(IOS_VERSION) || defined(ANDROID_VERSION)
extern int psp_gfx_renderer;
#endif

extern int obj_lowest_yp, char_lowest_yp;

extern int actSpsCount;
extern Bitmap **actsps;
extern IDriverDependantBitmap* *actspsbmp;
// temporary cache of walk-behind for this actsps image
extern Bitmap **actspswb;
extern IDriverDependantBitmap* *actspswbbmp;
extern CachedActSpsData* actspswbcache;
extern Bitmap **guibg;
extern IDriverDependantBitmap **guibgbmp;
extern char transFileName[MAX_PATH];
extern color palette[256];
extern int offsetx,offsety;
extern unsigned int loopcounter;
extern Bitmap *raw_saved_screen;
extern Bitmap *dynamicallyCreatedSurfaces[MAX_DYNAMIC_SURFACES];
extern IGraphicsDriver *gfxDriver;

//=============================================================================
GameState play;
GameSetup usetup;
GameSetupStruct game;
RoomStatus troom;    // used for non-saveable rooms, eg. intro
RoomObject*objs;
RoomStatus*croom=NULL;
RoomStruct thisroom;

volatile int switching_away_from_game = 0;
volatile bool switched_away = false;
volatile char want_exit = 0, abort_engine = 0;
GameDataVersion loaded_game_file_version = kGameVersion_Undefined;
int frames_per_second=40;
int displayed_room=-10,starting_room = -1;
int in_new_room=0, new_room_was = 0;  // 1 in new room, 2 first time in new room, 3 loading saved game
int new_room_pos=0;
int new_room_x = SCR_NO_VALUE, new_room_y = SCR_NO_VALUE;
int new_room_loop = SCR_NO_VALUE;

//Bitmap *spriteset[MAX_SPRITES+1];
//SpriteCache spriteset (MAX_SPRITES+1);
// initially size 1, this will be increased by the initFile function
int spritewidth[MAX_SPRITES],spriteheight[MAX_SPRITES];
SpriteCache spriteset(1);
int proper_exit=0,our_eip=0;

std::vector<GUIMain> guis;

CCGUIObject ccDynamicGUIObject;
CCCharacter ccDynamicCharacter;
CCHotspot   ccDynamicHotspot;
CCRegion    ccDynamicRegion;
CCInventory ccDynamicInv;
CCGUI       ccDynamicGUI;
CCObject    ccDynamicObject;
CCDialog    ccDynamicDialog;
CCAudioClip ccDynamicAudioClip;
CCAudioChannel ccDynamicAudio;
ScriptString myScriptStringImpl;
// TODO: IMPORTANT!!
// we cannot simply replace these arrays with vectors, or other C++ containers,
// until we implement safe management of such containers in script exports
// system. Noteably we would need an alternate to StaticArray class to track
// access to their elements.
ScriptObject scrObj[MAX_INIT_SPR];
ScriptGUI    *scrGui = NULL;
ScriptHotspot scrHotspot[MAX_HOTSPOTS];
ScriptRegion scrRegion[MAX_REGIONS];
ScriptInvItem scrInv[MAX_INV];
ScriptDialog *scrDialog;

ViewStruct*views=NULL;

CharacterCache *charcache = NULL;
ObjectCache objcache[MAX_INIT_SPR];

MoveList *mls = NULL;

//=============================================================================

char saveGameDirectory[260] = "./";
// Custom save game parent directory
String saveGameParent;

const char* sgnametemplate = "agssave.%03d";
String saveGameSuffix;

int game_paused=0;
char pexbuf[STD_BUFFER_SIZE];

unsigned int load_new_game = 0;
int load_new_game_restore = -1;

int getloctype_index = 0, getloctype_throughgui = 0;

//=============================================================================
// Audio
//=============================================================================

void Game_StopAudio(int audioType)
{
    if (((audioType < 0) || (audioType >= game.audioClipTypeCount)) && (audioType != SCR_NO_VALUE))
        quitprintf("!Game.StopAudio: invalid audio type %d", audioType);
    int aa;

    for (aa = 0; aa < MAX_SOUND_CHANNELS; aa++)
    {
        if (audioType == SCR_NO_VALUE)
        {
            stop_or_fade_out_channel(aa);
        }
        else
        {
            ScriptAudioClip *clip = AudioChannel_GetPlayingClip(&scrAudioChannel[aa]);
            if ((clip != NULL) && (clip->type == audioType))
                stop_or_fade_out_channel(aa);
        }
    }

    remove_clips_of_type_from_queue(audioType);
}

int Game_IsAudioPlaying(int audioType)
{
    if (((audioType < 0) || (audioType >= game.audioClipTypeCount)) && (audioType != SCR_NO_VALUE))
        quitprintf("!Game.IsAudioPlaying: invalid audio type %d", audioType);

    if (play.fast_forward)
        return 0;

    for (int aa = 0; aa < MAX_SOUND_CHANNELS; aa++)
    {
        ScriptAudioClip *clip = AudioChannel_GetPlayingClip(&scrAudioChannel[aa]);
        if (clip != NULL)
        {
            if ((clip->type == audioType) || (audioType == SCR_NO_VALUE))
            {
                return 1;
            }
        }
    }
    return 0;
}

void Game_SetAudioTypeSpeechVolumeDrop(int audioType, int volumeDrop)
{
    if ((audioType < 0) || (audioType >= game.audioClipTypeCount))
        quit("!Game.SetAudioTypeVolume: invalid audio type");

    game.audioClipTypes[audioType].volume_reduction_while_speech_playing = volumeDrop;
    update_volume_drop_if_voiceover();
}

void Game_SetAudioTypeVolume(int audioType, int volume, int changeType)
{
    if ((volume < 0) || (volume > 100))
        quitprintf("!Game.SetAudioTypeVolume: volume %d is not between 0..100", volume);
    if ((audioType < 0) || (audioType >= game.audioClipTypeCount))
        quit("!Game.SetAudioTypeVolume: invalid audio type");
    int aa;

    if ((changeType == VOL_CHANGEEXISTING) ||
        (changeType == VOL_BOTH))
    {
        for (aa = 0; aa < MAX_SOUND_CHANNELS; aa++)
        {
            ScriptAudioClip *clip = AudioChannel_GetPlayingClip(&scrAudioChannel[aa]);
            if ((clip != NULL) && (clip->type == audioType))
            {
                channels[aa]->set_volume_percent(volume);
            }
        }
    }

    if ((changeType == VOL_SETFUTUREDEFAULT) ||
        (changeType == VOL_BOTH))
    {
        play.default_audio_type_volumes[audioType] = volume;

        // update queued clip volumes
        update_queued_clips_volume(audioType, volume);
    }

}

int Game_GetMODPattern() {
    if (current_music_type == MUS_MOD && channels[SCHAN_MUSIC]) {
        return channels[SCHAN_MUSIC]->get_pos();
    }
    return -1;
}

//=============================================================================
// ---
//=============================================================================

int Game_GetDialogCount()
{
  return game.numdialog;
}

void set_game_speed(int fps) {
    frames_per_second = fps;
    time_between_timers = 1000 / fps;
    install_int_ex(dj_timer_handler,MSEC_TO_TIMER(time_between_timers));
}

extern int cbuttfont;
extern int acdialog_font;

extern char buffer2[60];
int oldmouse;
void setup_for_dialog() {
    cbuttfont = play.normal_font;
    acdialog_font = play.normal_font;
    SetVirtualScreen(virtual_screen);
    if (!play.mouse_cursor_hidden)
        domouse(1);
    oldmouse=cur_cursor; set_mouse_cursor(CURS_ARROW);
}
void restore_after_dialog() {
    set_mouse_cursor(oldmouse);
    if (!play.mouse_cursor_hidden)
        domouse(2);
    construct_virtual_screen(true);
}



String get_save_game_path(int slotNum) {
    String filename;
    filename.Format(sgnametemplate, slotNum);
    String path = saveGameDirectory;
    path.Append(filename);
    path.Append(saveGameSuffix);
    return path;
}

// Convert a path possibly containing path tags into acceptable save path
String MakeSaveGameDir(const char *newFolder)
{
    // don't allow absolute paths
    if (!is_relative_filename(newFolder))
        return "";

    String newSaveGameDir = FixSlashAfterToken(newFolder);

    if (newSaveGameDir.CompareLeft(UserSavedgamesRootToken, UserSavedgamesRootToken.GetLength()) == 0)
    {
        if (saveGameParent.IsEmpty())
        {
            newSaveGameDir.ReplaceMid(0, UserSavedgamesRootToken.GetLength(),
                PathOrCurDir(platform->GetUserSavedgamesDirectory()));
        }
        else
        {
            // If there is a custom save parent directory, then replace
            // not only root token, but also first subdirectory
            newSaveGameDir.ClipSection('/', 0, 1);
            if (!newSaveGameDir.IsEmpty())
                newSaveGameDir.PrependChar('/');
            newSaveGameDir.Prepend(saveGameParent);
        }
    }
    else
    {
        // Convert the path relative to installation folder into path relative to the
        // safe save path with default name
        if (saveGameParent.IsEmpty())
            newSaveGameDir.Format("%s/%s/%s", PathOrCurDir(platform->GetUserSavedgamesDirectory()),
                game.saveGameFolderName, newFolder);
        else
            newSaveGameDir.Format("%s/%s", saveGameParent.GetCStr(), newFolder);
        // For games made in the safe-path-aware versions of AGS, report a warning
        if (game.options[OPT_SAFEFILEPATHS])
        {
            debug_script_warn("Attempt to explicitly set savegame location relative to the game installation directory ('%s') denied;\nPath will be remapped to the user documents directory: '%s'",
                newFolder, newSaveGameDir.GetCStr());
        }
    }
    return newSaveGameDir;
}

bool SetCustomSaveParent(const String &path)
{
    if (SetSaveGameDirectoryPath(path, true))
    {
        saveGameParent = path;
        return true;
    }
    return false;
}

bool SetSaveGameDirectoryPath(const char *newFolder, bool explicit_path)
{
    if (!newFolder || newFolder[0] == 0)
        newFolder = ".";
    String newSaveGameDir = explicit_path ? String(newFolder) : MakeSaveGameDir(newFolder);
    if (newSaveGameDir.IsEmpty())
        return false;

    if (!Directory::CreateDirectory(newSaveGameDir))
        return false;
    newSaveGameDir.AppendChar('/');

    char newFolderTempFile[260];
    strcpy(newFolderTempFile, newSaveGameDir);
    strcat(newFolderTempFile, "agstmp.tmp");
    if (!Common::File::TestCreateFile(newFolderTempFile))
        return false;

    // copy the Restart Game file, if applicable
    char restartGamePath[260];
    sprintf(restartGamePath, "%s""agssave.%d%s", saveGameDirectory, RESTART_POINT_SAVE_GAME_NUMBER, saveGameSuffix.GetCStr());
    Stream *restartGameFile = Common::File::OpenFileRead(restartGamePath);
    if (restartGameFile != NULL)
	{
        long fileSize = restartGameFile->GetLength();
        char *mbuffer = (char*)malloc(fileSize);
        restartGameFile->Read(mbuffer, fileSize);
        delete restartGameFile;

        sprintf(restartGamePath, "%s""agssave.%d%s", newSaveGameDir.GetCStr(), RESTART_POINT_SAVE_GAME_NUMBER, saveGameSuffix.GetCStr());
        restartGameFile = Common::File::CreateFile(restartGamePath);
        restartGameFile->Write(mbuffer, fileSize);
        delete restartGameFile;
        free(mbuffer);
    }

    strcpy(saveGameDirectory, newSaveGameDir);
    return true;
}

int Game_SetSaveGameDirectory(const char *newFolder)
{
    return SetSaveGameDirectoryPath(newFolder, false) ? 1 : 0;
}

const char* Game_GetSaveSlotDescription(int slnum) {
    String description;
    if (read_savedgame_description(get_save_game_path(slnum), description))
    {
        return CreateNewScriptString(description);
    }
    return NULL;
}


void restore_game_dialog() {
    can_run_delayed_command();
    if (thisroom.options[ST_SAVELOAD] == 1) {
        DisplayMessage (983);
        return;
    }
    if (inside_script) {
        curscript->queue_action(ePSARestoreGameDialog, 0, "RestoreGameDialog");
        return;
    }
    setup_for_dialog();
    int toload=loadgamedialog();
    restore_after_dialog();
    if (toload>=0) {
        try_restore_save(toload);
    }
}

void save_game_dialog() {
    if (thisroom.options[ST_SAVELOAD] == 1) {
        DisplayMessage (983);
        return;
    }
    if (inside_script) {
        curscript->queue_action(ePSASaveGameDialog, 0, "SaveGameDialog");
        return;
    }
    setup_for_dialog();
    int toload=savegamedialog();
    restore_after_dialog();
    if (toload>=0)
        save_game(toload,buffer2);
}

void free_do_once_tokens()
{
    for (int i = 0; i < play.num_do_once_tokens; i++)
    {
        free(play.do_once_tokens[i]);
    }
    if (play.do_once_tokens != NULL)
    {
        free(play.do_once_tokens);
        play.do_once_tokens = NULL;
    }
    play.num_do_once_tokens = 0;
}


// Free all the memory associated with the game
void unload_game_file() {
    int bb, ee;

    for (bb = 0; bb < game.numcharacters; bb++) {
        if (game.charScripts != NULL)
            delete game.charScripts[bb];

    }
    characterScriptObjNames.clear();
    free(charextra);
    free(mls);
    free(actsps);
    free(actspsbmp);
    free(actspswb);
    free(actspswbbmp);
    free(actspswbcache);
    game.charProps.clear();

    for (bb = 1; bb < game.numinvitems; bb++) {
        if (game.invScripts != NULL)
            delete game.invScripts[bb];
    }

    if (game.charScripts != NULL)
    {
        delete game.charScripts;
        delete game.invScripts;
        game.charScripts = NULL;
        game.invScripts = NULL;
    }

    if (game.dict != NULL) {
        game.dict->free_memory();
        free (game.dict);
        game.dict = NULL;
    }

    if ((gameinst != NULL) && (gameinst->pc != 0))
        quit("Error: unload_game called while script still running");
    //->AbortAndDestroy (gameinst);
    else {
        delete gameinstFork;
        delete gameinst;
        gameinstFork = NULL;
        gameinst = NULL;
    }

    gamescript.reset();

    if ((dialogScriptsInst != NULL) && (dialogScriptsInst->pc != 0))
        quit("Error: unload_game called while dialog script still running");
    else if (dialogScriptsInst != NULL)
    {
        delete dialogScriptsInst;
        dialogScriptsInst = NULL;
    }

    dialogScriptsScript.reset();

    for (ee = 0; ee < numScriptModules; ee++) {
        delete moduleInstFork[ee];
        delete moduleInst[ee];
        scriptModules[ee].reset();
    }
    moduleInstFork.resize(0);
    moduleInst.resize(0);
    scriptModules.resize(0);
    repExecAlways.moduleHasFunction.resize(0);
    lateRepExecAlways.moduleHasFunction.resize(0);
    getDialogOptionsDimensionsFunc.moduleHasFunction.resize(0);
    renderDialogOptionsFunc.moduleHasFunction.resize(0);
    getDialogOptionUnderCursorFunc.moduleHasFunction.resize(0);
    runDialogOptionMouseClickHandlerFunc.moduleHasFunction.resize(0);
    runDialogOptionKeyPressHandlerFunc.moduleHasFunction.resize(0);
    runDialogOptionRepExecFunc.moduleHasFunction.resize(0);
    numScriptModules = 0;

    if (game.audioClipCount > 0)
    {
        free(game.audioClips);
        game.audioClipCount = 0;
        free(game.audioClipTypes);
        game.audioClipTypeCount = 0;
    }

    game.viewNames.clear();
    free (views);
    views = NULL;

    free (game.chars);
    game.chars = NULL;

    free (charcache);
    charcache = NULL;

    if (splipsync != NULL)
    {
        for (ee = 0; ee < numLipLines; ee++)
        {
            free(splipsync[ee].endtimeoffs);
            free(splipsync[ee].frame);
        }
        free(splipsync);
        splipsync = NULL;
        numLipLines = 0;
        curLipLine = -1;
    }

    for (ee=0;ee < MAXGLOBALMES;ee++) {
        if (game.messages[ee]==NULL) continue;
        free (game.messages[ee]);
        game.messages[ee] = NULL;
    }

    for (ee = 0; ee < game.roomCount; ee++)
    {
        free(game.roomNames[ee]);
    }
    if (game.roomCount > 0)
    {
        free(game.roomNames);
        free(game.roomNumbers);
        game.roomCount = 0;
    }

    for (ee=0;ee<game.numdialog;ee++) {
        if (dialog[ee].optionscripts!=NULL)
            free (dialog[ee].optionscripts);
        dialog[ee].optionscripts = NULL;
    }
    free (dialog);
    dialog = NULL;
    delete [] scrDialog;
    scrDialog = NULL;

    for (ee = 0; ee < game.numgui; ee++) {
        free (guibg[ee]);
        guibg[ee] = NULL;
    }

    guiScriptObjNames.clear();
    free(guibg);
    guis.clear();
    free(scrGui);

    pl_stop_plugins();
    ccRemoveAllSymbols();
    ccUnregisterAllObjects();

    for (ee=0;ee<game.numfonts;ee++)
        wfreefont(ee);

    free_do_once_tokens();
    free(play.gui_draw_order);

    resetRoomStatuses();

}





/*
// [DEPRECATED]
const char* Game_GetGlobalStrings(int index) {
    if ((index < 0) || (index >= MAXGLOBALSTRINGS))
        quit("!Game.GlobalStrings: invalid index");

    return CreateNewScriptString(play.globalstrings[index]);
}
*/


char gamefilenamebuf[200];


// ** GetGameParameter replacement functions

int Game_GetInventoryItemCount() {
    // because of the dummy item 0, this is always one higher than it should be
    return game.numinvitems - 1;
}

int Game_GetFontCount() {
    return game.numfonts;
}

int Game_GetMouseCursorCount() {
    return game.numcursors;
}

int Game_GetCharacterCount() {
    return game.numcharacters;
}

int Game_GetGUICount() {
    return game.numgui;
}

int Game_GetViewCount() {
    return game.numviews;
}

int Game_GetSpriteWidth(int spriteNum) {
    if ((spriteNum < 0) || (spriteNum >= MAX_SPRITES))
        return 0;

    if (!spriteset.doesSpriteExist(spriteNum))
        return 0;

    return spritewidth[spriteNum];
}

int Game_GetSpriteHeight(int spriteNum) {
    if ((spriteNum < 0) || (spriteNum >= MAX_SPRITES))
        return 0;

    if (!spriteset.doesSpriteExist(spriteNum))
        return 0;

    return spriteheight[spriteNum];
}

int Game_GetLoopCountForView(int viewNumber) {
    if ((viewNumber < 1) || (viewNumber > game.numviews))
        quit("!GetGameParameter: invalid view specified");

    return views[viewNumber - 1].numLoops;
}

int Game_GetRunNextSettingForLoop(int viewNumber, int loopNumber) {
    if ((viewNumber < 1) || (viewNumber > game.numviews))
        quit("!GetGameParameter: invalid view specified");
    if ((loopNumber < 0) || (loopNumber >= views[viewNumber - 1].numLoops))
        quit("!GetGameParameter: invalid loop specified");

    return (views[viewNumber - 1].loops[loopNumber].RunNextLoop()) ? 1 : 0;
}

int Game_GetFrameCountForLoop(int viewNumber, int loopNumber) {
    if ((viewNumber < 1) || (viewNumber > game.numviews))
        quit("!GetGameParameter: invalid view specified");
    if ((loopNumber < 0) || (loopNumber >= views[viewNumber - 1].numLoops))
        quit("!GetGameParameter: invalid loop specified");

    return views[viewNumber - 1].loops[loopNumber].numFrames;
}

ScriptViewFrame* Game_GetViewFrame(int viewNumber, int loopNumber, int frame) {
    if ((viewNumber < 1) || (viewNumber > game.numviews))
        quit("!GetGameParameter: invalid view specified");
    if ((loopNumber < 0) || (loopNumber >= views[viewNumber - 1].numLoops))
        quit("!GetGameParameter: invalid loop specified");
    if ((frame < 0) || (frame >= views[viewNumber - 1].loops[loopNumber].numFrames))
        quit("!GetGameParameter: invalid frame specified");

    ScriptViewFrame *sdt = new ScriptViewFrame(viewNumber - 1, loopNumber, frame);
    ccRegisterManagedObject(sdt, sdt);
    return sdt;
}

int Game_DoOnceOnly(const char *token)
{
    if (strlen(token) > 199)
        quit("!Game.DoOnceOnly: token length cannot be more than 200 chars");

    for (int i = 0; i < play.num_do_once_tokens; i++)
    {
        if (strcmp(play.do_once_tokens[i], token) == 0)
        {
            return 0;
        }
    }
    play.do_once_tokens = (char**)realloc(play.do_once_tokens, sizeof(char*) * (play.num_do_once_tokens + 1));
    play.do_once_tokens[play.num_do_once_tokens] = (char*)malloc(strlen(token) + 1);
    strcpy(play.do_once_tokens[play.num_do_once_tokens], token);
    play.num_do_once_tokens++;
    return 1;
}

int Game_GetTextReadingSpeed()
{
    return play.text_speed;
}

void Game_SetTextReadingSpeed(int newTextSpeed)
{
    if (newTextSpeed < 1)
        quitprintf("!Game.TextReadingSpeed: %d is an invalid speed", newTextSpeed);

    play.text_speed = newTextSpeed;
}

int Game_GetMinimumTextDisplayTimeMs()
{
    return play.text_min_display_time_ms;
}

void Game_SetMinimumTextDisplayTimeMs(int newTextMinTime)
{
    play.text_min_display_time_ms = newTextMinTime;
}

int Game_GetIgnoreUserInputAfterTextTimeoutMs()
{
    return play.ignore_user_input_after_text_timeout_ms;
}

void Game_SetIgnoreUserInputAfterTextTimeoutMs(int newValueMs)
{
    play.ignore_user_input_after_text_timeout_ms = newValueMs;
}

const char *Game_GetFileName() {
    return CreateNewScriptString(usetup.main_data_filename);
}

const char *Game_GetName() {
    return CreateNewScriptString(play.game_name);
}

void Game_SetName(const char *newName) {
    strncpy(play.game_name, newName, 99);
    play.game_name[99] = 0;

#if (ALLEGRO_DATE > 19990103)
    set_window_title(play.game_name);
#endif
}

int Game_GetSkippingCutscene()
{
    if (play.fast_forward)
    {
        return 1;
    }
    return 0;
}

int Game_GetInSkippableCutscene()
{
    if (play.in_cutscene)
    {
        return 1;
    }
    return 0;
}

int Game_GetColorFromRGB(int red, int grn, int blu) {
    if ((red < 0) || (red > 255) || (grn < 0) || (grn > 255) ||
        (blu < 0) || (blu > 255))
        quit("!GetColorFromRGB: colour values must be 0-255");

    if (game.color_depth == 1)
    {
        return makecol8(red, grn, blu);
    }

    int agscolor = ((blu >> 3) & 0x1f);
    agscolor += ((grn >> 2) & 0x3f) << 5;
    agscolor += ((red >> 3) & 0x1f) << 11;
    return agscolor;
}

const char* Game_InputBox(const char *msg) {
    char buffer[STD_BUFFER_SIZE];
    sc_inputbox(msg, buffer);
    return CreateNewScriptString(buffer);
}

const char* Game_GetLocationName(int x, int y) {
    char buffer[STD_BUFFER_SIZE];
    GetLocationName(x, y, buffer);
    return CreateNewScriptString(buffer);
}

const char* Game_GetGlobalMessages(int index) {
    if ((index < 500) || (index >= MAXGLOBALMES + 500)) {
        return NULL;
    }
    char buffer[STD_BUFFER_SIZE];
    buffer[0] = 0;
    replace_tokens(get_translation(get_global_message(index)), buffer, STD_BUFFER_SIZE);
    return CreateNewScriptString(buffer);
}

int Game_GetSpeechFont() {
    return play.speech_font;
}
int Game_GetNormalFont() {
    return play.normal_font;
}

const char* Game_GetTranslationFilename() {
    char buffer[STD_BUFFER_SIZE];
    GetTranslationName(buffer);
    return CreateNewScriptString(buffer);
}

int Game_ChangeTranslation(const char *newFilename)
{
    if ((newFilename == NULL) || (newFilename[0] == 0))
    {
        close_translation();
        strcpy(transFileName, "");
        return 1;
    }

    String oldTransFileName;
    oldTransFileName = transFileName;

    if (!init_translation(newFilename, oldTransFileName.LeftSection('.'), false))
    {
        strcpy(transFileName, oldTransFileName);
        return 0;
    }

    return 1;
}

ScriptAudioClip *Game_GetAudioClip(int index)
{
    if (index < 0 || index >= game.audioClipCount)
        return NULL;
    return &game.audioClips[index];
}

//=============================================================================

// save game functions



void serialize_bitmap(const Common::Bitmap *thispic, Stream *out) {
    if (thispic != NULL) {
        out->WriteInt32(thispic->GetWidth());
        out->WriteInt32(thispic->GetHeight());
        out->WriteInt32(thispic->GetColorDepth());
        for (int cc=0;cc<thispic->GetHeight();cc++)
        {
          switch (thispic->GetColorDepth())
          {
          case 8:
          // CHECKME: originally, AGS does not use real BPP here, but simply divides color depth by 8;
          // therefore 15-bit bitmaps are saved only partially? is this a bug? or?
          case 15:
            out->WriteArray(&thispic->GetScanLine(cc)[0], thispic->GetWidth(), 1);
            break;
          case 16:
            out->WriteArrayOfInt16((const int16_t*)&thispic->GetScanLine(cc)[0], thispic->GetWidth());
            break;
          case 32:
            out->WriteArrayOfInt32((const int32_t*)&thispic->GetScanLine(cc)[0], thispic->GetWidth());
            break;
          }
        }
    }
}

// On Windows we could just use IIDFromString but this is platform-independant
void convert_guid_from_text_to_binary(const char *guidText, unsigned char *buffer)
{
    guidText++; // skip {
    for (int bytesDone = 0; bytesDone < 16; bytesDone++)
    {
        if (*guidText == '-')
            guidText++;

        char tempString[3];
        tempString[0] = guidText[0];
        tempString[1] = guidText[1];
        tempString[2] = 0;
        int thisByte = 0;
        sscanf(tempString, "%X", &thisByte);

        buffer[bytesDone] = thisByte;
        guidText += 2;
    }

    // Swap bytes to give correct GUID order
    unsigned char temp;
    temp = buffer[0]; buffer[0] = buffer[3]; buffer[3] = temp;
    temp = buffer[1]; buffer[1] = buffer[2]; buffer[2] = temp;
    temp = buffer[4]; buffer[4] = buffer[5]; buffer[5] = temp;
    temp = buffer[6]; buffer[6] = buffer[7]; buffer[7] = temp;
}

Bitmap *read_serialized_bitmap(Stream *in) {
    Bitmap *thispic;
    int picwid = in->ReadInt32();
    int pichit = in->ReadInt32();
    int piccoldep = in->ReadInt32();
    thispic = BitmapHelper::CreateBitmap(picwid,pichit,piccoldep);
    if (thispic == NULL)
        return NULL;
    for (int vv=0; vv < pichit; vv++)
    {
      switch (piccoldep)
      {
      case 8:
      // CHECKME: originally, AGS does not use real BPP here, but simply divides color depth by 8
      case 15:
        in->ReadArray(thispic->GetScanLineForWriting(vv), picwid, 1);
        break;
      case 16:
        in->ReadArrayOfInt16((int16_t*)thispic->GetScanLineForWriting(vv), picwid);
        break;
      case 32:
        in->ReadArrayOfInt32((int32_t*)thispic->GetScanLineForWriting(vv), picwid);
        break;
      }
    }

    return thispic;
}

void skip_serialized_bitmap(Stream *in)
{
    int picwid = in->ReadInt32();
    int pichit = in->ReadInt32();
    int piccoldep = in->ReadInt32();
    // CHECKME: originally, AGS does not use real BPP here, but simply divides color depth by 8
    int bpp = piccoldep / 8;
    in->Seek(picwid * pichit * bpp);
}

long write_screen_shot_for_vista(Stream *out, Bitmap *screenshot)
{
    long fileSize = 0;
    char tempFileName[MAX_PATH];
    sprintf(tempFileName, "%s""_tmpscht.bmp", saveGameDirectory);

	screenshot->SaveToFile(tempFileName, palette);

    update_polled_stuff_if_runtime();

    if (exists(tempFileName))
    {
        fileSize = file_size_ex(tempFileName);
        char *buffer = (char*)malloc(fileSize);

        Stream *temp_in = Common::File::OpenFileRead(tempFileName);
        temp_in->Read(buffer, fileSize);
        delete temp_in;
        unlink(tempFileName);

        out->Write(buffer, fileSize);
        free(buffer);
    }
    return fileSize;
}

void WriteGameSetupStructBase_Aligned(Stream *out)
{
    AlignedStream align_s(out, Common::kAligned_Write);
    game.GameSetupStructBase::WriteToFile(&align_s);
}

<<<<<<< HEAD
void WriteCharacterExtras_Aligned(Stream *out)
{
    AlignedStream align_s(out, Common::kAligned_Write);
    for (int i = 0; i < game.numcharacters; ++i)
    {
        charextra[i].WriteToFile(&align_s);
        align_s.Reset();
    }
}

void save_game_palette(Stream *out)
{
    out->WriteArray(&palette[0],sizeof(color),256);
}

void save_game_dialogs(Stream *out)
{
    for (int bb=0;bb<game.numdialog;bb++)
        out->WriteArrayOfInt32(&dialog[bb].optionflags[0],MAXTOPICOPTIONS);
}

// [IKM] yea, okay this is just plain silly name :)
void save_game_more_dynamic_values(Stream *out)
{
    out->WriteInt32(mouse_on_iface);
    out->WriteInt32(-1); // mouse_on_iface_button
    out->WriteInt32(-1); // mouse_pushed_iface
    out->WriteInt32 (ifacepopped);
    out->WriteInt32(game_paused);
    //out->WriteInt32(mi.trk);
}

void WriteAnimatedButtons_Aligned(Stream *out)
{
    AlignedStream align_s(out, Common::kAligned_Write);
    for (int i = 0; i < numAnimButs; ++i)
    {
        animbuts[i].WriteToFile(&align_s);
        align_s.Reset();
    }
}

void save_game_gui(Stream *out)
{
    GUI::WriteGUI(guis, out, true);
    out->WriteInt32(numAnimButs);
    WriteAnimatedButtons_Aligned(out);
}

void save_game_audiocliptypes(Stream *out)
{
    out->WriteInt32(game.audioClipTypeCount);
    for (int i = 0; i < game.audioClipTypeCount; ++i)
    {
        game.audioClipTypes[i].WriteToFile(out);
    }
}

void save_game_thisroom(Stream *out)
{
    out->WriteArrayOfInt16(&thisroom.regionLightLevel[0],MAX_REGIONS);
    out->WriteArrayOfInt32(&thisroom.regionTintLevel[0],MAX_REGIONS);
    out->WriteArrayOfInt16(&thisroom.walk_area_zoom[0],MAX_WALK_AREAS + 1);
    out->WriteArrayOfInt16(&thisroom.walk_area_zoom2[0],MAX_WALK_AREAS + 1);
}

void save_game_ambientsounds(Stream *out)
{
    for (int i = 0; i < MAX_SOUND_CHANNELS; ++i)
    {
        ambient[i].WriteToFile(out);
    }
    //out->WriteArray (&ambient[0], sizeof(AmbientSound), MAX_SOUND_CHANNELS);
}

void WriteOverlays_Aligned(Stream *out)
{
    AlignedStream align_s(out, Common::kAligned_Write);
    for (int i = 0; i < numscreenover; ++i)
    {
        screenover[i].WriteToFile(&align_s);
        align_s.Reset();
    }
}

void save_game_overlays(Stream *out)
{
    out->WriteInt32(numscreenover);
    WriteOverlays_Aligned(out);
    for (int bb=0;bb<numscreenover;bb++) {
        serialize_bitmap (screenover[bb].pic, out);
    }
}

void save_game_dynamic_surfaces(Stream *out)
{
    for (int bb = 0; bb < MAX_DYNAMIC_SURFACES; bb++)
    {
        if (dynamicallyCreatedSurfaces[bb] == NULL)
        {
            out->WriteInt8(0);
        }
        else
        {
            out->WriteInt8(1);
            serialize_bitmap(dynamicallyCreatedSurfaces[bb], out);
        }
    }
}

void save_game_displayed_room_status(Stream *out)
{
    if (displayed_room >= 0) {

        for (int bb = 0; bb < MAX_BSCENE; bb++) {
            if (play.raw_modified[bb])
                serialize_bitmap (thisroom.ebscene[bb], out);
        }

        out->WriteInt32 ((raw_saved_screen == NULL) ? 0 : 1);
        if (raw_saved_screen)
            serialize_bitmap (raw_saved_screen, out);

        // save the current troom, in case they save in room 600 or whatever
        WriteRoomStatus_Aligned(&troom, out);
        if (troom.tsdatasize>0)
            out->Write(&troom.tsdata[0],troom.tsdatasize);

    }
}

void save_game_globalvars(Stream *out)
{
    out->WriteInt32 (numGlobalVars);
    for (int i = 0; i < numGlobalVars; ++i)
    {
        globalvars[i].Write(out);
    }
}

void save_game_views(Stream *out)
{
    out->WriteInt32 (game.numviews);
    for (int bb = 0; bb < game.numviews; bb++) {
        for (int cc = 0; cc < views[bb].numLoops; cc++) {
            for (int dd = 0; dd < views[bb].loops[cc].numFrames; dd++)
            {
                out->WriteInt32(views[bb].loops[cc].frames[dd].sound);
                out->WriteInt32(views[bb].loops[cc].frames[dd].pic);
            }
        }
    }
}

void save_game_audioclips_and_crossfade(Stream *out)
{
    out->WriteInt32(game.audioClipCount);
    for (int bb = 0; bb <= MAX_SOUND_CHANNELS; bb++)
    {
        if ((channels[bb] != NULL) && (channels[bb]->done == 0) && (channels[bb]->sourceClip != NULL))
        {
            out->WriteInt32(((ScriptAudioClip*)channels[bb]->sourceClip)->id);
            out->WriteInt32(channels[bb]->get_pos());
            out->WriteInt32(channels[bb]->priority);
            out->WriteInt32(channels[bb]->repeat ? 1 : 0);
            out->WriteInt32(channels[bb]->vol);
            out->WriteInt32(channels[bb]->panning);
            out->WriteInt32(channels[bb]->volAsPercentage);
            out->WriteInt32(channels[bb]->panningAsPercentage);
            out->WriteInt32(channels[bb]->speed);
        }
        else
        {
            out->WriteInt32(-1);
        }
    }
    out->WriteInt32(crossFading);
    out->WriteInt32(crossFadeVolumePerStep);
    out->WriteInt32(crossFadeStep);
    out->WriteInt32(crossFadeVolumeAtStart);
}

void WriteGameState_Aligned(Stream *out)
{
    AlignedStream align_s(out, Common::kAligned_Write);
    play.WriteToFile_v321(&align_s);
}

=======
>>>>>>> 1efeae1a
#define MAGICNUMBER 0xbeefcafe

void create_savegame_screenshot(Bitmap *&screenShot)
{
    if (game.options[OPT_SAVESCREENSHOT]) {
        int usewid = play.screenshot_width;
        int usehit = play.screenshot_height;
        if (usewid > virtual_screen->GetWidth())
            usewid = virtual_screen->GetWidth();
        if (usehit > virtual_screen->GetHeight())
            usehit = virtual_screen->GetHeight();

        if ((play.screenshot_width < 16) || (play.screenshot_height < 16))
            quit("!Invalid game.screenshot_width/height, must be from 16x16 to screen res");

        if (gfxDriver->UsesMemoryBackBuffer())
        {
            screenShot = BitmapHelper::CreateBitmap(usewid, usehit, virtual_screen->GetColorDepth());
            screenShot->StretchBlt(virtual_screen,
				RectWH(0, 0, virtual_screen->GetWidth(), virtual_screen->GetHeight()),
				RectWH(0, 0, screenShot->GetWidth(), screenShot->GetHeight()));
        }
        else
        {
            // FIXME this weird stuff! (related to incomplete OpenGL renderer)
#if defined(IOS_VERSION) || defined(ANDROID_VERSION)
            int color_depth = (psp_gfx_renderer > 0) ? 32 : System_GetColorDepth();
#else
            int color_depth = System_GetColorDepth();
#endif
            Bitmap *tempBlock = BitmapHelper::CreateBitmap(virtual_screen->GetWidth(), virtual_screen->GetHeight(), color_depth);
            gfxDriver->GetCopyOfScreenIntoBitmap(tempBlock);

            screenShot = BitmapHelper::CreateBitmap(usewid, usehit, color_depth);
            screenShot->StretchBlt(tempBlock,
				RectWH(0, 0, tempBlock->GetWidth(), tempBlock->GetHeight()),
				RectWH(0, 0, screenShot->GetWidth(), screenShot->GetHeight()));

            delete tempBlock;
        }
    }
}

void save_game(int slotn, const char*descript) {

    // dont allow save in rep_exec_always, because we dont save
    // the state of blocked scripts
    can_run_delayed_command();

    if (inside_script) {
        strcpy(curscript->postScriptSaveSlotDescription[curscript->queue_action(ePSASaveGame, slotn, "SaveGameSlot")], descript);
        return;
    }

    if (platform->GetDiskFreeSpaceMB() < 2) {
        Display("ERROR: There is not enough disk space free to save the game. Clear some disk space and try again.");
        return;
    }

    VALIDATE_STRING(descript);
    String nametouse;
    nametouse = get_save_game_path(slotn);

    Bitmap *screenShot = NULL;

    // Screenshot
    create_savegame_screenshot(screenShot);

    Common::PStream out = StartSavegame(nametouse, descript, screenShot);
    if (out == NULL)
        quit("save_game: unable to open savegame file for writing");

    update_polled_stuff_if_runtime();

    // Actual dynamic game data is saved here
    SaveGameState(out);

    if (screenShot != NULL)
    {
        int screenShotOffset = out->GetPosition() - sizeof(RICH_GAME_MEDIA_HEADER);
        int screenShotSize = write_screen_shot_for_vista(out.get(), screenShot);

        update_polled_stuff_if_runtime();

        out.reset(Common::File::OpenFile(nametouse, Common::kFile_Open, Common::kFile_ReadWrite));
        out->Seek(12, kSeekBegin);
        out->WriteInt32(screenShotOffset);
        out->Seek(4);
        out->WriteInt32(screenShotSize);
    }

    if (screenShot != NULL)
        delete screenShot;
}

char rbuffer[200];

SavegameError restore_game_head_dynamic_values(Stream *in, RestoredData &r_data)
{
    r_data.FPS = in->ReadInt32();
    r_data.CursorMode = in->ReadInt32();
    r_data.CursorID = in->ReadInt32();
    offsetx = in->ReadInt32();
    offsety = in->ReadInt32();
    loopcounter = in->ReadInt32();

    return kSvgErr_NoError;
}

void restore_game_spriteset(Stream *in)
{
    // ensure the sprite set is at least as large as it was
    // when the game was saved
    spriteset.enlargeTo(in->ReadInt32());
    // get serialized dynamic sprites
    int sprnum = in->ReadInt32();
    while (sprnum) {
        unsigned char spriteflag = in->ReadByte();
        add_dynamic_sprite(sprnum, read_serialized_bitmap(in));
        game.spriteflags[sprnum] = spriteflag;
        sprnum = in->ReadInt32();
    }
}

SavegameError restore_game_scripts(Stream *in, const PreservedParams &pp, RestoredData &r_data)
{
    // read the global script data segment
    int gdatasize = in->ReadInt32();
    if (pp.GlScDataSize != gdatasize)
    {
        Debug::Printf(kDbgMsg_Error, "Restore game error: mismatching size of global script data");
        return kSvgErr_GameContentAssertion;
    }
    r_data.GlobalScript.Len = gdatasize;
    r_data.GlobalScript.Data.reset(new char[gdatasize]);
    in->Read(r_data.GlobalScript.Data.get(), gdatasize);

    if (in->ReadInt32() != numScriptModules)
    {
        Debug::Printf(kDbgMsg_Error, "Restore game error: mismatching number of script modules");
        return kSvgErr_GameContentAssertion;
    }
    r_data.ScriptModules.resize(numScriptModules);
    for (int i = 0; i < numScriptModules; ++i)
    {
        size_t module_size = in->ReadInt32();
        if (pp.ScMdDataSize[i] != module_size)
        {
            Debug::Printf(kDbgMsg_Error, "Restore game error: mismatching size of script module data, module %d", i);
            return kSvgErr_GameContentAssertion;
        }
        r_data.ScriptModules[i].Len = module_size;
        r_data.ScriptModules[i].Data.reset(new char[module_size]);
        in->Read(r_data.ScriptModules[i].Data.get(), module_size);
    }
    return kSvgErr_NoError;
}

void ReadRoomStatus_Aligned(RoomStatus *roomstat, Stream *in)
{
    AlignedStream align_s(in, Common::kAligned_Read);
    roomstat->ReadFromFile_v321(&align_s);
}

void restore_game_room_state(Stream *in)
{
    int vv;

    displayed_room = in->ReadInt32();

    // read the room state for all the rooms the player has been in
    RoomStatus* roomstat;
    int beenhere;
    for (vv=0;vv<MAX_ROOMS;vv++)
    {
        beenhere = in->ReadByte();
        if (beenhere)
        {
            roomstat = getRoomStatus(vv);
            roomstat->beenhere = beenhere;

            if (roomstat->beenhere)
            {
                ReadRoomStatus_Aligned(roomstat, in);
                if (roomstat->tsdatasize > 0)
                {
                    roomstat->tsdata=(char*)malloc(roomstat->tsdatasize + 8);  // JJS: Why allocate 8 additional bytes?
                    in->Read(&roomstat->tsdata[0], roomstat->tsdatasize);
                }
            }
        }
    }
}

void ReadGameState_Aligned(Stream *in)
{
    AlignedStream align_s(in, Common::kAligned_Read);
    play.ReadFromSavegame(&align_s, true);
}

void restore_game_play_ex_data(Stream *in)
{
    if (play.num_do_once_tokens > 0)
    {
        play.do_once_tokens = (char**)malloc(sizeof(char*) * play.num_do_once_tokens);
        for (int bb = 0; bb < play.num_do_once_tokens; bb++)
        {
            fgetstring_limit(rbuffer, in, 200);
            play.do_once_tokens[bb] = (char*)malloc(strlen(rbuffer) + 1);
            strcpy(play.do_once_tokens[bb], rbuffer);
        }
    }

    in->ReadArrayOfInt32(&play.gui_draw_order[0], game.numgui);
}

void restore_game_play(Stream *in)
{
    // preserve the replay settings
    int playback_was = play.playback, recording_was = play.recording;
    int gamestep_was = play.gamestep;
    int screenfadedout_was = play.screen_is_faded_out;
    int roomchanges_was = play.room_changes;
    // make sure the pointer is preserved
    int *gui_draw_order_was = play.gui_draw_order;

    ReadGameState_Aligned(in);

    play.screen_is_faded_out = screenfadedout_was;
    play.playback = playback_was;
    play.recording = recording_was;
    play.gamestep = gamestep_was;
    play.room_changes = roomchanges_was;
    play.gui_draw_order = gui_draw_order_was;

    restore_game_play_ex_data(in);
}

void ReadMoveList_Aligned(Stream *in)
{
    AlignedStream align_s(in, Common::kAligned_Read);
    for (int i = 0; i < game.numcharacters + MAX_INIT_SPR + 1; ++i)
    {
        mls[i].ReadFromFile(&align_s);
        align_s.Reset();
    }
}

void ReadGameSetupStructBase_Aligned(Stream *in)
{
    AlignedStream align_s(in, Common::kAligned_Read);
    game.GameSetupStructBase::ReadFromFile(&align_s);
}

void ReadCharacterExtras_Aligned(Stream *in)
{
    AlignedStream align_s(in, Common::kAligned_Read);
    for (int i = 0; i < game.numcharacters; ++i)
    {
        charextra[i].ReadFromFile(&align_s);
        align_s.Reset();
    }
}

void restore_game_palette(Stream *in)
{
    in->ReadArray(&palette[0],sizeof(color),256);
}

void restore_game_dialogs(Stream *in)
{
    for (int vv=0;vv<game.numdialog;vv++)
        in->ReadArrayOfInt32(&dialog[vv].optionflags[0],MAXTOPICOPTIONS);
}

void restore_game_more_dynamic_values(Stream *in)
{
    mouse_on_iface=in->ReadInt32();
    in->ReadInt32(); // mouse_on_iface_button
    in->ReadInt32(); // mouse_pushed_iface
    ifacepopped = in->ReadInt32();
    game_paused=in->ReadInt32();
}

void ReadAnimatedButtons_Aligned(Stream *in)
{
    AlignedStream align_s(in, Common::kAligned_Read);
    for (int i = 0; i < numAnimButs; ++i)
    {
        animbuts[i].ReadFromFile(&align_s);
        align_s.Reset();
    }
}

SavegameError restore_game_gui(Stream *in, int numGuisWas)
{
    GUI::ReadGUI(guis, in);
    game.numgui = guis.size();

    if (numGuisWas != game.numgui)
    {
        Debug::Printf(kDbgMsg_Error, "Restore game error: mismatching number of GUI");
        return kSvgErr_GameContentAssertion;
    }

    numAnimButs = in->ReadInt32();
    ReadAnimatedButtons_Aligned(in);
    return kSvgErr_NoError;
}

SavegameError restore_game_audiocliptypes(Stream *in)
{
    if (in->ReadInt32() != game.audioClipTypeCount)
    {
        Debug::Printf(kDbgMsg_Error, "Restore game error: mismatching number of Audio Clip Types");
        return kSvgErr_GameContentAssertion;
    }

    for (int i = 0; i < game.audioClipTypeCount; ++i)
    {
        game.audioClipTypes[i].ReadFromFile(in);
    }
    return kSvgErr_NoError;
}

void restore_game_thisroom(Stream *in, RestoredData &r_data)
{
    in->ReadArrayOfInt16(r_data.RoomLightLevels, MAX_REGIONS);
    in->ReadArrayOfInt32(r_data.RoomTintLevels, MAX_REGIONS);
    in->ReadArrayOfInt16(r_data.RoomZoomLevels1, MAX_WALK_AREAS + 1);
    in->ReadArrayOfInt16(r_data.RoomZoomLevels2, MAX_WALK_AREAS + 1);
}

void restore_game_ambientsounds(Stream *in, RestoredData &r_data)
{
    int bb;

    for (int i = 0; i < MAX_SOUND_CHANNELS; ++i)
    {
        ambient[i].ReadFromFile(in);
    }

    for (bb = 1; bb < MAX_SOUND_CHANNELS; bb++) {
        if (ambient[bb].channel == 0)
            r_data.DoAmbient[bb] = 0;
        else {
            r_data.DoAmbient[bb] = ambient[bb].num;
            ambient[bb].channel = 0;
        }
    }
}

void ReadOverlays_Aligned(Stream *in)
{
    AlignedStream align_s(in, Common::kAligned_Read);
    for (int i = 0; i < numscreenover; ++i)
    {
        screenover[i].ReadFromFile(&align_s);
        align_s.Reset();
    }
}

void restore_game_overlays(Stream *in)
{
    numscreenover = in->ReadInt32();
    ReadOverlays_Aligned(in);
    for (int bb=0;bb<numscreenover;bb++) {
        if (screenover[bb].hasSerializedBitmap)
            screenover[bb].pic = read_serialized_bitmap(in);
    }
}

void restore_game_dynamic_surfaces(Stream *in, RestoredData &r_data)
{
    // load into a temp array since ccUnserialiseObjects will destroy
    // it otherwise
    r_data.DynamicSurfaces.resize(MAX_DYNAMIC_SURFACES);
    for (int i = 0; i < MAX_DYNAMIC_SURFACES; ++i)
    {
        if (in->ReadInt8() == 0)
        {
            r_data.DynamicSurfaces[i] = NULL;
        }
        else
        {
            r_data.DynamicSurfaces[i] = read_serialized_bitmap(in);
        }
    }
}

void restore_game_displayed_room_status(Stream *in, RestoredData &r_data)
{
    int bb;
    for (bb = 0; bb < MAX_BSCENE; bb++)
        r_data.RoomBkgScene[bb] = NULL;

    if (displayed_room >= 0) {

        for (bb = 0; bb < MAX_BSCENE; bb++) {
            r_data.RoomBkgScene[bb] = NULL;
            if (play.raw_modified[bb]) {
                r_data.RoomBkgScene[bb] = read_serialized_bitmap (in);
            }
        }
        bb = in->ReadInt32();

        if (bb)
            raw_saved_screen = read_serialized_bitmap(in);

        // get the current troom, in case they save in room 600 or whatever
        ReadRoomStatus_Aligned(&troom, in);

        if (troom.tsdatasize > 0) {
            troom.tsdata=(char*)malloc(troom.tsdatasize+5);
            in->Read(&troom.tsdata[0],troom.tsdatasize);
        }
        else
            troom.tsdata = NULL;
    }
}

SavegameError restore_game_globalvars(Stream *in)
{
    if (in->ReadInt32() != numGlobalVars)
    {
        Debug::Printf(kDbgMsg_Error, "Restore game error: mismatching number of Global Variables");
        return kSvgErr_GameContentAssertion;
    }

    for (int i = 0; i < numGlobalVars; ++i)
    {
        globalvars[i].Read(in);
    }
    return kSvgErr_NoError;
}

SavegameError restore_game_views(Stream *in)
{
    if (in->ReadInt32() != game.numviews)
    {
        Debug::Printf(kDbgMsg_Error, "Restore game error: mismatching number of Views");
        return kSvgErr_GameContentAssertion;
    }

    for (int bb = 0; bb < game.numviews; bb++) {
        for (int cc = 0; cc < views[bb].numLoops; cc++) {
            for (int dd = 0; dd < views[bb].loops[cc].numFrames; dd++)
            {
                views[bb].loops[cc].frames[dd].sound = in->ReadInt32();
                views[bb].loops[cc].frames[dd].pic = in->ReadInt32();
            }
        }
    }
    return kSvgErr_NoError;
}

SavegameError restore_game_audioclips_and_crossfade(Stream *in, RestoredData &r_data)
{
    if (in->ReadInt32() != game.audioClipCount)
    {
        Debug::Printf(kDbgMsg_Error, "Restore game error: mismatching number of Audio Clips");
        return kSvgErr_GameContentAssertion;
    }

    for (int i = 0; i <= MAX_SOUND_CHANNELS; ++i)
    {
        RestoredData::ChannelInfo &chan_info = r_data.AudioChans[i];
        chan_info.Pos = 0;
        chan_info.ClipID = in->ReadInt32();
        if (chan_info.ClipID >= 0)
        {
            if (chan_info.ClipID >= game.audioClipCount)
            {
                Debug::Printf(kDbgMsg_Error, "Restore game error: invalid audio clip index");
                return kSvgErr_GameObjectInitFailed;
            }

            chan_info.Pos = in->ReadInt32();
            if (chan_info.Pos < 0)
                chan_info.Pos = 0;
            chan_info.Priority = in->ReadInt32();
            chan_info.Repeat = in->ReadInt32();
            chan_info.Vol = in->ReadInt32();
            chan_info.Pan = in->ReadInt32();
            chan_info.VolAsPercent = in->ReadInt32();
            chan_info.PanAsPercent = in->ReadInt32();
            chan_info.Speed = 1000;
            chan_info.Speed = in->ReadInt32();
        }
    }
    crossFading = in->ReadInt32();
    crossFadeVolumePerStep = in->ReadInt32();
    crossFadeStep = in->ReadInt32();
    crossFadeVolumeAtStart = in->ReadInt32();
    return kSvgErr_NoError;
}

SavegameError restore_game_data(Stream *in, SavegameVersion svg_version, const PreservedParams &pp, RestoredData &r_data)
{
    int vv;

    SavegameError err = restore_game_head_dynamic_values(in, r_data);
    if (err != kSvgErr_NoError)
        return err;
    restore_game_spriteset(in);

    update_polled_stuff_if_runtime();

    err = restore_game_scripts(in, pp, r_data);
    if (err != kSvgErr_NoError)
        return err;
    restore_game_room_state(in);
    restore_game_play(in);
    ReadMoveList_Aligned(in);

    // save pointer members before reading
    char* gswas=game.globalscript;
    ccScript* compsc=game.compiled_script;
    CharacterInfo* chwas=game.chars;
    WordsDictionary *olddict = game.dict;
    char* mesbk[MAXGLOBALMES];
    int numchwas = game.numcharacters;
    for (vv=0;vv<MAXGLOBALMES;vv++) mesbk[vv]=game.messages[vv];
    int numdiwas = game.numdialog;
    int numinvwas = game.numinvitems;
    int numviewswas = game.numviews;
    int numGuisWas = game.numgui;

    ReadGameSetupStructBase_Aligned(in);

    // Delete unneeded data
    // TODO: reorganize this (may be solved by optimizing safe format too)
    delete [] game.load_messages;
    game.load_messages = NULL;

    if (game.numdialog!=numdiwas)
    {
        Debug::Printf(kDbgMsg_Error, "Restore game error: mismatching number of Dialogs");
        return kSvgErr_GameContentAssertion;
    }
    if (numchwas != game.numcharacters)
    {
        Debug::Printf(kDbgMsg_Error, "Restore game error: mismatching number of Characters");
        return kSvgErr_GameContentAssertion;
    }
    if (numinvwas != game.numinvitems)
    {
        Debug::Printf(kDbgMsg_Error, "Restore game error: mismatching number of Inventory Items");
        return kSvgErr_GameContentAssertion;
    }
    if (game.numviews != numviewswas)
    {
        Debug::Printf(kDbgMsg_Error, "Restore game error: mismatching number of Views");
        return kSvgErr_GameContentAssertion;
    }

    game.ReadFromSaveGame_v321(in, gswas, compsc, chwas, olddict, mesbk);

    // Modified custom properties are read separately to keep existing save format
    play.ReadCustomProperties_v340(in);

    ReadCharacterExtras_Aligned(in);
    restore_game_palette(in);
    restore_game_dialogs(in);
    restore_game_more_dynamic_values(in);
    err = restore_game_gui(in, numGuisWas);
    if (err != kSvgErr_NoError)
        return err;
    err = restore_game_audiocliptypes(in);
    if (err != kSvgErr_NoError)
        return err;
    restore_game_thisroom(in, r_data);
    restore_game_ambientsounds(in, r_data);
    restore_game_overlays(in);

    update_polled_stuff_if_runtime();

    restore_game_dynamic_surfaces(in, r_data);

    update_polled_stuff_if_runtime();

    restore_game_displayed_room_status(in, r_data);
    err = restore_game_globalvars(in);
    if (err != kSvgErr_NoError)
        return err;
    err = restore_game_views(in);
    if (err != kSvgErr_NoError)
        return err;

    if (in->ReadInt32() != MAGICNUMBER+1)
    {
        Debug::Printf(kDbgMsg_Error, "Restore game error: MAGICNUMBER not found before Audio Clips");
        return kSvgErr_InconsistentFormat;
    }

    err = restore_game_audioclips_and_crossfade(in, r_data);
    if (err != kSvgErr_NoError)
        return err;

    // [IKM] Plugins expect FILE pointer! // TODO something with this later
    pl_run_plugin_hooks(AGSE_RESTOREGAME, (long)((Common::FileStream*)in)->GetHandle());
    if (in->ReadInt32() != (unsigned)MAGICNUMBER)
        return kSvgErr_InconsistentPlugin;

    // save the new room music vol for later use
    r_data.RoomVolume = in->ReadInt32();

    if (ccUnserializeAllObjects(in, &ccUnserializer))
    {
        Debug::Printf(kDbgMsg_Error, "Restore game error: managed pool deserialization failed: %s", ccErrorString);
        return kSvgErr_GameObjectInitFailed;
    }

    // preserve legacy music type setting
    current_music_type = in->ReadInt32();

    return kSvgErr_NoError;
}

int gameHasBeenRestored = 0;
int oldeip;

bool read_savedgame_description(const String &savedgame, String &description)
{
    SavegameDescription desc;
    SavegameError err = OpenSavegame(savedgame, desc, kSvgDesc_UserText);
    if (err == kSvgErr_NoError)
    {
        description = desc.UserText;
        return true;
    }
    return false;
}

bool read_savedgame_screenshot(const String &savedgame, int &want_shot)
{
    want_shot = 0;

    SavegameDescription desc;
    SavegameError err = OpenSavegame(savedgame, desc, kSvgDesc_UserImage);
    if (err != kSvgErr_NoError)
        return false;

    if (desc.UserImage.get())
    {
        int slot = spriteset.findFreeSlot();
        if (slot > 0)
        {
            // add it into the sprite set
            add_dynamic_sprite(slot, ReplaceBitmapWithSupportedFormat(desc.UserImage.release()));
            want_shot = slot;
        }
    }
    return true;
}

SavegameError load_game(const String &path, int slotNumber, bool &data_overwritten)
{
    data_overwritten = false;
    gameHasBeenRestored++;

    oldeip = our_eip;
    our_eip = 2050;

    SavegameError err;
    SavegameSource src;
    SavegameDescription desc;
    err = OpenSavegame(path, src, desc, kSvgDesc_EnvInfo);

    our_eip = 2051;

    // saved in incompatible enviroment
    if (err != kSvgErr_NoError)
        return err;
    // CHECKME: is this color depth test still essential? if yes, is there possible workaround?
    else if (desc.ColorDepth != System_GetColorDepth())
        return kSvgErr_DifferentColorDepth;
    else if (!src.InputStream.get())
        return kSvgErr_NoStream;

    // saved with different game file
    if (Path::ComparePaths(desc.MainDataFilename, usetup.main_data_filename))
    {
        // [IKM] 2012-11-26: this is a workaround, indeed.
        // Try to find wanted game's executable; if it does not exist,
        // continue loading savedgame in current game, and pray for the best
        get_install_dir_path(gamefilenamebuf, desc.MainDataFilename);
        if (Common::File::TestReadFile(gamefilenamebuf))
        {
            RunAGSGame (desc.MainDataFilename, 0, 0);
            load_new_game_restore = slotNumber;
            return kSvgErr_NoError;
        }
        Common::Debug::Printf(kDbgMsg_Warn, "WARNING: the saved game '%s' references game file '%s', but it cannot be found in the current directory. Trying to restore in the running game instead.",
            path.GetCStr(), desc.MainDataFilename.GetCStr());
    }

    // do the actual restore
    err = RestoreGameState(src.InputStream, src.Version);
    data_overwritten = true;
    if (err != kSvgErr_NoError)
        return err;
    src.InputStream.reset();
    our_eip = oldeip;

    // ensure keyboard buffer is clean
    // use the raw versions rather than the rec_ versions so we don't
    // interfere with the replay sync
    while (keypressed()) readkey();
    // call "After Restore" event callback
    run_on_event(GE_RESTORE_GAME, RuntimeScriptValue().SetInt32(slotNumber));
    return kSvgErr_NoError;
}

bool try_restore_save(int slot)
{
    return try_restore_save(get_save_game_path(slot), slot);
}

bool try_restore_save(const Common::String &path, int slot)
{
    bool data_overwritten;
    SavegameError err = load_game(path, slot, data_overwritten);
    if (err != kSvgErr_NoError)
    {
        String error = String::FromFormat("Unable to restore game:\n%s", GetSavegameErrorText(err).GetCStr());
        // currently AGS cannot properly revert to stable state if some of the
        // game data was released or overwritten by the data from save file,
        // this is why we tell engine to shutdown if that happened.
        if (data_overwritten)
            quitprintf(error);
        else
            Display(error);
        return false;
    }
    return true;
}

void start_skipping_cutscene () {
    play.fast_forward = 1;
    // if a drop-down icon bar is up, remove it as it will pause the game
    if (ifacepopped>=0)
        remove_popup_interface(ifacepopped);

    // if a text message is currently displayed, remove it
    if (is_text_overlay > 0)
        remove_screen_overlay(OVER_TEXTMSG);

}

void check_skip_cutscene_keypress (int kgn) {

    if ((play.in_cutscene > 0) && (play.in_cutscene != 3)) {
        if ((kgn != 27) && ((play.in_cutscene == 1) || (play.in_cutscene == 5)))
            ;
        else
            start_skipping_cutscene();
    }

}

// Helper functions used by StartCutscene/EndCutscene, but also
// by SkipUntilCharacterStops
void initialize_skippable_cutscene() {
    play.end_cutscene_music = -1;
}

void stop_fast_forwarding() {
    // when the skipping of a cutscene comes to an end, update things
    play.fast_forward = 0;
    setpal();
    if (play.end_cutscene_music >= 0)
        newmusic(play.end_cutscene_music);

    // Restore actual volume of sounds
    for (int aa = 0; aa < MAX_SOUND_CHANNELS; aa++)
    {
        if ((channels[aa] != NULL) && (!channels[aa]->done))
        {
            channels[aa]->set_mute(false);
        }
    }

    update_music_volume();
}

// allowHotspot0 defines whether Hotspot 0 returns LOCTYPE_HOTSPOT
// or whether it returns 0
int __GetLocationType(int xxx,int yyy, int allowHotspot0) {
    getloctype_index = 0;
    // If it's not in ProcessClick, then return 0 when over a GUI
    if ((GetGUIAt(xxx, yyy) >= 0) && (getloctype_throughgui == 0))
        return 0;

    getloctype_throughgui = 0;

    xxx += offsetx;
    yyy += offsety;
    if ((xxx>=thisroom.width) | (xxx<0) | (yyy<0) | (yyy>=thisroom.height))
        return 0;

    // check characters, objects and walkbehinds, work out which is
    // foremost visible to the player
    int charat = is_pos_on_character(xxx,yyy);
    int hsat = get_hotspot_at(xxx,yyy);
    int objat = GetObjectAt(xxx - offsetx, yyy - offsety);

    int wbat = thisroom.object->GetPixel(xxx, yyy);

    if (wbat <= 0) wbat = 0;
    else wbat = croom->walkbehind_base[wbat];

    int winner = 0;
    // if it's an Ignore Walkbehinds object, then ignore the walkbehind
    if ((objat >= 0) && ((objs[objat].flags & OBJF_NOWALKBEHINDS) != 0))
        wbat = 0;
    if ((charat >= 0) && ((game.chars[charat].flags & CHF_NOWALKBEHINDS) != 0))
        wbat = 0;

    if ((charat >= 0) && (objat >= 0)) {
        if ((wbat > obj_lowest_yp) && (wbat > char_lowest_yp))
            winner = LOCTYPE_HOTSPOT;
        else if (obj_lowest_yp > char_lowest_yp)
            winner = LOCTYPE_OBJ;
        else
            winner = LOCTYPE_CHAR;
    }
    else if (charat >= 0) {
        if (wbat > char_lowest_yp)
            winner = LOCTYPE_HOTSPOT;
        else
            winner = LOCTYPE_CHAR;
    }
    else if (objat >= 0) {
        if (wbat > obj_lowest_yp)
            winner = LOCTYPE_HOTSPOT;
        else
            winner = LOCTYPE_OBJ;
    }

    if (winner == 0) {
        if (hsat >= 0)
            winner = LOCTYPE_HOTSPOT;
    }

    if ((winner == LOCTYPE_HOTSPOT) && (!allowHotspot0) && (hsat == 0))
        winner = 0;

    if (winner == LOCTYPE_HOTSPOT)
        getloctype_index = hsat;
    else if (winner == LOCTYPE_CHAR)
        getloctype_index = charat;
    else if (winner == LOCTYPE_OBJ)
        getloctype_index = objat;

    return winner;
}

void display_switch_out()
{
    switched_away = true;
    // Always unlock mouse when switching out from the game
    Mouse::UnlockFromWindow();
    platform->ExitFullscreenMode();
}

void display_switch_out_suspend()
{
    // this is only called if in SWITCH_PAUSE mode
    //debug_script_warn("display_switch_out");
    display_switch_out();

    switching_away_from_game++;

    platform->DisplaySwitchOut();

    // allow background running temporarily to halt the sound
    if (set_display_switch_mode(SWITCH_BACKGROUND) == -1)
        set_display_switch_mode(SWITCH_BACKAMNESIA);

    // stop the sound stuttering
    for (int i = 0; i <= MAX_SOUND_CHANNELS; i++) {
        if ((channels[i] != NULL) && (channels[i]->done == 0)) {
            channels[i]->pause();
        }
    }

    rest(1000);

    // restore the callbacks
    SetMultitasking(0);

    switching_away_from_game--;
}

void display_switch_in()
{
    switched_away = false;
    if (gfxDriver)
    {
        DisplayMode mode = gfxDriver->GetDisplayMode();
        if (!mode.Windowed)
            platform->EnterFullscreenMode(mode);
    }
    // If auto lock option is set, lock mouse to the game window
    if (usetup.mouse_auto_lock && scsystem.windowed)
        Mouse::TryLockToWindow();
}

void display_switch_in_resume()
{
    display_switch_in();

    for (int i = 0; i <= MAX_SOUND_CHANNELS; i++) {
        if ((channels[i] != NULL) && (channels[i]->done == 0)) {
            channels[i]->resume();
        }
    }

    // This can cause a segfault on Linux
#if !defined (LINUX_VERSION)
    if (gfxDriver->UsesMemoryBackBuffer())  // make sure all borders are cleared
        gfxDriver->ClearRectangle(0, 0, game.size.Width - 1, game.size.Height - 1, NULL);
#endif

    platform->DisplaySwitchIn();
}

void replace_tokens(const char*srcmes,char*destm, int maxlen) {
    int indxdest=0,indxsrc=0;
    const char*srcp;
    char *destp;
    while (srcmes[indxsrc]!=0) {
        srcp=&srcmes[indxsrc];
        destp=&destm[indxdest];
        if ((strncmp(srcp,"@IN",3)==0) | (strncmp(srcp,"@GI",3)==0)) {
            int tokentype=0;
            if (srcp[1]=='I') tokentype=1;
            else tokentype=2;
            int inx=atoi(&srcp[3]);
            srcp++;
            indxsrc+=2;
            while (srcp[0]!='@') {
                if (srcp[0]==0) quit("!Display: special token not terminated");
                srcp++;
                indxsrc++;
            }
            char tval[10];
            if (tokentype==1) {
                if ((inx<1) | (inx>=game.numinvitems))
                    quit("!Display: invalid inv item specified in @IN@");
                sprintf(tval,"%d",playerchar->inv[inx]);
            }
            else {
                if ((inx<0) | (inx>=MAXGSVALUES))
                    quit("!Display: invalid global int index speicifed in @GI@");
                sprintf(tval,"%d",GetGlobalInt(inx));
            }
            strcpy(destp,tval);
            indxdest+=strlen(tval);
        }
        else {
            destp[0]=srcp[0];
            indxdest++;
            indxsrc++;
        }
        if (indxdest >= maxlen - 3)
            break;
    }
    destm[indxdest]=0;
}

const char *get_global_message (int msnum) {
    if (game.messages[msnum-500] == NULL)
        return "";
    return get_translation(game.messages[msnum-500]);
}

void get_message_text (int msnum, char *buffer, char giveErr) {
    int maxlen = 9999;
    if (!giveErr)
        maxlen = MAX_MAXSTRLEN;

    if (msnum>=500) { //quit("global message requseted, nto yet supported");

        if ((msnum >= MAXGLOBALMES + 500) || (game.messages[msnum-500]==NULL)) {
            if (giveErr)
                quit("!DisplayGlobalMessage: message does not exist");
            buffer[0] = 0;
            return;
        }
        buffer[0] = 0;
        replace_tokens(get_translation(game.messages[msnum-500]), buffer, maxlen);
        return;
    }
    else if (msnum >= thisroom.nummes) {
        if (giveErr)
            quit("!DisplayMessage: Invalid message number to display");
        buffer[0] = 0;
        return;
    }

    buffer[0]=0;
    replace_tokens(get_translation(thisroom.message[msnum]), buffer, maxlen);
}

bool unserialize_audio_script_object(int index, const char *objectType, const char *serializedData, int dataSize)
{
    if (strcmp(objectType, "AudioChannel") == 0)
    {
        ccDynamicAudio.Unserialize(index, serializedData, dataSize);
    }
    else if (strcmp(objectType, "AudioClip") == 0)
    {
        ccDynamicAudioClip.Unserialize(index, serializedData, dataSize);
    }
    else
    {
        return false;
    }
    return true;
}

//=============================================================================
//
// Script API Functions
//
//=============================================================================

#include "debug/out.h"
#include "script/script_api.h"
#include "script/script_runtime.h"

// int  (int audioType);
RuntimeScriptValue Sc_Game_IsAudioPlaying(const RuntimeScriptValue *params, int32_t param_count)
{
    API_SCALL_INT_PINT(Game_IsAudioPlaying);
}

// void (int audioType, int volumeDrop)
RuntimeScriptValue Sc_Game_SetAudioTypeSpeechVolumeDrop(const RuntimeScriptValue *params, int32_t param_count)
{
    API_SCALL_VOID_PINT2(Game_SetAudioTypeSpeechVolumeDrop);
}

// void (int audioType, int volume, int changeType)
RuntimeScriptValue Sc_Game_SetAudioTypeVolume(const RuntimeScriptValue *params, int32_t param_count)
{
    API_SCALL_VOID_PINT3(Game_SetAudioTypeVolume);
}

// void (int audioType)
RuntimeScriptValue Sc_Game_StopAudio(const RuntimeScriptValue *params, int32_t param_count)
{
    API_SCALL_VOID_PINT(Game_StopAudio);
}

// int (const char *newFilename)
RuntimeScriptValue Sc_Game_ChangeTranslation(const RuntimeScriptValue *params, int32_t param_count)
{
    API_SCALL_INT_POBJ(Game_ChangeTranslation, const char);
}

// int (const char *token)
RuntimeScriptValue Sc_Game_DoOnceOnly(const RuntimeScriptValue *params, int32_t param_count)
{
    API_SCALL_INT_POBJ(Game_DoOnceOnly, const char);
}

// int (int red, int grn, int blu)
RuntimeScriptValue Sc_Game_GetColorFromRGB(const RuntimeScriptValue *params, int32_t param_count)
{
    API_SCALL_INT_PINT3(Game_GetColorFromRGB);
}

// int (int viewNumber, int loopNumber)
RuntimeScriptValue Sc_Game_GetFrameCountForLoop(const RuntimeScriptValue *params, int32_t param_count)
{
    API_SCALL_INT_PINT2(Game_GetFrameCountForLoop);
}

// const char* (int x, int y)
RuntimeScriptValue Sc_Game_GetLocationName(const RuntimeScriptValue *params, int32_t param_count)
{
    API_SCALL_OBJ_PINT2(const char, myScriptStringImpl, Game_GetLocationName);
}

// int (int viewNumber)
RuntimeScriptValue Sc_Game_GetLoopCountForView(const RuntimeScriptValue *params, int32_t param_count)
{
    API_SCALL_INT_PINT(Game_GetLoopCountForView);
}

// int ()
RuntimeScriptValue Sc_Game_GetMODPattern(const RuntimeScriptValue *params, int32_t param_count)
{
    API_SCALL_INT(Game_GetMODPattern);
}

// int (int viewNumber, int loopNumber)
RuntimeScriptValue Sc_Game_GetRunNextSettingForLoop(const RuntimeScriptValue *params, int32_t param_count)
{
    API_SCALL_INT_PINT2(Game_GetRunNextSettingForLoop);
}

// const char* (int slnum)
RuntimeScriptValue Sc_Game_GetSaveSlotDescription(const RuntimeScriptValue *params, int32_t param_count)
{
    API_SCALL_OBJ_PINT(const char, myScriptStringImpl, Game_GetSaveSlotDescription);
}

// ScriptViewFrame* (int viewNumber, int loopNumber, int frame)
RuntimeScriptValue Sc_Game_GetViewFrame(const RuntimeScriptValue *params, int32_t param_count)
{
    API_SCALL_OBJAUTO_PINT3(ScriptViewFrame, Game_GetViewFrame);
}

// const char* (const char *msg)
RuntimeScriptValue Sc_Game_InputBox(const RuntimeScriptValue *params, int32_t param_count)
{
    API_SCALL_OBJ_POBJ(const char, myScriptStringImpl, Game_InputBox, const char);
}

// int (const char *newFolder)
RuntimeScriptValue Sc_Game_SetSaveGameDirectory(const RuntimeScriptValue *params, int32_t param_count)
{
    API_SCALL_INT_POBJ(Game_SetSaveGameDirectory, const char);
}

// void (int evenAmbient);
RuntimeScriptValue Sc_StopAllSounds(const RuntimeScriptValue *params, int32_t param_count)
{
    API_SCALL_VOID_PINT(StopAllSounds);
}

// int ()
RuntimeScriptValue Sc_Game_GetCharacterCount(const RuntimeScriptValue *params, int32_t param_count)
{
    API_SCALL_INT(Game_GetCharacterCount);
}

// int ()
RuntimeScriptValue Sc_Game_GetDialogCount(const RuntimeScriptValue *params, int32_t param_count)
{
    API_SCALL_INT(Game_GetDialogCount);
}

// const char *()
RuntimeScriptValue Sc_Game_GetFileName(const RuntimeScriptValue *params, int32_t param_count)
{
    API_SCALL_OBJ(const char, myScriptStringImpl, Game_GetFileName);
}

// int ()
RuntimeScriptValue Sc_Game_GetFontCount(const RuntimeScriptValue *params, int32_t param_count)
{
    API_SCALL_INT(Game_GetFontCount);
}

// const char* (int index)
RuntimeScriptValue Sc_Game_GetGlobalMessages(const RuntimeScriptValue *params, int32_t param_count)
{
    API_SCALL_OBJ_PINT(const char, myScriptStringImpl, Game_GetGlobalMessages);
}

/*
// [DEPRECATED] const char* (int index)
RuntimeScriptValue Sc_Game_GetGlobalStrings(const RuntimeScriptValue *params, int32_t param_count)
{
    API_SCALL_OBJ_PINT(const char, myScriptStringImpl, Game_GetGlobalStrings);
}
*/

/*
// [DEPRECATED] void  (int index, char *newval);
RuntimeScriptValue Sc_SetGlobalString(const RuntimeScriptValue *params, int32_t param_count)
{
    API_SCALL_VOID_PINT_POBJ(SetGlobalString, const char);
}
*/

// int ()
RuntimeScriptValue Sc_Game_GetGUICount(const RuntimeScriptValue *params, int32_t param_count)
{
    API_SCALL_INT(Game_GetGUICount);
}

// int ()
RuntimeScriptValue Sc_Game_GetIgnoreUserInputAfterTextTimeoutMs(const RuntimeScriptValue *params, int32_t param_count)
{
    API_SCALL_INT(Game_GetIgnoreUserInputAfterTextTimeoutMs);
}

// void (int newValueMs)
RuntimeScriptValue Sc_Game_SetIgnoreUserInputAfterTextTimeoutMs(const RuntimeScriptValue *params, int32_t param_count)
{
    API_SCALL_VOID_PINT(Game_SetIgnoreUserInputAfterTextTimeoutMs);
}

// int ()
RuntimeScriptValue Sc_Game_GetInSkippableCutscene(const RuntimeScriptValue *params, int32_t param_count)
{
    API_SCALL_INT(Game_GetInSkippableCutscene);
}

// int ()
RuntimeScriptValue Sc_Game_GetInventoryItemCount(const RuntimeScriptValue *params, int32_t param_count)
{
    API_SCALL_INT(Game_GetInventoryItemCount);
}

// int ()
RuntimeScriptValue Sc_Game_GetMinimumTextDisplayTimeMs(const RuntimeScriptValue *params, int32_t param_count)
{
    API_SCALL_INT(Game_GetMinimumTextDisplayTimeMs);
}

// void (int newTextMinTime)
RuntimeScriptValue Sc_Game_SetMinimumTextDisplayTimeMs(const RuntimeScriptValue *params, int32_t param_count)
{
    API_SCALL_VOID_PINT(Game_SetMinimumTextDisplayTimeMs);
}

// int ()
RuntimeScriptValue Sc_Game_GetMouseCursorCount(const RuntimeScriptValue *params, int32_t param_count)
{
    API_SCALL_INT(Game_GetMouseCursorCount);
}

// const char *()
RuntimeScriptValue Sc_Game_GetName(const RuntimeScriptValue *params, int32_t param_count)
{
    API_SCALL_OBJ(const char, myScriptStringImpl, Game_GetName);
}

// void (const char *newName)
RuntimeScriptValue Sc_Game_SetName(const RuntimeScriptValue *params, int32_t param_count)
{
    API_SCALL_VOID_POBJ(Game_SetName, const char);
}

// int ()
RuntimeScriptValue Sc_Game_GetNormalFont(const RuntimeScriptValue *params, int32_t param_count)
{
    API_SCALL_INT(Game_GetNormalFont);
}

// void  (int fontnum);
RuntimeScriptValue Sc_SetNormalFont(const RuntimeScriptValue *params, int32_t param_count)
{
    API_SCALL_VOID_PINT(SetNormalFont);
}

// int ()
RuntimeScriptValue Sc_Game_GetSkippingCutscene(const RuntimeScriptValue *params, int32_t param_count)
{
    API_SCALL_INT(Game_GetSkippingCutscene);
}

// int ()
RuntimeScriptValue Sc_Game_GetSpeechFont(const RuntimeScriptValue *params, int32_t param_count)
{
    API_SCALL_INT(Game_GetSpeechFont);
}

// void  (int fontnum);
RuntimeScriptValue Sc_SetSpeechFont(const RuntimeScriptValue *params, int32_t param_count)
{
    API_SCALL_VOID_PINT(SetSpeechFont);
}

// int (int spriteNum)
RuntimeScriptValue Sc_Game_GetSpriteWidth(const RuntimeScriptValue *params, int32_t param_count)
{
    API_SCALL_INT_PINT(Game_GetSpriteWidth);
}

// int (int spriteNum)
RuntimeScriptValue Sc_Game_GetSpriteHeight(const RuntimeScriptValue *params, int32_t param_count)
{
    API_SCALL_INT_PINT(Game_GetSpriteHeight);
}

// int ()
RuntimeScriptValue Sc_Game_GetTextReadingSpeed(const RuntimeScriptValue *params, int32_t param_count)
{
    API_SCALL_INT(Game_GetTextReadingSpeed);
}

// void (int newTextSpeed)
RuntimeScriptValue Sc_Game_SetTextReadingSpeed(const RuntimeScriptValue *params, int32_t param_count)
{
    API_SCALL_VOID_PINT(Game_SetTextReadingSpeed);
}

// const char* ()
RuntimeScriptValue Sc_Game_GetTranslationFilename(const RuntimeScriptValue *params, int32_t param_count)
{
    API_SCALL_OBJ(const char, myScriptStringImpl, Game_GetTranslationFilename);
}

// int ()
RuntimeScriptValue Sc_Game_GetViewCount(const RuntimeScriptValue *params, int32_t param_count)
{
    API_SCALL_INT(Game_GetViewCount);
}

RuntimeScriptValue Sc_Game_GetAudioClipCount(const RuntimeScriptValue *params, int32_t param_count)
{
    API_VARGET_INT(game.audioClipCount);
}

RuntimeScriptValue Sc_Game_GetAudioClip(const RuntimeScriptValue *params, int32_t param_count)
{
    API_SCALL_OBJ_PINT(ScriptAudioClip, ccDynamicAudioClip, Game_GetAudioClip);
}

RuntimeScriptValue Sc_Game_IsPluginLoaded(const RuntimeScriptValue *params, int32_t param_count)
{
    API_SCALL_BOOL_OBJ(pl_is_plugin_loaded, const char);
}


void RegisterGameAPI()
{
    ccAddExternalStaticFunction("Game::IsAudioPlaying^1",                       Sc_Game_IsAudioPlaying);
    ccAddExternalStaticFunction("Game::SetAudioTypeSpeechVolumeDrop^2",         Sc_Game_SetAudioTypeSpeechVolumeDrop);
    ccAddExternalStaticFunction("Game::SetAudioTypeVolume^3",                   Sc_Game_SetAudioTypeVolume);
    ccAddExternalStaticFunction("Game::StopAudio^1",                            Sc_Game_StopAudio);
    ccAddExternalStaticFunction("Game::ChangeTranslation^1",                    Sc_Game_ChangeTranslation);
    ccAddExternalStaticFunction("Game::DoOnceOnly^1",                           Sc_Game_DoOnceOnly);
    ccAddExternalStaticFunction("Game::GetColorFromRGB^3",                      Sc_Game_GetColorFromRGB);
    ccAddExternalStaticFunction("Game::GetFrameCountForLoop^2",                 Sc_Game_GetFrameCountForLoop);
    ccAddExternalStaticFunction("Game::GetLocationName^2",                      Sc_Game_GetLocationName);
    ccAddExternalStaticFunction("Game::GetLoopCountForView^1",                  Sc_Game_GetLoopCountForView);
    ccAddExternalStaticFunction("Game::GetMODPattern^0",                        Sc_Game_GetMODPattern);
    ccAddExternalStaticFunction("Game::GetRunNextSettingForLoop^2",             Sc_Game_GetRunNextSettingForLoop);
    ccAddExternalStaticFunction("Game::GetSaveSlotDescription^1",               Sc_Game_GetSaveSlotDescription);
    ccAddExternalStaticFunction("Game::GetViewFrame^3",                         Sc_Game_GetViewFrame);
    ccAddExternalStaticFunction("Game::InputBox^1",                             Sc_Game_InputBox);
    ccAddExternalStaticFunction("Game::SetSaveGameDirectory^1",                 Sc_Game_SetSaveGameDirectory);
    ccAddExternalStaticFunction("Game::StopSound^1",                            Sc_StopAllSounds);
    ccAddExternalStaticFunction("Game::get_CharacterCount",                     Sc_Game_GetCharacterCount);
    ccAddExternalStaticFunction("Game::get_DialogCount",                        Sc_Game_GetDialogCount);
    ccAddExternalStaticFunction("Game::get_FileName",                           Sc_Game_GetFileName);
    ccAddExternalStaticFunction("Game::get_FontCount",                          Sc_Game_GetFontCount);
    ccAddExternalStaticFunction("Game::geti_GlobalMessages",                    Sc_Game_GetGlobalMessages);
    //ccAddExternalStaticFunction("Game::geti_GlobalStrings",                     Sc_Game_GetGlobalStrings);// [DEPRECATED]
    //ccAddExternalStaticFunction("Game::seti_GlobalStrings",                     Sc_SetGlobalString);// [DEPRECATED]
    ccAddExternalStaticFunction("Game::get_GUICount",                           Sc_Game_GetGUICount);
    ccAddExternalStaticFunction("Game::get_IgnoreUserInputAfterTextTimeoutMs",  Sc_Game_GetIgnoreUserInputAfterTextTimeoutMs);
    ccAddExternalStaticFunction("Game::set_IgnoreUserInputAfterTextTimeoutMs",  Sc_Game_SetIgnoreUserInputAfterTextTimeoutMs);
    ccAddExternalStaticFunction("Game::get_InSkippableCutscene",                Sc_Game_GetInSkippableCutscene);
    ccAddExternalStaticFunction("Game::get_InventoryItemCount",                 Sc_Game_GetInventoryItemCount);
    ccAddExternalStaticFunction("Game::get_MinimumTextDisplayTimeMs",           Sc_Game_GetMinimumTextDisplayTimeMs);
    ccAddExternalStaticFunction("Game::set_MinimumTextDisplayTimeMs",           Sc_Game_SetMinimumTextDisplayTimeMs);
    ccAddExternalStaticFunction("Game::get_MouseCursorCount",                   Sc_Game_GetMouseCursorCount);
    ccAddExternalStaticFunction("Game::get_Name",                               Sc_Game_GetName);
    ccAddExternalStaticFunction("Game::set_Name",                               Sc_Game_SetName);
    ccAddExternalStaticFunction("Game::get_NormalFont",                         Sc_Game_GetNormalFont);
    ccAddExternalStaticFunction("Game::set_NormalFont",                         Sc_SetNormalFont);
    ccAddExternalStaticFunction("Game::get_SkippingCutscene",                   Sc_Game_GetSkippingCutscene);
    ccAddExternalStaticFunction("Game::get_SpeechFont",                         Sc_Game_GetSpeechFont);
    ccAddExternalStaticFunction("Game::set_SpeechFont",                         Sc_SetSpeechFont);
    ccAddExternalStaticFunction("Game::geti_SpriteWidth",                       Sc_Game_GetSpriteWidth);
    ccAddExternalStaticFunction("Game::geti_SpriteHeight",                      Sc_Game_GetSpriteHeight);
    ccAddExternalStaticFunction("Game::get_TextReadingSpeed",                   Sc_Game_GetTextReadingSpeed);
    ccAddExternalStaticFunction("Game::set_TextReadingSpeed",                   Sc_Game_SetTextReadingSpeed);
    ccAddExternalStaticFunction("Game::get_TranslationFilename",                Sc_Game_GetTranslationFilename);
    ccAddExternalStaticFunction("Game::get_ViewCount",                          Sc_Game_GetViewCount);
    ccAddExternalStaticFunction("Game::get_AudioClipCount",                     Sc_Game_GetAudioClipCount);
    ccAddExternalStaticFunction("Game::geti_AudioClips",                         Sc_Game_GetAudioClip);
    ccAddExternalStaticFunction("Game::IsPluginLoaded",                         Sc_Game_IsPluginLoaded);

    /* ----------------------- Registering unsafe exports for plugins -----------------------*/

    ccAddExternalFunctionForPlugin("Game::IsAudioPlaying^1",                       (void*)Game_IsAudioPlaying);
    ccAddExternalFunctionForPlugin("Game::SetAudioTypeSpeechVolumeDrop^2",         (void*)Game_SetAudioTypeSpeechVolumeDrop);
    ccAddExternalFunctionForPlugin("Game::SetAudioTypeVolume^3",                   (void*)Game_SetAudioTypeVolume);
    ccAddExternalFunctionForPlugin("Game::StopAudio^1",                            (void*)Game_StopAudio);
    ccAddExternalFunctionForPlugin("Game::ChangeTranslation^1",                    (void*)Game_ChangeTranslation);
    ccAddExternalFunctionForPlugin("Game::DoOnceOnly^1",                           (void*)Game_DoOnceOnly);
    ccAddExternalFunctionForPlugin("Game::GetColorFromRGB^3",                      (void*)Game_GetColorFromRGB);
    ccAddExternalFunctionForPlugin("Game::GetFrameCountForLoop^2",                 (void*)Game_GetFrameCountForLoop);
    ccAddExternalFunctionForPlugin("Game::GetLocationName^2",                      (void*)Game_GetLocationName);
    ccAddExternalFunctionForPlugin("Game::GetLoopCountForView^1",                  (void*)Game_GetLoopCountForView);
    ccAddExternalFunctionForPlugin("Game::GetMODPattern^0",                        (void*)Game_GetMODPattern);
    ccAddExternalFunctionForPlugin("Game::GetRunNextSettingForLoop^2",             (void*)Game_GetRunNextSettingForLoop);
    ccAddExternalFunctionForPlugin("Game::GetSaveSlotDescription^1",               (void*)Game_GetSaveSlotDescription);
    ccAddExternalFunctionForPlugin("Game::GetViewFrame^3",                         (void*)Game_GetViewFrame);
    ccAddExternalFunctionForPlugin("Game::InputBox^1",                             (void*)Game_InputBox);
    ccAddExternalFunctionForPlugin("Game::SetSaveGameDirectory^1",                 (void*)Game_SetSaveGameDirectory);
    ccAddExternalFunctionForPlugin("Game::StopSound^1",                            (void*)StopAllSounds);
    ccAddExternalFunctionForPlugin("Game::get_CharacterCount",                     (void*)Game_GetCharacterCount);
    ccAddExternalFunctionForPlugin("Game::get_DialogCount",                        (void*)Game_GetDialogCount);
    ccAddExternalFunctionForPlugin("Game::get_FileName",                           (void*)Game_GetFileName);
    ccAddExternalFunctionForPlugin("Game::get_FontCount",                          (void*)Game_GetFontCount);
    ccAddExternalFunctionForPlugin("Game::geti_GlobalMessages",                    (void*)Game_GetGlobalMessages);
    //ccAddExternalFunctionForPlugin("Game::geti_GlobalStrings",                     (void*)Game_GetGlobalStrings);// [DEPRECATED]
    //ccAddExternalFunctionForPlugin("Game::seti_GlobalStrings",                     (void*)SetGlobalString);// [DEPRECATED]
    ccAddExternalFunctionForPlugin("Game::get_GUICount",                           (void*)Game_GetGUICount);
    ccAddExternalFunctionForPlugin("Game::get_IgnoreUserInputAfterTextTimeoutMs",  (void*)Game_GetIgnoreUserInputAfterTextTimeoutMs);
    ccAddExternalFunctionForPlugin("Game::set_IgnoreUserInputAfterTextTimeoutMs",  (void*)Game_SetIgnoreUserInputAfterTextTimeoutMs);
    ccAddExternalFunctionForPlugin("Game::get_InSkippableCutscene",                (void*)Game_GetInSkippableCutscene);
    ccAddExternalFunctionForPlugin("Game::get_InventoryItemCount",                 (void*)Game_GetInventoryItemCount);
    ccAddExternalFunctionForPlugin("Game::get_MinimumTextDisplayTimeMs",           (void*)Game_GetMinimumTextDisplayTimeMs);
    ccAddExternalFunctionForPlugin("Game::set_MinimumTextDisplayTimeMs",           (void*)Game_SetMinimumTextDisplayTimeMs);
    ccAddExternalFunctionForPlugin("Game::get_MouseCursorCount",                   (void*)Game_GetMouseCursorCount);
    ccAddExternalFunctionForPlugin("Game::get_Name",                               (void*)Game_GetName);
    ccAddExternalFunctionForPlugin("Game::set_Name",                               (void*)Game_SetName);
    ccAddExternalFunctionForPlugin("Game::get_NormalFont",                         (void*)Game_GetNormalFont);
    ccAddExternalFunctionForPlugin("Game::set_NormalFont",                         (void*)SetNormalFont);
    ccAddExternalFunctionForPlugin("Game::get_SkippingCutscene",                   (void*)Game_GetSkippingCutscene);
    ccAddExternalFunctionForPlugin("Game::get_SpeechFont",                         (void*)Game_GetSpeechFont);
    ccAddExternalFunctionForPlugin("Game::set_SpeechFont",                         (void*)SetSpeechFont);
    ccAddExternalFunctionForPlugin("Game::geti_SpriteWidth",                       (void*)Game_GetSpriteWidth);
    ccAddExternalFunctionForPlugin("Game::geti_SpriteHeight",                      (void*)Game_GetSpriteHeight);
    ccAddExternalFunctionForPlugin("Game::get_TextReadingSpeed",                   (void*)Game_GetTextReadingSpeed);
    ccAddExternalFunctionForPlugin("Game::set_TextReadingSpeed",                   (void*)Game_SetTextReadingSpeed);
    ccAddExternalFunctionForPlugin("Game::get_TranslationFilename",                (void*)Game_GetTranslationFilename);
    ccAddExternalFunctionForPlugin("Game::get_ViewCount",                          (void*)Game_GetViewCount);
}

void RegisterStaticObjects()
{
    ccAddExternalStaticObject("game",&play, &GlobalStaticManager);
	ccAddExternalStaticObject("gs_globals",&play.globalvars[0], &GlobalStaticManager);
	ccAddExternalStaticObject("mouse",&scmouse, &GlobalStaticManager);
	ccAddExternalStaticObject("palette",&palette[0], &GlobalStaticManager);
	ccAddExternalStaticObject("system",&scsystem, &GlobalStaticManager);
	ccAddExternalStaticObject("savegameindex",&play.filenumbers[0], &GlobalStaticManager);
}<|MERGE_RESOLUTION|>--- conflicted
+++ resolved
@@ -1070,197 +1070,6 @@
     game.GameSetupStructBase::WriteToFile(&align_s);
 }
 
-<<<<<<< HEAD
-void WriteCharacterExtras_Aligned(Stream *out)
-{
-    AlignedStream align_s(out, Common::kAligned_Write);
-    for (int i = 0; i < game.numcharacters; ++i)
-    {
-        charextra[i].WriteToFile(&align_s);
-        align_s.Reset();
-    }
-}
-
-void save_game_palette(Stream *out)
-{
-    out->WriteArray(&palette[0],sizeof(color),256);
-}
-
-void save_game_dialogs(Stream *out)
-{
-    for (int bb=0;bb<game.numdialog;bb++)
-        out->WriteArrayOfInt32(&dialog[bb].optionflags[0],MAXTOPICOPTIONS);
-}
-
-// [IKM] yea, okay this is just plain silly name :)
-void save_game_more_dynamic_values(Stream *out)
-{
-    out->WriteInt32(mouse_on_iface);
-    out->WriteInt32(-1); // mouse_on_iface_button
-    out->WriteInt32(-1); // mouse_pushed_iface
-    out->WriteInt32 (ifacepopped);
-    out->WriteInt32(game_paused);
-    //out->WriteInt32(mi.trk);
-}
-
-void WriteAnimatedButtons_Aligned(Stream *out)
-{
-    AlignedStream align_s(out, Common::kAligned_Write);
-    for (int i = 0; i < numAnimButs; ++i)
-    {
-        animbuts[i].WriteToFile(&align_s);
-        align_s.Reset();
-    }
-}
-
-void save_game_gui(Stream *out)
-{
-    GUI::WriteGUI(guis, out, true);
-    out->WriteInt32(numAnimButs);
-    WriteAnimatedButtons_Aligned(out);
-}
-
-void save_game_audiocliptypes(Stream *out)
-{
-    out->WriteInt32(game.audioClipTypeCount);
-    for (int i = 0; i < game.audioClipTypeCount; ++i)
-    {
-        game.audioClipTypes[i].WriteToFile(out);
-    }
-}
-
-void save_game_thisroom(Stream *out)
-{
-    out->WriteArrayOfInt16(&thisroom.regionLightLevel[0],MAX_REGIONS);
-    out->WriteArrayOfInt32(&thisroom.regionTintLevel[0],MAX_REGIONS);
-    out->WriteArrayOfInt16(&thisroom.walk_area_zoom[0],MAX_WALK_AREAS + 1);
-    out->WriteArrayOfInt16(&thisroom.walk_area_zoom2[0],MAX_WALK_AREAS + 1);
-}
-
-void save_game_ambientsounds(Stream *out)
-{
-    for (int i = 0; i < MAX_SOUND_CHANNELS; ++i)
-    {
-        ambient[i].WriteToFile(out);
-    }
-    //out->WriteArray (&ambient[0], sizeof(AmbientSound), MAX_SOUND_CHANNELS);
-}
-
-void WriteOverlays_Aligned(Stream *out)
-{
-    AlignedStream align_s(out, Common::kAligned_Write);
-    for (int i = 0; i < numscreenover; ++i)
-    {
-        screenover[i].WriteToFile(&align_s);
-        align_s.Reset();
-    }
-}
-
-void save_game_overlays(Stream *out)
-{
-    out->WriteInt32(numscreenover);
-    WriteOverlays_Aligned(out);
-    for (int bb=0;bb<numscreenover;bb++) {
-        serialize_bitmap (screenover[bb].pic, out);
-    }
-}
-
-void save_game_dynamic_surfaces(Stream *out)
-{
-    for (int bb = 0; bb < MAX_DYNAMIC_SURFACES; bb++)
-    {
-        if (dynamicallyCreatedSurfaces[bb] == NULL)
-        {
-            out->WriteInt8(0);
-        }
-        else
-        {
-            out->WriteInt8(1);
-            serialize_bitmap(dynamicallyCreatedSurfaces[bb], out);
-        }
-    }
-}
-
-void save_game_displayed_room_status(Stream *out)
-{
-    if (displayed_room >= 0) {
-
-        for (int bb = 0; bb < MAX_BSCENE; bb++) {
-            if (play.raw_modified[bb])
-                serialize_bitmap (thisroom.ebscene[bb], out);
-        }
-
-        out->WriteInt32 ((raw_saved_screen == NULL) ? 0 : 1);
-        if (raw_saved_screen)
-            serialize_bitmap (raw_saved_screen, out);
-
-        // save the current troom, in case they save in room 600 or whatever
-        WriteRoomStatus_Aligned(&troom, out);
-        if (troom.tsdatasize>0)
-            out->Write(&troom.tsdata[0],troom.tsdatasize);
-
-    }
-}
-
-void save_game_globalvars(Stream *out)
-{
-    out->WriteInt32 (numGlobalVars);
-    for (int i = 0; i < numGlobalVars; ++i)
-    {
-        globalvars[i].Write(out);
-    }
-}
-
-void save_game_views(Stream *out)
-{
-    out->WriteInt32 (game.numviews);
-    for (int bb = 0; bb < game.numviews; bb++) {
-        for (int cc = 0; cc < views[bb].numLoops; cc++) {
-            for (int dd = 0; dd < views[bb].loops[cc].numFrames; dd++)
-            {
-                out->WriteInt32(views[bb].loops[cc].frames[dd].sound);
-                out->WriteInt32(views[bb].loops[cc].frames[dd].pic);
-            }
-        }
-    }
-}
-
-void save_game_audioclips_and_crossfade(Stream *out)
-{
-    out->WriteInt32(game.audioClipCount);
-    for (int bb = 0; bb <= MAX_SOUND_CHANNELS; bb++)
-    {
-        if ((channels[bb] != NULL) && (channels[bb]->done == 0) && (channels[bb]->sourceClip != NULL))
-        {
-            out->WriteInt32(((ScriptAudioClip*)channels[bb]->sourceClip)->id);
-            out->WriteInt32(channels[bb]->get_pos());
-            out->WriteInt32(channels[bb]->priority);
-            out->WriteInt32(channels[bb]->repeat ? 1 : 0);
-            out->WriteInt32(channels[bb]->vol);
-            out->WriteInt32(channels[bb]->panning);
-            out->WriteInt32(channels[bb]->volAsPercentage);
-            out->WriteInt32(channels[bb]->panningAsPercentage);
-            out->WriteInt32(channels[bb]->speed);
-        }
-        else
-        {
-            out->WriteInt32(-1);
-        }
-    }
-    out->WriteInt32(crossFading);
-    out->WriteInt32(crossFadeVolumePerStep);
-    out->WriteInt32(crossFadeStep);
-    out->WriteInt32(crossFadeVolumeAtStart);
-}
-
-void WriteGameState_Aligned(Stream *out)
-{
-    AlignedStream align_s(out, Common::kAligned_Write);
-    play.WriteToFile_v321(&align_s);
-}
-
-=======
->>>>>>> 1efeae1a
 #define MAGICNUMBER 0xbeefcafe
 
 void create_savegame_screenshot(Bitmap *&screenShot)
