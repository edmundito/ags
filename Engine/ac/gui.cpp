//=============================================================================
//
// Adventure Game Studio (AGS)
//
// Copyright (C) 1999-2011 Chris Jones and 2011-2025 various contributors
// The full list of copyright holders can be found in the Copyright.txt
// file, which is part of this source code distribution.
//
// The AGS source code is provided under the Artistic License 2.0.
// A copy of this license can be found in the file License.txt and at
// https://opensource.org/license/artistic-2-0/
//
//=============================================================================
#include <algorithm>
#include <cstdio>
#include <numeric>
#include <vector>
#include "ac/gui.h"
#include "ac/common.h"
#include "ac/character.h"
#include "ac/draw.h"
#include "ac/event.h"
#include "ac/gamesetup.h"
#include "ac/gamesetupstruct.h"
#include "ac/gamestate.h"
#include "ac/global_game.h"
#include "ac/global_gui.h"
#include "ac/global_screen.h"
#include "ac/guicontrol.h"
#include "ac/inventoryitem.h"
#include "ac/invwindow.h"
#include "ac/mouse.h"
#include "ac/object.h"
#include "ac/properties.h"
#include "ac/runtime_defines.h"
#include "ac/string.h"
#include "ac/system.h"
#include "ac/dynobj/cc_gui.h"
#include "ac/dynobj/cc_guicontrol.h"
#include "ac/dynobj/scriptobjects.h"
#include "ac/dynobj/dynobj_manager.h"
#include "debug/debug_log.h"
#include "device/mousew32.h"
#include "gfx/gfxfilter.h"
#include "gui/guibutton.h"
#include "gui/guimain.h"
#include "script/script.h"
#include "script/script_runtime.h"
#include "gfx/graphicsdriver.h"
#include "gfx/bitmap.h"
#include "script/runtimescriptvalue.h"
#include "util/geometry.h"
#include "util/string_compat.h"


using namespace AGS::Common;
using namespace AGS::Engine;


extern RoomStruct thisroom;
extern int cur_mode,cur_cursor;
extern std::vector<ScriptGUI> scrGui;
std::vector<std::vector<int>> StaticGUIControlsHandles;
extern GameSetupStruct game;
extern IGraphicsDriver *gfxDriver;

extern CCGUI ccDynamicGUI;
extern CCGUIControl ccDynamicGUIControl;
extern CCGUIButton ccDynamicGUIButton;
extern CCGUIInvWindow ccDynamicGUIInvWindow;
extern CCGUILabel ccDynamicGUILabel;
extern CCGUIListBox ccDynamicGUIListBox;
extern CCGUISlider ccDynamicGUISlider;
extern CCGUITextBox ccDynamicGUITextBox;


int ifacepopped=-1;  // currently displayed pop-up GUI (-1 if none)
int mouse_on_iface=-1;   // mouse cursor is over this interface
// cursor position relative to a focused gui control
int mouse_ifacebut_xoffs =- 1, mouse_ifacebut_yoffs =- 1;

int eip_guinum, eip_guiobj;


namespace AGS
{
namespace Engine
{
namespace GUIE
{

void MarkAllGUIForUpdate(bool redraw, bool reset_over_ctrl)
{
    for (auto &gui : guis)
    {
        if (redraw)
        {
            gui.MarkChanged();
            for (int i = 0; i < gui.GetControlCount(); ++i)
                gui.GetControl(i)->MarkChanged();
        }
        if (reset_over_ctrl)
            gui.ResetOverControl();
    }
}

void MarkForTranslationUpdate()
{
    for (auto &btn : guibuts)
    {
        if (btn.IsTranslated())
            btn.MarkChanged();
    }
    for (auto &lbl : guilabels)
    {
        if (lbl.IsTranslated())
            lbl.MarkChanged();
    }
    for (auto &list : guilist)
    {
        if (list.IsTranslated())
            list.MarkChanged();
    }
}

void MarkForFontUpdate(int font)
{
    const bool update_all = (font < 0);
    for (auto &btn : guibuts)
    {
        if (update_all || btn.Font == font)
            btn.OnResized();
    }
    for (auto &lbl : guilabels)
    {
        if (update_all || lbl.Font == font)
            lbl.OnResized();
    }
    for (auto &list : guilist)
    {
        if (update_all || list.Font == font)
            list.OnResized();
    }
    for (auto &tb : guitext)
    {
        if (update_all || tb.Font == font)
            tb.OnResized();
    }
}

void MarkSpecialLabelsForUpdate(GUILabelMacro macro)
{
    for (auto &lbl : guilabels)
    {
        if ((lbl.GetTextMacros() & macro) != 0)
        {
            lbl.MarkChanged();
        }
    }
}

void MarkInventoryForUpdate(int char_id, bool is_player)
{
    for (auto &btn : guibuts)
    {
        if (btn.GetPlaceholder() != kButtonPlace_None)
            btn.MarkChanged();
    }
    for (auto &inv : guiinv)
    {
        if ((char_id < 0) || (inv.CharId == char_id) || (is_player && inv.CharId < 0))
        {
            inv.MarkChanged();
        }
    }
}

} // namespace GUI
} // namespace Engine
} // namespace AGS


ScriptGUI* GUI_AsTextWindow(ScriptGUI *tehgui)
{ // Internally both GUI and TextWindow are implemented by same class
    return guis[tehgui->id].IsTextWindow() ? &scrGui[tehgui->id] : nullptr;
}

int GUI_GetPopupStyle(ScriptGUI *tehgui)
{
    return guis[tehgui->id].PopupStyle;
}

void GUI_SetVisible(ScriptGUI *tehgui, int isvisible) {
  if (isvisible)
    InterfaceOn(tehgui->id);
  else
    InterfaceOff(tehgui->id);
}

int GUI_GetVisible(ScriptGUI *tehgui) {
  return (guis[tehgui->id].IsVisible()) ? 1 : 0;
}

bool GUI_GetShown(ScriptGUI *tehgui) {
    return guis[tehgui->id].IsDisplayed();
}

int GUI_GetX(ScriptGUI *tehgui) {
  return guis[tehgui->id].X;
}

void GUI_SetX(ScriptGUI *tehgui, int x) {
  guis[tehgui->id].SetAt(x, guis[tehgui->id].Y);
}

int GUI_GetY(ScriptGUI *tehgui) {
  return guis[tehgui->id].Y;
}

void GUI_SetY(ScriptGUI *tehgui, int y) {
    guis[tehgui->id].SetAt(guis[tehgui->id].X, y);
}

void GUI_SetPosition(ScriptGUI *tehgui, int x, int y) {
    guis[tehgui->id].SetAt(x, y);
}

void GUI_SetSize(ScriptGUI *sgui, int w, int h) {
  if ((w < 1) || (h < 1))
    quitprintf("!SetGUISize: invalid dimensions (tried to set to %d x %d)", w, h);

  GUIMain *tehgui = &guis[sgui->id];

  if ((tehgui->Width == w) && (tehgui->Height == h))
    return;

  tehgui->SetSize(w, h);
  tehgui->MarkChanged();
}

int GUI_GetWidth(ScriptGUI *sgui) {
  return guis[sgui->id].Width;
}

int GUI_GetHeight(ScriptGUI *sgui) {
  return guis[sgui->id].Height;
}

void GUI_SetWidth(ScriptGUI *sgui, int newwid) {
  GUI_SetSize(sgui, newwid, GUI_GetHeight(sgui));
}

void GUI_SetHeight(ScriptGUI *sgui, int newhit) {
  GUI_SetSize(sgui, GUI_GetWidth(sgui), newhit);
}

void GUI_SetZOrder(ScriptGUI *tehgui, int z) {
  guis[tehgui->id].ZOrder = z;
  update_gui_zorder();
}

int GUI_GetZOrder(ScriptGUI *tehgui) {
  return guis[tehgui->id].ZOrder;
}

void GUI_SetClickable(ScriptGUI *tehgui, int clickable) {
  guis[tehgui->id].SetClickable(clickable != 0);
}

int GUI_GetClickable(ScriptGUI *tehgui) {
  return guis[tehgui->id].IsClickable() ? 1 : 0;
}

int GUI_GetID(ScriptGUI *tehgui) {
  return tehgui->id;
}

const char *GUI_GetScriptName(ScriptGUI *tehgui)
{
    return CreateNewScriptString(guis[tehgui->id].Name);
}

GUIObject* GUI_GetiControls(ScriptGUI *tehgui, int idx) {
  if ((idx < 0) || (idx >= guis[tehgui->id].GetControlCount()))
    return nullptr;
  return guis[tehgui->id].GetControl(idx);
}

int GUI_GetControlCount(ScriptGUI *tehgui) {
  return guis[tehgui->id].GetControlCount();
}

int GUI_GetPopupYPos(ScriptGUI *tehgui)
{
    return guis[tehgui->id].PopupAtMouseY;
}

void GUI_SetPopupYPos(ScriptGUI *tehgui, int newpos)
{
    if (!guis[tehgui->id].IsTextWindow())
        guis[tehgui->id].PopupAtMouseY = newpos;
}

void GUI_SetTransparency(ScriptGUI *tehgui, int trans) {
  if ((trans < 0) | (trans > 100))
    quit("!SetGUITransparency: transparency value must be between 0 and 100");

  guis[tehgui->id].SetTransparencyAsPercentage(trans);
}

int GUI_GetTransparency(ScriptGUI *tehgui) {
  return GfxDef::LegacyTrans255ToTrans100(guis[tehgui->id].Transparency);
}

void GUI_Centre(ScriptGUI *sgui) {
  GUIMain *tehgui = &guis[sgui->id];
  int x = play.GetUIViewport().GetWidth() / 2 - tehgui->Width / 2;
  int y = play.GetUIViewport().GetHeight() / 2 - tehgui->Height / 2;
  tehgui->SetAt(x, y);
}

void GUI_SetBackgroundGraphic(ScriptGUI *tehgui, int slotn) {
  if (guis[tehgui->id].BgImage != slotn) {
    guis[tehgui->id].BgImage = slotn;
    guis[tehgui->id].MarkChanged();
  }
}

int GUI_GetBackgroundGraphic(ScriptGUI *tehgui) {
  if (guis[tehgui->id].BgImage < 1)
    return 0;
  return guis[tehgui->id].BgImage;
}

void GUI_SetBackgroundColor(ScriptGUI *tehgui, int newcol)
{
    if (guis[tehgui->id].BgColor != newcol)
    {
        guis[tehgui->id].BgColor = newcol;
        guis[tehgui->id].MarkChanged();
    }
}

int GUI_GetBackgroundColor(ScriptGUI *tehgui)
{
    return guis[tehgui->id].BgColor;
}

void GUI_SetBorderColor(ScriptGUI *tehgui, int newcol)
{
    if (guis[tehgui->id].IsTextWindow())
        return;
    if (guis[tehgui->id].FgColor != newcol)
    {
        guis[tehgui->id].FgColor = newcol;
        guis[tehgui->id].MarkChanged();
    }
}

int GUI_GetBorderColor(ScriptGUI *tehgui)
{
    if (guis[tehgui->id].IsTextWindow())
        return 0;
    return guis[tehgui->id].FgColor;
}

void GUI_SetTextColor(ScriptGUI *tehgui, int newcol)
{
    if (!guis[tehgui->id].IsTextWindow())
        return;
    if (guis[tehgui->id].FgColor != newcol)
    {
        guis[tehgui->id].FgColor = newcol;
        guis[tehgui->id].MarkChanged();
    }
}

int GUI_GetTextColor(ScriptGUI *tehgui)
{
    if (!guis[tehgui->id].IsTextWindow())
        return 0;
    return guis[tehgui->id].FgColor;
}

int GUI_GetTextPadding(ScriptGUI *tehgui)
{
    return guis[tehgui->id].Padding;
}

void GUI_SetTextPadding(ScriptGUI *tehgui, int newpos)
{
    if (guis[tehgui->id].IsTextWindow())
        guis[tehgui->id].Padding = newpos;
}

int GetGUIAt(int xx, int yy) {
    // Test in the opposite order (from closer to further)
    for (auto g = play.gui_draw_order.crbegin(); g < play.gui_draw_order.crend(); ++g) {
        if (guis[*g].IsInteractableAt(xx, yy))
            return *g;
    }
    return -1;
}

ScriptGUI *GUI_GetAtScreenXY(int xx, int yy) {
    int guiid = GetGUIAt(xx, yy);
    if (guiid < 0)
        return nullptr;
    return &scrGui[guiid];
}

void GUI_Click(ScriptGUI *scgui, int mbut)
{
    process_interface_click(scgui->id, -1, mbut);
}

void GUI_ProcessClick(int x, int y, int mbut)
{
    int guiid = gui_get_interactable(x, y);
    if (guiid >= 0)
    { // simulate mouse click at the given coordinates
        guis[guiid].Poll(x, y);
        gui_on_mouse_down(guiid, mbut, x, y);
        gui_on_mouse_up(guiid, mbut, x, y);
    }
}

int GUI_GetBlendMode(ScriptGUI *gui) {
    return guis[gui->id].BlendMode;
}

void GUI_SetBlendMode(ScriptGUI *gui, int blend_mode) {
    guis[gui->id].BlendMode = ValidateBlendMode("GUI.BlendMode", blend_mode);
}

float GUI_GetRotation(ScriptGUI *gui) {
    return guis[gui->id].Rotation;
}

void GUI_SetRotation(ScriptGUI *gui, float rotation) {
    guis[gui->id].SetRotation(rotation);
}

float GUI_GetScaleX(ScriptGUI *gui) {
    return guis[gui->id].GetScale().X;
}

void GUI_SetScaleX(ScriptGUI *gui, float scalex) {
    guis[gui->id].SetScale(scalex, guis[gui->id].GetScale().Y);
}

float GUI_GetScaleY(ScriptGUI *gui) {
    return guis[gui->id].GetScale().Y;
}

void GUI_SetScaleY(ScriptGUI *gui, float scaley) {
    guis[gui->id].SetScale(guis[gui->id].GetScale().X, scaley);
}

void GUI_SetScale(ScriptGUI *gui, float scalex, float scaley) {
    guis[gui->id].SetScale(scalex, scaley);
}

int GUI_GetProperty(ScriptGUI *gui, const char *property)
{
    return get_int_property(game.guiProps[gui->id], play.guiProps[gui->id], property);
}

const char* GUI_GetTextProperty(ScriptGUI *gui, const char *property)
{
    return get_text_property_dynamic_string(game.guiProps[gui->id], play.guiProps[gui->id], property);
}

bool GUI_SetProperty(ScriptGUI *gui, const char *property, int value)
{
    return set_int_property(play.guiProps[gui->id], property, value);
}

bool GUI_SetTextProperty(ScriptGUI *gui, const char *property, const char *value)
{
    return set_text_property(play.guiProps[gui->id], property, value);
}

//=============================================================================

void remove_popup_interface(int ifacenum) {
    if (ifacepopped != ifacenum) return;
    ifacepopped=-1; UnPauseGame();
    guis[ifacenum].SetConceal(true);
    if (mousey<=guis[ifacenum].PopupAtMouseY)
        Mouse::SetPosition(Point(mousex, guis[ifacenum].PopupAtMouseY+2));
    if ((!IsInterfaceEnabled()) && (cur_cursor == cur_mode))
        // Only change the mouse cursor if it hasn't been specifically changed first
        set_mouse_cursor(CURS_WAIT);
    else if (IsInterfaceEnabled())
        set_default_cursor();

    if (ifacenum==mouse_on_iface) mouse_on_iface=-1;
}

void process_interface_click(int ifce, int btn, int mbut) {
    if (btn < 0) {
        // click on GUI background
        RuntimeScriptValue params[]{ RuntimeScriptValue().SetScriptObject(&scrGui[ifce], &ccDynamicGUI),
            RuntimeScriptValue().SetInt32(mbut) };
        QueueScriptFunction(kScTypeGame, ScriptFunctionRef(guis[ifce].ScriptModule, guis[ifce].OnClickHandler), 2, params);
        return;
    }

    int btype = guis[ifce].GetControlType(btn);
    int rtype=kGUIAction_None,rdata=0;
    if (btype==kGUIButton) {
        GUIButton*gbuto=(GUIButton*)guis[ifce].GetControl(btn);
        rtype=gbuto->ClickAction[kGUIClickLeft];
        rdata=gbuto->ClickData[kGUIClickLeft];
    }
    else if ((btype==kGUISlider) || (btype == kGUITextBox) || (btype == kGUIListBox))
        rtype = kGUIAction_RunScript;
    else quit("unknown GUI object triggered process_interface");

    if (rtype==kGUIAction_None) ;
    else if (rtype==kGUIAction_SetMode)
        set_cursor_mode(rdata);
    else if (rtype==kGUIAction_RunScript) {
        GUIObject *theObj = guis[ifce].GetControl(btn);
        // if the object has a special handler script then run it;
        // otherwise, run interface_click
        if ((theObj->GetEventCount() > 0) &&
            (!theObj->EventHandlers[0].IsEmpty()) &&
            DoesScriptFunctionExistInModules(theObj->EventHandlers[0]))
        {
            // control-specific event handler
            const ScriptFunctionRef fn_ref(guis[ifce].ScriptModule, theObj->EventHandlers[0]);
            if (theObj->GetEventArgs(0).FindChar(',') != String::NoIndex)
            {
                RuntimeScriptValue params[]{ RuntimeScriptValue().SetScriptObject(theObj, &ccDynamicGUIControl),
                    RuntimeScriptValue().SetInt32(mbut) };
                QueueScriptFunction(kScTypeGame, fn_ref, 2, params);
            }
            else
            {
                RuntimeScriptValue params[]{ RuntimeScriptValue().SetScriptObject(theObj, &ccDynamicGUIControl) };
                QueueScriptFunction(kScTypeGame, fn_ref, 1, params);
            }
        }
        else
        {
            RuntimeScriptValue params[]{ ifce , btn };
            QueueScriptFunction(kScTypeGame, "interface_click", 2, params);
        }
    }
}


void replace_macro_tokens(const char *text, String &fixed_text) {
    const char*curptr=&text[0];
    char tmpm[3];
    const char*endat = curptr + strlen(text);
    fixed_text.Empty();
    char tempo[STD_BUFFER_SIZE];

    while (1) {
        if (curptr[0]==0) break;
        if (curptr>=endat) break;
        if (curptr[0]=='@') {
            const char *curptrWasAt = curptr;
            char macroname[21]; int idd=0; curptr++;
            for (idd=0;idd<20;idd++) {
                if (curptr[0]=='@') {
                    macroname[idd]=0;
                    curptr++;
                    break;
                }
                // unterminated macro (eg. "@OVERHOTSPOT"), so abort
                if (curptr[0] == 0)
                    break;
                macroname[idd]=curptr[0];
                curptr++;
            }
            macroname[idd]=0;
            tempo[0]=0;
            if (ags_stricmp(macroname,"gamename")==0)
                snprintf(tempo, sizeof(tempo), "%s", play.game_name.GetCStr());
            else if (ags_stricmp(macroname,"overhotspot")==0) {
                // While game is in Wait mode, no overhotspot text
                if (!IsInterfaceEnabled())
                    tempo[0] = 0;
                else
                    GetLocationNameInBuf(mousex, mousey, tempo);
            }
            else { // not a macro, there's just a @ in the message
                curptr = curptrWasAt + 1;
                snprintf(tempo, sizeof(tempo), "%s", "@");
            }

            fixed_text.Append(tempo);
        }
        else {
            tmpm[0]=curptr[0]; tmpm[1]=0;
            fixed_text.Append(tmpm);
            curptr++;
        }
    }
}

bool sort_gui_less(const int g1, const int g2)
{
    return (guis[g1].ZOrder < guis[g2].ZOrder) ||
        ((guis[g1].ZOrder == guis[g2].ZOrder) && (g1 < g2));
}

void update_gui_zorder()
{
    std::sort(play.gui_draw_order.begin(), play.gui_draw_order.end(), sort_gui_less);
}

void prepare_gui_runtime(bool startup)
{
    // Trigger all guis and controls to recalculate their dynamic state;
    // here we achieve this by sending "On Resize" event, although there could
    // be a better way for this.
    for (auto &gui : guis)
    {
        for (int i = 0; i < gui.GetControlCount(); ++i)
        {
            GUIObject *guio = gui.GetControl(i);
            guio->IsActivated = false;
            guio->OnResized();
        }
    }
    // Reset particular states after loading game data
    if (startup)
    {
        // labels are not clickable by default
        // CHECKME: why are we doing this at all?
        for (auto &label : guilabels)
        {
            label.SetClickable(false);
        }
    }
    play.gui_draw_order.resize(guis.size());
    std::iota(play.gui_draw_order.begin(), play.gui_draw_order.end(), 0);
    update_gui_zorder();

    GUI::Options.DisabledStyle = static_cast<GuiDisableStyle>(game.options[OPT_DISABLEOFF]);
    GUIE::MarkAllGUIForUpdate(true, true);
}

void set_array_all_gui_controls_size()
{
    StaticGUIControlsHandles.resize(game.numgui);
    for (int i = 0; i < game.numgui; ++i) {
        auto const &gui = guis[i];
        StaticGUIControlsHandles[i] = std::vector<int>();
        StaticGUIControlsHandles[i].resize(gui.GetControlCount());
    }
}

void export_all_gui_controls()
{
    set_array_all_gui_controls_size();

    for (int i = 0; i < game.numgui; ++i)
    {
        auto const &gui = guis[i];
        for (int j = 0; j < gui.GetControlCount(); j++)
        {
            GUIObject *guio = gui.GetControl(j);
            IScriptObject *mgr;
            switch (gui.GetControlType(j))
            {
            case kGUIButton: mgr = &ccDynamicGUIButton; break;
            case kGUILabel: mgr = &ccDynamicGUILabel; break;
            case kGUIInvWindow: mgr = &ccDynamicGUIInvWindow; break;
            case kGUISlider: mgr = &ccDynamicGUISlider; break;
            case kGUITextBox: mgr = &ccDynamicGUITextBox; break;
            case kGUIListBox: mgr = &ccDynamicGUIListBox; break;
            default: mgr = nullptr; break;
            }

            if (!mgr)
                continue;

            int handle = ccRegisterPersistentObject(guio, mgr); // add ref for engine
            StaticGUIControlsHandles[i][j] = handle;
            if (!guio->Name.IsEmpty())
            {
                ccAddExternalScriptObjectHandle(guio->Name, &StaticGUIControlsHandles[i][j]);
            }
        }
    }
}

void unexport_gui_controls(int ee)
{
    for (int ff = 0; ff < guis[ee].GetControlCount(); ff++)
    {
        GUIObject *guio = guis[ee].GetControl(ff);
        if (!guio->Name.IsEmpty())
            ccRemoveExternalSymbol(guio->Name);
        if (!ccUnRegisterManagedObject(guio))
            quit("unable to unregister guicontrol object");
    }
}

void unexport_all_gui_controls()
{
    for (int i = 0; i < game.numgui; ++i)
    {
        unexport_gui_controls(i);
    }
    StaticGUIControlsHandles.clear();
}

void update_gui_disabled_status()
{
    // update GUI display status (perhaps we've gone into an interface disabled state)
    const GuiDisableStyle disabled_state_was = GUI::Context.DisabledState;
    GUI::Context.DisabledState = IsInterfaceEnabled() ?
        kGuiDis_Undefined : GUI::Options.DisabledStyle;

    if (disabled_state_was != GUI::Context.DisabledState)
    {
        // Mark guis for redraw and reset control-under-mouse detection
        GUIE::MarkAllGUIForUpdate(GUI::Options.DisabledStyle != kGuiDis_Unchanged, true);
        if (GUI::Options.DisabledStyle != kGuiDis_Unchanged)
        {
            invalidate_screen();
        }
    }
}

static bool should_skip_adjust_for_gui(const GUIMain &gui)
{
    return
        // not shown
        !gui.IsDisplayed() ||
        // completely offscreen
        !IsRectInsideRect(play.GetUIViewport(), RectWH(gui.X, gui.Y, gui.Width, gui.Height)) ||
        // fully transparent (? FIXME: this only checks background, but not controls)
        ((gui.BgColor == 0) && (gui.BgImage < 1)) || (gui.Transparency == 255);
}

int adjust_x_for_guis(int x, int y, bool assume_blocking) {
    if ((game.options[OPT_DISABLEOFF] == kGuiDis_Off) &&
        ((GUI::Context.DisabledState != kGuiDis_Undefined) || assume_blocking))
        return x; // All GUI off (or will be when the message is displayed)
    // If it's covered by a GUI, move it right a bit
    for (const auto &gui : guis) {
        if (should_skip_adjust_for_gui(gui))
            continue;
        // higher, lower or to the right from the message (?)
        if ((gui.X > x) || (gui.Y > y) || (gui.Y + gui.Height < y))
            continue;
        // try to deal with full-width GUIs across the top
        // FIXME: using a harcoded width in pixels...
        if (gui.X + gui.Width >= 280)
            continue;
        // Fix coordinates if x is inside the gui
        if (x < gui.X + gui.Width)
            x = gui.X + gui.Width + 2;
    }
    return x;
}

int adjust_y_for_guis(int y, bool assume_blocking) {
    if ((game.options[OPT_DISABLEOFF] == kGuiDis_Off) &&
        ((GUI::Context.DisabledState >= 0) || assume_blocking))
        return y; // All GUI off (or will be when the message is displayed)
    // If it's covered by a GUI, move it down a bit
    for (const auto &gui : guis) {
        if (should_skip_adjust_for_gui(gui))
            continue;
        // lower than the message
        if (gui.Y > y)
            continue;
        // try to deal with full-height GUIs down the left or right
        // FIXME: using a harcoded height in pixels...
        if (gui.Height > 50)
            continue;
        // Fix coordinates if y is inside the gui
        if (y < gui.Y + gui.Height)
            y = gui.Y + gui.Height + 2;
    }
    return y;
}

int gui_get_interactable(int x,int y)
{
    if ((game.options[OPT_DISABLEOFF] == kGuiDis_Off) && (GUI::Context.DisabledState >= 0))
        return -1;
    return GetGUIAt(x, y);
}

int gui_on_mouse_move(const int mx, const int my)
{
    int mouse_over_gui = -1;
    // If all GUIs are off, skip the loop
    if ((game.options[OPT_DISABLEOFF] == kGuiDis_Off) && (GUI::Context.DisabledState >= 0)) ;
    else {
        // Scan for mouse-y-pos GUIs, and pop one up if appropriate
        // Also work out the mouse-over GUI while we're at it
        // CHECKME: not sure why, but we're testing forward draw order here -
        // from farthest to nearest (this was in original code?)
        for (int guin : play.gui_draw_order) {
            if (guis[guin].IsInteractableAt(mx, my)) mouse_over_gui=guin;

            if (guis[guin].PopupStyle!=kGUIPopupMouseY) continue;
            if (play.complete_overlay_on > 0) break;  // interfaces disabled
            if (ifacepopped==guin) continue;
            if (!guis[guin].IsVisible()) continue;
            // Don't allow it to be popped up while skipping cutscene
            if (play.fast_forward) continue;

            if (mousey < guis[guin].PopupAtMouseY) {
                set_mouse_cursor(CURS_ARROW);
                guis[guin].SetConceal(false);
                ifacepopped=guin; PauseGame();
                break;
            }
        }
    }
    return mouse_over_gui;
}

// Tells if GUI common controls should react to this mouse button
// TODO: redesign this all, pass mouse button into GUI OnMouseButtonDown instead,
// handle the button difference there, per control.
inline bool gui_control_should_handle_button(int mbut)
{
    return (game.options[OPT_GUICONTROLMOUSEBUT] == kMouseAny) ||
        (game.options[OPT_GUICONTROLMOUSEBUT] == mbut);
}

void gui_on_mouse_hold(const int wasongui, const int wasbutdown)
{
    for (int i = 0; i < guis[wasongui].GetControlCount(); ++i)
    {
        GUIObject *guio = guis[wasongui].GetControl(i);
        if (!guio->IsActivated)
            continue;
        // We only handle "hold" event for Sliders, and only if mouse button is not restricted
        if (guis[wasongui].GetControlType(i) != kGUISlider)
            continue;
        if (!gui_control_should_handle_button(wasbutdown))
            continue;
        // GUI Slider repeatedly activates while being dragged
        guio->IsActivated = false;
        force_event(AGSEvent_GUI(wasongui, i, static_cast<eAGSMouseButton>(wasbutdown)));
        break;
    }
}

void gui_on_mouse_up(const int wasongui, const int wasbutdown, const int mx, const int my)
{
    GUIMain &gui = guis[wasongui];
    gui.OnMouseButtonUp();

<<<<<<< HEAD
    for (int i=0;i<gui.GetControlCount();i++) {
        GUIObject *guio = gui.GetControl(i);
        if (!guio->IsActivated) continue;
=======
    for (int i = 0; i < guis[wasongui].GetControlCount(); ++i)
    {
        GUIObject *guio = guis[wasongui].GetControl(i);
        if (!guio->IsActivated)
            continue;

>>>>>>> 88457977
        guio->IsActivated = false;
        if (!IsInterfaceEnabled())
            break;

<<<<<<< HEAD
        int cttype=gui.GetControlType(i);
        if ((cttype == kGUIButton) || (cttype == kGUISlider) || (cttype == kGUIListBox)) {
            force_event(AGSEvent_GUI(wasongui, i, static_cast<eAGSMouseButton>(wasbutdown)));
        }
        else if (cttype == kGUIInvWindow) {
            Point guipt = gui.GetGraphicSpace().WorldToLocal(mx, my);
            mouse_ifacebut_xoffs = guipt.X - (guio->X);
            mouse_ifacebut_yoffs = guipt.Y - (guio->Y);
            int iit=offset_over_inv((GUIInvWindow*)guio);
            if (iit>=0) {
=======
        bool click_handled = false;
        int cttype = guis[wasongui].GetControlType(i);
        if ((cttype == kGUIButton) || (cttype == kGUISlider) || (cttype == kGUIListBox))
        {
            if (gui_control_should_handle_button(wasbutdown))
            {
                click_handled = true;
                force_event(AGSEvent_GUI(wasongui, i, static_cast<eAGSMouseButton>(wasbutdown)));
            }
        }
        else if (cttype == kGUIInvWindow)
        {
            click_handled = true;
            mouse_ifacebut_xoffs = mx - (guio->X) - guis[wasongui].X;
            mouse_ifacebut_yoffs = my - (guio->Y) - guis[wasongui].Y;
            int iit = offset_over_inv((GUIInvWindow*)guio);
            if (iit >= 0)
            {
>>>>>>> 88457977
                play.used_inv_on = iit;
                if (game.options[OPT_HANDLEINVCLICKS])
                {
                    // Let the script handle the click
                    // LEFTINV is 5, RIGHTINV is 6
                    force_event(AGSEvent_Script(kTS_MouseClick, wasbutdown + 4, mx, my));
                }
                else if (wasbutdown == kMouseRight) // right-click is always Look
                {
                    RunInventoryInteraction(iit, MODE_LOOK);
                }
                else if (cur_mode == MODE_HAND)
                {
                    SetActiveInventory(iit);
                }
                else
                {
                    RunInventoryInteraction(iit, cur_mode);
                }
            }
        }
<<<<<<< HEAD
        else quit("clicked on unknown control type");
        if (gui.PopupStyle==kGUIPopupMouseY)
=======
        else
        {
            quit("clicked on unknown control type");
        }

        // Built-in behavior for PopupAtY guis: hide one if interacted with any control
        if ((guis[wasongui].PopupStyle == kGUIPopupMouseY) && click_handled)
>>>>>>> 88457977
            remove_popup_interface(wasongui);
        break;
    }

    run_on_event(kScriptEvent_GUIMouseUp, wasongui, wasbutdown, mx - guis[wasongui].X, my - guis[wasongui].Y);
}

void gui_on_mouse_down(const int guin, const int mbut, const int mx, const int my)
{
    debug_script_log("Mouse click over GUI %d", guin);

    // TODO: redesign this, pass mouse button into GUI OnMouseButtonDown instead,
    // handle the button difference there, per control.
    int over_ctrl = guis[guin].GetControlUnderMouse();
    if (over_ctrl >= 0)
    {
        // NOTE: we make exception for InvWindow control, as it has a special action for RMB
        if (gui_control_should_handle_button(mbut) ||
            (guis[guin].GetControlType(over_ctrl) == kGUIInvWindow))
        {
            guis[guin].OnMouseButtonDown(mx, my);
        }
    }
    else
    {
        // run GUI click handler if not on any control
        if (!guis[guin].OnClickHandler.IsEmpty())
            force_event(AGSEvent_GUI(guin, -1, static_cast<eAGSMouseButton>(mbut)));
    }

    run_on_event(kScriptEvent_GUIMouseDown, guin, mbut, mx - guis[guin].X, my - guis[guin].Y);
}

//=============================================================================
//
// Script API Functions
//
//=============================================================================

#include "ac/dynobj/scriptstring.h"
#include "ac/dynobj/scriptuserobject.h"
#include "debug/out.h"
#include "script/script_api.h"
#include "script/script_runtime.h"


ScriptGUI *GUI_GetByName(const char *name)
{
    return static_cast<ScriptGUI*>(ccGetScriptObjectAddress(name, ccDynamicGUI.GetType()));
}

ScriptUserObject *GUI_ScreenToGUIPoint(ScriptGUI *tehgui, int scrx, int scry, bool clipToGUI)
{
    GUIMain &gui = guis[tehgui->id];
    Point pt = gui.GetGraphicSpace().WorldToLocal(scrx, scry);
    if (clipToGUI && !RectWH(gui.X, gui.Y, gui.Width, gui.Height).IsInside(pt))
        return nullptr;
    return ScriptStructHelpers::CreatePoint(pt.X, pt.Y);
}

ScriptUserObject *GUI_GUIToScreenPoint(ScriptGUI *tehgui, int guix, int guiy, bool clipToGUI)
{
    GUIMain &gui = guis[tehgui->id];
    if (clipToGUI && !RectWH(gui.X, gui.Y, gui.Width, gui.Height).IsInside(guix, guiy))
        return nullptr;
    Point pt = gui.GetGraphicSpace().LocalToWorld(guix, guiy);
    return ScriptStructHelpers::CreatePoint(pt.X, pt.Y);
}


RuntimeScriptValue Sc_GUI_GetByName(const RuntimeScriptValue *params, int32_t param_count)
{
    API_SCALL_OBJ_POBJ(ScriptGUI, ccDynamicGUI, GUI_GetByName, const char);
}

// void GUI_Centre(ScriptGUI *sgui)
RuntimeScriptValue Sc_GUI_Centre(void *self, const RuntimeScriptValue *params, int32_t param_count)
{
    API_OBJCALL_VOID(ScriptGUI, GUI_Centre);
}

// ScriptGUI *(int xx, int yy)
RuntimeScriptValue Sc_GUI_GetAtScreenXY(const RuntimeScriptValue *params, int32_t param_count)
{
    API_SCALL_OBJ_PINT2(ScriptGUI, ccDynamicGUI, GUI_GetAtScreenXY);
}

// void (ScriptGUI *tehgui, int xx, int yy)
RuntimeScriptValue Sc_GUI_SetPosition(void *self, const RuntimeScriptValue *params, int32_t param_count)
{
    API_OBJCALL_VOID_PINT2(ScriptGUI, GUI_SetPosition);
}

// void (ScriptGUI *sgui, int widd, int hitt)
RuntimeScriptValue Sc_GUI_SetSize(void *self, const RuntimeScriptValue *params, int32_t param_count)
{
    API_OBJCALL_VOID_PINT2(ScriptGUI, GUI_SetSize);
}

// int (ScriptGUI *tehgui)
RuntimeScriptValue Sc_GUI_GetBackgroundGraphic(void *self, const RuntimeScriptValue *params, int32_t param_count)
{
    API_OBJCALL_INT(ScriptGUI, GUI_GetBackgroundGraphic);
}

// void (ScriptGUI *tehgui, int slotn)
RuntimeScriptValue Sc_GUI_SetBackgroundGraphic(void *self, const RuntimeScriptValue *params, int32_t param_count)
{
    API_OBJCALL_VOID_PINT(ScriptGUI, GUI_SetBackgroundGraphic);
}

RuntimeScriptValue Sc_GUI_GetBackgroundColor(void *self, const RuntimeScriptValue *params, int32_t param_count)
{
    API_OBJCALL_INT(ScriptGUI, GUI_GetBackgroundColor);
}

RuntimeScriptValue Sc_GUI_SetBackgroundColor(void *self, const RuntimeScriptValue *params, int32_t param_count)
{
    API_OBJCALL_VOID_PINT(ScriptGUI, GUI_SetBackgroundColor);
}

RuntimeScriptValue Sc_GUI_GetBorderColor(void *self, const RuntimeScriptValue *params, int32_t param_count)
{
    API_OBJCALL_INT(ScriptGUI, GUI_GetBorderColor);
}

RuntimeScriptValue Sc_GUI_SetBorderColor(void *self, const RuntimeScriptValue *params, int32_t param_count)
{
    API_OBJCALL_VOID_PINT(ScriptGUI, GUI_SetBorderColor);
}

RuntimeScriptValue Sc_GUI_GetTextColor(void *self, const RuntimeScriptValue *params, int32_t param_count)
{
    API_OBJCALL_INT(ScriptGUI, GUI_GetTextColor);
}

RuntimeScriptValue Sc_GUI_SetTextColor(void *self, const RuntimeScriptValue *params, int32_t param_count)
{
    API_OBJCALL_VOID_PINT(ScriptGUI, GUI_SetTextColor);
}

// int (ScriptGUI *tehgui)
RuntimeScriptValue Sc_GUI_GetClickable(void *self, const RuntimeScriptValue *params, int32_t param_count)
{
    API_OBJCALL_INT(ScriptGUI, GUI_GetClickable);
}

// void (ScriptGUI *tehgui, int clickable)
RuntimeScriptValue Sc_GUI_SetClickable(void *self, const RuntimeScriptValue *params, int32_t param_count)
{
    API_OBJCALL_VOID_PINT(ScriptGUI, GUI_SetClickable);
}

// int (ScriptGUI *tehgui)
RuntimeScriptValue Sc_GUI_GetControlCount(void *self, const RuntimeScriptValue *params, int32_t param_count)
{
    API_OBJCALL_INT(ScriptGUI, GUI_GetControlCount);
}

// GUIObject* (ScriptGUI *tehgui, int idx)
RuntimeScriptValue Sc_GUI_GetiControls(void *self, const RuntimeScriptValue *params, int32_t param_count)
{
    API_OBJCALL_OBJ_PINT(ScriptGUI, GUIObject, ccDynamicGUIControl, GUI_GetiControls);
}

// int (ScriptGUI *sgui)
RuntimeScriptValue Sc_GUI_GetHeight(void *self, const RuntimeScriptValue *params, int32_t param_count)
{
    API_OBJCALL_INT(ScriptGUI, GUI_GetHeight);
}

// void (ScriptGUI *sgui, int newhit)
RuntimeScriptValue Sc_GUI_SetHeight(void *self, const RuntimeScriptValue *params, int32_t param_count)
{
    API_OBJCALL_VOID_PINT(ScriptGUI, GUI_SetHeight);
}

// int (ScriptGUI *tehgui)
RuntimeScriptValue Sc_GUI_GetID(void *self, const RuntimeScriptValue *params, int32_t param_count)
{
    API_OBJCALL_INT(ScriptGUI, GUI_GetID);
}

RuntimeScriptValue Sc_GUI_GetScriptName(void *self, const RuntimeScriptValue *params, int32_t param_count)
{
    API_OBJCALL_OBJ(ScriptGUI, const char, myScriptStringImpl, GUI_GetScriptName);
}

RuntimeScriptValue Sc_GUI_GetPopupYPos(void *self, const RuntimeScriptValue *params, int32_t param_count)
{
    API_OBJCALL_INT(ScriptGUI, GUI_GetPopupYPos);
}

RuntimeScriptValue Sc_GUI_SetPopupYPos(void *self, const RuntimeScriptValue *params, int32_t param_count)
{
    API_OBJCALL_VOID_PINT(ScriptGUI, GUI_SetPopupYPos);
}

RuntimeScriptValue Sc_GUI_GetTextPadding(void *self, const RuntimeScriptValue *params, int32_t param_count)
{
    API_OBJCALL_INT(ScriptGUI, GUI_GetTextPadding);
}

RuntimeScriptValue Sc_GUI_SetTextPadding(void *self, const RuntimeScriptValue *params, int32_t param_count)
{
    API_OBJCALL_VOID_PINT(ScriptGUI, GUI_SetTextPadding);
}

// int (ScriptGUI *tehgui)
RuntimeScriptValue Sc_GUI_GetTransparency(void *self, const RuntimeScriptValue *params, int32_t param_count)
{
    API_OBJCALL_INT(ScriptGUI, GUI_GetTransparency);
}

// void (ScriptGUI *tehgui, int trans)
RuntimeScriptValue Sc_GUI_SetTransparency(void *self, const RuntimeScriptValue *params, int32_t param_count)
{
    API_OBJCALL_VOID_PINT(ScriptGUI, GUI_SetTransparency);
}

// int (ScriptGUI *tehgui)
RuntimeScriptValue Sc_GUI_GetVisible(void *self, const RuntimeScriptValue *params, int32_t param_count)
{
    API_OBJCALL_INT(ScriptGUI, GUI_GetVisible);
}

// void (ScriptGUI *tehgui, int isvisible)
RuntimeScriptValue Sc_GUI_SetVisible(void *self, const RuntimeScriptValue *params, int32_t param_count)
{
    API_OBJCALL_VOID_PINT(ScriptGUI, GUI_SetVisible);
}

// int (ScriptGUI *sgui)
RuntimeScriptValue Sc_GUI_GetWidth(void *self, const RuntimeScriptValue *params, int32_t param_count)
{
    API_OBJCALL_INT(ScriptGUI, GUI_GetWidth);
}

// void (ScriptGUI *sgui, int newwid)
RuntimeScriptValue Sc_GUI_SetWidth(void *self, const RuntimeScriptValue *params, int32_t param_count)
{
    API_OBJCALL_VOID_PINT(ScriptGUI, GUI_SetWidth);
}

// int (ScriptGUI *tehgui)
RuntimeScriptValue Sc_GUI_GetX(void *self, const RuntimeScriptValue *params, int32_t param_count)
{
    API_OBJCALL_INT(ScriptGUI, GUI_GetX);
}

// void (ScriptGUI *tehgui, int xx)
RuntimeScriptValue Sc_GUI_SetX(void *self, const RuntimeScriptValue *params, int32_t param_count)
{
    API_OBJCALL_VOID_PINT(ScriptGUI, GUI_SetX);
}

// int (ScriptGUI *tehgui)
RuntimeScriptValue Sc_GUI_GetY(void *self, const RuntimeScriptValue *params, int32_t param_count)
{
    API_OBJCALL_INT(ScriptGUI, GUI_GetY);
}

// void (ScriptGUI *tehgui, int yy)
RuntimeScriptValue Sc_GUI_SetY(void *self, const RuntimeScriptValue *params, int32_t param_count)
{
    API_OBJCALL_VOID_PINT(ScriptGUI, GUI_SetY);
}

// int (ScriptGUI *tehgui)
RuntimeScriptValue Sc_GUI_GetZOrder(void *self, const RuntimeScriptValue *params, int32_t param_count)
{
    API_OBJCALL_INT(ScriptGUI, GUI_GetZOrder);
}

// void (ScriptGUI *tehgui, int z)
RuntimeScriptValue Sc_GUI_SetZOrder(void *self, const RuntimeScriptValue *params, int32_t param_count)
{
    API_OBJCALL_VOID_PINT(ScriptGUI, GUI_SetZOrder);
}

RuntimeScriptValue Sc_GUI_AsTextWindow(void *self, const RuntimeScriptValue *params, int32_t param_count)
{
    API_OBJCALL_OBJ(ScriptGUI, ScriptGUI, ccDynamicGUI, GUI_AsTextWindow);
}

RuntimeScriptValue Sc_GUI_GetPopupStyle(void *self, const RuntimeScriptValue *params, int32_t param_count)
{
    API_OBJCALL_INT(ScriptGUI, GUI_GetPopupStyle);
}

RuntimeScriptValue Sc_GUI_Click(void *self, const RuntimeScriptValue *params, int32_t param_count)
{
    API_OBJCALL_VOID_PINT(ScriptGUI, GUI_Click);
}

RuntimeScriptValue Sc_GUI_ProcessClick(const RuntimeScriptValue *params, int32_t param_count)
{
    API_SCALL_VOID_PINT3(GUI_ProcessClick);
}

RuntimeScriptValue Sc_GUI_GetShown(void *self, const RuntimeScriptValue *params, int32_t param_count)
{
    API_OBJCALL_BOOL(ScriptGUI, GUI_GetShown);
}

// int (ScriptGUI *gui)
RuntimeScriptValue Sc_GUI_GetBlendMode(void *self, const RuntimeScriptValue *params, int32_t param_count)
{
    API_OBJCALL_INT(ScriptGUI, GUI_GetBlendMode);
}

// void (ScriptGUI *gui, int blendMode)
RuntimeScriptValue Sc_GUI_SetBlendMode(void *self, const RuntimeScriptValue *params, int32_t param_count)
{
    API_OBJCALL_VOID_PINT(ScriptGUI, GUI_SetBlendMode);
}

RuntimeScriptValue Sc_GUI_GetRotation(void *self, const RuntimeScriptValue *params, int32_t param_count)
{
    API_OBJCALL_FLOAT(ScriptGUI, GUI_GetRotation);
}

RuntimeScriptValue Sc_GUI_SetRotation(void *self, const RuntimeScriptValue *params, int32_t param_count)
{
    API_OBJCALL_VOID_PFLOAT(ScriptGUI, GUI_SetRotation);
}

RuntimeScriptValue Sc_GUI_GetScaleX(void *self, const RuntimeScriptValue *params, int32_t param_count)
{
    API_OBJCALL_FLOAT(ScriptGUI, GUI_GetScaleX);
}

RuntimeScriptValue Sc_GUI_SetScaleX(void *self, const RuntimeScriptValue *params, int32_t param_count)
{
    API_OBJCALL_VOID_PFLOAT(ScriptGUI, GUI_SetScaleX);
}

RuntimeScriptValue Sc_GUI_GetScaleY(void *self, const RuntimeScriptValue *params, int32_t param_count)
{
    API_OBJCALL_FLOAT(ScriptGUI, GUI_GetScaleY);
}

RuntimeScriptValue Sc_GUI_SetScaleY(void *self, const RuntimeScriptValue *params, int32_t param_count)
{
    API_OBJCALL_VOID_PFLOAT(ScriptGUI, GUI_SetScaleY);
}

RuntimeScriptValue Sc_GUI_SetScale(void *self, const RuntimeScriptValue *params, int32_t param_count)
{
    API_OBJCALL_VOID_PFLOAT2(ScriptGUI, GUI_SetScale);
}

RuntimeScriptValue Sc_GUI_ScreenToGUIPoint(void *self, const RuntimeScriptValue *params, int32_t param_count)
{
    API_OBJCALL_OBJAUTO_PINT2_PBOOL(ScriptGUI, ScriptUserObject, GUI_ScreenToGUIPoint);
}

RuntimeScriptValue Sc_GUI_GUIToScreenPoint(void *self, const RuntimeScriptValue *params, int32_t param_count)
{
    API_OBJCALL_OBJAUTO_PINT2_PBOOL(ScriptGUI, ScriptUserObject, GUI_GUIToScreenPoint);
}

RuntimeScriptValue Sc_GUI_GetProperty(void *self, const RuntimeScriptValue *params, int32_t param_count)
{
    API_OBJCALL_INT_POBJ(ScriptGUI, GUI_GetProperty, const char);
}

RuntimeScriptValue Sc_GUI_GetTextProperty(void *self, const RuntimeScriptValue *params, int32_t param_count)
{
    API_OBJCALL_OBJ_POBJ(ScriptGUI, const char, myScriptStringImpl, GUI_GetTextProperty, const char);
}

RuntimeScriptValue Sc_GUI_SetProperty(void *self, const RuntimeScriptValue *params, int32_t param_count)
{
    API_OBJCALL_BOOL_POBJ_PINT(ScriptGUI, GUI_SetProperty, const char);
}

RuntimeScriptValue Sc_GUI_SetTextProperty(void *self, const RuntimeScriptValue *params, int32_t param_count)
{
    API_OBJCALL_BOOL_POBJ2(ScriptGUI, GUI_SetTextProperty, const char, const char);
}

void RegisterGUIAPI()
{
    ScFnRegister gui_api[] = {
        { "GUI::GetAtScreenXY^2",         API_FN_PAIR(GUI_GetAtScreenXY) },
        { "GUI::GetByName",               API_FN_PAIR(GUI_GetByName) },
        { "GUI::ProcessClick^3",          API_FN_PAIR(GUI_ProcessClick) },
        { "GUI::ScreenToGUIPoint",        API_FN_PAIR(GUI_ScreenToGUIPoint) },
        { "GUI::GUIToScreenPoint",        API_FN_PAIR(GUI_GUIToScreenPoint) },

        { "GUI::Centre^0",                API_FN_PAIR(GUI_Centre) },
        { "GUI::Click^1",                 API_FN_PAIR(GUI_Click) },
        { "GUI::SetPosition^2",           API_FN_PAIR(GUI_SetPosition) },
        { "GUI::SetSize^2",               API_FN_PAIR(GUI_SetSize) },
        { "GUI::GetProperty^1",             API_FN_PAIR(GUI_GetProperty) },
        { "GUI::GetTextProperty^1",         API_FN_PAIR(GUI_GetTextProperty) },
        { "GUI::SetProperty^2",             API_FN_PAIR(GUI_SetProperty) },
        { "GUI::SetTextProperty^2",         API_FN_PAIR(GUI_SetTextProperty) },
        { "GUI::get_BackgroundGraphic",   API_FN_PAIR(GUI_GetBackgroundGraphic) },
        { "GUI::set_BackgroundGraphic",   API_FN_PAIR(GUI_SetBackgroundGraphic) },
        { "GUI::get_BackgroundColor",     API_FN_PAIR(GUI_GetBackgroundColor) },
        { "GUI::set_BackgroundColor",     API_FN_PAIR(GUI_SetBackgroundColor) },
        { "GUI::get_BorderColor",         API_FN_PAIR(GUI_GetBorderColor) },
        { "GUI::set_BorderColor",         API_FN_PAIR(GUI_SetBorderColor) },
        { "GUI::get_Clickable",           API_FN_PAIR(GUI_GetClickable) },
        { "GUI::set_Clickable",           API_FN_PAIR(GUI_SetClickable) },
        { "GUI::get_ControlCount",        API_FN_PAIR(GUI_GetControlCount) },
        { "GUI::geti_Controls",           API_FN_PAIR(GUI_GetiControls) },
        { "GUI::get_Height",              API_FN_PAIR(GUI_GetHeight) },
        { "GUI::set_Height",              API_FN_PAIR(GUI_SetHeight) },
        { "GUI::get_ID",                  API_FN_PAIR(GUI_GetID) },
        { "GUI::get_AsTextWindow",        API_FN_PAIR(GUI_AsTextWindow) },
        { "GUI::get_PopupStyle",          API_FN_PAIR(GUI_GetPopupStyle) },
        { "GUI::get_PopupYPos",           API_FN_PAIR(GUI_GetPopupYPos) },
        { "GUI::set_PopupYPos",           API_FN_PAIR(GUI_SetPopupYPos) },
        { "GUI::get_ScriptName",          API_FN_PAIR(GUI_GetScriptName) },
        { "TextWindowGUI::get_TextColor", API_FN_PAIR(GUI_GetTextColor) },
        { "TextWindowGUI::set_TextColor", API_FN_PAIR(GUI_SetTextColor) },
        { "TextWindowGUI::get_TextPadding", API_FN_PAIR(GUI_GetTextPadding) },
        { "TextWindowGUI::set_TextPadding", API_FN_PAIR(GUI_SetTextPadding) },
        { "GUI::get_Transparency",        API_FN_PAIR(GUI_GetTransparency) },
        { "GUI::set_Transparency",        API_FN_PAIR(GUI_SetTransparency) },
        { "GUI::get_Visible",             API_FN_PAIR(GUI_GetVisible) },
        { "GUI::set_Visible",             API_FN_PAIR(GUI_SetVisible) },
        { "GUI::get_Width",               API_FN_PAIR(GUI_GetWidth) },
        { "GUI::set_Width",               API_FN_PAIR(GUI_SetWidth) },
        { "GUI::get_X",                   API_FN_PAIR(GUI_GetX) },
        { "GUI::set_X",                   API_FN_PAIR(GUI_SetX) },
        { "GUI::get_Y",                   API_FN_PAIR(GUI_GetY) },
        { "GUI::set_Y",                   API_FN_PAIR(GUI_SetY) },
        { "GUI::get_ZOrder",              API_FN_PAIR(GUI_GetZOrder) },
        { "GUI::set_ZOrder",              API_FN_PAIR(GUI_SetZOrder) },
        { "GUI::get_Shown",               API_FN_PAIR(GUI_GetShown) },

        { "GUI::get_BlendMode",           API_FN_PAIR(GUI_GetBlendMode) },
        { "GUI::set_BlendMode",           API_FN_PAIR(GUI_SetBlendMode) },
        { "GUI::get_Rotation",            API_FN_PAIR(GUI_GetRotation) },
        { "GUI::set_Rotation",            API_FN_PAIR(GUI_SetRotation) },
        { "GUI::get_ScaleX",              API_FN_PAIR(GUI_GetScaleX) },
        { "GUI::set_ScaleX",              API_FN_PAIR(GUI_SetScaleX) },
        { "GUI::get_ScaleY",              API_FN_PAIR(GUI_GetScaleY) },
        { "GUI::set_ScaleY",              API_FN_PAIR(GUI_SetScaleY) },
        { "GUI::SetScale",                API_FN_PAIR(GUI_SetScale) },
        { "GUI::SetScale",                API_FN_PAIR(GUI_SetScale) },
    };

    ccAddExternalFunctions(gui_api);
}<|MERGE_RESOLUTION|>--- conflicted
+++ resolved
@@ -856,34 +856,16 @@
     GUIMain &gui = guis[wasongui];
     gui.OnMouseButtonUp();
 
-<<<<<<< HEAD
-    for (int i=0;i<gui.GetControlCount();i++) {
-        GUIObject *guio = gui.GetControl(i);
-        if (!guio->IsActivated) continue;
-=======
     for (int i = 0; i < guis[wasongui].GetControlCount(); ++i)
     {
         GUIObject *guio = guis[wasongui].GetControl(i);
         if (!guio->IsActivated)
             continue;
 
->>>>>>> 88457977
         guio->IsActivated = false;
         if (!IsInterfaceEnabled())
             break;
 
-<<<<<<< HEAD
-        int cttype=gui.GetControlType(i);
-        if ((cttype == kGUIButton) || (cttype == kGUISlider) || (cttype == kGUIListBox)) {
-            force_event(AGSEvent_GUI(wasongui, i, static_cast<eAGSMouseButton>(wasbutdown)));
-        }
-        else if (cttype == kGUIInvWindow) {
-            Point guipt = gui.GetGraphicSpace().WorldToLocal(mx, my);
-            mouse_ifacebut_xoffs = guipt.X - (guio->X);
-            mouse_ifacebut_yoffs = guipt.Y - (guio->Y);
-            int iit=offset_over_inv((GUIInvWindow*)guio);
-            if (iit>=0) {
-=======
         bool click_handled = false;
         int cttype = guis[wasongui].GetControlType(i);
         if ((cttype == kGUIButton) || (cttype == kGUISlider) || (cttype == kGUIListBox))
@@ -897,12 +879,12 @@
         else if (cttype == kGUIInvWindow)
         {
             click_handled = true;
-            mouse_ifacebut_xoffs = mx - (guio->X) - guis[wasongui].X;
-            mouse_ifacebut_yoffs = my - (guio->Y) - guis[wasongui].Y;
+            Point guipt = gui.GetGraphicSpace().WorldToLocal(mx, my);
+            mouse_ifacebut_xoffs = guipt.X - (guio->X);
+            mouse_ifacebut_yoffs = guipt.Y - (guio->Y);
             int iit = offset_over_inv((GUIInvWindow*)guio);
             if (iit >= 0)
             {
->>>>>>> 88457977
                 play.used_inv_on = iit;
                 if (game.options[OPT_HANDLEINVCLICKS])
                 {
@@ -924,10 +906,6 @@
                 }
             }
         }
-<<<<<<< HEAD
-        else quit("clicked on unknown control type");
-        if (gui.PopupStyle==kGUIPopupMouseY)
-=======
         else
         {
             quit("clicked on unknown control type");
@@ -935,7 +913,6 @@
 
         // Built-in behavior for PopupAtY guis: hide one if interacted with any control
         if ((guis[wasongui].PopupStyle == kGUIPopupMouseY) && click_handled)
->>>>>>> 88457977
             remove_popup_interface(wasongui);
         break;
     }
