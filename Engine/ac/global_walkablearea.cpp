//=============================================================================
//
// Adventure Game Studio (AGS)
//
// Copyright (C) 1999-2011 Chris Jones and 2011-20xx others
// The full list of copyright holders can be found in the Copyright.txt
// file, which is part of this source code distribution.
//
// The AGS source code is provided under the Artistic License 2.0.
// A copy of this license can be found in the file License.txt and at
// http://www.opensource.org/licenses/artistic-license-2.0.php
//
//=============================================================================

#include "ac/global_walkablearea.h"
#include "ac/common.h"
#include "ac/common_defines.h"
#include "ac/draw.h"
#include "ac/walkablearea.h"
#include "debug/debug_log.h"
#include "game/roomstruct.h"

using namespace AGS::Common;

extern RoomStruct thisroom;


int GetScalingAt (int x, int y) {
    int onarea = get_walkable_area_pixel(x, y);
    if (onarea < 0)
        return 100;

    return get_area_scaling (onarea, x, y);
}

void SetAreaScaling(int area, int min, int max) {
    if ((area < 0) || (area > MAX_WALK_AREAS))
        quit("!SetAreaScaling: invalid walkalbe area");

    if (min > max)
        quit("!SetAreaScaling: min > max");

    if ((min < 5) || (max < 5) || (min > 200) || (max > 200))
        quit("!SetAreaScaling: min and max must be in range 5-200");

    // the values are stored differently
    min -= 100;
    max -= 100;

    if (min == max) {
        thisroom.WalkAreas[area].ScalingFar = min;
        thisroom.WalkAreas[area].ScalingNear = NOT_VECTOR_SCALED;
    }
    else {
        thisroom.WalkAreas[area].ScalingFar = min;
        thisroom.WalkAreas[area].ScalingNear = max;
    }
}

void RemoveWalkableArea(int areanum) {
  if ((areanum<1) | (areanum>15))
    quit("!RemoveWalkableArea: invalid area number specified (1-15).");
  play.walkable_areas_on[areanum]=0;
  redo_walkable_areas();
  debug_script_log("Walkable area %d removed", areanum);
}

void RestoreWalkableArea(int areanum) {
  if ((areanum<1) | (areanum>15))
    quit("!RestoreWalkableArea: invalid area number specified (1-15).");
  play.walkable_areas_on[areanum]=1;
  redo_walkable_areas();
  debug_script_log("Walkable area %d restored", areanum);
}

int GetWalkableAreaAtScreen(int x, int y) {
  VpPoint vpt = play.ScreenToRoomDivDown(x, y);
  if (vpt.second < 0)
    return 0;
  return GetWalkableAreaAtRoom(vpt.first.X, vpt.first.Y);
}

<<<<<<< HEAD
int GetWalkableAreaAt(int x, int y) {
  Point roompt = play.ScreenToRoom(x, y);
  if ((roompt.X>=thisroom.Width) | (roompt.X<0) | (roompt.Y<0) | (roompt.Y>=thisroom.Height))
=======
int GetWalkableAreaAtRoom(int x, int y) {
  if ((x>=thisroom.Width) | (x<0) | (y<0) | (y>=thisroom.Height))
>>>>>>> 66a758a1
    return 0;
  int result = get_walkable_area_pixel(x, y);
  if (result <= 0)
    return 0;
  return result;
}

//=============================================================================
<|MERGE_RESOLUTION|>--- conflicted
+++ resolved
@@ -74,20 +74,14 @@
 }
 
 int GetWalkableAreaAtScreen(int x, int y) {
-  VpPoint vpt = play.ScreenToRoomDivDown(x, y);
+  VpPoint vpt = play.ScreenToRoom(x, y);
   if (vpt.second < 0)
     return 0;
   return GetWalkableAreaAtRoom(vpt.first.X, vpt.first.Y);
 }
 
-<<<<<<< HEAD
-int GetWalkableAreaAt(int x, int y) {
-  Point roompt = play.ScreenToRoom(x, y);
-  if ((roompt.X>=thisroom.Width) | (roompt.X<0) | (roompt.Y<0) | (roompt.Y>=thisroom.Height))
-=======
 int GetWalkableAreaAtRoom(int x, int y) {
   if ((x>=thisroom.Width) | (x<0) | (y<0) | (y>=thisroom.Height))
->>>>>>> 66a758a1
     return 0;
   int result = get_walkable_area_pixel(x, y);
   if (result <= 0)
