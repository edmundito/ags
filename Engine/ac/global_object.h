//=============================================================================
//
// Adventure Game Studio (AGS)
//
// Copyright (C) 1999-2011 Chris Jones and 2011-20xx others
// The full list of copyright holders can be found in the Copyright.txt
// file, which is part of this source code distribution.
//
// The AGS source code is provided under the Artistic License 2.0.
// A copy of this license can be found in the file License.txt and at
// http://www.opensource.org/licenses/artistic-license-2.0.php
//
//=============================================================================
//
//
//
//=============================================================================
#ifndef __AGS_EE_AC__GLOBALOBJECT_H
#define __AGS_EE_AC__GLOBALOBJECT_H

namespace AGS { namespace Common { class Bitmap; } }
using namespace AGS; // FIXME later

// TODO: merge with other Rect declared in bitmap unit
struct _Rect {
    int x1,y1,x2,y2;
};

// Get object at the given screen coordinates
int  GetObjectIDAtScreen(int xx,int yy);
// Get object at the given room coordinates
int  GetObjectIDAtRoom(int roomx, int roomy);
void SetObjectTint(int obj, int red, int green, int blue, int opacity, int luminance);
void RemoveObjectTint(int obj);
void SetObjectView(int obn,int vii);
void SetObjectFrame(int obn,int viw,int lop,int fra);
// pass trans=0 for fully solid, trans=100 for fully transparent
void SetObjectTransparency(int obn,int trans);
void SetObjectBaseline (int obn, int basel);
int  GetObjectBaseline(int obn);
<<<<<<< HEAD
//void AnimateObjectEx(int obn,int loopn,int spdd,int rept, int direction, int blocking);
//void AnimateObject(int obn,int loopn,int spdd,int rept);
=======
void AnimateObject6(int obn, int loopn, int spdd, int rept, int direction, int blocking);
void AnimateObject4(int obn, int loopn, int spdd, int rept);
>>>>>>> 926c75b6
void AnimateObjectImpl(int obn, int loopn, int spdd, int rept, int direction, int blocking, int sframe, int volume = 100);
void MergeObject(int obn);
void StopObjectMoving(int objj);
void ObjectOff(int obn);
void ObjectOn(int obn);
int  IsObjectOn (int objj);
void SetObjectGraphic(int obn,int slott);
int  GetObjectGraphic(int obn);
int  GetObjectX (int objj);
int  GetObjectY (int objj);
int  IsObjectAnimating(int objj);
int  IsObjectMoving(int objj);
void SetObjectPosition(int objj, int tox, int toy);
void GetObjectName(int obj, char *buffer);
void MoveObject(int objj,int xx,int yy,int spp);
void MoveObjectDirect(int objj,int xx,int yy,int spp);
void SetObjectClickable (int cha, int clik);
void SetObjectIgnoreWalkbehinds (int cha, int clik);
void RunObjectInteraction (int aa, int mood);
int  AreObjectsColliding(int obj1,int obj2);
int  GetThingRect(int thing, _Rect *rect);
int  AreThingsOverlapping(int thing1, int thing2);

int  GetObjectProperty (int hss, const char *property);
void GetObjectPropertyText (int item, const char *property, char *bufer);

Common::Bitmap *GetObjectImage(int obj, int *isFlipped);
// Gets current source image (untransformed) for the room object
Common::Bitmap *GetObjectSourceImage(int obj);

#endif // __AGS_EE_AC__GLOBALOBJECT_H<|MERGE_RESOLUTION|>--- conflicted
+++ resolved
@@ -38,13 +38,6 @@
 void SetObjectTransparency(int obn,int trans);
 void SetObjectBaseline (int obn, int basel);
 int  GetObjectBaseline(int obn);
-<<<<<<< HEAD
-//void AnimateObjectEx(int obn,int loopn,int spdd,int rept, int direction, int blocking);
-//void AnimateObject(int obn,int loopn,int spdd,int rept);
-=======
-void AnimateObject6(int obn, int loopn, int spdd, int rept, int direction, int blocking);
-void AnimateObject4(int obn, int loopn, int spdd, int rept);
->>>>>>> 926c75b6
 void AnimateObjectImpl(int obn, int loopn, int spdd, int rept, int direction, int blocking, int sframe, int volume = 100);
 void MergeObject(int obn);
 void StopObjectMoving(int objj);
