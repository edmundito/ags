//=============================================================================
//
// Adventure Game Studio (AGS)
//
// Copyright (C) 1999-2011 Chris Jones and 2011-20xx others
// The full list of copyright holders can be found in the Copyright.txt
// file, which is part of this source code distribution.
//
// The AGS source code is provided under the Artistic License 2.0.
// A copy of this license can be found in the file License.txt and at
// http://www.opensource.org/licenses/artistic-license-2.0.php
//
//=============================================================================

#include "event.h"
#include "ac/common.h"
#include "ac/draw.h"
#include "ac/gamesetupstruct.h"
#include "ac/gamestate.h"
#include "ac/global_game.h"
#include "ac/global_room.h"
#include "ac/global_screen.h"
#include "ac/gui.h"
#include "ac/roomstatus.h"
#include "ac/screen.h"
#include "script/cc_error.h"
#include "platform/base/agsplatformdriver.h"
#include "plugin/agsplugin.h"
#include "plugin/plugin_engine.h"
#include "script/script.h"
#include "gfx/bitmap.h"
#include "gfx/ddb.h"
#include "gfx/graphicsdriver.h"
#include "media/audio/audio_system.h"
#include "ac/timer.h"

using namespace AGS::Common;
using namespace AGS::Engine;

extern GameSetupStruct game;
extern RoomStruct thisroom;
extern RoomStatus*croom;
extern int displayed_room;
extern GameState play;
extern color palette[256];
extern IGraphicsDriver *gfxDriver;
extern AGSPlatformDriver *platform;
extern color old_palette[256];

int in_enters_screen=0,done_es_error = 0;
int in_leaves_screen = -1;

EventHappened event[MAXEVENTS+1];
int numevents=0;

const char*evblockbasename;
int evblocknum;

int inside_processevent=0;
int eventClaimed = EVENT_NONE;

const char*tsnames[4]={nullptr, REP_EXEC_NAME, "on_key_press","on_mouse_click"};


int run_claimable_event(const char *tsname, bool includeRoom, int numParams, const RuntimeScriptValue *params, bool *eventWasClaimed) {
    *eventWasClaimed = true;
    // Run the room script function, and if it is not claimed,
    // then run the main one
    // We need to remember the eventClaimed variable's state, in case
    // this is a nested event
    int eventClaimedOldValue = eventClaimed;
    eventClaimed = EVENT_INPROGRESS;
    int toret;

    if (includeRoom && roominst) {
        toret = RunScriptFunctionIfExists(roominst, tsname, numParams, params);

        if (eventClaimed == EVENT_CLAIMED) {
            eventClaimed = eventClaimedOldValue;
            return toret;
        }
    }

    // run script modules
    for (int kk = 0; kk < numScriptModules; kk++) {
        toret = RunScriptFunctionIfExists(moduleInst[kk], tsname, numParams, params);

        if (eventClaimed == EVENT_CLAIMED) {
            eventClaimed = eventClaimedOldValue;
            return toret;
        }
    }

    eventClaimed = eventClaimedOldValue;
    *eventWasClaimed = false;
    return 0;
}

// runs the global script on_event function
void run_on_event (int evtype, RuntimeScriptValue &wparam)
{
    QueueScriptFunction(kScInstGame, "on_event", 2, RuntimeScriptValue().SetInt32(evtype), wparam);
}

void run_room_event(int id) {
    evblockbasename="room";

    if (thisroom.EventHandlers != nullptr)
    {
        run_interaction_script(thisroom.EventHandlers.get(), id);
    }
}

void run_event_block_inv(int invNum, int event) {
    evblockbasename="inventory%d";
    if (game.invScripts != nullptr)
    {
        run_interaction_script(game.invScripts[invNum], event);
    }
}

// event list functions
void setevent(int evtyp,int ev1,int ev2,int ev3) {
    event[numevents].type=evtyp;
    event[numevents].data1=ev1;
    event[numevents].data2=ev2;
    event[numevents].data3=ev3;
    event[numevents].player=game.playercharacter;
    numevents++;
    if (numevents>=MAXEVENTS) quit("too many events posted");
}

// TODO: this is kind of a hack, which forces event to be processed even if
// it was fired from insides of other event processing.
// The proper solution would be to do the event processing overhaul in AGS.
void force_event(int evtyp,int ev1,int ev2,int ev3)
{
    if (inside_processevent)
        runevent_now(evtyp, ev1, ev2, ev3);
    else
        setevent(evtyp, ev1, ev2, ev3);
}

void process_event(EventHappened*evp) {
    RuntimeScriptValue rval_null;
    if (evp->type==EV_TEXTSCRIPT) {
        ccError=0;
        if (evp->data2 > -1000) {
            QueueScriptFunction(kScInstGame, tsnames[evp->data1], 1, RuntimeScriptValue().SetInt32(evp->data2));
        }
        else {
            QueueScriptFunction(kScInstGame, tsnames[evp->data1]);
        }
    }
    else if (evp->type==EV_NEWROOM) {
        NewRoom(evp->data1);
    }
    else if (evp->type==EV_RUNEVBLOCK) {
<<<<<<< HEAD
        PInteractionScripts scriptPtr = NULL;
=======
        Interaction*evpt=nullptr;
        PInteractionScripts scriptPtr = nullptr;
>>>>>>> 71cf6110
        const char *oldbasename = evblockbasename;
        int   oldblocknum = evblocknum;

        if (evp->data1==EVB_HOTSPOT) {

            if (thisroom.Hotspots[evp->data2].EventHandlers != nullptr)
                scriptPtr = thisroom.Hotspots[evp->data2].EventHandlers;

            evblockbasename="hotspot%d";
            evblocknum=evp->data2;
            //Debug::Printf("Running hotspot interaction for hotspot %d, event %d", evp->data2, evp->data3);
        }
        else if (evp->data1==EVB_ROOM) {

            if (thisroom.EventHandlers != nullptr)
                scriptPtr = thisroom.EventHandlers;

            evblockbasename="room";
            if (evp->data3 == 5) {
                in_enters_screen ++;
                run_on_event (GE_ENTER_ROOM, RuntimeScriptValue().SetInt32(displayed_room));

            }
            //Debug::Printf("Running room interaction, event %d", evp->data3);
        }

        if (scriptPtr != nullptr)
        {
            run_interaction_script(scriptPtr.get(), evp->data3);
        }
<<<<<<< HEAD
=======
        else if (evpt != nullptr)
        {
            run_interaction_event(evpt,evp->data3);
        }
>>>>>>> 71cf6110
        else
            quit("process_event: RunEvBlock: unknown evb type");

        evblockbasename = oldbasename;
        evblocknum = oldblocknum;

        if ((evp->data3 == 5) && (evp->data1 == EVB_ROOM))
            in_enters_screen --;
    }
    else if (evp->type==EV_FADEIN) {
        // if they change the transition type before the fadein, make
        // sure the screen doesn't freeze up
        play.screen_is_faded_out = 0;

        // determine the transition style
        int theTransition = play.fade_effect;

        if (play.next_screen_transition >= 0) {
            // a one-off transition was selected, so use it
            theTransition = play.next_screen_transition;
            play.next_screen_transition = -1;
        }

        // React to changes to viewports and cameras (possibly from script) just before the render
        play.UpdateViewports();

        if (pl_run_plugin_hooks(AGSE_TRANSITIONIN, 0))
            return;

        if (play.fast_forward)
            return;

        if (((theTransition == FADE_CROSSFADE) || (theTransition == FADE_DISSOLVE)) &&
            (saved_viewport_bitmap == nullptr)) 
        {
            // transition type was not crossfade/dissolve when the screen faded out,
            // but it is now when the screen fades in (Eg. a save game was restored
            // with a different setting). Therefore just fade normally.
            my_fade_out(5);
            theTransition = FADE_NORMAL;
        }

		const Rect &viewport = play.GetMainViewport();
        // CLNUP: this is remains of legacy code refactoring, cleanup later
        const Size &native_size = viewport.GetSize();

        if ((theTransition == FADE_INSTANT) || (play.screen_tint >= 0))
            set_palette_range(palette, 0, 255, 0);
        else if (theTransition == FADE_NORMAL)
        {
            if (gfxDriver->UsesMemoryBackBuffer())
                gfxDriver->RenderToBackBuffer();

            my_fade_in(palette,5);
        }
        else if (theTransition == FADE_BOXOUT) 
        {
            if (!gfxDriver->UsesMemoryBackBuffer())
            {
                gfxDriver->BoxOutEffect(false, 16, 1000 / GetGameSpeed());
            }
            else
            {
                // First of all we render the game once again and save backbuffer from further editing.
                // We put temporary bitmap as a new backbuffer for the transition period, and
                // will be drawing saved image of the game over to that backbuffer, simulating "box-out".
                set_palette_range(palette, 0, 255, 0);
                gfxDriver->RenderToBackBuffer();
                Bitmap *saved_backbuf = gfxDriver->GetMemoryBackBuffer();
                Bitmap *temp_scr = new Bitmap(saved_backbuf->GetWidth(), saved_backbuf->GetHeight(), saved_backbuf->GetColorDepth());
                gfxDriver->SetMemoryBackBuffer(temp_scr);
                temp_scr->Clear();
                render_to_screen();

                int boxwid = 16;
                int boxhit = native_size.Height / 20;
                while (boxwid < temp_scr->GetWidth()) {
<<<<<<< HEAD
                    timerloop = 0;
                    boxwid += 16;
                    boxhit += native_size.Height / 20;
=======
                    boxwid += get_fixed_pixel_size(16);
                    boxhit += data_to_game_coord(data_res.Height / 20);
>>>>>>> 71cf6110
                    boxwid = Math::Clamp(boxwid, 0, viewport.GetWidth());
                    boxhit = Math::Clamp(boxhit, 0, viewport.GetHeight());
                    int lxp = viewport.GetWidth() / 2 - boxwid / 2;
                    int lyp = viewport.GetHeight() / 2 - boxhit / 2;
                    temp_scr->Blit(saved_backbuf, lxp, lyp, lxp, lyp, 
                        boxwid, boxhit);
                    render_to_screen(viewport.Left, viewport.Top);
                    do {
                        update_polled_stuff_if_runtime();
                    } while (waitingForNextTick());
                }
                gfxDriver->SetMemoryBackBuffer(saved_backbuf, viewport.Left, viewport.Top);
            }
            play.screen_is_faded_out = 0;
        }
        else if (theTransition == FADE_CROSSFADE) 
        {
            if (game.color_depth == 1)
                quit("!Cannot use crossfade screen transition in 256-colour games");

            IDriverDependantBitmap *ddb = prepare_screen_for_transition_in();

            int transparency = 254;

            while (transparency > 0) {
                // do the crossfade
                ddb->SetTransparency(transparency);
                invalidate_screen();
                draw_screen_callback();

                if (transparency > 16)
                {
                    // on last frame of fade (where transparency < 16), don't
                    // draw the old screen on top
                    gfxDriver->DrawSprite(0, 0, ddb);
                }
                render_to_screen();
                do {
                    update_polled_stuff_if_runtime();
                } while (waitingForNextTick());
                transparency -= 16;
            }
            saved_viewport_bitmap->Release();

            delete saved_viewport_bitmap;
            saved_viewport_bitmap = nullptr;
            set_palette_range(palette, 0, 255, 0);
            gfxDriver->DestroyDDB(ddb);
        }
        else if (theTransition == FADE_DISSOLVE) {
            int pattern[16]={0,4,14,9,5,11,2,8,10,3,12,7,15,6,13,1};
            int aa,bb,cc;
            color interpal[256];

            IDriverDependantBitmap *ddb = prepare_screen_for_transition_in();

            for (aa=0;aa<16;aa++) {
                // merge the palette while dithering
                if (game.color_depth == 1) 
                {
                    fade_interpolate(old_palette,palette,interpal,aa*4,0,255);
                    set_palette_range(interpal, 0, 255, 0);
                }
                // do the dissolving
                int maskCol = saved_viewport_bitmap->GetMaskColor();
                for (bb=0;bb<viewport.GetWidth();bb+=4) {
                    for (cc=0;cc<viewport.GetHeight();cc+=4) {
                        saved_viewport_bitmap->PutPixel(bb+pattern[aa]/4, cc+pattern[aa]%4, maskCol);
                    }
                }
                gfxDriver->UpdateDDBFromBitmap(ddb, saved_viewport_bitmap, false);
                invalidate_screen();
                draw_screen_callback();
                gfxDriver->DrawSprite(0, 0, ddb);
                render_to_screen();
                do {
                    update_polled_stuff_if_runtime();
                } while (waitingForNextTick());
            }
            saved_viewport_bitmap->Release();

            delete saved_viewport_bitmap;
            saved_viewport_bitmap = nullptr;
            set_palette_range(palette, 0, 255, 0);
            gfxDriver->DestroyDDB(ddb);
        }

    }
    else if (evp->type==EV_IFACECLICK)
        process_interface_click(evp->data1, evp->data2, evp->data3);
    else quit("process_event: unknown event to process");
}


void runevent_now (int evtyp, int ev1, int ev2, int ev3) {
    EventHappened evh;
    evh.type = evtyp;
    evh.data1 = ev1;
    evh.data2 = ev2;
    evh.data3 = ev3;
    evh.player = game.playercharacter;
    process_event(&evh);
}

void processallevents(int numev,EventHappened*evlist) {
    int dd;

    if (inside_processevent)
        return;

    // make a copy of the events - if processing an event includes
    // a blocking function it will continue to the next game loop
    // and wipe out the event pointer we were passed
    EventHappened copyOfList[MAXEVENTS];
    memcpy(&copyOfList[0], &evlist[0], sizeof(EventHappened) * numev);

    int room_was = play.room_changes;

    inside_processevent++;

    for (dd=0;dd<numev;dd++) {

        process_event(&copyOfList[dd]);

        if (room_was != play.room_changes)
            break;  // changed room, so discard other events
    }

    inside_processevent--;
}

void update_events() {
    processallevents(numevents,&event[0]);
    numevents=0;
}
// end event list functions


void ClaimEvent() {
    if (eventClaimed == EVENT_NONE)
        quit("!ClaimEvent: no event to claim");

    eventClaimed = EVENT_CLAIMED;
}<|MERGE_RESOLUTION|>--- conflicted
+++ resolved
@@ -156,12 +156,7 @@
         NewRoom(evp->data1);
     }
     else if (evp->type==EV_RUNEVBLOCK) {
-<<<<<<< HEAD
-        PInteractionScripts scriptPtr = NULL;
-=======
-        Interaction*evpt=nullptr;
         PInteractionScripts scriptPtr = nullptr;
->>>>>>> 71cf6110
         const char *oldbasename = evblockbasename;
         int   oldblocknum = evblocknum;
 
@@ -192,13 +187,6 @@
         {
             run_interaction_script(scriptPtr.get(), evp->data3);
         }
-<<<<<<< HEAD
-=======
-        else if (evpt != nullptr)
-        {
-            run_interaction_event(evpt,evp->data3);
-        }
->>>>>>> 71cf6110
         else
             quit("process_event: RunEvBlock: unknown evb type");
 
@@ -276,14 +264,8 @@
                 int boxwid = 16;
                 int boxhit = native_size.Height / 20;
                 while (boxwid < temp_scr->GetWidth()) {
-<<<<<<< HEAD
-                    timerloop = 0;
                     boxwid += 16;
                     boxhit += native_size.Height / 20;
-=======
-                    boxwid += get_fixed_pixel_size(16);
-                    boxhit += data_to_game_coord(data_res.Height / 20);
->>>>>>> 71cf6110
                     boxwid = Math::Clamp(boxwid, 0, viewport.GetWidth());
                     boxhit = Math::Clamp(boxhit, 0, viewport.GetHeight());
                     int lxp = viewport.GetWidth() / 2 - boxwid / 2;
