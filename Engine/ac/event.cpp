--- conflicted
+++ resolved
@@ -31,13 +31,8 @@
 #include "script/script.h"
 #include "gfx/ddb.h"
 #include "gfx/graphicsdriver.h"
-<<<<<<< HEAD
-#include "gfx/graphics.h"
-=======
->>>>>>> fc069ea8
 
 using AGS::Common::Bitmap;
-using AGS::Common::Graphics;
 namespace BitmapHelper = Common::BitmapHelper;
 
 extern int displayed_room;
@@ -250,11 +245,7 @@
 
 		Bitmap *screen_bmp = BitmapHelper::GetScreenBitmap();
 
-<<<<<<< HEAD
         if ((theTransition == FADE_INSTANT) || (play.ScreenTint >= 0))
-=======
-        if ((theTransition == FADE_INSTANT) || (play.screen_tint >= 0))
->>>>>>> fc069ea8
             set_palette_range(palette, 0, 255, 0);
         else if (theTransition == FADE_NORMAL)
         {
@@ -285,8 +276,7 @@
                     boxhit += multiply_up_coordinate(GetMaxScreenHeight() / 20);
                     int lxp = scrnwid / 2 - boxwid / 2, lyp = scrnhit / 2 - boxhit / 2;
                     gfxDriver->Vsync();
-                    Graphics graphics(screen_bmp);
-                    graphics.Blit(virtual_screen, lxp, lyp, lxp, lyp,
+                    screen_bmp->Blit(virtual_screen, lxp, lyp, lxp, lyp,
                         boxwid, boxhit);
                     render_to_screen(screen_bmp, 0, 0);
                     UPDATE_MP3
