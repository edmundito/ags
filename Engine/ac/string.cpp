//=============================================================================
//
// Adventure Game Studio (AGS)
//
// Copyright (C) 1999-2011 Chris Jones and 2011-20xx others
// The full list of copyright holders can be found in the Copyright.txt
// file, which is part of this source code distribution.
//
// The AGS source code is provided under the Artistic License 2.0.
// A copy of this license can be found in the file License.txt and at
// http://www.opensource.org/licenses/artistic-license-2.0.php
//
//=============================================================================

#include "ac/string.h"
#include "ac/common.h"
#include "ac/display.h"
#include "ac/gamestate.h"
#include "ac/global_translation.h"
#include "ac/runtime_defines.h"
#include "ac/dynobj/scriptstring.h"
#include "debug/debug_log.h"
#include "game/game_objects.h"
#include "util/string_utils.h"
#include "script/runtimescriptvalue.h"

extern char lines[MAXLINE][200];
extern int  numlines;
extern GameState play;
extern int longestline;
extern ScriptString myScriptStringImpl;

int String_IsNullOrEmpty(const char *thisString) 
{
    if ((thisString == NULL) || (thisString[0] == 0))
        return 1;

    return 0;
}

const char* String_Copy(const char *srcString) {
    return CreateNewScriptString(srcString);
}

const char* String_Append(const char *thisString, const char *extrabit) {
    char *buffer = (char*)malloc(strlen(thisString) + strlen(extrabit) + 1);
    strcpy(buffer, thisString);
    strcat(buffer, extrabit);
    return CreateNewScriptString(buffer, false);
}

const char* String_AppendChar(const char *thisString, char extraOne) {
    char *buffer = (char*)malloc(strlen(thisString) + 2);
    sprintf(buffer, "%s%c", thisString, extraOne);
    return CreateNewScriptString(buffer, false);
}

const char* String_ReplaceCharAt(const char *thisString, int index, char newChar) {
    if ((index < 0) || (index >= (int)strlen(thisString)))
        quit("!String.ReplaceCharAt: index outside range of string");

    char *buffer = (char*)malloc(strlen(thisString) + 1);
    strcpy(buffer, thisString);
    buffer[index] = newChar;
    return CreateNewScriptString(buffer, false);
}

const char* String_Truncate(const char *thisString, int length) {
    if (length < 0)
        quit("!String.Truncate: invalid length");

    if (length >= (int)strlen(thisString))
    {
        return thisString;
    }

    char *buffer = (char*)malloc(length + 1);
    strncpy(buffer, thisString, length);
    buffer[length] = 0;
    return CreateNewScriptString(buffer, false);
}

const char* String_Substring(const char *thisString, int index, int length) {
    if (length < 0)
        quit("!String.Substring: invalid length");
    if ((index < 0) || (index > (int)strlen(thisString)))
        quit("!String.Substring: invalid index");

    char *buffer = (char*)malloc(length + 1);
    strncpy(buffer, &thisString[index], length);
    buffer[length] = 0;
    return CreateNewScriptString(buffer, false);
}

int String_CompareTo(const char *thisString, const char *otherString, bool caseSensitive) {

    if (caseSensitive) {
        return strcmp(thisString, otherString);
    }
    else {
        return stricmp(thisString, otherString);
    }
}

int String_StartsWith(const char *thisString, const char *checkForString, bool caseSensitive) {

    if (caseSensitive) {
        return (strncmp(thisString, checkForString, strlen(checkForString)) == 0) ? 1 : 0;
    }
    else {
        return (strnicmp(thisString, checkForString, strlen(checkForString)) == 0) ? 1 : 0;
    }
}

int String_EndsWith(const char *thisString, const char *checkForString, bool caseSensitive) {

    int checkAtOffset = strlen(thisString) - strlen(checkForString);

    if (checkAtOffset < 0)
    {
        return 0;
    }

    if (caseSensitive) 
    {
        return (strcmp(&thisString[checkAtOffset], checkForString) == 0) ? 1 : 0;
    }
    else 
    {
        return (stricmp(&thisString[checkAtOffset], checkForString) == 0) ? 1 : 0;
    }
}

const char* String_Replace(const char *thisString, const char *lookForText, const char *replaceWithText, bool caseSensitive)
{
    char resultBuffer[STD_BUFFER_SIZE] = "";
    int thisStringLen = (int)strlen(thisString);
    int outputSize = 0;
    for (int i = 0; i < thisStringLen; i++)
    {
        bool matchHere = false;
        if (caseSensitive)
        {
            matchHere = (strncmp(&thisString[i], lookForText, strlen(lookForText)) == 0);
        }
        else
        {
            matchHere = (strnicmp(&thisString[i], lookForText, strlen(lookForText)) == 0);
        }

        if (matchHere)
        {
            strcpy(&resultBuffer[outputSize], replaceWithText);
            outputSize += strlen(replaceWithText);
            i += strlen(lookForText) - 1;
        }
        else
        {
            resultBuffer[outputSize] = thisString[i];
            outputSize++;
        }
    }

    resultBuffer[outputSize] = 0;

    return CreateNewScriptString(resultBuffer, true);
}

const char* String_LowerCase(const char *thisString) {
    char *buffer = (char*)malloc(strlen(thisString) + 1);
    strcpy(buffer, thisString);
    strlwr(buffer);
    return CreateNewScriptString(buffer, false);
}

const char* String_UpperCase(const char *thisString) {
    char *buffer = (char*)malloc(strlen(thisString) + 1);
    strcpy(buffer, thisString);
    strupr(buffer);
    return CreateNewScriptString(buffer, false);
}

const char* String_Format(const char *texx, ...) {
    char displbuf[STD_BUFFER_SIZE];

    va_list ap;
    va_start(ap,texx);
    vsprintf(displbuf, get_translation(texx), ap);
    va_end(ap);

    return CreateNewScriptString(displbuf);
}

int String_GetChars(const char *texx, int index) {
    if ((index < 0) || (index >= (int)strlen(texx)))
        return 0;
    return texx[index];
}

int StringToInt(const char*stino) {
    return atoi(stino);
}

int StrContains (const char *s1, const char *s2) {
    VALIDATE_STRING (s1);
    VALIDATE_STRING (s2);
    char *tempbuf1 = (char*)malloc(strlen(s1) + 1);
    char *tempbuf2 = (char*)malloc(strlen(s2) + 1);
    strcpy(tempbuf1, s1);
    strcpy(tempbuf2, s2);
    strlwr(tempbuf1);
    strlwr(tempbuf2);

    char *offs = strstr (tempbuf1, tempbuf2);
    free(tempbuf1);
    free(tempbuf2);

    if (offs == NULL)
        return -1;

    return (offs - tempbuf1);
}

//=============================================================================

const char *CreateNewScriptString(const char *fromText, bool reAllocate) {
    ScriptString *str;
    if (reAllocate) {
        str = new ScriptString(fromText);
    }
    else {
        str = new ScriptString();
        str->text = (char*)fromText;
    }

    ccRegisterManagedObject(str->text, str);

    /*long handle = ccRegisterManagedObject(str->text, str);
    char buffer[1000];
    sprintf(buffer, "String %p (handle %d) allocated: '%s'", str->text, handle, str->text);
    write_log(buffer);*/

    return str->text;
}

void split_lines_rightleft (char *todis, int wii, int fonnt) {
    // start on the last character
    char *thisline = todis + strlen(todis) - 1;
    char prevlwas, *prevline = NULL;
    // work backwards
    while (thisline >= todis) {

        int needBreak = 0;
        if (thisline <= todis) 
            needBreak = 1;
        // ignore \[ sequence
        else if ((thisline > todis) && (thisline[-1] == '\\')) { }
        else if (thisline[0] == '[') {
            needBreak = 1;
            thisline++;
        }
        else if (wgettextwidth_compensate(thisline, fonnt) >= wii) {
            // go 'back' to the nearest word
            while ((thisline[0] != ' ') && (thisline[0] != 0))
                thisline++;

            if (thisline[0] == 0)
                quit("!Single word too wide for window");

            thisline++;
            needBreak = 1;
        }

        if (needBreak) {
            strcpy(lines[numlines], thisline);
            removeBackslashBracket(lines[numlines]);
            numlines++;
            if (prevline) {
                prevline[0] = prevlwas;
            }
            thisline--;
            prevline = thisline;
            prevlwas = prevline[0];
            prevline[0] = 0;
        }

        thisline--;
    }
    if (prevline)
        prevline[0] = prevlwas;
}

char *reverse_text(const char *text) {
    int stlen = strlen(text), rr;
    char *backwards = (char*)malloc(stlen + 1);
    for (rr = 0; rr < stlen; rr++)
        backwards[rr] = text[(stlen - rr) - 1];
    backwards[stlen] = 0;
    return backwards;
}

<<<<<<< HEAD
=======
void wouttext_reverseifnecessary(int x, int y, int font, char *text) {
    char *backwards = NULL;
    char *otext = text;
    if (game.Options[OPT_RIGHTLEFTWRITE]) {
        backwards = reverse_text(text);
        otext = backwards;
    }

    wouttext_outline(x, y, font, otext);

    if (backwards)
        free(backwards);
}

>>>>>>> 0f6cc556
void break_up_text_into_lines(int wii,int fonnt, const char*todis) {
    if (fonnt == -1)
        fonnt = play.normal_font;

    //  char sofar[100];
    if (todis[0]=='&') {
        while ((todis[0]!=' ') & (todis[0]!=0)) todis++;
        if (todis[0]==' ') todis++;
    }
    numlines=0;
    longestline=0;

    // Don't attempt to display anything if the width is tiny
    if (wii < 3)
        return;

    int rr;

    if (game.Options[OPT_RIGHTLEFTWRITE] == 0)
    {
        split_lines_leftright(todis, wii, fonnt);
    }
    else {
        // Right-to-left just means reverse the text then
        // write it as normal
        char *backwards = reverse_text(todis);
        split_lines_rightleft (backwards, wii, fonnt);
        free(backwards);
    }

    for (rr=0;rr<numlines;rr++) {
        if (wgettextwidth_compensate(lines[rr],fonnt) > longestline)
            longestline = wgettextwidth_compensate(lines[rr],fonnt);
    }
}

int MAXSTRLEN = MAX_MAXSTRLEN;
void check_strlen(char*ptt) {
    MAXSTRLEN = MAX_MAXSTRLEN;
    long charstart = (long)&game.Characters[0];
    long charend = charstart + sizeof(CharacterInfo)*game.CharacterCount;
    if (((long)&ptt[0] >= charstart) && ((long)&ptt[0] <= charend))
        MAXSTRLEN=30;
}

/*void GetLanguageString(int indxx,char*buffr) {
VALIDATE_STRING(buffr);
char*bptr=get_language_text(indxx);
if (bptr==NULL) strcpy(buffr,"[language string error]");
else strncpy(buffr,bptr,199);
buffr[199]=0;
}*/

void my_strncpy(char *dest, const char *src, int len) {
    // the normal strncpy pads out the string with zeros up to the
    // max length -- we don't want that
    if (strlen(src) >= (unsigned)len) {
        strncpy(dest, src, len);
        dest[len] = 0;
    }
    else
        strcpy(dest, src);
}

//=============================================================================
//
// Script API Functions
//
//=============================================================================

#include "debug/out.h"
#include "script/script_api.h"
#include "script/script_runtime.h"
#include "ac/math.h"

// int (const char *thisString)
RuntimeScriptValue Sc_String_IsNullOrEmpty(const RuntimeScriptValue *params, int32_t param_count)
{
    API_SCALL_INT_POBJ(String_IsNullOrEmpty, const char);
}

// const char* (const char *thisString, const char *extrabit)
RuntimeScriptValue Sc_String_Append(void *self, const RuntimeScriptValue *params, int32_t param_count)
{
    API_OBJCALL_OBJ_POBJ(const char, const char, myScriptStringImpl, String_Append, const char);
}

// const char* (const char *thisString, char extraOne)
RuntimeScriptValue Sc_String_AppendChar(void *self, const RuntimeScriptValue *params, int32_t param_count)
{
    API_OBJCALL_OBJ_PINT(const char, const char, myScriptStringImpl, String_AppendChar);
}

// int (const char *thisString, const char *otherString, bool caseSensitive)
RuntimeScriptValue Sc_String_CompareTo(void *self, const RuntimeScriptValue *params, int32_t param_count)
{
    API_OBJCALL_INT_POBJ_PBOOL(const char, String_CompareTo, const char);
}

// int  (const char *s1, const char *s2)
RuntimeScriptValue Sc_StrContains(void *self, const RuntimeScriptValue *params, int32_t param_count)
{
    API_OBJCALL_INT_POBJ(const char, StrContains, const char);
}

// const char* (const char *srcString)
RuntimeScriptValue Sc_String_Copy(void *self, const RuntimeScriptValue *params, int32_t param_count)
{
    API_OBJCALL_OBJ(const char, const char, myScriptStringImpl, String_Copy);
}

// int (const char *thisString, const char *checkForString, bool caseSensitive)
RuntimeScriptValue Sc_String_EndsWith(void *self, const RuntimeScriptValue *params, int32_t param_count)
{
    API_OBJCALL_INT_POBJ_PBOOL(const char, String_EndsWith, const char);
}

// const char* (const char *texx, ...)
RuntimeScriptValue Sc_String_Format(const RuntimeScriptValue *params, int32_t param_count)
{
    API_SCALL_SCRIPT_SPRINTF(String_Format, 1);
    return RuntimeScriptValue().SetDynamicObject((void*)String_Format("%s", scsf_buffer), &myScriptStringImpl);
}

// const char* (const char *thisString)
RuntimeScriptValue Sc_String_LowerCase(void *self, const RuntimeScriptValue *params, int32_t param_count)
{
    API_OBJCALL_OBJ(const char, const char, myScriptStringImpl, String_LowerCase);
}

// const char* (const char *thisString, const char *lookForText, const char *replaceWithText, bool caseSensitive)
RuntimeScriptValue Sc_String_Replace(void *self, const RuntimeScriptValue *params, int32_t param_count)
{
    API_OBJCALL_OBJ_POBJ2_PBOOL(const char, const char, myScriptStringImpl, String_Replace, const char, const char);
}

// const char* (const char *thisString, int index, char newChar)
RuntimeScriptValue Sc_String_ReplaceCharAt(void *self, const RuntimeScriptValue *params, int32_t param_count)
{
    API_OBJCALL_OBJ_PINT2(const char, const char, myScriptStringImpl, String_ReplaceCharAt);
}

// int (const char *thisString, const char *checkForString, bool caseSensitive)
RuntimeScriptValue Sc_String_StartsWith(void *self, const RuntimeScriptValue *params, int32_t param_count)
{
    API_OBJCALL_INT_POBJ_PBOOL(const char, String_StartsWith, const char);
}

// const char* (const char *thisString, int index, int length)
RuntimeScriptValue Sc_String_Substring(void *self, const RuntimeScriptValue *params, int32_t param_count)
{
    API_OBJCALL_OBJ_PINT2(const char, const char, myScriptStringImpl, String_Substring);
}

// const char* (const char *thisString, int length)
RuntimeScriptValue Sc_String_Truncate(void *self, const RuntimeScriptValue *params, int32_t param_count)
{
    API_OBJCALL_OBJ_PINT(const char, const char, myScriptStringImpl, String_Truncate);
}

// const char* (const char *thisString)
RuntimeScriptValue Sc_String_UpperCase(void *self, const RuntimeScriptValue *params, int32_t param_count)
{
    API_OBJCALL_OBJ(const char, const char, myScriptStringImpl, String_UpperCase);
}

// FLOAT_RETURN_TYPE (const char *theString);
RuntimeScriptValue Sc_StringToFloat(void *self, const RuntimeScriptValue *params, int32_t param_count)
{
    API_OBJCALL_INT(const char, StringToFloat);
}

// int (char*stino)
RuntimeScriptValue Sc_StringToInt(void *self, const RuntimeScriptValue *params, int32_t param_count)
{
    API_OBJCALL_INT(const char, StringToInt);
}

// int (const char *texx, int index)
RuntimeScriptValue Sc_String_GetChars(void *self, const RuntimeScriptValue *params, int32_t param_count)
{
    API_OBJCALL_INT_PINT(const char, String_GetChars);
}

RuntimeScriptValue Sc_strlen(void *self, const RuntimeScriptValue *params, int32_t param_count)
{
    ASSERT_SELF(strlen)
    return RuntimeScriptValue().SetInt32(strlen((const char*)self));
}

//=============================================================================
//
// Exclusive API for Plugins
//
//=============================================================================

// const char* (const char *texx, ...)
const char *ScPl_String_Format(const char *texx, ...)
{
    va_list arg_ptr;
    va_start(arg_ptr, texx);
    const char *scsf_buffer = ScriptVSprintf(ScSfBuffer, 3000, get_translation(texx), arg_ptr);
    va_end(arg_ptr);
    return String_Format("%s", scsf_buffer);
}


void RegisterStringAPI()
{
    ccAddExternalStaticFunction("String::IsNullOrEmpty^1",  Sc_String_IsNullOrEmpty);
    ccAddExternalObjectFunction("String::Append^1",         Sc_String_Append);
    ccAddExternalObjectFunction("String::AppendChar^1",     Sc_String_AppendChar);
    ccAddExternalObjectFunction("String::CompareTo^2",      Sc_String_CompareTo);
    ccAddExternalObjectFunction("String::Contains^1",       Sc_StrContains);
    ccAddExternalObjectFunction("String::Copy^0",           Sc_String_Copy);
    ccAddExternalObjectFunction("String::EndsWith^2",       Sc_String_EndsWith);
    ccAddExternalStaticFunction("String::Format^101",       Sc_String_Format);
    ccAddExternalObjectFunction("String::IndexOf^1",        Sc_StrContains);
    ccAddExternalObjectFunction("String::LowerCase^0",      Sc_String_LowerCase);
    ccAddExternalObjectFunction("String::Replace^3",        Sc_String_Replace);
    ccAddExternalObjectFunction("String::ReplaceCharAt^2",  Sc_String_ReplaceCharAt);
    ccAddExternalObjectFunction("String::StartsWith^2",     Sc_String_StartsWith);
    ccAddExternalObjectFunction("String::Substring^2",      Sc_String_Substring);
    ccAddExternalObjectFunction("String::Truncate^1",       Sc_String_Truncate);
    ccAddExternalObjectFunction("String::UpperCase^0",      Sc_String_UpperCase);
    ccAddExternalObjectFunction("String::get_AsFloat",      Sc_StringToFloat);
    ccAddExternalObjectFunction("String::get_AsInt",        Sc_StringToInt);
    ccAddExternalObjectFunction("String::geti_Chars",       Sc_String_GetChars);
    ccAddExternalObjectFunction("String::get_Length",       Sc_strlen);

    /* ----------------------- Registering unsafe exports for plugins -----------------------*/

    ccAddExternalFunctionForPlugin("String::IsNullOrEmpty^1",  (void*)String_IsNullOrEmpty);
    ccAddExternalFunctionForPlugin("String::Append^1",         (void*)String_Append);
    ccAddExternalFunctionForPlugin("String::AppendChar^1",     (void*)String_AppendChar);
    ccAddExternalFunctionForPlugin("String::CompareTo^2",      (void*)String_CompareTo);
    ccAddExternalFunctionForPlugin("String::Contains^1",       (void*)StrContains);
    ccAddExternalFunctionForPlugin("String::Copy^0",           (void*)String_Copy);
    ccAddExternalFunctionForPlugin("String::EndsWith^2",       (void*)String_EndsWith);
    ccAddExternalFunctionForPlugin("String::Format^101",       (void*)ScPl_String_Format);
    ccAddExternalFunctionForPlugin("String::IndexOf^1",        (void*)StrContains);
    ccAddExternalFunctionForPlugin("String::LowerCase^0",      (void*)String_LowerCase);
    ccAddExternalFunctionForPlugin("String::Replace^3",        (void*)String_Replace);
    ccAddExternalFunctionForPlugin("String::ReplaceCharAt^2",  (void*)String_ReplaceCharAt);
    ccAddExternalFunctionForPlugin("String::StartsWith^2",     (void*)String_StartsWith);
    ccAddExternalFunctionForPlugin("String::Substring^2",      (void*)String_Substring);
    ccAddExternalFunctionForPlugin("String::Truncate^1",       (void*)String_Truncate);
    ccAddExternalFunctionForPlugin("String::UpperCase^0",      (void*)String_UpperCase);
    ccAddExternalFunctionForPlugin("String::get_AsFloat",      (void*)StringToFloat);
    ccAddExternalFunctionForPlugin("String::get_AsInt",        (void*)StringToInt);
    ccAddExternalFunctionForPlugin("String::geti_Chars",       (void*)String_GetChars);
    ccAddExternalFunctionForPlugin("String::get_Length",       (void*)strlen);
}<|MERGE_RESOLUTION|>--- conflicted
+++ resolved
@@ -299,23 +299,6 @@
     return backwards;
 }
 
-<<<<<<< HEAD
-=======
-void wouttext_reverseifnecessary(int x, int y, int font, char *text) {
-    char *backwards = NULL;
-    char *otext = text;
-    if (game.Options[OPT_RIGHTLEFTWRITE]) {
-        backwards = reverse_text(text);
-        otext = backwards;
-    }
-
-    wouttext_outline(x, y, font, otext);
-
-    if (backwards)
-        free(backwards);
-}
-
->>>>>>> 0f6cc556
 void break_up_text_into_lines(int wii,int fonnt, const char*todis) {
     if (fonnt == -1)
         fonnt = play.normal_font;
