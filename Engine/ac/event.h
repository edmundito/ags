--- conflicted
+++ resolved
@@ -22,45 +22,6 @@
 #include "ac/runtime_defines.h"
 #include "script/runtimescriptvalue.h"
 
-<<<<<<< HEAD
-// parameters to run_on_event
-#define GE_LEAVE_ROOM    1
-#define GE_ENTER_ROOM    2
-// #define GE_MAN_DIES 3 // ancient obsolete event
-// #define GE_GOT_SCORE 4 // deprecated
-#define GE_GUI_MOUSEDOWN 5
-#define GE_GUI_MOUSEUP   6
-#define GE_ADD_INV       7
-#define GE_LOSE_INV      8
-#define GE_RESTORE_GAME  9
-#define GE_ENTER_ROOM_AFTERFADE 10
-#define GE_LEAVE_ROOM_AFTERFADE 11
-#define GE_SAVE_GAME     12
-
-// Game event types:
-// common script callback
-#define EV_TEXTSCRIPT 1
-// room event
-#define EV_RUNEVBLOCK 2
-// fade-in event
-#define EV_FADEIN     3
-// gui click
-#define EV_IFACECLICK 4
-// new room event
-#define EV_NEWROOM    5
-// Text script callback types:
-enum kTS_CallbackTypes {
-    kTS_None = 0,
-// repeatedly execute
-    kTS_Repeat,
-// on key press
-    kTS_KeyPress,
-// mouse click
-    kTS_MouseClick,
-// on text input
-    kTS_TextInput,
-// script callback types number
-=======
 
 // AGS Game event types,
 // these events are scheduled during game update to be run in the end of
@@ -95,7 +56,6 @@
     // on text input
     kTS_TextInput               = 4,
     // script callback types number
->>>>>>> bd90ceab
     kTS_Num
 };
 
