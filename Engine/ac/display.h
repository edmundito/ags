--- conflicted
+++ resolved
@@ -24,15 +24,6 @@
 void _display_at(int xx,int yy,int wii,char*todis,int blocking,int asspch, int isThought, int allowShrink, bool overlayPositionFixed);
 bool ShouldAntiAliasText();
 int GetTextDisplayTime (const char *text, int canberel=0);
-<<<<<<< HEAD
-void wouttext_outline(Common::Graphics *g, int xxp, int yyp, int usingfont, char*texx);
-void wouttext_aligned (Common::Graphics *g, int usexp, int yy, int oriwid, int usingfont, const char *text, int align);
-int wgetfontheight(int font);
-int wgettextwidth_compensate(const char *tex, int font);
-void do_corner(Common::Graphics *g, int sprn,int xx1,int yy1,int typx,int typy);
-int get_but_pic(GUIMain*guo,int indx);
-void draw_button_background(Common::Graphics *g, int xx1,int yy1,int xx2,int yy2,GUIMain*iep);
-=======
 void wouttext_outline(Common::Bitmap *ds, int xxp, int yyp, int usingfont, color_t text_color, char*texx);
 void wouttext_aligned (Common::Bitmap *ds, int usexp, int yy, int oriwid, int usingfont, color_t text_color, const char *text, int align);
 int wgetfontheight(int font);
@@ -40,18 +31,12 @@
 void do_corner(Common::Bitmap *ds, int sprn,int xx1,int yy1,int typx,int typy);
 int get_but_pic(GUIMain*guo,int indx);
 void draw_button_background(Common::Bitmap *ds, int xx1,int yy1,int xx2,int yy2,GUIMain*iep);
->>>>>>> fc069ea8
 // Calculate the width that the left and right border of the textwindow
 // GUI take up
 int get_textwindow_border_width (int twgui);
 // get the hegiht of the text window's top border
 int get_textwindow_top_border_height (int twgui);
-<<<<<<< HEAD
-void draw_text_window(Common::Graphics *g, int*xins,int*yins,int*xx,int*yy,int*wii,int ovrheight, int ifnum);
-void draw_text_window_and_bar(Common::Graphics *g, int*xins,int*yins,int*xx,int*yy,int*wii,int ovrheight=0, int ifnum=-1);
-=======
 void draw_text_window(Common::Bitmap *ds, int*xins,int*yins,int*xx,int*yy,int*wii,int ovrheight, int ifnum);
 void draw_text_window_and_bar(Common::Bitmap *ds, int*xins,int*yins,int*xx,int*yy,int*wii,int ovrheight=0, int ifnum=-1);
->>>>>>> fc069ea8
 
 #endif // __AGS_EE_AC__DISPLAY_H