--- conflicted
+++ resolved
@@ -66,19 +66,11 @@
 // complicated, as first we need to make an additional conversion between data coords
 // and upscale game coordinates.
 //
-// coordinate conversion      (data) ---> game ---> (room mask)
+// coordinate conversion (room) ---> (room mask)
 int room_to_mask_coord(int coord);
-// coordinate conversion (room mask) ---> game ---> (data)
+// coordinate conversion (room mask) ---> (room)
 int mask_to_room_coord(int coord);
 
-<<<<<<< HEAD
-=======
-class MoveList;
-// Convert move path from room (eq. game) resolution to data resolution;
-// applies move speed factor, according to the game settings
-void convert_move_path_to_data_resolution(MoveList &mls, uint32_t from_step = 0, uint32_t to_step = UINT32_MAX);
-
->>>>>>> 28b95663
 // The single global "current room" instance
 extern AGS::Common::RoomStruct thisroom;
 
