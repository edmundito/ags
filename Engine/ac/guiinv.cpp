--- conflicted
+++ resolved
@@ -62,11 +62,7 @@
 
     for (uu = this->topIndex; uu < lastItem; uu++) {
         // draw inv graphic
-<<<<<<< HEAD
-        wputblock(g, cxp, cyp, spriteset[game.InventoryItems[charextra[this->CharToDisplay()].invorder[uu]].pic], 1);
-=======
-        draw_sprite_compensate(game.invinfo[charextra[this->CharToDisplay()].invorder[uu]].pic, cxp, cyp, 1);
->>>>>>> 96d0fc69
+        draw_sprite_compensate(g, game.InventoryItems[charextra[this->CharToDisplay()].invorder[uu]].pic, cxp, cyp, 1);
         cxp += multiply_up_coordinate(this->itemWidth);
 
         // go to next row when appropriate
