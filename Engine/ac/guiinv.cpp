//=============================================================================
//
// Adventure Game Studio (AGS)
//
// Copyright (C) 1999-2011 Chris Jones and 2011-20xx others
// The full list of copyright holders can be found in the Copyright.txt
// file, which is part of this source code distribution.
//
// The AGS source code is provided under the Artistic License 2.0.
// A copy of this license can be found in the file License.txt and at
// http://www.opensource.org/licenses/artistic-license-2.0.php
//
//=============================================================================

#include "gui/guiinv.h"
#include "gui/guimain.h"
#include "ac/draw.h"
#include "ac/characterextras.h"
#include "ac/spritecache.h"
#include "game/game_objects.h"
#include "gfx/bitmap.h"

using AGS::Common::Bitmap;


extern int gui_disabled_style;
extern CharacterExtras *charextra;
extern SpriteCache spriteset;


int GUIInv::CharToDisplay() {
    if (this->charId < 0)
        return game.PlayerCharacterIndex;

    return this->charId;
}

<<<<<<< HEAD
void GUIInv::Draw(Common::Graphics *g) {
=======
void GUIInv::Draw(Bitmap *ds) {
>>>>>>> fc069ea8
    if ((IsDisabled()) && (gui_disabled_style == GUIDIS_BLACKOUT))
        return;

    // backwards compatibility
    play.InventoryColCount = this->itemsPerLine;
    play.InventoryDisplayedCount = this->numLines * this->itemsPerLine;
    play.obsolete_inv_numorder = charextra[game.PlayerCharacterIndex].invorder_count;
    // if the user changes top_inv_item, switch into backwards
    // compatibiltiy mode
    if (play.TopInvItemIndex) {
        play.InventoryBackwardsCompatible = 1;
    }

    if (play.InventoryBackwardsCompatible) {
        this->topIndex = play.TopInvItemIndex;
    }

    // draw the items
    int xxx = x;
    int uu, cxp = x, cyp = y;
    int lastItem = this->topIndex + (this->itemsPerLine * this->numLines);
    if (lastItem > charextra[this->CharToDisplay()].invorder_count)
        lastItem = charextra[this->CharToDisplay()].invorder_count;

    for (uu = this->topIndex; uu < lastItem; uu++) {
        // draw inv graphic
<<<<<<< HEAD
        draw_sprite_compensate(g, game.InventoryItems[charextra[this->CharToDisplay()].invorder[uu]].pic, cxp, cyp, 1);
=======
        draw_sprite_compensate(ds, game.invinfo[charextra[this->CharToDisplay()].invorder[uu]].pic, cxp, cyp, 1);
>>>>>>> fc069ea8
        cxp += multiply_up_coordinate(this->itemWidth);

        // go to next row when appropriate
        if ((uu - this->topIndex) % this->itemsPerLine == (this->itemsPerLine - 1)) {
            cxp = xxx;
            cyp += multiply_up_coordinate(this->itemHeight);
        }
    }

    if ((IsDisabled()) &&
        (gui_disabled_style == GUIDIS_GREYOUT) && 
<<<<<<< HEAD
        (play.InventoryGreysOutWhenDisabled == 1)) {
            g->SetDrawColor(8);
            int jj, kk;   // darken the inventory when disabled
            for (jj = 0; jj < wid; jj++) {
                for (kk = jj % 2; kk < hit; kk += 2)
                    g->PutPixel(x + jj, y + kk);
=======
        (play.inventory_greys_out == 1)) {
            color_t draw_color = ds->GetCompatibleColor(8);
            int jj, kk;   // darken the inventory when disabled
            for (jj = 0; jj < wid; jj++) {
                for (kk = jj % 2; kk < hit; kk += 2)
                    ds->PutPixel(x + jj, y + kk, draw_color);
>>>>>>> fc069ea8
            }
    }

}<|MERGE_RESOLUTION|>--- conflicted
+++ resolved
@@ -35,11 +35,7 @@
     return this->charId;
 }
 
-<<<<<<< HEAD
-void GUIInv::Draw(Common::Graphics *g) {
-=======
 void GUIInv::Draw(Bitmap *ds) {
->>>>>>> fc069ea8
     if ((IsDisabled()) && (gui_disabled_style == GUIDIS_BLACKOUT))
         return;
 
@@ -66,11 +62,7 @@
 
     for (uu = this->topIndex; uu < lastItem; uu++) {
         // draw inv graphic
-<<<<<<< HEAD
-        draw_sprite_compensate(g, game.InventoryItems[charextra[this->CharToDisplay()].invorder[uu]].pic, cxp, cyp, 1);
-=======
-        draw_sprite_compensate(ds, game.invinfo[charextra[this->CharToDisplay()].invorder[uu]].pic, cxp, cyp, 1);
->>>>>>> fc069ea8
+        draw_sprite_compensate(ds, game.InventoryItems[charextra[this->CharToDisplay()].invorder[uu]].pic, cxp, cyp, 1);
         cxp += multiply_up_coordinate(this->itemWidth);
 
         // go to next row when appropriate
@@ -82,21 +74,12 @@
 
     if ((IsDisabled()) &&
         (gui_disabled_style == GUIDIS_GREYOUT) && 
-<<<<<<< HEAD
         (play.InventoryGreysOutWhenDisabled == 1)) {
-            g->SetDrawColor(8);
-            int jj, kk;   // darken the inventory when disabled
-            for (jj = 0; jj < wid; jj++) {
-                for (kk = jj % 2; kk < hit; kk += 2)
-                    g->PutPixel(x + jj, y + kk);
-=======
-        (play.inventory_greys_out == 1)) {
             color_t draw_color = ds->GetCompatibleColor(8);
             int jj, kk;   // darken the inventory when disabled
             for (jj = 0; jj < wid; jj++) {
                 for (kk = jj % 2; kk < hit; kk += 2)
                     ds->PutPixel(x + jj, y + kk, draw_color);
->>>>>>> fc069ea8
             }
     }
 
