--- conflicted
+++ resolved
@@ -63,11 +63,7 @@
 
     for (uu = this->topIndex; uu < lastItem; uu++) {
         // draw inv graphic
-<<<<<<< HEAD
-        wputblock(g, cxp, cyp, spriteset[game.invinfo[charextra[this->CharToDisplay()].invorder[uu]].pic], 1);
-=======
-        wputblock(cxp, cyp, spriteset[game.InventoryItems[charextra[this->CharToDisplay()].invorder[uu]].pic], 1);
->>>>>>> 0f6cc556
+        wputblock(g, cxp, cyp, spriteset[game.InventoryItems[charextra[this->CharToDisplay()].invorder[uu]].pic], 1);
         cxp += multiply_up_coordinate(this->itemWidth);
 
         // go to next row when appropriate
