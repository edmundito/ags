//=============================================================================
//
// Adventure Game Studio (AGS)
//
// Copyright (C) 1999-2011 Chris Jones and 2011-20xx others
// The full list of copyright holders can be found in the Copyright.txt
// file, which is part of this source code distribution.
//
// The AGS source code is provided under the Artistic License 2.0.
// A copy of this license can be found in the file License.txt and at
// http://www.opensource.org/licenses/artistic-license-2.0.php
//
//=============================================================================

#include "gui/guiinv.h"
#include "gui/guimain.h"
#include "ac/draw.h"
#include "ac/gamesetupstruct.h"
#include "ac/gamestate.h"
#include "ac/characterextras.h"
#include "ac/spritecache.h"
#include "gfx/bitmap.h"

using AGS::Common::Bitmap;


extern GameSetupStruct game;
extern int gui_disabled_style;
extern GameState play;
extern CharacterExtras *charextra;
extern SpriteCache spriteset;


int GUIInv::CharToDisplay() {
    if (this->charId < 0)
        return game.playercharacter;

    return this->charId;
}

void GUIInv::Draw(Common::Graphics *g) {
    if ((IsDisabled()) && (gui_disabled_style == GUIDIS_BLACKOUT))
        return;

    // backwards compatibility
    play.inv_numinline = this->itemsPerLine;
    play.inv_numdisp = this->numLines * this->itemsPerLine;
    play.obsolete_inv_numorder = charextra[game.playercharacter].invorder_count;
    // if the user changes top_inv_item, switch into backwards
    // compatibiltiy mode
    if (play.inv_top) {
        play.inv_backwards_compatibility = 1;
    }

    if (play.inv_backwards_compatibility) {
        this->topIndex = play.inv_top;
    }

    // draw the items
    int xxx = x;
    int uu, cxp = x, cyp = y;
    int lastItem = this->topIndex + (this->itemsPerLine * this->numLines);
    if (lastItem > charextra[this->CharToDisplay()].invorder_count)
        lastItem = charextra[this->CharToDisplay()].invorder_count;

    for (uu = this->topIndex; uu < lastItem; uu++) {
        // draw inv graphic
<<<<<<< HEAD
        draw_sprite_compensate(game.invinfo[charextra[this->CharToDisplay()].invorder[uu]].pic, cxp, cyp, 1);
=======
        wputblock(g, cxp, cyp, spriteset[game.invinfo[charextra[this->CharToDisplay()].invorder[uu]].pic], 1);
>>>>>>> a2c61d94
        cxp += multiply_up_coordinate(this->itemWidth);

        // go to next row when appropriate
        if ((uu - this->topIndex) % this->itemsPerLine == (this->itemsPerLine - 1)) {
            cxp = xxx;
            cyp += multiply_up_coordinate(this->itemHeight);
        }
    }

    if ((IsDisabled()) &&
        (gui_disabled_style == GUIDIS_GREYOUT) && 
        (play.inventory_greys_out == 1)) {
            g->SetDrawColor(8);
            int jj, kk;   // darken the inventory when disabled
            for (jj = 0; jj < wid; jj++) {
                for (kk = jj % 2; kk < hit; kk += 2)
                    g->PutPixel(x + jj, y + kk);
            }
    }

}<|MERGE_RESOLUTION|>--- conflicted
+++ resolved
@@ -65,11 +65,7 @@
 
     for (uu = this->topIndex; uu < lastItem; uu++) {
         // draw inv graphic
-<<<<<<< HEAD
-        draw_sprite_compensate(game.invinfo[charextra[this->CharToDisplay()].invorder[uu]].pic, cxp, cyp, 1);
-=======
-        wputblock(g, cxp, cyp, spriteset[game.invinfo[charextra[this->CharToDisplay()].invorder[uu]].pic], 1);
->>>>>>> a2c61d94
+        draw_sprite_compensate(g, game.invinfo[charextra[this->CharToDisplay()].invorder[uu]].pic, cxp, cyp, 1);
         cxp += multiply_up_coordinate(this->itemWidth);
 
         // go to next row when appropriate
