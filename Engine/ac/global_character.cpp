--- conflicted
+++ resolved
@@ -103,102 +103,6 @@
         return charextra[charid].height;
 }
 
-<<<<<<< HEAD
-void scAnimateCharacter (int chh, int loopn, int sppd, int rept) {
-    if (!is_valid_character(chh))
-        quit("AnimateCharacter: invalid character");
-
-    animate_character(&game.chars[chh], loopn, sppd, rept);
-=======
-
-
-void SetCharacterBaseline (int obn, int basel) {
-    if (!is_valid_character(obn)) quit("!SetCharacterBaseline: invalid object number specified");
-
-    Character_SetBaseline(&game.chars[obn], basel);
-}
-
-// pass trans=0 for fully solid, trans=100 for fully transparent
-void SetCharacterTransparency(int obn,int trans) {
-    if (!is_valid_character(obn))
-        quit("!SetCharTransparent: invalid character number specified");
-
-    Character_SetTransparency(&game.chars[obn], trans);
-}
-
-void AnimateCharacter4(int chh, int loopn, int sppd, int rept) {
-    AnimateCharacter6(chh, loopn, sppd, rept, FORWARDS, IN_BACKGROUND);
->>>>>>> 926c75b6
-}
-
-void AnimateCharacter6(int chh, int loopn, int sppd, int rept, int direction, int blocking) {
-    if (!is_valid_character(chh))
-        quit("AnimateCharacter: invalid character");
-
-    Character_Animate5(&game.chars[chh], loopn, sppd, rept, blocking, direction);
-}
-
-<<<<<<< HEAD
-=======
-void SetPlayerCharacter(int newchar) {
-    if (!is_valid_character(newchar))
-        quit("!SetPlayerCharacter: Invalid character specified");
-
-    Character_SetAsPlayer(&game.chars[newchar]);
-}
-
-void FollowCharacterEx(int who, int tofollow, int distaway, int eagerness) {
-    if (!is_valid_character(who))
-        quit("!FollowCharacter: Invalid character specified");
-    CharacterInfo *chtofollow = nullptr;
-    if (tofollow != -1)
-    {
-        if (!is_valid_character(tofollow))
-            quit("!FollowCharacterEx: invalid character to follow");
-        else
-            chtofollow = &game.chars[tofollow];
-    }
-
-    Character_FollowCharacter(&game.chars[who], chtofollow, distaway, eagerness);
-}
-
-void FollowCharacter(int who, int tofollow) {
-    FollowCharacterEx(who,tofollow,10,97);
-}
-
-void SetCharacterIgnoreLight (int who, int yesorno) {
-    if (!is_valid_character(who))
-        quit("!SetCharacterIgnoreLight: Invalid character specified");
-
-    Character_SetIgnoreLighting(&game.chars[who], yesorno);
-}
-
-
-
-
-void MoveCharacter(int cc,int xx,int yy) {
-    walk_character(cc,xx,yy,0, true);
-}
-void MoveCharacterDirect(int cc,int xx, int yy) {
-    walk_character(cc,xx,yy,1, true);
-}
-void MoveCharacterStraight(int cc,int xx, int yy) {
-    if (!is_valid_character(cc))
-        quit("!MoveCharacterStraight: invalid character specified");
-
-    Character_WalkStraight(&game.chars[cc], xx, yy, IN_BACKGROUND);
-}
-
-// Append to character path
-void MoveCharacterPath (int chac, int tox, int toy) {
-    if (!is_valid_character(chac))
-        quit("!MoveCharacterPath: invalid character specified");
-
-    Character_AddWaypoint(&game.chars[chac], tox, toy);
-}
-
-
->>>>>>> 926c75b6
 int GetPlayerCharacter() {
     return game.playercharacter;
 }
