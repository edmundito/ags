//=============================================================================
//
// Adventure Game Studio (AGS)
//
// Copyright (C) 1999-2011 Chris Jones and 2011-20xx others
// The full list of copyright holders can be found in the Copyright.txt
// file, which is part of this source code distribution.
//
// The AGS source code is provided under the Artistic License 2.0.
// A copy of this license can be found in the file License.txt and at
// http://www.opensource.org/licenses/artistic-license-2.0.php
//
//=============================================================================
//
// AGS Character functions
//
//=============================================================================

#include <stdio.h>
#include "ac/global_character.h"
#include "ac/common.h"
#include "ac/view.h"
#include "ac/character.h"
#include "ac/display.h"
#include "ac/draw.h"
#include "ac/event.h"
#include "ac/global_overlay.h"
#include "ac/global_translation.h"
#include "ac/object.h"
#include "ac/overlay.h"
#include "ac/properties.h"
#include "ac/screenoverlay.h"
#include "ac/string.h"
#include "debug/debug_log.h"
#include "game/game_objects.h"
#include "game/script_objects.h"
#include "main/game_run.h"
#include "script/script.h"


extern ViewStruct*views;
extern int spritewidth[MAX_SPRITES],spriteheight[MAX_SPRITES];
extern int offsetx, offsety;
extern int guis_need_update;
extern int numscreenover;
extern int scrnwid,scrnhit;

// defined in character unit
extern CharacterExtras *charextra;
extern CharacterInfo*playerchar;
extern int32_t _sc_PlayerCharPtr;
extern CharacterInfo*playerchar;


void StopMoving(int chaa) {

    Character_StopMoving(&game.Characters[chaa]);
}

void ReleaseCharacterView(int chat) {
    if (!is_valid_character(chat))
        quit("!ReleaseCahracterView: invalid character supplied");

    Character_UnlockView(&game.Characters[chat]);
}

void MoveToWalkableArea(int charid) {
    if (!is_valid_character(charid))
        quit("!MoveToWalkableArea: invalid character specified");

    Character_PlaceOnWalkableArea(&game.Characters[charid]);
}

void FaceLocation(int cha, int xx, int yy) {
    if (!is_valid_character(cha))
        quit("!FaceLocation: Invalid character specified");

    Character_FaceLocation(&game.Characters[cha], xx, yy, BLOCKING);
}

void FaceCharacter(int cha,int toface) {
    if (!is_valid_character(cha))
        quit("!FaceCharacter: Invalid character specified");
    if (!is_valid_character(toface)) 
        quit("!FaceCharacter: invalid character specified");

    Character_FaceCharacter(&game.Characters[cha], &game.Characters[toface], BLOCKING);
}


void SetCharacterIdle(int who, int iview, int itime) {
    if (!is_valid_character(who))
        quit("!SetCharacterIdle: Invalid character specified");

    Character_SetIdleView(&game.Characters[who], iview, itime);
}



int GetCharacterWidth(int ww) {
    CharacterInfo *char1 = &game.Characters[ww];

    if (charextra[ww].width < 1)
    {
        if ((char1->view < 0) ||
            (char1->loop >= views[char1->view].numLoops) ||
            (char1->frame >= views[char1->view].loops[char1->loop].numFrames))
        {
            debug_log("GetCharacterWidth: Character %s has invalid frame: view %d, loop %d, frame %d", char1->scrname, char1->view + 1, char1->loop, char1->frame);
            return multiply_up_coordinate(4);
        }

        return spritewidth[views[char1->view].loops[char1->loop].frames[char1->frame].pic];
    }
    else 
        return charextra[ww].width;
}

int GetCharacterHeight(int charid) {
    CharacterInfo *char1 = &game.Characters[charid];

    if (charextra[charid].height < 1)
    {
        if ((char1->view < 0) ||
            (char1->loop >= views[char1->view].numLoops) ||
            (char1->frame >= views[char1->view].loops[char1->loop].numFrames))
        {
            debug_log("GetCharacterHeight: Character %s has invalid frame: view %d, loop %d, frame %d", char1->scrname, char1->view + 1, char1->loop, char1->frame);
            return multiply_up_coordinate(2);
        }

        return spriteheight[views[char1->view].loops[char1->loop].frames[char1->frame].pic];
    }
    else
        return charextra[charid].height;
}



void SetCharacterBaseline (int obn, int basel) {
    if (!is_valid_character(obn)) quit("!SetCharacterBaseline: invalid object number specified");

    Character_SetBaseline(&game.Characters[obn], basel);
}

// pass trans=0 for fully solid, trans=100 for fully transparent
void SetCharacterTransparency(int obn,int trans) {
    if (!is_valid_character(obn))
        quit("!SetCharTransparent: invalid character number specified");

    Character_SetTransparency(&game.Characters[obn], trans);
}

void scAnimateCharacter (int chh, int loopn, int sppd, int rept) {
    if (!is_valid_character(chh))
        quit("AnimateCharacter: invalid character");

    animate_character(&game.Characters[chh], loopn, sppd, rept);
}

void AnimateCharacterEx(int chh, int loopn, int sppd, int rept, int direction, int blocking) {
    if ((direction < 0) || (direction > 1))
        quit("!AnimateCharacterEx: invalid direction");
    if (!is_valid_character(chh))
        quit("AnimateCharacter: invalid character");

    if (direction)
        direction = BACKWARDS;
    else
        direction = FORWARDS;

    if (blocking)
        blocking = BLOCKING;
    else
        blocking = IN_BACKGROUND;

    Character_Animate(&game.Characters[chh], loopn, sppd, rept, blocking, direction);

}


void SetPlayerCharacter(int newchar) {
    if (!is_valid_character(newchar))
        quit("!SetPlayerCharacter: Invalid character specified");

    Character_SetAsPlayer(&game.Characters[newchar]);
}

void FollowCharacterEx(int who, int tofollow, int distaway, int eagerness) {
    if (!is_valid_character(who))
        quit("!FollowCharacter: Invalid character specified");
    CharacterInfo *chtofollow;
    if (tofollow == -1)
        chtofollow = NULL;
    else if (!is_valid_character(tofollow))
        quit("!FollowCharacterEx: invalid character to follow");
    else
        chtofollow = &game.Characters[tofollow];

    Character_FollowCharacter(&game.Characters[who], chtofollow, distaway, eagerness);
}

void FollowCharacter(int who, int tofollow) {
    FollowCharacterEx(who,tofollow,10,97);
}

void SetCharacterIgnoreLight (int who, int yesorno) {
    if (!is_valid_character(who))
        quit("!SetCharacterIgnoreLight: Invalid character specified");

    Character_SetIgnoreLighting(&game.Characters[who], yesorno);
}




void MoveCharacter(int cc,int xx,int yy) {
    walk_character(cc,xx,yy,0, true);
}
void MoveCharacterDirect(int cc,int xx, int yy) {
    walk_character(cc,xx,yy,1, true);
}
void MoveCharacterStraight(int cc,int xx, int yy) {
    if (!is_valid_character(cc))
        quit("!MoveCharacterStraight: invalid character specified");

    Character_WalkStraight(&game.Characters[cc], xx, yy, IN_BACKGROUND);
}

// Append to character path
void MoveCharacterPath (int chac, int tox, int toy) {
    if (!is_valid_character(chac))
        quit("!MoveCharacterPath: invalid character specified");

    Character_AddWaypoint(&game.Characters[chac], tox, toy);
}


int GetPlayerCharacter() {
    return game.PlayerCharacterIndex;
}

void SetCharacterSpeedEx(int chaa, int xspeed, int yspeed) {
    if (!is_valid_character(chaa))
        quit("!SetCharacterSpeedEx: invalid character");

    Character_SetSpeed(&game.Characters[chaa], xspeed, yspeed);

}

void SetCharacterSpeed(int chaa,int nspeed) {
    SetCharacterSpeedEx(chaa, nspeed, nspeed);
}

void SetTalkingColor(int chaa,int ncol) {
    if (!is_valid_character(chaa)) quit("!SetTalkingColor: invalid character");

    Character_SetSpeechColor(&game.Characters[chaa], ncol);
}

void SetCharacterSpeechView (int chaa, int vii) {
    if (!is_valid_character(chaa))
        quit("!SetCharacterSpeechView: invalid character specified");

    Character_SetSpeechView(&game.Characters[chaa], vii);
}

void SetCharacterBlinkView (int chaa, int vii, int intrv) {
    if (!is_valid_character(chaa))
        quit("!SetCharacterBlinkView: invalid character specified");

    Character_SetBlinkView(&game.Characters[chaa], vii);
    Character_SetBlinkInterval(&game.Characters[chaa], intrv);
}

void SetCharacterView(int chaa,int vii) {
    if (!is_valid_character(chaa))
        quit("!SetCharacterView: invalid character specified");

    Character_LockView(&game.Characters[chaa], vii);
}

void SetCharacterFrame(int chaa, int view, int loop, int frame) {

    Character_LockViewFrame(&game.Characters[chaa], view, loop, frame);
}

// similar to SetCharView, but aligns the frame to make it line up
void SetCharacterViewEx (int chaa, int vii, int loop, int align) {

    Character_LockViewAligned(&game.Characters[chaa], vii, loop, align);
}

void SetCharacterViewOffset (int chaa, int vii, int xoffs, int yoffs) {

    Character_LockViewOffset(&game.Characters[chaa], vii, xoffs, yoffs);
}


void ChangeCharacterView(int chaa,int vii) {
    if (!is_valid_character(chaa))
        quit("!ChangeCharacterView: invalid character specified");

    Character_ChangeView(&game.Characters[chaa], vii);
}

void SetCharacterClickable (int cha, int clik) {
    if (!is_valid_character(cha))
        quit("!SetCharacterClickable: Invalid character specified");
    // make the character clicklabe (reset "No interaction" bit)
    game.Characters[cha].flags&=~CHF_NOINTERACT;
    // if they don't want it clickable, set the relevant bit
    if (clik == 0)
        game.Characters[cha].flags|=CHF_NOINTERACT;
}

void SetCharacterIgnoreWalkbehinds (int cha, int clik) {
    if (!is_valid_character(cha))
        quit("!SetCharacterIgnoreWalkbehinds: Invalid character specified");

    Character_SetIgnoreWalkbehinds(&game.Characters[cha], clik);
}


void MoveCharacterToObject(int chaa,int obbj) {
    // invalid object, do nothing
    // this allows MoveCharacterToObject(EGO, GetObjectAt(...));
    if (!is_valid_object(obbj))
        return;

    walk_character(chaa,objs[obbj].X+5,objs[obbj].Y+6,0, true);
    GameLoopUntilEvent(UNTIL_MOVEEND,(long)&game.Characters[chaa].walking);
}

void MoveCharacterToHotspot(int chaa,int hotsp) {
    if ((hotsp<0) || (hotsp>=thisroom.HotspotCount))
        quit("!MovecharacterToHotspot: invalid hotspot");
    if (thisroom.Hotspots[hotsp].WalkToPoint.x<1) return;
    walk_character(chaa,thisroom.Hotspots[hotsp].WalkToPoint.x,thisroom.Hotspots[hotsp].WalkToPoint.y,0, true);
    GameLoopUntilEvent(UNTIL_MOVEEND,(long)&game.Characters[chaa].walking);
}

void MoveCharacterBlocking(int chaa,int xx,int yy,int direct) {
    if (!is_valid_character (chaa))
        quit("!MoveCharacterBlocking: invalid character");

    // check if they try to move the player when Hide Player Char is
    // ticked -- otherwise this will hang the game
    if (game.Characters[chaa].on != 1)
        quit("!MoveCharacterBlocking: character is turned off (is Hide Player Character selected?) and cannot be moved");

    if (direct)
        MoveCharacterDirect(chaa,xx,yy);
    else
        MoveCharacter(chaa,xx,yy);
    GameLoopUntilEvent(UNTIL_MOVEEND,(long)&game.Characters[chaa].walking);
}

int GetCharacterSpeechAnimationDelay(CharacterInfo *cha)
{
<<<<<<< HEAD
    if (game.Options[OPT_OLDTALKANIMSPD])
    {
        // The talkanim property only applies to Lucasarts style speech.
        // Sierra style speech has a fixed delay of 5.
        if (game.Options[OPT_SPEECHTYPE] == 0)
            return play.SpeechAnimSpeed;
        else
            return 5;
    }
=======
	if ((loaded_game_file_version < kGameVersion_312) && (game.options[OPT_SPEECHTYPE] != 0))
	{
		// legacy versions of AGS assigned a fixed delay to Sierra-style speech only
		return 5;
	}
	if (game.options[OPT_GLOBALTALKANIMSPD] != 0)
		return play.talkanim_speed;
>>>>>>> c9353f51
    else
        return cha->speech_anim_speed;
}

void RunCharacterInteraction (int cc, int mood) {
    if (!is_valid_character(cc))
        quit("!RunCharacterInteraction: invalid character");

    int passon=-1,cdata=-1;
    if (mood==MODE_LOOK) passon=0;
    else if (mood==MODE_HAND) passon=1;
    else if (mood==MODE_TALK) passon=2;
    else if (mood==MODE_USE) { passon=3;
    cdata=playerchar->activeinv;
    play.UsedInvItemIndex=cdata;
    }
    else if (mood==MODE_PICKUP) passon = 5;
    else if (mood==MODE_CUSTOM1) passon = 6;
    else if (mood==MODE_CUSTOM2) passon = 7;

    evblockbasename="character%d"; evblocknum=cc;
    if (!game.CharacterInteractionScripts.IsEmpty()) 
    {
        if (passon>=0)
            run_interaction_script(game.CharacterInteractionScripts[cc], passon, 4, (passon == 3));
        run_interaction_script(game.CharacterInteractionScripts[cc], 4);  // any click on char
    }
    else 
    {
        if (passon>=0)
            run_interaction_event(game.CharacterInteractions[cc],passon, 4, (passon == 3));
        run_interaction_event(game.CharacterInteractions[cc],4);  // any click on char
    }
}

int AreCharObjColliding(int charid,int objid) {
    if (!is_valid_character(charid))
        quit("!AreCharObjColliding: invalid character");
    if (!is_valid_object(objid))
        quit("!AreCharObjColliding: invalid object number");

    return Character_IsCollidingWithObject(&game.Characters[charid], &scrObj[objid]);
}

int AreCharactersColliding(int cchar1,int cchar2) {
    if (!is_valid_character(cchar1))
        quit("!AreCharactersColliding: invalid char1");
    if (!is_valid_character(cchar2))
        quit("!AreCharactersColliding: invalid char2");

    return Character_IsCollidingWithChar(&game.Characters[cchar1], &game.Characters[cchar2]);
}

int GetCharacterProperty (int cha, const char *property) {
    if (!is_valid_character(cha))
        quit("!GetCharacterProperty: invalid character");
    return get_int_property (&game.CharacterProperties[cha], property);
}

void SetCharacterProperty (int who, int flag, int yesorno) {
    if (!is_valid_character(who))
        quit("!SetCharacterProperty: Invalid character specified");

    Character_SetOption(&game.Characters[who], flag, yesorno);
}

void GetCharacterPropertyText (int item, const char *property, char *bufer) {
    get_text_property (&game.CharacterProperties[item], property, bufer);
}

int GetCharacterAt (int xx, int yy) {
    xx += divide_down_coordinate(offsetx);
    yy += divide_down_coordinate(offsety);
    return is_pos_on_character(xx,yy);
}

void SetActiveInventory(int iit) {

    ScriptInvItem *tosend = NULL;
    if ((iit > 0) && (iit < game.InvItemCount))
        tosend = &scrInv[iit];
    else if (iit != -1)
        quitprintf("!SetActiveInventory: invalid inventory number %d", iit);

    Character_SetActiveInventory(playerchar, tosend);
}

void update_invorder() {
    for (int cc = 0; cc < game.CharacterCount; cc++) {
        charextra[cc].invorder_count = 0;
        int ff, howmany;
        // Iterate through all inv items, adding them once (or multiple
        // times if requested) to the list.
        for (ff=0;ff < game.InvItemCount;ff++) {
            howmany = game.Characters[cc].inv[ff];
            if ((game.Options[OPT_DUPLICATEINV] == 0) && (howmany > 1))
                howmany = 1;

            for (int ts = 0; ts < howmany; ts++) {
                if (charextra[cc].invorder_count >= MAX_INVORDER)
                    quit("!Too many inventory items to display: 500 max");

                charextra[cc].invorder[charextra[cc].invorder_count] = ff;
                charextra[cc].invorder_count++;
            }
        }
    }
    // backwards compatibility
    play.obsolete_inv_numorder = charextra[game.PlayerCharacterIndex].invorder_count;

    guis_need_update = 1;
}

void add_inventory(int inum) {
    if ((inum < 0) || (inum >= MAX_INV))
        quit("!AddInventory: invalid inventory number");

    Character_AddInventory(playerchar, &scrInv[inum], SCR_NO_VALUE);

    play.obsolete_inv_numorder = charextra[game.PlayerCharacterIndex].invorder_count;
}

void lose_inventory(int inum) {
    if ((inum < 0) || (inum >= MAX_INV))
        quit("!LoseInventory: invalid inventory number");

    Character_LoseInventory(playerchar, &scrInv[inum]);

    play.obsolete_inv_numorder = charextra[game.PlayerCharacterIndex].invorder_count;
}

void AddInventoryToCharacter(int charid, int inum) {
    if (!is_valid_character(charid))
        quit("!AddInventoryToCharacter: invalid character specified");
    if ((inum < 1) || (inum >= game.InvItemCount))
        quit("!AddInventory: invalid inv item specified");

    Character_AddInventory(&game.Characters[charid], &scrInv[inum], SCR_NO_VALUE);
}

void LoseInventoryFromCharacter(int charid, int inum) {
    if (!is_valid_character(charid))
        quit("!LoseInventoryFromCharacter: invalid character specified");
    if ((inum < 1) || (inum >= game.InvItemCount))
        quit("!AddInventory: invalid inv item specified");

    Character_LoseInventory(&game.Characters[charid], &scrInv[inum]);
}

void DisplayThought(int chid, const char*texx, ...) {
    if ((chid < 0) || (chid >= game.CharacterCount))
        quit("!DisplayThought: invalid character specified");

    char displbuf[STD_BUFFER_SIZE];
    va_list ap;
    va_start(ap,texx);
    vsprintf(displbuf, get_translation(texx), ap);
    va_end(ap);

    _DisplayThoughtCore(chid, displbuf);
}

void __sc_displayspeech(int chid, const char*texx, ...) {
    if ((chid<0) || (chid>=game.CharacterCount))
        quit("!DisplaySpeech: invalid character specified");

    char displbuf[STD_BUFFER_SIZE];
    va_list ap;
    va_start(ap,texx);
    vsprintf(displbuf, get_translation(texx), ap);
    va_end(ap);

    _DisplaySpeechCore(chid, displbuf);

}

// **** THIS IS UNDOCUMENTED BECAUSE IT DOESN'T WORK PROPERLY
// **** AT 640x400 AND DOESN'T USE THE RIGHT SPEECH STYLE
void DisplaySpeechAt (int xx, int yy, int wii, int aschar, const char*spch) {
    multiply_up_coordinates(&xx, &yy);
    wii = multiply_up_coordinate(wii);
    _displayspeech (get_translation(spch), aschar, xx, yy, wii, 0);
}

int DisplaySpeechBackground(int charid, const char*speel) {
    // remove any previous background speech for this character
    int cc;
    for (cc = 0; cc < numscreenover; cc++) {
        if (screenover[cc].bgSpeechForChar == charid) {
            remove_screen_overlay_index(cc);
            cc--;
        }
    }

    int ovrl=CreateTextOverlay(OVR_AUTOPLACE,charid,scrnwid/2,FONT_SPEECH,
        -game.Characters[charid].talkcolor, get_translation(speel));

    int scid = find_overlay_of_type(ovrl);
    screenover[scid].bgSpeechForChar = charid;
    screenover[scid].timeout = GetTextDisplayTime(speel, 1);
    return ovrl;
}<|MERGE_RESOLUTION|>--- conflicted
+++ resolved
@@ -358,17 +358,6 @@
 
 int GetCharacterSpeechAnimationDelay(CharacterInfo *cha)
 {
-<<<<<<< HEAD
-    if (game.Options[OPT_OLDTALKANIMSPD])
-    {
-        // The talkanim property only applies to Lucasarts style speech.
-        // Sierra style speech has a fixed delay of 5.
-        if (game.Options[OPT_SPEECHTYPE] == 0)
-            return play.SpeechAnimSpeed;
-        else
-            return 5;
-    }
-=======
 	if ((loaded_game_file_version < kGameVersion_312) && (game.options[OPT_SPEECHTYPE] != 0))
 	{
 		// legacy versions of AGS assigned a fixed delay to Sierra-style speech only
@@ -376,7 +365,6 @@
 	}
 	if (game.options[OPT_GLOBALTALKANIMSPD] != 0)
 		return play.talkanim_speed;
->>>>>>> c9353f51
     else
         return cha->speech_anim_speed;
 }
