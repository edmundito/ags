//=============================================================================
//
// Adventure Game Studio (AGS)
//
// Copyright (C) 1999-2011 Chris Jones and 2011-20xx others
// The full list of copyright holders can be found in the Copyright.txt
// file, which is part of this source code distribution.
//
// The AGS source code is provided under the Artistic License 2.0.
// A copy of this license can be found in the file License.txt and at
// http://www.opensource.org/licenses/artistic-license-2.0.php
//
//=============================================================================
//
// AGS Character functions
//
//=============================================================================

#include "ac/global_character.h"
#include "ac/common.h"
#include "ac/view.h"
#include "ac/character.h"
#include "ac/display.h"
#include "ac/draw.h"
#include "ac/event.h"
#include "ac/gamesetupstruct.h"
#include "ac/gamestate.h"
#include "ac/global_overlay.h"
#include "ac/global_translation.h"
#include "ac/object.h"
#include "ac/overlay.h"
#include "ac/properties.h"
#include "ac/screenoverlay.h"
#include "ac/string.h"
#include "debug/debug_log.h"
#include "game/roomstruct.h"
#include "main/game_run.h"
#include "script/script.h"

using namespace AGS::Common;


extern GameSetupStruct game;
extern ViewStruct*views;
extern RoomObject*objs;
extern RoomStruct thisroom;
extern GameState play;
extern ScriptObject scrObj[MAX_ROOM_OBJECTS];
extern ScriptInvItem scrInv[MAX_INV];
extern ScreenOverlay screenover[MAX_SCREEN_OVERLAYS];
extern int numscreenover;

// defined in character unit
extern CharacterExtras *charextra;
extern CharacterInfo*playerchar;
extern int32_t _sc_PlayerCharPtr;
extern CharacterInfo*playerchar;


void StopMoving(int chaa) {

    Character_StopMoving(&game.chars[chaa]);
}

void ReleaseCharacterView(int chat) {
    if (!is_valid_character(chat))
        quit("!ReleaseCahracterView: invalid character supplied");

    Character_UnlockView(&game.chars[chat]);
}

/*
// [DEPRECATED]
void MoveToWalkableArea(int charid) {
    if (!is_valid_character(charid))
        quit("!MoveToWalkableArea: invalid character specified");

    Character_PlaceOnWalkableArea(&game.chars[charid]);
}

// [DEPRECATED]
void FaceLocation(int cha, int xx, int yy) {
    if (!is_valid_character(cha))
        quit("!FaceLocation: Invalid character specified");

    Character_FaceLocation(&game.chars[cha], xx, yy, BLOCKING);
}

// [DEPRECATED]
void FaceCharacter(int cha,int toface) {
    if (!is_valid_character(cha))
        quit("!FaceCharacter: Invalid character specified");
    if (!is_valid_character(toface)) 
        quit("!FaceCharacter: invalid character specified");

    Character_FaceCharacter(&game.chars[cha], &game.chars[toface], BLOCKING);
}

// [DEPRECATED]
void SetCharacterIdle(int who, int iview, int itime) {
    if (!is_valid_character(who))
        quit("!SetCharacterIdle: Invalid character specified");

    Character_SetIdleView(&game.chars[who], iview, itime);
}
*/


int GetCharacterWidth(int ww) {
    CharacterInfo *char1 = &game.chars[ww];

    if (charextra[ww].width < 1)
    {
        if ((char1->view < 0) ||
            (char1->loop >= views[char1->view].numLoops) ||
            (char1->frame >= views[char1->view].loops[char1->loop].numFrames))
        {
            debug_script_warn("GetCharacterWidth: Character %s has invalid frame: view %d, loop %d, frame %d", char1->scrname, char1->view + 1, char1->loop, char1->frame);
            return 4;
        }

        return game.SpriteInfos[views[char1->view].loops[char1->loop].frames[char1->frame].pic].Width;
    }
    else 
        return charextra[ww].width;
}

int GetCharacterHeight(int charid) {
    CharacterInfo *char1 = &game.chars[charid];

    if (charextra[charid].height < 1)
    {
        if ((char1->view < 0) ||
            (char1->loop >= views[char1->view].numLoops) ||
            (char1->frame >= views[char1->view].loops[char1->loop].numFrames))
        {
            debug_script_warn("GetCharacterHeight: Character %s has invalid frame: view %d, loop %d, frame %d", char1->scrname, char1->view + 1, char1->loop, char1->frame);
            return 2;
        }

        return game.SpriteInfos[views[char1->view].loops[char1->loop].frames[char1->frame].pic].Height;
    }
    else
        return charextra[charid].height;
}

/*
// [DEPRECATED]
void SetCharacterBaseline (int obn, int basel) {
    if (!is_valid_character(obn)) quit("!SetCharacterBaseline: invalid object number specified");

    Character_SetBaseline(&game.chars[obn], basel);
}

// [DEPRECATED] pass trans=0 for fully solid, trans=100 for fully transparent
void SetCharacterTransparency(int obn,int trans) {
    if (!is_valid_character(obn))
        quit("!SetCharTransparent: invalid character number specified");

    Character_SetTransparency(&game.chars[obn], trans);
}
*/

void scAnimateCharacter (int chh, int loopn, int sppd, int rept) {
    if (!is_valid_character(chh))
        quit("AnimateCharacter: invalid character");

    animate_character(&game.chars[chh], loopn, sppd, rept);
}

void AnimateCharacterEx(int chh, int loopn, int sppd, int rept, int direction, int blocking) {
    if ((direction < 0) || (direction > 1))
        quit("!AnimateCharacterEx: invalid direction");
    if (!is_valid_character(chh))
        quit("AnimateCharacter: invalid character");

    if (direction)
        direction = BACKWARDS;
    else
        direction = FORWARDS;

    if (blocking)
        blocking = BLOCKING;
    else
        blocking = IN_BACKGROUND;

    Character_Animate(&game.chars[chh], loopn, sppd, rept, blocking, direction);

}

// [DEPRECATED]
/*void SetPlayerCharacter(int newchar) {
    if (!is_valid_character(newchar))
        quit("!SetPlayerCharacter: Invalid character specified");

    Character_SetAsPlayer(&game.chars[newchar]);
}

// [DEPRECATED]
void FollowCharacter(int who, int tofollow, int distaway, int eagerness) {
    if (!is_valid_character(who))
        quit("!FollowCharacter: Invalid character specified");
    CharacterInfo *chtofollow = NULL;
    if (tofollow != -1)
    {
        if (!is_valid_character(tofollow))
            quit("!FollowCharacterEx: invalid character to follow");
        else
            chtofollow = &game.chars[tofollow];
    }

    Character_FollowCharacter(&game.chars[who], chtofollow, distaway, eagerness);
}

// [DEPRECATED]
void FollowCharacter(int who, int tofollow) {
    FollowCharacterEx(who,tofollow,10,97);
}

// [DEPRECATED]
void SetCharacterIgnoreLight (int who, int yesorno) {
    if (!is_valid_character(who))
        quit("!SetCharacterIgnoreLight: Invalid character specified");

    Character_SetIgnoreLighting(&game.chars[who], yesorno);
}

// [DEPRECATED]
void MoveCharacter(int cc,int xx,int yy) {
    walk_character(cc,xx,yy,0, true);
}

// [DEPRECATED]
void MoveCharacterDirect(int cc,int xx, int yy) {
    walk_character(cc,xx,yy,1, true);
}

// [DEPRECATED]
void MoveCharacterStraight(int cc,int xx, int yy) {
    if (!is_valid_character(cc))
        quit("!MoveCharacterStraight: invalid character specified");

    Character_WalkStraight(&game.chars[cc], xx, yy, IN_BACKGROUND);
}

// [DEPRECATED] Append to character path
void MoveCharacterPath (int chac, int tox, int toy) {
    if (!is_valid_character(chac))
        quit("!MoveCharacterPath: invalid character specified");

    Character_AddWaypoint(&game.chars[chac], tox, toy);
}
*/

int GetPlayerCharacter() {
    return game.playercharacter;
}

/*
// [DEPRECATED]
void SetCharacterSpeedEx(int chaa, int xspeed, int yspeed) {
    if (!is_valid_character(chaa))
        quit("!SetCharacterSpeedEx: invalid character");

    Character_SetSpeed(&game.chars[chaa], xspeed, yspeed);

}

// [DEPRECATED]
void SetCharacterSpeed(int chaa,int nspeed) {
    SetCharacterSpeedEx(chaa, nspeed, nspeed);
}

// [DEPRECATED]
void SetTalkingColor(int chaa,int ncol) {
    if (!is_valid_character(chaa)) quit("!SetTalkingColor: invalid character");

    Character_SetSpeechColor(&game.chars[chaa], ncol);
}

// [DEPRECATED]
void SetCharacterSpeechView (int chaa, int vii) {
    if (!is_valid_character(chaa))
        quit("!SetCharacterSpeechView: invalid character specified");

    Character_SetSpeechView(&game.chars[chaa], vii);
}

// [DEPRECATED]
void SetCharacterBlinkView (int chaa, int vii, int intrv) {
    if (!is_valid_character(chaa))
        quit("!SetCharacterBlinkView: invalid character specified");

    Character_SetBlinkView(&game.chars[chaa], vii);
    Character_SetBlinkInterval(&game.chars[chaa], intrv);
}

// [DEPRECATED]
void SetCharacterView(int chaa,int vii) {
    if (!is_valid_character(chaa))
        quit("!SetCharacterView: invalid character specified");

    Character_LockView(&game.chars[chaa], vii);
}*/

void SetCharacterFrame(int chaa, int view, int loop, int frame) {

    Character_LockViewFrame(&game.chars[chaa], view, loop, frame);
}

/*
// [DEPRECATED] similar to SetCharView, but aligns the frame to make it line up
void SetCharacterViewEx (int chaa, int vii, int loop, int align) {

    Character_LockViewAligned(&game.chars[chaa], vii, loop, align);
}

// [DEPRECATED]
void SetCharacterViewOffset (int chaa, int vii, int xoffs, int yoffs) {

    Character_LockViewOffset(&game.chars[chaa], vii, xoffs, yoffs);
}

// [DEPRECATED]
void ChangeCharacterView(int chaa,int vii) {
    if (!is_valid_character(chaa))
        quit("!ChangeCharacterView: invalid character specified");

    Character_ChangeView(&game.chars[chaa], vii);
}

// [DEPRECATED]
void SetCharacterClickable (int cha, int clik) {
    if (!is_valid_character(cha))
        quit("!SetCharacterClickable: Invalid character specified");
    // make the character clicklabe (reset "No interaction" bit)
    game.chars[cha].flags&=~CHF_NOINTERACT;
    // if they don't want it clickable, set the relevant bit
    if (clik == 0)
        game.chars[cha].flags|=CHF_NOINTERACT;
}

// [DEPRECATED]
void SetCharacterIgnoreWalkbehinds (int cha, int clik) {
    if (!is_valid_character(cha))
        quit("!SetCharacterIgnoreWalkbehinds: Invalid character specified");

    Character_SetIgnoreWalkbehinds(&game.chars[cha], clik);
}

// [DEPRECATED]
void MoveCharacterToObject(int chaa,int obbj) {
    // invalid object, do nothing
    // this allows MoveCharacterToObject(EGO, GetObjectAt(...));
    if (!is_valid_object(obbj))
        return;

    walk_character(chaa,objs[obbj].x+5,objs[obbj].y+6,0, true);
    GameLoopUntilEvent(UNTIL_MOVEEND,(long)&game.chars[chaa].walking);
}
*/

void MoveCharacterToHotspot(int chaa,int hotsp) {
    if ((hotsp<0) || (hotsp>=MAX_ROOM_HOTSPOTS))
        quit("!MovecharacterToHotspot: invalid hotspot");
    if (thisroom.Hotspots[hotsp].WalkTo.X<1) return;
    walk_character(chaa,thisroom.Hotspots[hotsp].WalkTo.X,thisroom.Hotspots[hotsp].WalkTo.Y,0, true);
    GameLoopUntilEvent(UNTIL_MOVEEND,(long)&game.chars[chaa].walking);
}

// [DEPRECATED]
/*void MoveCharacterBlocking(int chaa,int xx,int yy,int direct) {
    if (!is_valid_character (chaa))
        quit("!MoveCharacterBlocking: invalid character");

    // check if they try to move the player when Hide Player Char is
    // ticked -- otherwise this will hang the game
    if (game.chars[chaa].on != 1)
    {
        debug_script_warn("MoveCharacterBlocking: character is turned off (is Hide Player Character selected?) and cannot be moved");
        return;
    }

    if (direct)
        MoveCharacterDirect(chaa,xx,yy);
    else
        MoveCharacter(chaa,xx,yy);
    GameLoopUntilEvent(UNTIL_MOVEEND,(long)&game.chars[chaa].walking);
}*/

int GetCharacterSpeechAnimationDelay(CharacterInfo *cha)
{
	if (game.options[OPT_GLOBALTALKANIMSPD] != 0)
		return play.talkanim_speed;
    else
        return cha->speech_anim_speed;
}

void RunCharacterInteraction (int cc, int mood) {
    if (!is_valid_character(cc))
        quit("!RunCharacterInteraction: invalid character");

    int passon=-1,cdata=-1;
    if (mood==MODE_LOOK) passon=0;
    else if (mood==MODE_HAND) passon=1;
    else if (mood==MODE_TALK) passon=2;
    else if (mood==MODE_USE) { passon=3;
    cdata=playerchar->activeinv;
    play.usedinv=cdata;
    }
    else if (mood==MODE_PICKUP) passon = 5;
    else if (mood==MODE_CUSTOM1) passon = 6;
    else if (mood==MODE_CUSTOM2) passon = 7;

    evblockbasename="character%d"; evblocknum=cc;
    if (game.charScripts != NULL) 
    {
        if (passon>=0)
            run_interaction_script(game.charScripts[cc], passon, 4, (passon == 3));
        run_interaction_script(game.charScripts[cc], 4);  // any click on char
    }
}

/*
// [DEPRECATED]
int AreCharObjColliding(int charid,int objid) {
    if (!is_valid_character(charid))
        quit("!AreCharObjColliding: invalid character");
    if (!is_valid_object(objid))
        quit("!AreCharObjColliding: invalid object number");

    return Character_IsCollidingWithObject(&game.chars[charid], &scrObj[objid]);
}

// [DEPRECATED]
int AreCharactersColliding(int cchar1,int cchar2) {
    if (!is_valid_character(cchar1))
        quit("!AreCharactersColliding: invalid char1");
    if (!is_valid_character(cchar2))
        quit("!AreCharactersColliding: invalid char2");

    return Character_IsCollidingWithChar(&game.chars[cchar1], &game.chars[cchar2]);
}

// [DEPRECATED]
int GetCharacterProperty (int cha, const char *property) {
    if (!is_valid_character(cha))
        quit("!GetCharacterProperty: invalid character");
    return get_int_property (game.charProps[cha], play.charProps[cha], property);
}

// [DEPRECATED]
void SetCharacterProperty (int who, int flag, int yesorno) {
    if (!is_valid_character(who))
        quit("!SetCharacterProperty: Invalid character specified");

    Character_SetOption(&game.chars[who], flag, yesorno);
}

// [DEPRECATED]
void GetCharacterPropertyText (int item, const char *property, char *bufer) {
    get_text_property (game.charProps[item], play.charProps[item], property, bufer);
}
*/

<<<<<<< HEAD
int GetCharacterAt (int xx, int yy) {
    Point roompt = play.ScreenToRoom(xx, yy);
    return is_pos_on_character(roompt.X, roompt.Y);
=======
int GetCharIDAtScreen(int xx, int yy) {
    VpPoint vpt = play.ScreenToRoomDivDown(xx, yy);
    if (vpt.second < 0)
        return -1;
    return is_pos_on_character(vpt.first.X, vpt.first.Y);
>>>>>>> 66a758a1
}

// [DEPRECATED] still used by Character_SetAsPlayer
void SetActiveInventory(int iit) {

    ScriptInvItem *tosend = NULL;
    if ((iit > 0) && (iit < game.numinvitems))
        tosend = &scrInv[iit];
    else if (iit != -1)
        quitprintf("!SetActiveInventory: invalid inventory number %d", iit);

    Character_SetActiveInventory(playerchar, tosend);
}

void update_invorder() {
    for (int cc = 0; cc < game.numcharacters; cc++) {
        charextra[cc].invorder_count = 0;
        int ff, howmany;
        // Iterate through all inv items, adding them once (or multiple
        // times if requested) to the list.
        for (ff=0;ff < game.numinvitems;ff++) {
            howmany = game.chars[cc].inv[ff];
            if ((game.options[OPT_DUPLICATEINV] == 0) && (howmany > 1))
                howmany = 1;

            for (int ts = 0; ts < howmany; ts++) {
                if (charextra[cc].invorder_count >= MAX_INVORDER)
                    quit("!Too many inventory items to display: 500 max");

                charextra[cc].invorder[charextra[cc].invorder_count] = ff;
                charextra[cc].invorder_count++;
            }
        }
    }
    // backwards compatibility
    play.obsolete_inv_numorder = charextra[game.playercharacter].invorder_count;

    guis_need_update = 1;
}

// CLNUP still used by run_dialog_script and run_interaction_commandlist, investigate if we could just use Character_AddInventory
void add_inventory(int inum) {
    if ((inum < 0) || (inum >= MAX_INV))
        quit("!AddInventory: invalid inventory number");

    Character_AddInventory(playerchar, &scrInv[inum], SCR_NO_VALUE);

    play.obsolete_inv_numorder = charextra[game.playercharacter].invorder_count;
}

// CLNUP still used by run_dialog_script and run_interaction_commandlist, investigate if we could just use Character_LoseInventory
void lose_inventory(int inum) {
    if ((inum < 0) || (inum >= MAX_INV))
        quit("!LoseInventory: invalid inventory number");

    Character_LoseInventory(playerchar, &scrInv[inum]);

    play.obsolete_inv_numorder = charextra[game.playercharacter].invorder_count;
}

// [DEPRECATED]
/*void AddInventoryToCharacter(int charid, int inum) {
    if (!is_valid_character(charid))
        quit("!AddInventoryToCharacter: invalid character specified");
    if ((inum < 1) || (inum >= game.numinvitems))
        quit("!AddInventory: invalid inv item specified");

    Character_AddInventory(&game.chars[charid], &scrInv[inum], SCR_NO_VALUE);
}

// [DEPRECATED]
void LoseInventoryFromCharacter(int charid, int inum) {
    if (!is_valid_character(charid))
        quit("!LoseInventoryFromCharacter: invalid character specified");
    if ((inum < 1) || (inum >= game.numinvitems))
        quit("!AddInventory: invalid inv item specified");

    Character_LoseInventory(&game.chars[charid], &scrInv[inum]);
}

// [DEPRECATED]
void DisplayThought(int chid, const char *text) {
    if ((chid < 0) || (chid >= game.numcharacters))
        quit("!DisplayThought: invalid character specified");

    _DisplayThoughtCore(chid, text);
}

// [DEPRECATED]
void __sc_displayspeech(int chid, const char *text) {
    if ((chid<0) || (chid>=game.numcharacters))
        quit("!DisplaySpeech: invalid character specified");

    _DisplaySpeechCore(chid, text);
}
*/

// CLNUP investigate if I can just removed the following comments
// **** THIS IS UNDOCUMENTED BECAUSE IT DOESN'T WORK PROPERLY
// **** AT 640x400 AND DOESN'T USE THE RIGHT SPEECH STYLE
void DisplaySpeechAt (int xx, int yy, int wii, int aschar, const char*spch) {
    _displayspeech (get_translation(spch), aschar, xx, yy, wii, 0);
}

// [DEPRECATED] but still used by Character_SayBackground, might merge since there are no other instances
int DisplaySpeechBackground(int charid, const char*speel) {
    // remove any previous background speech for this character
    int cc;
    for (cc = 0; cc < numscreenover; cc++) {
        if (screenover[cc].bgSpeechForChar == charid) {
            remove_screen_overlay_index(cc);
            cc--;
        }
    }

    int ovrl=CreateTextOverlay(OVR_AUTOPLACE,charid,play.GetUIViewport().GetWidth()/2,FONT_SPEECH,
        -game.chars[charid].talkcolor, get_translation(speel));

    int scid = find_overlay_of_type(ovrl);
    screenover[scid].bgSpeechForChar = charid;
    screenover[scid].timeout = GetTextDisplayTime(speel, 1);
    return ovrl;
}<|MERGE_RESOLUTION|>--- conflicted
+++ resolved
@@ -463,17 +463,11 @@
 }
 */
 
-<<<<<<< HEAD
-int GetCharacterAt (int xx, int yy) {
-    Point roompt = play.ScreenToRoom(xx, yy);
-    return is_pos_on_character(roompt.X, roompt.Y);
-=======
 int GetCharIDAtScreen(int xx, int yy) {
-    VpPoint vpt = play.ScreenToRoomDivDown(xx, yy);
+    VpPoint vpt = play.ScreenToRoom(xx, yy);
     if (vpt.second < 0)
         return -1;
     return is_pos_on_character(vpt.first.X, vpt.first.Y);
->>>>>>> 66a758a1
 }
 
 // [DEPRECATED] still used by Character_SetAsPlayer
