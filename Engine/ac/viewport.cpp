--- conflicted
+++ resolved
@@ -237,13 +237,7 @@
 {
     VpPoint vpt = play.ScreenToRoom(scrx, scry, clipViewport);
     if (vpt.second < 0)
-<<<<<<< HEAD
-        return NULL;
-=======
         return nullptr;
-
-    game_to_data_coords(vpt.first.X, vpt.first.Y);
->>>>>>> 71cf6110
     return ScriptStructHelpers::CreatePoint(vpt.first.X, vpt.first.Y);
 }
 
@@ -252,13 +246,7 @@
     const Rect &view = play.GetRoomViewport();
     Point pt = play.RoomToScreen(roomx, roomy);
     if (clipViewport && !view.IsInside(pt.X, pt.Y))
-<<<<<<< HEAD
-        return NULL;
-=======
         return nullptr;
-
-    game_to_data_coords(pt.X, pt.Y);
->>>>>>> 71cf6110
     return ScriptStructHelpers::CreatePoint(pt.X, pt.Y);
 }
 
