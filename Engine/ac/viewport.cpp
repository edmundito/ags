//=============================================================================
//
// Adventure Game Studio (AGS)
//
// Copyright (C) 1999-2011 Chris Jones and 2011-20xx others
// The full list of copyright holders can be found in the Copyright.txt
// file, which is part of this source code distribution.
//
// The AGS source code is provided under the Artistic License 2.0.
// A copy of this license can be found in the file License.txt and at
// http://www.opensource.org/licenses/artistic-license-2.0.php
//
//=============================================================================
//
// Viewport and Camera script API.
//
//=============================================================================

#include "ac/dynobj/scriptcamera.h"
#include "ac/dynobj/scriptviewport.h"
#include "ac/dynobj/scriptuserobject.h"
#include "ac/draw.h"
#include "ac/gamestate.h"
#include "script/script_api.h"
#include "script/script_runtime.h"

using namespace AGS::Common;

//=============================================================================
//
// Camera script API.
//
//=============================================================================

int Camera_GetX(ScriptCamera *)
{
    return play.GetRoomCameraObj().Position.Left;
}

void Camera_SetX(ScriptCamera *, int x)
{
    play.LockRoomCameraAt(x, play.GetRoomCameraObj().Position.Top);
}

int Camera_GetY(ScriptCamera *)
{
    return play.GetRoomCameraObj().Position.Top;
}

void Camera_SetY(ScriptCamera *, int y)
{
    play.LockRoomCameraAt(play.GetRoomCameraObj().Position.Left, y);
}

int Camera_GetWidth(ScriptCamera *)
{
    return play.GetRoomCameraObj().Position.GetWidth();
}

void Camera_SetWidth(ScriptCamera *, int width)
{
    play.SetRoomCameraSize(Size(width, play.GetRoomCamera().GetHeight()));
}

int Camera_GetHeight(ScriptCamera *)
{
    return play.GetRoomCameraObj().Position.GetHeight();
}

void Camera_SetHeight(ScriptCamera *, int height)
{
    play.SetRoomCameraSize(Size(play.GetRoomCamera().GetWidth(), height));
}

bool Camera_GetAutoTracking(ScriptCamera *)
{
    return !play.IsRoomCameraLocked();
}

void Camera_SetAutoTracking(ScriptCamera *, bool on)
{
    if (on)
        play.ReleaseRoomCamera(); 
    else
        play.LockRoomCamera();
}

void Camera_SetAt(ScriptCamera *, int x, int y)
{
    play.LockRoomCameraAt(x, y);
}

void Camera_SetSize(ScriptCamera *, int width, int height)
{
    play.SetRoomCameraSize(Size(width, height));
}

RuntimeScriptValue Sc_Camera_GetX(void *self, const RuntimeScriptValue *params, int32_t param_count)
{
    API_OBJCALL_INT(ScriptCamera, Camera_GetX);
}

RuntimeScriptValue Sc_Camera_SetX(void *self, const RuntimeScriptValue *params, int32_t param_count)
{
    API_OBJCALL_VOID_PINT(ScriptCamera, Camera_SetX);
}

RuntimeScriptValue Sc_Camera_GetY(void *self, const RuntimeScriptValue *params, int32_t param_count)
{
    API_OBJCALL_INT(ScriptCamera, Camera_GetY);
}

RuntimeScriptValue Sc_Camera_SetY(void *self, const RuntimeScriptValue *params, int32_t param_count)
{
    API_OBJCALL_VOID_PINT(ScriptCamera, Camera_SetY);
}

RuntimeScriptValue Sc_Camera_GetWidth(void *self, const RuntimeScriptValue *params, int32_t param_count)
{
    API_OBJCALL_INT(ScriptCamera, Camera_GetWidth);
}

RuntimeScriptValue Sc_Camera_SetWidth(void *self, const RuntimeScriptValue *params, int32_t param_count)
{
    API_OBJCALL_VOID_PINT(ScriptCamera, Camera_SetWidth);
}

RuntimeScriptValue Sc_Camera_GetHeight(void *self, const RuntimeScriptValue *params, int32_t param_count)
{
    API_OBJCALL_INT(ScriptCamera, Camera_GetHeight);
}

RuntimeScriptValue Sc_Camera_SetHeight(void *self, const RuntimeScriptValue *params, int32_t param_count)
{
    API_OBJCALL_VOID_PINT(ScriptCamera, Camera_SetHeight);
}

RuntimeScriptValue Sc_Camera_GetAutoTracking(void *self, const RuntimeScriptValue *params, int32_t param_count)
{
    API_OBJCALL_BOOL(ScriptCamera, Camera_GetAutoTracking);
}

RuntimeScriptValue Sc_Camera_SetAutoTracking(void *self, const RuntimeScriptValue *params, int32_t param_count)
{
    API_OBJCALL_VOID_PBOOL(ScriptCamera, Camera_SetAutoTracking);
}

RuntimeScriptValue Sc_Camera_SetAt(void *self, const RuntimeScriptValue *params, int32_t param_count)
{
    API_OBJCALL_VOID_PINT2(ScriptCamera, Camera_SetAt);
}

RuntimeScriptValue Sc_Camera_SetSize(void *self, const RuntimeScriptValue *params, int32_t param_count)
{
    API_OBJCALL_VOID_PINT2(ScriptCamera, Camera_SetSize);
}


//=============================================================================
//
// Viewport script API.
//
//=============================================================================

int Viewport_GetX(ScriptViewport *view)
{
    return play.GetRoomViewport().Left;
}

void Viewport_SetX(ScriptViewport *, int x)
{
    Rect view = play.GetRoomViewport();
    view.MoveToX(x);
    play.SetRoomViewport(view);
}

int Viewport_GetY(ScriptViewport *)
{
    return play.GetRoomViewport().Top;
}

void Viewport_SetY(ScriptViewport *, int y)
{
    Rect view = play.GetRoomViewport();
    view.MoveToY(y);
    play.SetRoomViewport(view);
}

int Viewport_GetWidth(ScriptViewport *)
{
    return play.GetRoomViewport().GetWidth();
}

void Viewport_SetWidth(ScriptViewport *, int width)
{
    Rect view = play.GetRoomViewport();
    view.SetWidth(width);
    play.SetRoomViewport(view);
}

int Viewport_GetHeight(ScriptViewport *)
{
    return play.GetRoomViewport().GetHeight();
}

void Viewport_SetHeight(ScriptViewport *, int height)
{
    Rect view = play.GetRoomViewport();
    view.SetHeight(height);
    play.SetRoomViewport(view);
}

ScriptCamera* Viewport_GetCamera(ScriptViewport *)
{
    ScriptCamera *camera = new ScriptCamera();
    ccRegisterManagedObject(camera, camera);
    return camera;
}

ScriptViewport* Viewport_GetAtScreenXY(int x, int y)
{
    const Rect &view = play.GetRoomViewport();
    if (!view.IsInside(x, y))
        return NULL;

    ScriptViewport *viewport = new ScriptViewport();
    ccRegisterManagedObject(viewport, viewport);
    return viewport;
}

void Viewport_SetPosition(ScriptViewport *, int x, int y, int width, int height)
{
    play.SetRoomViewport(RectWH(x, y, width, height));
}

ScriptUserObject *Viewport_ScreenToRoomPoint(ScriptViewport *, int scrx, int scry, bool clipViewport)
{
<<<<<<< HEAD
    const Rect &view = play.GetRoomViewport();
    if (clipViewport && !view.IsInside(scrx, scry))
        return NULL;
    Point pt = play.ScreenToRoom(scrx, scry);
    return ScriptStructHelpers::CreatePoint(pt.X, pt.Y);
=======
    multiply_up_coordinates(&scrx, &scry);

    VpPoint vpt = play.ScreenToRoom(scrx, scry, clipViewport);
    if (vpt.second < 0)
        return NULL;

    divide_down_coordinates(vpt.first.X, vpt.first.Y);
    return ScriptStructHelpers::CreatePoint(vpt.first.X, vpt.first.Y);
>>>>>>> 66a758a1
}

ScriptUserObject *Sc_Viewport_RoomToScreenPoint(ScriptViewport *, int roomx, int roomy, bool clipViewport)
{
    const Rect &view = play.GetRoomViewport();
    Point pt = play.RoomToScreen(roomx, roomy);
    if (clipViewport && !view.IsInside(pt.X, pt.Y))
        return NULL;
    return ScriptStructHelpers::CreatePoint(pt.X, pt.Y);
}

RuntimeScriptValue Sc_Viewport_GetX(void *self, const RuntimeScriptValue *params, int32_t param_count)
{
    API_OBJCALL_INT(ScriptViewport, Viewport_GetX);
}

RuntimeScriptValue Sc_Viewport_SetX(void *self, const RuntimeScriptValue *params, int32_t param_count)
{
    API_OBJCALL_VOID_PINT(ScriptViewport, Viewport_SetX);
}

RuntimeScriptValue Sc_Viewport_GetY(void *self, const RuntimeScriptValue *params, int32_t param_count)
{
    API_OBJCALL_INT(ScriptViewport, Viewport_GetY);
}

RuntimeScriptValue Sc_Viewport_SetY(void *self, const RuntimeScriptValue *params, int32_t param_count)
{
    API_OBJCALL_VOID_PINT(ScriptViewport, Viewport_SetY);
}

RuntimeScriptValue Sc_Viewport_GetWidth(void *self, const RuntimeScriptValue *params, int32_t param_count)
{
    API_OBJCALL_INT(ScriptViewport, Viewport_GetWidth);
}

RuntimeScriptValue Sc_Viewport_SetWidth(void *self, const RuntimeScriptValue *params, int32_t param_count)
{
    API_OBJCALL_VOID_PINT(ScriptViewport, Viewport_SetWidth);
}

RuntimeScriptValue Sc_Viewport_GetHeight(void *self, const RuntimeScriptValue *params, int32_t param_count)
{
    API_OBJCALL_INT(ScriptViewport, Viewport_GetHeight);
}

RuntimeScriptValue Sc_Viewport_SetHeight(void *self, const RuntimeScriptValue *params, int32_t param_count)
{
    API_OBJCALL_VOID_PINT(ScriptViewport, Viewport_SetHeight);
}

RuntimeScriptValue Sc_Viewport_GetCamera(void *self, const RuntimeScriptValue *params, int32_t param_count)
{
    API_OBJCALL_OBJAUTO(ScriptViewport, ScriptCamera, Viewport_GetCamera);
}

RuntimeScriptValue Sc_Viewport_GetAtScreenXY(void *self, const RuntimeScriptValue *params, int32_t param_count)
{
    API_SCALL_OBJAUTO_PINT2(ScriptViewport, Viewport_GetAtScreenXY);
}

RuntimeScriptValue Sc_Viewport_SetPosition(void *self, const RuntimeScriptValue *params, int32_t param_count)
{
    API_OBJCALL_VOID_PINT4(ScriptViewport, Viewport_SetPosition);
}

RuntimeScriptValue Sc_Viewport_ScreenToRoomPoint(void *self, const RuntimeScriptValue *params, int32_t param_count)
{
    API_OBJCALL_OBJAUTO_PINT2_PBOOL(ScriptViewport, ScriptUserObject, Viewport_ScreenToRoomPoint);
}

RuntimeScriptValue Sc_Viewport_RoomToScreenPoint(void *self, const RuntimeScriptValue *params, int32_t param_count)
{
    API_OBJCALL_OBJAUTO_PINT2_PBOOL(ScriptViewport, ScriptUserObject, Sc_Viewport_RoomToScreenPoint);
}



void RegisterViewportAPI()
{
    ccAddExternalObjectFunction("Camera::get_X", Sc_Camera_GetX);
    ccAddExternalObjectFunction("Camera::set_X", Sc_Camera_SetX);
    ccAddExternalObjectFunction("Camera::get_Y", Sc_Camera_GetY);
    ccAddExternalObjectFunction("Camera::set_Y", Sc_Camera_SetY);
    ccAddExternalObjectFunction("Camera::get_Width", Sc_Camera_GetWidth);
    ccAddExternalObjectFunction("Camera::set_Width", Sc_Camera_SetWidth);
    ccAddExternalObjectFunction("Camera::get_Height", Sc_Camera_GetHeight);
    ccAddExternalObjectFunction("Camera::set_Height", Sc_Camera_SetHeight);
    ccAddExternalObjectFunction("Camera::get_AutoTracking", Sc_Camera_GetAutoTracking);
    ccAddExternalObjectFunction("Camera::set_AutoTracking", Sc_Camera_SetAutoTracking);
    ccAddExternalObjectFunction("Camera::SetAt", Sc_Camera_SetAt);
    ccAddExternalObjectFunction("Camera::SetSize", Sc_Camera_SetSize);

    ccAddExternalObjectFunction("Viewport::get_X", Sc_Viewport_GetX);
    ccAddExternalObjectFunction("Viewport::set_X", Sc_Viewport_SetX);
    ccAddExternalObjectFunction("Viewport::get_Y", Sc_Viewport_GetY);
    ccAddExternalObjectFunction("Viewport::set_Y", Sc_Viewport_SetY);
    ccAddExternalObjectFunction("Viewport::get_Width", Sc_Viewport_GetWidth);
    ccAddExternalObjectFunction("Viewport::set_Width", Sc_Viewport_SetWidth);
    ccAddExternalObjectFunction("Viewport::get_Height", Sc_Viewport_GetHeight);
    ccAddExternalObjectFunction("Viewport::set_Height", Sc_Viewport_SetHeight);
    ccAddExternalObjectFunction("Viewport::get_Camera", Sc_Viewport_GetCamera);
    ccAddExternalObjectFunction("Viewport::GetAtScreenXY", Sc_Viewport_GetAtScreenXY);
    ccAddExternalObjectFunction("Viewport::SetPosition", Sc_Viewport_SetPosition);
    ccAddExternalObjectFunction("Viewport::ScreenToRoomPoint", Sc_Viewport_ScreenToRoomPoint);
    ccAddExternalObjectFunction("Viewport::RoomToScreenPoint", Sc_Viewport_RoomToScreenPoint);
}<|MERGE_RESOLUTION|>--- conflicted
+++ resolved
@@ -235,22 +235,10 @@
 
 ScriptUserObject *Viewport_ScreenToRoomPoint(ScriptViewport *, int scrx, int scry, bool clipViewport)
 {
-<<<<<<< HEAD
-    const Rect &view = play.GetRoomViewport();
-    if (clipViewport && !view.IsInside(scrx, scry))
-        return NULL;
-    Point pt = play.ScreenToRoom(scrx, scry);
-    return ScriptStructHelpers::CreatePoint(pt.X, pt.Y);
-=======
-    multiply_up_coordinates(&scrx, &scry);
-
     VpPoint vpt = play.ScreenToRoom(scrx, scry, clipViewport);
     if (vpt.second < 0)
         return NULL;
-
-    divide_down_coordinates(vpt.first.X, vpt.first.Y);
     return ScriptStructHelpers::CreatePoint(vpt.first.X, vpt.first.Y);
->>>>>>> 66a758a1
 }
 
 ScriptUserObject *Sc_Viewport_RoomToScreenPoint(ScriptViewport *, int roomx, int roomy, bool clipViewport)
