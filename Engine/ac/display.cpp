--- conflicted
+++ resolved
@@ -37,13 +37,8 @@
 #include "media/audio/audio.h"
 #include "platform/base/agsplatformdriver.h"
 #include "ac/spritecache.h"
-<<<<<<< HEAD
-#include "gfx/graphics.h"
-=======
->>>>>>> fc069ea8
 
 using AGS::Common::Bitmap;
-using AGS::Common::Graphics;
 namespace BitmapHelper = AGS::Common::BitmapHelper;
 
 extern GUIMain *guis;
@@ -70,11 +65,7 @@
 TopBarSettings topBar;
 // draw_text_window: draws the normal or custom text window
 // create a new bitmap the size of the window before calling, and
-<<<<<<< HEAD
-//   point g to it
-=======
 //   point ds to it
->>>>>>> fc069ea8
 // returns text start x & y pos in parameters
 Bitmap *screenop = NULL;
 int wantFreeScreenop = 0;
@@ -157,33 +148,20 @@
     else if (xx<0) xx=scrnwid/2-wii/2;
 
     int ee, extraHeight = get_fixed_pixel_size(6);
-<<<<<<< HEAD
-    Common::Graphics *g = GetVirtualScreenGraphics();
-    g->SetTextColor(15);
-=======
     Bitmap *ds = GetVirtualScreen();
     color_t text_color = ds->GetCompatibleColor(15);
->>>>>>> fc069ea8
     if (blocking < 2)
         remove_screen_overlay(OVER_TEXTMSG);
 
     screenop = BitmapHelper::CreateTransparentBitmap((wii > 0) ? wii : 2, numlines*texthit + extraHeight, final_col_dep);
-<<<<<<< HEAD
-    g = SetVirtualScreen(screenop);
-=======
     ds = SetVirtualScreen(screenop);
->>>>>>> fc069ea8
 
     // inform draw_text_window to free the old bitmap
     wantFreeScreenop = 1;
 
     if ((strlen (todis) < 1) || (strcmp (todis, "  ") == 0) || (wii == 0)) ;
     // if it's an empty speech line, don't draw anything
-<<<<<<< HEAD
-    else if (asspch) { //g->SetTextColor(12);
-=======
     else if (asspch) { //text_color = ds->GetCompatibleColor(12);
->>>>>>> fc069ea8
         int ttxleft = 0, ttxtop = get_fixed_pixel_size(3), oriwid = wii - 6;
         int usingGui = -1, drawBackground = 0;
 
@@ -200,11 +178,7 @@
         }
 
         if (drawBackground)
-<<<<<<< HEAD
-            draw_text_window_and_bar(g, &ttxleft, &ttxtop, &xx, &yy, &wii, 0, usingGui);
-=======
             draw_text_window_and_bar(ds, &ttxleft, &ttxtop, &xx, &yy, &wii, 0, usingGui);
->>>>>>> fc069ea8
         else if ((ShouldAntiAliasText()) && (final_col_dep >= 24))
             alphaChannel = true;
 
@@ -215,41 +189,23 @@
             // centre the text
             if (asspch < 0) {
                 if ((usingGui >= 0) && 
-<<<<<<< HEAD
                     ((game.Options[OPT_SPEECHTYPE] >= 2) || (isThought)))
-                    g->SetTextColor(guis[usingGui].fgcol);
-                else
-                    g->SetTextColor(-asspch);
-
-                wouttext_aligned(g, ttxleft, ttyp, oriwid, usingfont, lines[ee], play.DisplayTextAlignment);
-            }
-            else {
-                g->SetTextColor(asspch);
-                //wouttext_outline(ttxp,ttyp,usingfont,lines[ee]);
-                wouttext_aligned(g, ttxleft, ttyp, wii, usingfont, lines[ee], play.SpeechTextAlignment);
-=======
-                    ((game.options[OPT_SPEECHTYPE] >= 2) || (isThought)))
                     text_color = ds->GetCompatibleColor(guis[usingGui].fgcol);
                 else
                     text_color = ds->GetCompatibleColor(-asspch);
 
-                wouttext_aligned(ds, ttxleft, ttyp, oriwid, usingfont, text_color, lines[ee], play.text_align);
+                wouttext_aligned(ds, ttxleft, ttyp, oriwid, usingfont, text_color, lines[ee], play.DisplayTextAlignment);
             }
             else {
                 text_color = ds->GetCompatibleColor(asspch);
                 //wouttext_outline(ttxp,ttyp,usingfont,lines[ee]);
-                wouttext_aligned(ds, ttxleft, ttyp, wii, usingfont, text_color, lines[ee], play.speech_text_align);
->>>>>>> fc069ea8
+                wouttext_aligned(ds, ttxleft, ttyp, wii, usingfont, text_color, lines[ee], play.SpeechTextAlignment);
             }
         }
     }
     else {
         int xoffs,yoffs, oriwid = wii - 6;
-<<<<<<< HEAD
-        draw_text_window_and_bar(g, &xoffs,&yoffs,&xx,&yy,&wii);
-=======
         draw_text_window_and_bar(ds, &xoffs,&yoffs,&xx,&yy,&wii);
->>>>>>> fc069ea8
 
         if (game.Options[OPT_TWCUSTOM] > 0)
         {
@@ -259,11 +215,7 @@
         adjust_y_coordinate_for_text(&yoffs, usingfont);
 
         for (ee=0;ee<numlines;ee++)
-<<<<<<< HEAD
-            wouttext_aligned (g, xoffs, yoffs + ee * texthit, oriwid, usingfont, lines[ee], play.DisplayTextAlignment);
-=======
-            wouttext_aligned (ds, xoffs, yoffs + ee * texthit, oriwid, usingfont, text_color, lines[ee], play.text_align);
->>>>>>> fc069ea8
+            wouttext_aligned (ds, xoffs, yoffs + ee * texthit, oriwid, usingfont, text_color, lines[ee], play.DisplayTextAlignment);
     }
 
     wantFreeScreenop = 0;
@@ -274,11 +226,7 @@
 
     int nse = add_screen_overlay(xx, yy, ovrtype, screenop, alphaChannel);
 
-<<<<<<< HEAD
-    g = SetVirtualScreen(virtual_screen);
-=======
     ds = SetVirtualScreen(virtual_screen);
->>>>>>> fc069ea8
     if (blocking>=2) {
         return screenover[nse].type;
     }
@@ -463,28 +411,14 @@
     return (game.Options[OPT_ANTIALIASFONTS] != 0);
 }
 
-<<<<<<< HEAD
-void wouttext_outline(Common::Graphics *g, int xxp, int yyp, int usingfont, char*texx) {
-    int otextc=g->GetTextColor();
-
-    if (game.FontOutline[usingfont] >= 0) {
-        g->SetTextColor(play.SpeechTextOutlineColour);
-        // MACPORT FIX 9/6/5: cast
-        wouttextxy(g, xxp, yyp, (int)game.FontOutline[usingfont], texx);
-    }
-    else if (game.FontOutline[usingfont] == FONT_OUTLINE_AUTO) {
-        g->SetTextColor(play.SpeechTextOutlineColour);
-
-=======
 void wouttext_outline(Common::Bitmap *ds, int xxp, int yyp, int usingfont, color_t text_color, char*texx) {
     
-    color_t outline_color = ds->GetCompatibleColor(play.speech_text_shadow);
-    if (game.fontoutline[usingfont] >= 0) {
+    color_t outline_color = ds->GetCompatibleColor(play.SpeechTextOutlineColour);
+    if (game.FontOutline[usingfont] >= 0) {
         // MACPORT FIX 9/6/5: cast
-        wouttextxy(ds, xxp, yyp, (int)game.fontoutline[usingfont], outline_color, texx);
-    }
-    else if (game.fontoutline[usingfont] == FONT_OUTLINE_AUTO) {
->>>>>>> fc069ea8
+        wouttextxy(ds, xxp, yyp, (int)game.FontOutline[usingfont], outline_color, texx);
+    }
+    else if (game.FontOutline[usingfont] == FONT_OUTLINE_AUTO) {
         int outlineDist = 1;
 
         if ((game.Options[OPT_NOSCALEFNT] == 0) && (!fontRenderers[usingfont]->SupportsExtendedCharacters(usingfont))) {
@@ -496,23 +430,6 @@
         xxp += outlineDist;
         yyp += outlineDist;
 
-<<<<<<< HEAD
-        wouttextxy(g, xxp - outlineDist, yyp, usingfont, texx);
-        wouttextxy(g, xxp + outlineDist, yyp, usingfont, texx);
-        wouttextxy(g, xxp, yyp + outlineDist, usingfont, texx);
-        wouttextxy(g, xxp, yyp - outlineDist, usingfont, texx);
-        wouttextxy(g, xxp - outlineDist, yyp - outlineDist, usingfont, texx);
-        wouttextxy(g, xxp - outlineDist, yyp + outlineDist, usingfont, texx);
-        wouttextxy(g, xxp + outlineDist, yyp + outlineDist, usingfont, texx);
-        wouttextxy(g, xxp + outlineDist, yyp - outlineDist, usingfont, texx);
-    }
-
-    g->SetTextColorExact(otextc);
-    wouttextxy(g, xxp, yyp, usingfont, texx);
-}
-
-void wouttext_aligned (Common::Graphics *g, int usexp, int yy, int oriwid, int usingfont, const char *text, int align) {
-=======
         wouttextxy(ds, xxp - outlineDist, yyp, usingfont, outline_color, texx);
         wouttextxy(ds, xxp + outlineDist, yyp, usingfont, outline_color, texx);
         wouttextxy(ds, xxp, yyp + outlineDist, usingfont, outline_color, texx);
@@ -527,18 +444,13 @@
 }
 
 void wouttext_aligned (Bitmap *ds, int usexp, int yy, int oriwid, int usingfont, color_t text_color, const char *text, int align) {
->>>>>>> fc069ea8
 
     if (align == SCALIGN_CENTRE)
         usexp = usexp + (oriwid / 2) - (wgettextwidth_compensate(text, usingfont) / 2);
     else if (align == SCALIGN_RIGHT)
         usexp = usexp + (oriwid - wgettextwidth_compensate(text, usingfont));
 
-<<<<<<< HEAD
-    wouttext_outline(g, usexp, yy, usingfont, (char *)text);
-=======
     wouttext_outline(ds, usexp, yy, usingfont, text_color, (char *)text);
->>>>>>> fc069ea8
 }
 
 int wgetfontheight(int font) {
@@ -572,21 +484,13 @@
     return wdof;
 }
 
-<<<<<<< HEAD
-void do_corner(Common::Graphics *g, int sprn,int xx1,int yy1,int typx,int typy) {
-=======
 void do_corner(Bitmap *ds, int sprn,int xx1,int yy1,int typx,int typy) {
->>>>>>> fc069ea8
     if (sprn<0) return;
     Bitmap *thisone = spriteset[sprn];
     if (thisone == NULL)
         thisone = spriteset[0];
 
-<<<<<<< HEAD
-    put_sprite_256(g, xx1+typx*spritewidth[sprn],yy1+typy*spriteheight[sprn],thisone);
-=======
     put_sprite_256(ds, xx1+typx*spritewidth[sprn],yy1+typy*spriteheight[sprn],thisone);
->>>>>>> fc069ea8
     //  wputblock(xx1+typx*spritewidth[sprn],yy1+typy*spriteheight[sprn],thisone,1);
 }
 
@@ -594,16 +498,6 @@
     return guibuts[guo->objrefptr[indx] & 0x000ffff].pic;
 }
 
-<<<<<<< HEAD
-void draw_button_background(Common::Graphics *g, int xx1,int yy1,int xx2,int yy2,GUIMain*iep) {
-    if (iep==NULL) {  // standard window
-        g->SetDrawColor(15);
-        g->FillRect(Rect(xx1,yy1,xx2,yy2));
-        g->SetDrawColor(16);
-        g->DrawRect(Rect(xx1,yy1,xx2,yy2));
-        /*    g->SetDrawColor(opts.tws.backcol); g->FillRect(Rect(xx1,yy1,xx2,yy2);
-        g->SetDrawColor(opts.tws.g->GetTextColor()); g->DrawRect(Rect(xx1+1,yy1+1,xx2-1,yy2-1);*/
-=======
 void draw_button_background(Bitmap *ds, int xx1,int yy1,int xx2,int yy2,GUIMain*iep) {
     color_t draw_color;
     if (iep==NULL) {  // standard window
@@ -613,7 +507,6 @@
         ds->DrawRect(Rect(xx1,yy1,xx2,yy2), draw_color);
         /*    draw_color = ds->GetCompatibleColor(opts.tws.backcol); ds->FillRect(Rect(xx1,yy1,xx2,yy2);
         draw_color = ds->GetCompatibleColor(opts.tws.ds->GetTextColor()); ds->DrawRect(Rect(xx1+1,yy1+1,xx2-1,yy2-1);*/
->>>>>>> fc069ea8
     }
     else {
         if (loaded_game_file_version < kGameVersion_262) // < 2.62
@@ -626,19 +519,11 @@
                 iep->bgcol = 16;
         }
 
-<<<<<<< HEAD
-        if (iep->bgcol >= 0) g->SetDrawColor(iep->bgcol);
-        else g->SetDrawColor(0); // black backrgnd behind picture
-
-        if (iep->bgcol > 0)
-            g->FillRect(Rect(xx1,yy1,xx2,yy2));
-=======
         if (iep->bgcol >= 0) draw_color = ds->GetCompatibleColor(iep->bgcol);
         else draw_color = ds->GetCompatibleColor(0); // black backrgnd behind picture
 
         if (iep->bgcol > 0)
             ds->FillRect(Rect(xx1,yy1,xx2,yy2), draw_color);
->>>>>>> fc069ea8
 
         int leftRightWidth = spritewidth[get_but_pic(iep,4)];
         int topBottomHeight = spriteheight[get_but_pic(iep,6)];
@@ -657,11 +542,7 @@
                 // edge
                 int bgoffsx = xx1 - leftRightWidth / 2;
                 int bgoffsy = yy1 - topBottomHeight / 2;
-<<<<<<< HEAD
-                g->SetClip(Rect(bgoffsx, bgoffsy, xx2 + leftRightWidth / 2, yy2 + topBottomHeight / 2));
-=======
                 ds->SetClip(Rect(bgoffsx, bgoffsy, xx2 + leftRightWidth / 2, yy2 + topBottomHeight / 2));
->>>>>>> fc069ea8
                 int bgfinishx = xx2;
                 int bgfinishy = yy2;
                 int bgoffsyStart = bgoffsy;
@@ -670,38 +551,17 @@
                     bgoffsy = bgoffsyStart;
                     while (bgoffsy <= bgfinishy)
                     {
-<<<<<<< HEAD
-                        wputblock(g, bgoffsx, bgoffsy, spriteset[iep->bgpic], 0);
-=======
                         wputblock(ds, bgoffsx, bgoffsy, spriteset[iep->bgpic], 0);
->>>>>>> fc069ea8
                         bgoffsy += spriteheight[iep->bgpic];
                     }
                     bgoffsx += spritewidth[iep->bgpic];
                 }
                 // return to normal clipping rectangle
-<<<<<<< HEAD
-                g->SetClip(Rect(0, 0, g->GetBitmap()->GetWidth() - 1, g->GetBitmap()->GetHeight() - 1));
-=======
                 ds->SetClip(Rect(0, 0, ds->GetWidth() - 1, ds->GetHeight() - 1));
->>>>>>> fc069ea8
             }
         }
         int uu;
         for (uu=yy1;uu <= yy2;uu+=spriteheight[get_but_pic(iep,4)]) {
-<<<<<<< HEAD
-            do_corner(g, get_but_pic(iep,4),xx1,uu,-1,0);   // left side
-            do_corner(g, get_but_pic(iep,5),xx2+1,uu,0,0);  // right side
-        }
-        for (uu=xx1;uu <= xx2;uu+=spritewidth[get_but_pic(iep,6)]) {
-            do_corner(g, get_but_pic(iep,6),uu,yy1,0,-1);  // top side
-            do_corner(g, get_but_pic(iep,7),uu,yy2+1,0,0); // bottom side
-        }
-        do_corner(g, get_but_pic(iep,0),xx1,yy1,-1,-1);  // top left
-        do_corner(g, get_but_pic(iep,1),xx1,yy2+1,-1,0);  // bottom left
-        do_corner(g, get_but_pic(iep,2),xx2+1,yy1,0,-1);  //  top right
-        do_corner(g, get_but_pic(iep,3),xx2+1,yy2+1,0,0);  // bottom right
-=======
             do_corner(ds, get_but_pic(iep,4),xx1,uu,-1,0);   // left side
             do_corner(ds, get_but_pic(iep,5),xx2+1,uu,0,0);  // right side
         }
@@ -713,7 +573,6 @@
         do_corner(ds, get_but_pic(iep,1),xx1,yy2+1,-1,0);  // bottom left
         do_corner(ds, get_but_pic(iep,2),xx2+1,yy1,0,-1);  //  top right
         do_corner(ds, get_but_pic(iep,3),xx2+1,yy2+1,0,0);  // bottom right
->>>>>>> fc069ea8
     }
 }
 
@@ -743,23 +602,14 @@
     return spriteheight[get_but_pic(&guis[twgui], 6)];
 }
 
-<<<<<<< HEAD
-void draw_text_window(Common::Graphics *g, int*xins,int*yins,int*xx,int*yy,int*wii,int ovrheight, int ifnum) {
-=======
 void draw_text_window(Bitmap *ds, int*xins,int*yins,int*xx,int*yy,int*wii,int ovrheight, int ifnum) {
->>>>>>> fc069ea8
     if (ifnum < 0)
         ifnum = game.Options[OPT_TWCUSTOM];
 
     if (ifnum <= 0) {
         if (ovrheight)
             quit("!Cannot use QFG4 style options without custom text window");
-<<<<<<< HEAD
-        draw_button_background(g, 0,0,g->GetBitmap()->GetWidth() - 1,g->GetBitmap()->GetHeight() - 1,NULL);
-        g->SetTextColor(16);
-=======
         draw_button_background(ds, 0,0,ds->GetWidth() - 1,ds->GetHeight() - 1,NULL);
->>>>>>> fc069ea8
         xins[0]=3;
         yins[0]=3;
     }
@@ -780,78 +630,42 @@
         if ((wantFreeScreenop > 0) && (screenop != NULL))
             delete screenop;
         screenop = BitmapHelper::CreateTransparentBitmap(wii[0],ovrheight+6+spriteheight[tbnum]*2,final_col_dep);
-<<<<<<< HEAD
-        Common::Graphics *g = SetVirtualScreen(screenop);
-        int xoffs=spritewidth[tbnum],yoffs=spriteheight[tbnum];
-        draw_button_background(g, xoffs,yoffs,(g->GetBitmap()->GetWidth() - xoffs) - 1,(g->GetBitmap()->GetHeight() - yoffs) - 1,&guis[ifnum]);
-        g->SetTextColor(guis[ifnum].fgcol);
-=======
-        Bitmap *ds = SetVirtualScreen(screenop);
+        ds = SetVirtualScreen(screenop);
         int xoffs=spritewidth[tbnum],yoffs=spriteheight[tbnum];
         draw_button_background(ds, xoffs,yoffs,(ds->GetWidth() - xoffs) - 1,(ds->GetHeight() - yoffs) - 1,&guis[ifnum]);
->>>>>>> fc069ea8
         xins[0]=xoffs+3;
         yins[0]=yoffs+3;
     }
 
 }
 
-<<<<<<< HEAD
-void draw_text_window_and_bar(Common::Graphics *g, int*xins,int*yins,int*xx,int*yy,int*wii,int ovrheight, int ifnum) {
-
-    draw_text_window(g, xins, yins, xx, yy, wii, ovrheight, ifnum);
-=======
 void draw_text_window_and_bar(Bitmap *ds, int*xins,int*yins,int*xx,int*yy,int*wii,int ovrheight, int ifnum) {
 
     draw_text_window(ds, xins, yins, xx, yy, wii, ovrheight, ifnum);
->>>>>>> fc069ea8
 
     if ((topBar.wantIt) && (screenop != NULL)) {
         // top bar on the dialog window with character's name
         // create an enlarged window, then free the old one
         Bitmap *newScreenop = BitmapHelper::CreateBitmap(screenop->GetWidth(), screenop->GetHeight() + topBar.height, final_col_dep);
-        Graphics graphics(newScreenop);
-        graphics.Blit(screenop, 0, 0, 0, topBar.height, screenop->GetWidth(), screenop->GetHeight());
+        newScreenop->Blit(screenop, 0, 0, 0, topBar.height, screenop->GetWidth(), screenop->GetHeight());
         delete screenop;
         screenop = newScreenop;
-<<<<<<< HEAD
-        Common::Graphics *g = SetVirtualScreen(screenop);
+        Bitmap *ds = SetVirtualScreen(screenop);
 
         // draw the top bar
-        g->SetDrawColor(play.TopBarBkgColour);
-        g->FillRect(Rect(0, 0, screenop->GetWidth() - 1, topBar.height - 1));
+        color_t draw_color = ds->GetCompatibleColor(play.TopBarBkgColour);
+        ds->FillRect(Rect(0, 0, screenop->GetWidth() - 1, topBar.height - 1), draw_color);
         if (play.TopBarBkgColour != play.TopBarBorderColour) {
             // draw the border
-            g->SetDrawColor(play.TopBarBorderColour);
+            draw_color = ds->GetCompatibleColor(play.TopBarBorderColour);
             for (int j = 0; j < multiply_up_coordinate(play.TopBarBorderWidth); j++)
-                g->DrawRect(Rect(j, j, screenop->GetWidth() - (j + 1), topBar.height - (j + 1)));
-        }
-
-        int textcolwas = g->GetTextColor();
+                ds->DrawRect(Rect(j, j, screenop->GetWidth() - (j + 1), topBar.height - (j + 1)), draw_color);
+        }
+
         // draw the text
         int textx = (screenop->GetWidth() / 2) - wgettextwidth_compensate(topBar.text, topBar.font) / 2;
-        g->SetTextColor(play.TopBarTextColour);
-        wouttext_outline(g, textx, play.TopBarBorderWidth + get_fixed_pixel_size(1), topBar.font, topBar.text);
-        // restore the current text colour
-        g->SetTextColorExact(textcolwas);
-=======
-        Bitmap *ds = SetVirtualScreen(screenop);
-
-        // draw the top bar
-        color_t draw_color = ds->GetCompatibleColor(play.top_bar_backcolor);
-        ds->FillRect(Rect(0, 0, screenop->GetWidth() - 1, topBar.height - 1), draw_color);
-        if (play.top_bar_backcolor != play.top_bar_bordercolor) {
-            // draw the border
-            draw_color = ds->GetCompatibleColor(play.top_bar_bordercolor);
-            for (int j = 0; j < multiply_up_coordinate(play.top_bar_borderwidth); j++)
-                ds->DrawRect(Rect(j, j, screenop->GetWidth() - (j + 1), topBar.height - (j + 1)), draw_color);
-        }
-
-        // draw the text
-        int textx = (screenop->GetWidth() / 2) - wgettextwidth_compensate(topBar.text, topBar.font) / 2;
-        color_t text_color = ds->GetCompatibleColor(play.top_bar_textcolor);
-        wouttext_outline(ds, textx, play.top_bar_borderwidth + get_fixed_pixel_size(1), topBar.font, text_color, topBar.text);
->>>>>>> fc069ea8
+        color_t text_color = ds->GetCompatibleColor(play.TopBarTextColour);
+        wouttext_outline(ds, textx, play.TopBarBorderWidth + get_fixed_pixel_size(1), topBar.font, text_color, topBar.text);
 
         // don't draw it next time
         topBar.wantIt = 0;
