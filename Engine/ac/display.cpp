//=============================================================================
//
// Adventure Game Studio (AGS)
//
// Copyright (C) 1999-2011 Chris Jones and 2011-20xx others
// The full list of copyright holders can be found in the Copyright.txt
// file, which is part of this source code distribution.
//
// The AGS source code is provided under the Artistic License 2.0.
// A copy of this license can be found in the file License.txt and at
// http://www.opensource.org/licenses/artistic-license-2.0.php
//
//=============================================================================

#include <math.h>

#include <stdio.h>
#include "ac/display.h"
#include "ac/common.h"
#include "font/agsfontrenderer.h"
#include "font/fonts.h"
#include "ac/character.h"
#include "ac/draw.h"
#include "ac/game.h"
#include "ac/gamesetupstruct.h"
#include "ac/gamestate.h"
#include "ac/global_audio.h"
#include "ac/global_game.h"
#include "ac/gui.h"
#include "ac/mouse.h"
#include "ac/overlay.h"
#include "ac/sys_events.h"
#include "ac/screenoverlay.h"
#include "ac/speech.h"
#include "ac/string.h"
#include "ac/system.h"
#include "ac/topbarsettings.h"
#include "debug/debug_log.h"
#include "gfx/blender.h"
#include "gui/guibutton.h"
#include "gui/guimain.h"
#include "main/game_run.h"
#include "platform/base/agsplatformdriver.h"
#include "ac/spritecache.h"
#include "gfx/gfx_util.h"
#include "util/string_utils.h"
#include "ac/mouse.h"
#include "media/audio/audio_system.h"
#include "ac/timer.h"
#include "joystick.h"

using namespace AGS::Common;
using namespace AGS::Common::BitmapHelper;

extern GameState play;
extern GameSetupStruct game;
extern int longestline;
extern AGSPlatformDriver *platform;
extern int loops_per_character;
extern SpriteCache spriteset;

int display_message_aschar=0;

TopBarSettings topBar;
struct DisplayVars
{
    int linespacing = 0;   // font's line spacing
    int fulltxtheight = 0; // total height of all the text
} disp;


// Generates a textual image and returns a disposable bitmap
Bitmap *create_textual_image(const char *text, int asspch, int isThought,
    int &xx, int &yy, int &adjustedXX, int &adjustedYY, int wii, int usingfont, int allowShrink)
{
    //
    // Configure the textual image
    //

    const bool use_speech_textwindow = (asspch < 0) && (game.options[OPT_SPEECHTYPE] >= 2);
    const bool use_thought_gui = (isThought) && (game.options[OPT_THOUGHTGUI] > 0);

    int usingGui = -1;
    if (use_speech_textwindow)
        usingGui = play.speech_textwindow_gui;
    else if (use_thought_gui)
        usingGui = game.options[OPT_THOUGHTGUI];

    const int padding = get_textwindow_padding(usingGui);
    const int paddingScaled = padding;
    const int paddingDoubledScaled = padding * 2; // Just in case screen size does is not neatly divisible by 320x200

    // Make message copy, because ensure_text_valid_for_font() may modify it
    char todis[STD_BUFFER_SIZE];
    snprintf(todis, STD_BUFFER_SIZE - 1, "%s", text);
    ensure_text_valid_for_font(todis, usingfont);
    break_up_text_into_lines(todis, Lines, wii - 2 * padding, usingfont);
    disp.linespacing = get_font_linespacing(usingfont);
    disp.fulltxtheight = get_text_lines_surf_height(usingfont, Lines.Count());

    if (topBar.wantIt) {
        // ensure that the window is wide enough to display any top bar text
        int topBarWid = get_text_width_outlined(topBar.text, topBar.font);
        topBarWid += (play.top_bar_borderwidth + 2) * 2;
        if (longestline < topBarWid)
            longestline = topBarWid;
    }

    const Rect &ui_view = play.GetUIViewport();
    if (xx == OVR_AUTOPLACE);
    // centre text in middle of screen
    else if (yy<0) yy = ui_view.GetHeight() / 2 - disp.fulltxtheight / 2 - padding;
    // speech, so it wants to be above the character's head
    else if (asspch > 0) {
        yy -= disp.fulltxtheight;
        if (yy < 5) yy = 5;
        yy = adjust_y_for_guis(yy);
    }

    if (longestline < wii - paddingDoubledScaled) {
        // shrink the width of the dialog box to fit the text
        int oldWid = wii;
        //if ((asspch >= 0) || (allowShrink > 0))
        // If it's not speech, or a shrink is allowed, then shrink it
        if ((asspch == 0) || (allowShrink > 0))
            wii = longestline + paddingDoubledScaled;

        // shift the dialog box right to align it, if necessary
        if ((allowShrink == 2) && (xx >= 0))
            xx += (oldWid - wii);
    }

    if (xx<-1) {
        xx = (-xx) - wii / 2;
        if (xx < 0)
            xx = 0;

        xx = adjust_x_for_guis(xx, yy);

        if (xx + wii >= ui_view.GetWidth())
            xx = (ui_view.GetWidth() - wii) - 5;
    }
    else if (xx<0) xx = ui_view.GetWidth() / 2 - wii / 2;

    const int extraHeight = paddingDoubledScaled;
    color_t text_color = MakeColor(15);
    const int bmp_width = std::max(2, wii);
    const int bmp_height = std::max(2, disp.fulltxtheight + extraHeight);
    Bitmap *text_window_ds = BitmapHelper::CreateTransparentBitmap(bmp_width, bmp_height, game.GetColorDepth());

    // inform draw_text_window to free the old bitmap
    const bool wantFreeScreenop = true;

    //
    // Create the textual image (may also adjust some params in the process)
    //

    // may later change if usingGUI, needed to avoid changing original coordinates
    adjustedXX = xx;
    adjustedYY = yy;

    if ((strlen(todis) < 1) || (strcmp(todis, "  ") == 0) || (wii == 0));
    // if it's an empty speech line, don't draw anything
    else if (asspch) { //text_color = ds->GetCompatibleColor(12);
        int ttxleft = 0, ttxtop = paddingScaled, oriwid = wii - padding * 2;
        int drawBackground = 0;

        if (use_speech_textwindow) {
            drawBackground = 1;
        }
        else if (use_thought_gui) {
            // make it treat it as drawing inside a window now
            if (asspch > 0)
                asspch = -asspch;
            drawBackground = 1;
        }

        if (drawBackground)
        {
            draw_text_window_and_bar(&text_window_ds, wantFreeScreenop, &ttxleft, &ttxtop, &adjustedXX, &adjustedYY, &wii, &text_color, 0, usingGui);
        }

        for (size_t ee = 0; ee<Lines.Count(); ee++) {
            //int ttxp=wii/2 - get_text_width_outlined(lines[ee], usingfont)/2;
            int ttyp = ttxtop + ee*disp.linespacing;
            // asspch < 0 means that it's inside a text box so don't
            // centre the text
            if (asspch < 0) {
                if ((usingGui >= 0) &&
                    ((game.options[OPT_SPEECHTYPE] >= 2) || (isThought)))
                    text_color = text_window_ds->GetCompatibleColor(guis[usingGui].FgColor);
                else
                    text_color = text_window_ds->GetCompatibleColor(-asspch);

                wouttext_aligned(text_window_ds, ttxleft, ttyp, oriwid, usingfont, text_color, Lines[ee].GetCStr(), play.text_align);
            }
            else {
                text_color = text_window_ds->GetCompatibleColor(asspch);
                wouttext_aligned(text_window_ds, ttxleft, ttyp, wii, usingfont, text_color, Lines[ee].GetCStr(), play.speech_text_align);
            }
        }
    }
    else {
        int xoffs, yoffs, oriwid = wii - padding * 2;
        draw_text_window_and_bar(&text_window_ds, wantFreeScreenop, &xoffs, &yoffs, &adjustedXX, &adjustedYY, &wii, &text_color);

        adjust_y_coordinate_for_text(&yoffs, usingfont);

        for (size_t ee = 0; ee<Lines.Count(); ee++)
            wouttext_aligned(text_window_ds, xoffs, yoffs + ee * disp.linespacing, oriwid, usingfont, text_color, Lines[ee].GetCStr(), play.text_align);
    }

    return text_window_ds;
}

// Handles player's input during blocking display() call;
// returns if the display loop should break.
bool display_check_user_input(int skip)
{
    for (InputType type = ags_inputevent_ready(); type != kInputNone; type = ags_inputevent_ready())
    { // NOTE: must handle them all in case there were engine's hotkeys too
        if (type == kInputKeyboard)
        {
            KeyInput ki;
            if (!run_service_key_controls(ki) || play.fast_forward)
                continue;
            if (check_skip_cutscene_keypress(ki.Key))
                return true;
            if ((skip & SKIP_KEYPRESS) && !play.IsIgnoringInput() && !IsAGSServiceKey(ki.Key))
            {
                play.SetWaitKeySkip(ki);
                return true; // stop display
            }
        }
        else if (type == kInputMouse)
        {
            eAGSMouseButton mbut;
            if (!run_service_mb_controls(mbut) || play.fast_forward)
                continue;
            if (check_skip_cutscene_mclick(mbut))
                return true;
            if (skip & SKIP_MOUSECLICK && !play.IsIgnoringInput())
            {
                play.SetWaitSkipResult(SKIP_MOUSECLICK, mbut);
                return true; // stop display
            }
        }
        else if (type == kInputGamepad)
        {
            GamepadInput gbut;
            if (!run_service_gamepad_controls(gbut) || play.fast_forward)
                continue;
            eAGSGamepad_Button gbn = gbut.Button;
            if (check_skip_cutscene_gamepad(gbn))
                return true;
            if (skip & SKIP_GAMEPAD && !play.IsIgnoringInput() &&
                    is_default_gamepad_skip_button_pressed(gbn))
            {
                play.SetWaitSkipResult(SKIP_GAMEPAD, gbn);
                return true; // stop display
            }
        }
    }
    return false; // continue display loop
}

// Pass yy = -1 to find Y co-ord automatically
// allowShrink = 0 for none, 1 for leftwards, 2 for rightwards
// pass blocking=2 to create permanent overlay
ScreenOverlay *_display_main(int xx, int yy, int wii, const char *text, int disp_type, int usingfont,
    int asspch, int isThought, int allowShrink, bool overlayPositionFixed, bool roomlayer)
{
    //
    // Prepare for the message display
    //

    // if it's a normal message box and the game was being skipped,
    // ensure that the screen is up to date before the message box
    // is drawn on top of it
    // TODO: is this really necessary anymore?
    if ((play.skip_until_char_stops >= 0) && (disp_type == DISPLAYTEXT_MESSAGEBOX))
        render_graphics();

    // TODO: should this really be called regardless of message type?
    // _display_main may be called even for custom textual overlays
    EndSkippingUntilCharStops();

    if (topBar.wantIt)
    {
        // the top bar should behave like DisplaySpeech wrt blocking
        disp_type = DISPLAYTEXT_SPEECH;
    }

    if ((asspch > 0) && (disp_type < DISPLAYTEXT_NORMALOVERLAY))
    {
        // update the all_buttons_disabled variable in advance
        // of the adjust_x/y_for_guis calls
        play.disabled_user_interface++;
        update_gui_disabled_status();
        play.disabled_user_interface--;
    }

    // Remove any previous blocking texts if necessary
    if (disp_type < DISPLAYTEXT_NORMALOVERLAY)
        remove_screen_overlay(play.text_overlay_on);

<<<<<<< HEAD
    int adjustedXX, adjustedYY;
    Bitmap *text_window_ds = create_textual_image(text, asspch, isThought,
        xx, yy, adjustedXX, adjustedYY, wii, usingfont, allowShrink);
=======
    // If fast-forwarding, then skip any blocking message immediately
    if (play.fast_forward && (disp_type < DISPLAYTEXT_NORMALOVERLAY)) {
        play.SetWaitSkipResult(SKIP_AUTOTIMER);
        play.messagetime=-1;
        return nullptr;
    }
>>>>>>> fc336554

    //
    // Configure and create an overlay object
    //

    int ovrtype;
    switch (disp_type)
    {
    case DISPLAYTEXT_SPEECH: ovrtype = OVER_TEXTSPEECH; break;
    case DISPLAYTEXT_MESSAGEBOX: ovrtype = OVER_TEXTMSG; break;
    case DISPLAYTEXT_NORMALOVERLAY: ovrtype = OVER_CUSTOM; break;
    default: ovrtype = disp_type; break; // must be precreated overlay id
    }

<<<<<<< HEAD
    size_t nse = add_screen_overlay(roomlayer, xx, yy, ovrtype, text_window_ds, adjustedXX - xx, adjustedYY - yy);
=======
    int adjustedXX, adjustedYY;
    bool alphaChannel;
    Bitmap *text_window_ds = create_textual_image(text, asspch, isThought,
        xx, yy, adjustedXX, adjustedYY, wii, usingfont, allowShrink, alphaChannel);

    size_t nse = add_screen_overlay(roomlayer, xx, yy, ovrtype, text_window_ds, adjustedXX - xx, adjustedYY - yy, alphaChannel);
>>>>>>> fc336554
    auto *over = get_overlay(nse); // FIXME: optimize return value
    // we should not delete text_window_ds here, because it is now owned by Overlay

    // If it's a non-blocking overlay type, then we're done here
    if (disp_type >= DISPLAYTEXT_NORMALOVERLAY) {
        return over;
    }

    //
    // Wait for the blocking text to timeout or until skipped by another command
    //

    if (disp_type == DISPLAYTEXT_MESSAGEBOX) {
        int countdown = GetTextDisplayTime(text);
        int skip_setting = user_to_internal_skip_speech((SkipSpeechStyle)play.skip_display);
        // Loop until skipped
        while (true) {
            sys_evt_process_pending();

            update_audio_system_on_game_loop();
            UpdateCursorAndDrawables();
            render_graphics();

            // Handle player's input, break the loop if requested
            bool do_break = display_check_user_input(skip_setting);
            ags_clear_input_buffer();
            if (do_break)
                break;
            
            update_polled_stuff();

            if (play.fast_forward == 0)
            {
                WaitForNextFrame();
            }

            countdown--;

            // Special behavior when coupled with a voice-over
            if (play.speech_has_voice) {
                // extend life of text if the voice hasn't finished yet
                if (AudioChans::ChannelIsPlaying(SCHAN_SPEECH) && (play.fast_forward == 0)) {
                    if (countdown <= 1)
                        countdown = 1;
                }
                else  // if the voice has finished, remove the speech
                    countdown = 0;
            }
            // Test for the timed auto-skip
            if ((countdown < 1) && (skip_setting & SKIP_AUTOTIMER))
            {
                play.SetWaitSkipResult(SKIP_AUTOTIMER);
                play.SetIgnoreInput(play.ignore_user_input_after_text_timeout_ms);
                break;
            }
            // if skipping cutscene, don't get stuck on No Auto Remove text boxes
            if ((countdown < 1) && (play.fast_forward))
                break;
        }
        remove_screen_overlay(OVER_TEXTMSG);
        invalidate_screen();
    }
    else { /* DISPLAYTEXT_SPEECH */
        if (!overlayPositionFixed)
        {
            over->SetRoomRelative(true);
            VpPoint vpt = play.GetRoomViewport(0)->ScreenToRoom(over->x, over->y, false);
            over->x = vpt.first.X;
            over->y = vpt.first.Y;
        }

        GameLoopUntilNoOverlay();
    }

    //
    // Post-message cleanup
    //

    ags_clear_input_buffer();
    play.messagetime=-1;
    return nullptr;
}

void _display_at(int xx, int yy, int wii, const char *text, int disp_type, int asspch, int isThought, int allowShrink, bool overlayPositionFixed) {
    int usingfont=FONT_NORMAL;
    if (asspch) usingfont=FONT_SPEECH;
    // TODO: _display_at may be called from _displayspeech, which can start
    // and finalize voice speech on its own. Find out if we really need to
    // keep track of this and not just stop voice regardless.
    bool need_stop_speech = false;

    EndSkippingUntilCharStops();

    if (try_auto_play_speech(text, text, play.narrator_speech))
    {// TODO: is there any need for this flag?
        need_stop_speech = true;
    }
    _display_main(xx, yy, wii, text, disp_type, usingfont, asspch, isThought, allowShrink, overlayPositionFixed);

    if (need_stop_speech)
        stop_voice_speech();
}

bool try_auto_play_speech(const char *text, const char *&replace_text, int charid)
{
    const char *src = text;
    if (src[0] != '&')
        return false;

    int sndid = atoi(&src[1]);
    while ((src[0] != ' ') & (src[0] != 0)) src++;
    if (src[0] == ' ') src++;
    if (sndid <= 0)
        quit("DisplaySpeech: auto-voice symbol '&' not followed by valid integer");

    replace_text = src; // skip voice tag
    if (play_voice_speech(charid, sndid))
    {
        // if Voice Only, then blank out the text
        if (play.speech_mode == kSpeech_VoiceOnly)
            replace_text = "  ";
        return true;
    }
    return false;
}

// TODO: refactor this global variable out; currently it is set at the every get_translation call.
// Be careful: a number of Say/Display functions expect it to be set beforehand.
int source_text_length = -1;

int GetTextDisplayLength(const char *text)
{
    int len = (int)strlen(text);
    if ((text[0] == '&') && (play.unfactor_speech_from_textlength != 0))
    {
        // if there's an "&12 text" type line, remove "&12 " from the source length
        size_t j = 0;
        while ((text[j] != ' ') && (text[j] != 0))
            j++;
        j++;
        len -= j;
    }
    return len;
}

int GetTextDisplayTime(const char *text, int canberel) {
    int uselen = 0;
    auto fpstimer = ::lround(get_game_fps());

    // if it's background speech, make it stay relative to game speed
    if ((canberel == 1) && (play.bgspeech_game_speed == 1))
        fpstimer = 40;

    if (source_text_length >= 0) {
        // sync to length of original text, to make sure any animations
        // and music sync up correctly
        uselen = source_text_length;
        source_text_length = -1;
    }
    else {
        uselen = GetTextDisplayLength(text);
    }

    if (uselen <= 0)
        return 0;

    if (play.text_speed + play.text_speed_modifier <= 0)
        quit("!Text speed is zero; unable to display text. Check your game.text_speed settings.");

    // Store how many game loops per character of text
    // This is calculated using a hard-coded 15 for the text speed,
    // so that it's always the same no matter how fast the user
    // can read.
    loops_per_character = (((uselen/play.lipsync_speed)+1) * fpstimer) / uselen;

    int textDisplayTimeInMS = ((uselen / (play.text_speed + play.text_speed_modifier)) + 1) * 1000;
    if (textDisplayTimeInMS < play.text_min_display_time_ms)
        textDisplayTimeInMS = play.text_min_display_time_ms;

    return (textDisplayTimeInMS * fpstimer) / 1000;
}

bool ShouldAntiAliasText()
{
    return (game.GetColorDepth() >= 24) && (game.options[OPT_ANTIALIASFONTS] != 0);
}

#if defined (AGS_FONTOUTLINE_MOREOPAQUE)
// TODO: was suggested by fernewelten, but it's unclear whether is necessary
// Make semi-transparent bits much more opaque
void wouttextxy_AutoOutline_Semitransparent2Opaque(Bitmap *map)
{
    if (map->GetColorDepth() < 32)
        return; // such maps don't feature partial transparency
    size_t const width = map->GetWidth();
    size_t const height = map->GetHeight();

    for (size_t y = 0; y < height; y++)
    {
        int32 *sc_line = reinterpret_cast<int32 *>(map->GetScanLineForWriting(y));
        for (size_t x = 0; x < width; x++)
        {
            int32 &px = sc_line[x];
            int const transparency = geta(px);
            if (0 < transparency && transparency < 255)
                px = makeacol32(
                    getr32(px), 
                    getg32(px), 
                    getb32(px), 
                    std::min(85 + transparency * 2, 255));
        }
    }
}
#endif

// Draw outline that is calculated from the text font, not derived from an outline font
void wouttextxy_AutoOutline(Bitmap *ds, size_t font, int32_t color, const char *texx, int &xxp, int &yyp)
{
    const FontInfo &finfo = get_fontinfo(font);
    int const thickness = finfo.AutoOutlineThickness;
    auto const style = finfo.AutoOutlineStyle;
    if (thickness <= 0)
        return;

    // 16-bit games should use 32-bit stencils to keep anti-aliasing working
    // because 16-bit blending works correctly if there's an actual color
    // on the destination bitmap (and our intermediate bitmaps are transparent).
    int const  ds_cd = ds->GetColorDepth();
    bool const antialias = ds_cd >= 16 && game.options[OPT_ANTIALIASFONTS] != 0 && !is_bitmap_font(font);
    int const  stencil_cd = antialias ? 32 : ds_cd;
    if (antialias) // This is to make sure TTFs render proper alpha channel in 16-bit games too
        color |= makeacol32(0, 0, 0, 0xff);

    size_t const t_width = get_text_width(texx, font);
    size_t const t_height = get_font_surface_height(font);
    if (t_width == 0 || t_height == 0)
        return;
    // Prepare stencils
    Bitmap *texx_stencil, *outline_stencil;
    alloc_font_outline_buffers(font, &texx_stencil, &outline_stencil,
        t_width, t_height, stencil_cd);
    texx_stencil->ClearTransparent();
    outline_stencil->ClearTransparent();
    // Ready text stencil
    wouttextxy(texx_stencil, 0, 0, font, color, texx);
#if defined (AGS_FONTOUTLINE_MOREOPAQUE)
    wouttextxy_AutoOutline_Semitransparent2Opaque(texx_stencil);
#endif
    // Anti-aliased TTFs require to be alpha-blended, not blit,
    // or the alpha values will be plain copied and final image will be broken.
    void(Bitmap::*pfn_drawstencil)(Bitmap *src, int dst_x, int dst_y);
    if (antialias)
    { // NOTE: we must set out blender AFTER wouttextxy, or it will be overidden
        set_argb2any_blender();
        pfn_drawstencil = &Bitmap::TransBlendBlt;
    }
    else
    {
        pfn_drawstencil = &Bitmap::MaskedBlit;
    }

    // move start of text so that the outline doesn't drop off the bitmap
    xxp += thickness;
    int const outline_y = yyp;
    yyp += thickness;

    // What we do here: first we paint text onto outline_stencil offsetting vertically;
    // then we paint resulting outline_stencil onto final dest offsetting horizontally.
    int largest_y_diff_reached_so_far = -1;
    for (int x_diff = thickness; x_diff >= 0; x_diff--)
    {
        // Integer arithmetics: In the following, we use terms k*(k + 1) to account for rounding.
        //     (k + 0.5)^2 == k*k + 2*k*0.5 + 0.5^2 == k*k + k + 0.25 ==approx. k*(k + 1)
        int y_term_limit = thickness * (thickness + 1);
        if (FontInfo::kRounded == style)
            y_term_limit -= x_diff * x_diff;

        // extend the outline stencil to the top and bottom
        for (int y_diff = largest_y_diff_reached_so_far + 1;
            y_diff <= thickness && y_diff * y_diff <= y_term_limit;
            y_diff++)
        {
            (outline_stencil->*pfn_drawstencil)(texx_stencil, 0, thickness - y_diff);
            if (y_diff > 0)
                (outline_stencil->*pfn_drawstencil)(texx_stencil, 0, thickness + y_diff);
            largest_y_diff_reached_so_far = y_diff;
        }

        // stamp the outline stencil to the left and right of the text
        (ds->*pfn_drawstencil)(outline_stencil, xxp - x_diff, outline_y);
        if (x_diff > 0)
            (ds->*pfn_drawstencil)(outline_stencil, xxp + x_diff, outline_y);
    }
}

// Draw an outline if requested, then draw the text on top 
void wouttext_outline(Common::Bitmap *ds, int xxp, int yyp, int font, color_t text_color, const char *texx) 
{    
    size_t const text_font = static_cast<size_t>(font);
    // Draw outline (a backdrop) if requested
    color_t const outline_color = ds->GetCompatibleColor(play.speech_text_shadow);
    int const outline_font = get_font_outline(font);
    if (outline_font >= 0)
        wouttextxy(ds, xxp, yyp, static_cast<size_t>(outline_font), outline_color, texx);
    else if (outline_font == FONT_OUTLINE_AUTO)
        wouttextxy_AutoOutline(ds, text_font, outline_color, texx, xxp, yyp);
    else
        ; // no outline

    // Draw text on top
    wouttextxy(ds, xxp, yyp, text_font, text_color, texx);
}

void wouttext_aligned(Bitmap *ds, int usexp, int yy, int oriwid, int usingfont, color_t text_color, const char *text, HorAlignment align) {

    if (align & kMAlignHCenter)
        usexp = usexp + (oriwid / 2) - (get_text_width_outlined(text, usingfont) / 2);
    else if (align & kMAlignRight)
        usexp = usexp + (oriwid - get_text_width_outlined(text, usingfont));

    wouttext_outline(ds, usexp, yy, usingfont, text_color, (char *)text);
}

void do_corner(Bitmap *ds, int sprn, int x, int y, int offx, int offy) {
    if (sprn<0) return;
    if (!spriteset.DoesSpriteExist(sprn))
    {
        sprn = 0;
    }

    x = x + offx * game.SpriteInfos[sprn].Width;
    y = y + offy * game.SpriteInfos[sprn].Height;
    draw_gui_sprite(ds, sprn, x, y);
}

int get_but_pic(GUIMain*guo,int indx)
{
    int butid = guo->GetControlID(indx);
    return butid >= 0 ? guibuts[butid].GetNormalImage() : 0;
}

void draw_button_background(Bitmap *ds, int xx1,int yy1,int xx2,int yy2,GUIMain*iep) {
    color_t draw_color;
    if (iep==nullptr) {  // standard window
        draw_color = ds->GetCompatibleColor(15);
        ds->FillRect(Rect(xx1,yy1,xx2,yy2), draw_color);
        draw_color = ds->GetCompatibleColor(16);
        ds->DrawRect(Rect(xx1,yy1,xx2,yy2), draw_color);
    }
    else {
        if (iep->BgColor >= 0) draw_color = ds->GetCompatibleColor(iep->BgColor);
        else draw_color = ds->GetCompatibleColor(0); // black backrgnd behind picture

        if (iep->BgColor > 0)
            ds->FillRect(Rect(xx1,yy1,xx2,yy2), draw_color);

        int leftRightWidth = game.SpriteInfos[get_but_pic(iep,4)].Width;
        int topBottomHeight = game.SpriteInfos[get_but_pic(iep,6)].Height;
        if (iep->BgImage>0) {
            // offset the background image and clip it so that it is drawn
            // such that the border graphics can have a transparent outside
            // edge
            int bgoffsx = xx1 - leftRightWidth / 2;
            int bgoffsy = yy1 - topBottomHeight / 2;
            ds->SetClip(Rect(bgoffsx, bgoffsy, xx2 + leftRightWidth / 2, yy2 + topBottomHeight / 2));
            int bgfinishx = xx2;
            int bgfinishy = yy2;
            int bgoffsyStart = bgoffsy;
            while (bgoffsx <= bgfinishx)
            {
                bgoffsy = bgoffsyStart;
                while (bgoffsy <= bgfinishy)
                {
                    draw_gui_sprite(ds, iep->BgImage, bgoffsx, bgoffsy);
                    bgoffsy += game.SpriteInfos[iep->BgImage].Height;
                }
                bgoffsx += game.SpriteInfos[iep->BgImage].Width;
            }
            // return to normal clipping rectangle
            ds->ResetClip();

        }
        for (int uu=yy1;uu <= yy2;uu+= game.SpriteInfos[get_but_pic(iep,4)].Height) {
            do_corner(ds, get_but_pic(iep,4),xx1,uu,-1,0);   // left side
            do_corner(ds, get_but_pic(iep,5),xx2+1,uu,0,0);  // right side
        }
        for (int uu=xx1;uu <= xx2;uu+=game.SpriteInfos[get_but_pic(iep,6)].Width) {
            do_corner(ds, get_but_pic(iep,6),uu,yy1,0,-1);  // top side
            do_corner(ds, get_but_pic(iep,7),uu,yy2+1,0,0); // bottom side
        }
        do_corner(ds, get_but_pic(iep,0),xx1,yy1,-1,-1);  // top left
        do_corner(ds, get_but_pic(iep,1),xx1,yy2+1,-1,0);  // bottom left
        do_corner(ds, get_but_pic(iep,2),xx2+1,yy1,0,-1);  //  top right
        do_corner(ds, get_but_pic(iep,3),xx2+1,yy2+1,0,0);  // bottom right
    }
}

// Calculate the width that the left and right border of the textwindow
// GUI take up
int get_textwindow_border_width (int twgui) {
    if (twgui < 0)
        return 0;

    if (!guis[twgui].IsTextWindow())
        quit("!GUI set as text window but is not actually a text window GUI");

    int borwid = game.SpriteInfos[get_but_pic(&guis[twgui], 4)].Width + 
        game.SpriteInfos[get_but_pic(&guis[twgui], 5)].Width;

    return borwid;
}

// get the hegiht of the text window's top border
int get_textwindow_top_border_height (int twgui) {
    if (twgui < 0)
        return 0;

    if (!guis[twgui].IsTextWindow())
        quit("!GUI set as text window but is not actually a text window GUI");

    return game.SpriteInfos[get_but_pic(&guis[twgui], 6)].Height;
}

// Get the padding for a text window
// -1 for the game's custom text window
int get_textwindow_padding(int ifnum) {
    int result;

    if (ifnum < 0)
        ifnum = game.options[OPT_TWCUSTOM];
    if (ifnum > 0 && ifnum < game.numgui)
        result = guis[ifnum].Padding;
    else
        result = TEXTWINDOW_PADDING_DEFAULT;

    return result;
}

void draw_text_window(Bitmap **text_window_ds, bool should_free_ds,
                      int*xins,int*yins,int*xx,int*yy,int*wii, color_t *set_text_color, int ovrheight, int ifnum) {

    Bitmap *ds = *text_window_ds;
    if (ifnum < 0)
        ifnum = game.options[OPT_TWCUSTOM];

    if (ifnum <= 0) {
        if (ovrheight)
            quit("!Cannot use QFG4 style options without custom text window");
        draw_button_background(ds, 0,0,ds->GetWidth() - 1,ds->GetHeight() - 1,nullptr);
        if (set_text_color)
            *set_text_color = ds->GetCompatibleColor(16);
        xins[0]=3;
        yins[0]=3;
    }
    else {
        if (ifnum >= game.numgui)
            quitprintf("!Invalid GUI %d specified as text window (total GUIs: %d)", ifnum, game.numgui);
        if (!guis[ifnum].IsTextWindow())
            quit("!GUI set as text window but is not actually a text window GUI");

        int tbnum = get_but_pic(&guis[ifnum], 0);

        wii[0] += get_textwindow_border_width (ifnum);
        xx[0]-=game.SpriteInfos[tbnum].Width;
        yy[0]-=game.SpriteInfos[tbnum].Height;
        if (ovrheight == 0)
            ovrheight = disp.fulltxtheight;

        if (should_free_ds)
            delete *text_window_ds;
        int padding = get_textwindow_padding(ifnum);
        *text_window_ds = BitmapHelper::CreateTransparentBitmap(wii[0],ovrheight+(padding*2)+ game.SpriteInfos[tbnum].Height*2,game.GetColorDepth());
        ds = *text_window_ds;
        int xoffs=game.SpriteInfos[tbnum].Width,yoffs= game.SpriteInfos[tbnum].Height;
        draw_button_background(ds, xoffs,yoffs,(ds->GetWidth() - xoffs) - 1,(ds->GetHeight() - yoffs) - 1,&guis[ifnum]);
        if (set_text_color)
            *set_text_color = ds->GetCompatibleColor(guis[ifnum].FgColor);
        xins[0]=xoffs+padding;
        yins[0]=yoffs+padding;
    }
}

void draw_text_window_and_bar(Bitmap **text_window_ds, bool should_free_ds,
                              int*xins,int*yins,int*xx,int*yy,int*wii,color_t *set_text_color,int ovrheight, int ifnum) {

    draw_text_window(text_window_ds, should_free_ds, xins, yins, xx, yy, wii, set_text_color, ovrheight, ifnum);

    if ((topBar.wantIt) && (text_window_ds && *text_window_ds)) {
        // top bar on the dialog window with character's name
        // create an enlarged window, then free the old one
        Bitmap *ds = *text_window_ds;
        Bitmap *newScreenop = BitmapHelper::CreateBitmap(ds->GetWidth(), ds->GetHeight() + topBar.height, game.GetColorDepth());
        newScreenop->Blit(ds, 0, 0, 0, topBar.height, ds->GetWidth(), ds->GetHeight());
        delete *text_window_ds;
        *text_window_ds = newScreenop;
        ds = *text_window_ds;

        // draw the top bar
        color_t draw_color = ds->GetCompatibleColor(play.top_bar_backcolor);
        ds->FillRect(Rect(0, 0, ds->GetWidth() - 1, topBar.height - 1), draw_color);
        if (play.top_bar_backcolor != play.top_bar_bordercolor) {
            // draw the border
            draw_color = ds->GetCompatibleColor(play.top_bar_bordercolor);
            for (int j = 0; j < play.top_bar_borderwidth; j++)
                ds->DrawRect(Rect(j, j, ds->GetWidth() - (j + 1), topBar.height - (j + 1)), draw_color);
        }

        // draw the text
        int textx = (ds->GetWidth() / 2) - get_text_width_outlined(topBar.text, topBar.font) / 2;
        color_t text_color = ds->GetCompatibleColor(play.top_bar_textcolor);
        wouttext_outline(ds, textx, play.top_bar_borderwidth + 1, topBar.font, text_color, topBar.text);

        // don't draw it next time
        topBar.wantIt = 0;
        // adjust the text Y position
        yins[0] += topBar.height;
    }
    else if (topBar.wantIt)
        topBar.wantIt = 0;
}<|MERGE_RESOLUTION|>--- conflicted
+++ resolved
@@ -304,18 +304,12 @@
     if (disp_type < DISPLAYTEXT_NORMALOVERLAY)
         remove_screen_overlay(play.text_overlay_on);
 
-<<<<<<< HEAD
-    int adjustedXX, adjustedYY;
-    Bitmap *text_window_ds = create_textual_image(text, asspch, isThought,
-        xx, yy, adjustedXX, adjustedYY, wii, usingfont, allowShrink);
-=======
     // If fast-forwarding, then skip any blocking message immediately
     if (play.fast_forward && (disp_type < DISPLAYTEXT_NORMALOVERLAY)) {
         play.SetWaitSkipResult(SKIP_AUTOTIMER);
         play.messagetime=-1;
         return nullptr;
     }
->>>>>>> fc336554
 
     //
     // Configure and create an overlay object
@@ -330,16 +324,11 @@
     default: ovrtype = disp_type; break; // must be precreated overlay id
     }
 
-<<<<<<< HEAD
+    int adjustedXX, adjustedYY;
+    Bitmap *text_window_ds = create_textual_image(text, asspch, isThought,
+        xx, yy, adjustedXX, adjustedYY, wii, usingfont, allowShrink);
+
     size_t nse = add_screen_overlay(roomlayer, xx, yy, ovrtype, text_window_ds, adjustedXX - xx, adjustedYY - yy);
-=======
-    int adjustedXX, adjustedYY;
-    bool alphaChannel;
-    Bitmap *text_window_ds = create_textual_image(text, asspch, isThought,
-        xx, yy, adjustedXX, adjustedYY, wii, usingfont, allowShrink, alphaChannel);
-
-    size_t nse = add_screen_overlay(roomlayer, xx, yy, ovrtype, text_window_ds, adjustedXX - xx, adjustedYY - yy, alphaChannel);
->>>>>>> fc336554
     auto *over = get_overlay(nse); // FIXME: optimize return value
     // we should not delete text_window_ds here, because it is now owned by Overlay
 
