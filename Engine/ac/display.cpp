//=============================================================================
//
// Adventure Game Studio (AGS)
//
// Copyright (C) 1999-2011 Chris Jones and 2011-20xx others
// The full list of copyright holders can be found in the Copyright.txt
// file, which is part of this source code distribution.
//
// The AGS source code is provided under the Artistic License 2.0.
// A copy of this license can be found in the file License.txt and at
// http://www.opensource.org/licenses/artistic-license-2.0.php
//
//=============================================================================

#include "ac/display.h"
#include "ac/common.h"
#include "font/agsfontrenderer.h"
#include "font/fonts.h"
#include "ac/character.h"
#include "ac/draw.h"
#include "ac/game.h"
#include "ac/gamesetupstruct.h"
#include "ac/gamestate.h"
#include "ac/global_audio.h"
#include "ac/global_game.h"
#include "ac/gui.h"
#include "ac/mouse.h"
#include "ac/overlay.h"
#include "ac/record.h"
#include "ac/screenoverlay.h"
#include "ac/speech.h"
#include "ac/string.h"
#include "ac/topbarsettings.h"
#include "debug/debug_log.h"
#include "gui/guibutton.h"
#include "gui/guimain.h"
#include "main/game_run.h"
#include "media/audio/audio.h"
#include "platform/base/agsplatformdriver.h"
#include "ac/spritecache.h"
#include "gfx/gfx_util.h"
<<<<<<< HEAD
#include "main/graphics_mode.h"
=======
#include "util/string_utils.h"
>>>>>>> 1377b1d1

using AGS::Common::Bitmap;
namespace BitmapHelper = AGS::Common::BitmapHelper;

extern GameState play;
extern GameSetupStruct game;
extern int longestline;
extern Bitmap *virtual_screen;
extern ScreenOverlay screenover[MAX_SCREEN_OVERLAYS];
extern volatile int timerloop;
extern AGSPlatformDriver *platform;
extern volatile unsigned long globalTimerCounter;
extern int time_between_timers;
extern int offsetx, offsety;
extern int frames_per_second;
extern int loops_per_character;
extern int spritewidth[MAX_SPRITES],spriteheight[MAX_SPRITES];
extern SpriteCache spriteset;

int display_message_aschar=0;
char *heightTestString = "ZHwypgfjqhkilIK";


TopBarSettings topBar;
int texthit;

// Pass yy = -1 to find Y co-ord automatically
// allowShrink = 0 for none, 1 for leftwards, 2 for rightwards
// pass blocking=2 to create permanent overlay
int _display_main(int xx,int yy,int wii,const char*text,int blocking,int usingfont,int asspch, int isThought, int allowShrink, bool overlayPositionFixed) 
{
    const bool use_speech_textwindow = (asspch < 0) && (game.options[OPT_SPEECHTYPE] >= 2);
    const bool use_thought_gui = (isThought) && (game.options[OPT_THOUGHTGUI] > 0);

    bool alphaChannel = false;
<<<<<<< HEAD
    int usingGui = -1;
    if (use_speech_textwindow)
	    usingGui = play.speech_textwindow_gui;
    else if (use_thought_gui)
	    usingGui = game.options[OPT_THOUGHTGUI];

    int padding = get_textwindow_padding(usingGui);
    int paddingScaled = get_fixed_pixel_size(padding);
    int paddingDoubledScaled = get_fixed_pixel_size(padding * 2); // Just in case screen size does is not neatly divisible by 320x200

=======
    char todis[STD_BUFFER_SIZE];
    snprintf(todis, STD_BUFFER_SIZE - 1, "%s", text);
>>>>>>> 1377b1d1
    ensure_text_valid_for_font(todis, usingfont);
    break_up_text_into_lines(wii-2*padding,usingfont,todis);
    texthit = wgetfontheight(usingfont);

    // AGS 2.x: If the screen is faded out, fade in again when displaying a message box.
    if (!asspch && (loaded_game_file_version <= kGameVersion_272))
        play.screen_is_faded_out = 0;

    // if it's a normal message box and the game was being skipped,
    // ensure that the screen is up to date before the message box
    // is drawn on top of it
    if ((play.skip_until_char_stops >= 0) && (blocking == 1))
        render_graphics();

    EndSkippingUntilCharStops();

    if (topBar.wantIt) {
        // ensure that the window is wide enough to display
        // any top bar text
        int topBarWid = wgettextwidth_compensate(topBar.text, topBar.font);
        topBarWid += multiply_up_coordinate(play.top_bar_borderwidth + 2) * 2;
        if (longestline < topBarWid)
            longestline = topBarWid;
        // the top bar should behave like DisplaySpeech wrt blocking
        blocking = 0;
    }

    if (asspch > 0) {
        // update the all_buttons_disabled variable in advance
        // of the adjust_x/y_for_guis calls
        play.disabled_user_interface++;
        update_gui_disabled_status();
        play.disabled_user_interface--;
    }

    if (xx == OVR_AUTOPLACE) ;
    // centre text in middle of screen
    else if (yy<0) yy=(play.viewport.GetHeight()/2-(numlines*texthit)/2)-padding;
    // speech, so it wants to be above the character's head
    else if (asspch > 0) {
        yy-=numlines*texthit;
        if (yy < 5) yy=5;
        yy = adjust_y_for_guis (yy);
    }

    if (longestline < wii - paddingDoubledScaled) {
        // shrink the width of the dialog box to fit the text
        int oldWid = wii;
        //if ((asspch >= 0) || (allowShrink > 0))
        // If it's not speech, or a shrink is allowed, then shrink it
        if ((asspch == 0) || (allowShrink > 0))
            wii = longestline + paddingDoubledScaled;

        // shift the dialog box right to align it, if necessary
        if ((allowShrink == 2) && (xx >= 0))
            xx += (oldWid - wii);
    }

    if (xx<-1) { 
        xx=(-xx)-wii/2;
        if (xx < 0)
            xx = 0;

        xx = adjust_x_for_guis (xx, yy);

        if (xx + wii >= play.viewport.GetWidth())
            xx = (play.viewport.GetWidth() - wii) - 5;
    }
    else if (xx<0) xx=play.viewport.GetWidth()/2-wii/2;

    int ee, extraHeight = paddingDoubledScaled;
    Bitmap *ds = GetVirtualScreen();
    color_t text_color = ds->GetCompatibleColor(15);
    if (blocking < 2)
        remove_screen_overlay(OVER_TEXTMSG);

    Bitmap *text_window_ds = BitmapHelper::CreateTransparentBitmap((wii > 0) ? wii : 2, numlines*texthit + extraHeight, ScreenResolution.ColorDepth);
    SetVirtualScreen(text_window_ds);

    // inform draw_text_window to free the old bitmap
    const bool wantFreeScreenop = true;

    if ((strlen (todis) < 1) || (strcmp (todis, "  ") == 0) || (wii == 0)) ;
    // if it's an empty speech line, don't draw anything
    else if (asspch) { //text_color = ds->GetCompatibleColor(12);
        int ttxleft = 0, ttxtop = paddingScaled, oriwid = wii - padding * 2;
        int drawBackground = 0;

        if (use_speech_textwindow) {
            drawBackground = 1;
        }
        else if (use_thought_gui) {
            // make it treat it as drawing inside a window now
            if (asspch > 0)
                asspch = -asspch;
            drawBackground = 1;
        }

        if (drawBackground)
        {
            draw_text_window_and_bar(&text_window_ds, wantFreeScreenop, &ttxleft, &ttxtop, &xx, &yy, &wii, &text_color, 0, usingGui);
            if (usingGui > 0)
            {
                alphaChannel = guis[usingGui].HasAlphaChannel();
            }
        }
        else if ((ShouldAntiAliasText()) && (ScreenResolution.ColorDepth >= 24))
            alphaChannel = true;

        for (ee=0;ee<numlines;ee++) {
            //int ttxp=wii/2 - wgettextwidth_compensate(lines[ee], usingfont)/2;
            int ttyp=ttxtop+ee*texthit;
            // asspch < 0 means that it's inside a text box so don't
            // centre the text
            if (asspch < 0) {
                if ((usingGui >= 0) && 
                    ((game.options[OPT_SPEECHTYPE] >= 2) || (isThought)))
                    text_color = text_window_ds->GetCompatibleColor(guis[usingGui].FgColor);
                else
                    text_color = text_window_ds->GetCompatibleColor(-asspch);

                wouttext_aligned(text_window_ds, ttxleft, ttyp, oriwid, usingfont, text_color, lines[ee], play.text_align);
            }
            else {
                text_color = text_window_ds->GetCompatibleColor(asspch);
                //wouttext_outline(ttxp,ttyp,usingfont,lines[ee]);
                wouttext_aligned(text_window_ds, ttxleft, ttyp, wii, usingfont, text_color, lines[ee], play.speech_text_align);
            }
        }
    }
    else {
		
        int xoffs,yoffs, oriwid = wii - padding * 2;
        draw_text_window_and_bar(&text_window_ds, wantFreeScreenop, &xoffs,&yoffs,&xx,&yy,&wii,&text_color);

        if (game.options[OPT_TWCUSTOM] > 0)
        {
            alphaChannel = guis[game.options[OPT_TWCUSTOM]].HasAlphaChannel();
        }

        adjust_y_coordinate_for_text(&yoffs, usingfont);

        for (ee=0;ee<numlines;ee++)
            wouttext_aligned (text_window_ds, xoffs, yoffs + ee * texthit, oriwid, usingfont, text_color, lines[ee], play.text_align);
    }

    int ovrtype = OVER_TEXTMSG;
    if (blocking == 2) ovrtype=OVER_CUSTOM;
    else if (blocking >= OVER_CUSTOM) ovrtype=blocking;

    int nse = add_screen_overlay(xx, yy, ovrtype, text_window_ds, alphaChannel);
    // we should not delete text_window_ds here, because it is now owned by Overlay

    ds = SetVirtualScreen(virtual_screen);
    if (blocking>=2) {
        return screenover[nse].type;
    }

    if (blocking) {
        if (play.fast_forward) {
            remove_screen_overlay(OVER_TEXTMSG);
            play.messagetime=-1;
            return 0;
        }

        /*    wputblock(xx,yy,screenop,1);
        remove_screen_overlay(OVER_TEXTMSG);*/

        if (!play.mouse_cursor_hidden)
            domouse(1);
        // play.skip_display has same values as SetSkipSpeech:
        // 0 = click mouse or key to skip
        // 1 = key only
        // 2 = can't skip at all
        // 3 = only on keypress, no auto timer
        // 4 = mouse only
        int countdown = GetTextDisplayTime (todis);
        int skip_setting = user_to_internal_skip_speech((SkipSpeechStyle)play.skip_display);
        while (1) {
            timerloop = 0;
            NEXT_ITERATION();
            /*      if (!play.mouse_cursor_hidden)
            domouse(0);
            write_screen();*/

            render_graphics();

            update_polled_audio_and_crossfade();
            if (mgetbutton()>NONE) {
                // If we're allowed, skip with mouse
                if (skip_setting & SKIP_MOUSECLICK)
                    break;
            }
            if (kbhit()) {
                // discard keypress, and don't leave extended keys over
                int kp = getch();
                if (kp == 0) getch();

                // let them press ESC to skip the cutscene
                check_skip_cutscene_keypress (kp);
                if (play.fast_forward)
                    break;

                if (skip_setting & SKIP_KEYPRESS)
                    break;
            }
            PollUntilNextFrame();
            countdown--;

            if (channels[SCHAN_SPEECH] != NULL) {
                // extend life of text if the voice hasn't finished yet
                if ((!rec_isSpeechFinished()) && (play.fast_forward == 0)) {
                    if (countdown <= 1)
                        countdown = 1;
                }
                else  // if the voice has finished, remove the speech
                    countdown = 0;
            }

            if ((countdown < 1) && (skip_setting & SKIP_AUTOTIMER))
            {
                play.ignore_user_input_until_time = globalTimerCounter + (play.ignore_user_input_after_text_timeout_ms / time_between_timers);
                break;
            }
            // if skipping cutscene, don't get stuck on No Auto Remove
            // text boxes
            if ((countdown < 1) && (play.fast_forward))
                break;
        }
        if (!play.mouse_cursor_hidden)
            domouse(2);
        remove_screen_overlay(OVER_TEXTMSG);

        construct_virtual_screen(true);
    }
    else {
        // if the speech does not time out, but we are skipping a cutscene,
        // allow it to time out
        if ((play.messagetime < 0) && (play.fast_forward))
            play.messagetime = 2;

        if (!overlayPositionFixed)
        {
            screenover[nse].positionRelativeToScreen = false;
            screenover[nse].x += offsetx;
            screenover[nse].y += offsety;
        }

        GameLoopUntilEvent(UNTIL_NOOVERLAY,0);
    }

    play.messagetime=-1;
    return 0;
}

void _display_at(int xx,int yy,int wii,const char*todis,int blocking,int asspch, int isThought, int allowShrink, bool overlayPositionFixed) {
    int usingfont=FONT_NORMAL;
    if (asspch) usingfont=FONT_SPEECH;
    int needStopSpeech = 0;

    EndSkippingUntilCharStops();

    if (todis[0]=='&') {
        // auto-speech
        int igr=atoi(&todis[1]);
        while ((todis[0]!=' ') & (todis[0]!=0)) todis++;
        if (todis[0]==' ') todis++;
        if (igr <= 0)
            quit("Display: auto-voice symbol '&' not followed by valid integer");
        if (play_speech(play.narrator_speech,igr)) {
            // if Voice Only, then blank out the text
            if (play.want_speech == 2)
                todis = "  ";
        }
        needStopSpeech = 1;
    }
    _display_main(xx,yy,wii,todis,blocking,usingfont,asspch, isThought, allowShrink, overlayPositionFixed);

    if (needStopSpeech)
        stop_speech();
}

int   source_text_length = -1;

int GetTextDisplayTime (const char *text, int canberel) {
    int uselen = strlen(text);

    int fpstimer = frames_per_second;

    // if it's background speech, make it stay relative to game speed
    if ((canberel == 1) && (play.bgspeech_game_speed == 1))
        fpstimer = 40;

    if (source_text_length >= 0) {
        // sync to length of original text, to make sure any animations
        // and music sync up correctly
        uselen = source_text_length;
        source_text_length = -1;
    }
    else {
        if ((text[0] == '&') && (play.unfactor_speech_from_textlength != 0)) {
            // if there's an "&12 text" type line, remove "&12 " from the source
            // length
            int j = 0;
            while ((text[j] != ' ') && (text[j] != 0))
                j++;
            j++;
            uselen -= j;
        }

    }

    if (uselen <= 0)
        return 0;

    if (play.text_speed + play.text_speed_modifier <= 0)
        quit("!Text speed is zero; unable to display text. Check your game.text_speed settings.");

    // Store how many game loops per character of text
    // This is calculated using a hard-coded 15 for the text speed,
    // so that it's always the same no matter how fast the user
    // can read.
    loops_per_character = (((uselen/play.lipsync_speed)+1) * fpstimer) / uselen;

    int textDisplayTimeInMS = ((uselen / (play.text_speed + play.text_speed_modifier)) + 1) * 1000;
    if (textDisplayTimeInMS < play.text_min_display_time_ms)
        textDisplayTimeInMS = play.text_min_display_time_ms;

    return (textDisplayTimeInMS * fpstimer) / 1000;
}

bool ShouldAntiAliasText() {
    return (game.options[OPT_ANTIALIASFONTS] != 0);
}

void wouttext_outline(Common::Bitmap *ds, int xxp, int yyp, int usingfont, color_t text_color, const char*texx) {
    
    color_t outline_color = ds->GetCompatibleColor(play.speech_text_shadow);
    if (game.fontoutline[usingfont] >= 0) {
        // MACPORT FIX 9/6/5: cast
        wouttextxy(ds, xxp, yyp, (int)game.fontoutline[usingfont], outline_color, texx);
    }
    else if (game.fontoutline[usingfont] == FONT_OUTLINE_AUTO) {
        int outlineDist = 1;

        if ((game.options[OPT_NOSCALEFNT] == 0) && (!font_supports_extended_characters(usingfont))) {
            // if it's a scaled up SCI font, move the outline out more
            outlineDist = get_fixed_pixel_size(1);
        }

        // move the text over so that it's still within the bounding rect
        xxp += outlineDist;
        yyp += outlineDist;

        wouttextxy(ds, xxp - outlineDist, yyp, usingfont, outline_color, texx);
        wouttextxy(ds, xxp + outlineDist, yyp, usingfont, outline_color, texx);
        wouttextxy(ds, xxp, yyp + outlineDist, usingfont, outline_color, texx);
        wouttextxy(ds, xxp, yyp - outlineDist, usingfont, outline_color, texx);
        wouttextxy(ds, xxp - outlineDist, yyp - outlineDist, usingfont, outline_color, texx);
        wouttextxy(ds, xxp - outlineDist, yyp + outlineDist, usingfont, outline_color, texx);
        wouttextxy(ds, xxp + outlineDist, yyp + outlineDist, usingfont, outline_color, texx);
        wouttextxy(ds, xxp + outlineDist, yyp - outlineDist, usingfont, outline_color, texx);
    }

    wouttextxy(ds, xxp, yyp, usingfont, text_color, texx);
}

void wouttext_aligned (Bitmap *ds, int usexp, int yy, int oriwid, int usingfont, color_t text_color, const char *text, int align) {

    if (align == SCALIGN_CENTRE)
        usexp = usexp + (oriwid / 2) - (wgettextwidth_compensate(text, usingfont) / 2);
    else if (align == SCALIGN_RIGHT)
        usexp = usexp + (oriwid - wgettextwidth_compensate(text, usingfont));

    wouttext_outline(ds, usexp, yy, usingfont, text_color, (char *)text);
}

int wgetfontheight(int font) {
    int htof = wgettextheight(heightTestString, font);

    // automatic outline fonts are 2 pixels taller
    if (game.fontoutline[font] == FONT_OUTLINE_AUTO) {
        // scaled up SCI font, push outline further out
        if ((game.options[OPT_NOSCALEFNT] == 0) && (!font_supports_extended_characters(font)))
            htof += get_fixed_pixel_size(2);
        // otherwise, just push outline by 1 pixel
        else
            htof += 2;
    }

    return htof;
}

int wgettextwidth_compensate(const char *tex, int font) {
    int wdof = wgettextwidth(tex, font);

    if (game.fontoutline[font] == FONT_OUTLINE_AUTO) {
        // scaled up SCI font, push outline further out
        if ((game.options[OPT_NOSCALEFNT] == 0) && (!font_supports_extended_characters(font)))
            wdof += get_fixed_pixel_size(2);
        // otherwise, just push outline by 1 pixel
        else
            wdof += get_fixed_pixel_size(1);
    }

    return wdof;
}

void do_corner(Bitmap *ds, int sprn, int x, int y, int offx, int offy) {
    if (sprn<0) return;
    if (spriteset[sprn] == NULL)
    {
        sprn = 0;
    }

    x = x + offx * spritewidth[sprn];
    y = y + offy * spriteheight[sprn];
    draw_gui_sprite_v330(ds, sprn, x, y);
}

int get_but_pic(GUIMain*guo,int indx) {
    return guibuts[guo->CtrlRefs[indx] & 0x000ffff].pic;
}

void draw_button_background(Bitmap *ds, int xx1,int yy1,int xx2,int yy2,GUIMain*iep) {
    color_t draw_color;
    if (iep==NULL) {  // standard window
        draw_color = ds->GetCompatibleColor(15);
        ds->FillRect(Rect(xx1,yy1,xx2,yy2), draw_color);
        draw_color = ds->GetCompatibleColor(16);
        ds->DrawRect(Rect(xx1,yy1,xx2,yy2), draw_color);
        /*    draw_color = ds->GetCompatibleColor(opts.tws.backcol); ds->FillRect(Rect(xx1,yy1,xx2,yy2);
        draw_color = ds->GetCompatibleColor(opts.tws.ds->GetTextColor()); ds->DrawRect(Rect(xx1+1,yy1+1,xx2-1,yy2-1);*/
    }
    else {
        if (loaded_game_file_version < kGameVersion_262) // < 2.62
        {
            // Color 0 wrongly shows as transparent instead of black
            // From the changelog of 2.62:
            //  - Fixed text windows getting a black background if colour 0 was
            //    specified, rather than being transparent.
            if (iep->BgColor == 0)
                iep->BgColor = 16;
        }

        if (iep->BgColor >= 0) draw_color = ds->GetCompatibleColor(iep->BgColor);
        else draw_color = ds->GetCompatibleColor(0); // black backrgnd behind picture

        if (iep->BgColor > 0)
            ds->FillRect(Rect(xx1,yy1,xx2,yy2), draw_color);

        int leftRightWidth = spritewidth[get_but_pic(iep,4)];
        int topBottomHeight = spriteheight[get_but_pic(iep,6)];
        if (iep->BgImage>0) {
            if ((loaded_game_file_version <= kGameVersion_272) // 2.xx
                && (spriteset[iep->BgImage]->GetWidth() == 1)
                && (spriteset[iep->BgImage]->GetHeight() == 1) 
                && (*((unsigned int*)spriteset[iep->BgImage]->GetData()) == 0x00FF00FF))
            {
                // Don't draw fully transparent dummy GUI backgrounds
            }
            else
            {
                // offset the background image and clip it so that it is drawn
                // such that the border graphics can have a transparent outside
                // edge
                int bgoffsx = xx1 - leftRightWidth / 2;
                int bgoffsy = yy1 - topBottomHeight / 2;
                ds->SetClip(Rect(bgoffsx, bgoffsy, xx2 + leftRightWidth / 2, yy2 + topBottomHeight / 2));
                int bgfinishx = xx2;
                int bgfinishy = yy2;
                int bgoffsyStart = bgoffsy;
                while (bgoffsx <= bgfinishx)
                {
                    bgoffsy = bgoffsyStart;
                    while (bgoffsy <= bgfinishy)
                    {
                        draw_gui_sprite_v330(ds, iep->BgImage, bgoffsx, bgoffsy);
                        bgoffsy += spriteheight[iep->BgImage];
                    }
                    bgoffsx += spritewidth[iep->BgImage];
                }
                // return to normal clipping rectangle
                ds->SetClip(Rect(0, 0, ds->GetWidth() - 1, ds->GetHeight() - 1));
            }
        }
        int uu;
        for (uu=yy1;uu <= yy2;uu+=spriteheight[get_but_pic(iep,4)]) {
            do_corner(ds, get_but_pic(iep,4),xx1,uu,-1,0);   // left side
            do_corner(ds, get_but_pic(iep,5),xx2+1,uu,0,0);  // right side
        }
        for (uu=xx1;uu <= xx2;uu+=spritewidth[get_but_pic(iep,6)]) {
            do_corner(ds, get_but_pic(iep,6),uu,yy1,0,-1);  // top side
            do_corner(ds, get_but_pic(iep,7),uu,yy2+1,0,0); // bottom side
        }
        do_corner(ds, get_but_pic(iep,0),xx1,yy1,-1,-1);  // top left
        do_corner(ds, get_but_pic(iep,1),xx1,yy2+1,-1,0);  // bottom left
        do_corner(ds, get_but_pic(iep,2),xx2+1,yy1,0,-1);  //  top right
        do_corner(ds, get_but_pic(iep,3),xx2+1,yy2+1,0,0);  // bottom right
    }
}

// Calculate the width that the left and right border of the textwindow
// GUI take up
int get_textwindow_border_width (int twgui) {
    if (twgui < 0)
        return 0;

    if (!guis[twgui].IsTextWindow())
        quit("!GUI set as text window but is not actually a text window GUI");

    int borwid = spritewidth[get_but_pic(&guis[twgui], 4)] + 
        spritewidth[get_but_pic(&guis[twgui], 5)];

    return borwid;
}

// get the hegiht of the text window's top border
int get_textwindow_top_border_height (int twgui) {
    if (twgui < 0)
        return 0;

    if (!guis[twgui].IsTextWindow())
        quit("!GUI set as text window but is not actually a text window GUI");

    return spriteheight[get_but_pic(&guis[twgui], 6)];
}

// Get the padding for a text window
// -1 for the game's custom text window
int get_textwindow_padding(int ifnum) {
    int result;

    if (ifnum < 0)
        ifnum = game.options[OPT_TWCUSTOM];
    if (ifnum > 0 && ifnum < game.numgui)
        result = guis[ifnum].Padding;
    else
        result = TEXTWINDOW_PADDING_DEFAULT;

    return result;
}

void draw_text_window(Bitmap **text_window_ds, bool should_free_ds,
                      int*xins,int*yins,int*xx,int*yy,int*wii, color_t *set_text_color, int ovrheight, int ifnum) {

    Bitmap *ds = *text_window_ds;
    if (ifnum < 0)
        ifnum = game.options[OPT_TWCUSTOM];

    if (ifnum <= 0) {
        if (ovrheight)
            quit("!Cannot use QFG4 style options without custom text window");
        draw_button_background(ds, 0,0,ds->GetWidth() - 1,ds->GetHeight() - 1,NULL);
        if (set_text_color)
            *set_text_color = ds->GetCompatibleColor(16);
        xins[0]=3;
        yins[0]=3;
    }
    else {
        if (ifnum >= game.numgui)
            quitprintf("!Invalid GUI %d specified as text window (total GUIs: %d)", ifnum, game.numgui);
        if (!guis[ifnum].IsTextWindow())
            quit("!GUI set as text window but is not actually a text window GUI");

        int tbnum = get_but_pic(&guis[ifnum], 0);

        wii[0] += get_textwindow_border_width (ifnum);
        xx[0]-=spritewidth[tbnum];
        yy[0]-=spriteheight[tbnum];
        if (ovrheight == 0)
            ovrheight = numlines*texthit;

        if (should_free_ds)
            delete *text_window_ds;
        int padding = get_textwindow_padding(ifnum);
        *text_window_ds = BitmapHelper::CreateTransparentBitmap(wii[0],ovrheight+(padding*2)+spriteheight[tbnum]*2,ScreenResolution.ColorDepth);
        ds = SetVirtualScreen(*text_window_ds);
        int xoffs=spritewidth[tbnum],yoffs=spriteheight[tbnum];
        draw_button_background(ds, xoffs,yoffs,(ds->GetWidth() - xoffs) - 1,(ds->GetHeight() - yoffs) - 1,&guis[ifnum]);
        if (set_text_color)
            *set_text_color = ds->GetCompatibleColor(guis[ifnum].FgColor);
        xins[0]=xoffs+padding;
        yins[0]=yoffs+padding;
    }

}

void draw_text_window_and_bar(Bitmap **text_window_ds, bool should_free_ds,
                              int*xins,int*yins,int*xx,int*yy,int*wii,color_t *set_text_color,int ovrheight, int ifnum) {

    draw_text_window(text_window_ds, should_free_ds, xins, yins, xx, yy, wii, set_text_color, ovrheight, ifnum);

    if ((topBar.wantIt) && (text_window_ds && *text_window_ds)) {
        // top bar on the dialog window with character's name
        // create an enlarged window, then free the old one
        Bitmap *ds = *text_window_ds;
        Bitmap *newScreenop = BitmapHelper::CreateBitmap(ds->GetWidth(), ds->GetHeight() + topBar.height, ScreenResolution.ColorDepth);
        newScreenop->Blit(ds, 0, 0, 0, topBar.height, ds->GetWidth(), ds->GetHeight());
        delete *text_window_ds;
        *text_window_ds = newScreenop;
        ds = SetVirtualScreen(*text_window_ds);

        // draw the top bar
        color_t draw_color = ds->GetCompatibleColor(play.top_bar_backcolor);
        ds->FillRect(Rect(0, 0, ds->GetWidth() - 1, topBar.height - 1), draw_color);
        if (play.top_bar_backcolor != play.top_bar_bordercolor) {
            // draw the border
            draw_color = ds->GetCompatibleColor(play.top_bar_bordercolor);
            for (int j = 0; j < multiply_up_coordinate(play.top_bar_borderwidth); j++)
                ds->DrawRect(Rect(j, j, ds->GetWidth() - (j + 1), topBar.height - (j + 1)), draw_color);
        }

        // draw the text
        int textx = (ds->GetWidth() / 2) - wgettextwidth_compensate(topBar.text, topBar.font) / 2;
        color_t text_color = ds->GetCompatibleColor(play.top_bar_textcolor);
        wouttext_outline(ds, textx, play.top_bar_borderwidth + get_fixed_pixel_size(1), topBar.font, text_color, topBar.text);

        // don't draw it next time
        topBar.wantIt = 0;
        // adjust the text Y position
        yins[0] += topBar.height;
    }
    else if (topBar.wantIt)
        topBar.wantIt = 0;
}<|MERGE_RESOLUTION|>--- conflicted
+++ resolved
@@ -39,11 +39,8 @@
 #include "platform/base/agsplatformdriver.h"
 #include "ac/spritecache.h"
 #include "gfx/gfx_util.h"
-<<<<<<< HEAD
 #include "main/graphics_mode.h"
-=======
 #include "util/string_utils.h"
->>>>>>> 1377b1d1
 
 using AGS::Common::Bitmap;
 namespace BitmapHelper = AGS::Common::BitmapHelper;
@@ -79,7 +76,8 @@
     const bool use_thought_gui = (isThought) && (game.options[OPT_THOUGHTGUI] > 0);
 
     bool alphaChannel = false;
-<<<<<<< HEAD
+    char todis[STD_BUFFER_SIZE];
+    snprintf(todis, STD_BUFFER_SIZE - 1, "%s", text);
     int usingGui = -1;
     if (use_speech_textwindow)
 	    usingGui = play.speech_textwindow_gui;
@@ -90,10 +88,6 @@
     int paddingScaled = get_fixed_pixel_size(padding);
     int paddingDoubledScaled = get_fixed_pixel_size(padding * 2); // Just in case screen size does is not neatly divisible by 320x200
 
-=======
-    char todis[STD_BUFFER_SIZE];
-    snprintf(todis, STD_BUFFER_SIZE - 1, "%s", text);
->>>>>>> 1377b1d1
     ensure_text_valid_for_font(todis, usingfont);
     break_up_text_into_lines(wii-2*padding,usingfont,todis);
     texthit = wgetfontheight(usingfont);
