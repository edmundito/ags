//=============================================================================
//
// Adventure Game Studio (AGS)
//
// Copyright (C) 1999-2011 Chris Jones and 2011-2024 various contributors
// The full list of copyright holders can be found in the Copyright.txt
// file, which is part of this source code distribution.
//
// The AGS source code is provided under the Artistic License 2.0.
// A copy of this license can be found in the file License.txt and at
// https://opensource.org/license/artistic-2-0/
//
//=============================================================================
#include "ac/asset_helper.h"
#include "ac/audiocliptype.h"
#include "ac/file.h"
#include "ac/common.h"
#include "ac/game.h"
#include "ac/gamesetup.h"
#include "ac/gamesetupstruct.h"
#include "ac/global_file.h"
#include "ac/path_helper.h"
#include "ac/runtime_defines.h"
#include "ac/string.h"
#include "ac/dynobj/dynobj_manager.h"
#include "debug/debug_log.h"
#include "debug/debugger.h"
#include "platform/base/agsplatformdriver.h"
#include "util/stream.h"
#include "core/assetmanager.h"
#include "core/asset.h"
#include "main/engine.h"
#include "main/game_file.h"
#include "util/directory.h"
#include "util/path.h"
#include "util/string.h"
#include "util/string_utils.h"

using namespace AGS::Common;
using namespace AGS::Engine;

extern GameSetupStruct game;
extern AGSPlatformDriver *platform;

// object-based File routines

int File_Exists(const char *fnmm) {
  const auto rp = ResolveScriptPathAndFindFile(fnmm, true);
  if (!rp)
    return 0;

  if (rp.AssetMgr)
    return AssetMgr->DoesAssetExist(rp.FullPath, "*") ? 1 : 0;
  return 1; // was found in fs
}

ScriptDateTime* File_GetFileTime(const char *fnmm) {
  const auto rp = ResolveScriptPathAndFindFile(fnmm, true);
  if (!rp)
    return nullptr;

  time_t ft;
  if (rp.AssetMgr)
  {
    if (!AssetMgr->GetAssetTime(rp.FullPath, ft, "*"))
      return nullptr;
  }
  else
  {
    ft = File::GetFileTime(rp.FullPath);
  }

  ScriptDateTime *sdt = new ScriptDateTime();
  sdt->SetFromStdTime(ft);
  ccRegisterManagedObject(sdt, sdt);
  return sdt;
}

int File_Delete(const char *fnmm) {
  const auto rp = ResolveScriptPathAndFindFile(fnmm, false);
  if (!rp)
    return 0;

  return File::DeleteFile(rp.FullPath) ? 1 : 0;
}

int File_Rename(const char *old_name, const char *new_name) {
  // both paths must be writeable, but should also create dirs for the second
  const auto old_rp = ResolveScriptPathAndFindFile(old_name, false);
  if (!old_rp)
    return 0;
  const auto new_rp = ResolveWritePathAndCreateDirs(new_name);
  if (!new_rp)
    return 0;

  return File::RenameFile(old_rp.FullPath, new_rp.FullPath) ? 1 : 0;
}

void *sc_OpenFile(const char *fnmm, int mode) {
  if ((mode < scFileRead) || (mode > scFileAppend))
    quit("!OpenFile: invalid file mode");

  sc_File *scf = new sc_File();
  if (scf->OpenFile(fnmm, mode) == 0) {
    delete scf;
    return nullptr;
  }
  ccRegisterManagedObject(scf, scf);
  return scf;
}

const char *File_ResolvePath(const char *fnmm)
{
    ResolvedPath rp = ResolveScriptPathAndFindFile(fnmm, true, true);
    // Make path pretty -
    String path = Path::MakeAbsolutePath(rp.FullPath);
    return CreateNewScriptString(path.GetCStr());
}

void File_Close(sc_File *fil) {
  fil->Close();
}

void File_WriteString(sc_File *fil, const char *towrite) {
  FileWrite(fil->handle, towrite);
}

void File_WriteInt(sc_File *fil, int towrite) {
  FileWriteInt(fil->handle, towrite);
}

void File_WriteRawChar(sc_File *fil, int towrite) {
  FileWriteRawChar(fil->handle, towrite);
}

void File_WriteRawInt(sc_File *fil, int towrite) {
  Stream *out = get_file_stream(fil->handle, "FileWriteRawInt");
  out->WriteInt32(towrite);
}

void File_WriteRawLine(sc_File *fil, const char *towrite) {
  FileWriteRawLine(fil->handle, towrite);
}

// Reads line of chars until linebreak is met or buffer is filled;
// returns whether reached the end of line (false in case not enough buffer);
// guarantees null-terminator in the buffer.
static bool File_ReadRawLineImpl(sc_File *fil, char* buffer, size_t buf_len) {
    if (buf_len == 0) return false;
    Stream *in = get_file_stream(fil->handle, "File.ReadRawLine");
    for (size_t i = 0; i < buf_len - 1; ++i)
    {
        int c = in->ReadByte();
        if (c < 0 || c == '\n') // EOF or LF
        {
            buffer[i] = 0;
            return true;
        }
        if (c == '\r') // CR or CRLF
        {
            c = in->ReadByte();
            // Look for '\n', but it may be missing, which is also a valid case
            if (c >= 0 && c != '\n') in->Seek(-1, kSeekCurrent);
            buffer[i] = 0;
            return true;
        }
        buffer[i] = c;
    }
    buffer[buf_len - 1] = 0;
    return false; // not enough buffer
}

void File_ReadRawLine(sc_File *fil, char* buffer) {
  File_ReadRawLineImpl(fil, buffer, MAX_MAXSTRLEN);
}

const char* File_ReadRawLineBack(sc_File *fil) {
  char readbuffer[MAX_MAXSTRLEN];
  if (File_ReadRawLineImpl(fil, readbuffer, MAX_MAXSTRLEN))
    return CreateNewScriptString(readbuffer);
  String sbuf = readbuffer;
  bool done = false;
  while (!done)
  {
    done = File_ReadRawLineImpl(fil, readbuffer, MAX_MAXSTRLEN);
    sbuf.Append(readbuffer);
  };
  return CreateNewScriptString(sbuf.GetCStr());
}

void File_ReadString(sc_File *fil, char *toread) {
  FileRead(fil->handle, toread);
}

const char* File_ReadStringBack(sc_File *fil) {
  Stream *in = get_file_stream(fil->handle, "File.ReadStringBack");
  if (in->EOS()) {
    return CreateNewScriptString("");
  }

  size_t data_sz = (uint32_t)in->ReadInt32();
  if (data_sz == 0)
  {
    debug_script_warn("File.ReadStringBack: file was not written by WriteString");
    return CreateNewScriptString("");;
  }

  auto buf = ScriptString::CreateBuffer(data_sz - 1); // stored len + 1
  in->Read(buf.Get(), data_sz);
  return CreateNewScriptString(std::move(buf));
}

int File_ReadInt(sc_File *fil) {
  return FileReadInt(fil->handle);
}

int File_ReadRawChar(sc_File *fil) {
  return FileReadRawChar(fil->handle);
}

int File_ReadRawInt(sc_File *fil) {
  return FileReadRawInt(fil->handle);
}

int File_Seek(sc_File *fil, int offset, int origin)
{
    Stream *in = get_file_stream(fil->handle, "File.Seek");
    return in->Seek(offset, (StreamSeek)origin);
}

int File_GetEOF(sc_File *fil) {
  if (fil->handle <= 0)
    return 1;
  return FileIsEOF(fil->handle);
}

int File_GetError(sc_File *fil) {
  if (fil->handle <= 0)
    return 1;
  return FileIsError(fil->handle);
}

int File_GetPosition(sc_File *fil)
{
    if (fil->handle <= 0)
        return -1;
    Stream *stream = get_file_stream(fil->handle, "File.Position");
    // TODO: a problem is that AGS script does not support unsigned or long int
    return (int)stream->GetPosition();
}

const char *File_GetPath(sc_File *fil)
{
    if (fil->handle <= 0)
        return nullptr;
    Stream *stream = get_file_stream(fil->handle, "File.Path");
    return CreateNewScriptString(stream->GetPath());
}

//=============================================================================


const String GameInstallRootToken    = "$INSTALLDIR$";
const String UserSavedgamesRootToken = "$MYDOCS$";
const String GameSavedgamesDirToken  = "$SAVEGAMEDIR$";
const String GameDataDirToken        = "$APPDATADIR$";
const String GameAssetToken          = "$DATA$";
const String UserConfigFileToken     = "$CONFIGFILE$";

void FixupFilename(char *filename)
{
    const char *illegal = platform->GetIllegalFileChars();
    for (char *name_ptr = filename; *name_ptr; ++name_ptr)
    {
        if (*name_ptr < ' ')
        {
            *name_ptr = '_';
        }
        else
        {
            for (const char *ch_ptr = illegal; *ch_ptr; ++ch_ptr)
                if (*name_ptr == *ch_ptr)
                    *name_ptr = '_';
        }
    }
}

String PathFromInstallDir(const String &path)
{
    if (Path::IsRelativePath(path))
        return Path::ConcatPaths(ResPaths.DataDir, path);
    return path;
}

FSLocation PathFromInstallDir(const FSLocation &fsloc)
{
    if (Path::IsRelativePath(fsloc.FullDir))
        return FSLocation(ResPaths.DataDir).Concat(fsloc.FullDir);
    return fsloc;
}

String PreparePathForWriting(const FSLocation& fsloc, const String &filename)
{
    if (Directory::CreateAllDirectories(fsloc.BaseDir, fsloc.SubDir))
        return Path::ConcatPaths(fsloc.FullDir, filename);
    return "";
}

FSLocation GetGlobalUserConfigDir()
{
    FSLocation dir = platform->GetUserGlobalConfigDirectory();
    if (Path::IsRelativePath(dir.FullDir)) // relative dir is resolved relative to the game data dir
        return FSLocation(ResPaths.DataDir).Concat(dir.FullDir);
    return dir;
}

FSLocation GetGameUserConfigDir()
{
    FSLocation dir = platform->GetUserConfigDirectory();
    if (!usetup.user_conf_dir.IsEmpty()) // directive to use custom userconf location
        return FSLocation(usetup.user_conf_dir);
    else if (Path::IsRelativePath(dir.FullDir)) // relative dir is resolved relative to the game data dir
        return FSLocation(ResPaths.DataDir).Concat(dir.FullDir);
    // For absolute dir, we assume it's a special directory prepared for AGS engine
    // and therefore append a game's own subdir
    return dir.Concat(game.saveGameFolderName);
}

// Constructs data dir using rules for default system location
inline FSLocation MakeDefaultDataDir(const FSLocation &def_dir)
{
    // Relative dir is resolved relative to the game data dir
    if (Path::IsRelativePath(def_dir.FullDir))
        return FSLocation(ResPaths.DataDir).Concat(def_dir.FullDir);
    // For absolute dir, we assume it's a special directory prepared for AGS engine
    // and therefore amend it with a game's own subdir (to separate files from different games)
    return def_dir.Concat(game.saveGameFolderName);
}

// Constructs data dir using rules for the user-specified location
inline FSLocation MakeUserDataDir(const String &user_dir)
{
    // If user-set location is inside game dir, then form a relative path
    if (Path::IsRelativePath(user_dir))
        return FSLocation(ResPaths.DataDir).Concat(user_dir);
    // Otherwise treat it as an absolute path
    return FSLocation(Path::MakeAbsolutePath(user_dir));
}

FSLocation GetGameAppDataDir()
{
    if (usetup.shared_data_dir.IsEmpty())
        return MakeDefaultDataDir(platform->GetAllUsersDataDirectory());
    return MakeUserDataDir(usetup.shared_data_dir);
}

FSLocation GetGameUserDataDir()
{
    if (usetup.user_data_dir.IsEmpty())
        return MakeDefaultDataDir(platform->GetUserSavedgamesDirectory());
    return MakeUserDataDir(usetup.user_data_dir);
}

bool CreateFSDirs(const FSLocation &fs)
{
    return Directory::CreateAllDirectories(fs.BaseDir, fs.SubDir);
}

ResolvedPath ResolveScriptPath(const String &orig_sc_path, bool read_only)
{
    // Make sure that the script path has a system-portable form;
    String sc_path = orig_sc_path;
    sc_path.Replace('\\', '/');
    sc_path.MergeSequences('/');

    // TODO: much of the following may be refactored into having a map (or list of pairs)
    // where key is a token to find in sc_path, and value is FSLocation.
    // Probably have a kind of a virtual game filesystem which provides such map,
    // and lets configure actual locations.

    // File tokens (they must be the only thing in script path)
    if (sc_path.Compare(UserConfigFileToken) == 0)
    {
        auto loc = GetGameUserConfigDir();
        return ResolvedPath(loc, DefaultConfigFileName);
    }

    // Test absolute paths
    if (!Path::IsRelativePath(sc_path))
    {
        if (!read_only)
        {
            debug_script_warn("Attempt to access file '%s' denied (cannot write to absolute path)", sc_path.GetCStr());
            return {};
        }
        return ResolvedPath(sc_path);
    }

    // Resolve location tokens
    if (sc_path.CompareLeft(GameAssetToken) == 0)
    {
        if (!read_only)
        {
            debug_script_warn("Attempt to access file '%s' denied (cannot write to game assets)", sc_path.GetCStr());
            return {};
        }
        return ResolvedPath(sc_path.Mid(GameAssetToken.GetLength() + 1), true);
    }

    FSLocation parent_dir;
    String child_path;
    if (sc_path.CompareLeft(GameInstallRootToken) == 0)
    {
        if (!read_only)
        {
            debug_script_warn("Attempt to access file '%s' denied (cannot write to game installation directory)",
                sc_path.GetCStr());
            return {};
        }
        parent_dir = FSLocation(ResPaths.DataDir);
        child_path = sc_path.Mid(GameInstallRootToken.GetLength());
    }
    else if (sc_path.CompareLeft(GameSavedgamesDirToken) == 0)
    {
        parent_dir = FSLocation(get_save_game_directory()); // FIXME: get FSLocation of save dir 
        child_path = sc_path.Mid(GameSavedgamesDirToken.GetLength());
    }
    else if (sc_path.CompareLeft(GameDataDirToken) == 0)
    {
        parent_dir = GetGameAppDataDir();
        child_path = sc_path.Mid(GameDataDirToken.GetLength());
    }
    // FIXME: invalid token case; parse token prefix between $$ first
    else
    {
        // If no token found -- assume game installation directory
        if (!read_only)
        {
            debug_script_warn("Attempt to access file '%s' denied (cannot write to game installation directory)",
                sc_path.GetCStr());
            return {};
        }
        parent_dir = FSLocation(ResPaths.DataDir);
        child_path = sc_path;
    }

    child_path.TrimLeft('/'); // remove any preceding slash, or this will be abs path
    // Create a proper ResolvedPath with FSLocation separating base location
    // (which the engine is not allowed to create) and sub-dirs (created by the engine).
    // FIXME: following 2 lines may be redundant, maybe may just use ResolvedPath ctor
    parent_dir = parent_dir.Concat(Path::GetParent(child_path));
    child_path = Path::GetFilename(child_path);
    ResolvedPath test_rp = ResolvedPath(parent_dir, child_path);
    // don't allow write operations for relative paths outside game dir
    if (!read_only)
    {
        if (!Path::IsSameOrSubDir(test_rp.Loc.FullDir, test_rp.FullPath))
        {
            debug_script_warn("Attempt to access file '%s' denied (outside of game directory)", sc_path.GetCStr());
            return {};
        }
    }
    return test_rp;
}

ResolvedPath ResolveScriptPathAndFindFile(const String &sc_path, bool read_only, bool ignore_find_result)
{
    ResolvedPath rp = ResolveScriptPath(sc_path, read_only);
    if (!rp)
    {
        debug_script_warn("ResolveScriptPath: failed to resolve path: %s", sc_path.GetCStr());
        return {}; // cannot be resolved
    }

    if (rp.AssetMgr)
        return rp; // we don't test AssetMgr here

    ResolvedPath final_rp = rp;
    String most_found, missing_path;
    String found_file = File::FindFileCI(rp.Loc.BaseDir, rp.SubPath, false, &most_found, &missing_path);
    if (found_file.IsEmpty())
    {
        if (ignore_find_result)
        {
#if !defined (AGS_CASE_SENSITIVE_FILESYSTEM)
            return final_rp; // if we want a case-precise result, need to adjust FindFileCI, see comment inside
#else
            return ResolvedPath(most_found, missing_path);
#endif
        }

        debug_script_warn("ResolveScriptPath: failed to find a match for: %s\n\ttried: %s",
            sc_path.GetCStr(), rp.FullPath.GetCStr());
        return {}; // nothing matching found
    }
    return ResolvedPath(found_file);
}

ResolvedPath ResolveWritePathAndCreateDirs(const String &sc_path)
{
    ResolvedPath rp = ResolveScriptPath(sc_path, false);
    if (!rp)
        return {}; // cannot be resolved

    String most_found, missing_path, res_path;
#if !defined (AGS_CASE_SENSITIVE_FILESYSTEM)
    most_found = rp.Loc.BaseDir;
    missing_path = rp.Loc.SubDir;
    res_path = rp.FullPath;
#else
    // First do case-insensitive search to find an existing part of the SubDir:
    // because some portion may exist but mismatch case, and CreateAllDirectories
    // won't detect that.
    String found_file = File::FindFileCI(rp.Loc.BaseDir, rp.SubPath, false, &most_found, &missing_path);
    if (!found_file.IsEmpty())
    {
        // the file already exists, overwrite it
        return ResolvedPath(found_file);
    }
    res_path = Path::ConcatPaths(most_found, missing_path);
    missing_path = Path::GetParent(missing_path);
#endif

    if (!Directory::CreateAllDirectories(most_found, missing_path))
    {
        debug_script_warn("ResolveScriptPath: failed to create all subdirectories: %s", rp.FullPath.GetCStr());
        return {}; // fail
    }
    return ResolvedPath(res_path);
}

std::unique_ptr<Stream> ResolveScriptPathAndOpen(const String &sc_path,
    FileOpenMode open_mode, StreamMode work_mode)
{
    ResolvedPath rp;
    if (open_mode == kFile_Open && work_mode == kStream_Read)
        rp = ResolveScriptPathAndFindFile(sc_path, true);
    else
        rp = ResolveWritePathAndCreateDirs(sc_path);

    if (!rp)
        return nullptr;
    auto s = rp.AssetMgr ?
        AssetMgr->OpenAsset(rp.FullPath, "*") :
        File::OpenFile(rp.FullPath, open_mode, work_mode);
    if (!s)
        debug_script_warn("FileOpen: failed to open: %s", rp.FullPath.GetCStr());
    return s;
}

//
// AGS custom PACKFILE callbacks, that use our own Stream object
//
static int ags_pf_fclose(void *userdata)
{
    delete (AGS_PACKFILE_OBJ*)userdata;
    return 0;
}

static int ags_pf_getc(void *userdata)
{
    AGS_PACKFILE_OBJ* obj = (AGS_PACKFILE_OBJ*)userdata;
    if (obj->remains > 0)
    {
        obj->remains--;
        return obj->stream->ReadByte();
    }
    return -1;
}

static int ags_pf_ungetc(int /*c*/, void* /*userdata*/)
{
    return -1; // we do not want to support this
}

static long ags_pf_fread(void *p, long n, void *userdata)
{
    AGS_PACKFILE_OBJ* obj = (AGS_PACKFILE_OBJ*)userdata;
    if (obj->remains > 0)
    {
        size_t read = std::min(obj->remains, (size_t)n);
        obj->remains -= read;
        return obj->stream->Read(p, read);
    }
    return -1;
}

static int ags_pf_putc(int /*c*/, void* /*userdata*/)
{
    return -1;  // don't support write
}

static long ags_pf_fwrite(AL_CONST void* /*p*/, long /*n*/, void* /*userdata*/)
{
    return -1; // don't support write
}

static int ags_pf_fseek(void *userdata, int offset)
{
    AGS_PACKFILE_OBJ* obj = (AGS_PACKFILE_OBJ*)userdata;
    obj->stream->Seek(offset, kSeekCurrent);
    return 0;
}

static int ags_pf_feof(void *userdata)
{
    return ((AGS_PACKFILE_OBJ*)userdata)->remains == 0;
}

static int ags_pf_ferror(void *userdata)
{
    return ((AGS_PACKFILE_OBJ*)userdata)->stream->GetError() ? 1 : 0;
}

// Custom PACKFILE callback table
static PACKFILE_VTABLE ags_packfile_vtable = {
    ags_pf_fclose,
    ags_pf_getc,
    ags_pf_ungetc,
    ags_pf_fread,
    ags_pf_putc,
    ags_pf_fwrite,
    ags_pf_fseek,
    ags_pf_feof,
    ags_pf_ferror
};
//

PACKFILE *PackfileFromStream(std::unique_ptr<Stream> stream)
{
    const size_t asset_size = stream->GetLength();
    if (asset_size == 0) return nullptr;
    AGS_PACKFILE_OBJ* obj = new AGS_PACKFILE_OBJ;
    obj->stream = std::move(stream);
    obj->asset_size = asset_size;
    obj->remains = asset_size;
    return pack_fopen_vtable(&ags_packfile_vtable, obj);
}

String find_assetlib(const String &filename)
{
    String libname = File::FindFileCI(ResPaths.DataDir, filename);
    if (!libname.IsEmpty() && AssetManager::IsDataFile(libname))
        return libname;
    if (!ResPaths.DataDir2.IsEmpty() &&
        Path::ComparePaths(ResPaths.DataDir, ResPaths.DataDir2) != 0)
    {
        // Hack for running in Debugger
        libname = File::FindFileCI(ResPaths.DataDir2, filename);
        if (!libname.IsEmpty() && AssetManager::IsDataFile(libname))
            return libname;
    }
    return "";
}

AssetPath get_audio_clip_assetpath(int /*bundling_type*/, const String &filename)
{ // NOTE: bundling_type is ignored now
    return AssetPath(filename, "audio");
}

AssetPath get_voice_over_assetpath(const String &filename)
{
    return AssetPath(filename, "voice");
}

//=============================================================================

// ScriptFileHandle is a wrapper over a Stream object, prepared for script.
class ScriptFileHandle
{
public:
    ScriptFileHandle() = default;
    ScriptFileHandle(std::unique_ptr<Stream> &&s, int32_t handle)
        : _s(std::move(s)), _handle(handle) {}

    Stream *GetStream() const { return _s.get(); }
    int32_t GetHandle() const { return _handle; }

    // Releases Stream ownership; used in case of temporary stream wrap
    Stream *ReleaseStream() { return _s.release(); }

private:
    std::unique_ptr<Stream> _s;
    int32_t _handle = 0;
};

std::vector<std::unique_ptr<ScriptFileHandle>> file_streams;

int32_t add_file_stream(std::unique_ptr<Stream> &&stream, const char * /*operation_name*/)
{
    uint32_t handle = 1;
    for (; handle < file_streams.size() && file_streams[handle]; ++handle) {}
    if (handle >= file_streams.size())
        file_streams.resize(handle + 1);
    file_streams[handle].reset(new ScriptFileHandle(std::move(stream), handle));
    return static_cast<int32_t>(handle);
}

static ScriptFileHandle *check_file_stream(int32_t fhandle, const char *operation_name)
{
    if (fhandle <= 0 || static_cast<uint32_t>(fhandle) >= file_streams.size()
        || !file_streams[fhandle])
    {
        quitprintf("!%s: invalid file handle; file not previously opened or has been closed", operation_name);
        return nullptr;
    }
    return file_streams[fhandle].get();
}

void close_file_stream(int32_t fhandle, const char *operation_name)
{
    if (fhandle <= 0 || static_cast<uint32_t>(fhandle) >= file_streams.size()
        || !file_streams[fhandle])
    {
        quitprintf("!%s: invalid file handle; file not previously opened or has been closed", operation_name);
    }
    else
    {
        file_streams[fhandle] = nullptr;
    }
}

Stream *get_file_stream(int32_t fhandle, const char *operation_name)
{
    ScriptFileHandle *fh = check_file_stream(fhandle, operation_name);
    return fh ? fh->GetStream() : nullptr;
}

IStreamBase *get_file_stream_iface(int32_t fhandle, const char *operation_name)
{
    ScriptFileHandle *fh = check_file_stream(fhandle, operation_name);
    return fh ? fh->GetStream()->GetStreamBase() : nullptr;
}

void close_all_file_streams()
{
    file_streams.clear();
}

//=============================================================================
//
// Script API Functions
//
//=============================================================================

#include "debug/out.h"
#include "script/script_api.h"
#include "script/script_runtime.h"
#include "ac/dynobj/scriptstring.h"


// int (const char *fnmm)
RuntimeScriptValue Sc_File_Delete(const RuntimeScriptValue *params, int32_t param_count)
{
    API_SCALL_INT_POBJ(File_Delete, const char);
}

// int (const char *fnmm)
RuntimeScriptValue Sc_File_Exists(const RuntimeScriptValue *params, int32_t param_count)
{
    API_SCALL_INT_POBJ(File_Exists, const char);
}

<<<<<<< HEAD
RuntimeScriptValue Sc_File_Rename(const RuntimeScriptValue *params, int32_t param_count)
{
    API_SCALL_INT_POBJ2(File_Rename, const char, const char);
=======
RuntimeScriptValue Sc_File_GetFileTime(const RuntimeScriptValue *params, int32_t param_count)
{
    API_SCALL_OBJAUTO_POBJ(ScriptDateTime, File_GetFileTime, const char);
>>>>>>> 4bd283ab
}

// void *(const char *fnmm, int mode)
RuntimeScriptValue Sc_sc_OpenFile(const RuntimeScriptValue *params, int32_t param_count)
{
    API_SCALL_OBJAUTO_POBJ_PINT(sc_File, sc_OpenFile, const char);
}

RuntimeScriptValue Sc_File_ResolvePath(const RuntimeScriptValue *params, int32_t param_count)
{
    API_SCALL_OBJ_POBJ(const char, myScriptStringImpl, File_ResolvePath, const char);
}

// void (sc_File *fil)
RuntimeScriptValue Sc_File_Close(void *self, const RuntimeScriptValue *params, int32_t param_count)
{
    API_OBJCALL_VOID(sc_File, File_Close);
}

// int (sc_File *fil)
RuntimeScriptValue Sc_File_ReadInt(void *self, const RuntimeScriptValue *params, int32_t param_count)
{
    API_OBJCALL_INT(sc_File, File_ReadInt);
}

// int (sc_File *fil)
RuntimeScriptValue Sc_File_ReadRawChar(void *self, const RuntimeScriptValue *params, int32_t param_count)
{
    API_OBJCALL_INT(sc_File, File_ReadRawChar);
}

// int (sc_File *fil)
RuntimeScriptValue Sc_File_ReadRawInt(void *self, const RuntimeScriptValue *params, int32_t param_count)
{
    API_OBJCALL_INT(sc_File, File_ReadRawInt);
}

// void (sc_File *fil, char* buffer)
RuntimeScriptValue Sc_File_ReadRawLine(void *self, const RuntimeScriptValue *params, int32_t param_count)
{
    API_OBJCALL_VOID_POBJ(sc_File, File_ReadRawLine, char);
}

// const char* (sc_File *fil)
RuntimeScriptValue Sc_File_ReadRawLineBack(void *self, const RuntimeScriptValue *params, int32_t param_count)
{
    API_OBJCALL_OBJ(sc_File, const char, myScriptStringImpl, File_ReadRawLineBack);
}

// void (sc_File *fil, char *toread)
RuntimeScriptValue Sc_File_ReadString(void *self, const RuntimeScriptValue *params, int32_t param_count)
{
    API_OBJCALL_VOID_POBJ(sc_File, File_ReadString, char);
}

// const char* (sc_File *fil)
RuntimeScriptValue Sc_File_ReadStringBack(void *self, const RuntimeScriptValue *params, int32_t param_count)
{
    API_OBJCALL_OBJ(sc_File, const char, myScriptStringImpl, File_ReadStringBack);
}

// void (sc_File *fil, int towrite)
RuntimeScriptValue Sc_File_WriteInt(void *self, const RuntimeScriptValue *params, int32_t param_count)
{
    API_OBJCALL_VOID_PINT(sc_File, File_WriteInt);
}

// void (sc_File *fil, int towrite)
RuntimeScriptValue Sc_File_WriteRawChar(void *self, const RuntimeScriptValue *params, int32_t param_count)
{
    API_OBJCALL_VOID_PINT(sc_File, File_WriteRawChar);
}

RuntimeScriptValue Sc_File_WriteRawInt(void *self, const RuntimeScriptValue *params, int32_t param_count)
{
    API_OBJCALL_VOID_PINT(sc_File, File_WriteRawInt);
}

// void (sc_File *fil, const char *towrite)
RuntimeScriptValue Sc_File_WriteRawLine(void *self, const RuntimeScriptValue *params, int32_t param_count)
{
    API_OBJCALL_VOID_POBJ(sc_File, File_WriteRawLine, const char);
}

// void (sc_File *fil, const char *towrite)
RuntimeScriptValue Sc_File_WriteString(void *self, const RuntimeScriptValue *params, int32_t param_count)
{
    API_OBJCALL_VOID_POBJ(sc_File, File_WriteString, const char);
}

RuntimeScriptValue Sc_File_Seek(void *self, const RuntimeScriptValue *params, int32_t param_count)
{
    API_OBJCALL_INT_PINT2(sc_File, File_Seek);
}

// int (sc_File *fil)
RuntimeScriptValue Sc_File_GetEOF(void *self, const RuntimeScriptValue *params, int32_t param_count)
{
    API_OBJCALL_INT(sc_File, File_GetEOF);
}

// int (sc_File *fil)
RuntimeScriptValue Sc_File_GetError(void *self, const RuntimeScriptValue *params, int32_t param_count)
{
    API_OBJCALL_INT(sc_File, File_GetError);
}

RuntimeScriptValue Sc_File_GetPosition(void *self, const RuntimeScriptValue *params, int32_t param_count)
{
    API_OBJCALL_INT(sc_File, File_GetPosition);
}

RuntimeScriptValue Sc_File_GetPath(void *self, const RuntimeScriptValue *params, int32_t param_count)
{
    API_OBJCALL_OBJ(sc_File, const char, myScriptStringImpl, File_GetPath);
}


void RegisterFileAPI()
{
    ScFnRegister file_api[] = {
        { "File::Delete^1",           API_FN_PAIR(File_Delete) },
        { "File::Exists^1",           API_FN_PAIR(File_Exists) },
<<<<<<< HEAD
        { "File::Rename^2",           API_FN_PAIR(File_Rename) },
=======
        { "File::GetFileTime^1",      API_FN_PAIR(File_GetFileTime) },
>>>>>>> 4bd283ab
        { "File::Open^2",             API_FN_PAIR(sc_OpenFile) },
        { "File::ResolvePath^1",      API_FN_PAIR(File_ResolvePath) },

        { "File::Close^0",            API_FN_PAIR(File_Close) },
        { "File::ReadInt^0",          API_FN_PAIR(File_ReadInt) },
        { "File::ReadRawChar^0",      API_FN_PAIR(File_ReadRawChar) },
        { "File::ReadRawInt^0",       API_FN_PAIR(File_ReadRawInt) },
        { "File::ReadRawLine^1",      API_FN_PAIR(File_ReadRawLine) },
        { "File::ReadRawLineBack^0",  API_FN_PAIR(File_ReadRawLineBack) },
        { "File::ReadString^1",       API_FN_PAIR(File_ReadString) },
        { "File::ReadStringBack^0",   API_FN_PAIR(File_ReadStringBack) },
        { "File::WriteInt^1",         API_FN_PAIR(File_WriteInt) },
        { "File::WriteRawChar^1",     API_FN_PAIR(File_WriteRawChar) },
        { "File::WriteRawInt^1",      API_FN_PAIR(File_WriteRawInt) },
        { "File::WriteRawLine^1",     API_FN_PAIR(File_WriteRawLine) },
        { "File::WriteString^1",      API_FN_PAIR(File_WriteString) },
        { "File::Seek^2",             API_FN_PAIR(File_Seek) },
        { "File::get_EOF",            API_FN_PAIR(File_GetEOF) },
        { "File::get_Error",          API_FN_PAIR(File_GetError) },
        { "File::get_Position",       API_FN_PAIR(File_GetPosition) },
        { "File::get_Path",           API_FN_PAIR(File_GetPath) },
    };

    ccAddExternalFunctions(file_api);
}<|MERGE_RESOLUTION|>--- conflicted
+++ resolved
@@ -761,15 +761,14 @@
     API_SCALL_INT_POBJ(File_Exists, const char);
 }
 
-<<<<<<< HEAD
+RuntimeScriptValue Sc_File_GetFileTime(const RuntimeScriptValue *params, int32_t param_count)
+{
+    API_SCALL_OBJAUTO_POBJ(ScriptDateTime, File_GetFileTime, const char);
+}
+
 RuntimeScriptValue Sc_File_Rename(const RuntimeScriptValue *params, int32_t param_count)
 {
     API_SCALL_INT_POBJ2(File_Rename, const char, const char);
-=======
-RuntimeScriptValue Sc_File_GetFileTime(const RuntimeScriptValue *params, int32_t param_count)
-{
-    API_SCALL_OBJAUTO_POBJ(ScriptDateTime, File_GetFileTime, const char);
->>>>>>> 4bd283ab
 }
 
 // void *(const char *fnmm, int mode)
@@ -893,11 +892,8 @@
     ScFnRegister file_api[] = {
         { "File::Delete^1",           API_FN_PAIR(File_Delete) },
         { "File::Exists^1",           API_FN_PAIR(File_Exists) },
-<<<<<<< HEAD
+        { "File::GetFileTime^1",      API_FN_PAIR(File_GetFileTime) },
         { "File::Rename^2",           API_FN_PAIR(File_Rename) },
-=======
-        { "File::GetFileTime^1",      API_FN_PAIR(File_GetFileTime) },
->>>>>>> 4bd283ab
         { "File::Open^2",             API_FN_PAIR(sc_OpenFile) },
         { "File::ResolvePath^1",      API_FN_PAIR(File_ResolvePath) },
 
