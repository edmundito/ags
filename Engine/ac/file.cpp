--- conflicted
+++ resolved
@@ -301,16 +301,12 @@
     // Test absolute paths
     if (!Path::IsRelativePath(orig_sc_path))
     {
-<<<<<<< HEAD
         if (!read_only)
         {
             debug_script_warn("Attempt to access file '%s' denied (cannot write to absolute path)", orig_sc_path.GetCStr());
             return false;
         }
-        rp.FullPath = orig_sc_path;
-=======
         rp = ResolvedPath(orig_sc_path);
->>>>>>> a2d55da3
         return true;
     }
 
