--- conflicted
+++ resolved
@@ -434,13 +434,8 @@
                 return true; // continue inventory screen loop
             }
             else {
-<<<<<<< HEAD
-                if (mousex >= windowwid-ARROWBUTTONWID) {
-                    if (mousey < buttonyp + 2 + ARROWBUTTONWID) {
-=======
                 if (mx >= windowwid-ARROWBUTTONWID) {
-                    if (my < buttonyp + get_fixed_pixel_size(2) + ARROWBUTTONWID) {
->>>>>>> beb208f9
+                    if (my < buttonyp + 2 + ARROWBUTTONWID) {
                         if (top_item > 0) {
                             top_item -= ICONSPERLINE;
                             //ags_domouse(DOMOUSE_DISABLE);
@@ -449,11 +444,7 @@
                             return break_code == 0;
                         }
                     }
-<<<<<<< HEAD
-                    else if ((mousey < buttonyp + 4 + ARROWBUTTONWID*2) && (top_item + num_visible_items < numitems)) {
-=======
-                    else if ((my < buttonyp + get_fixed_pixel_size(4) + ARROWBUTTONWID*2) && (top_item + num_visible_items < numitems)) {
->>>>>>> beb208f9
+                    else if ((my < buttonyp + 4 + ARROWBUTTONWID*2) && (top_item + num_visible_items < numitems)) {
                         top_item += ICONSPERLINE;
                         //ags_domouse(DOMOUSE_DISABLE);
                         
