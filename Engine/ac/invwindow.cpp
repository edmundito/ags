--- conflicted
+++ resolved
@@ -301,7 +301,6 @@
         wputblock(ds, windowxp+windowwid-ARROWBUTTONWID, buttonyp + get_fixed_pixel_size(2), arrowblock, 1);
     if (top_item + num_visible_items < numitems)
         arrowblock->FlipBlt(arrowblock, windowxp+windowwid-ARROWBUTTONWID, buttonyp + get_fixed_pixel_size(4) + ARROWBUTTONWID, Common::kBitmap_VFlip);
-<<<<<<< HEAD
     delete arrowblock;
 
     domouse(1);
@@ -321,7 +320,7 @@
         timerloop = 0;
         NEXT_ITERATION();
         domouse(0);
-        update_polled_stuff_and_crossfade();
+        update_polled_audio_and_crossfade();
         write_screen();
 
         int isonitem=((mousey-bartop)/highest)*ICONSPERLINE+(mousex-barxp)/widest;
@@ -434,121 +433,6 @@
         Bitmap *ds = SetVirtualScreen(virtual_screen);
         color_t draw_color;
         if (wasonitem>=0) {
-=======
-    delete arrowblock;
-
-    domouse(1);
-    set_mouse_cursor(cmode);
-    int wasonitem=-1;
-    while (!kbhit()) {
-        timerloop = 0;
-        NEXT_ITERATION();
-        domouse(0);
-        update_polled_audio_and_crossfade();
-        write_screen();
-
-        int isonitem=((mousey-bartop)/highest)*ICONSPERLINE+(mousex-barxp)/widest;
-        if (mousey<=bartop) isonitem=-1;
-        else if (isonitem >= 0) isonitem += top_item;
-        if ((isonitem<0) | (isonitem>=numitems) | (isonitem >= top_item + num_visible_items))
-            isonitem=-1;
-
-        int mclick = mgetbutton();
-        if (mclick == LEFT) {
-            if ((mousey<windowyp) | (mousey>windowyp+windowhit) | (mousex<windowxp) | (mousex>windowxp+windowwid))
-                continue;
-            if (mousey<buttonyp) {
-                int clickedon=isonitem;
-                if (clickedon<0) continue;
-                evblocknum=dii[clickedon].num;
-                play.used_inv_on = dii[clickedon].num;
-
-                if (cmode==MODE_LOOK) {
-                    domouse(2);
-                    run_event_block_inv(dii[clickedon].num, 0); 
-                    // in case the script did anything to the screen, redraw it
-                    mainloop();
-
-                    goto start_actinv;
-                    continue;
-                }
-                else if (cmode==MODE_USE) {
-                    // use objects on each other
-                    play.usedinv=toret;
-
-                    // set the activeinv so the script can check it
-                    int activeinvwas = playerchar->activeinv;
-                    playerchar->activeinv = toret;
-
-                    domouse(2);
-                    run_event_block_inv(dii[clickedon].num, 3);
-
-                    // if the script didn't change it, then put it back
-                    if (playerchar->activeinv == toret)
-                        playerchar->activeinv = activeinvwas;
-
-                    // in case the script did anything to the screen, redraw it
-                    mainloop();
-
-                    // They used the active item and lost it
-                    if (playerchar->inv[toret] < 1) {
-                        cmode = CURS_ARROW;
-                        set_mouse_cursor(cmode);
-                        toret = -1;
-                    }
-
-                    goto start_actinv;
-                    //          continue;
-                }
-                toret=dii[clickedon].num;
-                //        int plusng=play.using; play.using=toret;
-                update_inv_cursor(toret);
-                set_mouse_cursor(MODE_USE);
-                cmode=MODE_USE;
-                //        play.using=plusng;
-                //        break;
-                continue;
-            }
-            else {
-                if (mousex >= windowxp+windowwid-ARROWBUTTONWID) {
-                    if (mousey < buttonyp + get_fixed_pixel_size(2) + ARROWBUTTONWID) {
-                        if (top_item > 0) {
-                            top_item -= ICONSPERLINE;
-                            domouse(2);
-                            goto start_actinv;
-                        }
-                    }
-                    else if ((mousey < buttonyp + get_fixed_pixel_size(4) + ARROWBUTTONWID*2) && (top_item + num_visible_items < numitems)) {
-                        top_item += ICONSPERLINE;
-                        domouse(2);
-                        goto start_actinv;
-                    }
-                    continue;
-                }
-
-                int buton=(mousex-windowxp)-2;
-                if (buton<0) continue;
-                buton/=BUTTONWID;
-                if (buton>=3) continue;
-                if (buton==0) { toret=-1; cmode=MODE_LOOK; }
-                else if (buton==1) { cmode=CURS_ARROW; toret=-1; }
-                else break;
-                set_mouse_cursor(cmode);
-            }
-        }
-        else if (mclick == RIGHT) {
-            if (cmode == CURS_ARROW)
-                cmode = MODE_LOOK;
-            else
-                cmode = CURS_ARROW;
-            toret = -1;
-            set_mouse_cursor(cmode);
-        }
-        else if (isonitem!=wasonitem) { domouse(2);
-        int rectxp=barxp+1+(wasonitem%4)*widest;
-        int rectyp=bartop+1+((wasonitem - top_item)/4)*highest;
-        if (wasonitem>=0) {
->>>>>>> c9353f51
             draw_color = ds->GetCompatibleColor(0);
             ds->DrawRect(Rect(rectxp,rectyp,rectxp+widest-1,rectyp+highest-1), draw_color);
         }
