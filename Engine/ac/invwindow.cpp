//=============================================================================
//
// Adventure Game Studio (AGS)
//
// Copyright (C) 1999-2011 Chris Jones and 2011-2024 various contributors
// The full list of copyright holders can be found in the Copyright.txt
// file, which is part of this source code distribution.
//
// The AGS source code is provided under the Artistic License 2.0.
// A copy of this license can be found in the file License.txt and at
// https://opensource.org/license/artistic-2-0/
//
//=============================================================================
#include "ac/invwindow.h"
#include "ac/common.h"
#include "ac/characterextras.h"
#include "ac/characterinfo.h"
#include "ac/draw.h"
#include "ac/event.h"
#include "ac/gamestate.h"
#include "ac/gamesetupstruct.h"
#include "ac/global_character.h"
#include "ac/global_display.h"
#include "ac/global_inventoryitem.h"
#include "ac/global_room.h"
#include "ac/gui.h"
#include "ac/mouse.h"
#include "ac/spritecache.h"
#include "ac/sys_events.h"
#include "ac/timer.h"
#include "ac/dynobj/cc_character.h"
#include "ac/dynobj/cc_inventory.h"
#include "debug/debug_log.h"
#include "gui/guidialog.h"
#include "gui/guimain.h"
#include "main/game_run.h"
#include "media/audio/audio_system.h"
#include "platform/base/agsplatformdriver.h"
#include "script/runtimescriptvalue.h"
#include "util/wgt2allg.h"

using namespace AGS::Common;
using namespace AGS::Engine;

extern GameSetupStruct game;
extern ScriptInvItem scrInv[MAX_INV];
extern int mouse_ifacebut_xoffs,mouse_ifacebut_yoffs;
extern SpriteCache spriteset;
extern CharacterInfo*playerchar;
extern AGSPlatformDriver *platform;
extern CCCharacter ccDynamicCharacter;
extern CCInventory ccDynamicInv;

// *** INV WINDOW FUNCTIONS

void InvWindow_SetCharacterToUse(GUIInvWindow *guii, CharacterInfo *chaa) {
  if (chaa == nullptr)
    guii->CharId = -1;
  else
    guii->CharId = chaa->index_id;
  // reset to top of list
  guii->TopItem = 0;

  guii->MarkChanged();
}

CharacterInfo* InvWindow_GetCharacterToUse(GUIInvWindow *guii) {
  if (guii->CharId < 0)
    return nullptr;

  return &game.chars[guii->CharId];
}

void InvWindow_SetItemWidth(GUIInvWindow *guii, int newwidth) {
  guii->ItemWidth = newwidth;
  guii->OnResized();
}

int InvWindow_GetItemWidth(GUIInvWindow *guii) {
  return guii->ItemWidth;
}

void InvWindow_SetItemHeight(GUIInvWindow *guii, int newhit) {
  guii->ItemHeight = newhit;
  guii->OnResized();
}

int InvWindow_GetItemHeight(GUIInvWindow *guii) {
  return guii->ItemHeight;
}

void InvWindow_SetTopItem(GUIInvWindow *guii, int topitem) {
  if (guii->TopItem != topitem) {
    guii->TopItem = topitem;
    guii->MarkChanged();
  }
}

int InvWindow_GetTopItem(GUIInvWindow *guii) {
  return guii->TopItem;
}

int InvWindow_GetItemsPerRow(GUIInvWindow *guii) {
  return guii->ColCount;
}

int InvWindow_GetItemCount(GUIInvWindow *guii) {
  return charextra[guii->GetCharacterId()].invorder_count;
}

int InvWindow_GetRowCount(GUIInvWindow *guii) {
  return guii->RowCount;
}

void InvWindow_ScrollDown(GUIInvWindow *guii) {
  if ((charextra[guii->GetCharacterId()].invorder_count) >
      (guii->TopItem + (guii->ColCount * guii->RowCount))) { 
    guii->TopItem += guii->ColCount;
    guii->MarkChanged();
  }
}

void InvWindow_ScrollUp(GUIInvWindow *guii) {
  if (guii->TopItem > 0) {
    guii->TopItem -= guii->ColCount;
    if (guii->TopItem < 0)
      guii->TopItem = 0;

    guii->MarkChanged();
  }
}

ScriptInvItem* InvWindow_GetItemAtIndex(GUIInvWindow *guii, int index) {
  if ((index < 0) || (index >= charextra[guii->GetCharacterId()].invorder_count))
    return nullptr;
  return &scrInv[charextra[guii->GetCharacterId()].invorder[index]];
}

//=============================================================================

int offset_over_inv(GUIInvWindow *inv) {
    if (inv->ItemWidth <= 0 || inv->ItemHeight <= 0)
        return -1;
    int mover = mouse_ifacebut_xoffs / inv->ItemWidth;
    // if it's off the edge of the visible items, ignore
    if (mover >= inv->ColCount)
        return -1;
    mover += (mouse_ifacebut_yoffs / inv->ItemHeight) * inv->ColCount;
    if (mover >= inv->ColCount * inv->RowCount)
        return -1;

    mover += inv->TopItem;
    if ((mover < 0) || (mover >= charextra[inv->GetCharacterId()].invorder_count))
        return -1;

    return charextra[inv->GetCharacterId()].invorder[mover];
}

<<<<<<< HEAD
=======
//
// NOTE: This is an old default inventory screen implementation,
// which became completely obsolete after AGS 2.72.
//

#define ICONSPERLINE 4

struct DisplayInvItem {
    int num;
    int sprnum;
};

class InventoryScreen : public GameState
{
public:
    InventoryScreen();

    // Begin the state, initialize and prepare any resources
    void Begin() override;
    // End the state, release all resources
    void End() override;
    // Draw the state
    void Draw() override;
    // Update the state during a game tick
    bool Run() override;

    int GetResult() const { return toret; }

private:
    // Updates an redraws inventory screen; returns if should continue
    bool UpdateAndDraw();
    void Draw(Bitmap *ds);
    void RedrawOverItem(Bitmap *ds, int isonitem);
    // Process all the buffered input events; returns if handled
    bool RunControls(int mx, int my, int isonitem);
    // Process single mouse event; returns if handled
    bool RunMouse(eAGSMouseButton mbut, int mx, int my, int isonitem);


    static const int ARROWBUTTONWID = 11;

    int BUTTONAREAHEIGHT;
    int cmode;
    int toret;
    int top_item;
    int num_visible_items;
    int MAX_ITEMAREA_HEIGHT;
    int wasonitem;
    int bartop;
    int barxp;
    int numitems;
    int widest;
    int highest;
    int windowwid;
    int windowhit;
    int windowxp;
    int windowyp;
    int buttonyp;
    DisplayInvItem dii[MAX_INV];
    int btn_look_sprite;
    int btn_select_sprite;
    int btn_ok_sprite;

    bool is_done;
    bool need_redraw;
};

InventoryScreen::InventoryScreen()
{
}

void InventoryScreen::Begin()
{
    BUTTONAREAHEIGHT = get_fixed_pixel_size(30);
    cmode=CURS_ARROW;
    toret = -1;
    top_item = 0;
    num_visible_items = 0;
    MAX_ITEMAREA_HEIGHT = ((play.GetUIViewport().GetHeight() - BUTTONAREAHEIGHT) - get_fixed_pixel_size(20));
    in_inv_screen++;
    inv_screen_newroom = -1;

    // Sprites 2041, 2042 and 2043 were hardcoded in the older versions of
    // the engine to be used in the built-in inventory window.
    // If they did not exist engine first fell back to sprites 0, 1, 2 instead.
    // Fun fact: this fallback does not seem to be intentional, and was a
    // coincidental result of SpriteCache incorrectly remembering "last seeked
    // sprite" as 2041/2042/2043 while in fact stream was after sprite 0.
    if (!spriteset.DoesSpriteExist(2041) || !spriteset.DoesSpriteExist(2042) || !spriteset.DoesSpriteExist(2043))
        debug_script_warn("InventoryScreen: one or more of the inventory screen graphics (sprites 2041, 2042, 2043) does not exist, fallback to sprites 0, 1, 2 instead");
    btn_look_sprite = spriteset.DoesSpriteExist(2041) ? 2041 : 0;
    btn_select_sprite = spriteset.DoesSpriteExist(2042) ? 2042 : (spriteset.DoesSpriteExist(1) ? 1 : 0);
    btn_ok_sprite = spriteset.DoesSpriteExist(2043) ? 2043 : (spriteset.DoesSpriteExist(2) ? 2 : 0);

    is_done = false;
}

// TODO: refactor and move to Run
bool InventoryScreen::UpdateAndDraw()
{
    if (charextra[game.playercharacter].invorder_count < 0)
        update_invorder();
    if (charextra[game.playercharacter].invorder_count == 0) {
        DisplayMessage(996);
        in_inv_screen--;
        return false;
    }

    if (inv_screen_newroom >= 0) {
        in_inv_screen--;
        NewRoom(inv_screen_newroom);
        return false;
    }

    Draw();
    return true;
}

void InventoryScreen::Draw()
{
    if (charextra[game.playercharacter].invorder_count <= 0)
        return; // something is wrong, update needed?

    numitems = 0;
    widest = 0;
    highest = 0;

    for (int i = 0; i < charextra[game.playercharacter].invorder_count; ++i) {
        if (!game.invinfo[charextra[game.playercharacter].invorder[i]].name.IsEmpty()) {
            dii[numitems].num = charextra[game.playercharacter].invorder[i];
            dii[numitems].sprnum = game.invinfo[charextra[game.playercharacter].invorder[i]].pic;
            int snn=dii[numitems].sprnum;
            if (game.SpriteInfos[snn].Width > widest) widest=game.SpriteInfos[snn].Width;
            if (game.SpriteInfos[snn].Height > highest) highest= game.SpriteInfos[snn].Height;
            numitems++;
        }
    }
    if (numitems != charextra[game.playercharacter].invorder_count)
        quit("inconsistent inventory calculations");

    widest += get_fixed_pixel_size(4);
    highest += get_fixed_pixel_size(4);
    num_visible_items = (MAX_ITEMAREA_HEIGHT / highest) * ICONSPERLINE;

    windowhit = highest * (numitems/ICONSPERLINE) + get_fixed_pixel_size(4);
    if ((numitems%ICONSPERLINE) !=0) windowhit+=highest;
    if (windowhit > MAX_ITEMAREA_HEIGHT) {
        windowhit = (MAX_ITEMAREA_HEIGHT / highest) * highest + get_fixed_pixel_size(4);
    }
    windowhit += BUTTONAREAHEIGHT;

    windowwid = widest*ICONSPERLINE + get_fixed_pixel_size(4);
    if (windowwid < get_fixed_pixel_size(105)) windowwid = get_fixed_pixel_size(105);
    windowxp=play.GetUIViewport().GetWidth()/2-windowwid/2;
    windowyp=play.GetUIViewport().GetHeight()/2-windowhit/2;
    buttonyp = windowhit - BUTTONAREAHEIGHT;
    bartop = get_fixed_pixel_size(2);
    barxp = get_fixed_pixel_size(2);

    Bitmap *ds = prepare_gui_screen(windowxp, windowyp, windowwid, windowhit, true);
    Draw(ds);
    set_mouse_cursor(cmode);
    wasonitem = -1;
}

void InventoryScreen::Draw(Bitmap *ds)
{
    color_t draw_color = ds->GetCompatibleColor(play.sierra_inv_color);
    ds->FillRect(Rect(0,0,windowwid,windowhit), draw_color);
    draw_color = ds->GetCompatibleColor(0);
    ds->FillRect(Rect(barxp,bartop, windowwid - get_fixed_pixel_size(2),buttonyp-1), draw_color);
    for (int i = top_item; i < numitems; ++i) {
        if (i >= top_item + num_visible_items)
            break;
        Bitmap *spof=spriteset[dii[i].sprnum];
        wputblock(ds, barxp+1+((i-top_item)%4)*widest+widest/2-spof->GetWidth()/2,
            bartop+1+((i-top_item)/4)*highest+highest/2-spof->GetHeight()/2,spof,1);
    }
#define BUTTONWID std::max(1, game.SpriteInfos[btn_select_sprite].Width)
    // Draw select, look and OK buttons
    wputblock(ds, 2, buttonyp + get_fixed_pixel_size(2), spriteset[btn_look_sprite], 1);
    wputblock(ds, 3+BUTTONWID, buttonyp + get_fixed_pixel_size(2), spriteset[btn_select_sprite], 1);
    wputblock(ds, 4+BUTTONWID*2, buttonyp + get_fixed_pixel_size(2), spriteset[btn_ok_sprite], 1);

    // Draw Up and Down buttons if required
    Bitmap *arrowblock = BitmapHelper::CreateTransparentBitmap (ARROWBUTTONWID, ARROWBUTTONWID);
    draw_color = arrowblock->GetCompatibleColor(0);
    if (play.sierra_inv_color == 0)
        draw_color = ds->GetCompatibleColor(14);

    arrowblock->DrawLine(Line(ARROWBUTTONWID/2, 2, ARROWBUTTONWID-2, 9), draw_color);
    arrowblock->DrawLine(Line(ARROWBUTTONWID/2, 2, 2, 9), draw_color);
    arrowblock->DrawLine(Line(2, 9, ARROWBUTTONWID-2, 9), draw_color);
	arrowblock->FloodFill(ARROWBUTTONWID/2, 4, draw_color);

    if (top_item > 0)
        wputblock(ds, windowwid-ARROWBUTTONWID, buttonyp + get_fixed_pixel_size(2), arrowblock, 1);
    if (top_item + num_visible_items < numitems)
        arrowblock->FlipBlt(arrowblock, windowwid-ARROWBUTTONWID, buttonyp + get_fixed_pixel_size(4) + ARROWBUTTONWID, Common::kFlip_Vertical);
    delete arrowblock;
}

void InventoryScreen::RedrawOverItem(Bitmap *ds, int isonitem)
{
    int rectxp=barxp+1+(wasonitem%4)*widest;
    int rectyp=bartop+1+((wasonitem - top_item)/4)*highest;
    if (wasonitem>=0)
    {
        color_t draw_color = ds->GetCompatibleColor(0);
        ds->DrawRect(Rect(rectxp,rectyp,rectxp+widest-1,rectyp+highest-1), draw_color);
    }
    if (isonitem>=0)
    {
        color_t draw_color = ds->GetCompatibleColor(14);//opts.invrectcol);
        rectxp=barxp+1+(isonitem%4)*widest;
        rectyp=bartop+1+((isonitem - top_item)/4)*highest;
        ds->DrawRect(Rect(rectxp,rectyp,rectxp+widest-1,rectyp+highest-1), draw_color);
    }
}

bool InventoryScreen::Run()
{
    // Run() can be called in a loop, so keep events going.
    sys_evt_process_pending();

    need_redraw = false;

    update_audio_system_on_game_loop();
    refresh_gui_screen();

    // Handle mouse over options
    // NOTE: this is because old code was working with full game screen
    const int mx = ::mousex - windowxp;
    const int my = ::mousey - windowyp;

    int isonitem=((my-bartop)/highest)*ICONSPERLINE+(mx-barxp)/widest;
    if (my<=bartop) isonitem=-1;
    else if (isonitem >= 0) isonitem += top_item;
    if ((isonitem<0) | (isonitem>=numitems) | (isonitem >= top_item + num_visible_items))
        isonitem=-1;

    is_done = false;
    // Handle player's input
    RunControls(mx, my, isonitem);
    ags_clear_input_buffer();

    // Test if need to break the loop
    if (is_done)
    {
        return false;
    }
    // Handle redraw
    if (need_redraw)
    {
        is_done = !UpdateAndDraw();
        return !is_done;
    }
    else if (isonitem!=wasonitem)
    {
        RedrawOverItem(get_gui_screen(), isonitem);
    }
    wasonitem=isonitem;

    // Go for another inventory loop round
    update_polled_stuff();
    WaitForNextFrame();
    return true; // continue inventory screen loop
}

bool InventoryScreen::RunControls(int mx, int my, int isonitem)
{
    for (InputType type = ags_inputevent_ready(); type != kInputNone; type = ags_inputevent_ready())
    {
        if (type == kInputKeyboard)
        {
            KeyInput ki;
            if (run_service_key_controls(ki) && !play.IsIgnoringInput() &&
                !IsAGSServiceKey(ki.Key))
            {
                is_done = true;
                return true; // always handle for any key
            }
        }
        else if (type == kInputMouse)
        {
            eAGSMouseButton mbut;
            if (run_service_mb_controls(mbut) && !play.IsIgnoringInput() &&
                RunMouse(mbut, mx, my, isonitem))
            {
                return true; // handled
            }
        }
    }
    return false; // not handled
}

bool InventoryScreen::RunMouse(eAGSMouseButton mbut, int mx, int my, int isonitem)
{
    if (mbut == kMouseLeft)
    {
        if ((my < 0) | (my > windowhit) | (mx < 0) | (mx > windowwid))
        {
            return false; // not handled
        }
        else if (my < buttonyp)
        {
            // Left click on item
            int clickedon=isonitem;
            if (clickedon<0)
                return false; // not handled
            play.used_inv_on = dii[clickedon].num;

            if (cmode==MODE_LOOK)
            {
                RunInventoryInteraction(dii[clickedon].num, MODE_LOOK); 
                // in case the script did anything to the screen, redraw it
                UpdateGameOnce();
                need_redraw = true;
            }
            else if (cmode==MODE_USE)
            {
                // set the activeinv so the script can check it
                int activeinvwas = playerchar->activeinv;
                playerchar->activeinv = toret;

                RunInventoryInteraction(dii[clickedon].num, MODE_USE);

                // if the script didn't change it, then put it back
                if (playerchar->activeinv == toret)
                    playerchar->activeinv = activeinvwas;

                // in case the script did anything to the screen, redraw it
                UpdateGameOnce();

                // They used the active item and lost it
                if (playerchar->inv[toret] < 1)
                {
                    cmode = CURS_ARROW;
                    set_mouse_cursor(cmode);
                    toret = -1;
                }

                need_redraw = true;
            }
            else
            {
                // Select item
                toret=dii[clickedon].num;
                update_inv_cursor(toret);
                set_mouse_cursor(MODE_USE);
                cmode=MODE_USE;
            }
            return true; // handled
        }
        else
        {
            // Left click on button strip
            if (mx >= windowwid-ARROWBUTTONWID)
            {
                // Scroll arrows
                if (my < buttonyp + get_fixed_pixel_size(2) + ARROWBUTTONWID)
                {
                    if (top_item > 0)
                    {
                        top_item -= ICONSPERLINE;
                        need_redraw = true;
                    }
                }
                else if ((my < buttonyp + get_fixed_pixel_size(4) + ARROWBUTTONWID*2) && (top_item + num_visible_items < numitems))
                {
                    top_item += ICONSPERLINE;
                    need_redraw = true;
                }
                return true; // handled
            }

            int buton=mx-2;
            if (buton<0)
                return false; // no button, not handled
            buton/=BUTTONWID;
            if (buton>=3)
                return false; // no button, not handled
            // Click on actual button
            if (buton==0)
            { // Switch to Look cursor
                toret=-1; cmode=MODE_LOOK;
                set_mouse_cursor(cmode);
            }
            else if (buton==1)
            { // Switch to Select (arrow) cursor
                cmode=CURS_ARROW; toret=-1;
                set_mouse_cursor(cmode);
            }
            else
            { // Close inventory screen
                is_done = true;
            }
            return true; // handled
        }
    }
    else if (mbut == kMouseRight)
    {
        if (cmode == CURS_ARROW)
            cmode = MODE_LOOK;
        else
            cmode = CURS_ARROW;
        toret = -1;
        set_mouse_cursor(cmode);
        return true; // handled
    }

    return false; // other mouse button, not handled
}

void InventoryScreen::End()
{
    clear_gui_screen();
    set_default_cursor();
    invalidate_screen();
    in_inv_screen--;
    ags_clear_input_buffer();
}

int __actual_invscreen()
{
    InventoryScreen invscr;

    invscr.Begin();
    invscr.Draw();
    while (invscr.Run());
    invscr.End();

    return invscr.GetResult();
}

int invscreen() {
    int selt=__actual_invscreen();
    if (selt<0) return -1;
    playerchar->activeinv=selt;
    GUIE::MarkInventoryForUpdate(playerchar->index_id, true);
    set_cursor_mode(MODE_USE);
    return selt;
}

>>>>>>> 361058f6
//=============================================================================
//
// Script API Functions
//
//=============================================================================

#include "debug/out.h"
#include "script/script_api.h"
#include "script/script_runtime.h"

// void (GUIInvWindow *guii)
RuntimeScriptValue Sc_InvWindow_ScrollDown(void *self, const RuntimeScriptValue *params, int32_t param_count)
{
    API_OBJCALL_VOID(GUIInvWindow, InvWindow_ScrollDown);
}

// void (GUIInvWindow *guii)
RuntimeScriptValue Sc_InvWindow_ScrollUp(void *self, const RuntimeScriptValue *params, int32_t param_count)
{
    API_OBJCALL_VOID(GUIInvWindow, InvWindow_ScrollUp);
}

// CharacterInfo* (GUIInvWindow *guii)
RuntimeScriptValue Sc_InvWindow_GetCharacterToUse(void *self, const RuntimeScriptValue *params, int32_t param_count)
{
    API_OBJCALL_OBJ(GUIInvWindow, CharacterInfo, ccDynamicCharacter, InvWindow_GetCharacterToUse);
}

// void (GUIInvWindow *guii, CharacterInfo *chaa)
RuntimeScriptValue Sc_InvWindow_SetCharacterToUse(void *self, const RuntimeScriptValue *params, int32_t param_count)
{
    API_OBJCALL_VOID_POBJ(GUIInvWindow, InvWindow_SetCharacterToUse, CharacterInfo);
}

// ScriptInvItem* (GUIInvWindow *guii, int index)
RuntimeScriptValue Sc_InvWindow_GetItemAtIndex(void *self, const RuntimeScriptValue *params, int32_t param_count)
{
    API_OBJCALL_OBJ_PINT(GUIInvWindow, ScriptInvItem, ccDynamicInv, InvWindow_GetItemAtIndex);
}

// int (GUIInvWindow *guii)
RuntimeScriptValue Sc_InvWindow_GetItemCount(void *self, const RuntimeScriptValue *params, int32_t param_count)
{
    API_OBJCALL_INT(GUIInvWindow, InvWindow_GetItemCount);
}

// int (GUIInvWindow *guii)
RuntimeScriptValue Sc_InvWindow_GetItemHeight(void *self, const RuntimeScriptValue *params, int32_t param_count)
{
    API_OBJCALL_INT(GUIInvWindow, InvWindow_GetItemHeight);
}

// void (GUIInvWindow *guii, int newhit)
RuntimeScriptValue Sc_InvWindow_SetItemHeight(void *self, const RuntimeScriptValue *params, int32_t param_count)
{
    API_OBJCALL_VOID_PINT(GUIInvWindow, InvWindow_SetItemHeight);
}

// int (GUIInvWindow *guii)
RuntimeScriptValue Sc_InvWindow_GetItemWidth(void *self, const RuntimeScriptValue *params, int32_t param_count)
{
    API_OBJCALL_INT(GUIInvWindow, InvWindow_GetItemWidth);
}

// void (GUIInvWindow *guii, int newwidth)
RuntimeScriptValue Sc_InvWindow_SetItemWidth(void *self, const RuntimeScriptValue *params, int32_t param_count)
{
    API_OBJCALL_VOID_PINT(GUIInvWindow, InvWindow_SetItemWidth);
}

// int (GUIInvWindow *guii)
RuntimeScriptValue Sc_InvWindow_GetItemsPerRow(void *self, const RuntimeScriptValue *params, int32_t param_count)
{
    API_OBJCALL_INT(GUIInvWindow, InvWindow_GetItemsPerRow);
}

// int (GUIInvWindow *guii)
RuntimeScriptValue Sc_InvWindow_GetRowCount(void *self, const RuntimeScriptValue *params, int32_t param_count)
{
    API_OBJCALL_INT(GUIInvWindow, InvWindow_GetRowCount);
}

// int (GUIInvWindow *guii)
RuntimeScriptValue Sc_InvWindow_GetTopItem(void *self, const RuntimeScriptValue *params, int32_t param_count)
{
    API_OBJCALL_INT(GUIInvWindow, InvWindow_GetTopItem);
}

// void (GUIInvWindow *guii, int topitem)
RuntimeScriptValue Sc_InvWindow_SetTopItem(void *self, const RuntimeScriptValue *params, int32_t param_count)
{
    API_OBJCALL_VOID_PINT(GUIInvWindow, InvWindow_SetTopItem);
}



void RegisterInventoryWindowAPI()
{
    ScFnRegister invwindow_api[] = {
        { "InvWindow::ScrollDown^0",          API_FN_PAIR(InvWindow_ScrollDown) },
        { "InvWindow::ScrollUp^0",            API_FN_PAIR(InvWindow_ScrollUp) },
        { "InvWindow::get_CharacterToUse",    API_FN_PAIR(InvWindow_GetCharacterToUse) },
        { "InvWindow::set_CharacterToUse",    API_FN_PAIR(InvWindow_SetCharacterToUse) },
        { "InvWindow::geti_ItemAtIndex",      API_FN_PAIR(InvWindow_GetItemAtIndex) },
        { "InvWindow::get_ItemCount",         API_FN_PAIR(InvWindow_GetItemCount) },
        { "InvWindow::get_ItemHeight",        API_FN_PAIR(InvWindow_GetItemHeight) },
        { "InvWindow::set_ItemHeight",        API_FN_PAIR(InvWindow_SetItemHeight) },
        { "InvWindow::get_ItemWidth",         API_FN_PAIR(InvWindow_GetItemWidth) },
        { "InvWindow::set_ItemWidth",         API_FN_PAIR(InvWindow_SetItemWidth) },
        { "InvWindow::get_ItemsPerRow",       API_FN_PAIR(InvWindow_GetItemsPerRow) },
        { "InvWindow::get_RowCount",          API_FN_PAIR(InvWindow_GetRowCount) },
        { "InvWindow::get_TopItem",           API_FN_PAIR(InvWindow_GetTopItem) },
        { "InvWindow::set_TopItem",           API_FN_PAIR(InvWindow_SetTopItem) },
    };

    ccAddExternalFunctions(invwindow_api);
}<|MERGE_RESOLUTION|>--- conflicted
+++ resolved
@@ -156,453 +156,6 @@
     return charextra[inv->GetCharacterId()].invorder[mover];
 }
 
-<<<<<<< HEAD
-=======
-//
-// NOTE: This is an old default inventory screen implementation,
-// which became completely obsolete after AGS 2.72.
-//
-
-#define ICONSPERLINE 4
-
-struct DisplayInvItem {
-    int num;
-    int sprnum;
-};
-
-class InventoryScreen : public GameState
-{
-public:
-    InventoryScreen();
-
-    // Begin the state, initialize and prepare any resources
-    void Begin() override;
-    // End the state, release all resources
-    void End() override;
-    // Draw the state
-    void Draw() override;
-    // Update the state during a game tick
-    bool Run() override;
-
-    int GetResult() const { return toret; }
-
-private:
-    // Updates an redraws inventory screen; returns if should continue
-    bool UpdateAndDraw();
-    void Draw(Bitmap *ds);
-    void RedrawOverItem(Bitmap *ds, int isonitem);
-    // Process all the buffered input events; returns if handled
-    bool RunControls(int mx, int my, int isonitem);
-    // Process single mouse event; returns if handled
-    bool RunMouse(eAGSMouseButton mbut, int mx, int my, int isonitem);
-
-
-    static const int ARROWBUTTONWID = 11;
-
-    int BUTTONAREAHEIGHT;
-    int cmode;
-    int toret;
-    int top_item;
-    int num_visible_items;
-    int MAX_ITEMAREA_HEIGHT;
-    int wasonitem;
-    int bartop;
-    int barxp;
-    int numitems;
-    int widest;
-    int highest;
-    int windowwid;
-    int windowhit;
-    int windowxp;
-    int windowyp;
-    int buttonyp;
-    DisplayInvItem dii[MAX_INV];
-    int btn_look_sprite;
-    int btn_select_sprite;
-    int btn_ok_sprite;
-
-    bool is_done;
-    bool need_redraw;
-};
-
-InventoryScreen::InventoryScreen()
-{
-}
-
-void InventoryScreen::Begin()
-{
-    BUTTONAREAHEIGHT = get_fixed_pixel_size(30);
-    cmode=CURS_ARROW;
-    toret = -1;
-    top_item = 0;
-    num_visible_items = 0;
-    MAX_ITEMAREA_HEIGHT = ((play.GetUIViewport().GetHeight() - BUTTONAREAHEIGHT) - get_fixed_pixel_size(20));
-    in_inv_screen++;
-    inv_screen_newroom = -1;
-
-    // Sprites 2041, 2042 and 2043 were hardcoded in the older versions of
-    // the engine to be used in the built-in inventory window.
-    // If they did not exist engine first fell back to sprites 0, 1, 2 instead.
-    // Fun fact: this fallback does not seem to be intentional, and was a
-    // coincidental result of SpriteCache incorrectly remembering "last seeked
-    // sprite" as 2041/2042/2043 while in fact stream was after sprite 0.
-    if (!spriteset.DoesSpriteExist(2041) || !spriteset.DoesSpriteExist(2042) || !spriteset.DoesSpriteExist(2043))
-        debug_script_warn("InventoryScreen: one or more of the inventory screen graphics (sprites 2041, 2042, 2043) does not exist, fallback to sprites 0, 1, 2 instead");
-    btn_look_sprite = spriteset.DoesSpriteExist(2041) ? 2041 : 0;
-    btn_select_sprite = spriteset.DoesSpriteExist(2042) ? 2042 : (spriteset.DoesSpriteExist(1) ? 1 : 0);
-    btn_ok_sprite = spriteset.DoesSpriteExist(2043) ? 2043 : (spriteset.DoesSpriteExist(2) ? 2 : 0);
-
-    is_done = false;
-}
-
-// TODO: refactor and move to Run
-bool InventoryScreen::UpdateAndDraw()
-{
-    if (charextra[game.playercharacter].invorder_count < 0)
-        update_invorder();
-    if (charextra[game.playercharacter].invorder_count == 0) {
-        DisplayMessage(996);
-        in_inv_screen--;
-        return false;
-    }
-
-    if (inv_screen_newroom >= 0) {
-        in_inv_screen--;
-        NewRoom(inv_screen_newroom);
-        return false;
-    }
-
-    Draw();
-    return true;
-}
-
-void InventoryScreen::Draw()
-{
-    if (charextra[game.playercharacter].invorder_count <= 0)
-        return; // something is wrong, update needed?
-
-    numitems = 0;
-    widest = 0;
-    highest = 0;
-
-    for (int i = 0; i < charextra[game.playercharacter].invorder_count; ++i) {
-        if (!game.invinfo[charextra[game.playercharacter].invorder[i]].name.IsEmpty()) {
-            dii[numitems].num = charextra[game.playercharacter].invorder[i];
-            dii[numitems].sprnum = game.invinfo[charextra[game.playercharacter].invorder[i]].pic;
-            int snn=dii[numitems].sprnum;
-            if (game.SpriteInfos[snn].Width > widest) widest=game.SpriteInfos[snn].Width;
-            if (game.SpriteInfos[snn].Height > highest) highest= game.SpriteInfos[snn].Height;
-            numitems++;
-        }
-    }
-    if (numitems != charextra[game.playercharacter].invorder_count)
-        quit("inconsistent inventory calculations");
-
-    widest += get_fixed_pixel_size(4);
-    highest += get_fixed_pixel_size(4);
-    num_visible_items = (MAX_ITEMAREA_HEIGHT / highest) * ICONSPERLINE;
-
-    windowhit = highest * (numitems/ICONSPERLINE) + get_fixed_pixel_size(4);
-    if ((numitems%ICONSPERLINE) !=0) windowhit+=highest;
-    if (windowhit > MAX_ITEMAREA_HEIGHT) {
-        windowhit = (MAX_ITEMAREA_HEIGHT / highest) * highest + get_fixed_pixel_size(4);
-    }
-    windowhit += BUTTONAREAHEIGHT;
-
-    windowwid = widest*ICONSPERLINE + get_fixed_pixel_size(4);
-    if (windowwid < get_fixed_pixel_size(105)) windowwid = get_fixed_pixel_size(105);
-    windowxp=play.GetUIViewport().GetWidth()/2-windowwid/2;
-    windowyp=play.GetUIViewport().GetHeight()/2-windowhit/2;
-    buttonyp = windowhit - BUTTONAREAHEIGHT;
-    bartop = get_fixed_pixel_size(2);
-    barxp = get_fixed_pixel_size(2);
-
-    Bitmap *ds = prepare_gui_screen(windowxp, windowyp, windowwid, windowhit, true);
-    Draw(ds);
-    set_mouse_cursor(cmode);
-    wasonitem = -1;
-}
-
-void InventoryScreen::Draw(Bitmap *ds)
-{
-    color_t draw_color = ds->GetCompatibleColor(play.sierra_inv_color);
-    ds->FillRect(Rect(0,0,windowwid,windowhit), draw_color);
-    draw_color = ds->GetCompatibleColor(0);
-    ds->FillRect(Rect(barxp,bartop, windowwid - get_fixed_pixel_size(2),buttonyp-1), draw_color);
-    for (int i = top_item; i < numitems; ++i) {
-        if (i >= top_item + num_visible_items)
-            break;
-        Bitmap *spof=spriteset[dii[i].sprnum];
-        wputblock(ds, barxp+1+((i-top_item)%4)*widest+widest/2-spof->GetWidth()/2,
-            bartop+1+((i-top_item)/4)*highest+highest/2-spof->GetHeight()/2,spof,1);
-    }
-#define BUTTONWID std::max(1, game.SpriteInfos[btn_select_sprite].Width)
-    // Draw select, look and OK buttons
-    wputblock(ds, 2, buttonyp + get_fixed_pixel_size(2), spriteset[btn_look_sprite], 1);
-    wputblock(ds, 3+BUTTONWID, buttonyp + get_fixed_pixel_size(2), spriteset[btn_select_sprite], 1);
-    wputblock(ds, 4+BUTTONWID*2, buttonyp + get_fixed_pixel_size(2), spriteset[btn_ok_sprite], 1);
-
-    // Draw Up and Down buttons if required
-    Bitmap *arrowblock = BitmapHelper::CreateTransparentBitmap (ARROWBUTTONWID, ARROWBUTTONWID);
-    draw_color = arrowblock->GetCompatibleColor(0);
-    if (play.sierra_inv_color == 0)
-        draw_color = ds->GetCompatibleColor(14);
-
-    arrowblock->DrawLine(Line(ARROWBUTTONWID/2, 2, ARROWBUTTONWID-2, 9), draw_color);
-    arrowblock->DrawLine(Line(ARROWBUTTONWID/2, 2, 2, 9), draw_color);
-    arrowblock->DrawLine(Line(2, 9, ARROWBUTTONWID-2, 9), draw_color);
-	arrowblock->FloodFill(ARROWBUTTONWID/2, 4, draw_color);
-
-    if (top_item > 0)
-        wputblock(ds, windowwid-ARROWBUTTONWID, buttonyp + get_fixed_pixel_size(2), arrowblock, 1);
-    if (top_item + num_visible_items < numitems)
-        arrowblock->FlipBlt(arrowblock, windowwid-ARROWBUTTONWID, buttonyp + get_fixed_pixel_size(4) + ARROWBUTTONWID, Common::kFlip_Vertical);
-    delete arrowblock;
-}
-
-void InventoryScreen::RedrawOverItem(Bitmap *ds, int isonitem)
-{
-    int rectxp=barxp+1+(wasonitem%4)*widest;
-    int rectyp=bartop+1+((wasonitem - top_item)/4)*highest;
-    if (wasonitem>=0)
-    {
-        color_t draw_color = ds->GetCompatibleColor(0);
-        ds->DrawRect(Rect(rectxp,rectyp,rectxp+widest-1,rectyp+highest-1), draw_color);
-    }
-    if (isonitem>=0)
-    {
-        color_t draw_color = ds->GetCompatibleColor(14);//opts.invrectcol);
-        rectxp=barxp+1+(isonitem%4)*widest;
-        rectyp=bartop+1+((isonitem - top_item)/4)*highest;
-        ds->DrawRect(Rect(rectxp,rectyp,rectxp+widest-1,rectyp+highest-1), draw_color);
-    }
-}
-
-bool InventoryScreen::Run()
-{
-    // Run() can be called in a loop, so keep events going.
-    sys_evt_process_pending();
-
-    need_redraw = false;
-
-    update_audio_system_on_game_loop();
-    refresh_gui_screen();
-
-    // Handle mouse over options
-    // NOTE: this is because old code was working with full game screen
-    const int mx = ::mousex - windowxp;
-    const int my = ::mousey - windowyp;
-
-    int isonitem=((my-bartop)/highest)*ICONSPERLINE+(mx-barxp)/widest;
-    if (my<=bartop) isonitem=-1;
-    else if (isonitem >= 0) isonitem += top_item;
-    if ((isonitem<0) | (isonitem>=numitems) | (isonitem >= top_item + num_visible_items))
-        isonitem=-1;
-
-    is_done = false;
-    // Handle player's input
-    RunControls(mx, my, isonitem);
-    ags_clear_input_buffer();
-
-    // Test if need to break the loop
-    if (is_done)
-    {
-        return false;
-    }
-    // Handle redraw
-    if (need_redraw)
-    {
-        is_done = !UpdateAndDraw();
-        return !is_done;
-    }
-    else if (isonitem!=wasonitem)
-    {
-        RedrawOverItem(get_gui_screen(), isonitem);
-    }
-    wasonitem=isonitem;
-
-    // Go for another inventory loop round
-    update_polled_stuff();
-    WaitForNextFrame();
-    return true; // continue inventory screen loop
-}
-
-bool InventoryScreen::RunControls(int mx, int my, int isonitem)
-{
-    for (InputType type = ags_inputevent_ready(); type != kInputNone; type = ags_inputevent_ready())
-    {
-        if (type == kInputKeyboard)
-        {
-            KeyInput ki;
-            if (run_service_key_controls(ki) && !play.IsIgnoringInput() &&
-                !IsAGSServiceKey(ki.Key))
-            {
-                is_done = true;
-                return true; // always handle for any key
-            }
-        }
-        else if (type == kInputMouse)
-        {
-            eAGSMouseButton mbut;
-            if (run_service_mb_controls(mbut) && !play.IsIgnoringInput() &&
-                RunMouse(mbut, mx, my, isonitem))
-            {
-                return true; // handled
-            }
-        }
-    }
-    return false; // not handled
-}
-
-bool InventoryScreen::RunMouse(eAGSMouseButton mbut, int mx, int my, int isonitem)
-{
-    if (mbut == kMouseLeft)
-    {
-        if ((my < 0) | (my > windowhit) | (mx < 0) | (mx > windowwid))
-        {
-            return false; // not handled
-        }
-        else if (my < buttonyp)
-        {
-            // Left click on item
-            int clickedon=isonitem;
-            if (clickedon<0)
-                return false; // not handled
-            play.used_inv_on = dii[clickedon].num;
-
-            if (cmode==MODE_LOOK)
-            {
-                RunInventoryInteraction(dii[clickedon].num, MODE_LOOK); 
-                // in case the script did anything to the screen, redraw it
-                UpdateGameOnce();
-                need_redraw = true;
-            }
-            else if (cmode==MODE_USE)
-            {
-                // set the activeinv so the script can check it
-                int activeinvwas = playerchar->activeinv;
-                playerchar->activeinv = toret;
-
-                RunInventoryInteraction(dii[clickedon].num, MODE_USE);
-
-                // if the script didn't change it, then put it back
-                if (playerchar->activeinv == toret)
-                    playerchar->activeinv = activeinvwas;
-
-                // in case the script did anything to the screen, redraw it
-                UpdateGameOnce();
-
-                // They used the active item and lost it
-                if (playerchar->inv[toret] < 1)
-                {
-                    cmode = CURS_ARROW;
-                    set_mouse_cursor(cmode);
-                    toret = -1;
-                }
-
-                need_redraw = true;
-            }
-            else
-            {
-                // Select item
-                toret=dii[clickedon].num;
-                update_inv_cursor(toret);
-                set_mouse_cursor(MODE_USE);
-                cmode=MODE_USE;
-            }
-            return true; // handled
-        }
-        else
-        {
-            // Left click on button strip
-            if (mx >= windowwid-ARROWBUTTONWID)
-            {
-                // Scroll arrows
-                if (my < buttonyp + get_fixed_pixel_size(2) + ARROWBUTTONWID)
-                {
-                    if (top_item > 0)
-                    {
-                        top_item -= ICONSPERLINE;
-                        need_redraw = true;
-                    }
-                }
-                else if ((my < buttonyp + get_fixed_pixel_size(4) + ARROWBUTTONWID*2) && (top_item + num_visible_items < numitems))
-                {
-                    top_item += ICONSPERLINE;
-                    need_redraw = true;
-                }
-                return true; // handled
-            }
-
-            int buton=mx-2;
-            if (buton<0)
-                return false; // no button, not handled
-            buton/=BUTTONWID;
-            if (buton>=3)
-                return false; // no button, not handled
-            // Click on actual button
-            if (buton==0)
-            { // Switch to Look cursor
-                toret=-1; cmode=MODE_LOOK;
-                set_mouse_cursor(cmode);
-            }
-            else if (buton==1)
-            { // Switch to Select (arrow) cursor
-                cmode=CURS_ARROW; toret=-1;
-                set_mouse_cursor(cmode);
-            }
-            else
-            { // Close inventory screen
-                is_done = true;
-            }
-            return true; // handled
-        }
-    }
-    else if (mbut == kMouseRight)
-    {
-        if (cmode == CURS_ARROW)
-            cmode = MODE_LOOK;
-        else
-            cmode = CURS_ARROW;
-        toret = -1;
-        set_mouse_cursor(cmode);
-        return true; // handled
-    }
-
-    return false; // other mouse button, not handled
-}
-
-void InventoryScreen::End()
-{
-    clear_gui_screen();
-    set_default_cursor();
-    invalidate_screen();
-    in_inv_screen--;
-    ags_clear_input_buffer();
-}
-
-int __actual_invscreen()
-{
-    InventoryScreen invscr;
-
-    invscr.Begin();
-    invscr.Draw();
-    while (invscr.Run());
-    invscr.End();
-
-    return invscr.GetResult();
-}
-
-int invscreen() {
-    int selt=__actual_invscreen();
-    if (selt<0) return -1;
-    playerchar->activeinv=selt;
-    GUIE::MarkInventoryForUpdate(playerchar->index_id, true);
-    set_cursor_mode(MODE_USE);
-    return selt;
-}
-
->>>>>>> 361058f6
 //=============================================================================
 //
 // Script API Functions
