--- conflicted
+++ resolved
@@ -844,624 +844,6 @@
             const auto arg_off = codeOp.Arg1i();
             registers[SREG_MAR] = GetStackPtrOffsetRw(arg_off);
             ASSERT_CC_ERROR();
-<<<<<<< HEAD
-          }
-          else
-          {
-            reg1.IValue -= arg_lit;
-          }
-          break;
-      }
-      case SCMD_REGTOREG:
-      {
-          const auto &reg1 = registers[codeOp.Arg1i()];
-          auto       &reg2 = registers[codeOp.Arg2i()];
-          reg2 = reg1;
-          break;
-      }
-      case SCMD_WRITELIT:
-      {
-          // Take the data address from reg[MAR] and copy there arg1 bytes from arg2 address
-          //
-          // NOTE: since it reads directly from arg2 (which originally was
-          // long, or rather int32 due x32 build), written value may normally
-          // be only up to 4 bytes large;
-          // I guess that's an obsolete way to do WRITE, WRITEW and WRITEB
-          const auto arg_size = codeOp.Arg1i();
-          FixupArgument(codeOp.Args[1], codeInst->code_fixups[pc + 2], codeInst->code[pc + 2], this->stack, codeInst->strings);
-          ASSERT_CC_ERROR();
-          const auto &arg_value = codeOp.Arg2();
-          switch (arg_size)
-          {
-          case sizeof(char):
-              registers[SREG_MAR].WriteByte(arg_value.IValue);
-              break;
-          case sizeof(int16_t):
-              registers[SREG_MAR].WriteInt16(arg_value.IValue);
-              break;
-          case sizeof(int32_t):
-              // We do not know if this is math integer or some pointer, etc
-              registers[SREG_MAR].WriteValue(arg_value);
-              break;
-          default:
-              cc_error("unexpected data size for WRITELIT op: %d", arg_size);
-              break;
-          }
-          break;
-      }
-      case SCMD_RET:
-          {
-          if (loopIterationCheckDisabled > 0)
-              loopIterationCheckDisabled--;
-
-          ASSERT_STACK_SIZE(1);
-          RuntimeScriptValue rval = PopValueFromStack();
-          curnest--;
-          pc = rval.IValue;
-          if (pc == 0)
-          {
-              returnValue = registers[SREG_AX].IValue;
-              return 0;
-          }
-          POP_CALL_STACK;
-          continue; // continue so that the PC doesn't get overwritten
-          }
-      case SCMD_LITTOREG:
-      {
-          auto &reg1 = registers[codeOp.Arg1i()];
-          FixupArgument(codeOp.Args[1], codeInst->code_fixups[pc + 2], codeInst->code[pc + 2], this->stack, codeInst->strings);
-          ASSERT_CC_ERROR();
-          const auto &arg_value = codeOp.Arg2();
-          reg1 = arg_value;
-          break;
-      }
-      case SCMD_MEMREAD:
-      {
-          // Take the data address from reg[MAR] and copy int32_t to reg[arg1]
-          auto &reg1 = registers[codeOp.Arg1i()];
-          reg1 = registers[SREG_MAR].ReadValue();
-          break;
-      }
-      case SCMD_MEMWRITE:
-      {
-          // Take the data address from reg[MAR] and copy there int32_t from reg[arg1]
-          const auto &reg1 = registers[codeOp.Arg1i()];
-          registers[SREG_MAR].WriteValue(reg1);
-          break;
-      }
-      case SCMD_LOADSPOFFS:
-      {
-          const auto arg_off = codeOp.Arg1i();
-          registers[SREG_MAR] = GetStackPtrOffsetRw(arg_off);
-          ASSERT_CC_ERROR();
-          break;
-      }
-      case SCMD_MULREG:
-      {
-          auto       &reg1 = registers[codeOp.Arg1i()];
-          const auto &reg2 = registers[codeOp.Arg2i()];
-          reg1.SetInt32(reg1.IValue * reg2.IValue);
-          break;
-      }
-      case SCMD_DIVREG:
-      {
-          auto       &reg1 = registers[codeOp.Arg1i()];
-          const auto &reg2 = registers[codeOp.Arg2i()];
-          if (reg2.IValue == 0) {
-              cc_error("!Integer divide by zero");
-              return -1;
-          }
-          reg1.SetInt32(reg1.IValue / reg2.IValue);
-          break;
-      }
-      case SCMD_ADDREG:
-      {
-          auto       &reg1 = registers[codeOp.Arg1i()];
-          const auto &reg2 = registers[codeOp.Arg2i()];
-          // This may be pointer arithmetics, in which case IValue stores offset from base pointer
-          reg1.IValue += reg2.IValue;
-          break;
-      }
-      case SCMD_SUBREG:
-      {
-          auto       &reg1 = registers[codeOp.Arg1i()];
-          const auto &reg2 = registers[codeOp.Arg2i()];
-          // This may be pointer arithmetics, in which case IValue stores offset from base pointer
-          reg1.IValue -= reg2.IValue;
-          break;
-      }
-      case SCMD_BITAND:
-      {
-          auto       &reg1 = registers[codeOp.Arg1i()];
-          const auto &reg2 = registers[codeOp.Arg2i()];
-          reg1.SetInt32(reg1.IValue & reg2.IValue);
-          break;
-      }
-      case SCMD_BITOR:
-      {
-          auto       &reg1 = registers[codeOp.Arg1i()];
-          const auto &reg2 = registers[codeOp.Arg2i()];
-          reg1.SetInt32(reg1.IValue | reg2.IValue);
-          break;
-      }
-      case SCMD_ISEQUAL:
-      {
-          auto       &reg1 = registers[codeOp.Arg1i()];
-          const auto &reg2 = registers[codeOp.Arg2i()];
-          reg1.SetInt32AsBool(reg1 == reg2);
-          break;
-      }
-      case SCMD_NOTEQUAL:
-      {
-          auto       &reg1 = registers[codeOp.Arg1i()];
-          const auto &reg2 = registers[codeOp.Arg2i()];
-          reg1.SetInt32AsBool(reg1 != reg2);
-          break;
-      }
-      case SCMD_GREATER:
-      {
-          auto       &reg1 = registers[codeOp.Arg1i()];
-          const auto &reg2 = registers[codeOp.Arg2i()];
-          reg1.SetInt32AsBool(reg1.IValue > reg2.IValue);
-          break;
-      }
-      case SCMD_LESSTHAN:
-      {
-          auto       &reg1 = registers[codeOp.Arg1i()];
-          const auto &reg2 = registers[codeOp.Arg2i()];
-          reg1.SetInt32AsBool(reg1.IValue < reg2.IValue);
-          break;
-      }
-      case SCMD_GTE:
-      {
-          auto       &reg1 = registers[codeOp.Arg1i()];
-          const auto &reg2 = registers[codeOp.Arg2i()];
-          reg1.SetInt32AsBool(reg1.IValue >= reg2.IValue);
-          break;
-      }
-      case SCMD_LTE:
-      {
-          auto       &reg1 = registers[codeOp.Arg1i()];
-          const auto &reg2 = registers[codeOp.Arg2i()];
-          reg1.SetInt32AsBool(reg1.IValue <= reg2.IValue);
-          break;
-      }
-      case SCMD_AND:
-      {
-          auto       &reg1 = registers[codeOp.Arg1i()];
-          const auto &reg2 = registers[codeOp.Arg2i()];
-          reg1.SetInt32AsBool(reg1.IValue && reg2.IValue);
-          break;
-      }
-      case SCMD_OR:
-      {
-          auto       &reg1 = registers[codeOp.Arg1i()];
-          const auto &reg2 = registers[codeOp.Arg2i()];
-          reg1.SetInt32AsBool(reg1.IValue || reg2.IValue);
-          break;
-      }
-      case SCMD_XORREG:
-      {
-          auto       &reg1 = registers[codeOp.Arg1i()];
-          const auto &reg2 = registers[codeOp.Arg2i()];
-          reg1.SetInt32(reg1.IValue ^ reg2.IValue);
-          break;
-      }
-      case SCMD_MODREG:
-      {
-          auto       &reg1 = registers[codeOp.Arg1i()];
-          const auto &reg2 = registers[codeOp.Arg2i()];
-          if (reg2.IValue == 0) {
-              cc_error("!Integer divide by zero");
-              return -1;
-          }
-          reg1.SetInt32(reg1.IValue % reg2.IValue);
-          break;
-      }
-      case SCMD_NOTREG:
-      {
-          auto       &reg1 = registers[codeOp.Arg1i()];
-          const auto &reg2 = registers[codeOp.Arg2i()];
-          reg1 = !(reg1);
-          break;
-      }
-      case SCMD_CALL:
-      {
-          // Call another function within same script, just save PC
-          // and continue from there
-          if (curnest >= MAXNEST - 1) {
-              cc_error("!call stack overflow, recursive call problem?");
-              return -1;
-          }
-
-          PUSH_CALL_STACK;
-
-          ASSERT_STACK_SPACE_VALS(1);
-          PushValueToStack(RuntimeScriptValue().SetInt32(pc + codeOp.ArgCount + 1));
-
-          const auto &reg1 = registers[codeOp.Arg1i()];
-          if (thisbase[curnest] == 0)
-              pc = reg1.IValue;
-          else {
-              pc = funcstart[curnest];
-              pc += (reg1.IValue - thisbase[curnest]);
-          }
-
-          next_call_needs_object = 0;
-
-          if (loopIterationCheckDisabled)
-              loopIterationCheckDisabled++;
-
-          curnest++;
-          thisbase[curnest] = 0;
-          funcstart[curnest] = pc;
-          continue; // continue so that the PC doesn't get overwritten
-      }
-      case SCMD_MEMREADB:
-      {
-          // Take the data address from reg[MAR] and copy byte to reg[arg1]
-          auto &reg1 = registers[codeOp.Arg1i()];
-          reg1.SetUInt8(registers[SREG_MAR].ReadByte());
-          break;
-      }
-      case SCMD_MEMREADW:
-      {
-          // Take the data address from reg[MAR] and copy int16_t to reg[arg1]
-          auto &reg1 = registers[codeOp.Arg1i()];
-          reg1.SetInt16(registers[SREG_MAR].ReadInt16());
-          break;
-      }
-      case SCMD_MEMWRITEB:
-      {
-          // Take the data address from reg[MAR] and copy there byte from reg[arg1]
-          const auto &reg1 = registers[codeOp.Arg1i()];
-          registers[SREG_MAR].WriteByte(reg1.IValue);
-          break;
-      }
-      case SCMD_MEMWRITEW:
-      {
-          // Take the data address from reg[MAR] and copy there int16_t from reg[arg1]
-          const auto &reg1 = registers[codeOp.Arg1i()];
-          registers[SREG_MAR].WriteInt16(reg1.IValue);
-          break;
-      }
-      case SCMD_JZ:
-      {
-          const auto arg_lit = codeOp.Arg1i();
-          if (registers[SREG_AX].IsNull())
-              pc += arg_lit;
-          break;
-      }
-      case SCMD_JNZ:
-      {
-          const auto arg_lit = codeOp.Arg1i();
-          if (!registers[SREG_AX].IsNull())
-              pc += arg_lit;
-          break;
-      }
-      case SCMD_PUSHREG:
-      {
-          // Push reg[arg1] value to the stack
-          const auto &reg1 = registers[codeOp.Arg1i()];
-          ASSERT_STACK_SPACE_VALS(1);
-          PushValueToStack(reg1);
-          break;
-      }
-      case SCMD_POPREG:
-      {
-          auto &reg1 = registers[codeOp.Arg1i()];
-          ASSERT_STACK_SIZE(1);
-          reg1 = PopValueFromStack();
-          break;
-      }
-      case SCMD_JMP:
-      {
-          const auto arg_lit = codeOp.Arg1i();
-          pc += arg_lit;
-
-          // Make sure it's not stuck in a While loop
-          if (arg_lit < 0)
-          {
-              ++loopIterations;
-              if (flags & INSTF_RUNNING)
-              { // was notified still running, don't do anything
-                  flags &= ~INSTF_RUNNING;
-                  loopIterations = 0;
-              }
-              else if ((loopIterationCheckDisabled == 0) && (_maxWhileLoops > 0) &&
-                  (loopIterations > _maxWhileLoops))
-              {
-                  cc_error("!Script appears to be hung (a while loop ran %d times). The problem may be in a calling function; check the call stack.", loopIterations);
-                  return -1;
-              }
-              else if ((loopIterations & 0x3FF) == 0 && // test each 1024 loops (arbitrary)
-                  (std::chrono::duration_cast<std::chrono::milliseconds>(
-                      AGS_FastClock::now() - _lastAliveTs) > timeout))
-              { // minimal timeout occured
-                  // NOTE: removed timeout_abort check for now: was working *logically* wrong;
-                  // at least let user to manipulate the game window
-                  sys_evt_process_pending();
-                  _lastAliveTs = AGS_FastClock::now();
-              }
-          }
-          break;
-      }
-      case SCMD_MUL:
-      {
-          auto &reg1 = registers[codeOp.Arg1i()];
-          const auto arg_lit = codeOp.Arg2i();
-          reg1.IValue *= arg_lit;
-          break;
-      }
-      case SCMD_CHECKBOUNDS:
-      {
-          const auto &reg1 = registers[codeOp.Arg1i()];
-          const auto arg_lit = codeOp.Arg2i();
-          if ((reg1.IValue < 0) ||
-              (reg1.IValue >= arg_lit)) {
-                  cc_error("!Array index out of bounds (index: %d, bounds: 0..%d)", reg1.IValue, arg_lit - 1);
-                  return -1;
-          }
-          break;
-      }
-      case SCMD_DYNAMICBOUNDS:
-          {
-          const auto &reg1 = registers[codeOp.Arg1i()];
-              // TODO: test reg[MAR] type here;
-              // That might be dynamic object, but also a non-managed dynamic array, "allocated"
-              // on global or local memspace (buffer)
-              const char *arr_ptr = registers[SREG_MAR].GetPtrWithOffset();
-              const auto &hdr = CCDynamicArray::GetHeader(arr_ptr);
-              if ((reg1.IValue < 0) ||
-                  (static_cast<uint32_t>(reg1.IValue) >= hdr.TotalSize))
-              {
-                      if (hdr.ElemCount <= 0)
-                      {
-                          cc_error("!Array has an invalid size (%d) and cannot be accessed", hdr.ElemCount);
-                      }
-                      else
-                      {
-                          int elementSize = (hdr.TotalSize / hdr.ElemCount);
-                          cc_error("!Array index out of bounds (index: %d, bounds: 0..%d)", reg1.IValue / elementSize, hdr.ElemCount - 1);
-                      }
-                      return -1;
-              }
-              break;
-          }
-
-          // 64 bit: Handles are always 32 bit values. They are not C pointer.
-
-      case SCMD_MEMREADPTR:
-      {
-          auto &reg1 = registers[codeOp.Arg1i()];
-          int32_t handle = registers[SREG_MAR].ReadInt32();
-          // FIXME: make pool return a ready RuntimeScriptValue with these set?
-          // or another struct, which may be assigned to RSV
-          void *object;
-          ICCDynamicObject *manager;
-          ScriptValueType obj_type = ccGetObjectAddressAndManagerFromHandle(handle, object, manager);
-          reg1.SetDynamicObject(obj_type, object, manager);
-          ASSERT_CC_ERROR();
-          break;
-      }
-      case SCMD_MEMWRITEPTR:
-      {
-          const auto &reg1 = registers[codeOp.Arg1i()];
-          int32_t handle = registers[SREG_MAR].ReadInt32();
-          const char *address;
-
-          switch (reg1.Type)
-          {
-          case kScValStaticArray:
-              CC_ERROR_IF_RETCODE(!reg1.StcArr->GetDynamicManager(), "internal error: MEMWRITEPTR argument is not a dynamic object");
-              address = reg1.StcArr->GetElementPtr(reg1.Ptr, reg1.IValue);
-              break;
-          case kScValDynamicObject:
-          case kScValPluginObject:
-              address = reg1.Ptr;
-              break;
-          case kScValPluginArg:
-              // FIXME: plugin API is currently strictly 32-bit, so this may break on 64-bit systems
-              address = Int32ToPtr<char>(reg1.IValue);
-              break;
-          default:
-              // There's one possible case when the reg1 is 0, which means writing nullptr
-              CC_ERROR_IF_RETCODE(!reg1.IsNull(), "internal error: MEMWRITEPTR argument is not a dynamic object");
-              address = nullptr;
-              break;
-          }
-
-          int32_t newHandle = ccGetObjectHandleFromAddress(address);
-          if (newHandle == -1)
-              return -1;
-
-          if (handle != newHandle) {
-              ccReleaseObjectReference(handle);
-              ccAddObjectReference(newHandle);
-          }
-          // Assign always, avoid leaving undefined value
-          registers[SREG_MAR].WriteInt32(newHandle);
-          break;
-      }
-      case SCMD_MEMINITPTR:
-      { 
-          char *address;
-          const auto &reg1 = registers[codeOp.Arg1i()];
-
-          switch (reg1.Type)
-          {
-          case kScValStaticArray:
-              CC_ERROR_IF_RETCODE(!reg1.StcArr->GetDynamicManager(), "internal error: SCMD_MEMINITPTR argument is not a dynamic object");
-              address = (char*)reg1.StcArr->GetElementPtr(reg1.Ptr, reg1.IValue);
-              break;
-          case kScValDynamicObject:
-          case kScValPluginObject:
-              address = reg1.Ptr;
-              break;
-          case kScValPluginArg:
-              // FIXME: plugin API is currently strictly 32-bit, so this may break on 64-bit systems
-              address = Int32ToPtr<char>(reg1.IValue);
-              break;
-          default:
-              // There's one possible case when the reg1 is 0, which means writing nullptr
-              CC_ERROR_IF_RETCODE(!reg1.IsNull(), "internal error: SCMD_MEMINITPTR argument is not a dynamic object");
-              address = nullptr;
-              break;
-          }
-
-          // like memwriteptr, but doesn't attempt to free the old one
-          int32_t newHandle = ccGetObjectHandleFromAddress(address);
-          if (newHandle == -1)
-              return -1;
-
-          ccAddObjectReference(newHandle);
-          registers[SREG_MAR].WriteInt32(newHandle);
-          break;
-                            }
-      case SCMD_MEMZEROPTR: {
-          int32_t handle = registers[SREG_MAR].ReadInt32();
-          ccReleaseObjectReference(handle);
-          registers[SREG_MAR].WriteInt32(0);
-          break;
-                            }
-      case SCMD_MEMZEROPTRND: {
-          int32_t handle = registers[SREG_MAR].ReadInt32();
-
-          // don't do the Dispose check for the object being returned -- this is
-          // for returning a String (or other pointer) from a custom function.
-          // Note: we might be freeing a dynamic array which contains the DisableDispose
-          // object, that will be handled inside the recursive call to SubRef.
-          // CHECKME!! what type of data may reg1 point to?
-          pool.disableDisposeForObject = (const char*)registers[SREG_AX].Ptr;
-          ccReleaseObjectReference(handle);
-          pool.disableDisposeForObject = nullptr;
-          registers[SREG_MAR].WriteInt32(0);
-          break;
-                              }
-      case SCMD_CHECKNULL:
-          if (registers[SREG_MAR].IsNull()) {
-              cc_error("!Null pointer referenced");
-              return -1;
-          }
-          break;
-      case SCMD_CHECKNULLREG:
-      {
-          const auto &reg1 = registers[codeOp.Arg1i()];
-          if (reg1.IsNull()) {
-              cc_error("!Null string referenced");
-              return -1;
-          }
-          break;
-      }
-      case SCMD_NUMFUNCARGS:
-      {
-          const auto arg_lit = codeOp.Arg1i();
-          num_args_to_func = arg_lit;
-          break;
-      }
-      case SCMD_CALLAS:
-      {
-          PUSH_CALL_STACK;
-
-          // Call to a function in another script
-          const auto &reg1 = registers[codeOp.Arg1i()];
-
-          // If there are nested CALLAS calls, the stack might
-          // contain 2 calls worth of parameters, so only
-          // push args for this call
-          if (num_args_to_func < 0)
-          {
-              num_args_to_func = func_callstack.Count;
-          }
-          ASSERT_STACK_SPACE_VALS(num_args_to_func + 1 /* return address */);
-          for (const RuntimeScriptValue *prval = func_callstack.GetHead() + num_args_to_func;
-               prval > func_callstack.GetHead(); --prval)
-          {
-              PushValueToStack(*prval);
-          }
-
-          const RuntimeScriptValue oldstack = registers[SREG_SP];
-          const char *oldstackdata = stackdata_ptr;
-          // Push placeholder for the return value (it will be popped before ret)
-          PushValueToStack(RuntimeScriptValue().SetInt32(0));
-
-          int oldpc = pc;
-          ccInstance *wasRunning = runningInst;
-
-          // extract the instance ID
-          int32_t instId = codeOp.Instruction.InstanceId;
-          // determine the offset into the code of the instance we want
-          runningInst = loadedInstances[instId];
-          intptr_t callAddr = reg1.Ptr - (char*)&runningInst->code[0];
-          if (callAddr % sizeof(intptr_t) != 0) {
-              cc_error("call address not aligned");
-              return -1;
-          }
-          callAddr /= sizeof(intptr_t); // size of ccScript::code elements
-
-          if (Run((int32_t)callAddr))
-              return -1;
-
-          runningInst = wasRunning;
-
-          ASSERT_STACK_UNWINDED(oldstack, oldstackdata);
-
-          next_call_needs_object = 0;
-
-          pc = oldpc;
-          was_just_callas = func_callstack.Count;
-          num_args_to_func = -1;
-          POP_CALL_STACK;
-          break;
-                       }
-      case SCMD_CALLEXT: {
-          // Call to a real 'C' code function
-          const auto &reg1 = registers[codeOp.Arg1i()];
-
-          was_just_callas = -1;
-          if (num_args_to_func < 0)
-          {
-            num_args_to_func = func_callstack.Count;
-          }
-
-          // Convert pointer arguments to simple types
-          for (RuntimeScriptValue *prval = func_callstack.GetHead() + num_args_to_func;
-              prval > func_callstack.GetHead(); --prval)
-          {
-              prval->DirectPtr();
-          }
-
-          RuntimeScriptValue return_value;
-
-          if (reg1.Type == kScValPluginFunction)
-          {
-              GlobalReturnValue.Invalidate();
-              int32_t int_ret_val;
-              if (next_call_needs_object)
-              {
-                  RuntimeScriptValue obj_rval = registers[SREG_OP];
-                  obj_rval.DirectPtrObj();
-                  int_ret_val = call_function((intptr_t)reg1.Ptr, &obj_rval, num_args_to_func, func_callstack.GetHead() + 1);
-              }
-              else
-              {
-                  int_ret_val = call_function((intptr_t)reg1.Ptr, nullptr, num_args_to_func, func_callstack.GetHead() + 1);
-              }
-
-              if (GlobalReturnValue.IsValid())
-              {
-                  return_value = GlobalReturnValue;
-              }
-              else
-              {
-                  return_value.SetPluginArgument(int_ret_val);
-              }
-          }
-          else if (next_call_needs_object)
-          {
-            // member function call
-            if (reg1.Type == kScValObjectFunction)
-=======
             break;
         }
         case SCMD_MULREG:
@@ -1476,7 +858,6 @@
             auto       &reg1 = registers[codeOp.Arg1i()];
             const auto &reg2 = registers[codeOp.Arg2i()];
             if (reg2.IValue == 0)
->>>>>>> 926c75b6
             {
                 cc_error("!Integer divide by zero");
                 return -1;
@@ -1748,15 +1129,14 @@
             if ((reg1.IValue < 0) ||
                 (static_cast<uint32_t>(reg1.IValue) >= hdr.TotalSize))
             {
-                int elem_count = hdr.ElemCount & (~ARRAY_MANAGED_TYPE_FLAG);
-                if (elem_count <= 0)
+                if (hdr.ElemCount <= 0)
                 {
-                    cc_error("!Array has an invalid size (%d) and cannot be accessed", elem_count);
+                    cc_error("!Array has an invalid size (%d) and cannot be accessed", hdr.ElemCount);
                 }
                 else
                 {
-                    int elementSize = (hdr.TotalSize / elem_count);
-                    cc_error("!Array index out of bounds (index: %d, bounds: 0..%d)", reg1.IValue / elementSize, elem_count - 1);
+                    int elementSize = (hdr.TotalSize / hdr.ElemCount);
+                    cc_error("!Array index out of bounds (index: %d, bounds: 0..%d)", reg1.IValue / elementSize, hdr.ElemCount - 1);
                 }
                 return -1;
             }
@@ -1811,6 +1191,8 @@
                 ccReleaseObjectReference(handle);
                 ccAddObjectReference(newHandle);
             }
+          // Assign always, avoid leaving undefined value
+          registers[SREG_MAR].WriteInt32(newHandle);
             // Assign always, avoid leaving undefined value
             registers[SREG_MAR].WriteInt32(newHandle);
             break;
@@ -2022,265 +1404,6 @@
             {
                 cc_error("invalid pointer type for function call: %d", reg1.Type);
             }
-<<<<<<< HEAD
-          }
-          else if (reg1.Type == kScValStaticFunction)
-          {
-            return_value = reg1.SPfn(func_callstack.GetHead() + 1, num_args_to_func);
-          }
-          else if (reg1.Type == kScValObjectFunction)
-          {
-            cc_error("unexpected object function pointer on SCMD_CALLEXT");
-          }
-          else
-          {
-            cc_error("invalid pointer type for function call: %d", reg1.Type);
-          }
-
-          if (cc_has_error())
-          {
-            return -1;
-          }
-
-          registers[SREG_AX] = return_value;
-          next_call_needs_object = 0;
-          num_args_to_func = -1;
-          break;
-                         }
-      case SCMD_PUSHREAL:
-      {
-          const auto &reg1 = registers[codeOp.Arg1i()];
-          PushToFuncCallStack(func_callstack, reg1);
-          break;
-      }
-      case SCMD_SUBREALSTACK:
-      {
-          const auto arg_lit = codeOp.Arg1i();
-          PopFromFuncCallStack(func_callstack, arg_lit);
-          if (was_just_callas >= 0)
-          {
-              ASSERT_STACK_SIZE(arg_lit);
-              PopValuesFromStack(arg_lit);
-              was_just_callas = -1;
-          }
-          break;
-      }
-      case SCMD_CALLOBJ:
-      {
-          // set the OP register
-          const auto &reg1 = registers[codeOp.Arg1i()];
-          if (reg1.IsNull()) {
-              cc_error("!Null pointer referenced");
-              return -1;
-          }
-          switch (reg1.Type)
-          {
-          // This might be a static object, passed to the user-defined extender function
-          case kScValStaticObject:
-          case kScValDynamicObject:
-          case kScValPluginObject:
-          case kScValPluginArg:
-          // This might be an object of USER-DEFINED type, calling its MEMBER-FUNCTION.
-          // Note, that this is the only case known when such object is written into reg[SREG_OP];
-          // in any other case that would count as error. 
-          case kScValGlobalVar:
-          case kScValStackPtr:
-              registers[SREG_OP] = reg1;
-              break;
-          case kScValStaticArray:
-              if (reg1.StcArr->GetDynamicManager())
-              {
-                  registers[SREG_OP].SetDynamicObject(
-                      (char*)reg1.StcArr->GetElementPtr(reg1.Ptr, reg1.IValue),
-                      reg1.StcArr->GetDynamicManager());
-                  break;
-              }
-              // fall-through intended
-          default:
-              cc_error("internal error: SCMD_CALLOBJ argument is not an object of built-in or user-defined type");
-              return -1;
-          }
-          next_call_needs_object = 1;
-          break;
-      }
-      case SCMD_SHIFTLEFT:
-      {
-          auto       &reg1 = registers[codeOp.Arg1i()];
-          const auto &reg2 = registers[codeOp.Arg2i()];
-          reg1.SetInt32(reg1.IValue << reg2.IValue);
-          break;
-      }
-      case SCMD_SHIFTRIGHT:
-      {
-          auto       &reg1 = registers[codeOp.Arg1i()];
-          const auto &reg2 = registers[codeOp.Arg2i()];
-          reg1.SetInt32(reg1.IValue >> reg2.IValue);
-          break;
-      }
-      case SCMD_THISBASE:
-      {
-          const auto arg_lit = codeOp.Arg1i();
-          thisbase[curnest] = arg_lit;
-          break;
-      }
-      case SCMD_NEWARRAY:
-          {
-              auto &reg1 = registers[codeOp.Arg1i()];
-              const int arg_elnum = reg1.IValue;
-              const uint32_t arg_elsize = static_cast<uint32_t>(codeOp.Arg2i());
-              const bool arg_managed = codeOp.Arg3().GetAsBool();
-              if (arg_elnum < 1)
-              {
-                  cc_error("invalid size for dynamic array; requested: %d, range: 1..%d", arg_elnum, INT32_MAX);
-                  return -1;
-              }
-              DynObjectRef ref = globalDynamicArray.CreateOld(static_cast<uint32_t>(arg_elnum), arg_elsize, arg_managed);
-              reg1.SetDynamicObject(ref.second, &globalDynamicArray);
-              break;
-          }
-      case SCMD_NEWARRAY2:
-          {
-              auto &reg1 = registers[codeOp.Arg1i()];
-              const int arg_elnum = reg1.IValue;
-              const uint32_t arg_typeid = static_cast<uint32_t>(codeOp.Arg2i());
-              const uint32_t arg_elsize = static_cast<uint32_t>(codeOp.Arg3i());
-              if (arg_elnum < 1)
-              {
-                  cc_error("invalid size for dynamic array; requested: %d, range: 1..%d", arg_elnum, INT32_MAX);
-                  return -1;
-              }
-              // TODO: this likely may be optimized by doing a fixup,
-              // which would replace a local typeid with a global one once the script is loaded;
-              // but we need to implement such fixup in a compiler first.
-              assert(ccInstance::_rtti && !ccInstance::_rtti->IsEmpty());
-              const uint32_t global_tid = runningInst->_typeidLocal2Global[arg_typeid];
-              DynObjectRef ref = globalDynamicArray.CreateNew(global_tid, static_cast<uint32_t>(arg_elnum), arg_elsize);
-              reg1.SetDynamicObject(ref.second, &globalDynamicArray);
-              break;
-          }
-      case SCMD_NEWUSEROBJECT:
-          {
-              auto &reg1 = registers[codeOp.Arg1i()];
-              const uint32_t arg_size = static_cast<uint32_t>(codeOp.Arg2i());
-              if (arg_size > INT32_MAX)
-              {
-                  cc_error("Invalid size for user object; requested: %u, range: 0..%d", arg_size, INT32_MAX);
-                  return -1;
-              }
-              ScriptUserObject *suo = ScriptUserObject::CreateManaged(RTTI::NoType, arg_size);
-              reg1.SetDynamicObject(suo, suo);
-              break;
-          }
-      case SCMD_NEWUSEROBJECT2:
-          {
-              auto &reg1 = registers[codeOp.Arg1i()];
-              const uint32_t arg_typeid = codeOp.Arg2i();
-              const uint32_t arg_size = codeOp.Arg3i();
-              if (arg_size > INT32_MAX)
-              {
-                  cc_error("Invalid size for user object; requested: %u, range: 0..%d", arg_size, INT32_MAX);
-                  return -1;
-              }
-              // TODO: this likely may be optimized by doing a fixup,
-              // which would replace a local typeid with a global one once the script is loaded;
-              // but we need to implement such fixup in a compiler first.
-              assert(ccInstance::_rtti && !ccInstance::_rtti->IsEmpty());
-              const uint32_t global_tid = runningInst->_typeidLocal2Global[arg_typeid];
-              ScriptUserObject *suo = ScriptUserObject::CreateManaged(global_tid, arg_size);
-              reg1.SetDynamicObject(suo, suo);
-              break;
-          }
-      case SCMD_FADD:
-      {
-          auto &reg1 = registers[codeOp.Arg1i()];
-          const auto arg_lit = codeOp.Arg2i();
-          reg1.SetFloat(reg1.FValue + arg_lit); // arg2 was used as int here originally
-          break;
-      }
-      case SCMD_FSUB:
-      {
-          auto &reg1 = registers[codeOp.Arg1i()];
-          const auto arg_lit = codeOp.Arg2i();
-          reg1.SetFloat(reg1.FValue - arg_lit); // arg2 was used as int here originally
-          break;
-      }
-      case SCMD_FMULREG:
-      {
-          auto       &reg1 = registers[codeOp.Arg1i()];
-          const auto &reg2 = registers[codeOp.Arg2i()];
-          reg1.SetFloat(reg1.FValue * reg2.FValue);
-          break;
-      }
-      case SCMD_FDIVREG:
-      {
-          auto       &reg1 = registers[codeOp.Arg1i()];
-          const auto &reg2 = registers[codeOp.Arg2i()];
-          if (reg2.FValue == 0.0) {
-              cc_error("!Floating point divide by zero");
-              return -1;
-          }
-          reg1.SetFloat(reg1.FValue / reg2.FValue);
-          break;
-      }
-      case SCMD_FADDREG:
-      {
-          auto       &reg1 = registers[codeOp.Arg1i()];
-          const auto &reg2 = registers[codeOp.Arg2i()];
-          reg1.SetFloat(reg1.FValue + reg2.FValue);
-          break;
-      }
-      case SCMD_FSUBREG:
-      {
-          auto       &reg1 = registers[codeOp.Arg1i()];
-          const auto &reg2 = registers[codeOp.Arg2i()];
-          reg1.SetFloat(reg1.FValue - reg2.FValue);
-          break;
-      }
-      case SCMD_FGREATER:
-      {
-          auto       &reg1 = registers[codeOp.Arg1i()];
-          const auto &reg2 = registers[codeOp.Arg2i()];
-          reg1.SetFloatAsBool(reg1.FValue > reg2.FValue);
-          break;
-      }
-      case SCMD_FLESSTHAN:
-      {
-          auto       &reg1 = registers[codeOp.Arg1i()];
-          const auto &reg2 = registers[codeOp.Arg2i()];
-          reg1.SetFloatAsBool(reg1.FValue < reg2.FValue);
-          break;
-      }
-      case SCMD_FGTE:
-      {
-          auto       &reg1 = registers[codeOp.Arg1i()];
-          const auto &reg2 = registers[codeOp.Arg2i()];
-          reg1.SetFloatAsBool(reg1.FValue >= reg2.FValue);
-          break;
-      }
-      case SCMD_FLTE:
-      {
-          auto       &reg1 = registers[codeOp.Arg1i()];
-          const auto &reg2 = registers[codeOp.Arg2i()];
-          reg1.SetFloatAsBool(reg1.FValue <= reg2.FValue);
-          break;
-      }
-      case SCMD_ZEROMEMORY:
-      {
-          const auto arg_size = codeOp.Arg1i();
-          // Check if we are zeroing at stack tail
-          if (registers[SREG_MAR] == registers[SREG_SP]) {
-              // creating a local variable -- check the stack to ensure no mem overrun
-              ASSERT_STACK_SPACE_BYTES(arg_size);
-              // NOTE: according to compiler's logic, this is always followed
-              // by SCMD_ADD, and that is where the data is "allocated", here we
-              // just clean the place.
-              memset(stackdata_ptr, 0, arg_size);
-          }
-          else
-          {
-            cc_error("internal error: stack tail address expected on SCMD_ZEROMEMORY instruction, reg[MAR] type is %d",
-				registers[SREG_MAR].Type);
-=======
 
             if (cc_has_error())
             {
@@ -2372,28 +1495,67 @@
         case SCMD_NEWARRAY:
         {
             auto &reg1 = registers[codeOp.Arg1i()];
-            const auto arg_elsize = codeOp.Arg2i();
-            const auto arg_managed = codeOp.Arg3().GetAsBool();
-            int numElements = reg1.IValue;
-            if (numElements < 1)
-            {
-                cc_error("invalid size for dynamic array; requested: %d, range: 1..%d", numElements, INT32_MAX);
-                return -1;
-            }
-            DynObjectRef ref = globalDynamicArray.Create(numElements, arg_elsize, arg_managed);
+            const int arg_elnum = reg1.IValue;
+            const uint32_t arg_elsize = static_cast<uint32_t>(codeOp.Arg2i());
+            const bool arg_managed = codeOp.Arg3().GetAsBool();
+            if (arg_elnum < 1)
+            {
+                cc_error("invalid size for dynamic array; requested: %d, range: 1..%d", arg_elnum, INT32_MAX);
+                return -1;
+            }
+            DynObjectRef ref = globalDynamicArray.CreateOld(static_cast<uint32_t>(arg_elnum), arg_elsize, arg_managed);
             reg1.SetDynamicObject(ref.second, &globalDynamicArray);
             break;
         }
+        case SCMD_NEWARRAY2:
+        {
+            auto &reg1 = registers[codeOp.Arg1i()];
+            const int arg_elnum = reg1.IValue;
+            const uint32_t arg_typeid = static_cast<uint32_t>(codeOp.Arg2i());
+            const uint32_t arg_elsize = static_cast<uint32_t>(codeOp.Arg3i());
+            if (arg_elnum < 1)
+            {
+                cc_error("invalid size for dynamic array; requested: %d, range: 1..%d", arg_elnum, INT32_MAX);
+                return -1;
+            }
+            // TODO: this likely may be optimized by doing a fixup,
+            // which would replace a local typeid with a global one once the script is loaded;
+            // but we need to implement such fixup in a compiler first.
+            assert(ccInstance::_rtti && !ccInstance::_rtti->IsEmpty());
+            const uint32_t global_tid = runningInst->_typeidLocal2Global[arg_typeid];
+            DynObjectRef ref = globalDynamicArray.CreateNew(global_tid, static_cast<uint32_t>(arg_elnum), arg_elsize);
+            reg1.SetDynamicObject(ref.second, &globalDynamicArray);
+            break;
+        }
         case SCMD_NEWUSEROBJECT:
         {
             auto &reg1 = registers[codeOp.Arg1i()];
-            const auto arg_size = codeOp.Arg2i();
-            if (arg_size < 0)
-            {
-                cc_error("Invalid size for user object; requested: %d (or %d), range: 0..%d", arg_size, arg_size, INT_MAX);
-                return -1;
-            }
-            ScriptUserObject *suo = ScriptUserObject::CreateManaged(arg_size);
+            const uint32_t arg_size = static_cast<uint32_t>(codeOp.Arg2i());
+            if (arg_size > INT32_MAX)
+            {
+                cc_error("Invalid size for user object; requested: %u, range: 0..%d", arg_size, INT32_MAX);
+                return -1;
+            }
+            ScriptUserObject *suo = ScriptUserObject::CreateManaged(RTTI::NoType, arg_size);
+            reg1.SetDynamicObject(suo, suo);
+            break;
+        }
+        case SCMD_NEWUSEROBJECT2:
+        {
+            auto &reg1 = registers[codeOp.Arg1i()];
+            const uint32_t arg_typeid = codeOp.Arg2i();
+            const uint32_t arg_size = codeOp.Arg3i();
+            if (arg_size > INT32_MAX)
+            {
+                cc_error("Invalid size for user object; requested: %u, range: 0..%d", arg_size, INT32_MAX);
+                return -1;
+            }
+            // TODO: this likely may be optimized by doing a fixup,
+            // which would replace a local typeid with a global one once the script is loaded;
+            // but we need to implement such fixup in a compiler first.
+            assert(ccInstance::_rtti && !ccInstance::_rtti->IsEmpty());
+            const uint32_t global_tid = runningInst->_typeidLocal2Global[arg_typeid];
+            ScriptUserObject *suo = ScriptUserObject::CreateManaged(global_tid, arg_size);
             reg1.SetDynamicObject(suo, suo);
             break;
         }
@@ -2552,7 +1714,6 @@
             break;
         default:
             cc_error("instruction %d is not implemented", codeOp.Instruction.Code);
->>>>>>> 926c75b6
             return -1;
         }
         /* End perform operation */
