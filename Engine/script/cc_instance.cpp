//=============================================================================
//
// Adventure Game Studio (AGS)
//
// Copyright (C) 1999-2011 Chris Jones and 2011-20xx others
// The full list of copyright holders can be found in the Copyright.txt
// file, which is part of this source code distribution.
//
// The AGS source code is provided under the Artistic License 2.0.
// A copy of this license can be found in the file License.txt and at
// http://www.opensource.org/licenses/artistic-license-2.0.php
//
//=============================================================================

#include <stdio.h>
#include <string.h>
#include "util/wgt2allg.h" // few allegro-specific types
#include "ac/common.h"
#include "ac/event.h"
#include "ac/mouse.h"
#include "ac/roomstruct.h"
#include "ac/dynobj/cc_dynamicarray.h"
#include "ac/dynobj/managedobjectpool.h"
#include "script/cc_error.h"
#include "script/cc_instance.h"
#include "debug/debug_log.h"
#include "script/cc_options.h"
#include "script/executingscript.h"
#include "script/script.h"
#include "script/script_runtime.h"
#include "script/systemimports.h"
#include "util/bbop.h"
#include "util/datastream.h"
#include "util/misc.h"
#include "util/textstreamwriter.h"
#include "ac/dynobj/scriptstring.h"
#include "ac/statobj/agsstaticobject.h"
#include "ac/statobj/staticarray.h"
#include "util/string_utils.h" // linux strnicmp definition

using AGS::Common::DataStream;
using AGS::Common::TextStreamWriter;

extern ccInstance *loadedInstances[MAX_LOADED_INSTANCES]; // in script/script_runtime
extern int gameHasBeenRestored; // in ac/game
extern ExecutingScript*curscript; // in script/script
extern int guis_need_update; // in gui/guimain
extern int displayed_room; // in ac/game
extern roomstruct thisroom; // ac/game
extern int maxWhileLoops;
extern new_line_hook_type new_line_hook;

extern ScriptString myScriptStringImpl;

enum ScriptOpArgIsReg
{
    kScOpNoArgIsReg     = 0,
    kScOpArg1IsReg      = 0x0001,
    kScOpArg2IsReg      = 0x0002,
    kScOpArg3IsReg      = 0x0004,
    kScOpOneArgIsReg    = kScOpArg1IsReg,
    kScOpTwoArgsAreReg  = kScOpArg1IsReg | kScOpArg2IsReg,
    kScOpTreeArgsAreReg = kScOpArg1IsReg | kScOpArg2IsReg | kScOpArg3IsReg
};

struct ScriptCommandInfo
{
    ScriptCommandInfo(int32_t code, const char *cmdname, int arg_count, ScriptOpArgIsReg arg_is_reg)
    {
        Code        = code;
        CmdName     = cmdname;
        ArgCount    = arg_count;
        ArgIsReg[0] = (arg_is_reg & kScOpArg1IsReg) != 0;
        ArgIsReg[1] = (arg_is_reg & kScOpArg2IsReg) != 0;
        ArgIsReg[2] = (arg_is_reg & kScOpArg3IsReg) != 0;
    }

    int32_t             Code;
    const char          *CmdName;
    int                 ArgCount;
    bool                ArgIsReg[3];
};

const ScriptCommandInfo sccmd_info[CC_NUM_SCCMDS] =
{
    ScriptCommandInfo( 0                    , "NULL"              , 0, kScOpNoArgIsReg ),
    ScriptCommandInfo( SCMD_ADD             , "add"               , 2, kScOpOneArgIsReg ),
    ScriptCommandInfo( SCMD_SUB             , "sub"               , 2, kScOpOneArgIsReg ),
    ScriptCommandInfo( SCMD_REGTOREG        , "mov"               , 2, kScOpTwoArgsAreReg ),
    ScriptCommandInfo( SCMD_WRITELIT        , "memwritelit"       , 2, kScOpNoArgIsReg ),
    ScriptCommandInfo( SCMD_RET             , "ret"               , 0, kScOpNoArgIsReg ),
    ScriptCommandInfo( SCMD_LITTOREG        , "mov"               , 2, kScOpOneArgIsReg ),
    ScriptCommandInfo( SCMD_MEMREAD         , "memread"           , 1, kScOpOneArgIsReg ),
    ScriptCommandInfo( SCMD_MEMWRITE        , "memwrite"          , 1, kScOpOneArgIsReg ),
    ScriptCommandInfo( SCMD_MULREG          , "mul"               , 2, kScOpTwoArgsAreReg ),
    ScriptCommandInfo( SCMD_DIVREG          , "div"               , 2, kScOpTwoArgsAreReg ),
    ScriptCommandInfo( SCMD_ADDREG          , "add"               , 2, kScOpTwoArgsAreReg ),
    ScriptCommandInfo( SCMD_SUBREG          , "sub"               , 2, kScOpTwoArgsAreReg ),
    ScriptCommandInfo( SCMD_BITAND          , "bit_and"           , 2, kScOpTwoArgsAreReg ),
    ScriptCommandInfo( SCMD_BITOR           , "bit_or"            , 2, kScOpTwoArgsAreReg ),
    ScriptCommandInfo( SCMD_ISEQUAL         , "cmp"               , 2, kScOpTwoArgsAreReg ),
    ScriptCommandInfo( SCMD_NOTEQUAL        , "ncmp"              , 2, kScOpTwoArgsAreReg ),
    ScriptCommandInfo( SCMD_GREATER         , "gt"                , 2, kScOpTwoArgsAreReg ),
    ScriptCommandInfo( SCMD_LESSTHAN        , "lt"                , 2, kScOpTwoArgsAreReg ),
    ScriptCommandInfo( SCMD_GTE             , "gte"               , 2, kScOpTwoArgsAreReg ),
    ScriptCommandInfo( SCMD_LTE             , "lte"               , 2, kScOpTwoArgsAreReg ),
    ScriptCommandInfo( SCMD_AND             , "and"               , 2, kScOpTwoArgsAreReg ),
    ScriptCommandInfo( SCMD_OR              , "or"                , 2, kScOpTwoArgsAreReg ),
    ScriptCommandInfo( SCMD_CALL            , "call"              , 1, kScOpOneArgIsReg ),
    ScriptCommandInfo( SCMD_MEMREADB        , "memread.b"         , 1, kScOpOneArgIsReg ),
    ScriptCommandInfo( SCMD_MEMREADW        , "memread.w"         , 1, kScOpOneArgIsReg ),
    ScriptCommandInfo( SCMD_MEMWRITEB       , "memwrite.b"        , 1, kScOpOneArgIsReg ),
    ScriptCommandInfo( SCMD_MEMWRITEW       , "memwrite.w"        , 1, kScOpOneArgIsReg ),
    ScriptCommandInfo( SCMD_JZ              , "jz"                , 1, kScOpNoArgIsReg ),
    ScriptCommandInfo( SCMD_PUSHREG         , "push"              , 1, kScOpOneArgIsReg ),
    ScriptCommandInfo( SCMD_POPREG          , "pop"               , 1, kScOpOneArgIsReg ),
    ScriptCommandInfo( SCMD_JMP             , "jmp"               , 1, kScOpNoArgIsReg ),
    ScriptCommandInfo( SCMD_MUL             , "mul"               , 2, kScOpOneArgIsReg ),
    ScriptCommandInfo( SCMD_CALLEXT         , "farcall"           , 1, kScOpOneArgIsReg ),
    ScriptCommandInfo( SCMD_PUSHREAL        , "farpush"           , 1, kScOpOneArgIsReg ),
    ScriptCommandInfo( SCMD_SUBREALSTACK    , "farsubsp"          , 1, kScOpNoArgIsReg ),
    ScriptCommandInfo( SCMD_LINENUM         , "sourceline"        , 1, kScOpNoArgIsReg ),
    ScriptCommandInfo( SCMD_CALLAS          , "callscr"           , 1, kScOpOneArgIsReg ),
    ScriptCommandInfo( SCMD_THISBASE        , "thisaddr"          , 1, kScOpNoArgIsReg ),
    ScriptCommandInfo( SCMD_NUMFUNCARGS     , "setfuncargs"       , 1, kScOpNoArgIsReg ),
    ScriptCommandInfo( SCMD_MODREG          , "mod"               , 2, kScOpTwoArgsAreReg ),
    ScriptCommandInfo( SCMD_XORREG          , "xor"               , 2, kScOpTwoArgsAreReg ),
    ScriptCommandInfo( SCMD_NOTREG          , "not"               , 1, kScOpOneArgIsReg ),
    ScriptCommandInfo( SCMD_SHIFTLEFT       , "shl"               , 2, kScOpTwoArgsAreReg ),
    ScriptCommandInfo( SCMD_SHIFTRIGHT      , "shr"               , 2, kScOpTwoArgsAreReg ),
    ScriptCommandInfo( SCMD_CALLOBJ         , "callobj"           , 1, kScOpOneArgIsReg ),
    ScriptCommandInfo( SCMD_CHECKBOUNDS     , "checkbounds"       , 2, kScOpOneArgIsReg ),
    ScriptCommandInfo( SCMD_MEMWRITEPTR     , "memwrite.ptr"      , 1, kScOpOneArgIsReg ),
    ScriptCommandInfo( SCMD_MEMREADPTR      , "memread.ptr"       , 1, kScOpOneArgIsReg ),
    ScriptCommandInfo( SCMD_MEMZEROPTR      , "memwrite.ptr.0"    , 0, kScOpNoArgIsReg ),
    ScriptCommandInfo( SCMD_MEMINITPTR      , "meminit.ptr"       , 1, kScOpOneArgIsReg ),
    ScriptCommandInfo( SCMD_LOADSPOFFS      , "load.sp.offs"      , 1, kScOpNoArgIsReg ),
    ScriptCommandInfo( SCMD_CHECKNULL       , "checknull.ptr"     , 0, kScOpNoArgIsReg ),
    ScriptCommandInfo( SCMD_FADD            , "f.add"             , 2, kScOpOneArgIsReg ),
    ScriptCommandInfo( SCMD_FSUB            , "f.sub"             , 2, kScOpOneArgIsReg ),
    ScriptCommandInfo( SCMD_FMULREG         , "f.mul"             , 2, kScOpTwoArgsAreReg ),
    ScriptCommandInfo( SCMD_FDIVREG         , "f.div"             , 2, kScOpTwoArgsAreReg ),
    ScriptCommandInfo( SCMD_FADDREG         , "f.add"             , 2, kScOpTwoArgsAreReg ),
    ScriptCommandInfo( SCMD_FSUBREG         , "f.sub"             , 2, kScOpTwoArgsAreReg ),
    ScriptCommandInfo( SCMD_FGREATER        , "f.gt"              , 2, kScOpTwoArgsAreReg ),
    ScriptCommandInfo( SCMD_FLESSTHAN       , "f.lt"              , 2, kScOpTwoArgsAreReg ),
    ScriptCommandInfo( SCMD_FGTE            , "f.gte"             , 2, kScOpTwoArgsAreReg ),
    ScriptCommandInfo( SCMD_FLTE            , "f.lte"             , 2, kScOpTwoArgsAreReg ),
    ScriptCommandInfo( SCMD_ZEROMEMORY      , "zeromem"           , 1, kScOpNoArgIsReg ),
    ScriptCommandInfo( SCMD_CREATESTRING    , "newstring"         , 1, kScOpOneArgIsReg ),
    ScriptCommandInfo( SCMD_STRINGSEQUAL    , "strcmp"            , 2, kScOpTwoArgsAreReg ),
    ScriptCommandInfo( SCMD_STRINGSNOTEQ    , "strnotcmp"         , 2, kScOpTwoArgsAreReg ),
    ScriptCommandInfo( SCMD_CHECKNULLREG    , "checknull"         , 1, kScOpOneArgIsReg ),
    ScriptCommandInfo( SCMD_LOOPCHECKOFF    , "loopcheckoff"      , 0, kScOpNoArgIsReg ),
    ScriptCommandInfo( SCMD_MEMZEROPTRND    , "memwrite.ptr.0.nd" , 0, kScOpNoArgIsReg ),
    ScriptCommandInfo( SCMD_JNZ             , "jnz"               , 1, kScOpNoArgIsReg ),
    ScriptCommandInfo( SCMD_DYNAMICBOUNDS   , "dynamicbounds"     , 1, kScOpOneArgIsReg ),
    ScriptCommandInfo( SCMD_NEWARRAY        , "newarray"          , 3, kScOpOneArgIsReg ),
};

const char *regnames[] = { "null", "sp", "mar", "ax", "bx", "cx", "op", "dx" };

const char *fixupnames[] = { "null", "fix_gldata", "fix_func", "fix_string", "fix_import", "fix_datadata", "fix_stack" };

ccInstance *current_instance;
// [IKM] 2012-10-21:
// NOTE: This is temporary solution (*sigh*, one of many) which allows certain
// exported functions return value as a RuntimeScriptValue object;
// Of 2012-12-20: now used only for plugin exports
RuntimeScriptValue GlobalReturnValue;

// Function call stack is used to temporarily store
// values before passing them to script function
#define MAX_FUNC_PARAMS 20
// An inverted parameter stack
struct FunctionCallStack
{
    FunctionCallStack()
    {
        Head = MAX_FUNC_PARAMS - 1;
        Count = 0;
    }

    inline RuntimeScriptValue *GetHead()
    {
        return &Entries[Head];
    }
    inline RuntimeScriptValue *GetTail()
    {
        return &Entries[Head + Count];
    }

    RuntimeScriptValue  Entries[MAX_FUNC_PARAMS + 1];
    int                 Head;
    int                 Count;
};


ccInstance *ccInstance::GetCurrentInstance()
{
    return current_instance;
}

ccInstance *ccInstance::CreateFromScript(ccScript * scri)
{
    return CreateEx(scri, NULL);
}

ccInstance *ccInstance::CreateEx(ccScript * scri, ccInstance * joined)
{
    // allocate and copy all the memory with data, code and strings across
    ccInstance *cinst = new ccInstance();
    if (!cinst->_Create(scri, joined))
    {
        delete cinst;
        return NULL;
    }

    return cinst;
}

ccInstance::ccInstance()
{
    flags               = 0;
    globalvars          = NULL;
    num_globalvars      = 0;
    num_globalvar_slots = 0;
    globaldata          = NULL;
    globaldatasize      = 0;
    code                = NULL;
    runningInst         = NULL;
    codesize            = 0;
    strings             = NULL;
    stringssize         = 0;
    exports             = NULL;
    stack               = NULL;
    num_stackentries    = 0;
    stackdata           = NULL;
    stackdatasize       = 0;
    pc                  = 0;
    line_number         = 0;
    instanceof          = NULL;
    callStackSize       = 0;
    loadedInstanceId    = 0;
    returnValue         = 0;

    code_fixups         = NULL;
}

ccInstance::~ccInstance()
{
    Free();
}

ccInstance *ccInstance::Fork()
{
    return CreateEx(instanceof, this);
}

void ccInstance::Abort()
{
    if ((this != NULL) && (pc != 0))
        flags |= INSTF_ABORTED;
}

void ccInstance::AbortAndDestroy()
{
    if (this != NULL) {
        Abort();
        flags |= INSTF_FREE;
    }
}

#define ASSERT_STACK_SPACE_AVAILABLE(N) \
    if (registers[SREG_SP].GetStackEntry() + N - &stack[0] >= CC_STACK_SIZE) \
    { \
        cc_error("stack overflow"); \
        return -1; \
    }

#define ASSERT_STACK_SIZE(N) \
    if (registers[SREG_SP].GetStackEntry() - N < &stack[0]) \
    { \
        cc_error("stack underflow"); \
        return -1; \
    }

int ccInstance::CallScriptFunction(char *funcname, int32_t numargs, RuntimeScriptValue *params)
{
    ccError = 0;
    currentline = 0;

    if (numargs > 0 && !params)
    {
        cc_error("internal error in ccInstance::CallScriptFunction");
        return -1; // TODO: correct error value
    }

    if ((numargs >= 20) || (numargs < 0)) {
        cc_error("too many arguments to function");
        return -3;
    }

    if (pc != 0) {
        cc_error("instance already being executed");
        return -4;
    }

    int32_t startat = -1;
    int k;
    char mangledName[200];
    sprintf(mangledName, "%s$", funcname);

    for (k = 0; k < instanceof->numexports; k++) {
        char *thisExportName = instanceof->exports[k];
        int match = 0;

        // check for a mangled name match
        if (strncmp(thisExportName, mangledName, strlen(mangledName)) == 0) {
            // found, compare the number of parameters
            char *numParams = thisExportName + strlen(mangledName);
            if (atoi(numParams) != numargs) {
                cc_error("wrong number of parameters to exported function '%s' (expected %d, supplied %d)", funcname, atoi(numParams), numargs);
                return -1;
            }
            match = 1;
        }
        // check for an exact match (if the script was compiled with
        // an older version)
        if ((match == 1) || (strcmp(thisExportName, funcname) == 0)) {
            int32_t etype = (instanceof->export_addr[k] >> 24L) & 0x000ff;
            if (etype != EXPORT_FUNCTION) {
                cc_error("symbol is not a function");
                return -1;
            }
            startat = (instanceof->export_addr[k] & 0x00ffffff);
            break;
        }
    }

    if (startat < 0) {
        cc_error("function '%s' not found", funcname);
        return -2;
    }

    //numargs++;                    // account for return address
    flags &= ~INSTF_ABORTED;

    // object pointer needs to start zeroed
    registers[SREG_OP].SetDynamicObject(0, NULL);

    ccInstance* currentInstanceWas = current_instance;
    registers[SREG_SP].SetStackPtr( &stack[0] );
    stackdata_ptr = stackdata;
    // NOTE: Pushing parameters to stack in reverse order
    ASSERT_STACK_SPACE_AVAILABLE(numargs + 1 /* return address */)
    for (int i = numargs - 1; i >= 0; --i)
    {
        PushValueToStack(params[i]);
    }
    PushValueToStack(RuntimeScriptValue().SetInt32(0)); // return address on stack
    if (ccError)
    {
        return -1;
    }
    runningInst = this;

    int reterr = Run(startat);
    ASSERT_STACK_SIZE(numargs);
    PopValuesFromStack(numargs);
    pc = 0;
    current_instance = currentInstanceWas;

    // NOTE that if proper multithreading is added this will need
    // to be reconsidered, since the GC could be run in the middle 
    // of a RET from a function or something where there is an 
    // object with ref count 0 that is in use
    pool.RunGarbageCollectionIfAppropriate();

    if (new_line_hook)
        new_line_hook(NULL, 0);

    if (reterr)
        return -6;

    if (flags & INSTF_ABORTED) {
        flags &= ~INSTF_ABORTED;

        if (flags & INSTF_FREE)
            Free();
        return 100;
    }

    if (registers[SREG_SP].RValue != &stack[0]) {
        cc_error("stack pointer was not zero at completion of script");
        return -5;
    }
    return ccError;
}

void ccInstance::DoRunScriptFuncCantBlock(NonBlockingScriptFunction* funcToRun, bool *hasTheFunc) {
    if (!hasTheFunc[0])
        return;

    no_blocking_functions++;
    int result;

    if (funcToRun->numParameters < 3)
    {
        result = CallScriptFunction((char*)funcToRun->functionName, funcToRun->numParameters, funcToRun->params);
    }
    else
        quit("DoRunScriptFuncCantBlock called with too many parameters");

    if (result == -2) {
        // the function doens't exist, so don't try and run it again
        hasTheFunc[0] = false;
    }
    else if ((result != 0) && (result != 100)) {
        quit_with_script_error(funcToRun->functionName);
    }
    else
    {
        funcToRun->atLeastOneImplementationExists = true;
    }
    // this might be nested, so don't disrupt blocked scripts
    ccErrorString[0] = 0;
    ccError = 0;
    no_blocking_functions--;
}

char scfunctionname[MAX_FUNCTION_NAME_LEN+1];
int ccInstance::PrepareTextScript(char**tsname) {
    ccError=0;
    if (this==NULL) return -1;
    if (GetSymbolAddress(tsname[0]).IsNull()) {
        strcpy (ccErrorString, "no such function in script");
        return -2;
    }
    if (pc!=0) {
        strcpy(ccErrorString,"script is already in execution");
        return -3;
    }
    scripts[num_scripts].init();
    scripts[num_scripts].inst = this;
    /*  char tempb[300];
    sprintf(tempb,"Creating script instance for '%s' room %d",tsname[0],displayed_room);
    write_log(tempb);*/
    if (pc != 0) {
        //    write_log("Forking instance");
        scripts[num_scripts].inst = Fork();
        if (scripts[num_scripts].inst == NULL)
            quit("unable to fork instance for secondary script");
        scripts[num_scripts].forked = 1;
    }
    curscript = &scripts[num_scripts];
    num_scripts++;
    if (num_scripts >= MAX_SCRIPT_AT_ONCE)
        quit("too many nested text script instances created");
    // in case script_run_another is the function name, take a backup
    strncpy(scfunctionname,tsname[0],MAX_FUNCTION_NAME_LEN);
    tsname[0]=&scfunctionname[0];
    update_script_mouse_coords();
    inside_script++;
    //  aborted_ip=0;
    //  abort_executor=0;
    return 0;
}

<<<<<<< HEAD
=======
#define CHECK_STACK \
    if ((registers[SREG_SP].RValue - &stack[0]) >= CC_STACK_SIZE) { \
    cc_error("stack overflow"); \
    return -1; \
    }

>>>>>>> 8f919b85
// Macros to maintain the call stack
#define PUSH_CALL_STACK \
    if (callStackSize >= MAX_CALL_STACK) { \
    cc_error("CallScriptFunction stack overflow (recursive call error?)"); \
    return -1; \
    } \
    callStackLineNumber[callStackSize] = line_number;  \
    callStackCodeInst[callStackSize] = runningInst;  \
    callStackAddr[callStackSize] = pc;  \
    callStackSize++ 

#define POP_CALL_STACK \
    if (callStackSize < 1) { \
    cc_error("CallScriptFunction stack underflow -- internal error"); \
    return -1; \
    } \
    callStackSize--;\
    line_number = callStackLineNumber[callStackSize];\
    currentline = line_number

#define MAXNEST 50  // number of recursive function calls allowed
int ccInstance::Run(int32_t curpc)
{
    pc = curpc;
    returnValue = -1;

    if ((curpc < 0) || (curpc >= runningInst->codesize)) {
        cc_error("specified code offset is not valid");
        return -1;
    }

    int32_t thisbase[MAXNEST], funcstart[MAXNEST];
    int was_just_callas = -1;
    int curnest = 0;
    int loopIterations = 0;
    int num_args_to_func = -1;
    int next_call_needs_object = 0;
    int loopIterationCheckDisabled = 0;
    thisbase[0] = 0;
    funcstart[0] = pc;
    current_instance = this;
    ccInstance *codeInst = runningInst;
    int write_debug_dump = ccGetOption(SCOPT_DEBUGRUN);
	ScriptOperation codeOp;

    FunctionCallStack func_callstack;

    while (1) {

		if (!codeInst->ReadOperation(codeOp, pc))
        {
            return -1;
        }

        // save the arguments for quick access
        RuntimeScriptValue &arg1 = codeOp.Args[0];
        RuntimeScriptValue &arg2 = codeOp.Args[1];
        RuntimeScriptValue &arg3 = codeOp.Args[2];
        RuntimeScriptValue &reg1 = 
            registers[arg1.IValue >= 0 && arg1.IValue < CC_NUM_REGISTERS ? arg1.IValue : 0];
        RuntimeScriptValue &reg2 = 
            registers[arg2.IValue >= 0 && arg2.IValue < CC_NUM_REGISTERS ? arg2.IValue : 0];

        if (write_debug_dump)
        {
            DumpInstruction(codeOp);
        }

        switch (codeOp.Instruction.Code) {
      case SCMD_LINENUM:
          line_number = arg1.IValue;
          currentline = arg1.IValue;
          if (new_line_hook)
              new_line_hook(this, currentline);
          break;
      case SCMD_ADD:
          // If the the register is SREG_SP, we are allocating new variable on the stack
          if (arg1.IValue == SREG_SP)
          {
            // Only allocate new data if current stack entry is invalid;
            // in some cases this may be advancing over value that was written by MEMWRITE*
<<<<<<< HEAD
            ASSERT_STACK_SPACE_AVAILABLE(1);
            if (reg1.GetStackEntry()->IsValid())
=======
            if (reg1.RValue->IsValid())
>>>>>>> 8f919b85
            {
              // TODO: perhaps should add a flag here to ensure this happens only after MEMWRITE-ing to stack
              registers[SREG_SP].RValue++;
            }
            else
            {
<<<<<<< HEAD
              PushDataToStack(arg2.GetInt32());
              if (ccError)
              {
                  return -1;
              }
=======
              PushDataToStack(arg2.IValue);
>>>>>>> 8f919b85
            }
          }
          else
          {
            reg1.IValue += arg2.IValue;
          }
          break;
      case SCMD_SUB:
          if (reg1.Type == kScValStackPtr)
          {
            // If this is SREG_SP, this is stack pop, which frees local variables;
            // Other than SREG_SP this may be AGS 2.x method to offset stack in SREG_MAR;
            // quote JJS:
            // // AGS 2.x games also perform relative stack access by copying SREG_SP to SREG_MAR
            // // and then subtracting from that.
            if (arg1.IValue == SREG_SP)
            {
                PopDataFromStack(arg2.IValue);
            }
            else
            {
                // This is practically LOADSPOFFS
                reg1 = GetStackPtrOffsetRw(arg2.IValue);
            }
            if (ccError)
            {
                return -1;
            }
          }
          else
          {
            reg1.IValue -= arg2.IValue;
          }
          break;
      case SCMD_REGTOREG:
          reg2 = reg1;
          break;
      case SCMD_WRITELIT:
          // Take the data address from reg[MAR] and copy there arg1 bytes from arg2 address
          //
          // NOTE: since it reads directly from arg2 (which originally was
          // long, or rather int32 due x32 build), written value may normally
          // be only up to 4 bytes large;
          // I guess that's an obsolete way to do WRITE, WRITEW and WRITEB
          switch (arg1.IValue)
          {
          case sizeof(char):
              registers[SREG_MAR].WriteByte(arg2.IValue);
              break;
          case sizeof(int16_t):
              registers[SREG_MAR].WriteInt16(arg2.IValue);
              break;
          case sizeof(int32_t):
              // We do not know if this is math integer or some pointer, etc
              registers[SREG_MAR].WriteValue(arg2);
              break;
          default:
              cc_error("unexpected data size for WRITELIT op: %d", arg1.IValue);
              break;
          }
          break;
      case SCMD_RET:
          {
          if (loopIterationCheckDisabled > 0)
              loopIterationCheckDisabled--;

          ASSERT_STACK_SIZE(1);
          RuntimeScriptValue rval = PopValueFromStack();
          curnest--;
          pc = rval.IValue;
          if (pc == 0)
          {
              returnValue = registers[SREG_AX].IValue;
              return 0;
          }
          current_instance = this;
          POP_CALL_STACK;
          continue; // continue so that the PC doesn't get overwritten
          }
      case SCMD_LITTOREG:
          reg1 = arg2;
          break;
      case SCMD_MEMREAD:
          // Take the data address from reg[MAR] and copy int32_t to reg[arg1]
          reg1 = registers[SREG_MAR].ReadValue();
          break;
      case SCMD_MEMWRITE:
          // Take the data address from reg[MAR] and copy there int32_t from reg[arg1]
          registers[SREG_MAR].WriteValue(reg1);
          break;
      case SCMD_LOADSPOFFS:
<<<<<<< HEAD
          registers[SREG_MAR] = GetStackPtrOffsetRw(arg1.GetInt32());
          if (ccError)
          {
              return -1;
          }
=======
          registers[SREG_MAR] = GetStackPtrOffsetRw(arg1.IValue);
>>>>>>> 8f919b85
          break;

          // 64 bit: Force 32 bit math
      case SCMD_MULREG:
          reg1.SetInt32(reg1.IValue * reg2.IValue);
          break;
      case SCMD_DIVREG:
          if (reg2.IValue == 0) {
              cc_error("!Integer divide by zero");
              return -1;
          } 
          reg1.SetInt32(reg1.IValue / reg2.IValue);
          break;
      case SCMD_ADDREG:
          // This may be pointer arithmetics, in which case IValue stores offset from base pointer
          reg1.IValue += reg2.IValue;
          break;
      case SCMD_SUBREG:
          // This may be pointer arithmetics, in which case IValue stores offset from base pointer
          reg1.IValue -= reg2.IValue;
          break;
      case SCMD_BITAND:
          reg1.SetInt32(reg1.IValue & reg2.IValue);
          break;
      case SCMD_BITOR:
          reg1.SetInt32(reg1.IValue | reg2.IValue);
          break;
      case SCMD_ISEQUAL:
          reg1.SetInt32AsBool(reg1 == reg2);
          break;
      case SCMD_NOTEQUAL:
          reg1.SetInt32AsBool(reg1 != reg2);
          break;
      case SCMD_GREATER:
          reg1.SetInt32AsBool(reg1.IValue > reg2.IValue);
          break;
      case SCMD_LESSTHAN:
          reg1.SetInt32AsBool(reg1.IValue < reg2.IValue);
          break;
      case SCMD_GTE:
          reg1.SetInt32AsBool(reg1.IValue >= reg2.IValue);
          break;
      case SCMD_LTE:
          reg1.SetInt32AsBool(reg1.IValue <= reg2.IValue);
          break;
      case SCMD_AND:
          reg1.SetInt32AsBool(reg1.IValue && reg2.IValue);
          break;
      case SCMD_OR:
          reg1.SetInt32AsBool(reg1.IValue || reg2.IValue);
          break;
      case SCMD_XORREG:
          reg1.SetInt32(reg1.IValue ^ reg2.IValue);
          break;
      case SCMD_MODREG:
          if (reg2.IValue == 0) {
              cc_error("!Integer divide by zero");
              return -1;
          } 
          reg1.SetInt32(reg1.IValue % reg2.IValue);
          break;
      case SCMD_NOTREG:
          reg1 = !(reg1);
          break;
      case SCMD_CALL:
          // CallScriptFunction another function within same script, just save PC
          // and continue from there
          if (curnest >= MAXNEST - 1) {
              cc_error("!call stack overflow, recursive call problem?");
              return -1;
          }

          PUSH_CALL_STACK;

          ASSERT_STACK_SPACE_AVAILABLE(1);
          PushValueToStack(RuntimeScriptValue().SetInt32(pc + sccmd_info[codeOp.Instruction.Code].ArgCount + 1));
          if (ccError)
          {
              return -1;
          }

          if (thisbase[curnest] == 0)
              pc = reg1.IValue;
          else {
              pc = funcstart[curnest];
              pc += (reg1.IValue - thisbase[curnest]);
          }

          if (next_call_needs_object)  // is this right?
              next_call_needs_object = 0;

          if (loopIterationCheckDisabled)
              loopIterationCheckDisabled++;

          curnest++;
          thisbase[curnest] = 0;
          funcstart[curnest] = pc;
          continue; // continue so that the PC doesn't get overwritten
      case SCMD_MEMREADB:
          // Take the data address from reg[MAR] and copy byte to reg[arg1]
          reg1.SetInt8(registers[SREG_MAR].ReadByte());
          break;
      case SCMD_MEMREADW:
          // Take the data address from reg[MAR] and copy int16_t to reg[arg1]
          reg1.SetInt16(registers[SREG_MAR].ReadInt16());
          break;
      case SCMD_MEMWRITEB:
          // Take the data address from reg[MAR] and copy there byte from reg[arg1]
          registers[SREG_MAR].WriteByte(reg1.IValue);
          break;
      case SCMD_MEMWRITEW:
          // Take the data address from reg[MAR] and copy there int16_t from reg[arg1]
          registers[SREG_MAR].WriteInt16(reg1.IValue);
          break;
      case SCMD_JZ:
          if (registers[SREG_AX].IsNull())
              pc += arg1.IValue;
          break;
      case SCMD_JNZ:
          if (!registers[SREG_AX].IsNull())
              pc += arg1.IValue;
          break;
      case SCMD_PUSHREG:
          // Script code analysis shows that statistically there's a moderate
          // chance (10-30% depending on game) that a PUSHREG instruction will be
          // immediately followed by POPREG.
          // This runtime fixup serves the purpose of slightly increasing
          // execution speed by skipping two stack operations.
          // Practically, this is identical to REGTOREG instruction.
          if (codeInst->code[pc + 2] == SCMD_POPREG)
          {
              registers[codeInst->code[pc + 3]] = reg1;
              pc += 2;
              break;
          }
          // Push reg[arg1] value to the stack
          ASSERT_STACK_SPACE_AVAILABLE(1);
          PushValueToStack(reg1);
          if (ccError)
          {
              return -1;
          }
          break;
      case SCMD_POPREG:
          ASSERT_STACK_SIZE(1);
          reg1 = PopValueFromStack();
          break;
      case SCMD_JMP:
          pc += arg1.IValue;

          if ((arg1.IValue < 0) && (maxWhileLoops > 0) && (loopIterationCheckDisabled == 0)) {
              // Make sure it's not stuck in a While loop
              loopIterations ++;
              if (flags & INSTF_RUNNING) {
                  loopIterations = 0;
                  flags &= ~INSTF_RUNNING;
              }
              else if (loopIterations > maxWhileLoops) {
                  cc_error("!Script appears to be hung (a while loop ran %d times). The problem may be in a calling function; check the call stack.", loopIterations);
                  return -1;
              }
          }
          break;
      case SCMD_MUL:
          reg1.IValue *= arg2.IValue;
          break;
      case SCMD_CHECKBOUNDS:
          if ((reg1.IValue < 0) ||
              (reg1.IValue >= arg2.IValue)) {
                  cc_error("!Array index out of bounds (index: %d, bounds: 0..%d)", reg1.IValue, arg2.IValue - 1);
                  return -1;
          }
          break;
      case SCMD_DYNAMICBOUNDS:
          {
              // TODO: test reg[MAR] type here;
              // That might be dynamic object, but also a non-managed dynamic array, "allocated"
              // on global or local memspace (buffer)
              int32_t upperBoundInBytes = *((int32_t *)(registers[SREG_MAR].GetPtrWithOffset() - 4));
              if ((reg1.IValue < 0) ||
                  (reg1.IValue >= upperBoundInBytes)) {
                      int32_t upperBound = *((int32_t *)(registers[SREG_MAR].GetPtrWithOffset() - 8)) & (~ARRAY_MANAGED_TYPE_FLAG);
                      int elementSize = (upperBoundInBytes / upperBound);
                      cc_error("!Array index out of bounds (index: %d, bounds: 0..%d)", reg1.IValue / elementSize, upperBound - 1);
                      return -1;
              }
              break;
          }

          // 64 bit: Handles are always 32 bit values. They are not C pointer.

      case SCMD_MEMREADPTR: {
          ccError = 0;

          int32_t handle = registers[SREG_MAR].ReadInt32();
          void *object;
          ICCDynamicObject *manager;
          ccGetObjectAddressAndManagerFromHandle(handle, object, manager);
          reg1.SetDynamicObject( object, manager );

          // if error occurred, cc_error will have been set
          if (ccError)
              return -1;
          break; }
      case SCMD_MEMWRITEPTR: {

          int32_t handle = registers[SREG_MAR].ReadInt32();
          char *address = NULL;

          if (reg1.Type == kScValStaticArray && reg1.StcArr->GetDynamicManager())
          {
              address = (char*)reg1.StcArr->GetElementPtr(reg1.Ptr, reg1.IValue);
          }
          else if (reg1.Type == kScValDynamicObject)
          {
              address = reg1.Ptr;
          }
          // There's one possible case when the reg1 is 0, which means writing nullptr
          else if (!reg1.IsNull())
          {
              cc_error("internal error: MEMWRITEPTR argument is not dynamic object");
              return -1;
          }

          int32_t newHandle = ccGetObjectHandleFromAddress(address);
          if (newHandle == -1)
              return -1;

          if (handle != newHandle) {
              ccReleaseObjectReference(handle);
              ccAddObjectReference(newHandle);
              registers[SREG_MAR].WriteInt32(newHandle);
          }
          break;
                             }
      case SCMD_MEMINITPTR: { 
          char *address = NULL;

          if (reg1.Type == kScValStaticArray && reg1.StcArr->GetDynamicManager())
          {
              address = (char*)reg1.StcArr->GetElementPtr(reg1.Ptr, reg1.IValue);
          }
          else if (reg1.Type == kScValDynamicObject)
          {
              address = reg1.Ptr;
          }
          // There's one possible case when the reg1 is 0, which means writing nullptr
          else if (!reg1.IsNull())
          {
              cc_error("internal error: SCMD_MEMINITPTR argument is not dynamic object");
              return -1;
          }
          // like memwriteptr, but doesn't attempt to free the old one
          int32_t newHandle = ccGetObjectHandleFromAddress(address);
          if (newHandle == -1)
              return -1;

          ccAddObjectReference(newHandle);
          registers[SREG_MAR].WriteInt32(newHandle);
          break;
                            }
      case SCMD_MEMZEROPTR: {
          int32_t handle = registers[SREG_MAR].ReadInt32();
          ccReleaseObjectReference(handle);
          registers[SREG_MAR].WriteInt32(0);
          break;
                            }
      case SCMD_MEMZEROPTRND: {
          int32_t handle = registers[SREG_MAR].ReadInt32();

          // don't do the Dispose check for the object being returned -- this is
          // for returning a String (or other pointer) from a custom function.
          // Note: we might be freeing a dynamic array which contains the DisableDispose
          // object, that will be handled inside the recursive call to SubRef.
          // CHECKME!! what type of data may reg1 point to?
          pool.disableDisposeForObject = (const char*)registers[SREG_AX].Ptr;
          ccReleaseObjectReference(handle);
          pool.disableDisposeForObject = NULL;
          registers[SREG_MAR].WriteInt32(0);
          break;
                              }
      case SCMD_CHECKNULL:
          if (registers[SREG_MAR].IsNull()) {
              cc_error("!Null pointer referenced");
              return -1;
          }
          break;
      case SCMD_CHECKNULLREG:
          if (reg1.IsNull()) {
              cc_error("!Null string referenced");
              return -1;
          }
          break;
      case SCMD_NUMFUNCARGS:
          num_args_to_func = arg1.IValue;
          break;
      case SCMD_CALLAS:{
          PUSH_CALL_STACK;

          // CallScriptFunction to a function in another script

          // If there are nested CALLAS calls, the stack might
          // contain 2 calls worth of parameters, so only
          // push args for this call
          ASSERT_STACK_SPACE_AVAILABLE(num_args_to_func + 1 /* return address */);
          for (const RuntimeScriptValue *prval = func_callstack.GetHead() + num_args_to_func;
               prval > func_callstack.GetHead(); --prval)
          {
              PushValueToStack(*prval);
          }

          // 0, so that the cc_run_code returns
          RuntimeScriptValue oldstack = registers[SREG_SP];
          PushValueToStack(RuntimeScriptValue().SetInt32(0));
          if (ccError)
          {
              return -1;
          }

          int oldpc = pc;
          ccInstance *wasRunning = runningInst;

          // extract the instance ID
          int32_t instId = codeOp.Instruction.InstanceId;
          // determine the offset into the code of the instance we want
          runningInst = loadedInstances[instId];
          intptr_t callAddr = reg1.Ptr - (char*)&runningInst->code[0];
          if (callAddr % sizeof(intptr_t) != 0) {
              cc_error("call address not aligned");
              return -1;
          }
          callAddr /= sizeof(intptr_t); // size of ccScript::code elements

          if (Run((int32_t)callAddr))
              return -1;

          runningInst = wasRunning;

          if (flags & INSTF_ABORTED)
              return 0;

          if (oldstack != registers[SREG_SP]) {
              cc_error("stack corrupt after function call");
              return -1;
          }

          if (next_call_needs_object)
              next_call_needs_object = 0;

          pc = oldpc;
          was_just_callas = func_callstack.Count;
          num_args_to_func = -1;
          POP_CALL_STACK;
          break;
                       }
      case SCMD_CALLEXT: {
          // CallScriptFunction to a real 'C' code function
          was_just_callas = -1;
          if (num_args_to_func < 0)
<<<<<<< HEAD
          {
            num_args_to_func = func_callstack.Count;
          }
=======
              num_args_to_func = callstacksize;

          GlobalReturnValue.Invalidate();
          int32_t return_value;
          if (next_call_needs_object) {
              // member function call
              // use the callstack +1 size allocation to squeeze
              // the object address on as the last parameter
              call_uses_object = 1;
              next_call_needs_object = 0;
              callstack[callstacksize] = registers[SREG_OP];
              return_value = 
                  // FIXME later: use different getter
                  call_function((intptr_t)reg1.Ptr, num_args_to_func + 1, callstack, callstacksize - num_args_to_func);
          }
          else if (num_args_to_func == 0) {
              // FIXME later: use different getter
              realfunc = (int (*)())reg1.Ptr;
              return_value = realfunc();
          } 
          else
              return_value =
              // FIXME later: use different getter
                    call_function((intptr_t)reg1.Ptr, num_args_to_func, callstack, callstacksize - num_args_to_func);
>>>>>>> 8f919b85

          // Convert pointer arguments to simple types
          for (RuntimeScriptValue *prval = func_callstack.GetHead() + num_args_to_func;
              prval > func_callstack.GetHead(); --prval)
          {
              prval->DirectPtr();
          }

          RuntimeScriptValue return_value;

          if (next_call_needs_object)
          {
            // member function call
            next_call_needs_object = 0;
            if (reg1.GetType() == kScValObjectFunction)
            {
              RuntimeScriptValue obj_rval = registers[SREG_OP];
              obj_rval.DirectPtr();
              return_value = reg1.GetObjectFunctionPtr()(obj_rval.GetPtr(), func_callstack.GetHead() + 1, num_args_to_func);
            }
            else
            {
              cc_error("invalid pointer type for object function call: %d", reg1.GetType());
            }
          }
          else if (reg1.GetType() == kScValStaticFunction)
          {
            return_value = reg1.GetStaticFunctionPtr()(func_callstack.GetHead() + 1, num_args_to_func);
          }
          else if (reg1.GetType() == kScValPluginFunction)
          {
            GlobalReturnValue.Invalidate();
            int32_t int_ret_val = call_function((intptr_t)reg1.GetPtr(), num_args_to_func, func_callstack.GetHead() + 1);
            if (GlobalReturnValue.IsValid())
            {
              return_value = GlobalReturnValue;
            }
            else
            {
              return_value.SetInt32(int_ret_val);
            }
          }
          else if (reg1.GetType() == kScValObjectFunction)
          {
            cc_error("unexpected object function pointer on SCMD_CALLEXT");
          }
          else
          {
            cc_error("invalid pointer type for function call: %d", reg1.GetType());
          }

          if (ccError)
          {
            return -1;
          }

          registers[SREG_AX] = return_value;
          current_instance = this;
          num_args_to_func = -1;
          break;
                         }
      case SCMD_PUSHREAL:
          PushToFuncCallStack(func_callstack, reg1);
          break;
      case SCMD_SUBREALSTACK:
<<<<<<< HEAD
          PopFromFuncCallStack(func_callstack, arg1.GetInt32());
          if (was_just_callas >= 0)
          {
              ASSERT_STACK_SIZE(arg1.GetInt32());
              PopValuesFromStack(arg1.GetInt32());
              was_just_callas = -1;
          }
=======
          if (was_just_callas >= 0) {
              PopValuesFromStack(arg1.IValue);
              was_just_callas = -1;
          }
          callstacksize -= arg1.IValue;
>>>>>>> 8f919b85
          break;
      case SCMD_CALLOBJ:
          // set the OP register
          if (reg1.IsNull()) {
              cc_error("!Null pointer referenced");
              return -1;
          }
          if (reg1.Type == kScValDynamicObject ||
              // This might be an object of USER-DEFINED type, calling its MEMBER-FUNCTION.
              // Note, that this is the only case known when such object is written into reg[SREG_OP];
              // in any other case that would count as error.
              reg1.Type == kScValGlobalVar || reg1.Type == kScValStackPtr
              )
          {
              registers[SREG_OP] = reg1;
          }
          else if (reg1.Type == kScValStaticArray && reg1.StcArr->GetDynamicManager())
          {
              registers[SREG_OP].SetDynamicObject(
                  (char*)reg1.StcArr->GetElementPtr(reg1.Ptr, reg1.IValue),
                  reg1.StcArr->GetDynamicManager());
          }
          else
          {
              cc_error("internal error: SCMD_CALLOBJ argument is not an object of built-in or user-defined type");
              return -1;
          }
          next_call_needs_object = 1;
          break;
      case SCMD_SHIFTLEFT:
          reg1.SetInt32(reg1.IValue << reg2.IValue);
          break;
      case SCMD_SHIFTRIGHT:
          reg1.SetInt32(reg1.IValue >> reg2.IValue);
          break;
      case SCMD_THISBASE:
          thisbase[curnest] = arg1.IValue;
          break;
      case SCMD_NEWARRAY:
          {
              int numElements = reg1.IValue;
              if ((numElements < 1) || (numElements > 1000000))
              {
                  cc_error("invalid size for dynamic array; requested: %d, range: 1..1000000", numElements);
                  return -1;
              }
              int32_t handle = globalDynamicArray.Create(numElements, arg2.IValue, arg3.GetAsBool());
              reg1.SetDynamicObject((void*)ccGetObjectAddressFromHandle(handle), &globalDynamicArray);
              break;
          }
      case SCMD_FADD:
          reg1.SetFloat(reg1.FValue + arg2.IValue); // arg2 was used as int here originally
          break;
      case SCMD_FSUB:
          reg1.SetFloat(reg1.FValue - arg2.IValue); // arg2 was used as int here originally
          break;
      case SCMD_FMULREG:
          reg1.SetFloat(reg1.FValue * reg2.FValue);
          break;
      case SCMD_FDIVREG:
          if (reg2.FValue == 0.0) {
              cc_error("!Floating point divide by zero");
              return -1;
          } 
          reg1.SetFloat(reg1.FValue / reg2.FValue);
          break;
      case SCMD_FADDREG:
          reg1.SetFloat(reg1.FValue + reg2.FValue);
          break;
      case SCMD_FSUBREG:
          reg1.SetFloat(reg1.FValue - reg2.FValue);
          break;
      case SCMD_FGREATER:
          reg1.SetFloatAsBool(reg1.FValue > reg2.FValue);
          break;
      case SCMD_FLESSTHAN:
          reg1.SetFloatAsBool(reg1.FValue < reg2.FValue);
          break;
      case SCMD_FGTE:
          reg1.SetFloatAsBool(reg1.FValue >= reg2.FValue);
          break;
      case SCMD_FLTE:
          reg1.SetFloatAsBool(reg1.FValue <= reg2.FValue);
          break;
      case SCMD_ZEROMEMORY:
          // Check if we are zeroing at stack tail
          if (registers[SREG_MAR] == registers[SREG_SP]) {
              // creating a local variable -- check the stack to ensure no mem overrun
              int currentStackSize = registers[SREG_SP].RValue - &stack[0];
              int currentDataSize = stackdata_ptr - stackdata;
              if (currentStackSize + 1 >= CC_STACK_SIZE ||
                  currentDataSize + arg1.IValue >= CC_STACK_DATA_SIZE)
              {
                  cc_error("stack overflow, attempted grow to %d bytes", currentDataSize + arg1.IValue);
                  return -1;
              }
              // NOTE: according to compiler's logic, this is always followed
              // by SCMD_ADD, and that is where the data is "allocated", here we
              // just clean the place.
              // CHECKME -- since we zero memory in PushDataToStack anyway, this is not needed at all?
              memset(stackdata_ptr, 0, arg1.IValue);
          }
          else
          {
            cc_error("internal error: stack tail address expected on SCMD_ZEROMEMORY instruction, reg[MAR] type is %d",
				registers[SREG_MAR].Type);
            return -1;
          }
          break;
      case SCMD_CREATESTRING:
          if (stringClassImpl == NULL) {
              cc_error("No string class implementation set, but opcode was used");
              return -1;
          }
          // TODO: test reg1 type;
          // Might be local, global memory, and dynamic object too?
          reg1.SetDynamicObject(
              (void*)stringClassImpl->CreateString((const char *)(reg1.GetPtrWithOffset())),
              &myScriptStringImpl);
          break;
      case SCMD_STRINGSEQUAL:
          if ((reg1.IsNull()) || (reg2.IsNull())) {
              cc_error("!Null pointer referenced");
              return -1;
          }
          reg1.SetInt32AsBool(
            strcmp((const char*)reg1.GetPtrWithOffset(), (const char*)reg2.GetPtrWithOffset()) == 0 );
          
          break;
      case SCMD_STRINGSNOTEQ:
          if ((reg1.IsNull()) || (reg2.IsNull())) {
              cc_error("!Null pointer referenced");
              return -1;
          }
          reg1.SetInt32AsBool(
              strcmp((const char*)reg1.GetPtrWithOffset(), (const char*)reg2.GetPtrWithOffset()) != 0 );
          break;
      case SCMD_LOOPCHECKOFF:
          if (loopIterationCheckDisabled == 0)
              loopIterationCheckDisabled++;
          break;
      default:
          cc_error("invalid instruction %d found in code stream", codeOp.Instruction.Code);
          return -1;
        }

        if (flags & INSTF_ABORTED)
            return 0;

        pc += sccmd_info[codeOp.Instruction.Code].ArgCount + 1;
    }
}

int ccInstance::RunScriptFunctionIfExists(char*tsname,int numParam, RuntimeScriptValue *params) {
    int oldRestoreCount = gameHasBeenRestored;
    // First, save the current ccError state
    // This is necessary because we might be attempting
    // to run Script B, while Script A is still running in the
    // background.
    // If CallInstance here has an error, it would otherwise
    // also abort Script A because ccError is a global variable.
    int cachedCcError = ccError;
    ccError = 0;

    int toret = PrepareTextScript(&tsname);
    if (toret) {
        ccError = cachedCcError;
        return -18;
    }

    // Clear the error message
    ccErrorString[0] = 0;

    if (numParam < 3)
    {
        toret = curscript->inst->CallScriptFunction(tsname,numParam, params);
    }
    else
        quit("Too many parameters to RunScriptFunctionIfExists");

    // 100 is if Aborted (eg. because we are LoadAGSGame'ing)
    if ((toret != 0) && (toret != -2) && (toret != 100)) {
        quit_with_script_error(tsname);
    }

    post_script_cleanup_stack++;

    if (post_script_cleanup_stack > 50)
        quitprintf("!post_script_cleanup call stack exceeded: possible recursive function call? running %s", tsname);

    post_script_cleanup();

    post_script_cleanup_stack--;

    // restore cached error state
    ccError = cachedCcError;

    // if the game has been restored, ensure that any further scripts are not run
    if ((oldRestoreCount != gameHasBeenRestored) && (eventClaimed == EVENT_INPROGRESS))
        eventClaimed = EVENT_CLAIMED;

    return toret;
}

int ccInstance::RunTextScript(char*tsname) {
    if (strcmp(tsname, REP_EXEC_NAME) == 0) {
        // run module rep_execs
        int room_changes_was = play.room_changes;
        int restore_game_count_was = gameHasBeenRestored;

        for (int kk = 0; kk < numScriptModules; kk++) {
            if (!moduleRepExecAddr[kk].IsNull())
                moduleInst[kk]->RunScriptFunctionIfExists(tsname, 0, NULL);

            if ((room_changes_was != play.room_changes) ||
                (restore_game_count_was != gameHasBeenRestored))
                return 0;
        }
    }

    int toret = RunScriptFunctionIfExists(tsname, 0, NULL);
    if ((toret == -18) && (this == roominst)) {
        // functions in room script must exist
        quitprintf("prepare_script: error %d (%s) trying to run '%s'   (Room %d)",toret,ccErrorString,tsname, displayed_room);
    }
    return toret;
}

int ccInstance::RunTextScriptIParam(char*tsname,RuntimeScriptValue &iparam) {
    if ((strcmp(tsname, "on_key_press") == 0) || (strcmp(tsname, "on_mouse_click") == 0)) {
        bool eventWasClaimed;
        int toret = run_claimable_event(tsname, true, 1, &iparam, &eventWasClaimed);

        if (eventWasClaimed)
            return toret;
    }

    return RunScriptFunctionIfExists(tsname, 1, &iparam);
}

int ccInstance::RunTextScript2IParam(char*tsname,RuntimeScriptValue &iparam, RuntimeScriptValue &param2) {
    RuntimeScriptValue params[2];
    params[0] = iparam;
    params[1] = param2;

    if (strcmp(tsname, "on_event") == 0) {
        bool eventWasClaimed;
        int toret = run_claimable_event(tsname, true, 2, params, &eventWasClaimed);

        if (eventWasClaimed)
            return toret;
    }

    // response to a button click, better update guis
    if (strnicmp(tsname, "interface_click", 15) == 0)
        guis_need_update = 1;

    int toret = RunScriptFunctionIfExists(tsname, 2, params);

    // tsname is no longer valid, because RunScriptFunctionIfExists might
    // have restored a save game and freed the memory. Therefore don't 
    // attempt any strcmp's here
    tsname = NULL;

    return toret;
}

void ccInstance::GetCallStack(char *buffer, int maxLines) {

    // FIXME: check ptr prior to function call instead
    if (this == NULL) {
        // not in a script, no call stack
        buffer[0] = 0;
        return;
    }

    sprintf(buffer, "in \"%s\", line %d\n", runningInst->instanceof->GetSectionName(pc), line_number);

    char lineBuffer[300];
    int linesDone = 0;
    for (int j = callStackSize - 1; (j >= 0) && (linesDone < maxLines); j--, linesDone++) {
        sprintf(lineBuffer, "from \"%s\", line %d\n",
            callStackCodeInst[j]->instanceof->GetSectionName(callStackAddr[j]), callStackLineNumber[j]);
        strcat(buffer, lineBuffer);
        if (linesDone == maxLines - 1)
            strcat(buffer, "(and more...)\n");
    }
}

void ccInstance::GetScriptName(char *curScrName) {
    if (this == NULL)
        strcpy (curScrName, "Not in a script");
    else if (instanceof == gamescript)
        strcpy (curScrName, "Global script");
    else if (instanceof == thisroom.compiled_script)
        sprintf (curScrName, "Room %d script", displayed_room);
    else
        strcpy (curScrName, "Unknown script");
}

// get a pointer to a variable or function exported by the script
RuntimeScriptValue ccInstance::GetSymbolAddress(char *symname)
{
    int k;
    char altName[200];
    sprintf(altName, "%s$", symname);
    RuntimeScriptValue rval_null;

    for (k = 0; k < instanceof->numexports; k++) {
        if (strcmp(instanceof->exports[k], symname) == 0)
            return exports[k];
        // mangled function name
        if (strncmp(instanceof->exports[k], altName, strlen(altName)) == 0)
            return exports[k];
    }
    return rval_null;
}

void ccInstance::DumpInstruction(const ScriptOperation &op)
{
    // line_num local var should be shared between all the instances
    static int line_num = 0;

    if (op.Instruction.Code == SCMD_LINENUM)
    {
        line_num = op.Args[0].IValue;
        return;
    }

    DataStream *data_s = ci_fopen("script.log", Common::kFile_Create, Common::kFile_Write);
    TextStreamWriter writer(data_s);
    writer.WriteFormat("Line %3d, IP:%8d (SP:%p) ", line_num, pc, registers[SREG_SP].RValue);

    const ScriptCommandInfo &cmd_info = sccmd_info[op.Instruction.Code];
    writer.WriteString(cmd_info.CmdName);

    for (int i = 0; i < cmd_info.ArgCount; ++i)
    {
        if (i > 0)
        {
            writer.WriteChar(',');
        }
        if (cmd_info.ArgIsReg[i])
        {
            writer.WriteFormat(" %s", regnames[op.Args[i].IValue]);
        }
        else
        {
            // MACPORT FIX 9/6/5: changed %d to %ld
            // FIXME: check type and write appropriate values
            writer.WriteFormat(" %ld", op.Args[i].GetPtrWithOffset());
        }
    }
    writer.WriteLineBreak();
    // the writer will delete data stream internally
}

bool ccInstance::_Create(ccScript * scri, ccInstance * joined)
{
    int i;
    currentline = -1;
    if ((scri == NULL) && (joined != NULL))
        scri = joined->instanceof;

    if (scri == NULL) {
        cc_error("null pointer passed");
        return false;
    }

    if (joined != NULL) {
        // share memory space with an existing instance (ie. this is a thread/fork)
        globalvars = joined->globalvars;
        num_globalvars = joined->num_globalvars;
        globaldatasize = joined->globaldatasize;
        globaldata = joined->globaldata;
        code = joined->code;
        codesize = joined->codesize;
    } 
    else {
        // create own memory space
        // NOTE: globalvars are created in CreateGlobalVars()
        globaldatasize = scri->globaldatasize;
        globaldata = NULL;
        if (globaldatasize > 0)
        {
            globaldata = (char *)malloc(globaldatasize);
            memcpy(globaldata, scri->globaldata, globaldatasize);
        }

        codesize = scri->codesize;
        code = NULL;
        if (codesize > 0)
        {
            code = (intptr_t*)malloc(codesize * sizeof(intptr_t));
            memcpy(code, scri->code, codesize * sizeof(intptr_t));
        }
    }

    // just use the pointer to the strings since they don't change
    strings = scri->strings;
    stringssize = scri->stringssize;
    // create a stack
    stackdatasize = CC_STACK_DATA_SIZE;
    // This is quite a random choice; there's no way to deduce number of stack
    // entries needed without knowing amount of local variables (at least)
    num_stackentries = CC_STACK_SIZE;
    stack       = new RuntimeScriptValue[num_stackentries];
    stackdata   = new char[stackdatasize];
    if (stack == NULL || stackdata == NULL) {
        cc_error("not enough memory to allocate stack");
        return false;
    }

    // find a LoadedInstance slot for it
    for (i = 0; i < MAX_LOADED_INSTANCES; i++) {
        if (loadedInstances[i] == NULL) {
            loadedInstances[i] = this;
            loadedInstanceId = i;
            break;
        }
        if (i == MAX_LOADED_INSTANCES - 1) {
            cc_error("too many active instances");
            return false;
        }
    }

    if (joined)
    {
        resolved_imports = joined->resolved_imports;
        code_fixups = joined->code_fixups;
    }
    else
    {
        if (!ResolveScriptImports(scri))
        {
            return false;
        }
        if (!CreateGlobalVars(scri))
        {
            return false;
        }
        if (!CreateRuntimeCodeFixups(scri))
        {
            return false;
        }
    }

    exports = new RuntimeScriptValue[scri->numexports];

    // find the real address of the exports
    for (i = 0; i < scri->numexports; i++) {
        int32_t etype = (scri->export_addr[i] >> 24L) & 0x000ff;
        int32_t eaddr = (scri->export_addr[i] & 0x00ffffff);
        if (etype == EXPORT_FUNCTION)
        {
            // NOTE: unfortunately, there seems to be no way to know if
            // that's an extender function that expects object pointer
            exports[i].SetCodePtr((char *)((intptr_t)eaddr * sizeof(intptr_t) + (char*)(&code[0])));
        }
        else if (etype == EXPORT_DATA)
        {
            ScriptVariable *gl_var = FindGlobalVar(eaddr);
            if (gl_var)
            {
                exports[i].SetGlobalVar(&gl_var->RValue);
            }
            else
            {
                cc_error("cannot resolve global variable, key = %d", eaddr);
                return false;
            }
        }
        else {
            cc_error("internal export fixup error");
            return false;
        }
    }
    instanceof = scri;
    pc = 0;
    flags = 0;
    if (joined != NULL)
        flags = INSTF_SHAREDATA;
    scri->instances++;

    if ((scri->instances == 1) && (ccGetOption(SCOPT_AUTOIMPORT) != 0)) {
        // import all the exported stuff from this script
        for (i = 0; i < scri->numexports; i++) {
            if (!ccAddExternalScriptSymbol(scri->exports[i], exports[i], this)) {
                cc_error("Export table overflow at '%s'", scri->exports[i]);
                return false;
            }
        }
    }
    return true;
}

void ccInstance::Free()
{
    if (instanceof != NULL) {
        instanceof->instances--;
        if (instanceof->instances == 0)
        {
            simp.RemoveScriptExports(this);
        }
    }

    // remove from the Active Instances list
    if (loadedInstances[loadedInstanceId] == this)
        loadedInstances[loadedInstanceId] = NULL;

    if ((flags & INSTF_SHAREDATA) == 0)
    {
        delete [] globalvars;
        nullfree(globaldata);
        nullfree(code);
    }
    globalvars = NULL;
    globaldata = NULL;
    code = NULL;
    strings = NULL;

    delete [] stack;
    delete [] stackdata;
    delete [] exports;
    stack = NULL;
    stackdata = NULL;
    exports = NULL;

    if ((flags & INSTF_SHAREDATA) == 0)
    {
        delete [] resolved_imports;
        delete [] code_fixups;
    }
    resolved_imports = NULL;
    code_fixups = NULL;
}

bool ccInstance::ResolveScriptImports(ccScript * scri)
{
    // When the import is referenced in code, it's being addressed
    // by it's index in the script imports array. That index is
    // NOT unique and relative to script only.
    // Script keeps information of used imports as an array of
    // names.
    // To allow real-time import use we should put resolved imports
    // to the array keeping the order of their names in script's
    // array of names.

    // resolve all imports referenced in the script
    numimports = scri->numimports;
    if (numimports == 0)
    {
        resolved_imports = NULL;
        return false;
    }
    resolved_imports = new int[numimports];

    for (int i = 0; i < scri->numimports; ++i) {
        // MACPORT FIX 9/6/5: changed from NULL TO 0
        if (scri->imports[i] == 0) {
            continue;
        }

        resolved_imports[i] = simp.get_index_of(scri->imports[i]);
        if (resolved_imports[i] < 0) {
            cc_error("unresolved import '%s'", scri->imports[i]);
            return false;
        }
    }
    return true;
}

// TODO: it is possible to deduce global var's size at start with
// certain accuracy after all global vars are registered. Each
// global var's size would be limited by closest next var's ScAddress
// and globaldatasize.
// TODO: rework this routine by the use of normal Array or Map class
bool ccInstance::CreateGlobalVars(ccScript * scri)
{
    ScriptVariable glvar;

    // Step One: deduce global variables from fixups
    for (int i = 0; i < scri->numfixups; ++i)
    {
        switch (scri->fixuptypes[i])
        {
        case FIXUP_GLOBALDATA:
            // GLOBALDATA fixup takes relative address of global data element from code array;
            // this is the address of actual data
            glvar.ScAddress = (int32_t)code[scri->fixups[i]];
            glvar.RValue.SetData(globaldata + glvar.ScAddress, 0);
            break;
        case FIXUP_DATADATA:
            {
            // DATADATA fixup takes relative address of global data element from fixups array;
            // this is the address of element, which stores address of actual data
            glvar.ScAddress = scri->fixups[i];
            int32_t data_addr = *(int32_t*)&globaldata[glvar.ScAddress];
#if defined(AGS_BIG_ENDIAN)
            AGS::Common::BitByteOperations::SwapBytesInt32(data_addr);
#endif // AGS_BIG_ENDIAN
            if (glvar.ScAddress - data_addr != 200 /* size of old AGS string */)
            {
                // CHECKME: probably replace with mere warning in the log?
                cc_error("unexpected old-style string's alignment");
                return false;
            }
            // TODO: register this explicitly as a string instead (can do this later)
            glvar.RValue.SetStaticObject(globaldata + data_addr, &GlobalStaticManager);
            }
            break;
        default:
            // other fixups are of no use here
            continue;
        }

        TryAddGlobalVar(glvar);
    }

    // Step Two: deduce global variables from exports
    for (int i = 0; i < scri->numexports; ++i)
    {
        int32_t etype = (scri->export_addr[i] >> 24L) & 0x000ff;
        int32_t eaddr = (scri->export_addr[i] & 0x00ffffff);
        if (etype == EXPORT_DATA)
        {
            // NOTE: old-style strings could not be exported in AGS,
            // no need to worry about these here
            glvar.ScAddress = eaddr;
            glvar.RValue.SetData(globaldata + glvar.ScAddress, 0);
            TryAddGlobalVar(glvar);
        }
    }

    return true;
}

bool ccInstance::TryAddGlobalVar(const ScriptVariable &glvar)
{
    int index;
    if (!FindGlobalVar(glvar.ScAddress, &index))
    {
        AddGlobalVar(glvar, index);
        return true;
    }
    return false;
}

// TODO: use bsearch routine from Array or Map class, when we put one in use
ScriptVariable *ccInstance::FindGlobalVar(int32_t var_addr, int *pindex)
{
    if (pindex)
    {
        *pindex = -1;
    }

    if (!num_globalvars)
    {
        return NULL;
    }

    if (var_addr >= globaldatasize)
    {
        return NULL;
    }

    int first   = 0;
    int last    = num_globalvars;
    int mid;
    while (first < last)
    {
        mid = first + ((last - first) >> 1);
        if (var_addr <= globalvars[mid].ScAddress)
        {
            last = mid;
        }
        else
        {
            first = mid + 1;
        }
    }

    if (pindex)
    {
        *pindex = last;
    }

    if (last < num_globalvars && globalvars[last].ScAddress == var_addr)
    {
        return &globalvars[last];
    }
    return NULL;
}

void ccInstance::AddGlobalVar(const ScriptVariable &glvar, int at_index)
{
    if (at_index < 0 || at_index > num_globalvars)
    {
        at_index = num_globalvars;
    }

    // FIXME: some hardcore vector emulation here :/
    if (num_globalvars == num_globalvar_slots)
    {
        num_globalvar_slots = num_globalvars + 100;
        ScriptVariable *new_arr = new ScriptVariable[num_globalvar_slots];
        if (num_globalvars > 0)
        {
            memcpy(new_arr, globalvars, num_globalvars * sizeof(ScriptVariable));
        }
        delete [] globalvars;
        globalvars = new_arr;
    }

    if (at_index < num_globalvars)
    {
        memmove(globalvars + at_index + 1, globalvars + at_index, (num_globalvars - at_index) * sizeof(ScriptVariable));
    }
    globalvars[at_index] = glvar;
    num_globalvars++;
}

bool ccInstance::CreateRuntimeCodeFixups(ccScript * scri)
{
    code_fixups = new char[scri->codesize];
    memset(code_fixups, 0, scri->codesize);
    for (int i = 0; i < scri->numfixups; ++i)
    {
        if (scri->fixuptypes[i] == FIXUP_DATADATA)
        {
            continue;
        }

        int32_t fixup = scri->fixups[i];
        code_fixups[fixup] = scri->fixuptypes[i];

        switch (scri->fixuptypes[i])
        {
        case FIXUP_GLOBALDATA:
            {
                ScriptVariable *gl_var = FindGlobalVar((int32_t)code[fixup]);
                if (!gl_var)
                {
                    cc_error("cannot resolve global variable, key = %d", (int32_t)code[fixup]);
                    return false;
                }
                code[fixup] = (intptr_t)gl_var;
            }
            break;
        case FIXUP_FUNCTION:
        case FIXUP_STRING:
        case FIXUP_STACK:
            break; // do nothing yet
        case FIXUP_IMPORT:
            // we do not need to save import's address now when we have
            // resolved imports kept so far as instance exists, but we
            // must fixup the following instruction in certain case
            {
                int import_index = resolved_imports[code[fixup]];
                const ScriptImport *import = simp.getByIndex(import_index);
                if (!import)
                {
                    cc_error("cannot resolve import, key = %d", import_index);
                    return false;
                }
                code[fixup] = import_index;
                // If the call is to another script function next CALLEXT
                // must be replaced with CALLAS
                if (import->InstancePtr != NULL && (code[fixup + 1] & INSTANCE_ID_REMOVEMASK) == SCMD_CALLEXT)
                {
                    code[fixup + 1] = SCMD_CALLAS | (import->InstancePtr->loadedInstanceId << INSTANCE_ID_SHIFT);
                }
            }
            break;
        default:
            cc_error("internal fixup index error: %d", scri->fixuptypes[i]);
            return false;
        }
    }
    return true;
}

bool ccInstance::ReadOperation(ScriptOperation &op, int32_t at_pc)
{
	op.Instruction.Code			= code[at_pc];
	op.Instruction.InstanceId	= (op.Instruction.Code >> INSTANCE_ID_SHIFT) & INSTANCE_ID_MASK;
	op.Instruction.Code		   &= INSTANCE_ID_REMOVEMASK; // now this is pure instruction code

    int want_args = sccmd_info[op.Instruction.Code].ArgCount;
    if (at_pc + want_args >= codesize)
    {
        cc_error("unexpected end of code data at %d", at_pc + want_args);
        return false;
    }
    op.ArgCount = want_args;

    at_pc++;
    for (int i = 0; i < op.ArgCount; ++i, ++at_pc)
    {
        char fixup = code_fixups[at_pc];
        if (fixup > 0)
        {
            // could be relative pointer or import address
            if (!FixupArgument(code[at_pc], fixup, op.Args[i]))
            {
                return false;
            }
        }
        else
        {
            // should be a numeric literal (int32 or float)
            op.Args[i].SetInt32( (int32_t)code[at_pc] );
        }
    }

    return true;
}

bool ccInstance::FixupArgument(intptr_t code_value, char fixup_type, RuntimeScriptValue &argument)
{
    switch (fixup_type)
    {
    case FIXUP_GLOBALDATA:
        {
            ScriptVariable *gl_var = (ScriptVariable*)code_value;
            argument.SetGlobalVar(&gl_var->RValue);
        }
        break;
    case FIXUP_FUNCTION:
        // originally commented -- CHECKME: could this be used in very old versions of AGS?
        //      code[fixup] += (long)&code[0];
        // This is a program counter value, presumably will be used as SCMD_CALL argument
        argument.SetInt32((int32_t)code_value);
        break;
    case FIXUP_STRING:
        argument.SetStringLiteral(&strings[0] + code_value);
        break;
    case FIXUP_IMPORT:
        {
            const ScriptImport *import = simp.getByIndex((int32_t)code_value);
            if (import)
            {
                argument = import->Value;
            }
            else
            {
                cc_error("cannot resolve import, key = %ld", code_value);
                return false;
            }
        }
        break;
    case FIXUP_STACK:
        argument = GetStackPtrOffsetFw((int32_t)code_value);
        break;
    default:
        cc_error("internal fixup type error: %d", fixup_type);
        return false;;
    }
    return true;
}

//-----------------------------------------------------------------------------

void ccInstance::PushValueToStack(const RuntimeScriptValue &rval)
{
<<<<<<< HEAD
    if (!rval.IsValid())
    {
        cc_error("internal error: undefined value pushed to stack");
        return;
    }
    if (registers[SREG_SP].GetStackEntry()->IsValid())
=======
    if (registers[SREG_SP].RValue->IsValid())
>>>>>>> 8f919b85
    {
        cc_error("internal error: valid data beyond stack ptr");
        return;
    }
    // Write value to the stack tail and advance stack ptr
    registers[SREG_SP].WriteValue(rval);
    registers[SREG_SP].RValue++;
}

void ccInstance::PushDataToStack(int32_t num_bytes)
{
    if (registers[SREG_SP].RValue->IsValid())
    {
        cc_error("internal error: valid data beyond stack ptr");
        return;
    }
    // Zero memory, assign pointer to data block to the stack tail, advance both stack ptr and stack data ptr
    memset(stackdata_ptr, 0, num_bytes);
    registers[SREG_SP].RValue->SetData(stackdata_ptr, num_bytes);
    stackdata_ptr += num_bytes;
    registers[SREG_SP].RValue++;
}

RuntimeScriptValue ccInstance::PopValueFromStack()
{
<<<<<<< HEAD
=======
    if (registers[SREG_SP].RValue->IsValid())
    {
        cc_error("internal error: valid data beyond stack ptr");
        return RuntimeScriptValue();
    }
>>>>>>> 8f919b85
    // rewind stack ptr to the last valid value, decrement stack data ptr if needed and invalidate the stack tail
    registers[SREG_SP].RValue--;
    RuntimeScriptValue rval = *registers[SREG_SP].RValue;
    if (rval.Type == kScValData)
    {
        stackdata_ptr -= rval.Size;
    }
    registers[SREG_SP].RValue->Invalidate();
    return rval;
}

void ccInstance::PopValuesFromStack(int32_t num_entries = 1)
{
<<<<<<< HEAD
=======
    if (registers[SREG_SP].RValue->IsValid())
    {
        cc_error("internal error: valid data beyond stack ptr");
        return;
    }
>>>>>>> 8f919b85
    for (int i = 0; i < num_entries; ++i)
    {
        // rewind stack ptr to the last valid value, decrement stack data ptr if needed and invalidate the stack tail
        registers[SREG_SP].RValue--;
        if (registers[SREG_SP].RValue->Type == kScValData)
        {
            stackdata_ptr -= registers[SREG_SP].RValue->Size;
        }
        registers[SREG_SP].RValue->Invalidate();
    }
}

void ccInstance::PopDataFromStack(int32_t num_bytes)
{
<<<<<<< HEAD
=======
    if (registers[SREG_SP].RValue->IsValid())
    {
        cc_error("internal error: valid data beyond stack ptr");
        return;
    }
>>>>>>> 8f919b85
    int32_t total_pop = 0;
    while (total_pop < num_bytes && registers[SREG_SP].GetStackEntry() > &stack[0])
    {
        // rewind stack ptr to the last valid value, decrement stack data ptr if needed and invalidate the stack tail
        registers[SREG_SP].RValue--;
        // remember popped bytes count
        total_pop += registers[SREG_SP].RValue->Size;
        if (registers[SREG_SP].RValue->Type == kScValData)
        {
            stackdata_ptr -= registers[SREG_SP].RValue->Size;
        }
        registers[SREG_SP].RValue->Invalidate();
    }
    if (total_pop < num_bytes)
    {
        cc_error("stack underflow");
    }
    else if (total_pop > num_bytes)
    {
        cc_error("stack pointer points inside local variable after pop, stack corrupted?");
    }
}

RuntimeScriptValue ccInstance::GetStackPtrOffsetFw(int32_t fw_offset)
{
    int32_t total_off = 0;
    RuntimeScriptValue *stack_entry = &stack[0];
    while (total_off < fw_offset && stack_entry - &stack[0] < CC_STACK_SIZE )
    {
        if (stack_entry->Size > 0)
        {
            total_off += stack_entry->Size;
        }
        stack_entry++;
    }
    if (total_off < fw_offset)
    {
        cc_error("accessing address beyond stack's tail");
        return RuntimeScriptValue();
    }
    RuntimeScriptValue stack_ptr;
    stack_ptr.SetStackPtr(stack_entry);
    if (total_off > fw_offset)
    {
        // Forward offset should always set ptr at the beginning of stack entry
        cc_error("stack offset forward: trying to access stack data inside stack entry, stack corrupted?");
    }
    return stack_ptr;
}

RuntimeScriptValue ccInstance::GetStackPtrOffsetRw(int32_t rw_offset)
{
<<<<<<< HEAD
    int32_t total_off = 0;
    RuntimeScriptValue *stack_entry = registers[SREG_SP].GetStackEntry();
    while (total_off < rw_offset && stack_entry >= &stack[0])
=======
    if (registers[SREG_SP].RValue->IsValid())
    {
        cc_error("internal error: valid data beyond stack ptr");
        return RuntimeScriptValue();
    }
    int32_t total_off = 0;
    RuntimeScriptValue *stack_entry = registers[SREG_SP].RValue;
    while (total_off < rw_offset)
>>>>>>> 8f919b85
    {
        stack_entry--;
        total_off += stack_entry->Size;
    }
    if (total_off < rw_offset)
    {
        cc_error("accessing address before stack's head");
        return RuntimeScriptValue();
    }
    RuntimeScriptValue stack_ptr;
    stack_ptr.SetStackPtr(stack_entry);
    if (total_off > rw_offset)
    {
        // Could be accessing array element, so state error only if stack entry does not refer to data array
        if (stack_entry->Type == kScValData)
        {
            stack_ptr.IValue += total_off - rw_offset;
        }
        else
        {
            cc_error("stack offset backward: trying to access stack data inside stack entry, stack corrupted?");
        }
    }
    return stack_ptr;
}

void ccInstance::PushToFuncCallStack(FunctionCallStack &func_callstack, const RuntimeScriptValue &rval)
{
    if (func_callstack.Count >= MAX_FUNC_PARAMS)
    {
        cc_error("function callstack overflow");
        return;
    }

    func_callstack.Entries[func_callstack.Head] = rval;
    func_callstack.Head--;
    func_callstack.Count++;
}

void ccInstance::PopFromFuncCallStack(FunctionCallStack &func_callstack, int32_t num_entries)
{
    if (func_callstack.Count == 0)
    {
        cc_error("function callstack underflow");
        return;
    }

    func_callstack.Head += num_entries;
    func_callstack.Count -= num_entries;
}<|MERGE_RESOLUTION|>--- conflicted
+++ resolved
@@ -272,14 +272,14 @@
 }
 
 #define ASSERT_STACK_SPACE_AVAILABLE(N) \
-    if (registers[SREG_SP].GetStackEntry() + N - &stack[0] >= CC_STACK_SIZE) \
+    if (registers[SREG_SP].RValue + N - &stack[0] >= CC_STACK_SIZE) \
     { \
         cc_error("stack overflow"); \
         return -1; \
     }
 
 #define ASSERT_STACK_SIZE(N) \
-    if (registers[SREG_SP].GetStackEntry() - N < &stack[0]) \
+    if (registers[SREG_SP].RValue - N < &stack[0]) \
     { \
         cc_error("stack underflow"); \
         return -1; \
@@ -467,15 +467,6 @@
     return 0;
 }
 
-<<<<<<< HEAD
-=======
-#define CHECK_STACK \
-    if ((registers[SREG_SP].RValue - &stack[0]) >= CC_STACK_SIZE) { \
-    cc_error("stack overflow"); \
-    return -1; \
-    }
-
->>>>>>> 8f919b85
 // Macros to maintain the call stack
 #define PUSH_CALL_STACK \
     if (callStackSize >= MAX_CALL_STACK) { \
@@ -557,27 +548,19 @@
           {
             // Only allocate new data if current stack entry is invalid;
             // in some cases this may be advancing over value that was written by MEMWRITE*
-<<<<<<< HEAD
             ASSERT_STACK_SPACE_AVAILABLE(1);
-            if (reg1.GetStackEntry()->IsValid())
-=======
             if (reg1.RValue->IsValid())
->>>>>>> 8f919b85
             {
               // TODO: perhaps should add a flag here to ensure this happens only after MEMWRITE-ing to stack
               registers[SREG_SP].RValue++;
             }
             else
             {
-<<<<<<< HEAD
-              PushDataToStack(arg2.GetInt32());
+              PushDataToStack(arg2.IValue);
               if (ccError)
               {
                   return -1;
               }
-=======
-              PushDataToStack(arg2.IValue);
->>>>>>> 8f919b85
             }
           }
           else
@@ -669,15 +652,11 @@
           registers[SREG_MAR].WriteValue(reg1);
           break;
       case SCMD_LOADSPOFFS:
-<<<<<<< HEAD
-          registers[SREG_MAR] = GetStackPtrOffsetRw(arg1.GetInt32());
+          registers[SREG_MAR] = GetStackPtrOffsetRw(arg1.IValue);
           if (ccError)
           {
               return -1;
           }
-=======
-          registers[SREG_MAR] = GetStackPtrOffsetRw(arg1.IValue);
->>>>>>> 8f919b85
           break;
 
           // 64 bit: Force 32 bit math
@@ -1037,36 +1016,9 @@
           // CallScriptFunction to a real 'C' code function
           was_just_callas = -1;
           if (num_args_to_func < 0)
-<<<<<<< HEAD
           {
             num_args_to_func = func_callstack.Count;
           }
-=======
-              num_args_to_func = callstacksize;
-
-          GlobalReturnValue.Invalidate();
-          int32_t return_value;
-          if (next_call_needs_object) {
-              // member function call
-              // use the callstack +1 size allocation to squeeze
-              // the object address on as the last parameter
-              call_uses_object = 1;
-              next_call_needs_object = 0;
-              callstack[callstacksize] = registers[SREG_OP];
-              return_value = 
-                  // FIXME later: use different getter
-                  call_function((intptr_t)reg1.Ptr, num_args_to_func + 1, callstack, callstacksize - num_args_to_func);
-          }
-          else if (num_args_to_func == 0) {
-              // FIXME later: use different getter
-              realfunc = (int (*)())reg1.Ptr;
-              return_value = realfunc();
-          } 
-          else
-              return_value =
-              // FIXME later: use different getter
-                    call_function((intptr_t)reg1.Ptr, num_args_to_func, callstack, callstacksize - num_args_to_func);
->>>>>>> 8f919b85
 
           // Convert pointer arguments to simple types
           for (RuntimeScriptValue *prval = func_callstack.GetHead() + num_args_to_func;
@@ -1081,25 +1033,25 @@
           {
             // member function call
             next_call_needs_object = 0;
-            if (reg1.GetType() == kScValObjectFunction)
+            if (reg1.Type == kScValObjectFunction)
             {
               RuntimeScriptValue obj_rval = registers[SREG_OP];
               obj_rval.DirectPtr();
-              return_value = reg1.GetObjectFunctionPtr()(obj_rval.GetPtr(), func_callstack.GetHead() + 1, num_args_to_func);
+              return_value = reg1.ObjPfn(obj_rval.Ptr, func_callstack.GetHead() + 1, num_args_to_func);
             }
             else
             {
-              cc_error("invalid pointer type for object function call: %d", reg1.GetType());
+              cc_error("invalid pointer type for object function call: %d", reg1.Type);
             }
           }
-          else if (reg1.GetType() == kScValStaticFunction)
-          {
-            return_value = reg1.GetStaticFunctionPtr()(func_callstack.GetHead() + 1, num_args_to_func);
-          }
-          else if (reg1.GetType() == kScValPluginFunction)
+          else if (reg1.Type == kScValStaticFunction)
+          {
+            return_value = reg1.SPfn(func_callstack.GetHead() + 1, num_args_to_func);
+          }
+          else if (reg1.Type == kScValPluginFunction)
           {
             GlobalReturnValue.Invalidate();
-            int32_t int_ret_val = call_function((intptr_t)reg1.GetPtr(), num_args_to_func, func_callstack.GetHead() + 1);
+            int32_t int_ret_val = call_function((intptr_t)reg1.Ptr, num_args_to_func, func_callstack.GetHead() + 1);
             if (GlobalReturnValue.IsValid())
             {
               return_value = GlobalReturnValue;
@@ -1109,13 +1061,13 @@
               return_value.SetInt32(int_ret_val);
             }
           }
-          else if (reg1.GetType() == kScValObjectFunction)
+          else if (reg1.Type == kScValObjectFunction)
           {
             cc_error("unexpected object function pointer on SCMD_CALLEXT");
           }
           else
           {
-            cc_error("invalid pointer type for function call: %d", reg1.GetType());
+            cc_error("invalid pointer type for function call: %d", reg1.Type);
           }
 
           if (ccError)
@@ -1132,21 +1084,13 @@
           PushToFuncCallStack(func_callstack, reg1);
           break;
       case SCMD_SUBREALSTACK:
-<<<<<<< HEAD
-          PopFromFuncCallStack(func_callstack, arg1.GetInt32());
+          PopFromFuncCallStack(func_callstack, arg1.IValue);
           if (was_just_callas >= 0)
           {
-              ASSERT_STACK_SIZE(arg1.GetInt32());
-              PopValuesFromStack(arg1.GetInt32());
-              was_just_callas = -1;
-          }
-=======
-          if (was_just_callas >= 0) {
+              ASSERT_STACK_SIZE(arg1.IValue);
               PopValuesFromStack(arg1.IValue);
               was_just_callas = -1;
           }
-          callstacksize -= arg1.IValue;
->>>>>>> 8f919b85
           break;
       case SCMD_CALLOBJ:
           // set the OP register
@@ -2012,16 +1956,12 @@
 
 void ccInstance::PushValueToStack(const RuntimeScriptValue &rval)
 {
-<<<<<<< HEAD
     if (!rval.IsValid())
     {
         cc_error("internal error: undefined value pushed to stack");
         return;
     }
-    if (registers[SREG_SP].GetStackEntry()->IsValid())
-=======
     if (registers[SREG_SP].RValue->IsValid())
->>>>>>> 8f919b85
     {
         cc_error("internal error: valid data beyond stack ptr");
         return;
@@ -2047,14 +1987,6 @@
 
 RuntimeScriptValue ccInstance::PopValueFromStack()
 {
-<<<<<<< HEAD
-=======
-    if (registers[SREG_SP].RValue->IsValid())
-    {
-        cc_error("internal error: valid data beyond stack ptr");
-        return RuntimeScriptValue();
-    }
->>>>>>> 8f919b85
     // rewind stack ptr to the last valid value, decrement stack data ptr if needed and invalidate the stack tail
     registers[SREG_SP].RValue--;
     RuntimeScriptValue rval = *registers[SREG_SP].RValue;
@@ -2068,14 +2000,6 @@
 
 void ccInstance::PopValuesFromStack(int32_t num_entries = 1)
 {
-<<<<<<< HEAD
-=======
-    if (registers[SREG_SP].RValue->IsValid())
-    {
-        cc_error("internal error: valid data beyond stack ptr");
-        return;
-    }
->>>>>>> 8f919b85
     for (int i = 0; i < num_entries; ++i)
     {
         // rewind stack ptr to the last valid value, decrement stack data ptr if needed and invalidate the stack tail
@@ -2090,16 +2014,8 @@
 
 void ccInstance::PopDataFromStack(int32_t num_bytes)
 {
-<<<<<<< HEAD
-=======
-    if (registers[SREG_SP].RValue->IsValid())
-    {
-        cc_error("internal error: valid data beyond stack ptr");
-        return;
-    }
->>>>>>> 8f919b85
     int32_t total_pop = 0;
-    while (total_pop < num_bytes && registers[SREG_SP].GetStackEntry() > &stack[0])
+    while (total_pop < num_bytes && registers[SREG_SP].RValue > &stack[0])
     {
         // rewind stack ptr to the last valid value, decrement stack data ptr if needed and invalidate the stack tail
         registers[SREG_SP].RValue--;
@@ -2150,20 +2066,9 @@
 
 RuntimeScriptValue ccInstance::GetStackPtrOffsetRw(int32_t rw_offset)
 {
-<<<<<<< HEAD
-    int32_t total_off = 0;
-    RuntimeScriptValue *stack_entry = registers[SREG_SP].GetStackEntry();
-    while (total_off < rw_offset && stack_entry >= &stack[0])
-=======
-    if (registers[SREG_SP].RValue->IsValid())
-    {
-        cc_error("internal error: valid data beyond stack ptr");
-        return RuntimeScriptValue();
-    }
     int32_t total_off = 0;
     RuntimeScriptValue *stack_entry = registers[SREG_SP].RValue;
-    while (total_off < rw_offset)
->>>>>>> 8f919b85
+    while (total_off < rw_offset && stack_entry >= &stack[0])
     {
         stack_entry--;
         total_off += stack_entry->Size;
