//=============================================================================
//
// Adventure Game Studio (AGS)
//
// Copyright (C) 1999-2011 Chris Jones and 2011-20xx others
// The full list of copyright holders can be found in the Copyright.txt
// file, which is part of this source code distribution.
//
// The AGS source code is provided under the Artistic License 2.0.
// A copy of this license can be found in the file License.txt and at
// http://www.opensource.org/licenses/artistic-license-2.0.php
//
//=============================================================================
//
// Script Editor run-time engine component (c) 1998 Chris Jones
// script chunk format:
// 00h  1 dword  version - should be 2
// 04h  1 dword  sizeof(scriptblock)
// 08h  1 dword  number of ScriptBlocks
// 0Ch  n STRUCTs ScriptBlocks
//
//=============================================================================

#include <stdlib.h>
#include "script/cc_instance.h"
#include "script/cc_error.h"
#include "util/file.h"
#include "util/stream.h"

namespace AGS { namespace Common { class RoomStruct; } }
using namespace AGS::Common;

extern void quit(const char *);
extern int currentline; // in script/script_common

std::pair<String, String> cc_error_at_line(const char *error_msg)
{
    ccInstance *sci = ccInstance::GetCurrentInstance();
    if (!sci)
    {
        return std::make_pair(String::FromFormat("Error (line %d): %s", currentline, error_msg), String());
    }
    else
    {
        return std::make_pair(String::FromFormat("Error: %s\n", error_msg), ccInstance::GetCurrentInstance()->GetCallStack(5).GetCStr());
    }
}

<<<<<<< HEAD
void save_graphical_scripts(Stream *out, RoomStruct * rss)
{
    quit("ScriptEdit: run-time version can't save");
}

char *scripttempn = "~acsc%d.tmp";

void load_graphical_scripts(Stream *in, RoomStruct * rst)
=======
String cc_error_without_line(const char *error_msg)
>>>>>>> 07dd921d
{
    return String::FromFormat("Runtime error: %s", error_msg);
}<|MERGE_RESOLUTION|>--- conflicted
+++ resolved
@@ -46,18 +46,7 @@
     }
 }
 
-<<<<<<< HEAD
-void save_graphical_scripts(Stream *out, RoomStruct * rss)
-{
-    quit("ScriptEdit: run-time version can't save");
-}
-
-char *scripttempn = "~acsc%d.tmp";
-
-void load_graphical_scripts(Stream *in, RoomStruct * rst)
-=======
 String cc_error_without_line(const char *error_msg)
->>>>>>> 07dd921d
 {
     return String::FromFormat("Runtime error: %s", error_msg);
 }