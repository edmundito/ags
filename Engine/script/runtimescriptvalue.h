//=============================================================================
//
// Adventure Game Studio (AGS)
//
// Copyright (C) 1999-2011 Chris Jones and 2011-20xx others
// The full list of copyright holders can be found in the Copyright.txt
// file, which is part of this source code distribution.
//
// The AGS source code is provided under the Artistic License 2.0.
// A copy of this license can be found in the file License.txt and at
// http://www.opensource.org/licenses/artistic-license-2.0.php
//
//=============================================================================
//
// Runtime script value struct
//
//=============================================================================
#ifndef __AGS_EE_SCRIPT__RUNTIMESCRIPTVALUE_H
#define __AGS_EE_SCRIPT__RUNTIMESCRIPTVALUE_H

#include "script/script_api.h"

struct ICCStaticObject;
struct StaticArray;
struct ICCDynamicObject;

enum ScriptValueType
{
    kScValUndefined,    // to detect errors
    kScValInteger,      // as strictly 32-bit integer (for integer math)
    kScValFloat,        // as float (for floating point math), 32-bit
    kScValStackPtr,     // as a pointer to stack entry
    kScValData,         // as a container for randomly sized data (usually array)
    kScValGlobalVar,    // as a pointer to script variable; used only for global vars,
                        // as pointer to local vars must have StackPtr type so that the
                        // stack allocation could work
    kScValStringLiteral,// as a pointer to literal string (array of chars)
    kScValStaticObject, // as a pointer to static global script object
    kScValStaticArray,  // as a pointer to static global array (of static or dynamic objects)
    kScValDynamicObject,// as a pointer to managed script object
    kScValStaticFunction,// as a pointer to static function
    kScValPluginFunction,// temporary workaround for plugins (unsafe function ptr)
    kScValObjectFunction,// as a pointer to object member function, gets object pointer as
                        // first parameter
    kScValCodePtr,      // as a pointer to element in byte-code array
};

struct RuntimeScriptValue
{
public:
    RuntimeScriptValue()
    {
        Type        = kScValUndefined;
        IValue		= 0;
        Ptr         = NULL;
        MgrPtr      = NULL;
        Size        = 0;
    }

    ScriptValueType Type;
    // The 32-bit value used for integer/float math and for storing
    // variable/element offset relative to object (and array) address
    union
    {
        int32_t     IValue; // access Value as int32 type
        float	    FValue;	// access Value as float type
    };
    // Pointer is used for storing... pointers - to objects, arrays,
    // functions and stack entries (other RSV)
    union
    {
        char                *Ptr;   // generic data pointer
        RuntimeScriptValue  *RValue;// access ptr as a pointer to Runtime Value
        ScriptAPIFunction   *SPfn;  // access ptr as a pointer to Script API Static Function
        ScriptAPIObjectFunction *ObjPfn; // access ptr as a pointer to Script API Object Function
    };
    // TODO: separation to Ptr and MgrPtr is only needed so far as there's
    // a separation between Script*, Dynamic* and game entity classes.
    // Once those classes are merged, it will no longer be needed.
    union
    {
        void                *MgrPtr;// generic object manager pointer
        ICCStaticObject     *StcMgr;// static object manager
        StaticArray         *StcArr;// static array manager
        ICCDynamicObject    *DynMgr;// dynamic object manager
    };
    // The "real" size of data, either one stored in I/FValue,
    // or the one referenced by Ptr. Used for calculating stack
    // offsets.
    // Original AGS scripts always assumed pointer is 32-bit.
    // Therefore for stored pointers Size is always 4 both for x32
    // and x64 builds, so that the script is interpreted correctly.
    int             Size;

    inline bool IsValid() const
    {
        return Type != kScValUndefined;
    }
    inline bool IsNull() const
    {
        return Ptr == 0 && IValue == 0;
    }
    
    inline bool GetAsBool() const
    {
        return !IsNull();
    }
    inline char* GetPtrWithOffset() const
    {
        return Ptr + IValue;
    }
<<<<<<< HEAD
    inline RuntimeScriptValue *GetStackEntry() const
    {
        return RValue;
    }
    inline RuntimeScriptValue *GetGlobalVar() const
    {
        return RValue;
    }
    inline ScriptAPIFunction *GetStaticFunctionPtr() const
    {
        return SPfn;
    }
    inline ScriptAPIObjectFunction *GetObjectFunctionPtr() const
    {
        return ObjPfn;
    }
    inline ICCStaticObject *GetStaticManager() const
    {
        return StcMgr;
    }
    inline StaticArray *GetStaticArray() const
    {
        return StcArr;
    }
    inline ICCDynamicObject *GetDynamicManager() const
    {
        return DynMgr;
    }
    inline int GetSize() const
    {
        return Size;
    }

=======
    
>>>>>>> 8f919b85
    inline RuntimeScriptValue &Invalidate()
    {
        Type    = kScValUndefined;
        IValue   = 0;
        Ptr     = NULL;
        MgrPtr  = NULL;
        Size    = 0;
        return *this;
    }
    inline RuntimeScriptValue &SetInt8(int8_t val)
    {
        Type    = kScValInteger;
        IValue  = val;
        Ptr     = NULL;
        MgrPtr  = NULL;
        Size    = 1;
        return *this;
    }
    inline RuntimeScriptValue &SetInt16(int16_t val)
    {
        Type    = kScValInteger;
        IValue  = val;
        Ptr     = NULL;
        MgrPtr  = NULL;
        Size    = 2;
        return *this;
    }
    inline RuntimeScriptValue &SetInt32(int32_t val)
    {
        Type    = kScValInteger;
        IValue  = val;
        Ptr     = NULL;
        MgrPtr  = NULL;
        Size    = 4;
        return *this;
    }
    inline RuntimeScriptValue &SetFloat(float val)
    {
        Type    = kScValFloat;
        FValue  = val;
        Ptr     = NULL;
        MgrPtr  = NULL;
        Size    = 4;
        return *this;
    }
    inline RuntimeScriptValue &SetInt32AsBool(bool val)
    {
        return SetInt32(val ? 1 : 0);
    }
    inline RuntimeScriptValue &SetFloatAsBool(bool val)
    {
        return SetFloat(val ? 1.0F : 0.0F);
    }
    inline RuntimeScriptValue &SetStackPtr(RuntimeScriptValue *stack_entry)
    {
        Type    = kScValStackPtr;
        IValue  = 0;
        RValue  = stack_entry;
        MgrPtr  = NULL;
        Size    = 4;
        return *this;
    }
    inline RuntimeScriptValue &SetData(char *data, int size)
    {
        Type    = kScValData;
        IValue  = 0;
        Ptr     = data;
        MgrPtr  = NULL;
        Size    = size;
        return *this;
    }
    inline RuntimeScriptValue &SetGlobalVar(RuntimeScriptValue *glvar_value)
    {
        Type    = kScValGlobalVar;
        IValue  = 0;
        RValue  = glvar_value;
        MgrPtr  = NULL;
        Size    = 4;
        return *this;
    }
    // TODO: size?
    inline RuntimeScriptValue &SetStringLiteral(char *str)
    {
        Type    = kScValStringLiteral;
        IValue  = 0;
        Ptr     = str;
        MgrPtr  = NULL;
        Size    = 4;
        return *this;
    }
    inline RuntimeScriptValue &SetStaticObject(void *object, ICCStaticObject *manager)
    {
        Type    = kScValStaticObject;
        IValue  = 0;
        Ptr     = (char*)object;
        StcMgr  = manager;
        Size    = 4;
        return *this;
    }
    inline RuntimeScriptValue &SetStaticArray(void *object, StaticArray *manager)
    {
        Type    = kScValStaticArray;
        IValue  = 0;
        Ptr     = (char*)object;
        StcArr  = manager;
        Size    = 4;
        return *this;
    }
    inline RuntimeScriptValue &SetDynamicObject(void *object, ICCDynamicObject *manager)
    {
        Type    = kScValDynamicObject;
        IValue  = 0;
        Ptr     = (char*)object;
        DynMgr  = manager;
        Size    = 4;
        return *this;
    }
    inline RuntimeScriptValue &SetStaticFunction(ScriptAPIFunction *pfn)
    {
        Type    = kScValStaticFunction;
        IValue  = 0;
        SPfn    = pfn;
        MgrPtr  = NULL;
        Size    = 4;
        return *this;
    }
    inline RuntimeScriptValue &SetPluginFunction(void *pfn)
    {
        Type    = kScValPluginFunction;
        IValue  = 0;
        Ptr     = (char*)pfn;
        MgrPtr  = NULL;
        Size    = 4;
        return *this;
    }
    inline RuntimeScriptValue &SetObjectFunction(ScriptAPIObjectFunction *pfn)
    {
        Type    = kScValObjectFunction;
        IValue  = 0;
        ObjPfn  = pfn;
        MgrPtr  = NULL;
        Size    = 4;
        return *this;
    }
    inline RuntimeScriptValue &SetCodePtr(char *ptr)
    {
        Type    = kScValCodePtr;
        IValue  = 0;
        Ptr     = ptr;
        MgrPtr  = NULL;
        Size    = 4;
        return *this;
    }

    inline RuntimeScriptValue operator !() const
    {
        return RuntimeScriptValue().SetInt32AsBool(!GetAsBool());
    }

    inline bool operator ==(const RuntimeScriptValue &rval)
    {
        return ((intptr_t)Ptr + (intptr_t)IValue) == ((intptr_t)rval.Ptr + (intptr_t)rval.IValue);
    }
    inline bool operator !=(const RuntimeScriptValue &rval)
    {
        return !(*this == rval);
    }

    // Helper functions for reading or writing values from/to
    // object, referenced by this Runtime Value.
    // Copy implementation depends on value type.
    uint8_t     ReadByte();
    int16_t     ReadInt16();
    int32_t     ReadInt32();
    RuntimeScriptValue ReadValue();
    bool        WriteByte(uint8_t val);
    bool        WriteInt16(int16_t val);
    bool        WriteInt32(int32_t val);
    bool        WriteValue(const RuntimeScriptValue &rval);

    // Convert to most simple pointer type by resolving RValue ptrs and applying offsets;
    // non pointer types are left unmodified
    RuntimeScriptValue &DirectPtr();
};

#endif // __AGS_EE_SCRIPT__RUNTIMESCRIPTVALUE_H<|MERGE_RESOLUTION|>--- conflicted
+++ resolved
@@ -109,43 +109,7 @@
     {
         return Ptr + IValue;
     }
-<<<<<<< HEAD
-    inline RuntimeScriptValue *GetStackEntry() const
-    {
-        return RValue;
-    }
-    inline RuntimeScriptValue *GetGlobalVar() const
-    {
-        return RValue;
-    }
-    inline ScriptAPIFunction *GetStaticFunctionPtr() const
-    {
-        return SPfn;
-    }
-    inline ScriptAPIObjectFunction *GetObjectFunctionPtr() const
-    {
-        return ObjPfn;
-    }
-    inline ICCStaticObject *GetStaticManager() const
-    {
-        return StcMgr;
-    }
-    inline StaticArray *GetStaticArray() const
-    {
-        return StcArr;
-    }
-    inline ICCDynamicObject *GetDynamicManager() const
-    {
-        return DynMgr;
-    }
-    inline int GetSize() const
-    {
-        return Size;
-    }
-
-=======
     
->>>>>>> 8f919b85
     inline RuntimeScriptValue &Invalidate()
     {
         Type    = kScValUndefined;
