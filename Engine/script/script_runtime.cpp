//=============================================================================
//
// Adventure Game Studio (AGS)
//
// Copyright (C) 1999-2011 Chris Jones and 2011-20xx others
// The full list of copyright holders can be found in the Copyright.txt
// file, which is part of this source code distribution.
//
// The AGS source code is provided under the Artistic License 2.0.
// A copy of this license can be found in the file License.txt and at
// http://www.opensource.org/licenses/artistic-license-2.0.php
//
//=============================================================================
//
// C-Script run-time interpreter (c) 2001 Chris Jones
//
// You must DISABLE OPTIMIZATIONS AND REGISTER VARIABLES in your compiler
// when compiling this, or strange results can happen.
//
// There is a problem with importing functions on 16-bit compilers: the
// script system assumes that all parameters are passed as 4 bytes, which
// ints are not on 16-bit systems. Be sure to define all parameters as longs,
// or join the 21st century and switch to DJGPP or Visual C++.
//
//=============================================================================

#include <stdio.h>
#include <stdlib.h>
#include <stdarg.h>
#include <string.h>
#include "script/script_runtime.h"
#include "script/script_common.h"
#include "script/cc_error.h"
#include "script/cc_options.h"
#include "ac/dynobj/cc_dynamicarray.h"
#include "ac/dynobj/managedobjectpool.h"
#include "script/systemimports.h"
#include "ac/statobj/staticobject.h"

extern ccInstance *current_instance; // in script/cc_instance

bool ccAddExternalStaticFunction(const char *name, ScriptAPIFunction *pfn)
{
    return simp.add(name, RuntimeScriptValue().SetStaticFunction(pfn), NULL) == 0;
}

bool ccAddExternalPluginFunction(const char *name, void *pfn)
{
    return simp.add(name, RuntimeScriptValue().SetPluginFunction(pfn), NULL) == 0;
}

bool ccAddExternalStaticObject(const char *name, void *ptr, ICCStaticObject *manager)
{
    return simp.add(name, RuntimeScriptValue().SetStaticObject(ptr, manager), NULL) == 0;
}

bool ccAddExternalStaticArray(const char *name, void *ptr, StaticArray *array_mgr)
{
    return simp.add(name, RuntimeScriptValue().SetStaticArray(ptr, array_mgr), NULL) == 0;
}

bool ccAddExternalDynamicObject(const char *name, void *ptr, ICCDynamicObject *manager)
{
    return simp.add(name, RuntimeScriptValue().SetDynamicObject(ptr, manager), NULL) == 0;
}

bool ccAddExternalObjectFunction(const char *name, ScriptAPIObjectFunction *pfn)
{
    return simp.add(name, RuntimeScriptValue().SetObjectFunction(pfn), NULL) == 0;
}

bool ccAddExternalScriptSymbol(const char *name, const RuntimeScriptValue &prval, ccInstance *inst)
{
    return simp.add(name, prval, inst) == 0;
}

void ccRemoveExternalSymbol(const char *namof)
{
    simp.remove(namof);
}

void ccRemoveAllSymbols()
{
    simp.clear();
}

ccInstance *loadedInstances[MAX_LOADED_INSTANCES] = {NULL,
NULL, NULL, NULL, NULL, NULL, NULL, NULL, NULL, NULL, 
NULL, NULL, NULL, NULL, NULL, NULL};

void nullfree(void *data)
{
    if (data != NULL)
        free(data);
}

void *ccGetSymbolAddress(char *namof)
{
    const ScriptImport *import = simp.getByName(namof);
    if (import)
    {
        return import->Value.Ptr;
    }
    return NULL;
}

new_line_hook_type new_line_hook = NULL;

char ccRunnerCopyright[] = "ScriptExecuter32 v" SCOM_VERSIONSTR " (c) 2001 Chris Jones";
int maxWhileLoops = 0;

// If a while loop does this many iterations without the
// NofityScriptAlive function getting called, the script
// aborts. Set to 0 to disable.
void ccSetScriptAliveTimer (int numloop) {
    maxWhileLoops = numloop;
}

void ccNotifyScriptStillAlive () {
    if (current_instance != NULL)
        current_instance->flags |= INSTF_RUNNING;
}

void ccSetDebugHook(new_line_hook_type jibble)
{
    new_line_hook = jibble;
}

int call_function(intptr_t addr, int numparm, const RuntimeScriptValue *parms)
{
    if (!addr)
    {
        cc_error("null function pointer in call_function");
        return -1;
    }
    if (numparm > 0 && !parms)
    {
        cc_error("invalid parameters array in call_function");
        return -1;
    }

    intptr_t parm_value[9];
    for (int i = 0; i < numparm; ++i)
    {
<<<<<<< HEAD
        switch (parms[i].GetType())
        {
        case kScValInteger:
        case kScValFloat:   // AGS passes floats, copying their values into long variable
            parm_value[i] = (intptr_t)parms[i].GetInt32();
            break;
            break;
        default:
            parm_value[i] = (intptr_t)parms[i].GetPtrWithOffset();
            break;
=======
        RuntimeScriptValue real_param;
        if (parms[i].Type == kScValStackPtr || parms[i].Type == kScValGlobalVar)
        {
            // There's at least one known case when this may be a stack pointer:
            // AGS 2.x style local strings that have their address pushed to stack
            // after array of chars; in the new interpreter implementation we push
            // these addresses as runtime values of stack ptr type to keep correct
            // value size.
            // It is not a good idea to pass stack ptr to function, pass the value
            // it points to instead.
            real_param = *parms[i].RValue;
            real_param.IValue += parms[i].IValue; // offset
>>>>>>> 8f919b85
        }
    }

    //
    // AN IMPORTANT NOTE ON PARAM TYPE
    // of 2012-11-10
    //
    //// NOTE of 2012-12-20:
    //// Everything said below is applicable only for calling
    //// exported plugin functions.
    //
    // Here we are sending parameters of type intptr_t to registered
    // function of unknown kind. Intptr_t is 32-bit for x32 build and
    // 64-bit for x64 build.
    // The exported functions usually have two types of parameters:
    // pointer and 'int' (32-bit). For x32 build those two have the
    // same size, but for x64 build first has 64-bit size while the
    // second remains 32-bit.
    // In formal case that would cause 'overflow' - function will
    // receive more data than needed (written to stack), with some
    // values shifted further by 32 bits.
    //
    // Upon testing, however, it was revealed that AMD64 processor,
    // the only platform we support x64 Linux AGS build on right now,
    // treats all the function parameters pushed to stack as 64-bit
    // values (few first parameters are sent via registers, and hence
    // are least concern anyway). Therefore, no 'overflow' occurs,
    // and 64-bit values are being effectively truncated to 32-bit
    // integers in the callee.
    //
    // Since this is still quite unreliable, this should be
    // reimplemented when there's enough free time available for
    // developers both for coding & testing.
    //
    // Most basic idea is to pass array of RuntimeScriptValue
    // objects (that hold type description) and get same RSV as a
    // return result. Keep in mind, though, that this solution will
    // require fixing ALL exported functions, so a good amount of
    // time and energy should be allocated for this task.
    //

    switch (numparm)
    {
    case 0:
        {
            int (*fparam) ();
            fparam = (int (*)())addr;
            return fparam();
        }
    case 1:
        {
            int (*fparam) (intptr_t);
            fparam = (int (*)(intptr_t))addr;
            return fparam(parm_value[0]);
        }
    case 2:
        {
            int (*fparam) (intptr_t, intptr_t);
            fparam = (int (*)(intptr_t, intptr_t))addr;
            return fparam(parm_value[0], parm_value[1]);
        }
    case 3:
        {
            int (*fparam) (intptr_t, intptr_t, intptr_t);
            fparam = (int (*)(intptr_t, intptr_t, intptr_t))addr;
            return fparam(parm_value[0], parm_value[1], parm_value[2]);
        }
    case 4:
        {
            int (*fparam) (intptr_t, intptr_t, intptr_t, intptr_t);
            fparam = (int (*)(intptr_t, intptr_t, intptr_t, intptr_t))addr;
            return fparam(parm_value[0], parm_value[1], parm_value[2], parm_value[3]);
        }
    case 5:
        {
            int (*fparam) (intptr_t, intptr_t, intptr_t, intptr_t, intptr_t);
            fparam = (int (*)(intptr_t, intptr_t, intptr_t, intptr_t, intptr_t))addr;
            return fparam(parm_value[0], parm_value[1], parm_value[2], parm_value[3], parm_value[4]);
        }
    case 6:
        {
            int (*fparam) (intptr_t, intptr_t, intptr_t, intptr_t, intptr_t, intptr_t);
            fparam = (int (*)(intptr_t, intptr_t, intptr_t, intptr_t, intptr_t, intptr_t))addr;
            return fparam(parm_value[0], parm_value[1], parm_value[2], parm_value[3], parm_value[4], parm_value[5]);
        }
    case 7:
        {
            int (*fparam) (intptr_t, intptr_t, intptr_t, intptr_t, intptr_t, intptr_t, intptr_t);
            fparam = (int (*)(intptr_t, intptr_t, intptr_t, intptr_t, intptr_t, intptr_t, intptr_t))addr;
            return fparam(parm_value[0], parm_value[1], parm_value[2], parm_value[3], parm_value[4], parm_value[5], parm_value[6]);
        }
    case 8:
        {
            int (*fparam) (intptr_t, intptr_t, intptr_t, intptr_t, intptr_t, intptr_t, intptr_t, intptr_t);
            fparam = (int (*)(intptr_t, intptr_t, intptr_t, intptr_t, intptr_t, intptr_t, intptr_t, intptr_t))addr;
            return fparam(parm_value[0], parm_value[1], parm_value[2], parm_value[3], parm_value[4], parm_value[5], parm_value[6], parm_value[7]);
        }
    case 9:
        {
            int (*fparam) (intptr_t, intptr_t, intptr_t, intptr_t, intptr_t, intptr_t, intptr_t, intptr_t, intptr_t);
            fparam = (int (*)(intptr_t, intptr_t, intptr_t, intptr_t, intptr_t, intptr_t, intptr_t, intptr_t, intptr_t))addr;
            return fparam(parm_value[0], parm_value[1], parm_value[2], parm_value[3], parm_value[4], parm_value[5], parm_value[6], parm_value[7], parm_value[8]);
        }
    }

    cc_error("too many arguments in call to function");
    return -1;
}<|MERGE_RESOLUTION|>--- conflicted
+++ resolved
@@ -142,31 +142,16 @@
     intptr_t parm_value[9];
     for (int i = 0; i < numparm; ++i)
     {
-<<<<<<< HEAD
-        switch (parms[i].GetType())
+        switch (parms[i].Type)
         {
         case kScValInteger:
         case kScValFloat:   // AGS passes floats, copying their values into long variable
-            parm_value[i] = (intptr_t)parms[i].GetInt32();
+            parm_value[i] = (intptr_t)parms[i].IValue;
             break;
             break;
         default:
             parm_value[i] = (intptr_t)parms[i].GetPtrWithOffset();
             break;
-=======
-        RuntimeScriptValue real_param;
-        if (parms[i].Type == kScValStackPtr || parms[i].Type == kScValGlobalVar)
-        {
-            // There's at least one known case when this may be a stack pointer:
-            // AGS 2.x style local strings that have their address pushed to stack
-            // after array of chars; in the new interpreter implementation we push
-            // these addresses as runtime values of stack ptr type to keep correct
-            // value size.
-            // It is not a good idea to pass stack ptr to function, pass the value
-            // it points to instead.
-            real_param = *parms[i].RValue;
-            real_param.IValue += parms[i].IValue; // offset
->>>>>>> 8f919b85
         }
     }
 
