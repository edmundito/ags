--- conflicted
+++ resolved
@@ -112,37 +112,6 @@
 
     funcToRun->RoomHasFunction = DoRunScriptFuncCantBlock(roomscript.get(), funcToRun, funcToRun->RoomHasFunction);
 }
-
-// Returns 0 normally, or -1 to indicate that the event has
-// become invalid and another interaction should not be run
-// (eg. a room change occured)
-<<<<<<< HEAD
-=======
-int run_interaction_event(const ObjectEvent &obj_evt, Interaction *nint, int evnt, int chkAny, bool isInv)
-{
-    assert(nint);
-    if (!nint)
-        return 0;
-
-    if (evnt < 0 || (size_t)evnt >= nint->Events.size() ||
-        (nint->Events[evnt].Response.get() == nullptr) || (nint->Events[evnt].Response->Cmds.size() == 0)) {
-        // no response defined for this event
-        // If there is a response for "Any Click", then abort now so as to
-        // run that instead
-        if (chkAny < 0) ;
-        else if ((size_t)chkAny < nint->Events.size() &&
-                (nint->Events[chkAny].Response.get() != nullptr) && (nint->Events[chkAny].Response->Cmds.size() > 0))
-            return 0;
-
-        // Otherwise, run unhandled_event
-        run_unhandled_event(obj_evt, evnt);
-
-        return 0;
-    }
-
->>>>>>> 88457977
-    // FIXME: refactor this nonsense! check_interaction_only here is used as
-    // both function argument and return value!
 
 // Returns 0 normally, or -1 to indicate that the event has
 // become invalid and another handler should not be run
