--- conflicted
+++ resolved
@@ -117,47 +117,11 @@
     funcToRun->RoomHasFunction = DoRunScriptFuncCantBlock(roominstFork.get(), funcToRun, funcToRun->RoomHasFunction);
 }
 
-<<<<<<< HEAD
-=======
 // Returns 0 normally, or -1 to indicate that the event has
 // become invalid and another interaction should not be run
 // (eg. a room change occured)
-int run_interaction_event(const ObjectEvent &obj_evt, Interaction *nint, int evnt, int chkAny, bool isInv) {
-
-    if (evnt < 0 || (size_t)evnt >= nint->Events.size() ||
-        (nint->Events[evnt].Response.get() == nullptr) || (nint->Events[evnt].Response->Cmds.size() == 0)) {
-        // no response defined for this event
-        // If there is a response for "Any Click", then abort now so as to
-        // run that instead
-        if (chkAny < 0) ;
-        else if ((size_t)chkAny < nint->Events.size() &&
-                (nint->Events[chkAny].Response.get() != nullptr) && (nint->Events[chkAny].Response->Cmds.size() > 0))
-            return 0;
-
-        // Otherwise, run unhandled_event
-        run_unhandled_event(obj_evt, evnt);
-
-        return 0;
-    }
-
     // FIXME: refactor this nonsense! check_interaction_only here is used as
     // both function argument and return value!
-    if (play.check_interaction_only) {
-        play.check_interaction_only = 2;
-        return -1;
-    }
-
-    int cmdsrun = 0, retval = 0;
-    // Right, so there were some commands defined in response to the event.
-    retval = run_interaction_commandlist(obj_evt, nint->Events[evnt].Response.get(), &nint->Events[evnt].TimesRun, &cmdsrun);
-
-    // An inventory interaction, but the wrong item was used
-    if ((isInv) && (cmdsrun == 0))
-        run_unhandled_event(obj_evt, evnt);
-
-    return retval;
-}
->>>>>>> 874b459e
 
 // Returns 0 normally, or -1 to indicate that the event has
 // become invalid and another handler should not be run
