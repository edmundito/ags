//=============================================================================
//
// Adventure Game Studio (AGS)
//
// Copyright (C) 1999-2011 Chris Jones and 2011-2024 various contributors
// The full list of copyright holders can be found in the Copyright.txt
// file, which is part of this source code distribution.
//
// The AGS source code is provided under the Artistic License 2.0.
// A copy of this license can be found in the file License.txt and at
// https://opensource.org/license/artistic-2-0/
//
//=============================================================================
#include <stdio.h>
#include <string.h>
#include "script/script.h"
#include "ac/common.h"
#include "ac/character.h"
#include "ac/dialog.h"
#include "ac/event.h"
#include "ac/game.h"
#include "ac/gamesetupstruct.h"
#include "ac/gamestate.h"
#include "ac/global_audio.h"
#include "ac/global_character.h"
#include "ac/global_dialog.h"
#include "ac/global_display.h"
#include "ac/global_game.h"
#include "ac/global_gui.h"
#include "ac/global_hotspot.h"
#include "ac/global_object.h"
#include "ac/global_room.h"
#include "ac/global_video.h"
#include "ac/invwindow.h"
#include "ac/mouse.h"
#include "ac/room.h"
#include "ac/roomobject.h"
#include "script/cc_common.h"
#include "debug/debugger.h"
#include "debug/debug_log.h"
#include "main/game_run.h"
#include "script/script_runtime.h"
#include "util/string_compat.h"
#include "media/audio/audio_system.h"

extern GameSetupStruct game;
extern int gameHasBeenRestored, displayed_room;
extern unsigned int load_new_game;
extern RoomObject*objs;
extern CharacterInfo*playerchar;

ExecutingScript scripts[MAX_SCRIPT_AT_ONCE];
ExecutingScript *curscript = nullptr; // non-owning ptr

PScript gamescript;
PScript dialogScriptsScript;
UInstance gameinst;
UInstance roominst;
UInstance dialogScriptsInst;
UInstance gameinstFork;
UInstance roominstFork;

int num_scripts=0;
int post_script_cleanup_stack = 0;

int inside_script=0,in_graph_script=0;
int no_blocking_functions = 0; // set to 1 while in rep_Exec_always

NonBlockingScriptFunction repExecAlways(REP_EXEC_ALWAYS_NAME, 0);
NonBlockingScriptFunction lateRepExecAlways(LATE_REP_EXEC_ALWAYS_NAME, 0);
NonBlockingScriptFunction getDialogOptionsDimensionsFunc("dialog_options_get_dimensions", 1);
NonBlockingScriptFunction renderDialogOptionsFunc("dialog_options_render", 1);
NonBlockingScriptFunction getDialogOptionUnderCursorFunc("dialog_options_get_active", 1);
NonBlockingScriptFunction runDialogOptionMouseClickHandlerFunc("dialog_options_mouse_click", 2);
NonBlockingScriptFunction runDialogOptionKeyPressHandlerFunc("dialog_options_key_press", 3);
NonBlockingScriptFunction runDialogOptionTextInputHandlerFunc("dialog_options_text_input", 2);
NonBlockingScriptFunction runDialogOptionRepExecFunc("dialog_options_repexec", 1);
NonBlockingScriptFunction runDialogOptionCloseFunc("dialog_options_close", 1);

ScriptSystem scsystem;

std::vector<PScript> scriptModules;
std::vector<UInstance> moduleInst;
std::vector<UInstance> moduleInstFork;
std::vector<RuntimeScriptValue> moduleRepExecAddr;
size_t numScriptModules = 0;


static bool DoRunScriptFuncCantBlock(ccInstance *sci, NonBlockingScriptFunction* funcToRun, bool hasTheFunc);


int run_dialog_request (int parmtr) {
    play.stop_dialog_at_end = DIALOG_RUNNING;
    RuntimeScriptValue params[]{ parmtr };
    RunScriptFunction(gameinst.get(), "dialog_request", 1, params);

    if (play.stop_dialog_at_end == DIALOG_STOP) {
        play.stop_dialog_at_end = DIALOG_NONE;
        return -2;
    }
    if (play.stop_dialog_at_end >= DIALOG_NEWTOPIC) {
        int tval = play.stop_dialog_at_end - DIALOG_NEWTOPIC;
        play.stop_dialog_at_end = DIALOG_NONE;
        return tval;
    }
    if (play.stop_dialog_at_end >= DIALOG_NEWROOM) {
        int roomnum = play.stop_dialog_at_end - DIALOG_NEWROOM;
        play.stop_dialog_at_end = DIALOG_NONE;
        NewRoom(roomnum);
        return -2;
    }
    play.stop_dialog_at_end = DIALOG_NONE;
    return -1;
}

void run_function_on_non_blocking_thread(NonBlockingScriptFunction* funcToRun) {

    update_script_mouse_coords();

    int room_changes_was = play.room_changes;
    funcToRun->atLeastOneImplementationExists = false;

    // run modules
    // modules need a forkedinst for this to work
    for (size_t i = 0; i < numScriptModules; ++i) {
        funcToRun->moduleHasFunction[i] = DoRunScriptFuncCantBlock(moduleInstFork[i].get(), funcToRun, funcToRun->moduleHasFunction[i]);

        if (room_changes_was != play.room_changes)
            return;
    }

    funcToRun->globalScriptHasFunction = DoRunScriptFuncCantBlock(gameinstFork.get(), funcToRun, funcToRun->globalScriptHasFunction);

    if (room_changes_was != play.room_changes)
        return;

    funcToRun->roomHasFunction = DoRunScriptFuncCantBlock(roominstFork.get(), funcToRun, funcToRun->roomHasFunction);
}


// Returns 0 normally, or -1 to indicate that the NewInteraction has
// become invalid and don't run another interaction on it
// (eg. a room change occured)
int run_interaction_script(const ObjectEvent &obj_evt, InteractionScripts *nint, int evnt, int chkAny) {

    if (evnt < 0 || static_cast<size_t>(evnt) >= nint->ScriptFuncNames.size() ||
            nint->ScriptFuncNames[evnt].IsEmpty()) {
        // no response defined for this event
        // If there is a response for "Any Click", then abort now so as to
        // run that instead
        if (chkAny < 0) ;
        else if (!nint->ScriptFuncNames[chkAny].IsEmpty())
            return 0;

        // Otherwise, run unhandled_event
        run_unhandled_event(obj_evt, evnt);
        return 0;
    }

    if (play.check_interaction_only) {
        play.check_interaction_only = 2; // CHECKME: wth is "2"?
        return -1;
    }

    const int room_was = play.room_changes;

    // TODO: find a way to generalize all the following hard-coded behavior

    // Character or Inventory require a global script call
    const ScriptInstType inst_type =
        (strstr(obj_evt.BlockName.GetCStr(), "character") != nullptr) ||
        (strstr(obj_evt.BlockName.GetCStr(), "inventory") != nullptr) ?
        kScInstGame : kScInstRoom;
    
    // Room events do not require additional params
    if ((strstr(obj_evt.BlockName.GetCStr(), "room") != nullptr)) {
        QueueScriptFunction(inst_type, nint->ScriptFuncNames[evnt].GetCStr());
    }
    // Regions only require 1 param - dynobj ref
    else if ((strstr(obj_evt.BlockName.GetCStr(), "region") != nullptr)) {
        QueueScriptFunction(inst_type, nint->ScriptFuncNames[evnt].GetCStr(), 1, &obj_evt.DynObj);
    }
    // Other types (characters, objects, invitems, hotspots) require
    // 2 params - dynobj ref and the interaction mode (aka verb)
    else {
        RuntimeScriptValue params[]{ obj_evt.DynObj, RuntimeScriptValue().SetInt32(obj_evt.Mode) };
        QueueScriptFunction(inst_type, nint->ScriptFuncNames[evnt].GetCStr(), 2, params);
    }

    // if the room changed within the action
    if (room_was != play.room_changes)
        return -1;
    return 0;
}

int create_global_script() {
    constexpr int kscript_create_error = -3;

    ccSetOption(SCOPT_AUTOIMPORT, 1);

    // NOTE: this function assumes that the module lists have their elements preallocated!

    std::vector<ccInstance*> all_insts; // gather all to resolve exports below
    for (size_t i = 0; i < numScriptModules; ++i)
    {
        auto inst = ccInstance::CreateFromScript(scriptModules[i]);
        if (!inst)
            return kscript_create_error;
        moduleInst[i].reset(inst);
        all_insts.push_back(inst);
    }

    gameinst.reset(ccInstance::CreateFromScript(gamescript));
    if (!gameinst)
        return kscript_create_error;
    all_insts.push_back(gameinst.get());

    if (dialogScriptsScript)
    {
        dialogScriptsInst.reset(ccInstance::CreateFromScript(dialogScriptsScript));
        if (!dialogScriptsInst)
            return kscript_create_error;
        all_insts.push_back(dialogScriptsInst.get());
    }

    // Resolve the script imports after all the scripts have been loaded 
    for (auto &inst : all_insts)
    {
        if (!inst->ResolveScriptImports(inst->instanceof.get()))
            return kscript_create_error;
        if (!inst->ResolveImportFixups(inst->instanceof.get()))
            return kscript_create_error;
    }

    // Create the forks for 'repeatedly_execute_always' after resolving
    // because they copy their respective originals including the resolve information
    for (size_t module_idx = 0; module_idx < numScriptModules; module_idx++)
    {
        auto fork = moduleInst[module_idx]->Fork();
        if (!fork)
            return kscript_create_error;

        moduleInstFork[module_idx].reset(fork);
        moduleRepExecAddr[module_idx] = moduleInst[module_idx]->GetSymbolAddress(REP_EXEC_NAME);
    }

    gameinstFork.reset(gameinst->Fork());
    if (gameinstFork == nullptr)
        return kscript_create_error;

    ccSetOption(SCOPT_AUTOIMPORT, 0);
    return 0;
}

void cancel_all_scripts()
{
    for (int i = 0; i < num_scripts; ++i)
    {
        auto &sc = scripts[i];
        if (sc.inst)
        {
            (sc.forkedInst) ?
                sc.inst->AbortAndDestroy() :
                sc.inst->Abort();
        }
        sc.numanother = 0;
    }
    num_scripts = 0;
    // in case the script is running on non-blocking thread (rep-exec-always etc)
    auto inst = ccInstance::GetCurrentInstance();
    if (inst)
        inst->Abort();
}

ccInstance *GetScriptInstanceByType(ScriptInstType sc_inst)
{
    if (sc_inst == kScInstGame)
        return gameinst.get();
    else if (sc_inst == kScInstRoom)
        return roominst.get();
    return nullptr;
}

void QueueScriptFunction(ScriptInstType sc_inst, const char *fn_name, size_t param_count, const RuntimeScriptValue *params)
{
    if (inside_script)
        // queue the script for the run after current script is finished
        curscript->run_another(fn_name, sc_inst, param_count, params);
    else
        // if no script is currently running, run the requested script right away
        RunScriptFunctionAuto(sc_inst, fn_name, param_count, params);
}

static bool DoRunScriptFuncCantBlock(ccInstance *sci, NonBlockingScriptFunction* funcToRun, bool hasTheFunc)
{
    if (!hasTheFunc)
        return(false);

    no_blocking_functions++;
    int result = sci->CallScriptFunction(funcToRun->functionName, funcToRun->numParameters, funcToRun->params);

    if (result == -2) {
        // the function doens't exist, so don't try and run it again
        hasTheFunc = false;
    }
    else if ((result != 0) && (result != 100)) {
        quit_with_script_error(funcToRun->functionName);
    }
    else
    {
        funcToRun->atLeastOneImplementationExists = true;
    }
    // this might be nested, so don't disrupt blocked scripts
    cc_clear_error();
    no_blocking_functions--;
    return(hasTheFunc);
}

char scfunctionname[MAX_FUNCTION_NAME_LEN + 1];
static int PrepareTextScript(ccInstance *sci, const char**tsname)
{
    cc_clear_error();
    // FIXME: try to make it so this function is not called with NULL sci
    if (sci == nullptr) return -1;
    if (sci->GetSymbolAddress(tsname[0]).IsNull()) {
        cc_error("no such function in script");
        return -2;
    }
    if (sci->IsBeingRun()) {
        cc_error("script is already in execution");
        return -3;
    }
    ExecutingScript exscript;
    // CHECKME: this conditional block will never run, because
    // function would have quit earlier (deprecated functionality?)
    if (sci->IsBeingRun()) {
        auto fork = sci->Fork();
        if (!fork)
            quit("unable to fork instance for secondary script");
        exscript.forkedInst.reset(fork);
        exscript.inst = fork;
    } else {
        exscript.inst = sci;
    }
    scripts[num_scripts] = std::move(exscript);
    curscript = &scripts[num_scripts];
    num_scripts++;
    if (num_scripts >= MAX_SCRIPT_AT_ONCE)
        quit("too many nested text script instances created");
    // in case script_run_another is the function name, take a backup
    snprintf(scfunctionname, sizeof(scfunctionname), "%s", tsname[0]);
    tsname[0] = &scfunctionname[0];
    update_script_mouse_coords();
    inside_script++;
    return 0;
}

int RunScriptFunction(ccInstance *sci, const char *tsname, size_t numParam, const RuntimeScriptValue *params)
{
    int oldRestoreCount = gameHasBeenRestored;
    // TODO: research why this is really necessary, and refactor to avoid such hacks!
    // First, save the current ccError state
    // This is necessary because we might be attempting
    // to run Script B, while Script A is still running in the
    // background.
    // If CallInstance here has an error, it would otherwise
    // also abort Script A because ccError is a global variable.
    ScriptError cachedCcError = cc_get_error();

    cc_clear_error();
    int toret = PrepareTextScript(sci, &tsname);
    if (toret) {
        cc_error(cachedCcError);
        return -18;
    }

    cc_clear_error();
    toret = curscript->inst->CallScriptFunction(tsname, numParam, params);

    // 100 is if Aborted (eg. because we are LoadAGSGame'ing)
    if ((toret != 0) && (toret != -2) && (toret != 100)) {
        quit_with_script_error(tsname);
    }

    post_script_cleanup_stack++;

    if (post_script_cleanup_stack > 50)
        quitprintf("!post_script_cleanup call stack exceeded: possible recursive function call? running %s", tsname);

    post_script_cleanup();

    post_script_cleanup_stack--;

    // restore cached error state
    cc_error(cachedCcError);

    // if the game has been restored, ensure that any further scripts are not run
    if ((oldRestoreCount != gameHasBeenRestored) && (eventClaimed == EVENT_INPROGRESS))
        eventClaimed = EVENT_CLAIMED;

    return toret;
}

void RunScriptFunctionInModules(const char *tsname, size_t param_count, const RuntimeScriptValue *params)
{
    for (size_t i = 0; i < numScriptModules; ++i)
        RunScriptFunction(moduleInst[i].get(), tsname, param_count, params);
    RunScriptFunction(gameinst.get(), tsname, param_count, params);
}

int RunScriptFunctionInRoom(const char *tsname, size_t param_count, const RuntimeScriptValue *params)
{
    // Some room callbacks are considered to be obligatory; for historical reasons these are
    // identified by having no parameters;
    // TODO: this is a hack, this should be defined either by function type, or as an arg
    const bool strict_room_event = (param_count == 0);
    int toret = RunScriptFunction(roominst.get(), tsname, param_count, params);
    // If it's a obligatory room event, and return code means missing function - error
    if (strict_room_event && (toret == -18))
        quitprintf("RunScriptFunction: error %d (%s) trying to run '%s'   (Room %d)",
            toret, cc_get_error().ErrorString.GetCStr(), tsname, displayed_room);
    return toret;
}

// Run non-claimable event in all script modules, except room, break if certain events occured
static int RunUnclaimableEvent(const char *tsname)
{
    const int room_changes_was = play.room_changes;
    const int restore_game_count_was = gameHasBeenRestored;
    for (size_t i = 0; i < numScriptModules; ++i)
    {
        if (!moduleRepExecAddr[i].IsNull())
            RunScriptFunction(moduleInst[i].get(), tsname);
        // Break on room change or save restoration
        if ((room_changes_was != play.room_changes) ||
            (restore_game_count_was != gameHasBeenRestored))
            return 0;
    }
    return RunScriptFunction(gameinst.get(), tsname);
}

static int RunClaimableEvent(const char *tsname, size_t param_count, const RuntimeScriptValue *params)
{
    // Run claimable event chain in script modules and room script
    bool eventWasClaimed;
    int toret = run_claimable_event(tsname, true, param_count, params, &eventWasClaimed);
    // Break on event claim
    if (eventWasClaimed)
        return toret;
    return RunScriptFunction(gameinst.get(), tsname, param_count, params);
}

int RunScriptFunctionAuto(ScriptInstType sc_inst, const char *tsname, size_t param_count, const RuntimeScriptValue *params)
{
    // If told to use a room instance, then run only there
    if (sc_inst == kScInstRoom)
        return RunScriptFunctionInRoom(tsname, param_count, params);
    // Rep-exec is only run in script modules, but not room script
    // (because room script has its own callback, attached to event slot)
    if (strcmp(tsname, REP_EXEC_NAME) == 0)
    {
        return RunUnclaimableEvent(REP_EXEC_NAME);
    }
    // Claimable event is run in all the script modules and room script,
    // before running in the globalscript instance
    if ((strcmp(tsname, tsnames[kTS_KeyPress]) == 0) || (strcmp(tsname, tsnames[kTS_MouseClick]) == 0) ||
        (strcmp(tsname, tsnames[kTS_TextInput]) == 0) || (strcmp(tsname, "on_event") == 0))
    {
        return RunClaimableEvent(tsname, param_count, params);
    }
    // Else run on the single chosen script instance
    ccInstance *sci = GetScriptInstanceByType(sc_inst);
    if (!sci)
        return 0;
    return RunScriptFunction(sci, tsname, param_count, params);
}

void AllocScriptModules()
{
    // NOTE: this preallocation possibly required to safeguard some algorithms
    moduleInst.resize(numScriptModules);
    moduleInstFork.resize(numScriptModules);
    moduleRepExecAddr.resize(numScriptModules);
    repExecAlways.moduleHasFunction.resize(numScriptModules, true);
    lateRepExecAlways.moduleHasFunction.resize(numScriptModules, true);
    getDialogOptionsDimensionsFunc.moduleHasFunction.resize(numScriptModules, true);
    renderDialogOptionsFunc.moduleHasFunction.resize(numScriptModules, true);
    getDialogOptionUnderCursorFunc.moduleHasFunction.resize(numScriptModules, true);
    runDialogOptionMouseClickHandlerFunc.moduleHasFunction.resize(numScriptModules, true);
    runDialogOptionKeyPressHandlerFunc.moduleHasFunction.resize(numScriptModules, true);
    runDialogOptionTextInputHandlerFunc.moduleHasFunction.resize(numScriptModules, true);
    runDialogOptionRepExecFunc.moduleHasFunction.resize(numScriptModules, true);
    runDialogOptionCloseFunc.moduleHasFunction.resize(numScriptModules, true);
    for (auto &val : moduleRepExecAddr)
    {
        val.Invalidate();
    }
}

void FreeAllScriptInstances()
{
    ccInstance::FreeInstanceStack();
    FreeRoomScriptInstance();

    // NOTE: don't know why, but Forks must be deleted prior to primary inst,
    // or bad things will happen; TODO: investigate and make this less fragile
    gameinstFork.reset();
    gameinst.reset();
    dialogScriptsInst.reset();
    moduleInstFork.clear();
    moduleInst.clear();
}

void FreeRoomScriptInstance()
{
    // NOTE: don't know why, but Forks must be deleted prior to primary inst,
    // or bad things will happen; TODO: investigate and make this less fragile
    roominstFork.reset();
    roominst.reset();
}

void FreeGlobalScripts()
{
    numScriptModules = 0;

    gamescript.reset();
    scriptModules.clear();
    dialogScriptsScript.reset();

    repExecAlways.moduleHasFunction.clear();
    lateRepExecAlways.moduleHasFunction.clear();
    getDialogOptionsDimensionsFunc.moduleHasFunction.clear();
    renderDialogOptionsFunc.moduleHasFunction.clear();
    getDialogOptionUnderCursorFunc.moduleHasFunction.clear();
    runDialogOptionMouseClickHandlerFunc.moduleHasFunction.clear();
    runDialogOptionKeyPressHandlerFunc.moduleHasFunction.clear();
    runDialogOptionTextInputHandlerFunc.moduleHasFunction.clear();
    runDialogOptionRepExecFunc.moduleHasFunction.clear();
    runDialogOptionCloseFunc.moduleHasFunction.clear();
}

String GetScriptName(ccInstance *sci)
{
    // TODO: have script name a ccScript's member?
    // TODO: check script modules too?
    if (!sci)
        return "Not in a script";
    else if (sci->instanceof == gamescript)
        return "Global script";
    else if (sci->instanceof == thisroom.CompiledScript)
        return String::FromFormat("Room %d script", displayed_room);
    return "Unknown script";
}

//=============================================================================


char bname[MAX_FUNCTION_NAME_LEN+1],bne[MAX_FUNCTION_NAME_LEN+1];
char* make_ts_func_name(const char*base,int iii,int subd) {
    int err = snprintf(bname,MAX_FUNCTION_NAME_LEN,base,iii);
    if (err >= sizeof(bname))
      debug_script_warn("Function name length limit exceeded: %s (%d)", base, iii);
    err = snprintf(bne,MAX_FUNCTION_NAME_LEN,"%s_%c",bname,subd+'a');
    if (err >= sizeof(bne))
      debug_script_warn("Function name length limit exceeded: %s", bname);
    return &bne[0];
}

void post_script_cleanup() {
    // should do any post-script stuff here, like go to new room
    if (cc_has_error())
        quit(cc_get_error().ErrorString);

    ExecutingScript copyof;
    if (num_scripts > 0)
    { // save until the end of function
        copyof = std::move(scripts[num_scripts - 1]);
        copyof.forkedInst.reset(); // don't need it further
        num_scripts--;
    }
    inside_script--;

    if (num_scripts > 0)
        curscript = &scripts[num_scripts-1];
    else {
        curscript = nullptr;
    }
    //  if (abort_executor) user_disabled_data2=aborted_ip;

    int old_room_number = displayed_room;

    // FIXME: sync audio in case any screen changing or time-consuming post-script actions were scheduled
    if (copyof.numPostScriptActions > 0) {
        sync_audio_playback();
    }

    // run the queued post-script actions
    for (int ii = 0; ii < copyof.numPostScriptActions; ii++) {
        int thisData = copyof.postScriptActionData[ii];

        switch (copyof.postScriptActions[ii]) {
    case ePSANewRoom:
        // only change rooms when all scripts are done
        if (num_scripts == 0) {
            new_room(thisData, playerchar);
            // don't allow any pending room scripts from the old room
            // in run_another to be executed
            return;
        }
        else
            curscript->queue_action(ePSANewRoom, thisData, "NewRoom");
        break;
    case ePSARestoreGame:
        cancel_all_scripts();
        try_restore_save(thisData);
        return;
    case ePSARestoreGameDialog:
        restore_game_dialog2(thisData & 0xFFFF, (thisData >> 16));
        return;
    case ePSARunAGSGame:
        cancel_all_scripts();
        load_new_game = thisData;
        return;
    case ePSARunDialog:
        do_conversation(thisData);
        break;
    case ePSARestartGame:
        cancel_all_scripts();
        restart_game();
        return;
    case ePSASaveGame:
        save_game(thisData, copyof.postScriptSaveSlotDescription[ii]);
        break;
    case ePSASaveGameDialog:
        save_game_dialog2(thisData & 0xFFFF, (thisData >> 16));
        break;
    default:
        quitprintf("undefined post script action found: %d", copyof.postScriptActions[ii]);
        }
        // if the room changed in a conversation, for example, abort
        if (old_room_number != displayed_room) {
            return;
        }
    }


    if (copyof.numPostScriptActions > 0) {
        sync_audio_playback();
    }

    for (int jj = 0; jj < copyof.numanother; jj++) {
        old_room_number = displayed_room;
        QueuedScript &script = copyof.ScFnQueue[jj];
        RunScriptFunctionAuto(script.Instance, script.FnName.GetCStr(), script.ParamCount, script.Params);
        if (script.Instance == kScInstRoom && script.ParamCount == 1)
        {
            // some bogus hack for "on_call" event handler
            play.roomscript_finished = 1;
        }

        // if they've changed rooms, cancel any further pending scripts
        if ((displayed_room != old_room_number) || (load_new_game))
            break;
    }

}

void quit_with_script_error(const char *functionName)
{
    // TODO: clean up the error reporting logic. Now engine will append call
    // stack info in quit_check_for_error_state() but only in case of explicit
    // script error ("!" type), and not in other case.
    const auto &error = cc_get_error();
    if (error.IsUserError)
        quitprintf("!Error running function '%s':\n%s", functionName, error.ErrorString.GetCStr());
    else
        quitprintf("Error running function '%s':\n%s\n\n%s", functionName,
            error.ErrorString.GetCStr(), error.CallStack.GetCStr());
}

<<<<<<< HEAD
=======
int get_nivalue (InteractionCommandList *nic, int idx, int parm) {
    if (nic->Cmds[idx].Data[parm].Type == AGS::Common::kInterValVariable) {
        // return the value of the variable
        return get_interaction_variable(nic->Cmds[idx].Data[parm].Value)->Value;
    }
    return nic->Cmds[idx].Data[parm].Value;
}

InteractionVariable *get_interaction_variable (int varindx) {

    if ((varindx >= LOCAL_INTER_VAR_OFFSET) && ((size_t)(varindx - LOCAL_INTER_VAR_OFFSET) < thisroom.LocalVariables.size()))
        return &thisroom.LocalVariables[varindx - LOCAL_INTER_VAR_OFFSET];

    if ((varindx < 0) || (varindx >= game.numIntrVars))
        quit("!invalid interaction variable specified");

    return &game.intrVars[varindx];
}

InteractionVariable *FindGraphicalVariable(const char *varName) {
    for (int i = 0; i < game.numIntrVars; ++i) {
        if (game.intrVars[i].Name.CompareNoCase(varName) == 0)
            return &game.intrVars[i];
    }
    for (size_t i = 0; i < thisroom.LocalVariables.size(); ++i) {
        if (thisroom.LocalVariables[i].Name.CompareNoCase(varName) == 0)
            return &thisroom.LocalVariables[i];
    }
    return nullptr;
}

#define IPARAM1 get_nivalue(nicl, i, 0)
#define IPARAM2 get_nivalue(nicl, i, 1)
#define IPARAM3 get_nivalue(nicl, i, 2)
#define IPARAM4 get_nivalue(nicl, i, 3)
#define IPARAM5 get_nivalue(nicl, i, 4)

>>>>>>> 361058f6
struct TempEip {
    int oldval;
    TempEip (int newval) {
        oldval = get_our_eip();
        set_our_eip(newval);
    }
    ~TempEip () { set_our_eip(oldval); }
};

// check and abort game if the script is currently
// inside the rep_exec_always function
void can_run_delayed_command() {
  if (no_blocking_functions)
    quit("!This command cannot be used within non-blocking events such as " REP_EXEC_ALWAYS_NAME);
}

void run_unhandled_event(const ObjectEvent &obj_evt, int evnt) {

    if (play.check_interaction_only)
        return;

    const char *evblockbasename = obj_evt.BlockName.GetCStr();
    const int evblocknum = obj_evt.BlockID;
    int evtype=0;

    if (ags_strnicmp(evblockbasename,"hotspot",7)==0) evtype=1;
    else if (ags_strnicmp(evblockbasename,"object",6)==0) evtype=2;
    else if (ags_strnicmp(evblockbasename,"character",9)==0) evtype=3;
    else if (ags_strnicmp(evblockbasename,"inventory",9)==0) evtype=5;
    else if (ags_strnicmp(evblockbasename,"region",6)==0)
        return;  // no unhandled_events for regions

    // clicked Hotspot 0, so change the type code
    if ((evtype == 1) & (evblocknum == 0) & (evnt != 0) & (evnt != 5) & (evnt != 6))
        evtype = 4;
    if ((evtype==1) & ((evnt==0) | (evnt==5) | (evnt==6)))
        ;  // character stands on hotspot, mouse moves over hotspot, any click
    else if ((evtype==2) & (evnt==4)) ;  // any click on object
    else if ((evtype==3) & (evnt==4)) ;  // any click on character
    else if (evtype > 0) {
        can_run_delayed_command();
        RuntimeScriptValue params[] = { evtype, evnt };
        QueueScriptFunction(kScInstGame, "unhandled_event", 2, params);
    }
}

bool get_script_position(ScriptPosition &script_pos)
{
    ccInstance *cur_instance = ccInstance::GetCurrentInstance();
    if (cur_instance)
    {
        cur_instance->GetScriptPosition(script_pos);
        return true;
    }
    return false;
}

String cc_format_error(const String &message)
{
    if (currentline > 0)
        return String::FromFormat("Error (line %d): %s", currentline, message.GetCStr());
    else
        return String::FromFormat("Error (line unknown): %s", message.GetCStr());
}<|MERGE_RESOLUTION|>--- conflicted
+++ resolved
@@ -678,46 +678,6 @@
             error.ErrorString.GetCStr(), error.CallStack.GetCStr());
 }
 
-<<<<<<< HEAD
-=======
-int get_nivalue (InteractionCommandList *nic, int idx, int parm) {
-    if (nic->Cmds[idx].Data[parm].Type == AGS::Common::kInterValVariable) {
-        // return the value of the variable
-        return get_interaction_variable(nic->Cmds[idx].Data[parm].Value)->Value;
-    }
-    return nic->Cmds[idx].Data[parm].Value;
-}
-
-InteractionVariable *get_interaction_variable (int varindx) {
-
-    if ((varindx >= LOCAL_INTER_VAR_OFFSET) && ((size_t)(varindx - LOCAL_INTER_VAR_OFFSET) < thisroom.LocalVariables.size()))
-        return &thisroom.LocalVariables[varindx - LOCAL_INTER_VAR_OFFSET];
-
-    if ((varindx < 0) || (varindx >= game.numIntrVars))
-        quit("!invalid interaction variable specified");
-
-    return &game.intrVars[varindx];
-}
-
-InteractionVariable *FindGraphicalVariable(const char *varName) {
-    for (int i = 0; i < game.numIntrVars; ++i) {
-        if (game.intrVars[i].Name.CompareNoCase(varName) == 0)
-            return &game.intrVars[i];
-    }
-    for (size_t i = 0; i < thisroom.LocalVariables.size(); ++i) {
-        if (thisroom.LocalVariables[i].Name.CompareNoCase(varName) == 0)
-            return &thisroom.LocalVariables[i];
-    }
-    return nullptr;
-}
-
-#define IPARAM1 get_nivalue(nicl, i, 0)
-#define IPARAM2 get_nivalue(nicl, i, 1)
-#define IPARAM3 get_nivalue(nicl, i, 2)
-#define IPARAM4 get_nivalue(nicl, i, 3)
-#define IPARAM5 get_nivalue(nicl, i, 4)
-
->>>>>>> 361058f6
 struct TempEip {
     int oldval;
     TempEip (int newval) {
