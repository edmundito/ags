//=============================================================================
//
// Adventure Game Studio (AGS)
//
// Copyright (C) 1999-2011 Chris Jones and 2011-20xx others
// The full list of copyright holders can be found in the Copyright.txt
// file, which is part of this source code distribution.
//
// The AGS source code is provided under the Artistic License 2.0.
// A copy of this license can be found in the file License.txt and at
// http://www.opensource.org/licenses/artistic-license-2.0.php
//
//=============================================================================

#include <string.h>
#include "script/script.h"
#include "ac/common.h"
#include "ac/character.h"
#include "ac/dialog.h"
#include "ac/event.h"
#include "ac/game.h"
#include "ac/gamesetupstruct.h"
#include "ac/gamestate.h"
#include "ac/global_audio.h"
#include "ac/global_character.h"
#include "ac/global_dialog.h"
#include "ac/global_display.h"
#include "ac/global_game.h"
#include "ac/global_gui.h"
#include "ac/global_hotspot.h"
#include "ac/global_object.h"
#include "ac/global_room.h"
#include "ac/invwindow.h"
#include "ac/mouse.h"
#include "ac/room.h"
#include "ac/roomobject.h"
#include "script/cc_error.h"
#include "script/cc_options.h"
#include "debug/debugger.h"
#include "debug/debug_log.h"
#include "main/game_run.h"
#include "media/video/video.h"
#include "script/script_runtime.h"
#include "util/string_compat.h"
#include "media/audio/audio_system.h"

extern GameSetupStruct game;
extern GameState play;
extern int gameHasBeenRestored, displayed_room;
extern unsigned int load_new_game;
extern RoomObject*objs;
extern int our_eip;
extern CharacterInfo*playerchar;

ExecutingScript scripts[MAX_SCRIPT_AT_ONCE];
ExecutingScript*curscript = nullptr;

PScript gamescript;
PScript dialogScriptsScript;
ccInstance *gameinst = nullptr, *roominst = nullptr;
ccInstance *dialogScriptsInst = nullptr;
ccInstance *gameinstFork = nullptr, *roominstFork = nullptr;

int num_scripts=0;
int post_script_cleanup_stack = 0;

int inside_script=0,in_graph_script=0;
int no_blocking_functions = 0; // set to 1 while in rep_Exec_always

NonBlockingScriptFunction repExecAlways(REP_EXEC_ALWAYS_NAME, 0);
NonBlockingScriptFunction lateRepExecAlways(LATE_REP_EXEC_ALWAYS_NAME, 0);
NonBlockingScriptFunction getDialogOptionsDimensionsFunc("dialog_options_get_dimensions", 1);
NonBlockingScriptFunction renderDialogOptionsFunc("dialog_options_render", 1);
NonBlockingScriptFunction getDialogOptionUnderCursorFunc("dialog_options_get_active", 1);
NonBlockingScriptFunction runDialogOptionMouseClickHandlerFunc("dialog_options_mouse_click", 2);
NonBlockingScriptFunction runDialogOptionKeyPressHandlerFunc("dialog_options_key_press", 2);
NonBlockingScriptFunction runDialogOptionRepExecFunc("dialog_options_repexec", 1);

ScriptSystem scsystem;

std::vector<PScript> scriptModules;
std::vector<ccInstance *> moduleInst;
std::vector<ccInstance *> moduleInstFork;
std::vector<RuntimeScriptValue> moduleRepExecAddr;
int numScriptModules = 0;

std::vector<String> characterScriptObjNames;
String              objectScriptObjNames[MAX_ROOM_OBJECTS];
std::vector<String> guiScriptObjNames;


int run_dialog_request (int parmtr) {
    play.stop_dialog_at_end = DIALOG_RUNNING;
    RunTextScriptIParam(gameinst, "dialog_request", RuntimeScriptValue().SetInt32(parmtr));

    if (play.stop_dialog_at_end == DIALOG_STOP) {
        play.stop_dialog_at_end = DIALOG_NONE;
        return -2;
    }
    if (play.stop_dialog_at_end >= DIALOG_NEWTOPIC) {
        int tval = play.stop_dialog_at_end - DIALOG_NEWTOPIC;
        play.stop_dialog_at_end = DIALOG_NONE;
        return tval;
    }
    if (play.stop_dialog_at_end >= DIALOG_NEWROOM) {
        int roomnum = play.stop_dialog_at_end - DIALOG_NEWROOM;
        play.stop_dialog_at_end = DIALOG_NONE;
        NewRoom(roomnum);
        return -2;
    }
    play.stop_dialog_at_end = DIALOG_NONE;
    return -1;
}

void run_function_on_non_blocking_thread(NonBlockingScriptFunction* funcToRun) {

    update_script_mouse_coords();

    int room_changes_was = play.room_changes;
    funcToRun->atLeastOneImplementationExists = false;

    // run modules
    // modules need a forkedinst for this to work
    for (int kk = 0; kk < numScriptModules; kk++) {
        funcToRun->moduleHasFunction[kk] = DoRunScriptFuncCantBlock(moduleInstFork[kk], funcToRun, funcToRun->moduleHasFunction[kk]);

        if (room_changes_was != play.room_changes)
            return;
    }

    funcToRun->globalScriptHasFunction = DoRunScriptFuncCantBlock(gameinstFork, funcToRun, funcToRun->globalScriptHasFunction);

    if (room_changes_was != play.room_changes)
        return;

    funcToRun->roomHasFunction = DoRunScriptFuncCantBlock(roominstFork, funcToRun, funcToRun->roomHasFunction);
}


// Returns 0 normally, or -1 to indicate that the NewInteraction has
// become invalid and don't run another interaction on it
// (eg. a room change occured)
int run_interaction_script(InteractionScripts *nint, int evnt, int chkAny, int isInv) {

    if ((nint->ScriptFuncNames[evnt] == nullptr) || (nint->ScriptFuncNames[evnt][0u] == 0)) {
        // no response defined for this event
        // If there is a response for "Any Click", then abort now so as to
        // run that instead
        if (chkAny < 0) ;
        else if ((nint->ScriptFuncNames[chkAny] != nullptr) && (nint->ScriptFuncNames[chkAny][0u] != 0))
            return 0;

        // Otherwise, run unhandled_event
        run_unhandled_event(evnt);

        return 0;
    }

    if (play.check_interaction_only) {
        play.check_interaction_only = 2;
        return -1;
    }

    int room_was = play.room_changes;

    RuntimeScriptValue rval_null;

        if ((strstr(evblockbasename,"character")!=nullptr) || (strstr(evblockbasename,"inventory")!=nullptr)) {
            // Character or Inventory (global script)
            QueueScriptFunction(kScInstGame, nint->ScriptFuncNames[evnt].GetCStr());
        }
        else {
            // Other (room script)
            QueueScriptFunction(kScInstRoom, nint->ScriptFuncNames[evnt].GetCStr());
        }

            int retval = 0;
        // if the room changed within the action
        if (room_was != play.room_changes)
            retval = -1;

        return retval;
}

int create_global_script() {
    constexpr int kscript_create_error = -3;

    ccSetOption(SCOPT_AUTOIMPORT, 1);

    std::vector<ccInstance *> instances_for_resolving;
    for (int kk = 0; kk < numScriptModules; kk++)
    {
        moduleInst[kk] = ccInstance::CreateFromScript(scriptModules[kk]);
        if (moduleInst[kk] == nullptr)
            return kscript_create_error;
        instances_for_resolving.push_back(moduleInst[kk]);
    }

    gameinst = ccInstance::CreateFromScript(gamescript);
    if (gameinst == nullptr)
        return kscript_create_error;
    instances_for_resolving.push_back(gameinst);

    if (dialogScriptsScript != nullptr)
    {
        dialogScriptsInst = ccInstance::CreateFromScript(dialogScriptsScript);
        if (dialogScriptsInst == nullptr)
            return kscript_create_error;
        instances_for_resolving.push_back(dialogScriptsInst);
    }

    // Resolve the script imports after all the scripts have been loaded 
    for (size_t instance_idx = 0; instance_idx < instances_for_resolving.size(); instance_idx++)
    {
        auto inst = instances_for_resolving[instance_idx];
<<<<<<< HEAD
        if (!inst->ResolveScriptImports(inst->instanceof))
            return kscript_create_error;
        if (!inst->ResolveImportFixups(inst->instanceof))
=======
        if (!inst->ResolveScriptImports(inst->instanceof.get()))
            return kscript_create_error;
        if (!inst->ResolveImportFixups(inst->instanceof.get()))
>>>>>>> a048e17a
            return kscript_create_error;
    }

    // Create the forks for 'repeatedly_execute_always' after resolving
    // because they copy their respective originals including the resolve information
    for (size_t module_idx = 0; module_idx < numScriptModules; module_idx++)
    {
        moduleInstFork[module_idx] = moduleInst[module_idx]->Fork();
        if (moduleInstFork[module_idx] == nullptr)
            return kscript_create_error;

        moduleRepExecAddr[module_idx] = moduleInst[module_idx]->GetSymbolAddress(REP_EXEC_NAME);
    }

    gameinstFork = gameinst->Fork();
    if (gameinstFork == nullptr)
        return kscript_create_error;

    ccSetOption(SCOPT_AUTOIMPORT, 0);
    return 0;
}

void cancel_all_scripts() {
    int aa;

    for (aa = 0; aa < num_scripts; aa++) {
        if (scripts[aa].forked)
            scripts[aa].inst->AbortAndDestroy();
        else
            scripts[aa].inst->Abort();
        scripts[aa].numanother = 0;
    }
    num_scripts = 0;
    /*  if (gameinst!=NULL) ->Abort(gameinst);
    if (roominst!=NULL) ->Abort(roominst);*/
}

ccInstance *GetScriptInstanceByType(ScriptInstType sc_inst)
{
    if (sc_inst == kScInstGame)
        return gameinst;
    else if (sc_inst == kScInstRoom)
        return roominst;
    return nullptr;
}

void QueueScriptFunction(ScriptInstType sc_inst, const char *fn_name, size_t param_count, const RuntimeScriptValue &p1, const RuntimeScriptValue &p2)
{
    if (inside_script)
        // queue the script for the run after current script is finished
        curscript->run_another (fn_name, sc_inst, param_count, p1, p2);
    else
        // if no script is currently running, run the requested script right away
        RunScriptFunction(sc_inst, fn_name, param_count, p1, p2);
}

void RunScriptFunction(ScriptInstType sc_inst, const char *fn_name, size_t param_count, const RuntimeScriptValue &p1, const RuntimeScriptValue &p2)
{
    ccInstance *sci = GetScriptInstanceByType(sc_inst);
    if (sci)
    {
        if (param_count == 2)
            RunTextScript2IParam(sci, fn_name, p1, p2);
        else if (param_count == 1)
            RunTextScriptIParam(sci, fn_name, p1);
        else if (param_count == 0)
            RunTextScript(sci, fn_name);
    }
}

bool DoRunScriptFuncCantBlock(ccInstance *sci, NonBlockingScriptFunction* funcToRun, bool hasTheFunc)
{
    if (!hasTheFunc)
        return(false);

    no_blocking_functions++;
    int result = 0;

    if (funcToRun->numParameters < 3)
    {
        result = sci->CallScriptFunction((char*)funcToRun->functionName, funcToRun->numParameters, funcToRun->params);
    }
    else
        quit("DoRunScriptFuncCantBlock called with too many parameters");

    if (result == -2) {
        // the function doens't exist, so don't try and run it again
        hasTheFunc = false;
    }
    else if ((result != 0) && (result != 100)) {
        quit_with_script_error(funcToRun->functionName);
    }
    else
    {
        funcToRun->atLeastOneImplementationExists = true;
    }
    // this might be nested, so don't disrupt blocked scripts
    ccErrorString = "";
    ccError = 0;
    no_blocking_functions--;
    return(hasTheFunc);
}

char scfunctionname[MAX_FUNCTION_NAME_LEN + 1];
int PrepareTextScript(ccInstance *sci, const char**tsname)
{
    ccError = 0;
    // FIXME: try to make it so this function is not called with NULL sci
    if (sci == nullptr) return -1;
    if (sci->GetSymbolAddress(tsname[0]).IsNull()) {
        ccErrorString = "no such function in script";
        return -2;
    }
    if (sci->IsBeingRun()) {
        ccErrorString = "script is already in execution";
        return -3;
    }
    scripts[num_scripts].init();
    scripts[num_scripts].inst = sci;
    // CHECKME: this conditional block will never run, because
    // function would have quit earlier (deprecated functionality?)
    if (sci->IsBeingRun()) {
        scripts[num_scripts].inst = sci->Fork();
        if (scripts[num_scripts].inst == nullptr)
            quit("unable to fork instance for secondary script");
        scripts[num_scripts].forked = 1;
    }
    curscript = &scripts[num_scripts];
    num_scripts++;
    if (num_scripts >= MAX_SCRIPT_AT_ONCE)
        quit("too many nested text script instances created");
    // in case script_run_another is the function name, take a backup
    strncpy(scfunctionname, tsname[0], MAX_FUNCTION_NAME_LEN);
    tsname[0] = &scfunctionname[0];
    update_script_mouse_coords();
    inside_script++;
    //  aborted_ip=0;
    //  abort_executor=0;
    return 0;
}

int RunScriptFunctionIfExists(ccInstance *sci, const char*tsname, int numParam, const RuntimeScriptValue *params)
{
    int oldRestoreCount = gameHasBeenRestored;
    // First, save the current ccError state
    // This is necessary because we might be attempting
    // to run Script B, while Script A is still running in the
    // background.
    // If CallInstance here has an error, it would otherwise
    // also abort Script A because ccError is a global variable.
    int cachedCcError = ccError;
    ccError = 0;

    int toret = PrepareTextScript(sci, &tsname);
    if (toret) {
        ccError = cachedCcError;
        return -18;
    }

    // Clear the error message
    ccErrorString = "";

    if (numParam < 3)
    {
        toret = curscript->inst->CallScriptFunction(tsname, numParam, params);
    }
    else
        quit("Too many parameters to RunScriptFunctionIfExists");

    // 100 is if Aborted (eg. because we are LoadAGSGame'ing)
    if ((toret != 0) && (toret != -2) && (toret != 100)) {
        quit_with_script_error(tsname);
    }

    post_script_cleanup_stack++;

    if (post_script_cleanup_stack > 50)
        quitprintf("!post_script_cleanup call stack exceeded: possible recursive function call? running %s", tsname);

    post_script_cleanup();

    post_script_cleanup_stack--;

    // restore cached error state
    ccError = cachedCcError;

    // if the game has been restored, ensure that any further scripts are not run
    if ((oldRestoreCount != gameHasBeenRestored) && (eventClaimed == EVENT_INPROGRESS))
        eventClaimed = EVENT_CLAIMED;

    return toret;
}

int RunTextScript(ccInstance *sci, const char *tsname)
{
    if (strcmp(tsname, REP_EXEC_NAME) == 0) {
        // run module rep_execs
        // FIXME: in theory the function may be already called for moduleInst[i],
        // in which case this should not be executed; need to rearrange the code somehow
        int room_changes_was = play.room_changes;
        int restore_game_count_was = gameHasBeenRestored;

        for (int kk = 0; kk < numScriptModules; kk++) {
            if (!moduleRepExecAddr[kk].IsNull())
                RunScriptFunctionIfExists(moduleInst[kk], tsname, 0, nullptr);

            if ((room_changes_was != play.room_changes) ||
                (restore_game_count_was != gameHasBeenRestored))
                return 0;
        }
    }

    int toret = RunScriptFunctionIfExists(sci, tsname, 0, nullptr);
    if ((toret == -18) && (sci == roominst)) {
        // functions in room script must exist
        quitprintf("prepare_script: error %d (%s) trying to run '%s'   (Room %d)", toret, ccErrorString.GetCStr(), tsname, displayed_room);
    }
    return toret;
}

int RunTextScriptIParam(ccInstance *sci, const char *tsname, const RuntimeScriptValue &iparam)
{
    if ((strcmp(tsname, "on_key_press") == 0) || (strcmp(tsname, "on_mouse_click") == 0)) {
        bool eventWasClaimed;
        int toret = run_claimable_event(tsname, true, 1, &iparam, &eventWasClaimed);

        if (eventWasClaimed)
            return toret;
    }

    return RunScriptFunctionIfExists(sci, tsname, 1, &iparam);
}

int RunTextScript2IParam(ccInstance *sci, const char*tsname, const RuntimeScriptValue &iparam, const RuntimeScriptValue &param2)
{
    RuntimeScriptValue params[2];
    params[0] = iparam;
    params[1] = param2;

    if (strcmp(tsname, "on_event") == 0) {
        bool eventWasClaimed;
        int toret = run_claimable_event(tsname, true, 2, params, &eventWasClaimed);

        if (eventWasClaimed)
            return toret;
    }

    return RunScriptFunctionIfExists(sci, tsname, 2, params);
}

String GetScriptName(ccInstance *sci)
{
    // TODO: have script name a ccScript's member?
    // TODO: check script modules too?
    if (!sci)
        return "Not in a script";
    else if (sci->instanceof == gamescript)
        return "Global script";
    else if (sci->instanceof == thisroom.CompiledScript)
        return String::FromFormat("Room %d script", displayed_room);
    return "Unknown script";
}

//=============================================================================


char bname[MAX_FUNCTION_NAME_LEN+1],bne[MAX_FUNCTION_NAME_LEN+1];
char* make_ts_func_name(const char*base,int iii,int subd) {
    int err = snprintf(bname,MAX_FUNCTION_NAME_LEN,base,iii);
    if (err >= sizeof(bname))
      debug_script_warn("Function name length limit exceeded: %s (%d)", base, iii);
    err = snprintf(bne,MAX_FUNCTION_NAME_LEN,"%s_%c",bname,subd+'a');
    if (err >= sizeof(bne))
      debug_script_warn("Function name length limit exceeded: %s", bname);
    return &bne[0];
}

void post_script_cleanup() {
    // should do any post-script stuff here, like go to new room
    if (ccError) quit(ccErrorString);
    ExecutingScript copyof = scripts[num_scripts-1];
    if (scripts[num_scripts-1].forked)
        delete scripts[num_scripts-1].inst;
    num_scripts--;
    inside_script--;

    if (num_scripts > 0)
        curscript = &scripts[num_scripts-1];
    else {
        curscript = nullptr;
    }
    //  if (abort_executor) user_disabled_data2=aborted_ip;

    int old_room_number = displayed_room;

    // run the queued post-script actions
    for (int ii = 0; ii < copyof.numPostScriptActions; ii++) {
        int thisData = copyof.postScriptActionData[ii];

        switch (copyof.postScriptActions[ii]) {
    case ePSANewRoom:
        // only change rooms when all scripts are done
        if (num_scripts == 0) {
            new_room(thisData, playerchar);
            // don't allow any pending room scripts from the old room
            // in run_another to be executed
            return;
        }
        else
            curscript->queue_action(ePSANewRoom, thisData, "NewRoom");
        break;
    case ePSAInvScreen:
        invscreen();
        break;
    case ePSARestoreGame:
        cancel_all_scripts();
        try_restore_save(thisData);
        return;
    case ePSARestoreGameDialog:
        restore_game_dialog();
        return;
    case ePSARunAGSGame:
        cancel_all_scripts();
        load_new_game = thisData;
        return;
    case ePSARunDialog:
        do_conversation(thisData);
        break;
    case ePSARestartGame:
        cancel_all_scripts();
        restart_game();
        return;
    case ePSASaveGame:
        save_game(thisData, copyof.postScriptSaveSlotDescription[ii]);
        break;
    case ePSASaveGameDialog:
        save_game_dialog();
        break;
    default:
        quitprintf("undefined post script action found: %d", copyof.postScriptActions[ii]);
        }
        // if the room changed in a conversation, for example, abort
        if (old_room_number != displayed_room) {
            return;
        }
    }


    int jj;
    for (jj = 0; jj < copyof.numanother; jj++) {
        old_room_number = displayed_room;
        QueuedScript &script = copyof.ScFnQueue[jj];
        RunScriptFunction(script.Instance, script.FnName.GetCStr(), script.ParamCount, script.Param1, script.Param2);
        if (script.Instance == kScInstRoom && script.ParamCount == 1)
        {
            // some bogus hack for "on_call" event handler
            play.roomscript_finished = 1;
        }

        // if they've changed rooms, cancel any further pending scripts
        if ((displayed_room != old_room_number) || (load_new_game))
            break;
    }
    copyof.numanother = 0;

}

void quit_with_script_error(const char *functionName)
{
    // TODO: clean up the error reporting logic. Now engine will append call
    // stack info in quit_check_for_error_state() but only in case of explicit
    // script error ("!" type), and not in other case.
    if (ccErrorIsUserError)
        quitprintf("!Error running function '%s':\n%s", functionName, ccErrorString.GetCStr());
    else
        quitprintf("Error running function '%s':\n%s\n\n%s", functionName, ccErrorString.GetCStr(), get_cur_script(5).GetCStr());
}

struct TempEip {
    int oldval;
    TempEip (int newval) {
        oldval = our_eip;
        our_eip = newval;
    }
    ~TempEip () { our_eip = oldval; }
};


// check and abort game if the script is currently
// inside the rep_exec_always function
void can_run_delayed_command() {
  if (no_blocking_functions)
    quit("!This command cannot be used within non-blocking events such as " REP_EXEC_ALWAYS_NAME);
}

void run_unhandled_event (int evnt) {

    if (play.check_interaction_only)
        return;

    int evtype=0;
    if (ags_strnicmp(evblockbasename,"hotspot",7)==0) evtype=1;
    else if (ags_strnicmp(evblockbasename,"object",6)==0) evtype=2;
    else if (ags_strnicmp(evblockbasename,"character",9)==0) evtype=3;
    else if (ags_strnicmp(evblockbasename,"inventory",9)==0) evtype=5;
    else if (ags_strnicmp(evblockbasename,"region",6)==0)
        return;  // no unhandled_events for regions

    // clicked Hotspot 0, so change the type code
    if ((evtype == 1) & (evblocknum == 0) & (evnt != 0) & (evnt != 5) & (evnt != 6))
        evtype = 4;
    if ((evtype==1) & ((evnt==0) | (evnt==5) | (evnt==6)))
        ;  // character stands on hotspot, mouse moves over hotspot, any click
    else if ((evtype==2) & (evnt==4)) ;  // any click on object
    else if ((evtype==3) & (evnt==4)) ;  // any click on character
    else if (evtype > 0) {
        can_run_delayed_command();

        QueueScriptFunction(kScInstGame, "unhandled_event", 2, RuntimeScriptValue().SetInt32(evtype), RuntimeScriptValue().SetInt32(evnt));
    }
}<|MERGE_RESOLUTION|>--- conflicted
+++ resolved
@@ -213,17 +213,26 @@
     for (size_t instance_idx = 0; instance_idx < instances_for_resolving.size(); instance_idx++)
     {
         auto inst = instances_for_resolving[instance_idx];
-<<<<<<< HEAD
-        if (!inst->ResolveScriptImports(inst->instanceof))
-            return kscript_create_error;
-        if (!inst->ResolveImportFixups(inst->instanceof))
-=======
         if (!inst->ResolveScriptImports(inst->instanceof.get()))
             return kscript_create_error;
         if (!inst->ResolveImportFixups(inst->instanceof.get()))
->>>>>>> a048e17a
             return kscript_create_error;
     }
+
+    // Create the forks for 'repeatedly_execute_always' after resolving
+    // because they copy their respective originals including the resolve information
+    for (size_t module_idx = 0; module_idx < numScriptModules; module_idx++)
+    {
+        moduleInstFork[module_idx] = moduleInst[module_idx]->Fork();
+        if (moduleInstFork[module_idx] == nullptr)
+            return kscript_create_error;
+
+        moduleRepExecAddr[module_idx] = moduleInst[module_idx]->GetSymbolAddress(REP_EXEC_NAME);
+    }
+
+    gameinstFork = gameinst->Fork();
+    if (gameinstFork == nullptr)
+        return kscript_create_error;
 
     // Create the forks for 'repeatedly_execute_always' after resolving
     // because they copy their respective originals including the resolve information
