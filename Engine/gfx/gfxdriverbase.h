//=============================================================================
//
// Adventure Game Studio (AGS)
//
// Copyright (C) 1999-2011 Chris Jones and 2011-2024 various contributors
// The full list of copyright holders can be found in the Copyright.txt
// file, which is part of this source code distribution.
//
// The AGS source code is provided under the Artistic License 2.0.
// A copy of this license can be found in the file License.txt and at
// https://opensource.org/license/artistic-2-0/
//
//=============================================================================
//
// Implementation base for graphics driver
//
//=============================================================================
#ifndef __AGS_EE_GFX__GFXDRIVERBASE_H
#define __AGS_EE_GFX__GFXDRIVERBASE_H

#include <memory>
#include <unordered_map>
#include <vector>
#include "gfx/ddb.h"
#include "gfx/gfx_def.h"
#include "gfx/graphicsdriver.h"
#include "util/scaling.h"
#include "util/resourcecache.h"


namespace AGS
{
namespace Engine
{

using Common::Bitmap;
using Common::PlaneScaling;

// Sprite batch, defines viewport and an optional model transformation for the list of sprites
struct SpriteBatchDesc
{
    uint32_t                 Parent = UINT32_MAX;
    // View rectangle for positioning and clipping, in resolution coordinates
    // (this may be screen or game frame resolution, depending on circumstances)
    Rect                     Viewport;
    // Optional model transformation, to be applied to each sprite
    SpriteTransform          Transform;
    // Optional flip, applied to the whole batch as the last transform
    Common::GraphicFlip      Flip = Common::kFlip_None;
    // Optional bitmap to draw sprites upon. Used exclusively by the software rendering mode.
    // TODO: merge with the RenderTexture?
    PBitmap                  Surface;
    // Optional texture to render sprites to. Used by hardware-accelerated renderers.
    IDriverDependantBitmap*  RenderTarget = nullptr;
    // Optional filter flags; this lets to filter certain batches out during some operations,
    // such as fading effects or making screenshots.
    uint32_t                 FilterFlags = 0u;

    SpriteBatchDesc() = default;
    SpriteBatchDesc(uint32_t parent, const Rect viewport, const SpriteTransform &transform,
        Common::GraphicFlip flip = Common::kFlip_None, PBitmap surface = nullptr,
        uint32_t filter_flags = 0)
        : Parent(parent)
        , Viewport(viewport)
        , Transform(transform)
        , Flip(flip)
        , Surface(surface)
        , FilterFlags(filter_flags)
    {
    }
    // TODO: this does not need a parent?
    SpriteBatchDesc(uint32_t parent, IDriverDependantBitmap *render_target,
        const Rect viewport, const SpriteTransform &transform,
        Common::GraphicFlip flip = Common::kFlip_None, uint32_t filter_flags = 0)
        : Parent(parent)
        , Viewport(viewport)
        , Transform(transform)
        , Flip(flip)
        , RenderTarget(render_target)
        , FilterFlags(filter_flags)
    {
    }
};

typedef std::vector<SpriteBatchDesc> SpriteBatchDescs;

// The single sprite entry in the render list
template<class T_DDB>
struct SpriteDrawListEntry
{
    T_DDB *ddb = nullptr; // TODO: use shared pointer?
    uint32_t node = 0; // sprite batch / scene node index
    int x = 0, y = 0; // sprite position, in local batch / node coordinates
    bool skip = false;

    SpriteDrawListEntry() = default;
    SpriteDrawListEntry(T_DDB *ddb_, uint32_t node_, int x_, int y_)
        : ddb(ddb_)
        , node(node_)
        , x(x_)
        , y(y_)
        , skip(false)
    {
    }
};


// GraphicsDriverBase - is the parent class for all graphics drivers in AGS,
// that incapsulates the most common functionality.
class GraphicsDriverBase : public IGraphicsDriver
{
public:
    GraphicsDriverBase();

    bool        IsModeSet() const override;
    bool        IsNativeSizeValid() const override;
    bool        IsRenderFrameValid() const override;
    DisplayMode GetDisplayMode() const override;
    Size        GetNativeSize() const override;
    Rect        GetRenderDestination() const override;

    bool        SetVsync(bool enabled) override;
    bool        GetVsync() const override;

    void        BeginSpriteBatch(const Rect &viewport, const SpriteTransform &transform, uint32_t filter_flags = 0) override;
    void        BeginSpriteBatch(const Rect &viewport, const SpriteTransform &transform,
<<<<<<< HEAD
                    Common::GraphicFlip flip = Common::kFlip_None, PBitmap surface = nullptr, uint32_t filter_flags = 0) override;
=======
                    Common::GraphicFlip flip, PBitmap surface = nullptr, uint32_t filter_flags = 0) override;
>>>>>>> 628bd12d
    void        BeginSpriteBatch(IDriverDependantBitmap *render_target, const Rect &viewport, const SpriteTransform &transform,
                    Common::GraphicFlip flip = Common::kFlip_None, uint32_t filter_flags = 0) override;
    void        EndSpriteBatch() override;
    void        ClearDrawLists() override;

    void        SetCallbackOnInit(GFXDRV_CLIENTCALLBACKINITGFX callback) override { _initGfxCallback = callback; }
    void        SetCallbackOnSpriteEvt(GFXDRV_CLIENTCALLBACKEVT callback) override { _spriteEvtCallback = callback; }

protected:
    // Special internal values, applied to DrawListEntry
    static const uintptr_t DRAWENTRY_STAGECALLBACK = 0x0;
    static const uintptr_t DRAWENTRY_FADE = 0x1;
    static const uintptr_t DRAWENTRY_TINT = 0x2;

    // Called after graphics driver was initialized for use for the first time
    virtual void OnInit();
    // Called just before graphics mode is going to be uninitialized and its
    // resources released
    virtual void OnUnInit();
    // Called after new mode was successfully initialized
    virtual void OnModeSet(const DisplayMode &mode);
    // Called when the new native size is set
    virtual void OnSetNativeRes(const GraphicResolution &native_res);
    // Called before display mode is going to be released
    virtual void OnModeReleased();
    // Called when new render frame is set
    virtual void OnSetRenderFrame(const Rect &dst_rect);
    // Called when the new filter is set
    virtual void OnSetFilter();

    // Try changing vsync setting; fills new current mode in vsync_res,
    // returns whether the new setting was set successfully.
    virtual bool SetVsyncImpl(bool vsync, bool &vsync_res) { return false; }

    // Initialize sprite batch and allocate necessary resources
    virtual void InitSpriteBatch(size_t index, const SpriteBatchDesc &desc) = 0;
    // Gets the index of a last draw entry (sprite)
    virtual size_t GetLastDrawEntryIndex() = 0;
    // Clears sprite lists
    virtual void ResetAllBatches() = 0;

    void BeginSpriteBatch(const SpriteBatchDesc &desc);
    void OnScalingChanged();

    DisplayMode         _mode;          // display mode settings
    Rect                _srcRect;       // rendering source rect
    int                 _srcColorDepth; // rendering source color depth (in bits per pixel)
    Rect                _dstRect;       // rendering destination rect
    Rect                _filterRect;    // filter scaling destination rect (before final scaling)
    PlaneScaling        _scaling;       // native -> render dest coordinate transformation

    // Capability flags
    bool                _capsVsync = false; // is vsync available

    // Callbacks
    GFXDRV_CLIENTCALLBACKEVT _spriteEvtCallback;
    GFXDRV_CLIENTCALLBACKINITGFX _initGfxCallback;

    // Sprite batch parameters
    SpriteBatchDescs _spriteBatchDesc;
    // The range of sprites in this sprite batch (counting nested sprites):
    // the index of a first of the current batch, and the next index past the last one.
    std::vector<std::pair<size_t, size_t>> _spriteBatchRange;
    // The index of a currently filled sprite batch
    size_t _actSpriteBatch;
    // The index of a currently rendered sprite batch
    // (or -1 / UINT32_MAX if we are outside of the render pass)
    uint32_t _rendSpriteBatch;
};



// Parent class for the common DDB implementation
class BaseDDB : public IDriverDependantBitmap
{
public:
    void SetOrigin(float originx, float originy) override
    {
        _originX = originx;
        _originY = originy;
    }

    int GetWidth() const override { return _width; }
    int GetHeight() const override { return _height; }
    int GetColorDepth() const override { return _colDepth; }

    int _width = 0, _height = 0;
    float _originX = 0.f, _originY = 0.f;
    int _colDepth = 0;
    bool _opaque = false; // no mask color

protected:
    BaseDDB() = default;
    virtual ~BaseDDB() = default;
};


// Generic TextureTile base
struct TextureTile
{
    // x, y, width, height define position of a valid image
    int x = 0, y = 0;
    int width = 0, height = 0;
    // allocWidth and allocHeight tell the actual allocated texture size
    int allocWidth = 0, allocHeight = 0;
};

// Special render hints for textures
enum TextureHint
{
    kTxHint_Normal,
    kTxHint_PremulAlpha  // texture pixels contain premultiplied alpha
};

// Sprite batch's internal parameters for the hardware-accelerated renderer
struct VMSpriteBatch
{
    // Batch's uid
    uint32_t ID = 0u;
    // Optional render target (for rendering on texture)
    IDriverDependantBitmap *RenderTarget = nullptr;
    // Clipping viewport, in *absolute* (screen) coordinates
    Rect Viewport;
    // Transformation matrix, built from the batch description
    glm::mat4 Matrix;
    // Viewport transformation matrix, necessary, as the coord origin is different
    glm::mat4 ViewportMat;
    // Batch color transformation
    SpriteColorTransform Color;

    VMSpriteBatch() = default;
    VMSpriteBatch(uint32_t id, const Rect &view, const glm::mat4 &matrix,
                  const glm::mat4 &vp_matrix, const SpriteColorTransform &color)
        : ID(id), Viewport(view), Matrix(matrix), ViewportMat(vp_matrix), Color(color) {}
    VMSpriteBatch(uint32_t id, IDriverDependantBitmap *render_target,
                  const Rect view, const glm::mat4 &matrix,
        const glm::mat4 &vp_matrix, const SpriteColorTransform &color)
        : ID(id), RenderTarget(render_target),
          Viewport(view), Matrix(matrix),
          ViewportMat(vp_matrix), Color(color) {}
};


// VideoMemoryGraphicsDriver - is the parent class for the graphic drivers
// which drawing method is based on passing the sprite stack into GPU,
// rather than blitting to flat screen bitmap.
class VideoMemoryGraphicsDriver : public GraphicsDriverBase
{
public:
    VideoMemoryGraphicsDriver();
    ~VideoMemoryGraphicsDriver() override;

    bool RequiresFullRedrawEachFrame() override { return true; }
    bool HasAcceleratedTransform() override { return true; }
    // NOTE: although we do use ours, we do not let engine draw upon it;
    // only plugin handling are allowed to request our mem buffer
    // for compatibility reasons.
    bool UsesMemoryBackBuffer() override { return false; }

    Bitmap *GetMemoryBackBuffer() override;
    void SetMemoryBackBuffer(Bitmap *backBuffer) override;
    Bitmap* GetStageBackBuffer(bool mark_dirty) override;
    void SetStageBackBuffer(Bitmap *backBuffer) override;
    bool GetStageMatrixes(RenderMatrixes &rm) override;

    // Creates new DDB and copy bitmap contents over
    IDriverDependantBitmap *CreateDDBFromBitmap(const Bitmap *bitmap, bool opaque = false) override;

    // Create texture data with the given parameters
    Texture *CreateTexture(int width, int height, int color_depth, bool opaque = false, bool as_render_target = false) override = 0;
    // Create texture and initialize its pixels from the given bitmap
    Texture *CreateTexture(const Bitmap *bmp, bool opaque = false) override;

    // Sets stage screen parameters for the current batch.
    void SetStageScreen(const Size &sz, int x = 0, int y = 0) override;

protected:
    // Stage screens are raw bitmap buffers meant to be sent to plugins on demand
    // at certain drawing stages. If used at least once these buffers are then
    // rendered as additional sprites in their respected order.
    // Presets a stage screen with the given position (size is obligatory, offsets not).
    void SetStageScreen(size_t index, const Size &sz, int x = 0, int y = 0);
    // Returns a raw bitmap for the given stage screen.
    Bitmap *GetStageScreenRaw(size_t index);
    // Updates and returns a DDB for the given stage screen, and optional x,y position;
    // clears the raw bitmap after copying to the texture.
    IDriverDependantBitmap *UpdateStageScreenDDB(size_t index, int &x, int &y);
    // Disposes all the stage screen raw bitmaps and DDBs.
    void DestroyAllStageScreens();
    // Use engine callback to pass a render event;
    // returns a DDB if anything was drawn onto the current stage screen
    // (in which case it also fills optional x,y position),
    // or nullptr if this entry should be skipped.
    IDriverDependantBitmap *DoSpriteEvtCallback(int evt, int data, int &x, int &y);

    // Prepare and get fx item from the pool
    IDriverDependantBitmap *MakeFx(int r, int g, int b);
    // Resets fx pool counter
    void ResetFxPool();
    // Disposes all items in the fx pool
    void DestroyFxPool();

    // Prepares bitmap to be applied to the texture, copies pixels to the provided buffer
    void BitmapToVideoMem(const Bitmap *bitmap, const TextureTile *tile,
                            uint8_t *dst_ptr, const int dst_pitch, const bool usingLinearFiltering);
    // Same but optimized for opaque source bitmaps which ignore transparent "mask color"
    void BitmapToVideoMemOpaque(const Bitmap *bitmap, const TextureTile *tile,
                            uint8_t *dst_ptr, const int dst_pitch);

    // Stage matrixes are used to let plugins with hardware acceleration know model matrix;
    // these matrixes are filled compatible with each given renderer
    RenderMatrixes _stageMatrixes;

    // Color component shifts in video bitmap format (set by implementations)
    int _vmem_a_shift_32;
    int _vmem_r_shift_32;
    int _vmem_g_shift_32;
    int _vmem_b_shift_32;

private:
    // Stage virtual screens are used to let plugins draw custom graphics
    // in between render stages (between room and GUI, after GUI, and so on).
    // TODO: possibly may be optimized further by having only 1 bitmap/ddb
    // pair, and subbitmaps for raw drawing on separate stages.
    struct StageScreen
    {
        Rect Position; // bitmap size and pos preset (bitmap may be created later)
        std::unique_ptr<Bitmap> Raw;
        IDriverDependantBitmap *DDB = nullptr;
    };
    std::vector<StageScreen> _stageScreens;
    // Flag which indicates whether stage screen was drawn upon during engine
    // callback and has to be inserted into sprite stack.
    bool _stageScreenDirty;

    // Fx quads pool (for screen overlay effects)
    struct ScreenFx
    {
        std::unique_ptr<Bitmap> Raw;
        IDriverDependantBitmap *DDB = nullptr;
        int Red = -1;
        int Green = -1;
        int Blue = -1;
    };
    std::vector<ScreenFx> _fxPool;
    size_t _fxIndex; // next free pool item

    // specialized method to convert bitmap to video memory depending on bit depth
    template <typename T, bool HasAlpha> void
    BitmapToVideoMemImpl(
            const Bitmap *bitmap, const TextureTile *tile,
            uint8_t *dst_ptr, const int dst_pitch
    );

    template <typename T> void
    BitmapToVideoMemOpaqueImpl(
            const Bitmap *bitmap, const TextureTile *tile,
            uint8_t *dst_ptr, const int dst_pitch
    );

    template <typename T, bool HasAlpha> void
    BitmapToVideoMemLinearImpl(
            const Bitmap *bitmap, const TextureTile *tile,
            uint8_t *dst_ptr, const int dst_pitch
    );
};

} // namespace Engine
} // namespace AGS

#endif // __AGS_EE_GFX__GFXDRIVERBASE_H<|MERGE_RESOLUTION|>--- conflicted
+++ resolved
@@ -124,11 +124,7 @@
 
     void        BeginSpriteBatch(const Rect &viewport, const SpriteTransform &transform, uint32_t filter_flags = 0) override;
     void        BeginSpriteBatch(const Rect &viewport, const SpriteTransform &transform,
-<<<<<<< HEAD
-                    Common::GraphicFlip flip = Common::kFlip_None, PBitmap surface = nullptr, uint32_t filter_flags = 0) override;
-=======
                     Common::GraphicFlip flip, PBitmap surface = nullptr, uint32_t filter_flags = 0) override;
->>>>>>> 628bd12d
     void        BeginSpriteBatch(IDriverDependantBitmap *render_target, const Rect &viewport, const SpriteTransform &transform,
                     Common::GraphicFlip flip = Common::kFlip_None, uint32_t filter_flags = 0) override;
     void        EndSpriteBatch() override;
