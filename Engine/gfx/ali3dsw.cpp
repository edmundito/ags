//=============================================================================
//
// Adventure Game Studio (AGS)
//
// Copyright (C) 1999-2011 Chris Jones and 2011-20xx others
// The full list of copyright holders can be found in the Copyright.txt
// file, which is part of this source code distribution.
//
// The AGS source code is provided under the Artistic License 2.0.
// A copy of this license can be found in the file License.txt and at
// http://www.opensource.org/licenses/artistic-license-2.0.php
//
//=============================================================================
//
// Allegro Interface for 3D; Software mode Allegro driver
//
//=============================================================================

#include <allegro.h>
#include "gfx/ali3d.h"
#include "platform/base/agsplatformdriver.h"
#include "gfx/bitmap.h"
#include "gfx/ddb.h"
#include "gfx/gfx_util.h"
#include "gfx/graphicsdriver.h"

#include <stdio.h>

using AGS::Common::Bitmap;
namespace BitmapHelper = AGS::Common::BitmapHelper;
using namespace AGS; // FIXME later

#if defined(PSP_VERSION)
// PSP: Includes for sceKernelDelayThread.
#include <pspsdk.h>
#include <pspthreadman.h>
#include <psputils.h>
#endif

#ifdef _WIN32
#include <winalleg.h>
extern int dxmedia_play_video (const char*, bool, int, int);
#include <ddraw.h>

typedef struct DDRAW_SURFACE {
   LPDIRECTDRAWSURFACE2 id;
   int flags;
   int lock_nesting;
   Bitmap *parent_bmp;  
   struct DDRAW_SURFACE *next;
   struct DDRAW_SURFACE *prev;
} DDRAW_SURFACE;

extern "C" extern LPDIRECTDRAW2 directdraw;
extern "C" DDRAW_SURFACE *gfx_directx_primary_surface;
#endif

#define MAX_DRAW_LIST_SIZE 200
RGB faded_out_palette[256];

void tint_image(Bitmap* srcimg, Bitmap* destimg, int red, int grn, int blu, int light_level, int luminance);
unsigned long _trans_alpha_blender32(unsigned long x, unsigned long y, unsigned long n);

class ALSoftwareBitmap : public IDriverDependantBitmap
{
public:
  virtual void SetTransparency(int transparency) { _transparency = transparency; }
  virtual void SetFlippedLeftRight(bool isFlipped) { _flipped = isFlipped; }
  virtual void SetStretch(int width, int height) 
  {
    _stretchToWidth = width;
    _stretchToHeight = height;
  }
  virtual int GetWidth() { return _width; }
  virtual int GetHeight() { return _height; }
  virtual int GetColorDepth() { return _colDepth; }
  virtual void SetLightLevel(int lightLevel)  { }
  virtual void SetTint(int red, int green, int blue, int tintSaturation) { }

  Bitmap _bmp;
  int _refCount;
  int _width, _height;
  int _colDepth;
  bool _flipped;
  int _stretchToWidth, _stretchToHeight;
  bool _opaque;
  bool _hasAlpha;
  int _transparency;

  ALSoftwareBitmap(Bitmap *bmp, bool opaque, bool hasAlpha)
  {
    _refCount = 1;
    _bmp.CreateReference(bmp);
    _width = bmp->GetWidth();
    _height = bmp->GetHeight();
    _colDepth = bmp->GetColorDepth();
    _flipped = false;
    _stretchToWidth = 0;
    _stretchToHeight = 0;
    _transparency = 0;
    _opaque = opaque;
    _hasAlpha = hasAlpha;
  }

  int GetWidthToRender() { return (_stretchToWidth > 0) ? _stretchToWidth : _width; }
  int GetHeightToRender() { return (_stretchToHeight > 0) ? _stretchToHeight : _height; }

  void Dispose()
  {
    // The internal bitmap data is now reference-counted, it is safe to delete Bitmap object
    _bmp.Destroy();
  }

  ~ALSoftwareBitmap()
  {
    Dispose();
  }

};

#include "gfx/gfxfilter_allegro.h"

class ALSoftwareGraphicsDriver : public IGraphicsDriver
{
public:
  ALSoftwareGraphicsDriver(AllegroGFXFilter *filter) { 
    _filter = filter; 
    _callback = NULL; 
    _drawScreenCallback = NULL;
    _nullSpriteCallback = NULL;
    _initGfxCallback = NULL;
    _global_x_offset = 0;
    _global_y_offset = 0;
    _tint_red = 0;
    _tint_green = 0;
    _tint_blue = 0;
    _autoVsync = false;
    _spareTintingScreen = NULL;
    numToDraw = 0;
    _gfxModeList = NULL;
#ifdef _WIN32
    dxGammaControl = NULL;
#endif
    _allegroScreenWrapper = NULL;
  }

  virtual const char*GetDriverName() { return "Allegro/DX5"; }
  virtual const char*GetDriverID() { return "DX5"; }
  virtual void SetTintMethod(TintMethod method);
  virtual bool Init(int width, int height, int colourDepth, bool windowed, volatile int *loopTimer);
  virtual bool Init(int virtualWidth, int virtualHeight, int realWidth, int realHeight, int colourDepth, bool windowed, volatile int *loopTimer);
  virtual int  FindSupportedResolutionWidth(int idealWidth, int height, int colDepth, int widthRangeAllowed);
  virtual void SetCallbackForPolling(GFXDRV_CLIENTCALLBACK callback) { _callback = callback; }
  virtual void SetCallbackToDrawScreen(GFXDRV_CLIENTCALLBACK callback) { _drawScreenCallback = callback; }
  virtual void SetCallbackOnInit(GFXDRV_CLIENTCALLBACKINITGFX callback) { _initGfxCallback = callback; }
  virtual void SetCallbackForNullSprite(GFXDRV_CLIENTCALLBACKXY callback) { _nullSpriteCallback = callback; }
  virtual void UnInit();
  virtual void ClearRectangle(int x1, int y1, int x2, int y2, RGB *colorToUse);
  virtual Bitmap *ConvertBitmapToSupportedColourDepth(Bitmap *bitmap);
  virtual IDriverDependantBitmap* CreateDDBFromBitmap(Bitmap *bitmap, bool hasAlpha, bool opaque);
  virtual IDriverDependantBitmap* CreateDDBReference(IDriverDependantBitmap *ddb);
  virtual void UpdateDDBFromBitmap(IDriverDependantBitmap* bitmapToUpdate, Bitmap *bitmap, bool hasAlpha);
  virtual void DestroyDDB(IDriverDependantBitmap* bitmap);
  virtual void DrawSprite(int x, int y, IDriverDependantBitmap* bitmap);
  virtual void ClearDrawList();
  virtual void SetRenderOffset(int x, int y);
  virtual void RenderToBackBuffer();
  virtual void Render();
  virtual void Render(GlobalFlipType flip);
  virtual void GetCopyOfScreenIntoBitmap(Bitmap *destination);
  virtual void FadeOut(int speed, int targetColourRed, int targetColourGreen, int targetColourBlue);
  virtual void FadeIn(int speed, PALETTE pal, int targetColourRed, int targetColourGreen, int targetColourBlue);
  virtual void BoxOutEffect(bool blackingOut, int speed, int delay);
  virtual bool PlayVideo(const char *filename, bool useAVISound, VideoSkipType skipType, bool stretchToFullScreen);
  virtual bool SupportsGammaControl() ;
  virtual void SetGamma(int newGamma);
  virtual void UseSmoothScaling(bool enabled) { }
  virtual void EnableVsyncBeforeRender(bool enabled) { _autoVsync = enabled; }
  virtual void Vsync();
  virtual bool RequiresFullRedrawEachFrame() { return false; }
  virtual bool HasAcceleratedStretchAndFlip() { return false; }
  virtual bool UsesMemoryBackBuffer() { return true; }
  virtual Bitmap *GetMemoryBackBuffer() { return virtualScreen; }
  virtual void SetMemoryBackBuffer(Bitmap *backBuffer) { virtualScreen = backBuffer; }
  virtual void SetScreenTint(int red, int green, int blue) { 
    _tint_red = red; _tint_green = green; _tint_blue = blue; }
  virtual ~ALSoftwareGraphicsDriver();

  AllegroGFXFilter *_filter;

private:
  volatile int* _loopTimer;
  int _screenWidth, _screenHeight;
  int _colorDepth;
  bool _windowed;
  bool _autoVsync;
  Bitmap *_allegroScreenWrapper;
  Bitmap *virtualScreen;
  Bitmap *_spareTintingScreen;
  GFXDRV_CLIENTCALLBACK _callback;
  GFXDRV_CLIENTCALLBACK _drawScreenCallback;
  GFXDRV_CLIENTCALLBACKXY _nullSpriteCallback;
  GFXDRV_CLIENTCALLBACKINITGFX _initGfxCallback;
  int _tint_red, _tint_green, _tint_blue;
  int _global_x_offset, _global_y_offset;

  ALSoftwareBitmap* drawlist[MAX_DRAW_LIST_SIZE];
  int drawx[MAX_DRAW_LIST_SIZE], drawy[MAX_DRAW_LIST_SIZE];
  int numToDraw;
  GFX_MODE_LIST *_gfxModeList;

#ifdef _WIN32
  IDirectDrawGammaControl* dxGammaControl;
  // The gamma ramp is a lookup table for each possible R, G and B value
  // in 32-bit colour (from 0-255) it maps them to a brightness value
  // from 0-65535. The default gamma ramp just multiplies each value by 256
  DDGAMMARAMP gammaRamp;
  DDGAMMARAMP defaultGammaRamp;
  DDCAPS ddrawCaps;
#endif

  void highcolor_fade_out(int speed, int targetColourRed, int targetColourGreen, int targetColourBlue);
  void highcolor_fade_in(Bitmap *bmp_orig, int speed, int targetColourRed, int targetColourGreen, int targetColourBlue);
  void __fade_from_range(PALLETE source, PALLETE dest, int speed, int from, int to) ;
  void __fade_out_range(int speed, int from, int to, int targetColourRed, int targetColourGreen, int targetColourBlue) ;
  bool IsModeSupported(int driver, int width, int height, int colDepth);
  int  GetAllegroGfxDriverID(bool windowed);
};

bool ALSoftwareGraphicsDriver::IsModeSupported(int driver, int width, int height, int colDepth)
{
#if defined(ANDROID_VERSION) || defined(PSP_VERSION) || defined(IOS_VERSION)
  // Everything is drawn to a virtual screen, so all resolutions are supported.
  return true;
#endif

  if (_windowed)
  {
    return true;
  }
  if (_gfxModeList == NULL)
  {
    _gfxModeList = get_gfx_mode_list(driver);
  }
  if (_gfxModeList != NULL)
  {
    // if a list is available, check if the mode exists. This prevents the screen flicking
    // between loads of unsupported resolutions
    for (int i = 0; i < _gfxModeList->num_modes; i++)
    {
      if ((_gfxModeList->mode[i].width == width) &&
        (_gfxModeList->mode[i].height == height) &&
        (_gfxModeList->mode[i].bpp == colDepth))
      {
        return true;
      }
    }
    strcpy(allegro_error, "This graphics mode is not supported");
    return false;
  }
  return true;
}

int ALSoftwareGraphicsDriver::FindSupportedResolutionWidth(int idealWidth, int height, int colDepth, int widthRangeAllowed)
{
  if (_gfxModeList == NULL)
  {
    _gfxModeList = get_gfx_mode_list(GetAllegroGfxDriverID(false));
  }
  if (_gfxModeList != NULL)
  {
    int unfilteredWidth = idealWidth;
    _filter->GetRealResolution(&idealWidth, &height);
    int filterFactor = idealWidth / unfilteredWidth;

    int nearestWidthFound = 0;

    for (int i = 0; i < _gfxModeList->num_modes; i++)
    {
      if ((_gfxModeList->mode[i].height == height) &&
          (_gfxModeList->mode[i].bpp == colDepth))
      {
        if (_gfxModeList->mode[i].width == idealWidth)
          return idealWidth / filterFactor;

        if (abs(_gfxModeList->mode[i].width - idealWidth) <
            abs(nearestWidthFound - idealWidth))
        {
          nearestWidthFound = _gfxModeList->mode[i].width;
        }
      }
    }

    if (abs(nearestWidthFound - idealWidth) <= widthRangeAllowed * filterFactor)
      return nearestWidthFound / filterFactor;
  }
  return 0;
}

int ALSoftwareGraphicsDriver::GetAllegroGfxDriverID(bool windowed)
{
#ifdef _WIN32
  if (windowed)
    return GFX_DIRECTX_WIN;
  return GFX_DIRECTX;
#elif defined (LINUX_VERSION) && (!defined (ALLEGRO_MAGIC_DRV))
  if (windowed)
    return GFX_XWINDOWS;
  return GFX_XWINDOWS_FULLSCREEN;
#else
  if (windowed)
    return GFX_AUTODETECT_WINDOWED;
  return GFX_AUTODETECT_FULLSCREEN;
#endif
}

void ALSoftwareGraphicsDriver::SetTintMethod(TintMethod method) 
{
  // TODO: support new D3D-style tint method
}

bool ALSoftwareGraphicsDriver::Init(int virtualWidth, int virtualHeight, int realWidth, int realHeight, int colourDepth, bool windowed, volatile int *loopTimer)
{
  throw Ali3DException("this overload is not supported, you must use the normal Init method");
}

bool ALSoftwareGraphicsDriver::Init(int width, int height, int colourDepth, bool windowed, volatile int *loopTimer)
{
  _screenWidth = width;
  _screenHeight = height;
  _colorDepth = colourDepth;
  _windowed = windowed;
  _loopTimer = loopTimer;
  int driver = GetAllegroGfxDriverID(windowed);

  set_color_depth(colourDepth);
  int actualInitWid = width, actualInitHit = height;
  _filter->GetRealResolution(&actualInitWid, &actualInitHit);

  if (_initGfxCallback != NULL)
    _initGfxCallback(NULL);

  if ((IsModeSupported(driver, actualInitWid, actualInitHit, colourDepth)) &&
      (set_gfx_mode(driver, actualInitWid, actualInitHit, 0, 0) == 0))
  {
    // [IKM] 2012-09-07
    // set_gfx_mode is an allegro function that creates screen bitmap;
    // following code assumes the screen is already created, therefore we should
    // ensure global bitmap wraps over existing allegro screen bitmap.
    _allegroScreenWrapper = BitmapHelper::CreateRawBitmapWrapper(screen);
    BitmapHelper::SetScreenBitmap( _allegroScreenWrapper );

    BitmapHelper::GetScreenBitmap()->Clear();
    BitmapHelper::SetScreenBitmap( _filter->ScreenInitialized(BitmapHelper::GetScreenBitmap(), width, height) );

    // [IKM] 2012-09-07
    // At this point the wrapper we created is saved by filter for future reference,
    // therefore we should not delete it right away, but only at driver shutdown.

    virtualScreen = BitmapHelper::GetScreenBitmap();

#ifdef _WIN32
    if (!windowed)
    {
      memset(&ddrawCaps, 0, sizeof(ddrawCaps));
      ddrawCaps.dwSize = sizeof(ddrawCaps);
      IDirectDraw2_GetCaps(directdraw, &ddrawCaps, NULL);

      if ((ddrawCaps.dwCaps2 & DDCAPS2_PRIMARYGAMMA) == 0) { }
      else if (IDirectDrawSurface2_QueryInterface(gfx_directx_primary_surface->id, IID_IDirectDrawGammaControl, (void **)&dxGammaControl) == 0) 
      {
        dxGammaControl->GetGammaRamp(0, &defaultGammaRamp);
      }
    }
#endif

    return true;
  }

  return false;
}

void ALSoftwareGraphicsDriver::ClearRectangle(int x1, int y1, int x2, int y2, RGB *colorToUse)
{
  int color = 0;
  if (colorToUse != NULL) 
    color = makecol_depth(this->_colorDepth, colorToUse->r, colorToUse->g, colorToUse->b);
  _filter->ClearRect(x1, y1, x2, y2, color);
}

ALSoftwareGraphicsDriver::~ALSoftwareGraphicsDriver()
{
}

void ALSoftwareGraphicsDriver::UnInit()
{
#ifdef _WIN32

  if (dxGammaControl != NULL) 
  {
    dxGammaControl->Release();
    dxGammaControl = NULL;
  }

#endif

  if (_gfxModeList != NULL)
  {
    destroy_gfx_mode_list(_gfxModeList);
    _gfxModeList = NULL;
  }

  if (BitmapHelper::GetScreenBitmap())
   BitmapHelper::SetScreenBitmap( _filter->ShutdownAndReturnRealScreen(BitmapHelper::GetScreenBitmap()) );

  // [IKM] 2012-09-07
  // We do not need the wrapper any longer;
  // this does not destroy the underlying allegro screen bitmap, only wrapper.
  delete _allegroScreenWrapper;
  _allegroScreenWrapper = NULL;
  // Nullify the global screen object (for safety reasons); note this yet does
  // not change allegro screen pointer (at this moment it should point at the
  // original internally created allegro bitmap which will be destroyed by Allegro).
  BitmapHelper::SetScreenBitmap(NULL);

  // don't do anything else -- the main app may
  // already have called allegro_exit
}

bool ALSoftwareGraphicsDriver::SupportsGammaControl() 
{
#ifdef _WIN32

  if (dxGammaControl != NULL) 
  {
    return 1;
  }

#endif

  return 0;
}

void ALSoftwareGraphicsDriver::SetGamma(int newGamma)
{
#ifdef _WIN32
  for (int i = 0; i < 256; i++) {
    int newValue = ((int)defaultGammaRamp.red[i] * newGamma) / 100;
    if (newValue >= 65535)
      newValue = 65535;
    gammaRamp.red[i] = newValue;
    gammaRamp.green[i] = newValue;
    gammaRamp.blue[i] = newValue;
  }

  dxGammaControl->SetGammaRamp(0, &gammaRamp);
#endif
}

Bitmap *ALSoftwareGraphicsDriver::ConvertBitmapToSupportedColourDepth(Bitmap *bitmap)
{
  return bitmap;
}

IDriverDependantBitmap* ALSoftwareGraphicsDriver::CreateDDBFromBitmap(Bitmap *bitmap, bool hasAlpha, bool opaque)
{
  ALSoftwareBitmap* newBitmap = new ALSoftwareBitmap(bitmap, opaque, hasAlpha);
  return newBitmap;
}

IDriverDependantBitmap* ALSoftwareGraphicsDriver::CreateDDBReference(IDriverDependantBitmap *ddb)
{
  ALSoftwareBitmap* alSwBmp = (ALSoftwareBitmap*)ddb;
  alSwBmp->_refCount++;
  return alSwBmp;
}

void ALSoftwareGraphicsDriver::UpdateDDBFromBitmap(IDriverDependantBitmap* bitmapToUpdate, Bitmap *bitmap, bool hasAlpha)
{
  ALSoftwareBitmap* alSwBmp = (ALSoftwareBitmap*)bitmapToUpdate;
  alSwBmp->_bmp.CreateReference(bitmap);
  alSwBmp->_hasAlpha = hasAlpha;
}

void ALSoftwareGraphicsDriver::DestroyDDB(IDriverDependantBitmap* bitmap)
{
  ALSoftwareBitmap* bmpToDelete = (ALSoftwareBitmap*)bitmap;
  bmpToDelete->_refCount--;
  if (!bmpToDelete->_refCount)
  {
    delete bmpToDelete;
  }
}

void ALSoftwareGraphicsDriver::DrawSprite(int x, int y, IDriverDependantBitmap* bitmap)
{
  if (numToDraw >= MAX_DRAW_LIST_SIZE)
  {
    throw Ali3DException("Too many sprites to draw in one frame");
  }

  drawlist[numToDraw] = (ALSoftwareBitmap*)bitmap;
  drawx[numToDraw] = x;
  drawy[numToDraw] = y;
  numToDraw++;
}

void ALSoftwareGraphicsDriver::ClearDrawList()
{
  numToDraw = 0;
}

void ALSoftwareGraphicsDriver::SetRenderOffset(int x, int y)
{
  _global_x_offset = x;
  _global_y_offset = y;
}

void ALSoftwareGraphicsDriver::RenderToBackBuffer()
{
  for (int i = 0; i < numToDraw; i++)
  {
    if (drawlist[i] == NULL)
    {
      if (_nullSpriteCallback)
        _nullSpriteCallback(drawx[i], drawy[i]);
      else
        throw Ali3DException("Unhandled attempt to draw null sprite");

      continue;
    }

    ALSoftwareBitmap* bitmap = drawlist[i];
    int drawAtX = drawx[i];// + x;
    int drawAtY = drawy[i];// + y;

    if ((bitmap->_opaque) && (bitmap->_bmp == *virtualScreen))
    { }
    else if (bitmap->_opaque)
    {
      virtualScreen->Blit(&bitmap->_bmp, 0, 0, drawAtX, drawAtY, bitmap->_bmp.GetWidth(), bitmap->_bmp.GetHeight());
    }
    else if (bitmap->_transparency >= 255)
    {
      // fully transparent... invisible, do nothing
    }
    else if (bitmap->_hasAlpha)
    {
      if (bitmap->_transparency == 0)
        set_alpha_blender();
      else
        set_blender_mode(NULL, NULL, _trans_alpha_blender32, 0, 0, 0, bitmap->_transparency);

	  virtualScreen->TransBlendBlt(&bitmap->_bmp, drawAtX, drawAtY);
    }
    else
    {
<<<<<<< HEAD
      draw_sprite_with_transparency(&bitmap->_bmp, drawAtX, drawAtY, bitmap->_transparency);
=======
      GfxUtil::DrawSpriteWithTransparency(virtualScreen, bitmap->_bmp, drawAtX, drawAtY, bitmap->_transparency);
>>>>>>> 7ebd74db
    }
  }

  if (((_tint_red > 0) || (_tint_green > 0) || (_tint_blue > 0))
      && (_colorDepth > 8)) {
    // Common::gl_ScreenBmp tint
    // This slows down the game no end, only experimental ATM
    set_trans_blender(_tint_red, _tint_green, _tint_blue, 0);
    virtualScreen->LitBlendBlt(virtualScreen, 0, 0, 128);
/*  This alternate method gives the correct (D3D-style) result, but is just too slow!
    if ((_spareTintingScreen != NULL) &&
        ((_spareTintingScreen->GetWidth() != virtualScreen->GetWidth()) || (_spareTintingScreen->GetHeight() != virtualScreen->GetHeight())))
    {
      destroy_bitmap(_spareTintingScreen);
      _spareTintingScreen = NULL;
    }
    if (_spareTintingScreen == NULL)
    {
      _spareTintingScreen = BitmapHelper::CreateBitmap_(GetColorDepth(virtualScreen), virtualScreen->GetWidth(), virtualScreen->GetHeight());
    }
    tint_image(virtualScreen, _spareTintingScreen, _tint_red, _tint_green, _tint_blue, 100, 255);
    Blit(_spareTintingScreen, virtualScreen, 0, 0, 0, 0, _spareTintingScreen->GetWidth(), _spareTintingScreen->GetHeight());*/
  }

  ClearDrawList();
}

void ALSoftwareGraphicsDriver::Render(GlobalFlipType flip)
{
  RenderToBackBuffer();

  if (_autoVsync)
    this->Vsync();

  if (flip == None)
    _filter->RenderScreen(virtualScreen, _global_x_offset, _global_y_offset);
  else
    _filter->RenderScreenFlipped(virtualScreen, _global_x_offset, _global_y_offset, (int)flip);
}

void ALSoftwareGraphicsDriver::Render()
{
  Render(None);
}

void ALSoftwareGraphicsDriver::Vsync()
{
  vsync();
}

void ALSoftwareGraphicsDriver::GetCopyOfScreenIntoBitmap(Bitmap *destination)
{
  _filter->GetCopyOfScreenIntoBitmap(destination);
}

/**
	fade.c - High Color Fading Routines

	Last Revision: 21 June, 2002

	Author: Matthew Leverton
**/
void ALSoftwareGraphicsDriver::highcolor_fade_in(Bitmap *currentVirtScreen, int speed, int targetColourRed, int targetColourGreen, int targetColourBlue)
{
   Bitmap *bmp_buff;
   Bitmap *bmp_orig = currentVirtScreen;

   if ((_global_y_offset != 0) || (_global_x_offset != 0))
   {
     bmp_orig = BitmapHelper::CreateBitmap(_screenWidth, _screenHeight);
     bmp_orig->Fill(0);
     bmp_orig->Blit(currentVirtScreen, 0, 0, _global_x_offset, _global_y_offset, currentVirtScreen->GetWidth(), currentVirtScreen->GetHeight());
   }

   bmp_buff = BitmapHelper::CreateBitmap(bmp_orig->GetWidth(), bmp_orig->GetHeight());
   int clearColor = makecol_depth(bmp_buff->GetColorDepth(),
				targetColourRed, targetColourGreen, targetColourBlue);

   int a;
   if (speed <= 0) speed = 16;

   for (a = 0; a < 256; a+=speed)
   {
       int timerValue = *_loopTimer;
       bmp_buff->Fill(clearColor);
       set_trans_blender(0,0,0,a);
       bmp_buff->TransBlendBlt(bmp_orig, 0, 0);
       this->Vsync();
       _filter->RenderScreen(bmp_buff, 0, 0);
       do
       {
         if (_callback)
           _callback();
         platform->Delay(1);
       }
       while (timerValue == *_loopTimer);
   }
   delete bmp_buff;

   _filter->RenderScreen(currentVirtScreen, _global_x_offset, _global_y_offset);

   if ((_global_y_offset != 0) || (_global_x_offset != 0))
     delete bmp_orig;
}

void ALSoftwareGraphicsDriver::highcolor_fade_out(int speed, int targetColourRed, int targetColourGreen, int targetColourBlue)
{
    Bitmap *bmp_orig, *bmp_buff;

    int clearColor = makecol_depth(BitmapHelper::GetScreenBitmap()->GetColorDepth(),
				targetColourRed, targetColourGreen, targetColourBlue);

    if ((bmp_orig = BitmapHelper::CreateBitmap(_screenWidth, _screenHeight)))
    {
        if ((bmp_buff = BitmapHelper::CreateBitmap(bmp_orig->GetWidth(), bmp_orig->GetHeight())))
        {
            int a;
            _filter->GetCopyOfScreenIntoBitmap(bmp_orig, false);
            if (speed <= 0) speed = 16;
			
            for (a = 255-speed; a > 0; a-=speed)
            {
                int timerValue = *_loopTimer;
                bmp_buff->Fill(clearColor);
                set_trans_blender(0,0,0,a);
                bmp_buff->TransBlendBlt(bmp_orig, 0, 0);
                this->Vsync();
                _filter->RenderScreen(bmp_buff, 0, 0);
                do
                {
                  if (_callback)
                    _callback();
                  platform->Delay(1);
                }
                while (timerValue == *_loopTimer);
            }
            delete bmp_buff;
        }
        delete bmp_orig;
    }

    BitmapHelper::GetScreenBitmap()->Clear(clearColor);
	_filter->RenderScreen(BitmapHelper::GetScreenBitmap(), _global_x_offset, _global_y_offset);
}
/** END FADE.C **/

// palette fading routiens
// from allegro, modified for mp3
void initialize_fade_256(int r, int g, int b) {
  int a;
  for (a = 0; a < 256; a++) {
    faded_out_palette[a].r = r / 4;
	  faded_out_palette[a].g = g / 4;
	  faded_out_palette[a].b = b / 4;
  }
}

void ALSoftwareGraphicsDriver::__fade_from_range(PALLETE source, PALLETE dest, int speed, int from, int to) 
{
   PALLETE temp;
   int c;

   for (c=0; c<PAL_SIZE; c++)
      temp[c] = source[c];

   for (c=0; c<64; c+=speed) {
      fade_interpolate(source, dest, temp, c, from, to);
      set_pallete_range(temp, from, to, TRUE);
      if (_callback) _callback();
      set_pallete_range(temp, from, to, TRUE);
   }

   set_pallete_range(dest, from, to, TRUE);
}

void ALSoftwareGraphicsDriver::__fade_out_range(int speed, int from, int to, int targetColourRed, int targetColourGreen, int targetColourBlue) 
{
   PALLETE temp;

   initialize_fade_256(targetColourRed, targetColourGreen, targetColourBlue);
   get_pallete(temp);
   __fade_from_range(temp, faded_out_palette, speed, from, to);
}


void ALSoftwareGraphicsDriver::FadeOut(int speed, int targetColourRed, int targetColourGreen, int targetColourBlue) {

  if (_colorDepth > 8) 
  {
    highcolor_fade_out(speed * 4, targetColourRed, targetColourGreen, targetColourBlue);
  }
  else __fade_out_range(speed, 0, 255, targetColourRed, targetColourGreen, targetColourBlue);

}

void ALSoftwareGraphicsDriver::FadeIn(int speed, PALLETE p, int targetColourRed, int targetColourGreen, int targetColourBlue) {
  if (_colorDepth > 8) {

    highcolor_fade_in(virtualScreen, speed * 4, targetColourRed, targetColourGreen, targetColourBlue);
  }
  else {
	  initialize_fade_256(targetColourRed, targetColourGreen, targetColourBlue);
	  __fade_from_range(faded_out_palette, p, speed, 0,255);
  }
}

void ALSoftwareGraphicsDriver::BoxOutEffect(bool blackingOut, int speed, int delay)
{
  if (blackingOut)
  {
    int yspeed = _screenHeight / (_screenWidth / speed);
    int boxwid = speed, boxhit = yspeed;

    while (boxwid < _screenWidth) {
      boxwid += speed;
      boxhit += yspeed;
      this->Vsync();
      int vcentre = _screenHeight / 2;
      this->ClearRectangle(_screenWidth / 2 - boxwid / 2, vcentre - boxhit / 2,
          _screenWidth / 2 + boxwid / 2, vcentre + boxhit / 2, NULL);
    
      if (_callback)
        _callback();

      platform->Delay(delay);
    }
    this->ClearRectangle(0, 0, _screenWidth - 1, _screenHeight - 1, NULL);
  }
  else
  {
    throw Ali3DException("BoxOut fade-in not implemented in sw gfx driver");
  }
}
// end fading routines

bool ALSoftwareGraphicsDriver::PlayVideo(const char *filename, bool useAVISound, VideoSkipType skipType, bool stretchToFullScreen)
{
#ifdef _WIN32
  int result = dxmedia_play_video(filename, useAVISound, skipType, stretchToFullScreen ? 1 : 0);
  return (result == 0);
#else
#warning ffmpeg implementation needed
  return 0;
#endif
}

// add the alpha values together, used for compositing alpha images
unsigned long _trans_alpha_blender32(unsigned long x, unsigned long y, unsigned long n)
{
   unsigned long res, g;

   n = (n * geta32(x)) / 256;

   if (n)
      n++;

   res = ((x & 0xFF00FF) - (y & 0xFF00FF)) * n / 256 + y;
   y &= 0xFF00;
   x &= 0xFF00;
   g = (x - y) * n / 256 + y;

   res &= 0xFF00FF;
   g &= 0xFF00;

   return res | g;
}

static ALSoftwareGraphicsDriver *_alsoftware_driver = NULL;

IGraphicsDriver* GetSoftwareGraphicsDriver(GFXFilter *filter)
{
  AllegroGFXFilter* allegroFilter = (AllegroGFXFilter*)filter;

  if (_alsoftware_driver == NULL)
  {
    _alsoftware_driver = new ALSoftwareGraphicsDriver(allegroFilter);
  }
  else if (_alsoftware_driver->_filter != filter)
  {
    delete _alsoftware_driver;
    _alsoftware_driver = new ALSoftwareGraphicsDriver(allegroFilter);
  }

  return _alsoftware_driver;
}
<|MERGE_RESOLUTION|>--- conflicted
+++ resolved
@@ -555,11 +555,7 @@
     }
     else
     {
-<<<<<<< HEAD
-      draw_sprite_with_transparency(&bitmap->_bmp, drawAtX, drawAtY, bitmap->_transparency);
-=======
-      GfxUtil::DrawSpriteWithTransparency(virtualScreen, bitmap->_bmp, drawAtX, drawAtY, bitmap->_transparency);
->>>>>>> 7ebd74db
+      GfxUtil::DrawSpriteWithTransparency(virtualScreen, &bitmap->_bmp, drawAtX, drawAtY, bitmap->_transparency);
     }
   }
 
