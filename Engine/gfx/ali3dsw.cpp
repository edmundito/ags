//=============================================================================
//
// Adventure Game Studio (AGS)
//
// Copyright (C) 1999-2011 Chris Jones and 2011-20xx others
// The full list of copyright holders can be found in the Copyright.txt
// file, which is part of this source code distribution.
//
// The AGS source code is provided under the Artistic License 2.0.
// A copy of this license can be found in the file License.txt and at
// http://www.opensource.org/licenses/artistic-license-2.0.php
//
//=============================================================================
//
// Allegro Interface for 3D; Software mode Allegro driver
//
//=============================================================================

#include <allegro.h>
#include <stdio.h>
#include "gfx/ali3d.h"
#include "platform/base/agsplatformdriver.h"
#include "gfx/bitmap.h"
#include "gfx/ddb.h"
#include "gfx/gfx_util.h"
#include "gfx/graphicsdriver.h"
#include "main/main_allegro.h"

using AGS::Common::Bitmap;
namespace BitmapHelper = AGS::Common::BitmapHelper;
using namespace AGS; // FIXME later

#if defined(PSP_VERSION)
// PSP: Includes for sceKernelDelayThread.
#include <pspsdk.h>
#include <pspthreadman.h>
#include <psputils.h>
#endif

#ifdef _WIN32
#include <winalleg.h>
extern int dxmedia_play_video (const char*, bool, int, int);
#include <ddraw.h>

typedef struct DDRAW_SURFACE {
   LPDIRECTDRAWSURFACE2 id;
   int flags;
   int lock_nesting;
   Bitmap *parent_bmp;  
   struct DDRAW_SURFACE *next;
   struct DDRAW_SURFACE *prev;
} DDRAW_SURFACE;

extern "C" extern LPDIRECTDRAW2 directdraw;
extern "C" DDRAW_SURFACE *gfx_directx_primary_surface;
#endif

#define MAX_DRAW_LIST_SIZE 200
RGB faded_out_palette[256];

void tint_image(Bitmap* srcimg, Bitmap* destimg, int red, int grn, int blu, int light_level, int luminance);
unsigned long _trans_alpha_blender32(unsigned long x, unsigned long y, unsigned long n);

class ALSoftwareBitmap : public IDriverDependantBitmap
{
public:
  // NOTE by CJ:
  // Transparency is a bit counter-intuitive
  // 0=not transparent, 255=invisible, 1..254 barely visible .. mostly visible
  virtual void SetTransparency(int transparency) { _transparency = transparency; }
  virtual void SetFlippedLeftRight(bool isFlipped) { _flipped = isFlipped; }
  virtual void SetStretch(int width, int height) 
  {
    _stretchToWidth = width;
    _stretchToHeight = height;
  }
  virtual int GetWidth() { return _width; }
  virtual int GetHeight() { return _height; }
  virtual int GetColorDepth() { return _colDepth; }
  virtual void SetLightLevel(int lightLevel)  { }
  virtual void SetTint(int red, int green, int blue, int tintSaturation) { }

  Bitmap *_bmp;
  int _width, _height;
  int _colDepth;
  bool _flipped;
  int _stretchToWidth, _stretchToHeight;
  bool _opaque;
  bool _hasAlpha;
  int _transparency;

  ALSoftwareBitmap(Bitmap *bmp, bool opaque, bool hasAlpha)
  {
    _bmp = bmp;
    _width = bmp->GetWidth();
    _height = bmp->GetHeight();
    _colDepth = bmp->GetColorDepth();
    _flipped = false;
    _stretchToWidth = 0;
    _stretchToHeight = 0;
    _transparency = 0;
    _opaque = opaque;
    _hasAlpha = hasAlpha;
  }

  int GetWidthToRender() { return (_stretchToWidth > 0) ? _stretchToWidth : _width; }
  int GetHeightToRender() { return (_stretchToHeight > 0) ? _stretchToHeight : _height; }

  void Dispose()
  {
    // do we want to free the bitmap?
  }

  ~ALSoftwareBitmap()
  {
    Dispose();
  }

};

class ALSoftwareGfxModeList : public IGfxModeList
{
public:
    ALSoftwareGfxModeList(GFX_MODE_LIST *alsw_gfx_mode_list)
        : _gfxModeList(alsw_gfx_mode_list)
    {
    }

    virtual int GetModeCount()
    {
        return _gfxModeList ? _gfxModeList->num_modes : 0;
    }

    virtual bool GetMode(int index, DisplayResolution &resolution)
    {
        if (_gfxModeList && index >= 0 && index < _gfxModeList->num_modes)
        {
            resolution.Width = _gfxModeList->mode[index].width;
            resolution.Height = _gfxModeList->mode[index].height;
            resolution.ColorDepth = _gfxModeList->mode[index].bpp;
            return true;
        }
        return false;
    }

private:
    GFX_MODE_LIST *_gfxModeList;
};

#include "gfx/gfxfilter_allegro.h"

class ALSoftwareGraphicsDriver : public IGraphicsDriver
{
public:
  ALSoftwareGraphicsDriver(AllegroGFXFilter *filter) { 
    _filter = filter; 
    _callback = NULL; 
    _drawScreenCallback = NULL;
    _nullSpriteCallback = NULL;
    _initGfxCallback = NULL;
    _global_x_offset = 0;
    _global_y_offset = 0;
    _tint_red = 0;
    _tint_green = 0;
    _tint_blue = 0;
    _autoVsync = false;
    _spareTintingScreen = NULL;
    numToDraw = 0;
    _gfxModeList = NULL;
#ifdef _WIN32
    dxGammaControl = NULL;
#endif
    _allegroScreenWrapper = NULL;
  }

  virtual const char*GetDriverName() { return "Allegro/DX5"; }
  virtual const char*GetDriverID() { return "DX5"; }
  virtual void SetGraphicsFilter(GFXFilter *filter);
  virtual void SetTintMethod(TintMethod method);
  virtual bool Init(int width, int height, int colourDepth, bool windowed, volatile int *loopTimer, bool vsync);
  virtual bool Init(int virtualWidth, int virtualHeight, int realWidth, int realHeight, int colourDepth, bool windowed, volatile int *loopTimer, bool vsync);
  virtual IGfxModeList *GetSupportedModeList(int color_depth);
  virtual DisplayResolution GetResolution();
  virtual void SetCallbackForPolling(GFXDRV_CLIENTCALLBACK callback) { _callback = callback; }
  virtual void SetCallbackToDrawScreen(GFXDRV_CLIENTCALLBACK callback) { _drawScreenCallback = callback; }
  virtual void SetCallbackOnInit(GFXDRV_CLIENTCALLBACKINITGFX callback) { _initGfxCallback = callback; }
  virtual void SetCallbackForNullSprite(GFXDRV_CLIENTCALLBACKXY callback) { _nullSpriteCallback = callback; }
  virtual void UnInit();
  virtual void ClearRectangle(int x1, int y1, int x2, int y2, RGB *colorToUse);
  virtual Bitmap *ConvertBitmapToSupportedColourDepth(Bitmap *bitmap);
  virtual IDriverDependantBitmap* CreateDDBFromBitmap(Bitmap *bitmap, bool hasAlpha, bool opaque);
  virtual void UpdateDDBFromBitmap(IDriverDependantBitmap* bitmapToUpdate, Bitmap *bitmap, bool hasAlpha);
  virtual void DestroyDDB(IDriverDependantBitmap* bitmap);
  virtual void DrawSprite(int x, int y, IDriverDependantBitmap* bitmap);
  virtual void ClearDrawList();
  virtual void SetRenderOffset(int x, int y);
  virtual void RenderToBackBuffer();
  virtual void Render();
  virtual void Render(GlobalFlipType flip);
  virtual void GetCopyOfScreenIntoBitmap(Bitmap *destination);
  virtual void FadeOut(int speed, int targetColourRed, int targetColourGreen, int targetColourBlue);
  virtual void FadeIn(int speed, PALETTE pal, int targetColourRed, int targetColourGreen, int targetColourBlue);
  virtual void BoxOutEffect(bool blackingOut, int speed, int delay);
  virtual bool PlayVideo(const char *filename, bool useAVISound, VideoSkipType skipType, bool stretchToFullScreen);
  virtual bool SupportsGammaControl() ;
  virtual void SetGamma(int newGamma);
  virtual void UseSmoothScaling(bool enabled) { }
  virtual void EnableVsyncBeforeRender(bool enabled) { _autoVsync = enabled; }
  virtual void Vsync();
  virtual bool RequiresFullRedrawEachFrame() { return false; }
  virtual bool HasAcceleratedStretchAndFlip() { return false; }
  virtual bool UsesMemoryBackBuffer() { return true; }
  virtual Bitmap *GetMemoryBackBuffer() { return virtualScreen; }
  virtual void SetMemoryBackBuffer(Bitmap *backBuffer) { virtualScreen = backBuffer; }
  virtual void SetScreenTint(int red, int green, int blue) { 
    _tint_red = red; _tint_green = green; _tint_blue = blue; }
  virtual ~ALSoftwareGraphicsDriver();

  AllegroGFXFilter *_filter;

private:
  volatile int* _loopTimer;
  int _screenWidth, _screenHeight;
  int actualInitWid, actualInitHit;
  int _colorDepth;
  bool _windowed;
  bool _autoVsync;
  Bitmap *_allegroScreenWrapper;
  Bitmap *virtualScreen;
  Bitmap *_spareTintingScreen;
  GFXDRV_CLIENTCALLBACK _callback;
  GFXDRV_CLIENTCALLBACK _drawScreenCallback;
  GFXDRV_CLIENTCALLBACKXY _nullSpriteCallback;
  GFXDRV_CLIENTCALLBACKINITGFX _initGfxCallback;
  int _tint_red, _tint_green, _tint_blue;
  int _global_x_offset, _global_y_offset;

  ALSoftwareBitmap* drawlist[MAX_DRAW_LIST_SIZE];
  int drawx[MAX_DRAW_LIST_SIZE], drawy[MAX_DRAW_LIST_SIZE];
  int numToDraw;
  GFX_MODE_LIST *_gfxModeList;

#ifdef _WIN32
  IDirectDrawGammaControl* dxGammaControl;
  // The gamma ramp is a lookup table for each possible R, G and B value
  // in 32-bit colour (from 0-255) it maps them to a brightness value
  // from 0-65535. The default gamma ramp just multiplies each value by 256
  DDGAMMARAMP gammaRamp;
  DDGAMMARAMP defaultGammaRamp;
  DDCAPS ddrawCaps;
#endif

  void highcolor_fade_out(int speed, int targetColourRed, int targetColourGreen, int targetColourBlue);
  void highcolor_fade_in(Bitmap *bmp_orig, int speed, int targetColourRed, int targetColourGreen, int targetColourBlue);
  void __fade_from_range(PALLETE source, PALLETE dest, int speed, int from, int to) ;
  void __fade_out_range(int speed, int from, int to, int targetColourRed, int targetColourGreen, int targetColourBlue) ;
  bool IsModeSupported(int driver, int width, int height, int colDepth);
  int  GetAllegroGfxDriverID(bool windowed);
};

bool ALSoftwareGraphicsDriver::IsModeSupported(int driver, int width, int height, int colDepth)
{
#if defined(ANDROID_VERSION) || defined(PSP_VERSION) || defined(IOS_VERSION)
  // Everything is drawn to a virtual screen, so all resolutions are supported.
  return true;
#endif

  if (_windowed)
  {
    return true;
  }
  if (_gfxModeList == NULL)
  {
    _gfxModeList = get_gfx_mode_list(driver);
  }
  if (_gfxModeList != NULL)
  {
    // if a list is available, check if the mode exists. This prevents the screen flicking
    // between loads of unsupported resolutions
    for (int i = 0; i < _gfxModeList->num_modes; i++)
    {
      if ((_gfxModeList->mode[i].width == width) &&
        (_gfxModeList->mode[i].height == height) &&
        (_gfxModeList->mode[i].bpp == colDepth))
      {
        return true;
      }
    }
    set_allegro_error("This graphics mode is not supported");
    return false;
  }
  return true;
}

IGfxModeList *ALSoftwareGraphicsDriver::GetSupportedModeList(int color_depth)
{
  if (_gfxModeList == NULL)
  {
    _gfxModeList = get_gfx_mode_list(GetAllegroGfxDriverID(false));
  }
  if (_gfxModeList == NULL)
  {
    return NULL;
  }
  return new ALSoftwareGfxModeList(_gfxModeList);
}

DisplayResolution ALSoftwareGraphicsDriver::GetResolution()
{
    return DisplayResolution(actualInitWid, actualInitHit, _colorDepth);
}

int ALSoftwareGraphicsDriver::GetAllegroGfxDriverID(bool windowed)
{
#ifdef _WIN32
  if (windowed)
    return GFX_DIRECTX_WIN;
  return GFX_DIRECTX;
#elif defined (LINUX_VERSION) && (!defined (ALLEGRO_MAGIC_DRV))
  if (windowed)
    return GFX_XWINDOWS;
  return GFX_XWINDOWS_FULLSCREEN;
#else
  if (windowed)
    return GFX_AUTODETECT_WINDOWED;
  return GFX_AUTODETECT_FULLSCREEN;
#endif
}

void ALSoftwareGraphicsDriver::SetGraphicsFilter(GFXFilter *filter)
{
  _filter = (AllegroGFXFilter*)filter;
}

void ALSoftwareGraphicsDriver::SetTintMethod(TintMethod method) 
{
  // TODO: support new D3D-style tint method
}

<<<<<<< HEAD
bool ALSoftwareGraphicsDriver::Init(int virtualWidth, int virtualHeight, int realWidth, int realHeight, int colourDepth, bool windowed, volatile int *loopTimer, bool vsync)
=======
bool ALSoftwareGraphicsDriver::Init(int width, int height, int colourDepth, bool windowed, volatile int *loopTimer)
>>>>>>> fac179a6
{
    return Init(width, height, width ,height, colourDepth, windowed, loopTimer);
}

<<<<<<< HEAD
bool ALSoftwareGraphicsDriver::Init(int width, int height, int colourDepth, bool windowed, volatile int *loopTimer, bool vsync)
=======
bool ALSoftwareGraphicsDriver::Init(int virtualWidth, int virtualHeight, int realWidth, int realHeight, int colourDepth, bool windowed, volatile int *loopTimer)
>>>>>>> fac179a6
{
  _screenWidth = virtualWidth;
  _screenHeight = virtualHeight;
  _colorDepth = colourDepth;
  _windowed = windowed;
  _loopTimer = loopTimer;
  int driver = GetAllegroGfxDriverID(windowed);

  set_color_depth(colourDepth);
  actualInitWid = realWidth, actualInitHit = realHeight;

  if (_initGfxCallback != NULL)
    _initGfxCallback(NULL);

  if ((IsModeSupported(driver, actualInitWid, actualInitHit, colourDepth)) &&
      (set_gfx_mode(driver, actualInitWid, actualInitHit, 0, 0) == 0))
  {
    // [IKM] 2012-09-07
    // set_gfx_mode is an allegro function that creates screen bitmap;
    // following code assumes the screen is already created, therefore we should
    // ensure global bitmap wraps over existing allegro screen bitmap.
    _allegroScreenWrapper = BitmapHelper::CreateRawBitmapWrapper(screen);
    BitmapHelper::SetScreenBitmap( _allegroScreenWrapper );

    BitmapHelper::GetScreenBitmap()->Clear();
    BitmapHelper::SetScreenBitmap( _filter->ScreenInitialized(BitmapHelper::GetScreenBitmap(), _screenWidth, _screenHeight) );

    // [IKM] 2012-09-07
    // At this point the wrapper we created is saved by filter for future reference,
    // therefore we should not delete it right away, but only at driver shutdown.

    virtualScreen = BitmapHelper::GetScreenBitmap();

#ifdef _WIN32
    if (!windowed)
    {
      memset(&ddrawCaps, 0, sizeof(ddrawCaps));
      ddrawCaps.dwSize = sizeof(ddrawCaps);
      IDirectDraw2_GetCaps(directdraw, &ddrawCaps, NULL);

      if ((ddrawCaps.dwCaps2 & DDCAPS2_PRIMARYGAMMA) == 0) { }
      else if (IDirectDrawSurface2_QueryInterface(gfx_directx_primary_surface->id, IID_IDirectDrawGammaControl, (void **)&dxGammaControl) == 0) 
      {
        dxGammaControl->GetGammaRamp(0, &defaultGammaRamp);
      }
    }
#endif

    return true;
  }

  return false;
}

void ALSoftwareGraphicsDriver::ClearRectangle(int x1, int y1, int x2, int y2, RGB *colorToUse)
{
  int color = 0;
  if (colorToUse != NULL) 
    color = makecol_depth(this->_colorDepth, colorToUse->r, colorToUse->g, colorToUse->b);
  _filter->ClearRect(x1, y1, x2, y2, color);
}

ALSoftwareGraphicsDriver::~ALSoftwareGraphicsDriver()
{
}

void ALSoftwareGraphicsDriver::UnInit()
{
#ifdef _WIN32

  if (dxGammaControl != NULL) 
  {
    dxGammaControl->Release();
    dxGammaControl = NULL;
  }

#endif

  if (_gfxModeList != NULL)
  {
    destroy_gfx_mode_list(_gfxModeList);
    _gfxModeList = NULL;
  }

  if (BitmapHelper::GetScreenBitmap())
   BitmapHelper::SetScreenBitmap( _filter->ShutdownAndReturnRealScreen(BitmapHelper::GetScreenBitmap()) );

  // [IKM] 2012-09-07
  // We do not need the wrapper any longer;
  // this does not destroy the underlying allegro screen bitmap, only wrapper.
  delete _allegroScreenWrapper;
  _allegroScreenWrapper = NULL;
  // Nullify the global screen object (for safety reasons); note this yet does
  // not change allegro screen pointer (at this moment it should point at the
  // original internally created allegro bitmap which will be destroyed by Allegro).
  BitmapHelper::SetScreenBitmap(NULL);

  // don't do anything else -- the main app may
  // already have called allegro_exit
}

bool ALSoftwareGraphicsDriver::SupportsGammaControl() 
{
#ifdef _WIN32

  if (dxGammaControl != NULL) 
  {
    return 1;
  }

#endif

  return 0;
}

void ALSoftwareGraphicsDriver::SetGamma(int newGamma)
{
#ifdef _WIN32
  for (int i = 0; i < 256; i++) {
    int newValue = ((int)defaultGammaRamp.red[i] * newGamma) / 100;
    if (newValue >= 65535)
      newValue = 65535;
    gammaRamp.red[i] = newValue;
    gammaRamp.green[i] = newValue;
    gammaRamp.blue[i] = newValue;
  }

  dxGammaControl->SetGammaRamp(0, &gammaRamp);
#endif
}

Bitmap *ALSoftwareGraphicsDriver::ConvertBitmapToSupportedColourDepth(Bitmap *bitmap)
{
  return bitmap;
}

IDriverDependantBitmap* ALSoftwareGraphicsDriver::CreateDDBFromBitmap(Bitmap *bitmap, bool hasAlpha, bool opaque)
{
  ALSoftwareBitmap* newBitmap = new ALSoftwareBitmap(bitmap, opaque, hasAlpha);
  return newBitmap;
}

void ALSoftwareGraphicsDriver::UpdateDDBFromBitmap(IDriverDependantBitmap* bitmapToUpdate, Bitmap *bitmap, bool hasAlpha)
{
  ALSoftwareBitmap* alSwBmp = (ALSoftwareBitmap*)bitmapToUpdate;
  alSwBmp->_bmp = bitmap;
  alSwBmp->_hasAlpha = hasAlpha;
}

void ALSoftwareGraphicsDriver::DestroyDDB(IDriverDependantBitmap* bitmap)
{
  ALSoftwareBitmap* bmpToDelete = (ALSoftwareBitmap*)bitmap;
  delete bmpToDelete;
}

void ALSoftwareGraphicsDriver::DrawSprite(int x, int y, IDriverDependantBitmap* bitmap)
{
  if (numToDraw >= MAX_DRAW_LIST_SIZE)
  {
    throw Ali3DException("Too many sprites to draw in one frame");
  }

  drawlist[numToDraw] = (ALSoftwareBitmap*)bitmap;
  drawx[numToDraw] = x;
  drawy[numToDraw] = y;
  numToDraw++;
}

void ALSoftwareGraphicsDriver::ClearDrawList()
{
  numToDraw = 0;
}

void ALSoftwareGraphicsDriver::SetRenderOffset(int x, int y)
{
  _global_x_offset = x;
  _global_y_offset = y;
}

void ALSoftwareGraphicsDriver::RenderToBackBuffer()
{
  for (int i = 0; i < numToDraw; i++)
  {
    if (drawlist[i] == NULL)
    {
      if (_nullSpriteCallback)
        _nullSpriteCallback(drawx[i], drawy[i]);
      else
        throw Ali3DException("Unhandled attempt to draw null sprite");

      continue;
    }

    ALSoftwareBitmap* bitmap = drawlist[i];
    int drawAtX = drawx[i];// + x;
    int drawAtY = drawy[i];// + y;

    if ((bitmap->_opaque) && (bitmap->_bmp == virtualScreen))
    { }
    else if (bitmap->_opaque)
    {
      virtualScreen->Blit(bitmap->_bmp, 0, 0, drawAtX, drawAtY, bitmap->_bmp->GetWidth(), bitmap->_bmp->GetHeight());
    }
    else if (bitmap->_transparency >= 255)
    {
      // fully transparent... invisible, do nothing
    }
    else if (bitmap->_hasAlpha)
    {
      if (bitmap->_transparency == 0) // this means opaque
        set_alpha_blender();
      else
        // here _transparency is used as alpha (between 1 and 254)
        set_blender_mode(NULL, NULL, _trans_alpha_blender32, 0, 0, 0, bitmap->_transparency);

	  virtualScreen->TransBlendBlt(bitmap->_bmp, drawAtX, drawAtY);
    }
    else
    {
      // here _transparency is used as alpha (between 1 and 254), but 0 means opaque!
      GfxUtil::DrawSpriteWithTransparency(virtualScreen, bitmap->_bmp, drawAtX, drawAtY,
          bitmap->_transparency ? bitmap->_transparency : 255);
    }
  }

  if (((_tint_red > 0) || (_tint_green > 0) || (_tint_blue > 0))
      && (_colorDepth > 8)) {
    // Common::gl_ScreenBmp tint
    // This slows down the game no end, only experimental ATM
    set_trans_blender(_tint_red, _tint_green, _tint_blue, 0);
    virtualScreen->LitBlendBlt(virtualScreen, 0, 0, 128);
/*  This alternate method gives the correct (D3D-style) result, but is just too slow!
    if ((_spareTintingScreen != NULL) &&
        ((_spareTintingScreen->GetWidth() != virtualScreen->GetWidth()) || (_spareTintingScreen->GetHeight() != virtualScreen->GetHeight())))
    {
      destroy_bitmap(_spareTintingScreen);
      _spareTintingScreen = NULL;
    }
    if (_spareTintingScreen == NULL)
    {
      _spareTintingScreen = BitmapHelper::CreateBitmap_(GetColorDepth(virtualScreen), virtualScreen->GetWidth(), virtualScreen->GetHeight());
    }
    tint_image(virtualScreen, _spareTintingScreen, _tint_red, _tint_green, _tint_blue, 100, 255);
    Blit(_spareTintingScreen, virtualScreen, 0, 0, 0, 0, _spareTintingScreen->GetWidth(), _spareTintingScreen->GetHeight());*/
  }

  ClearDrawList();
}

void ALSoftwareGraphicsDriver::Render(GlobalFlipType flip)
{
  RenderToBackBuffer();

  if (_autoVsync)
    this->Vsync();

  if (flip == None)
    _filter->RenderScreen(virtualScreen, _global_x_offset, _global_y_offset);
  else
    _filter->RenderScreenFlipped(virtualScreen, _global_x_offset, _global_y_offset, (int)flip);
}

void ALSoftwareGraphicsDriver::Render()
{
  Render(None);
}

void ALSoftwareGraphicsDriver::Vsync()
{
  vsync();
}

void ALSoftwareGraphicsDriver::GetCopyOfScreenIntoBitmap(Bitmap *destination)
{
  _filter->GetCopyOfScreenIntoBitmap(destination);
}

/**
	fade.c - High Color Fading Routines

	Last Revision: 21 June, 2002

	Author: Matthew Leverton
**/
void ALSoftwareGraphicsDriver::highcolor_fade_in(Bitmap *currentVirtScreen, int speed, int targetColourRed, int targetColourGreen, int targetColourBlue)
{
   Bitmap *bmp_buff;
   Bitmap *bmp_orig = currentVirtScreen;

   if ((_global_y_offset != 0) || (_global_x_offset != 0))
   {
     bmp_orig = BitmapHelper::CreateBitmap(_screenWidth, _screenHeight);
     bmp_orig->Fill(0);
     bmp_orig->Blit(currentVirtScreen, 0, 0, _global_x_offset, _global_y_offset, currentVirtScreen->GetWidth(), currentVirtScreen->GetHeight());
   }

   bmp_buff = BitmapHelper::CreateBitmap(bmp_orig->GetWidth(), bmp_orig->GetHeight());
   int clearColor = makecol_depth(bmp_buff->GetColorDepth(),
				targetColourRed, targetColourGreen, targetColourBlue);

   int a;
   if (speed <= 0) speed = 16;

   for (a = 0; a < 256; a+=speed)
   {
       int timerValue = *_loopTimer;
       bmp_buff->Fill(clearColor);
       set_trans_blender(0,0,0,a);
       bmp_buff->TransBlendBlt(bmp_orig, 0, 0);
       this->Vsync();
       _filter->RenderScreen(bmp_buff, 0, 0);
       do
       {
         if (_callback)
           _callback();
         platform->Delay(1);
       }
       while (timerValue == *_loopTimer);
   }
   delete bmp_buff;

   _filter->RenderScreen(currentVirtScreen, _global_x_offset, _global_y_offset);

   if ((_global_y_offset != 0) || (_global_x_offset != 0))
     delete bmp_orig;
}

void ALSoftwareGraphicsDriver::highcolor_fade_out(int speed, int targetColourRed, int targetColourGreen, int targetColourBlue)
{
    Bitmap *bmp_orig, *bmp_buff;

    int clearColor = makecol_depth(BitmapHelper::GetScreenBitmap()->GetColorDepth(),
				targetColourRed, targetColourGreen, targetColourBlue);

    if ((bmp_orig = BitmapHelper::CreateBitmap(_screenWidth, _screenHeight)))
    {
        if ((bmp_buff = BitmapHelper::CreateBitmap(bmp_orig->GetWidth(), bmp_orig->GetHeight())))
        {
            int a;
            _filter->GetCopyOfScreenIntoBitmap(bmp_orig, false);
            if (speed <= 0) speed = 16;
			
            for (a = 255-speed; a > 0; a-=speed)
            {
                int timerValue = *_loopTimer;
                bmp_buff->Fill(clearColor);
                set_trans_blender(0,0,0,a);
                bmp_buff->TransBlendBlt(bmp_orig, 0, 0);
                this->Vsync();
                _filter->RenderScreen(bmp_buff, 0, 0);
                do
                {
                  if (_callback)
                    _callback();
                  platform->Delay(1);
                }
                while (timerValue == *_loopTimer);
            }
            delete bmp_buff;
        }
        delete bmp_orig;
    }

    BitmapHelper::GetScreenBitmap()->Clear(clearColor);
	_filter->RenderScreen(BitmapHelper::GetScreenBitmap(), _global_x_offset, _global_y_offset);
}
/** END FADE.C **/

// palette fading routiens
// from allegro, modified for mp3
void initialize_fade_256(int r, int g, int b) {
  int a;
  for (a = 0; a < 256; a++) {
    faded_out_palette[a].r = r / 4;
	  faded_out_palette[a].g = g / 4;
	  faded_out_palette[a].b = b / 4;
  }
}

void ALSoftwareGraphicsDriver::__fade_from_range(PALLETE source, PALLETE dest, int speed, int from, int to) 
{
   PALLETE temp;
   int c;

   for (c=0; c<PAL_SIZE; c++)
      temp[c] = source[c];

   for (c=0; c<64; c+=speed) {
      fade_interpolate(source, dest, temp, c, from, to);
      set_pallete_range(temp, from, to, TRUE);
      if (_callback) _callback();
      set_pallete_range(temp, from, to, TRUE);
   }

   set_pallete_range(dest, from, to, TRUE);
}

void ALSoftwareGraphicsDriver::__fade_out_range(int speed, int from, int to, int targetColourRed, int targetColourGreen, int targetColourBlue) 
{
   PALLETE temp;

   initialize_fade_256(targetColourRed, targetColourGreen, targetColourBlue);
   get_pallete(temp);
   __fade_from_range(temp, faded_out_palette, speed, from, to);
}


void ALSoftwareGraphicsDriver::FadeOut(int speed, int targetColourRed, int targetColourGreen, int targetColourBlue) {

  if (_colorDepth > 8) 
  {
    highcolor_fade_out(speed * 4, targetColourRed, targetColourGreen, targetColourBlue);
  }
  else __fade_out_range(speed, 0, 255, targetColourRed, targetColourGreen, targetColourBlue);

}

void ALSoftwareGraphicsDriver::FadeIn(int speed, PALLETE p, int targetColourRed, int targetColourGreen, int targetColourBlue) {
  if (_colorDepth > 8) {

    highcolor_fade_in(virtualScreen, speed * 4, targetColourRed, targetColourGreen, targetColourBlue);
  }
  else {
	  initialize_fade_256(targetColourRed, targetColourGreen, targetColourBlue);
	  __fade_from_range(faded_out_palette, p, speed, 0,255);
  }
}

void ALSoftwareGraphicsDriver::BoxOutEffect(bool blackingOut, int speed, int delay)
{
  if (blackingOut)
  {
    int yspeed = _screenHeight / (_screenWidth / speed);
    int boxwid = speed, boxhit = yspeed;

    while (boxwid < _screenWidth) {
      boxwid += speed;
      boxhit += yspeed;
      this->Vsync();
      int vcentre = _screenHeight / 2;
      this->ClearRectangle(_screenWidth / 2 - boxwid / 2, vcentre - boxhit / 2,
          _screenWidth / 2 + boxwid / 2, vcentre + boxhit / 2, NULL);
    
      if (_callback)
        _callback();

      platform->Delay(delay);
    }
    this->ClearRectangle(0, 0, _screenWidth - 1, _screenHeight - 1, NULL);
  }
  else
  {
    throw Ali3DException("BoxOut fade-in not implemented in sw gfx driver");
  }
}
// end fading routines

bool ALSoftwareGraphicsDriver::PlayVideo(const char *filename, bool useAVISound, VideoSkipType skipType, bool stretchToFullScreen)
{
#ifdef _WIN32
  int result = dxmedia_play_video(filename, useAVISound, skipType, stretchToFullScreen ? 1 : 0);
  return (result == 0);
#else
  return 0;
#endif
}

// add the alpha values together, used for compositing alpha images
unsigned long _trans_alpha_blender32(unsigned long x, unsigned long y, unsigned long n)
{
   unsigned long res, g;

   n = (n * geta32(x)) / 256;

   if (n)
      n++;

   res = ((x & 0xFF00FF) - (y & 0xFF00FF)) * n / 256 + y;
   y &= 0xFF00;
   x &= 0xFF00;
   g = (x - y) * n / 256 + y;

   res &= 0xFF00FF;
   g &= 0xFF00;

   return res | g;
}

static ALSoftwareGraphicsDriver *_alsoftware_driver = NULL;

IGraphicsDriver* GetSoftwareGraphicsDriver(GFXFilter *filter)
{
  AllegroGFXFilter* allegroFilter = (AllegroGFXFilter*)filter;

  if (_alsoftware_driver == NULL)
  {
    _alsoftware_driver = new ALSoftwareGraphicsDriver(allegroFilter);
  }
  else if (_alsoftware_driver->_filter != filter)
  {
    delete _alsoftware_driver;
    _alsoftware_driver = new ALSoftwareGraphicsDriver(allegroFilter);
  }

  return _alsoftware_driver;
}
<|MERGE_RESOLUTION|>--- conflicted
+++ resolved
@@ -337,20 +337,12 @@
   // TODO: support new D3D-style tint method
 }
 
-<<<<<<< HEAD
+bool ALSoftwareGraphicsDriver::Init(int width, int height, int colourDepth, bool windowed, volatile int *loopTimer, bool vsync)
+{
+    return Init(width, height, width ,height, colourDepth, windowed, loopTimer, vsync);
+}
+
 bool ALSoftwareGraphicsDriver::Init(int virtualWidth, int virtualHeight, int realWidth, int realHeight, int colourDepth, bool windowed, volatile int *loopTimer, bool vsync)
-=======
-bool ALSoftwareGraphicsDriver::Init(int width, int height, int colourDepth, bool windowed, volatile int *loopTimer)
->>>>>>> fac179a6
-{
-    return Init(width, height, width ,height, colourDepth, windowed, loopTimer);
-}
-
-<<<<<<< HEAD
-bool ALSoftwareGraphicsDriver::Init(int width, int height, int colourDepth, bool windowed, volatile int *loopTimer, bool vsync)
-=======
-bool ALSoftwareGraphicsDriver::Init(int virtualWidth, int virtualHeight, int realWidth, int realHeight, int colourDepth, bool windowed, volatile int *loopTimer)
->>>>>>> fac179a6
 {
   _screenWidth = virtualWidth;
   _screenHeight = virtualHeight;
