--- conflicted
+++ resolved
@@ -571,13 +571,9 @@
     }
     else
     {
-<<<<<<< HEAD
-      GfxUtil::DrawSpriteWithTransparency(virtualScreen, &bitmap->_bmp, drawAtX, drawAtY, bitmap->_transparency);
-=======
       // here _transparency is used as alpha (between 1 and 254), but 0 means opaque!
       GfxUtil::DrawSpriteWithTransparency(virtualScreen, bitmap->_bmp, drawAtX, drawAtY,
           bitmap->_transparency ? bitmap->_transparency : 255);
->>>>>>> c9353f51
     }
   }
 
