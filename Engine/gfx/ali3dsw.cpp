--- conflicted
+++ resolved
@@ -19,14 +19,13 @@
 #include <allegro.h>
 #include "gfx/ali3d.h"
 #include "platform/base/agsplatformdriver.h"
-#include "gfx/graphics.h"
+#include "gfx/bitmap.h"
 #include "gfx/ddb.h"
 #include "gfx/graphicsdriver.h"
 
 #include <stdio.h>
 
 using AGS::Common::Bitmap;
-using AGS::Common::Graphics;
 namespace BitmapHelper = AGS::Common::BitmapHelper;
 using namespace AGS; // FIXME later
 
@@ -521,28 +520,17 @@
     if ((sprite_depth == 8) && (screen_depth >= 24)) {
       // 256-col sprite -> truecolor background
       // this is automatically supported by allegro, no twiddling needed
-      Graphics graphics(virtualScreen);
-      graphics.Blit(piccy, xxx, yyy, Common::kBitmap_Transparency);
+      virtualScreen->Blit(piccy, xxx, yyy, Common::kBitmap_Transparency);
       return;
     }
     // 256-col spirte -> hi-color background, or
     // 16-bit sprite -> 32-bit background
     Bitmap* hctemp=BitmapHelper::CreateBitmapCopy(piccy, screen_depth);
-<<<<<<< HEAD
-    Graphics graphics(hctemp);
-    int bb,cc,mask_col = virtualScreen->GetMaskColor();
-=======
     color_t mask_col = virtualScreen->GetMaskColor();
->>>>>>> fc069ea8
 
     if (sprite_depth == 8) {
       // only do this for 256-col, cos the Blit call converts
       // transparency for 16->32 bit
-<<<<<<< HEAD
-      for (bb=0;bb<hctemp->GetWidth();bb++) {
-        for (cc=0;cc<hctemp->GetHeight();cc++)
-          if (piccy->GetPixel(bb,cc)==0) graphics.PutPixel(bb,cc,mask_col);
-=======
       for (int y = 0; y < hctemp->GetHeight(); ++y)
       {
           const uint8_t *src_scanline = piccy->GetScanLine(y);
@@ -554,25 +542,22 @@
                   dst_scanline[x] = mask_col;
               }
           }
->>>>>>> fc069ea8
       }
     }
 
-    graphics.SetBitmap(virtualScreen);
-    graphics.Blit(hctemp, xxx, yyy, Common::kBitmap_Transparency);
+    virtualScreen->Blit(hctemp, xxx, yyy, Common::kBitmap_Transparency);
     delete hctemp;
   }
   else
   {
-    Graphics graphics(virtualScreen);
     if ((transparency != 0) && (screen_depth > 8) &&
         (sprite_depth > 8) && (virtualScreen->GetColorDepth() > 8)) 
     {
       set_trans_blender(0,0,0, transparency);
-	  graphics.TransBlendBlt(piccy, xxx, yyy);
+	  virtualScreen->TransBlendBlt(piccy, xxx, yyy);
     }
     else
-      graphics.Blit(piccy, xxx, yyy, Common::kBitmap_Transparency);
+      virtualScreen->Blit(piccy, xxx, yyy, Common::kBitmap_Transparency);
   }
   
 }
@@ -585,7 +570,6 @@
 
 void ALSoftwareGraphicsDriver::RenderToBackBuffer()
 {
-  Graphics graphics(virtualScreen);
   for (int i = 0; i < numToDraw; i++)
   {
     if (drawlist[i] == NULL)
@@ -606,7 +590,7 @@
     { }
     else if (bitmap->_opaque)
     {
-      graphics.Blit(&bitmap->_bmp, 0, 0, drawAtX, drawAtY, bitmap->_bmp.GetWidth(), bitmap->_bmp.GetHeight());
+      virtualScreen->Blit(&bitmap->_bmp, 0, 0, drawAtX, drawAtY, bitmap->_bmp.GetWidth(), bitmap->_bmp.GetHeight());
     }
     else if (bitmap->_transparency >= 255)
     {
@@ -619,7 +603,7 @@
       else
         set_blender_mode(NULL, NULL, _trans_alpha_blender32, 0, 0, 0, bitmap->_transparency);
 
-	  graphics.TransBlendBlt(&bitmap->_bmp, drawAtX, drawAtY);
+	  virtualScreen->TransBlendBlt(&bitmap->_bmp, drawAtX, drawAtY);
     }
     else
     {
@@ -632,7 +616,7 @@
     // Common::gl_ScreenBmp tint
     // This slows down the game no end, only experimental ATM
     set_trans_blender(_tint_red, _tint_green, _tint_blue, 0);
-    graphics.LitBlendBlt(virtualScreen, 0, 0, 128);
+    virtualScreen->LitBlendBlt(virtualScreen, 0, 0, 128);
 /*  This alternate method gives the correct (D3D-style) result, but is just too slow!
     if ((_spareTintingScreen != NULL) &&
         ((_spareTintingScreen->GetWidth() != virtualScreen->GetWidth()) || (_spareTintingScreen->GetHeight() != virtualScreen->GetHeight())))
@@ -694,14 +678,8 @@
    if ((_global_y_offset != 0) || (_global_x_offset != 0))
    {
      bmp_orig = BitmapHelper::CreateBitmap(_screenWidth, _screenHeight);
-<<<<<<< HEAD
-     Graphics graphics(bmp_orig);
-     graphics.Fill(0);
-     graphics.Blit(currentVirtScreen, 0, 0, _global_x_offset, _global_y_offset, currentVirtScreen->GetWidth(), currentVirtScreen->GetHeight());
-=======
      bmp_orig->Fill(0);
      bmp_orig->Blit(currentVirtScreen, 0, 0, _global_x_offset, _global_y_offset, currentVirtScreen->GetWidth(), currentVirtScreen->GetHeight());
->>>>>>> fc069ea8
    }
 
    bmp_buff = BitmapHelper::CreateBitmap(bmp_orig->GetWidth(), bmp_orig->GetHeight());
@@ -711,17 +689,12 @@
    int a;
    if (speed <= 0) speed = 16;
 
-   Graphics graphics(bmp_buff);
    for (a = 0; a < 256; a+=speed)
    {
        int timerValue = *_loopTimer;
-<<<<<<< HEAD
-       graphics.Fill(clearColor);
-=======
        bmp_buff->Fill(clearColor);
->>>>>>> fc069ea8
        set_trans_blender(0,0,0,a);
-       graphics.TransBlendBlt(bmp_orig, 0, 0);
+       bmp_buff->TransBlendBlt(bmp_orig, 0, 0);
        this->Vsync();
        _filter->RenderScreen(bmp_buff, 0, 0);
        do
@@ -755,17 +728,12 @@
             _filter->GetCopyOfScreenIntoBitmap(bmp_orig, false);
             if (speed <= 0) speed = 16;
 			
-            Graphics graphics(bmp_buff);
             for (a = 255-speed; a > 0; a-=speed)
             {
                 int timerValue = *_loopTimer;
-<<<<<<< HEAD
-                graphics.Fill(clearColor);
-=======
                 bmp_buff->Fill(clearColor);
->>>>>>> fc069ea8
                 set_trans_blender(0,0,0,a);
-                graphics.TransBlendBlt(bmp_orig, 0, 0);
+                bmp_buff->TransBlendBlt(bmp_orig, 0, 0);
                 this->Vsync();
                 _filter->RenderScreen(bmp_buff, 0, 0);
                 do
