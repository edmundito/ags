//=============================================================================
//
// Adventure Game Studio (AGS)
//
// Copyright (C) 1999-2011 Chris Jones and 2011-20xx others
// The full list of copyright holders can be found in the Copyright.txt
// file, which is part of this source code distribution.
//
// The AGS source code is provided under the Artistic License 2.0.
// A copy of this license can be found in the file License.txt and at
// http://www.opensource.org/licenses/artistic-license-2.0.php
//
//=============================================================================
#include "gfx/ogl_headers.h"

#if AGS_HAS_OPENGL
#include "gfx/ali3dogl.h"
#include <algorithm>
#include <stack>
#include <SDL.h>
#include "ac/sys_events.h"
#include "ac/timer.h"
#include "debug/out.h"
#include "gfx/ali3dexception.h"
#include "gfx/gfx_def.h"
#include "gfx/gfxfilter_ogl.h"
#include "gfx/gfxfilter_aaogl.h"
#include "platform/base/agsplatformdriver.h"
#include "platform/base/sys_main.h"
#include "util/matrix.h"

// OpenGL Mathematics Library. We could include only the features we need to decrease compilation time.
#include "glm/glm.hpp"
#include "glm/ext.hpp"
#include "glad/glad.h"

#if AGS_OPENGL_ES2
  float get_device_scale();

#define GL_CLAMP GL_CLAMP_TO_EDGE

const char* fbo_extension_string = "GL_OES_framebuffer_object";

#define glGenFramebuffersEXT glGenFramebuffers
#define glDeleteFramebuffersEXT glDeleteFramebuffers
#define glBindFramebufferEXT glBindFramebuffer
#define glCheckFramebufferStatusEXT glCheckFramebufferStatus
#define glGetFramebufferAttachmentParameterivEXT glGetFramebufferAttachmentParameteriv
#define glGenerateMipmapEXT glGenerateMipmap
#define glFramebufferTexture2DEXT glFramebufferTexture2D
#define glFramebufferRenderbufferEXT glFramebufferRenderbuffer
// TODO: probably should use EGL and function eglSwapInterval on mobile to support setting swap interval
// For now this is a dummy function pointer which is only used to test that function is not supported
const void (*glSwapIntervalEXT)(int) = NULL;

#define GL_FRAMEBUFFER_EXT GL_FRAMEBUFFER
#define GL_COLOR_ATTACHMENT0_EXT GL_COLOR_ATTACHMENT0

#endif //AGS_OPENGL_ES2

// Necessary to update textures from 8-bit bitmaps
extern RGB palette[256];

// FIXME: use SetBlendOpRGB
#define AGS_OGLBLENDOP(blend_op, src_blend, dest_blend) \
  glBlendEquation(blend_op); \
  glBlendFunc(src_blend, dest_blend); \


namespace AGS
{
namespace Engine
{
namespace OGL
{

using namespace AGS::Common;

OGLTextureData::~OGLTextureData()
{
    if (_tiles)
    {
        for (size_t i = 0; i < _numTiles; ++i)
            glDeleteTextures(1, &(_tiles[i].texture));
        delete[] _tiles;
    }
    if (_vertex)
    {
        delete[] _vertex;
    }
}

OGLBitmap::~OGLBitmap()
{
    if (_fbo)
        glDeleteFramebuffersEXT(1, &_fbo);
}


OGLGraphicsDriver::OGLGraphicsDriver()
{
  device_screen_physical_width  = 0;
  device_screen_physical_height = 0;
#if AGS_PLATFORM_OS_IOS
  device_screen_physical_width  = ios_screen_physical_width;
  device_screen_physical_height = ios_screen_physical_height;
#endif

  _firstTimeInit = false;
  _backbuffer = 0;
  _fbo = 0;
  _legacyPixelShader = false;
  _can_render_to_texture = false;
  _do_render_to_texture = false;
  _super_sampling = 1;
  SetupDefaultVertices();

  // Shifts comply to GL_RGBA
  _vmem_r_shift_32 = 0;
  _vmem_g_shift_32 = 8;
  _vmem_b_shift_32 = 16;
  _vmem_a_shift_32 = 24;
}


void OGLGraphicsDriver::SetupDefaultVertices()
{
  std::fill(_backbuffer_vertices, _backbuffer_vertices + sizeof(_backbuffer_vertices) / sizeof(GLfloat), 0.0f);
  std::fill(_backbuffer_texture_coordinates, _backbuffer_texture_coordinates + sizeof(_backbuffer_texture_coordinates) / sizeof(GLfloat), 0.0f);

  defaultVertices[0].position.x = 0.0f;
  defaultVertices[0].position.y = 0.0f;
  defaultVertices[0].tu=0.0;
  defaultVertices[0].tv=0.0;

  defaultVertices[1].position.x = 1.0f;
  defaultVertices[1].position.y = 0.0f;
  defaultVertices[1].tu=1.0;
  defaultVertices[1].tv=0.0;

  defaultVertices[2].position.x = 0.0f;
  defaultVertices[2].position.y = -1.0f;
  defaultVertices[2].tu=0.0;
  defaultVertices[2].tv=1.0;

  defaultVertices[3].position.x = 1.0f;
  defaultVertices[3].position.y = -1.0f;
  defaultVertices[3].tu=1.0;
  defaultVertices[3].tv=1.0;
}

void OGLGraphicsDriver::UpdateDeviceScreen(const Size &/*screen_size*/)
{
    SDL_GL_GetDrawableSize(_sdlWindow, &device_screen_physical_width, &device_screen_physical_height);
    Debug::Printf("OGL: notified of device screen updated to %d x %d, resizing viewport", device_screen_physical_width, device_screen_physical_height);
    _mode.Width = device_screen_physical_width;
    _mode.Height = device_screen_physical_height;
}

void OGLGraphicsDriver::RenderSpritesAtScreenResolution(bool enabled, int supersampling)
{
  if (_can_render_to_texture)
  {
    _do_render_to_texture = !enabled;
    _super_sampling = supersampling;
    TestSupersampling();
  }

  if (_do_render_to_texture)
    glDisable(GL_SCISSOR_TEST);
}

bool OGLGraphicsDriver::IsModeSupported(const DisplayMode &mode)
{
  if (mode.Width <= 0 || mode.Height <= 0)
  {
    SDL_SetError("Invalid resolution parameters: %d x %d", mode.Width, mode.Height);
    return false;
  }
  if (mode.ColorDepth != 32) {
    SDL_SetError("Display colour depth not supported: %d", mode.ColorDepth);
    return false;
  }
  return true;
}

bool OGLGraphicsDriver::SupportsGammaControl()
{
  return false;
}

void OGLGraphicsDriver::SetGamma(int /*newGamma*/)
{
}

void OGLGraphicsDriver::SetGraphicsFilter(POGLFilter filter)
{
  _filter = filter;
  OnSetFilter();
}

void OGLGraphicsDriver::SetTintMethod(TintMethod method)
{
  _legacyPixelShader = (method == TintReColourise);
}

void OGLGraphicsDriver::SetBlendOpUniform(GLenum blend_op, GLenum src_factor, GLenum dst_factor)
{
    SetBlendOpRGBAlpha(blend_op, src_factor, dst_factor, blend_op, src_factor, dst_factor);
}

void OGLGraphicsDriver::SetBlendOpRGB(GLenum rgb_op, GLenum srgb_factor, GLenum drgb_factor)
{
    glBlendEquationSeparate(rgb_op, _blendOpAlpha);
    glBlendFuncSeparate(srgb_factor, drgb_factor, _blendSrcAlpha, _blendDstAlpha);
}

void OGLGraphicsDriver::SetBlendOpRGBAlpha(GLenum rgb_op, GLenum srgb_factor, GLenum drgb_factor,
    GLenum alpha_op, GLenum sa_factor, GLenum da_factor)
{
    glBlendEquationSeparate(rgb_op, alpha_op);
    glBlendFuncSeparate(srgb_factor, drgb_factor, sa_factor, da_factor);
    _blendOpAlpha = alpha_op;
    _blendSrcAlpha = sa_factor;
    _blendDstAlpha = da_factor;
}

bool OGLGraphicsDriver::FirstTimeInit()
{
  String ogl_v_str;
#ifdef GLAPI
  ogl_v_str.Format("%d.%d", GLVersion.major, GLVersion.minor);
#else
  ogl_v_str = (const char*)glGetString(GL_VERSION);
#endif
  Debug::Printf(kDbgMsg_Info, "Running OpenGL: %s", ogl_v_str.GetCStr());

  // Initialize default sprite batch, it will be used when no other batch was activated
  OGLGraphicsDriver::InitSpriteBatch(0, _spriteBatchDesc[0]);

  TestRenderToTexture();

  if(!CreateShaders()) { // requires glad Load successful
    SDL_SetError("Failed to create Shaders.");
    return false;
  }
  _firstTimeInit = true;
  return true;
}

bool OGLGraphicsDriver::InitGlScreen(const DisplayMode &mode)
{
  SDL_Window* window = sys_get_window();
  if (window == nullptr || (SDL_GetWindowFlags(window) & SDL_WINDOW_OPENGL) == 0)
  {
    if (!CreateWindowAndGlContext(mode))
      return false;
  }
  else
  {
    sys_window_set_style(mode.Mode, Size(mode.Width, mode.Height));
  }

  SDL_GL_GetDrawableSize(_sdlWindow, &device_screen_physical_width, &device_screen_physical_height);
  _mode.Width = device_screen_physical_width;
  _mode.Height = device_screen_physical_height;
  return true;
}

void OGLGraphicsDriver::InitGlParams(const DisplayMode &mode)
{
  glDisable(GL_CULL_FACE);
  glDisable(GL_DEPTH_TEST);

  glEnable(GL_BLEND);
  SetBlendOpUniform(GL_FUNC_ADD, GL_SRC_ALPHA, GL_ONE_MINUS_SRC_ALPHA);

  glClearColor(0.0f, 0.0f, 0.0f, 1.0f);
  glClear(GL_COLOR_BUFFER_BIT);

  bool vsyncEnabled = SDL_GL_SetSwapInterval(mode.Vsync ? 1 : 0) == 0;
  if (mode.Vsync && !vsyncEnabled)
    Debug::Printf(kDbgMsg_Warn, "WARNING: Vertical sync could not be enabled. Setting will be kept at driver default.");

#if AGS_PLATFORM_OS_IOS
  // Setup library mouse to have 1:1 coordinate transformation.
  // NOTE: cannot move this call to general mouse handling mode. Unfortunately, much of the setup and rendering
  // is duplicated in the Android/iOS ports' Allegro library patches, and is run when the Software renderer
  // is selected in AGS. This ugly situation causes trouble...
  float device_scale = 1.0f;

  device_scale = get_device_scale();

  device_mouse_setup(0, device_screen_physical_width - 1, 0, device_screen_physical_height - 1, device_scale, device_scale);
#endif

  // View matrix is always identity in OpenGL renderer, use the workaround to fill it with GL format
  _stageMatrixes.View = glm::mat4(1.0);
}

bool OGLGraphicsDriver::CreateWindowAndGlContext(const DisplayMode &mode)
{
  // First setup GL attributes before creating SDL GL window
  if (SDL_GL_SetAttribute(SDL_GL_CONTEXT_PROFILE_MASK, SDL_GL_CONTEXT_PROFILE_COMPATIBILITY) != 0)
    SDL_LogWarn(SDL_LOG_CATEGORY_APPLICATION, "Error occured setting attribute SDL_GL_CONTEXT_PROFILE_MASK: %s", SDL_GetError());
  if (SDL_GL_SetAttribute(SDL_GL_CONTEXT_MAJOR_VERSION, 2) != 0)
    SDL_LogWarn(SDL_LOG_CATEGORY_APPLICATION, "Error occured setting attribute SDL_GL_CONTEXT_MAJOR_VERSION: %s", SDL_GetError());
#if AGS_OPENGL_ES2
    if (SDL_GL_SetAttribute(SDL_GL_CONTEXT_MINOR_VERSION, 0) != 0)
        SDL_LogWarn(SDL_LOG_CATEGORY_APPLICATION, "Error occured setting attribute SDL_GL_CONTEXT_MINOR_VERSION: %s", SDL_GetError());
    if (SDL_GL_SetAttribute(SDL_GL_CONTEXT_EGL, 1) != 0) {
        Debug::Printf(kDbgMsg_Warn, "Error occured setting attribute SDL_GL_CONTEXT_EGL: %s", SDL_GetError());
    }
#else
  if (SDL_GL_SetAttribute(SDL_GL_CONTEXT_MINOR_VERSION, 1) != 0)
    SDL_LogWarn(SDL_LOG_CATEGORY_APPLICATION, "Error occured setting attribute SDL_GL_CONTEXT_MINOR_VERSION: %s", SDL_GetError());
#endif
  if (SDL_GL_SetAttribute(SDL_GL_DOUBLEBUFFER, 1) != 0)
    SDL_LogWarn(SDL_LOG_CATEGORY_APPLICATION, "Error occured setting attribute SDL_GL_DOUBLEBUFFER: %s", SDL_GetError());

  SDL_Window *sdl_window = sys_window_create("", mode.Width, mode.Height, mode.Mode, SDL_WINDOW_OPENGL);
  if (!sdl_window)
  {
    Debug::Printf(kDbgMsg_Error, "Error opening window for OpenGL: %s", SDL_GetError());
    return false;
  }

  SDL_GLContext sdlgl_ctx = SDL_GL_CreateContext(sdl_window);
  if (sdlgl_ctx == NULL) {
    Debug::Printf(kDbgMsg_Error, "Error creating OpenGL context: %s", SDL_GetError());
    sys_window_destroy();
    return false;
  }

  if (SDL_GL_MakeCurrent(sdl_window, sdlgl_ctx) != 0) {
    Debug::Printf(kDbgMsg_Error, "Error setting current OpenGL context: %s", SDL_GetError());
    SDL_GL_DeleteContext(sdlgl_ctx);
    sys_window_destroy();
    return false;
  }
#if AGS_OPENGL_ES2
    if (!gladLoadGLES2Loader((GLADloadproc) SDL_GL_GetProcAddress)) {
        Debug::Printf(kDbgMsg_Error, "Failed to load glad with gladLoadGLES2Loader");
    }
#else
  if (!gladLoadGL()) {
    Debug::Printf(kDbgMsg_Error, "Failed to load GL.");
    return false;
  }
#endif
  _sdlWindow = sdl_window;
  _sdlGlContext = sdlgl_ctx;
  return true;
}

void OGLGraphicsDriver::DeleteWindowAndGlContext()
{
  SDL_GL_MakeCurrent(nullptr, nullptr);
  if (_sdlGlContext) {
    SDL_GL_DeleteContext(_sdlGlContext);
  }
  _sdlGlContext = nullptr;
  sys_window_destroy();
  _sdlWindow = nullptr;
}

inline bool CanDoFrameBuffer()
{
// this has to be redone because it's too confusing
#if AGS_OPENGL_ES2
    return true;
#else
#ifdef GLAPI
  return GLAD_GL_EXT_framebuffer_object != 0;
#else
#if AGS_PLATFORM_OS_IOS
  const char* fbo_extension_string = "GL_OES_framebuffer_object";
#else
  const char* fbo_extension_string = "GL_EXT_framebuffer_object";
#endif
  const char* extensions = (const char*)glGetString(GL_EXTENSIONS);
  return extensions && strstr(extensions, fbo_extension_string) != NULL;
#endif
#endif
}

void OGLGraphicsDriver::TestRenderToTexture()
{
  if (CanDoFrameBuffer()) {
    _can_render_to_texture = true;
    TestSupersampling();
  } else {
    _can_render_to_texture = false;
    Debug::Printf(kDbgMsg_Warn, "WARNING: OpenGL extension 'GL_EXT_framebuffer_object' not supported, rendering to texture mode will be disabled.");
  }

  if (!_can_render_to_texture)
    _do_render_to_texture = false;
}

void OGLGraphicsDriver::TestSupersampling()
{
    if (!_can_render_to_texture)
        return;
    // Disable super-sampling if it would cause a too large texture size
    if (_super_sampling > 1)
    {
      int max = 1024;
      glGetIntegerv(GL_MAX_TEXTURE_SIZE, &max);
      if ((max < _srcRect.GetWidth() * _super_sampling) || (max < _srcRect.GetHeight() * _super_sampling))
        _super_sampling = 1;
    }
}



bool CreateTransparencyShader(ShaderProgram &prg);
bool CreateTintShader(ShaderProgram &prg);
bool CreateLightShader(ShaderProgram &prg);
bool CreateShaderProgram(ShaderProgram &prg, const char *name, const char *vertex_shader_src, const char *fragment_shader_src);
void DeleteShaderProgram(ShaderProgram &prg);
void OutputShaderError(GLuint obj_id, const String &obj_name, bool is_shader);


bool OGLGraphicsDriver::CreateShaders()
{
#if AGS_OPENGL_ES2
  if (!GLAD_GL_ES_VERSION_2_0) {
#else
  if (!GLAD_GL_VERSION_2_0) {
#endif
    Debug::Printf(kDbgMsg_Error, "ERROR: Shaders require a minimum of OpenGL 2.0 support.");
    return false;
  }
  bool shaders_created = true;
  shaders_created &= CreateTransparencyShader(_transparencyShader);
  shaders_created &= CreateTintShader(_tintShader);
  shaders_created &= CreateLightShader(_lightShader);
  return shaders_created;
}



static const auto default_vertex_shader_src =  ""
#if AGS_OPENGL_ES2
"#version 100 \n"
#else
"#version 120 \n"
#endif
R"EOS(
uniform mat4 uMVPMatrix;

attribute vec2 a_Position;
attribute vec2 a_TexCoord;

varying vec2 v_TexCoord;

void main() {
  v_TexCoord = a_TexCoord;
  gl_Position = uMVPMatrix * vec4(a_Position.xy, 0.0, 1.0);
  // gl_Position = vec4(a_Position.xy, 0.0, 1.0);
}

)EOS";


static const auto transparency_fragment_shader_src = ""
#if AGS_OPENGL_ES2
"#version 100 \n"
"precision mediump float; \n"
#else
"#version 120 \n"
#endif
R"EOS(
uniform sampler2D textID;
uniform float alpha;

varying vec2 v_TexCoord;

void main()
{
  vec4 src_col = texture2D(textID, v_TexCoord);
  gl_FragColor = vec4(src_col.xyz, src_col.w * alpha);
  // gl_FragColor = vec4(1.0, 0.0, 0.0, 1.0);
}
)EOS";


// NOTE: this shader emulates "historical" AGS software tinting; it is not
// necessarily "proper" tinting in modern terms.
// The RGB-HSV-RGB conversion found in the Internet (copyright unknown);
// Color processing is replicated from Direct3D shader by Chris Jones
// (Engine/resource/tintshaderLegacy.fx).

// Uniforms:
// textID - texture index (usually 0),
// tintHSV - tint color in HSV,
// tintAmnTrsLum - tint parameters: amount, translucence (alpha), luminance.

static const auto tint_fragment_shader_src = ""
#if AGS_OPENGL_ES2
"#version 100 \n"
"precision mediump float; \n"
#else
"#version 120 \n"
#endif
R"EOS(
uniform sampler2D textID;
uniform vec3 tintHSV;
uniform float tintAmount;
uniform float tintLuminance;
uniform float alpha;

varying vec2 v_TexCoord;

vec3 rgb2hsv(vec3 c)
{
    vec4 K = vec4(0.0, -1.0 / 3.0, 2.0 / 3.0, -1.0);
    vec4 p = mix(vec4(c.bg, K.wz), vec4(c.gb, K.xy), step(c.b, c.g));
    vec4 q = mix(vec4(p.xyw, c.r), vec4(c.r, p.yzx), step(p.x, c.r));

    float d = q.x - min(q.w, q.y);
    const float e = 1.0e-10;
    return vec3(abs(q.z + (q.w - q.y) / (6.0 * d + e)), d / (q.x + e), q.x);
}

vec3 hsv2rgb(vec3 c)
{
    vec4 K = vec4(1.0, 2.0 / 3.0, 1.0 / 3.0, 3.0);
    vec3 p = abs(fract(c.xxx + K.xyz) * 6.0 - K.www);
    return c.z * mix(K.xxx, clamp(p - K.xxx, 0.0, 1.0), c.y);
}

float getValue(vec3 color)
{
    float colorMax = max (color[0], color[1]);
    colorMax = max (colorMax, color[2]);
    return colorMax;
}

void main()
{
    vec4 src_col = texture2D(textID, v_TexCoord);

    float lum = getValue(src_col.xyz);
    lum = max(lum - (1.0 - tintLuminance), 0.0);
    vec3 new_col = (hsv2rgb(vec3(tintHSV[0], tintHSV[1], lum)) * tintAmount + src_col.xyz * (1.0 - tintAmount));
    gl_FragColor = vec4(new_col, src_col.w * alpha);

    // gl_FragColor = vec4(0.0, 1.0, 0.0, 1.0);
}
)EOS";


// NOTE: due to how the lighting works in AGS, this is combined MODULATE / ADD shader.
// if the light is < 0, then MODULATE operation is used, otherwise ADD is used.
// NOTE: it's been said that using branching in shaders produces inefficient code.
// If that will ever become a real problem, we can easily split this shader in two.

// Uniforms:
// textID - texture index (usually 0),
// light - light level,
// alpha - color alpha value.

static const auto light_fragment_shader_src = ""
#if AGS_OPENGL_ES2
"#version 100 \n"
"precision mediump float; \n"
#else
"#version 120 \n"
#endif
R"EOS(
uniform sampler2D textID;
uniform float light;
uniform float alpha;

varying vec2 v_TexCoord;

void main()
{
    vec4 src_col = texture2D(textID, v_TexCoord);

   if (light >= 0.0)
       gl_FragColor = vec4(src_col.xyz + vec3(light, light, light), src_col.w * alpha);
   else
       gl_FragColor = vec4(src_col.xyz * abs(light), src_col.w * alpha);

    // gl_FragColor = vec4(0.0, 0.0, 1.0, 1.0);
}
)EOS";


bool CreateTransparencyShader(ShaderProgram &prg)
{
  if(!CreateShaderProgram(prg, "Transparency", default_vertex_shader_src, transparency_fragment_shader_src)) return false;
  prg.MVPMatrix = glGetUniformLocation(prg.Program, "uMVPMatrix");
  prg.TextureId = glGetUniformLocation(prg.Program, "textID");
  prg.Alpha = glGetUniformLocation(prg.Program, "alpha");
  return true;
}


bool CreateTintShader(ShaderProgram &prg)
{
  if(!CreateShaderProgram(prg, "Tinting", default_vertex_shader_src, tint_fragment_shader_src)) return false;
  prg.MVPMatrix = glGetUniformLocation(prg.Program, "uMVPMatrix");
  prg.TextureId = glGetUniformLocation(prg.Program, "textID");
  prg.TintHSV = glGetUniformLocation(prg.Program, "tintHSV");
  prg.TintAmount = glGetUniformLocation(prg.Program, "tintAmount");
  prg.TintLuminance = glGetUniformLocation(prg.Program, "tintLuminance");
  prg.Alpha = glGetUniformLocation(prg.Program, "alpha");
  return true;
}

bool CreateLightShader(ShaderProgram &prg)
{
  if(!CreateShaderProgram(prg, "Lighting", default_vertex_shader_src, light_fragment_shader_src)) return false;
  prg.MVPMatrix = glGetUniformLocation(prg.Program, "uMVPMatrix");
  prg.TextureId = glGetUniformLocation(prg.Program, "textID");
  prg.LightingAmount = glGetUniformLocation(prg.Program, "light");
  prg.Alpha = glGetUniformLocation(prg.Program, "alpha");
  return true;
}



bool CreateShaderProgram(ShaderProgram &prg, const char *name, const char *vertex_shader_src, const char *fragment_shader_src)
{
  GLint result;

  GLint vertex_shader = glCreateShader(GL_VERTEX_SHADER);
  glShaderSource(vertex_shader, 1, &vertex_shader_src, nullptr);
  glCompileShader(vertex_shader);
  glGetShaderiv(vertex_shader, GL_COMPILE_STATUS, &result);
  if (result == GL_FALSE)
  {
    OutputShaderError(vertex_shader, String::FromFormat("%s program's vertex shader", name), true);
    return false;
  }

  GLint fragment_shader = glCreateShader(GL_FRAGMENT_SHADER);
  glShaderSource(fragment_shader, 1, &fragment_shader_src, nullptr);
  glCompileShader(fragment_shader);
  glGetShaderiv(fragment_shader, GL_COMPILE_STATUS, &result);
  if (result == GL_FALSE)
  {
    OutputShaderError(fragment_shader, String::FromFormat("%s program's fragment shader", name), true);
    glDeleteShader(fragment_shader); //not sure yet if this goes here
    return false;
  }

  GLuint program = glCreateProgram();
  glAttachShader(program, vertex_shader);
  glAttachShader(program, fragment_shader);
  glLinkProgram(program);
  glGetProgramiv(program, GL_LINK_STATUS, &result);
  if(result == GL_FALSE)
  {
    OutputShaderError(program, String::FromFormat("%s program", name), false);
    glDeleteProgram(program); //not sure yet if this goes here
    glDeleteShader(fragment_shader); //not sure yet if this goes here
    return false;
  }

  glDetachShader(program, vertex_shader);
  glDeleteShader(vertex_shader);

  glDetachShader(program, fragment_shader);
  glDeleteShader(fragment_shader);

  prg.Program = program;
  Debug::Printf("OGL: %s shader program created successfully", name);
  return true;
}

void DeleteShaderProgram(ShaderProgram &prg)
{
  if (prg.Program)
    glDeleteProgram(prg.Program);
  prg.Program = 0;
}

void OutputShaderError(GLuint obj_id, const String &obj_name, bool is_shader)
{
  GLint log_len;
  if (is_shader)
    glGetShaderiv(obj_id, GL_INFO_LOG_LENGTH, &log_len);
  else
    glGetProgramiv(obj_id, GL_INFO_LOG_LENGTH, &log_len);
  std::vector<GLchar> errorLog(log_len);
  if (log_len > 0)
  {
    if (is_shader)
      glGetShaderInfoLog(obj_id, log_len, &log_len, &errorLog[0]);
    else
      glGetProgramInfoLog(obj_id, log_len, &log_len, &errorLog[0]);
  }

  Debug::Printf(kDbgMsg_Error, "ERROR: OpenGL: %s %s:", obj_name.GetCStr(), is_shader ? "failed to compile" : "failed to link");
  if (errorLog.size() > 0)
  {
    Debug::Printf(kDbgMsg_Error, "----------------------------------------");
    Debug::Printf(kDbgMsg_Error, "%s", &errorLog[0]);
    Debug::Printf(kDbgMsg_Error, "----------------------------------------");
  }
  else
  {
    Debug::Printf(kDbgMsg_Error, "Shader info log was empty.");
  }
}

void OGLGraphicsDriver::SetupBackbufferTexture()
{
  // NOTE: ability to render to texture depends on OGL context, which is
  // created in SetDisplayMode, therefore creation of textures require
  // both native size set and context capabilities test passed.
  if (!IsNativeSizeValid() || !_can_render_to_texture)
    return;

  DeleteBackbufferTexture();

  // _backbuffer_texture_coordinates defines translation from wanted texture size to actual supported texture size
  _backRenderSize = _srcRect.GetSize() * _super_sampling;
  _backTextureSize = _backRenderSize;
  AdjustSizeToNearestSupportedByCard(&_backTextureSize.Width, &_backTextureSize.Height);
  const float back_ratio_w = (float)_backRenderSize.Width / (float)_backTextureSize.Width;
  const float back_ratio_h = (float)_backRenderSize.Height / (float)_backTextureSize.Height;
  std::fill(_backbuffer_texture_coordinates, _backbuffer_texture_coordinates + sizeof(_backbuffer_texture_coordinates) / sizeof(GLfloat), 0.0f);
  _backbuffer_texture_coordinates[2] = _backbuffer_texture_coordinates[6] = back_ratio_w;
  _backbuffer_texture_coordinates[5] = _backbuffer_texture_coordinates[7] = back_ratio_h;

  glGenTextures(1, &_backbuffer);
  glBindTexture(GL_TEXTURE_2D, _backbuffer);

  glTexParameteri(GL_TEXTURE_2D, GL_TEXTURE_MAG_FILTER, GL_NEAREST);
  glTexParameteri(GL_TEXTURE_2D, GL_TEXTURE_MIN_FILTER, GL_NEAREST);
  glTexParameteri(GL_TEXTURE_2D, GL_TEXTURE_WRAP_S, GL_CLAMP);
  glTexParameteri(GL_TEXTURE_2D, GL_TEXTURE_WRAP_T, GL_CLAMP);
  glTexImage2D(GL_TEXTURE_2D, 0, GL_RGBA, _backTextureSize.Width, _backTextureSize.Height, 0, GL_RGBA, GL_UNSIGNED_BYTE, nullptr);
  glBindTexture(GL_TEXTURE_2D, 0);

  glGenFramebuffersEXT(1, &_fbo);
  glBindFramebufferEXT(GL_FRAMEBUFFER_EXT, _fbo);
  glFramebufferTexture2DEXT(GL_FRAMEBUFFER_EXT, GL_COLOR_ATTACHMENT0_EXT, GL_TEXTURE_2D, _backbuffer, 0);

  glBindFramebufferEXT(GL_FRAMEBUFFER_EXT, 0);

  // Assign vertices of the backbuffer texture position in the scene
  _backbuffer_vertices[0] = _backbuffer_vertices[4] = 0;
  _backbuffer_vertices[2] = _backbuffer_vertices[6] = _srcRect.GetWidth();
  _backbuffer_vertices[5] = _backbuffer_vertices[7] = _srcRect.GetHeight();
  _backbuffer_vertices[1] = _backbuffer_vertices[3] = 0;
}

void OGLGraphicsDriver::DeleteBackbufferTexture()
{
  if (_backbuffer)
    glDeleteTextures(1, &_backbuffer);
  if (_fbo)
    glDeleteFramebuffersEXT(1, &_fbo);
  _backbuffer = 0;
  _fbo = 0;
}

void OGLGraphicsDriver::SetupViewport()
{
  if (!IsModeSet() || !IsRenderFrameValid())
    return;

  // Setup viewport rect and scissor
  _viewportRect = ConvertTopDownRect(_dstRect, device_screen_physical_height);
  glScissor(_viewportRect.Left, _viewportRect.Top, _viewportRect.GetWidth(), _viewportRect.GetHeight());
}

Rect OGLGraphicsDriver::ConvertTopDownRect(const Rect &rect, int surface_height)
{
    return RectWH(rect.Left, surface_height - 1 - rect.Bottom, rect.GetWidth(), rect.GetHeight());
}

bool OGLGraphicsDriver::SetDisplayMode(const DisplayMode &mode)
{
  ReleaseDisplayMode();

  if (mode.ColorDepth < 32)
  {
    SDL_SetError("OpenGL driver does not support non-32bit display mode");
    return false;
  }

  if (_initGfxCallback != nullptr)
    _initGfxCallback(nullptr);

  try
  {
    if (!InitGlScreen(mode))
      return false;
    if (!_firstTimeInit)
      if(!FirstTimeInit()) return false;
    InitGlParams(mode);
  }
  catch (Ali3DException exception)
  {
    SDL_SetError("%s", exception.Message.GetCStr());
    return false;
  }

  OnInit();

  // On certain platforms OpenGL renderer ignores requested screen sizes
  // and uses values imposed by the operating system (device).
  DisplayMode final_mode = mode;
  final_mode.Width = device_screen_physical_width;
  final_mode.Height = device_screen_physical_height;
  OnModeSet(final_mode);

  // If we already have a native size set, then update virtual screen and setup backbuffer texture immediately
  CreateVirtualScreen();
  SetupBackbufferTexture();
  // If we already have a render frame configured, then setup viewport and backbuffer mappings immediately
  SetupViewport();
  return true;
}

void OGLGraphicsDriver::CreateVirtualScreen()
{
  if (!IsModeSet() || !IsNativeSizeValid())
    return;
  // Preset initial stage screen for plugin raw drawing
  SetStageScreen(0, _srcRect.GetSize());
}

bool OGLGraphicsDriver::SetNativeResolution(const GraphicResolution &native_res)
{
  OnSetNativeRes(native_res);
  SetupBackbufferTexture();
  // If we already have a gfx mode set, then update virtual screen immediately
  CreateVirtualScreen();
  TestSupersampling();
  return !_srcRect.IsEmpty();
}

bool OGLGraphicsDriver::SetRenderFrame(const Rect &dst_rect)
{
  if (!IsNativeSizeValid())
    return false;
  OnSetRenderFrame(dst_rect);
  // Also make sure viewport and backbuffer mappings are updated using new native & destination rectangles
  SetupViewport();
  return !_dstRect.IsEmpty();
}

int OGLGraphicsDriver::GetDisplayDepthForNativeDepth(int /*native_color_depth*/) const
{
    // TODO: check for device caps to know which depth is supported?
    return 32;
}

IGfxModeList *OGLGraphicsDriver::GetSupportedModeList(int color_depth)
{
    std::vector<DisplayMode> modes {};
    sys_get_desktop_modes(modes, color_depth);
    if ((modes.size() == 0) && color_depth == 32)
    {
        // Pretend that 24-bit are 32-bit
        sys_get_desktop_modes(modes, 24);
        for (auto &m : modes) { m.ColorDepth = 32; }
    }
    return new OGLDisplayModeList(modes);
}

PGfxFilter OGLGraphicsDriver::GetGraphicsFilter() const
{
    return _filter;
}

void OGLGraphicsDriver::ReleaseDisplayMode()
{
  if (!IsModeSet())
    return;

  OnModeReleased();
  ClearDrawLists();
  ClearDrawBackups();
  DeleteBackbufferTexture();
  DestroyFxPool();
  DestroyAllStageScreens();

  sys_window_set_style(kWnd_Windowed);
}

void OGLGraphicsDriver::UnInit()
{
  OnUnInit();
  ReleaseDisplayMode();

  DeleteShaderProgram(_transparencyShader);
  DeleteShaderProgram(_tintShader);
  DeleteShaderProgram(_lightShader);

  DeleteWindowAndGlContext();
  sys_window_destroy();
}

OGLGraphicsDriver::~OGLGraphicsDriver()
{
  OGLGraphicsDriver::UnInit();
}

void OGLGraphicsDriver::ClearRectangle(int /*x1*/, int /*y1*/, int /*x2*/, int /*y2*/, RGB* /*colorToUse*/)
{
  // NOTE: this function is practically useless at the moment, because OGL redraws whole game frame each time
}

bool OGLGraphicsDriver::GetCopyOfScreenIntoBitmap(Bitmap *destination, bool at_native_res, GraphicResolution *want_fmt)
{
  (void)at_native_res; // TODO: support this at some point

  // TODO: following implementation currently only reads GL pixels in 32-bit RGBA.
  // this **should** work regardless of actual display mode because OpenGL is
  // responsible to convert and fill pixel buffer correctly.
  // If you like to support writing directly into 16-bit bitmap, please take
  // care of ammending the pixel reading code below.
  const int read_in_colordepth = 32;
  Size need_size = _do_render_to_texture ? _backRenderSize : _dstRect.GetSize();
  if (destination->GetColorDepth() != read_in_colordepth || destination->GetSize() != need_size)
  {
    if (want_fmt)
      *want_fmt = GraphicResolution(need_size.Width, need_size.Height, read_in_colordepth);
    return false;
  }

  Rect retr_rect;
  if (_do_render_to_texture)
  {
    glBindFramebufferEXT(GL_FRAMEBUFFER_EXT, _fbo);
    retr_rect = RectWH(0, 0, _backRenderSize.Width, _backRenderSize.Height);
  }
  else
  {
#if !AGS_OPENGL_ES2
    glReadBuffer(GL_FRONT);
#endif

    retr_rect = _dstRect;
  }

  int bpp = read_in_colordepth / 8;
  int bufferSize = retr_rect.GetWidth() * retr_rect.GetHeight() * bpp;

  unsigned char* buffer = new unsigned char[bufferSize];
  if (buffer)
  {
    glReadPixels(retr_rect.Left, retr_rect.Top, retr_rect.GetWidth(), retr_rect.GetHeight(), GL_RGBA, GL_UNSIGNED_BYTE, buffer);

    unsigned char* sourcePtr = buffer;
    for (int y = destination->GetHeight() - 1; y >= 0; y--)
    {
      unsigned int * destPtr = reinterpret_cast<unsigned int*>(&destination->GetScanLineForWriting(y)[0]);
      for (int dx = 0, sx = 0; dx < destination->GetWidth(); ++dx, sx = dx * bpp)
      {
        destPtr[dx] = makeacol32(sourcePtr[sx + 0], sourcePtr[sx + 1], sourcePtr[sx + 2], sourcePtr[sx + 3]);
      }
      sourcePtr += retr_rect.GetWidth() * bpp;
    }

    if (_pollingCallback)
      _pollingCallback();

    delete [] buffer;
  }
  return true;
}

void OGLGraphicsDriver::RenderToBackBuffer()
{
  throw Ali3DException("OGL driver does not have a back buffer");
}

void OGLGraphicsDriver::Render()
{
  Render(0, 0, kFlip_None);
}

void OGLGraphicsDriver::Render(int /*xoff*/, int /*yoff*/, GraphicFlip /*flip*/)
{
  _render(true);
}

void OGLGraphicsDriver::_reDrawLastFrame()
{
    RestoreDrawLists();
}

void OGLGraphicsDriver::_renderSprite(const OGLDrawListEntry *drawListEntry,
    const glm::mat4 &projection, const glm::mat4 &matGlobal,
    const SpriteColorTransform &color, const Size &surface_size)
{
  OGLBitmap *bmpToDraw = drawListEntry->ddb;

  const int alpha = (color.Alpha * bmpToDraw->_alpha) / 255;

  ShaderProgram program;

  const bool do_tint = bmpToDraw->_tintSaturation > 0 && _tintShader.Program > 0;
  const bool do_light = bmpToDraw->_tintSaturation == 0 && bmpToDraw->_lightLevel > 0 && _lightShader.Program > 0;
  if (do_tint)
  {
    // Use tinting shader
    program = _tintShader;
    glUseProgram(_tintShader.Program);

    float rgb[3];
    float sat_trs_lum[3]; // saturation / transparency / luminance
    if (_legacyPixelShader)
    {
      rgb_to_hsv(bmpToDraw->_red, bmpToDraw->_green, bmpToDraw->_blue, &rgb[0], &rgb[1], &rgb[2]);
      rgb[0] /= 360.0; // In HSV, Hue is 0-360
    }
    else
    {
      rgb[0] = (float)bmpToDraw->_red / 255.0;
      rgb[1] = (float)bmpToDraw->_green / 255.0;
      rgb[2] = (float)bmpToDraw->_blue / 255.0;
    }

    sat_trs_lum[0] = (float)bmpToDraw->_tintSaturation / 255.0;

    if (bmpToDraw->_lightLevel > 0)
      sat_trs_lum[2] = (float)bmpToDraw->_lightLevel / 255.0;
    else
      sat_trs_lum[2] = 1.0f;

    glUniform3f(_tintShader.TintHSV, rgb[0], rgb[1], rgb[2]);
    glUniform1f(_tintShader.TintAmount, sat_trs_lum[0]);
    glUniform1f(_tintShader.TintLuminance, sat_trs_lum[2]);
  }
  else if (do_light)
  {
    // Use light shader
    program = _lightShader;
    glUseProgram(_lightShader.Program);
    float light_lev = 1.0f;

    // Light level parameter in DDB is weird, it is measured in units of
    // 1/255 (although effectively 1/250, see draw.cpp), but contains two
    // ranges: 1-255 is darker range and 256-511 is brighter range.
    // (light level of 0 means "default color")
    if ((bmpToDraw->_lightLevel > 0) && (bmpToDraw->_lightLevel < 256))
    {
      // darkening the sprite... this stupid calculation is for
      // consistency with the allegro software-mode code that does
      // a trans blend with a (8,8,8) sprite
      light_lev = -((bmpToDraw->_lightLevel * 192) / 256 + 64) / 255.f; // darker, uses MODULATE op
    }
    else if (bmpToDraw->_lightLevel > 256)
    {
      light_lev = ((bmpToDraw->_lightLevel - 256) / 2) / 255.f; // brighter, uses ADD op
    }

    glUniform1f(_lightShader.LightingAmount, light_lev);
  }
  else
  {
    // Use default processing
    program = _transparencyShader;
    glUseProgram(_transparencyShader.Program);
  }

  glUniform1i(program.TextureId, 0);
  glUniform1f(program.Alpha, alpha / 255.0f);

  float width = bmpToDraw->GetWidthToRender();
  float height = bmpToDraw->GetHeightToRender();
  float xProportion = width / (float)bmpToDraw->_width;
  float yProportion = height / (float)bmpToDraw->_height;
  int drawAtX = drawListEntry->x;
  int drawAtY = drawListEntry->y;

  const auto *txdata = bmpToDraw->_data.get();
  for (size_t ti = 0; ti < txdata->_numTiles; ++ti)
  {
    width = txdata->_tiles[ti].width * xProportion;
    height = txdata->_tiles[ti].height * yProportion;
    float xOffs;
    float yOffs = txdata->_tiles[ti].y * yProportion;
    if (bmpToDraw->_flipped)
      xOffs = (bmpToDraw->_width - (txdata->_tiles[ti].x + txdata->_tiles[ti].width)) * xProportion;
    else
      xOffs = txdata->_tiles[ti].x * xProportion;
    float thisX = drawAtX + xOffs;
    float thisY = drawAtY + yOffs;
    thisX = (-(surface_size.Width / 2.0f)) + thisX;
    thisY = (surface_size.Height / 2.0f) - thisY;

    //Setup translation and scaling matrices
    float widthToScale = width;
    float heightToScale = height;
    if (bmpToDraw->_flipped)
    {
      // The usual transform changes 0..1 into 0..width
      // So first negate it (which changes 0..w into -w..0)
      widthToScale = -widthToScale;
      // and now shift it over to make it 0..w again
      thisX += width;
    }
    // Apply sprite origin
    thisX -= abs(widthToScale) * bmpToDraw->_originX;
    thisY += heightToScale * bmpToDraw->_originY; // inverse axis
    // Setup rotation and pivot
    float rotZ = bmpToDraw->_rotation;
    float pivotX = -(widthToScale * 0.5), pivotY = (heightToScale * 0.5);

    //
    // IMPORTANT: in OpenGL order of transformation is REVERSE to the order of commands!
    //
    glm::mat4 transform = projection;
    // Origin is at the middle of the surface
    transform = glmex::translate(transform, surface_size.Width / 2.0f, surface_size.Height / 2.0f);

    // Global batch transform
    transform = transform * matGlobal;
    // Self sprite transform (first scale, then rotate and then translate, reversed)
<<<<<<< HEAD
    transform = glmex::transform2d(transform, (float)thisX, (float)thisY, widthToScale, heightToScale,
        rotZ, pivotX, pivotY);
=======
    transform = glmex::transform2d(transform, thisX, thisY, widthToScale, heightToScale, 0.f);
>>>>>>> b1611316

    glUniformMatrix4fv(program.MVPMatrix, 1, GL_FALSE, glm::value_ptr(transform));

    glActiveTexture(GL_TEXTURE0);
    glBindTexture(GL_TEXTURE_2D, txdata->_tiles[ti].texture);

    if ((_smoothScaling) && bmpToDraw->_useResampler && (bmpToDraw->_stretchToHeight > 0) &&
        ((bmpToDraw->_stretchToHeight != bmpToDraw->_height) ||
         (bmpToDraw->_stretchToWidth != bmpToDraw->_width)))
    {
      glTexParameteri(GL_TEXTURE_2D, GL_TEXTURE_MAG_FILTER, GL_LINEAR);
      glTexParameteri(GL_TEXTURE_2D, GL_TEXTURE_MIN_FILTER, GL_LINEAR);
    }
    else if (_do_render_to_texture)
    {
      glTexParameteri(GL_TEXTURE_2D, GL_TEXTURE_MAG_FILTER, GL_NEAREST);
      glTexParameteri(GL_TEXTURE_2D, GL_TEXTURE_MIN_FILTER, GL_NEAREST);
    }
    else
    {
      _filter->SetFilteringForStandardSprite();
    }
    glTexParameteri(GL_TEXTURE_2D, GL_TEXTURE_WRAP_S, GL_CLAMP);
    glTexParameteri(GL_TEXTURE_2D, GL_TEXTURE_WRAP_T, GL_CLAMP);

    if (txdata->_vertex != nullptr)
    {
        glEnableVertexAttribArray(0);
        GLint a_Position = glGetAttribLocation(program.Program, "a_Position");
        glVertexAttribPointer(a_Position, 2, GL_FLOAT, GL_FALSE, sizeof(OGLCUSTOMVERTEX), &(txdata->_vertex[ti * 4].position));

        glEnableVertexAttribArray(1);
        GLint a_TexCoord = glGetAttribLocation(program.Program, "a_TexCoord");
        glVertexAttribPointer(a_TexCoord, 2, GL_FLOAT, GL_FALSE, sizeof(OGLCUSTOMVERTEX), &(txdata->_vertex[ti * 4].tu));
    }
    else
    {
        glEnableVertexAttribArray(0);
        GLint a_Position = glGetAttribLocation(program.Program, "a_Position");
        glVertexAttribPointer(a_Position, 2, GL_FLOAT, GL_FALSE, sizeof(OGLCUSTOMVERTEX), &(defaultVertices[0].position));

        glEnableVertexAttribArray(1);
        GLint a_TexCoord = glGetAttribLocation(program.Program, "a_TexCoord");
        glVertexAttribPointer(a_TexCoord, 2, GL_FLOAT, GL_FALSE, sizeof(OGLCUSTOMVERTEX), &(defaultVertices[0].tu));
    }

    // Treat special render modes
    switch (bmpToDraw->_renderHint)
    {
    case kTxHint_PremulAlpha:
        glBlendColor(alpha / 255.0f, alpha / 255.0f, alpha / 255.0f, 1.0);
        SetBlendOpRGB(GL_FUNC_ADD, GL_CONSTANT_COLOR, GL_ONE_MINUS_SRC_ALPHA);
        break;
    default: break;
    }

    // FIXME: user blend modes break the above special blend necessary for rendering RT textures
    // Blend modes
    switch (bmpToDraw->_blendMode) {
        // blend mode is always NORMAL at this point
        //case kBlend_Alpha: AGS_OGLBLENDOP(GL_FUNC_ADD, GL_SRC_ALPHA, GL_ONE_MINUS_SRC_ALPHA); break; // ALPHA
        case kBlend_Add: AGS_OGLBLENDOP(GL_FUNC_ADD, GL_SRC_ALPHA, GL_ONE); break; // ADD (transparency = strength)
#ifdef GL_MIN
        case kBlend_Darken: AGS_OGLBLENDOP(GL_MIN, GL_ONE, GL_ONE); break; // DARKEN
#endif
#ifdef GL_MAX
        case kBlend_Lighten: AGS_OGLBLENDOP(GL_MAX, GL_ONE, GL_ONE); break; // LIGHTEN
#endif
        case kBlend_Multiply: AGS_OGLBLENDOP(GL_FUNC_ADD, GL_ZERO, GL_SRC_COLOR); break; // MULTIPLY
        case kBlend_Screen: AGS_OGLBLENDOP(GL_FUNC_ADD, GL_ONE, GL_ONE_MINUS_SRC_COLOR); break; // SCREEN
        case kBlend_Subtract: AGS_OGLBLENDOP(GL_FUNC_REVERSE_SUBTRACT, GL_SRC_ALPHA, GL_ONE); break; // SUBTRACT (transparency = strength)
        case kBlend_Exclusion: AGS_OGLBLENDOP(GL_FUNC_ADD, GL_ONE_MINUS_DST_COLOR, GL_ONE_MINUS_SRC_COLOR); break; // EXCLUSION
        // APPROXIMATIONS (need pixel shaders)
        case kBlend_Burn: AGS_OGLBLENDOP(GL_FUNC_SUBTRACT, GL_DST_COLOR, GL_ONE_MINUS_DST_COLOR); break; // LINEAR BURN (approximation)
        case kBlend_Dodge: AGS_OGLBLENDOP(GL_FUNC_ADD, GL_DST_COLOR, GL_ONE); break; // fake color dodge (half strength of the real thing)
    }

    // WORKAROUNDS - BEGIN

    // allow transparency with blending modes
    // darken/lighten the base sprite so a higher transparency value makes it trasparent
    if (bmpToDraw->_blendMode > 0) {
        const float alpha = bmpToDraw->_alpha / 255.0;
        const float invalpha = 1.0 - alpha;
        switch (bmpToDraw->_blendMode) {
        case kBlend_Darken:
        case kBlend_Multiply:
        case kBlend_Burn: // burn is imperfect due to blend mode, darker than normal even when trasparent
            // fade to white
#if !AGS_OPENGL_ES2 // glTexEnvi and glColor4f are not available on OpenGL ES2, need to rewrite the code here
            glTexEnvi(GL_TEXTURE_ENV, GL_TEXTURE_ENV_MODE, GL_ADD);
            glColor4f(invalpha, invalpha, invalpha, invalpha);
#endif // !AGS_OPENGL_ES2
            break;
        default:
#if !AGS_OPENGL_ES2
            glTexEnvi(GL_TEXTURE_ENV, GL_TEXTURE_ENV_MODE, GL_MODULATE);
            glColor4f(alpha, alpha, alpha, alpha);
#endif // !AGS_OPENGL_ES2
            break;
        }
    }

    // workaround: since the dodge is only half strength we can get a closer approx by drawing it twice
    if (bmpToDraw->_blendMode == kBlend_Dodge)
    {
        glDrawArrays(GL_TRIANGLE_STRIP, 0, 4);
    }
    // BLENDMODES WORKAROUNDS - END

    glDrawArrays(GL_TRIANGLE_STRIP, 0, 4);

    // Restore default blending mode
    SetBlendOpRGB(GL_FUNC_ADD, GL_SRC_ALPHA, GL_ONE_MINUS_SRC_ALPHA);
  }
  glUseProgram(0);
}

void OGLGraphicsDriver::_render(bool clearDrawListAfterwards)
{
#if 0
  // TODO:
  // For some reason, mobile ports initialize actual display size after a short delay.
  // This is why we update display mode and related parameters (projection, viewport)
  // at the first render pass.
  // Ofcourse this is not a good thing, ideally the display size should be made
  // known before graphic mode is initialized. This would require analysis and rewrite
  // of the platform-specific part of the code (Java app for Android / XCode for iOS).
  if (!device_screen_initialized)
  {
    UpdateDeviceScreen();
    device_screen_initialized = 1;
  }
#endif
  glm::mat4 projection;

  if (_do_render_to_texture)
  {
    glBindFramebufferEXT(GL_FRAMEBUFFER_EXT, _fbo);

    glClearColor(0.0f, 0.0f, 0.0f, 1.0f);
    glClear(GL_COLOR_BUFFER_BIT);

    glViewport(0, 0, _backRenderSize.Width, _backRenderSize.Height);

    projection = glm::ortho(0.0f, (float)_backRenderSize.Width, 0.0f, (float)_backRenderSize.Height, 0.0f, 1.0f);
  }
  else
  {
    glDisable(GL_SCISSOR_TEST);
    glClearColor(0.0f, 0.0f, 0.0f, 1.0f);
    glClear(GL_COLOR_BUFFER_BIT);
    glEnable(GL_SCISSOR_TEST);

    glViewport(_viewportRect.Left, _viewportRect.Top, _viewportRect.GetWidth(), _viewportRect.GetHeight());

    projection = glm::ortho(0.0f, (float)_srcRect.GetWidth(), 0.0f, (float)_srcRect.GetHeight(), 0.0f, 1.0f);
  }
  // Save Projection
  _stageMatrixes.Projection = projection;

  RenderSpriteBatches(projection);

  if (_do_render_to_texture)
  {
    glDisable(GL_BLEND);

    // Use default processing
    ShaderProgram program = _transparencyShader;
    glUseProgram(_transparencyShader.Program);

    glUniform1i(program.TextureId, 0);
    glUniform1f(program.Alpha, 1.0f);

    // Texture is ready, now create rectangle in the world space and draw texture upon it
#if AGS_PLATFORM_OS_IOS
    ios_select_buffer();
#else
    glBindFramebufferEXT(GL_FRAMEBUFFER_EXT, 0);
#endif

    glViewport(_viewportRect.Left, _viewportRect.Top, _viewportRect.GetWidth(), _viewportRect.GetHeight());

    projection = glm::ortho(0.0f, (float)_srcRect.GetWidth(), 0.0f, (float)_srcRect.GetHeight(), 0.0f, 1.0f);

    glUniformMatrix4fv(program.MVPMatrix, 1, GL_FALSE, glm::value_ptr(projection));

    glActiveTexture(GL_TEXTURE0);
    glBindTexture(GL_TEXTURE_2D, _backbuffer);

    // use correct sampling method when stretching buffer to the final rect
    _filter->SetFilteringForStandardSprite();

    glEnableVertexAttribArray(0);
    GLint a_Position = glGetAttribLocation(program.Program, "a_Position");
    glVertexAttribPointer(a_Position, 2, GL_FLOAT, GL_FALSE, 0, _backbuffer_vertices);

    glEnableVertexAttribArray(1);
    GLint a_TexCoord = glGetAttribLocation(program.Program, "a_TexCoord");
    glVertexAttribPointer(a_TexCoord, 2, GL_FLOAT, GL_FALSE, 0, _backbuffer_texture_coordinates);

    glClearColor(0.0f, 0.0f, 0.0f, 1.0f);
    glClear(GL_COLOR_BUFFER_BIT);
    glDrawArrays(GL_TRIANGLE_STRIP, 0, 4);

    glEnable(GL_BLEND);
    glUseProgram(0);
  }

  glFinish();

  SDL_GL_SwapWindow(_sdlWindow);

  if (clearDrawListAfterwards)
  {
    BackupDrawLists();
    ClearDrawLists();
  }
  ResetFxPool();
}

void OGLGraphicsDriver::SetScissor(const Rect &clip, bool render_on_texture, const Size &surface_size)
{
    // Adjust a clipping rect to either whole screen, or a target texture
    Rect scissor;
    if (!clip.IsEmpty())
    {
        scissor = render_on_texture ? clip : _scaling.ScaleRange(clip);
        int surface_h = render_on_texture ? surface_size.Height : device_screen_physical_height;
        scissor = ConvertTopDownRect(scissor, surface_h);
    }
    else
    {
        scissor = render_on_texture ? RectWH(surface_size) : _viewportRect;
    }
    glScissor(scissor.Left, scissor.Top, scissor.GetWidth(), scissor.GetHeight());
}

void OGLGraphicsDriver::RenderSpriteBatches(const glm::mat4 &projection)
{
    // Close unended batches, and issue a warning
    assert(_actSpriteBatch == 0);
    while (_actSpriteBatch > 0)
        EndSpriteBatch();

    // TODO: see if it's possible to refactor and not enable/disable scissor test
    // also try to sync scissor code logic with D3D renderer
    if (_do_render_to_texture)
        glEnable(GL_SCISSOR_TEST);

    // Render all the sprite batches with necessary transformations;
    // some of them may be rendered to a separate texture instead.
    // For these we save pairs of (Batch.ID : Surface) in a stack.
    // The top of the stack lets us know which batch's RT we are using.
    std::stack<std::pair<int, unsigned int>> render_fbos;
    unsigned int back_buffer = _do_render_to_texture ? _fbo : 0u;
    auto cur_rt = std::make_pair(0, back_buffer);
    const Size def_surface_sz = _srcRect.GetSize();

    for (size_t cur_spr = 0; cur_spr < _spriteList.size();)
    {
        const OGLSpriteBatch &batch = _spriteBatches[_spriteList[cur_spr].node];
        _rendSpriteBatch = batch.ID;
        Size surface_sz = def_surface_sz;
        glm::mat4 use_projection = projection;
        if (batch.RenderTarget)
        {
            // Begin rendering to a separate texture
            render_fbos.push(cur_rt);
            cur_rt = std::make_pair(batch.ID, batch.RenderTarget->_fbo);
            glBindFramebufferEXT(GL_FRAMEBUFFER_EXT, cur_rt.second);
            glDisable(GL_SCISSOR_TEST);
            glClearColor(0.0f, 0.0f, 0.0f, 0.0f);
            glClear(GL_COLOR_BUFFER_BIT);
            glEnable(GL_SCISSOR_TEST);
            surface_sz = Size(batch.RenderTarget->GetWidth(),
                batch.RenderTarget->GetHeight());
            use_projection = glm::ortho(0.0f, (float)surface_sz.Width, 0.0f, (float)surface_sz.Height, 0.0f, 1.0f);
            glViewport(0, 0, surface_sz.Width, surface_sz.Height);

            // Configure rules for merging sprite alpha values onto a
            // render target, which also contains alpha channel.
            SetBlendOpRGBAlpha(GL_FUNC_ADD, GL_SRC_ALPHA, GL_ONE_MINUS_SRC_ALPHA,
                GL_FUNC_ADD, GL_ONE_MINUS_DST_ALPHA, GL_ONE);
        }

        bool render_to_texture = (_do_render_to_texture) || (cur_rt.second != back_buffer);
        SetScissor(batch.Viewport, render_to_texture, surface_sz);
        _stageMatrixes.World = batch.Matrix;
        cur_spr = RenderSpriteBatch(batch, cur_spr, use_projection, surface_sz);

        // Test if we should finish rendering on a texture and switch to the previous
        // render target: we do this if current RT is not a back buffer,
        // and the latest sprite was the last sprite of a RT's owning sprite batch.
        if ((cur_rt.second != back_buffer) && (cur_spr == _spriteBatchRange[cur_rt.first].second))
        {
            // Finish render to a separate texture, return to one render buffer back
            assert((cur_rt.second > 0) && (render_fbos.size() > 0));
            cur_rt = render_fbos.top();
            render_fbos.pop();
            glBindFramebufferEXT(GL_FRAMEBUFFER_EXT, cur_rt.second);
            if (_do_render_to_texture)
                glViewport(0, 0, _backRenderSize.Width, _backRenderSize.Height);
            else
                glViewport(_viewportRect.Left, _viewportRect.Top, _viewportRect.GetWidth(), _viewportRect.GetHeight());

            // Disable alpha merging rules, return back to default settings
            SetBlendOpUniform(GL_FUNC_ADD, GL_SRC_ALPHA, GL_ONE_MINUS_SRC_ALPHA);
        }
    }

    assert(render_fbos.empty());

    _rendSpriteBatch = UINT32_MAX;
    _stageMatrixes.World = _spriteBatches[0].Matrix;
    SetScissor(Rect(), _do_render_to_texture, def_surface_sz); // TODO: simply disable scissor test?
    if (_do_render_to_texture)
        glDisable(GL_SCISSOR_TEST);
}

size_t OGLGraphicsDriver::RenderSpriteBatch(const OGLSpriteBatch &batch, size_t from,
    const glm::mat4 &projection, const Size &surface_size)
{
    for (; (from < _spriteList.size()) && (_spriteList[from].node == batch.ID); ++from)
    {
        const auto &e = _spriteList[from];
        if (e.skip)
            continue;

        switch (reinterpret_cast<intptr_t>(e.ddb))
        {
        case DRAWENTRY_STAGECALLBACK:
            // raw-draw plugin support
            int sx, sy;
            if (auto *ddb = DoSpriteEvtCallback(e.x, 0, sx, sy))
            {
                auto stageEntry = OGLDrawListEntry((OGLBitmap*)ddb, batch.ID, sx, sy);
                _renderSprite(&stageEntry, projection, batch.Matrix, batch.Color, surface_size);
            }
            break;
        default:
            _renderSprite(&e, projection, batch.Matrix, batch.Color, surface_size);
            break;
        }
    }
    return from;
}

void OGLGraphicsDriver::InitSpriteBatch(size_t index, const SpriteBatchDesc &desc)
{
    // Create transformation matrix for this batch
    // NOTE: in OpenGL order of transformation is REVERSE to the order of commands!
    // Apply node flip: this is implemented as a negative scaling.
    // TODO: find out if possible to merge with normal scale
    float flip_sx = 1.f, flip_sy = 1.f;
    switch (desc.Flip)
    {
    case kFlip_Vertical: flip_sx = -flip_sx; break;
    case kFlip_Horizontal: flip_sy = -flip_sy; break;
    case kFlip_Both: flip_sx = -flip_sx; flip_sy = -flip_sy; break;
    default: break;
    }
    glm::mat4 mflip = glmex::scale(flip_sx, flip_sy);
    glm::mat4 model = mflip;

    // Translate scaled node into Top-Left screen coordinates
    float scaled_offx = _srcRect.GetWidth() * ((1.f - desc.Transform.ScaleX) * 0.5f);
    float scaled_offy = _srcRect.GetHeight() * ((1.f - desc.Transform.ScaleY) * 0.5f);
    float pivotx = _srcRect.GetWidth() / 2.f - desc.Transform.Pivot.X;
    float pivoty = _srcRect.GetHeight() / 2.f - desc.Transform.Pivot.Y;
    model = glmex::translate(model, -scaled_offx, -(-scaled_offy));
    // Classic Scale-Rotate-Translate, but inverse, because it's GLM
    glm::mat4 msrt = glmex::make_transform2d((float)desc.Transform.X, (float)-desc.Transform.Y,
        desc.Transform.ScaleX, desc.Transform.ScaleY,
        -Math::DegreesToRadians(desc.Transform.Rotate), pivotx, pivoty);
    model = model * msrt;

    // Also create separate viewport transformation matrix:
    // it will use a slightly different set of transforms,
    // because the viewport's coordinates origin is different from sprites.
    glm::mat4 mat_viewport = glmex::make_transform2d(
        (float)desc.Transform.X, (float)desc.Transform.Y,
        desc.Transform.ScaleX, desc.Transform.ScaleY, // CHECKME: rotation args here
        -Math::DegreesToRadians(desc.Transform.Rotate), pivotx, pivoty);
    glm::mat4 vp_flip_off = glmex::translate(
        _srcRect.GetWidth() * ((1.f - flip_sx) * 0.5f),
        _srcRect.GetHeight() * ((1.f - flip_sy) * 0.5f));
    mat_viewport = mflip * mat_viewport;
    mat_viewport = vp_flip_off * mat_viewport;

    // Apply parent batch's settings, if preset
    // except when the new batch is started on a separate texture
    Rect viewport = desc.Viewport;
    if ((desc.Parent > 0) && !desc.RenderTarget)
    {
        const auto &parent = _spriteBatches[desc.Parent];
        // Combine sprite matrix with the parent's
        model = parent.Matrix * model;
        // Combine viewport's matrix with the parent's
        mat_viewport = parent.ViewportMat * mat_viewport;

        // Transform this node's viewport using (only!) parent's matrix,
        // and don't let child viewport go outside the parent's bounds.
        if (!viewport.IsEmpty())
        {
            viewport = glmex::full_transform(viewport, parent.ViewportMat);
            viewport = ClampToRect(parent.Viewport, viewport);
        }
        else
        {
            viewport = parent.Viewport;
        }
    }
    else if (viewport.IsEmpty())
    {
        viewport = desc.RenderTarget ?
            RectWH(0, 0, desc.RenderTarget->GetWidth(), desc.RenderTarget->GetHeight()) :
            _srcRect;
    }

    // Assign the new spritebatch
    if (_spriteBatches.size() <= index)
        _spriteBatches.resize(index + 1);
    _spriteBatches[index] = OGLSpriteBatch(index, (OGLBitmap*)desc.RenderTarget,
        viewport, model, mat_viewport, desc.Transform.Color);

    // Preset stage screen for plugin raw drawing
    SetStageScreen(index, viewport.GetSize());
}

void OGLGraphicsDriver::ResetAllBatches()
{
    _spriteBatches.clear();
    _spriteList.clear();
}

void OGLGraphicsDriver::ClearDrawBackups()
{
    _backupBatchDescs.clear();
    _backupBatchRange.clear();
    _backupBatches.clear();
    _backupSpriteList.clear();
}

void OGLGraphicsDriver::BackupDrawLists()
{
    _backupBatchDescs = _spriteBatchDesc;
    _backupBatchRange = _spriteBatchRange;
    _backupBatches = _spriteBatches;
    _backupSpriteList = _spriteList;
}

void OGLGraphicsDriver::RestoreDrawLists()
{
    _spriteBatchDesc = _backupBatchDescs;
    _spriteBatchRange = _backupBatchRange;
    _spriteBatches = _backupBatches;
    _spriteList = _backupSpriteList;
    _actSpriteBatch = 0;
}

void OGLGraphicsDriver::DrawSprite(int ox, int oy, int /*ltx*/, int /*lty*/, IDriverDependantBitmap* ddb)
{
    _spriteList.push_back(OGLDrawListEntry((OGLBitmap*)ddb, _actSpriteBatch, ox, oy));
}

void OGLGraphicsDriver::DestroyDDBImpl(IDriverDependantBitmap* ddb)
{
    // Remove deleted DDB from backups
    for (auto &backup_spr : _backupSpriteList)
    {
        if (backup_spr.ddb == ddb)
            backup_spr.skip = true;
    }
    delete (OGLBitmap*)ddb;
}


void OGLGraphicsDriver::UpdateTextureRegion(OGLTextureTile *tile, Bitmap *bitmap, bool opaque, bool hasAlpha)
{
  int textureHeight = tile->height;
  int textureWidth = tile->width;

  // TODO: this seem to be tad overcomplicated, these conversions were made
  // when texture is just created. Check later if this operation here may be removed.
  AdjustSizeToNearestSupportedByCard(&textureWidth, &textureHeight);

  int tilex = 0, tiley = 0, tileWidth = tile->width, tileHeight = tile->height;
  if (textureWidth > tile->width)
  {
      int texxoff = std::min(textureWidth - tile->width - 1, 1);
      tilex = texxoff;
      tileWidth += 1 + texxoff;
  }
  if (textureHeight > tile->height)
  {
      int texyoff = std::min(textureHeight - tile->height - 1, 1);
      tiley = texyoff;
      tileHeight += 1 + texyoff;
  }

  const bool usingLinearFiltering = _filter->UseLinearFiltering();
  char *origPtr = new char[sizeof(int) * tileWidth * tileHeight];
  const int pitch = tileWidth * sizeof(int);
  char *memPtr = origPtr + pitch * tiley + tilex * sizeof(int);

  TextureTile fixedTile;
  fixedTile.x = tile->x;
  fixedTile.y = tile->y;
  fixedTile.width = std::min(tile->width, tileWidth);
  fixedTile.height = std::min(tile->height, tileHeight);
  if (opaque)
    BitmapToVideoMemOpaque(bitmap, hasAlpha, &fixedTile, memPtr, pitch);
  else
    BitmapToVideoMem(bitmap, hasAlpha, &fixedTile, memPtr, pitch, usingLinearFiltering);

  // Mimic the behaviour of GL_CLAMP_EDGE for the tile edges
  // NOTE: on some platforms GL_CLAMP_EDGE does not work with the version of OpenGL we're using.
  if (tile->width < tileWidth)
  {
    if (tilex > 0)
    {
      for (int y = 0; y < tileHeight; y++)
      {
        unsigned int* edge_left_col = (unsigned int*)(origPtr + y * pitch + (tilex - 1) * sizeof(int));
        unsigned int* bm_left_col = (unsigned int*)(origPtr + y * pitch + (tilex) * sizeof(int));
        *edge_left_col = *bm_left_col & 0x00FFFFFF;
      }
    }
    for (int y = 0; y < tileHeight; y++)
    {
      unsigned int* edge_right_col = (unsigned int*)(origPtr + y * pitch + (tilex + tile->width) * sizeof(int));
      unsigned int* bm_right_col = edge_right_col - 1;
      *edge_right_col = *bm_right_col & 0x00FFFFFF;
    }
  }
  if (tile->height < tileHeight)
  {
    if (tiley > 0)
    {
      unsigned int* edge_top_row = (unsigned int*)(origPtr + pitch * (tiley - 1));
      unsigned int* bm_top_row = (unsigned int*)(origPtr + pitch * (tiley));
      for (int x = 0; x < tileWidth; x++)
      {
        edge_top_row[x] = bm_top_row[x] & 0x00FFFFFF;
      }
    }
    unsigned int* edge_bottom_row = (unsigned int*)(origPtr + pitch * (tiley + tile->height));
    unsigned int* bm_bottom_row = (unsigned int*)(origPtr + pitch * (tiley + tile->height - 1));
    for (int x = 0; x < tileWidth; x++)
    {
      edge_bottom_row[x] = bm_bottom_row[x] & 0x00FFFFFF;
    }
  }

  glBindTexture(GL_TEXTURE_2D, tile->texture);
  glTexSubImage2D(GL_TEXTURE_2D, 0, 0, 0, tileWidth, tileHeight, GL_RGBA, GL_UNSIGNED_BYTE, origPtr);

  delete []origPtr;
}

void OGLGraphicsDriver::UpdateDDBFromBitmap(IDriverDependantBitmap* bitmapToUpdate, Bitmap *bitmap, bool hasAlpha)
{
  OGLBitmap *target = (OGLBitmap*)bitmapToUpdate;
  if (target->_width != bitmap->GetWidth() || target->_height != bitmap->GetHeight())
    throw Ali3DException("UpdateDDBFromBitmap: mismatched bitmap size");
  const int color_depth = bitmap->GetColorDepth();
  if (color_depth != target->_colDepth)
    throw Ali3DException("UpdateDDBFromBitmap: mismatched colour depths");

  target->_hasAlpha = hasAlpha;
  UpdateTextureData(target->_data.get(), bitmap, target->_opaque, hasAlpha);
}

void OGLGraphicsDriver::UpdateTextureData(TextureData *txdata, Bitmap *bitmap, bool opaque, bool hasAlpha)
{
  const int color_depth = bitmap->GetColorDepth();
  if (color_depth == 8)
      select_palette(palette);

  auto *ogldata = reinterpret_cast<OGLTextureData*>(txdata);
  for (size_t i = 0; i < ogldata->_numTiles; ++i)
  {
    UpdateTextureRegion(&ogldata->_tiles[i], bitmap, opaque, hasAlpha);
  }

  if (color_depth == 8)
      unselect_palette();
}

int OGLGraphicsDriver::GetCompatibleBitmapFormat(int color_depth)
{
  if (color_depth == 8)
    return 8;
  if (color_depth > 8 && color_depth <= 16)
    return 16;
  return 32;
}

void OGLGraphicsDriver::AdjustSizeToNearestSupportedByCard(int *width, int *height)
{
  int allocatedWidth = *width, allocatedHeight = *height;

    bool foundWidth = false, foundHeight = false;
    int tryThis = 2;
    while ((!foundWidth) || (!foundHeight))
    {
      if ((tryThis >= allocatedWidth) && (!foundWidth))
      {
        allocatedWidth = tryThis;
        foundWidth = true;
      }

      if ((tryThis >= allocatedHeight) && (!foundHeight))
      {
        allocatedHeight = tryThis;
        foundHeight = true;
      }

      tryThis = tryThis << 1;
    }

  *width = allocatedWidth;
  *height = allocatedHeight;
}

IDriverDependantBitmap* OGLGraphicsDriver::CreateDDB(int width, int height, int color_depth, bool opaque)
{
    if (color_depth != GetCompatibleBitmapFormat(color_depth))
        throw Ali3DException("CreateDDB: bitmap colour depth not supported");
    OGLBitmap *ddb = new OGLBitmap(width, height, color_depth, opaque);
    ddb->_data.reset(reinterpret_cast<OGLTextureData*>(CreateTextureData(width, height, opaque)));
    return ddb;
}

IDriverDependantBitmap *OGLGraphicsDriver::CreateDDB(std::shared_ptr<TextureData> txdata,
    int width, int height, int color_depth, bool opaque)
{
    auto *ddb = reinterpret_cast<OGLBitmap*>(CreateDDB(width, height, color_depth, opaque));
    if (ddb)
        ddb->_data = std::static_pointer_cast<OGLTextureData>(txdata);
    return ddb;
}

IDriverDependantBitmap* OGLGraphicsDriver::CreateRenderTargetDDB(int width, int height, int color_depth, bool opaque)
{
    if (color_depth != GetCompatibleBitmapFormat(color_depth))
        throw Ali3DException("CreateDDB: bitmap colour depth not supported");
    OGLBitmap *ddb = new OGLBitmap(width, height, color_depth, opaque);
    ddb->_data.reset(reinterpret_cast<OGLTextureData*>(CreateTextureData(width, height, opaque, true)));
    glGenFramebuffersEXT(1, &ddb->_fbo);
    glBindFramebufferEXT(GL_FRAMEBUFFER_EXT, ddb->_fbo);
    // FIXME: this ugly accessing internal texture members
    unsigned int tex = ddb->_data->_tiles[0].texture;
    glFramebufferTexture2DEXT(GL_FRAMEBUFFER_EXT, GL_COLOR_ATTACHMENT0_EXT, GL_TEXTURE_2D, tex, 0);
    glBindFramebufferEXT(GL_FRAMEBUFFER_EXT, 0);
    ddb->_renderHint = kTxHint_PremulAlpha;
    return ddb;
}

std::shared_ptr<TextureData> OGLGraphicsDriver::GetTextureData(IDriverDependantBitmap *ddb)
{
    return std::static_pointer_cast<TextureData>((reinterpret_cast<OGLBitmap*>(ddb))->_data);
}

TextureData *OGLGraphicsDriver::CreateTextureData(int width, int height, bool /*opaque*/, bool as_render_target)
{
  assert(width > 0);
  assert(height > 0);
  int allocatedWidth = width;
  int allocatedHeight = height;
  AdjustSizeToNearestSupportedByCard(&allocatedWidth, &allocatedHeight);

  // Calculate how many textures will be necessary to
  // store this image
  int MaxTextureWidth = 512;
  int MaxTextureHeight = 512;
  glGetIntegerv(GL_MAX_TEXTURE_SIZE, &MaxTextureWidth);
  MaxTextureHeight = MaxTextureWidth;

  int tilesAcross = 1, tilesDown = 1;
  if (as_render_target)
  {
    // For render target - just limit the size by the max texture size
    allocatedWidth = std::min(allocatedWidth, MaxTextureWidth);
    allocatedHeight = std::min(allocatedHeight, MaxTextureHeight);
  }
  else
  {
    tilesAcross = (allocatedWidth + MaxTextureWidth - 1) / MaxTextureWidth;
    tilesDown = (allocatedHeight + MaxTextureHeight - 1) / MaxTextureHeight;
    assert(tilesAcross > 0);
    assert(tilesDown > 0);
    tilesAcross = std::max(1, tilesAcross);
    tilesDown = std::max(1, tilesDown);
  }

  int tileWidth = width / tilesAcross;
  int lastTileExtraWidth = width % tilesAcross;
  int tileHeight = height / tilesDown;
  int lastTileExtraHeight = height % tilesDown;
  int tileAllocatedWidth = tileWidth;
  int tileAllocatedHeight = tileHeight;

  AdjustSizeToNearestSupportedByCard(&tileAllocatedWidth, &tileAllocatedHeight);

  auto *txdata = new OGLTextureData();
  int numTiles = tilesAcross * tilesDown;
  OGLTextureTile *tiles = new OGLTextureTile[numTiles];
  OGLCUSTOMVERTEX *vertices = nullptr;

  if ((!as_render_target) &&
      (numTiles == 1) &&
      (allocatedWidth == width) &&
      (allocatedHeight == height))
  {
    // use default whole-image vertices
  }
  else
  {
     // The texture is not the same as the bitmap, so create some custom vertices
     // so that only the relevant portion of the texture is rendered
     txdata->_vertex = vertices = new OGLCUSTOMVERTEX[numTiles * 4];
  }

  for (int x = 0; x < tilesAcross; x++)
  {
    for (int y = 0; y < tilesDown; y++)
    {
      OGLTextureTile *thisTile = &tiles[y * tilesAcross + x];
      int thisAllocatedWidth = tileAllocatedWidth;
      int thisAllocatedHeight = tileAllocatedHeight;
      thisTile->x = x * tileWidth;
      thisTile->y = y * tileHeight;
      thisTile->width = tileWidth;
      thisTile->height = tileHeight;
      if (x == tilesAcross - 1)
      {
        thisTile->width += lastTileExtraWidth;
        thisAllocatedWidth = thisTile->width;
        AdjustSizeToNearestSupportedByCard(&thisAllocatedWidth, &thisAllocatedHeight);
      }
      if (y == tilesDown - 1)
      {
        thisTile->height += lastTileExtraHeight;
        thisAllocatedHeight = thisTile->height;
        AdjustSizeToNearestSupportedByCard(&thisAllocatedWidth, &thisAllocatedHeight);
      }

      // Render targets has to be inverted compared to the default vertices,
      // in order to make their contents appear correct on screen (double invertion).
      // Also they don't need an extra u/v offset, like done for regular textures.
      if (as_render_target)
      {
        for (int i = 0; i < 4; ++i)
          vertices[i] = defaultVertices[i];
        vertices[0].position.y = -1.f;
        vertices[1].position.y = -1.f;
        vertices[1].tu = (float)thisTile->width / (float)thisAllocatedWidth;
        vertices[2].position.y = 0.f;
        vertices[2].tv = (float)thisTile->height / (float)thisAllocatedHeight;
        vertices[3].position.y = 0.f;
        vertices[3].tu = (float)thisTile->width / (float)thisAllocatedWidth;
        vertices[3].tv = (float)thisTile->height / (float)thisAllocatedHeight;
      }
      else if (vertices != nullptr)
      {
        const int texxoff = (thisAllocatedWidth - thisTile->width) > 1 ? 1 : 0;
        const int texyoff = (thisAllocatedHeight - thisTile->height) > 1 ? 1 : 0;
        for (int vidx = 0; vidx < 4; vidx++)
        {
          int i = (y * tilesAcross + x) * 4 + vidx;
          vertices[i] = defaultVertices[vidx];
          if (vertices[i].tu > 0.0)
          {
            vertices[i].tu = (float)(texxoff + thisTile->width) / (float)thisAllocatedWidth;
          }
          else
          {
            vertices[i].tu = (float)(texxoff) / (float)thisAllocatedWidth;
          }
          if (vertices[i].tv > 0.0)
          {
            vertices[i].tv = (float)(texyoff + thisTile->height) / (float)thisAllocatedHeight;
          }
          else
          {
            vertices[i].tv = (float)(texyoff) / (float)thisAllocatedHeight;
          }
        }
      }

      glGenTextures(1, &thisTile->texture);
      glBindTexture(GL_TEXTURE_2D, thisTile->texture);
      glTexParameteri(GL_TEXTURE_2D, GL_TEXTURE_MAG_FILTER, GL_NEAREST);
      glTexParameteri(GL_TEXTURE_2D, GL_TEXTURE_MIN_FILTER, GL_NEAREST);
      glTexParameteri(GL_TEXTURE_2D, GL_TEXTURE_WRAP_S, GL_CLAMP);
      glTexParameteri(GL_TEXTURE_2D, GL_TEXTURE_WRAP_T, GL_CLAMP);
      // NOTE: pay attention that the texture format depends on the **display mode**'s format,
      // rather than source bitmap's color depth!
      glTexImage2D(GL_TEXTURE_2D, 0, GL_RGBA, thisAllocatedWidth, thisAllocatedHeight, 0, GL_RGBA, GL_UNSIGNED_BYTE, nullptr);
    }
  }

  txdata->_numTiles = numTiles;
  txdata->_tiles = tiles;
  return txdata;
}

void OGLGraphicsDriver::do_fade(bool fadingOut, int speed, int targetColourRed, int targetColourGreen, int targetColourBlue)
{
  // Construct scene in order: game screen, fade fx, post game overlay
  // NOTE: please keep in mind: redrawing last saved frame here instead of constructing new one
  // is done because of backwards-compatibility issue: originally AGS faded out using frame
  // drawn before the script that triggers blocking fade (e.g. instigated by ChangeRoom).
  // Unfortunately some existing games were changing looks of the screen during same function,
  // but these were not supposed to get on screen until before fade-in.
  if (fadingOut)
     this->_reDrawLastFrame();
  else if (_drawScreenCallback != nullptr)
    _drawScreenCallback();
  Bitmap *blackSquare = BitmapHelper::CreateBitmap(16, 16, 32);
  blackSquare->Clear(makecol32(targetColourRed, targetColourGreen, targetColourBlue));
  IDriverDependantBitmap *d3db = this->CreateDDBFromBitmap(blackSquare, false, true);
  delete blackSquare;
  BeginSpriteBatch(_srcRect, SpriteTransform());
  d3db->SetStretch(_srcRect.GetWidth(), _srcRect.GetHeight(), false);
  this->DrawSprite(0, 0, d3db);
  EndSpriteBatch();
  if (_drawPostScreenCallback != NULL)
      _drawPostScreenCallback();

  if (speed <= 0) speed = 16;
  speed *= 2;  // harmonise speeds with software driver which is faster
  for (int a = 1; a < 255; a += speed)
  {
    d3db->SetAlpha(fadingOut ? a : (255 - a));
    this->_render(false);

    sys_evt_process_pending();
    if (_pollingCallback)
      _pollingCallback();
    WaitForNextFrame();
  }

  if (fadingOut)
  {
    d3db->SetAlpha(255);
    this->_render(false);
  }

  this->DestroyDDB(d3db);
  this->ClearDrawLists();
  ResetFxPool();
}

void OGLGraphicsDriver::FadeOut(int speed, int targetColourRed, int targetColourGreen, int targetColourBlue)
{
  do_fade(true, speed, targetColourRed, targetColourGreen, targetColourBlue);
}

void OGLGraphicsDriver::FadeIn(int speed, PALETTE /*p*/, int targetColourRed, int targetColourGreen, int targetColourBlue)
{
  do_fade(false, speed, targetColourRed, targetColourGreen, targetColourBlue);
}

void OGLGraphicsDriver::BoxOutEffect(bool blackingOut, int speed, int delay)
{
  // Construct scene in order: game screen, fade fx, post game overlay
  if (blackingOut)
    this->_reDrawLastFrame();
  else if (_drawScreenCallback != nullptr)
    _drawScreenCallback();
  Bitmap *blackSquare = BitmapHelper::CreateBitmap(16, 16, 32);
  blackSquare->Clear();
  IDriverDependantBitmap *d3db = this->CreateDDBFromBitmap(blackSquare, false, true);
  delete blackSquare;
  BeginSpriteBatch(_srcRect, SpriteTransform());
  d3db->SetStretch(_srcRect.GetWidth(), _srcRect.GetHeight(), false);
  this->DrawSprite(0, 0, d3db);
  if (!blackingOut)
  {
    // when fading in, draw four black boxes, one
    // across each side of the screen
    this->DrawSprite(0, 0, d3db);
    this->DrawSprite(0, 0, d3db);
    this->DrawSprite(0, 0, d3db);
  }
  EndSpriteBatch();
  std::vector<OGLDrawListEntry> &drawList = _spriteList;
  const size_t last = drawList.size() - 1;

  if (_drawPostScreenCallback != NULL)
    _drawPostScreenCallback();

  int yspeed = _srcRect.GetHeight() / (_srcRect.GetWidth() / speed);
  int boxWidth = speed;
  int boxHeight = yspeed;

  while (boxWidth < _srcRect.GetWidth())
  {
    boxWidth += speed;
    boxHeight += yspeed;
    if (blackingOut)
    {
      drawList[last].x = _srcRect.GetWidth() / 2- boxWidth / 2;
      drawList[last].y = _srcRect.GetHeight() / 2 - boxHeight / 2;
      d3db->SetStretch(boxWidth, boxHeight, false);
    }
    else
    {
      drawList[last - 3].x = _srcRect.GetWidth() / 2 - boxWidth / 2 - _srcRect.GetWidth();
      drawList[last - 2].y = _srcRect.GetHeight() / 2 - boxHeight / 2 - _srcRect.GetHeight();
      drawList[last - 1].x = _srcRect.GetWidth() / 2 + boxWidth / 2;
      drawList[last    ].y = _srcRect.GetHeight() / 2 + boxHeight / 2;
      d3db->SetStretch(_srcRect.GetWidth(), _srcRect.GetHeight(), false);
    }

    this->_render(false);

    sys_evt_process_pending();
    if (_pollingCallback)
      _pollingCallback();
    platform->Delay(delay);
  }

  this->DestroyDDB(d3db);
  this->ClearDrawLists();
  ResetFxPool();
}

void OGLGraphicsDriver::SetScreenFade(int red, int green, int blue)
{
    OGLBitmap *ddb = static_cast<OGLBitmap*>(MakeFx(red, green, blue));
    ddb->SetStretch(_spriteBatches[_actSpriteBatch].Viewport.GetWidth(),
        _spriteBatches[_actSpriteBatch].Viewport.GetHeight(), false);
    ddb->SetAlpha(255);
    _spriteList.push_back(OGLDrawListEntry(ddb, _actSpriteBatch, 0, 0));
}

void OGLGraphicsDriver::SetScreenTint(int red, int green, int blue)
{
    if (red == 0 && green == 0 && blue == 0) return;
    OGLBitmap *ddb = static_cast<OGLBitmap*>(MakeFx(red, green, blue));
    ddb->SetStretch(_spriteBatches[_actSpriteBatch].Viewport.GetWidth(),
        _spriteBatches[_actSpriteBatch].Viewport.GetHeight(), false);
    ddb->SetAlpha(128);
    _spriteList.push_back(OGLDrawListEntry(ddb, _actSpriteBatch, 0, 0));
}


bool OGLGraphicsDriver::SetVsync(bool enabled)
{
    if (SDL_GL_SetSwapInterval(enabled) == 0)
    {
        _mode.Vsync = enabled;
    }

    return _mode.Vsync;
}

OGLGraphicsFactory *OGLGraphicsFactory::_factory = nullptr;

OGLGraphicsFactory::~OGLGraphicsFactory()
{
    _factory = nullptr;
}

size_t OGLGraphicsFactory::GetFilterCount() const
{
    return 2;
}

const GfxFilterInfo *OGLGraphicsFactory::GetFilterInfo(size_t index) const
{
    switch (index)
    {
    case 0:
        return &OGLGfxFilter::FilterInfo;
    case 1:
        return &AAOGLGfxFilter::FilterInfo;
    default:
        return nullptr;
    }
}

String OGLGraphicsFactory::GetDefaultFilterID() const
{
    return OGLGfxFilter::FilterInfo.Id;
}

/* static */ OGLGraphicsFactory *OGLGraphicsFactory::GetFactory()
{
    if (!_factory)
        _factory = new OGLGraphicsFactory();
    return _factory;
}

OGLGraphicsDriver *OGLGraphicsFactory::EnsureDriverCreated()
{
    if (!_driver)
        _driver = new OGLGraphicsDriver();
    return _driver;
}

OGLGfxFilter *OGLGraphicsFactory::CreateFilter(const String &id)
{
    if (OGLGfxFilter::FilterInfo.Id.CompareNoCase(id) == 0)
        return new OGLGfxFilter();
    else if (AAOGLGfxFilter::FilterInfo.Id.CompareNoCase(id) == 0)
        return new AAOGLGfxFilter();
    return nullptr;
}

} // namespace OGL
} // namespace Engine
} // namespace AGS

#endif // AGS_OPENGL_DRIVER<|MERGE_RESOLUTION|>--- conflicted
+++ resolved
@@ -1120,12 +1120,8 @@
     // Global batch transform
     transform = transform * matGlobal;
     // Self sprite transform (first scale, then rotate and then translate, reversed)
-<<<<<<< HEAD
-    transform = glmex::transform2d(transform, (float)thisX, (float)thisY, widthToScale, heightToScale,
+    transform = glmex::transform2d(transform, thisX, thisY, widthToScale, heightToScale,
         rotZ, pivotX, pivotY);
-=======
-    transform = glmex::transform2d(transform, thisX, thisY, widthToScale, heightToScale, 0.f);
->>>>>>> b1611316
 
     glUniformMatrix4fv(program.MVPMatrix, 1, GL_FALSE, glm::value_ptr(transform));
 
