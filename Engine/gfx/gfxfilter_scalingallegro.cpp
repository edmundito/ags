//=============================================================================
//
// Adventure Game Studio (AGS)
//
// Copyright (C) 1999-2011 Chris Jones and 2011-20xx others
// The full list of copyright holders can be found in the Copyright.txt
// file, which is part of this source code distribution.
//
// The AGS source code is provided under the Artistic License 2.0.
// A copy of this license can be found in the file License.txt and at
// http://www.opensource.org/licenses/artistic-license-2.0.php
//
//=============================================================================

#include "core/types.h"
<<<<<<< HEAD
#include "gfx/gfxfilter_scalingallegro.h"
#include "gfx/gfxfilterdefines.h"
#include "gfx/graphics.h"
=======
#include "gfx/bitmap.h"
#include "gfx/gfxfilter_scalingallegro.h"
#include "gfx/gfxfilterdefines.h"
>>>>>>> fc069ea8

using AGS::Common::Bitmap;
using AGS::Common::Graphics;
namespace BitmapHelper = AGS::Common::BitmapHelper;

ScalingAllegroGFXFilter::ScalingAllegroGFXFilter(int multiplier, bool justCheckingForSetup) : 
    AllegroGFXFilter(multiplier, justCheckingForSetup) {

    lastBlitFrom = NULL;
}

Bitmap* ScalingAllegroGFXFilter::ScreenInitialized(Bitmap *screen, int fakeWidth, int fakeHeight) {
    realScreen = screen;
    realScreenSizedBuffer = BitmapHelper::CreateBitmap(screen->GetWidth(), screen->GetHeight(), screen->GetColorDepth());
    fakeScreen = BitmapHelper::CreateBitmap(fakeWidth, fakeHeight, screen->GetColorDepth());
    return fakeScreen;
}

Bitmap *ScalingAllegroGFXFilter::ShutdownAndReturnRealScreen(Bitmap *currentScreen) {
    delete fakeScreen;
    delete realScreenSizedBuffer;
    fakeScreen = NULL;
    realScreenSizedBuffer = NULL;
    return realScreen;
}

void ScalingAllegroGFXFilter::RenderScreen(Bitmap *toRender, int x, int y) 
{
    Graphics graphics(realScreen);
    graphics.StretchBlt(toRender, RectWH(0, 0, toRender->GetWidth(), toRender->GetHeight()),
		RectWH(x * MULTIPLIER, y * MULTIPLIER, toRender->GetWidth() * MULTIPLIER, toRender->GetHeight() * MULTIPLIER));
    lastBlitX = x;
    lastBlitY = y;
    lastBlitFrom = toRender;
}

void ScalingAllegroGFXFilter::RenderScreenFlipped(Bitmap *toRender, int x, int y, int flipType) {

    if (toRender == fakeScreen)
        return;

    Graphics graphics(fakeScreen);
    if (flipType == SCR_HFLIP)
		graphics.FlipBlt(toRender, 0, 0, Common::kBitmap_HFlip);
    else if (flipType == SCR_VFLIP)
        graphics.FlipBlt(toRender, 0, 0, Common::kBitmap_VFlip);
    else if (flipType == SCR_VHFLIP)
        graphics.FlipBlt(toRender, 0, 0, Common::kBitmap_HVFlip);

    RenderScreen(fakeScreen, x, y);
}

void ScalingAllegroGFXFilter::ClearRect(int x1, int y1, int x2, int y2, int color) {
    x1 *= MULTIPLIER;
    y1 *= MULTIPLIER;
    x2 = x2 * MULTIPLIER + (MULTIPLIER - 1);
    y2 = y2 * MULTIPLIER + (MULTIPLIER - 1);
    Graphics graphics(realScreen);
    graphics.FillRect(Rect(x1, y1, x2, y2), color);
}

 void ScalingAllegroGFXFilter::GetCopyOfScreenIntoBitmap(Bitmap *copyBitmap) 
{
    GetCopyOfScreenIntoBitmap(copyBitmap, true);
}

void ScalingAllegroGFXFilter::GetCopyOfScreenIntoBitmap(Bitmap *copyBitmap, bool copyWithYOffset)
{
    Graphics graphics(copyBitmap);
    if (!copyWithYOffset)
    {
        // Can't stretch_blit from Video Memory to normal memory,
        // so copy the screen to a buffer first.
        Graphics real_graphics(realScreenSizedBuffer);
        real_graphics.Blit(realScreen, 0, 0, 0, 0, realScreen->GetWidth(), realScreen->GetHeight());
        graphics.StretchBlt(realScreenSizedBuffer,
			RectWH(0, 0, realScreenSizedBuffer->GetWidth(), realScreenSizedBuffer->GetHeight()), 
            RectWH(0, 0, copyBitmap->GetWidth(), copyBitmap->GetHeight()));
    }
    else if (lastBlitFrom == NULL)
<<<<<<< HEAD
        graphics.Fill(0);
=======
        copyBitmap->Fill(0);
>>>>>>> fc069ea8
    else
        graphics.StretchBlt(lastBlitFrom,
		RectWH(0, 0, lastBlitFrom->GetWidth(), lastBlitFrom->GetHeight()), 
        RectWH(0, 0, copyBitmap->GetWidth(), copyBitmap->GetHeight()));
}<|MERGE_RESOLUTION|>--- conflicted
+++ resolved
@@ -13,18 +13,11 @@
 //=============================================================================
 
 #include "core/types.h"
-<<<<<<< HEAD
-#include "gfx/gfxfilter_scalingallegro.h"
-#include "gfx/gfxfilterdefines.h"
-#include "gfx/graphics.h"
-=======
 #include "gfx/bitmap.h"
 #include "gfx/gfxfilter_scalingallegro.h"
 #include "gfx/gfxfilterdefines.h"
->>>>>>> fc069ea8
 
 using AGS::Common::Bitmap;
-using AGS::Common::Graphics;
 namespace BitmapHelper = AGS::Common::BitmapHelper;
 
 ScalingAllegroGFXFilter::ScalingAllegroGFXFilter(int multiplier, bool justCheckingForSetup) : 
@@ -50,8 +43,7 @@
 
 void ScalingAllegroGFXFilter::RenderScreen(Bitmap *toRender, int x, int y) 
 {
-    Graphics graphics(realScreen);
-    graphics.StretchBlt(toRender, RectWH(0, 0, toRender->GetWidth(), toRender->GetHeight()),
+    realScreen->StretchBlt(toRender, RectWH(0, 0, toRender->GetWidth(), toRender->GetHeight()),
 		RectWH(x * MULTIPLIER, y * MULTIPLIER, toRender->GetWidth() * MULTIPLIER, toRender->GetHeight() * MULTIPLIER));
     lastBlitX = x;
     lastBlitY = y;
@@ -63,13 +55,12 @@
     if (toRender == fakeScreen)
         return;
 
-    Graphics graphics(fakeScreen);
     if (flipType == SCR_HFLIP)
-		graphics.FlipBlt(toRender, 0, 0, Common::kBitmap_HFlip);
+		fakeScreen->FlipBlt(toRender, 0, 0, Common::kBitmap_HFlip);
     else if (flipType == SCR_VFLIP)
-        graphics.FlipBlt(toRender, 0, 0, Common::kBitmap_VFlip);
+        fakeScreen->FlipBlt(toRender, 0, 0, Common::kBitmap_VFlip);
     else if (flipType == SCR_VHFLIP)
-        graphics.FlipBlt(toRender, 0, 0, Common::kBitmap_HVFlip);
+        fakeScreen->FlipBlt(toRender, 0, 0, Common::kBitmap_HVFlip);
 
     RenderScreen(fakeScreen, x, y);
 }
@@ -79,8 +70,7 @@
     y1 *= MULTIPLIER;
     x2 = x2 * MULTIPLIER + (MULTIPLIER - 1);
     y2 = y2 * MULTIPLIER + (MULTIPLIER - 1);
-    Graphics graphics(realScreen);
-    graphics.FillRect(Rect(x1, y1, x2, y2), color);
+    realScreen->FillRect(Rect(x1, y1, x2, y2), color);
 }
 
  void ScalingAllegroGFXFilter::GetCopyOfScreenIntoBitmap(Bitmap *copyBitmap) 
@@ -90,25 +80,19 @@
 
 void ScalingAllegroGFXFilter::GetCopyOfScreenIntoBitmap(Bitmap *copyBitmap, bool copyWithYOffset)
 {
-    Graphics graphics(copyBitmap);
     if (!copyWithYOffset)
     {
         // Can't stretch_blit from Video Memory to normal memory,
         // so copy the screen to a buffer first.
-        Graphics real_graphics(realScreenSizedBuffer);
-        real_graphics.Blit(realScreen, 0, 0, 0, 0, realScreen->GetWidth(), realScreen->GetHeight());
-        graphics.StretchBlt(realScreenSizedBuffer,
+        realScreenSizedBuffer->Blit(realScreen, 0, 0, 0, 0, realScreen->GetWidth(), realScreen->GetHeight());
+        copyBitmap->StretchBlt(realScreenSizedBuffer,
 			RectWH(0, 0, realScreenSizedBuffer->GetWidth(), realScreenSizedBuffer->GetHeight()), 
             RectWH(0, 0, copyBitmap->GetWidth(), copyBitmap->GetHeight()));
     }
     else if (lastBlitFrom == NULL)
-<<<<<<< HEAD
-        graphics.Fill(0);
-=======
         copyBitmap->Fill(0);
->>>>>>> fc069ea8
     else
-        graphics.StretchBlt(lastBlitFrom,
+        copyBitmap->StretchBlt(lastBlitFrom,
 		RectWH(0, 0, lastBlitFrom->GetWidth(), lastBlitFrom->GetHeight()), 
         RectWH(0, 0, copyBitmap->GetWidth(), copyBitmap->GetHeight()));
 }