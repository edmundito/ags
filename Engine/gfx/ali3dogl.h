--- conflicted
+++ resolved
@@ -264,15 +264,11 @@
     // Retrieve shared texture data object from the given DDB
     std::shared_ptr<Texture> GetTexture(IDriverDependantBitmap *ddb) override;
 
-<<<<<<< HEAD
     void DrawSprite(int x, int y, IDriverDependantBitmap* ddb) override
          { DrawSprite(x, y, x, y, ddb); }
     void DrawSprite(int ox, int oy, int ltx, int lty, IDriverDependantBitmap* ddb) override;
-=======
-    void DrawSprite(int x, int y, IDriverDependantBitmap* ddb) override;
     void SetScreenFade(int red, int green, int blue) override;
     void SetScreenTint(int red, int green, int blue) override;
->>>>>>> ad2adc87
     void RenderToBackBuffer() override;
     void Render() override;
     void Render(int xoff, int yoff, Common::GraphicFlip flip) override;
