--- conflicted
+++ resolved
@@ -50,25 +50,16 @@
     int  GetTransparency() const override { return _transparency; }
     void SetTransparency(int transparency) override { _transparency = transparency; }
     void SetFlippedLeftRight(bool isFlipped) override { _flipped = isFlipped; }
-<<<<<<< HEAD
     void SetStretch(int width, int height, bool /*useResampler*/) override
-=======
-    void SetStretch(int width, int height, bool /*useResampler*/) override 
->>>>>>> beb208f9
     {
         _stretchToWidth = width;
         _stretchToHeight = height;
     }
-<<<<<<< HEAD
     // Rotation is set in degrees
     void SetRotation(float rotation) override { _rotation = rotation; }
-    void SetLightLevel(int lightLevel) override  { }
-    void SetTint(int red, int green, int blue, int tintSaturation) override { }
-    void SetBlendMode(Common::BlendMode blendMode) override { _blendMode = blendMode; }
-=======
     void SetLightLevel(int /*lightLevel*/) override  { }
     void SetTint(int /*red*/, int /*green*/, int /*blue*/, int /*tintSaturation*/) override { }
->>>>>>> beb208f9
+    void SetBlendMode(Common::BlendMode blendMode) override { _blendMode = blendMode; }
 
     Bitmap *_bmp = nullptr;
     bool _flipped = false;
