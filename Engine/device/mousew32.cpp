--- conflicted
+++ resolved
@@ -66,11 +66,7 @@
 void msetgraphpos(int,int);
 
 extern char lib_file_name[13];
-<<<<<<< HEAD
-extern void put_sprite_256(Common::Graphics *g, int, int, Bitmap *);
-=======
 extern void put_sprite_256(Common::Bitmap *ds, int, int, Bitmap *);
->>>>>>> fc069ea8
 
 char *mouselibcopyr = "MouseLib32 (c) 1994, 1998 Chris Jones";
 const int NONE = -1, LEFT = 0, RIGHT = 1, MIDDLE = 2;
@@ -140,15 +136,6 @@
   boundy2 = y2;
 }
 
-<<<<<<< HEAD
-void drawCursor(Common::Graphics *g) {
-  if (alpha_blend_cursor) {
-    set_alpha_blender();
-    g->TransBlendBlt(mousecurs[currentcursor], mousex, mousey);
-  }
-  else
-    put_sprite_256(g, mousex, mousey, mousecurs[currentcursor]);
-=======
 void drawCursor(Bitmap *ds) {
   if (alpha_blend_cursor) {
     set_alpha_blender();
@@ -156,7 +143,6 @@
   }
   else
     put_sprite_256(ds, mousex, mousey, mousecurs[currentcursor]);
->>>>>>> fc069ea8
 }
 
 int hotxwas = 0, hotywas = 0;
@@ -180,17 +166,6 @@
   if (mousey + pooh >= vesa_yres)
     pooh = vesa_yres - mousey;
 
-<<<<<<< HEAD
-  Common::Graphics *g = GetVirtualScreenGraphics();
-
-  g->SetClip(Rect(0, 0, vesa_xres - 1, vesa_yres - 1));
-  if ((str == 0) & (mouseturnedon == TRUE)) {
-    if ((mousex != smx) | (mousey != smy)) {    // the mouse has moved
-      wputblock(g, smx, smy, savebk, 0);
-      delete savebk;
-      savebk = wnewblock(g->GetBitmap(), mousex, mousey, mousex + poow, mousey + pooh);
-      drawCursor(g);
-=======
   Bitmap *ds = GetVirtualScreen();
 
   ds->SetClip(Rect(0, 0, vesa_xres - 1, vesa_yres - 1));
@@ -200,27 +175,17 @@
       delete savebk;
       savebk = wnewblock(ds, mousex, mousey, mousex + poow, mousey + pooh);
       drawCursor(ds);
->>>>>>> fc069ea8
     }
   }
   else if ((str == 1) & (mouseturnedon == FALSE)) {
     // the mouse is just being turned on
-<<<<<<< HEAD
-    savebk = wnewblock(g->GetBitmap(), mousex, mousey, mousex + poow, mousey + pooh);
-    drawCursor(g);
-=======
     savebk = wnewblock(ds, mousex, mousey, mousex + poow, mousey + pooh);
     drawCursor(ds);
->>>>>>> fc069ea8
     mouseturnedon = TRUE;
   }
   else if ((str == 2) & (mouseturnedon == TRUE)) {    // the mouse is being turned off
     if (savebk != NULL) {
-<<<<<<< HEAD
-      wputblock(g, smx, smy, savebk, 0);
-=======
       wputblock(ds, smx, smy, savebk, 0);
->>>>>>> fc069ea8
       delete savebk;
     }
 
