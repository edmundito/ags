--- conflicted
+++ resolved
@@ -44,13 +44,6 @@
   virtual void DisplayAlert(const char*, ...) override;
   virtual unsigned long GetDiskFreeSpaceMB() override;
   virtual eScriptSystemOSID GetSystemOSID() override;
-<<<<<<< HEAD
-  virtual void PostAllegroExit() override;
-  virtual void SetGameWindowIcon() override;
-=======
-  virtual int  InitializeCDPlayer() override;
-  virtual void ShutdownCDPlayer() override;
->>>>>>> c2a59577
     
   virtual const char *GetUserSavedgamesDirectory() override;
   virtual const char *GetAllUsersDataDirectory() override;
@@ -89,22 +82,6 @@
   return eOS_Mac;
 }
 
-<<<<<<< HEAD
-void AGSMac::PostAllegroExit() {
-  // do nothing
-}
-
-void AGSMac::SetGameWindowIcon() {
-  // do nothing
-=======
-int AGSMac::InitializeCDPlayer() {
-  //return cd_player_init();
-  return 0;
-}
-
-void AGSMac::ShutdownCDPlayer() {
-  //cd_exit();
->>>>>>> c2a59577
 }
 
 const char* AGSMac::GetAllUsersDataDirectory()
