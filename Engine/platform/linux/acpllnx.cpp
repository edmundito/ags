--- conflicted
+++ resolved
@@ -48,16 +48,6 @@
   unsigned long GetDiskFreeSpaceMB() override;
   const char* GetBackendFailUserHint() override;
   eScriptSystemOSID GetSystemOSID() override;
-<<<<<<< HEAD
-  void PostAllegroExit() override;
-  void SetGameWindowIcon() override;
-  bool LockMouseToWindow() override;
-  void UnlockMouse() override;
-  void GetSystemDisplayModes(std::vector<Engine::DisplayMode> &dms) override;
-=======
-  int  InitializeCDPlayer() override;
-  void ShutdownCDPlayer() override;
->>>>>>> c2a59577
 };
 
 
@@ -151,21 +141,6 @@
   return eOS_Linux;
 }
 
-<<<<<<< HEAD
-void AGSLinux::PostAllegroExit() {
-  // do nothing
-}
-
-void AGSLinux::SetGameWindowIcon() {
-  // do nothing
-=======
-int AGSLinux::InitializeCDPlayer() {
-  return cd_player_init();
-}
-
-void AGSLinux::ShutdownCDPlayer() {
-  cd_exit();
->>>>>>> c2a59577
 }
 
 AGSPlatformDriver* AGSPlatformDriver::GetDriver() {
