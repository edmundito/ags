--- conflicted
+++ resolved
@@ -19,129 +19,13 @@
 // *************** LINUX DRIVER ***************
 
 #include "platform/base/agsplatformdriver.h"
-<<<<<<< HEAD
-#include "plugin/agsplugin.h"
-#include "util/string.h"
-
-#include <pwd.h>
-#include <sys/stat.h>
-
-using AGS::Common::String;
-
-
-String CommonDataDirectory;
-String UserDataDirectory;
-
-struct AGSLinux : AGSPlatformDriver
-{
-  void DisplayAlert(const char*, ...) override;
-  const char *GetAllUsersDataDirectory() override;
-  const char *GetUserSavedgamesDirectory() override;
-  const char *GetUserConfigDirectory() override;
-  const char *GetUserGlobalConfigDirectory() override;
-  const char *GetAppOutputDirectory() override;
-  unsigned long GetDiskFreeSpaceMB() override;
-  const char* GetBackendFailUserHint() override;
-=======
 #include "platform/base/agsplatform_xdg_unix.h"
-#include "libsrc/libcda-0.5/libcda.h"
 
 struct AGSLinux : AGSPlatformXDGUnix {
-  int  CDPlayerCommand(int cmdd, int datt) override;
->>>>>>> 7cf26f67
   eScriptSystemOSID GetSystemOSID() override;
 };
 
 
-<<<<<<< HEAD
-void AGSLinux::DisplayAlert(const char *text, ...) {
-  char displbuf[2000];
-  va_list ap;
-  va_start(ap, text);
-  vsprintf(displbuf, text, ap);
-  va_end(ap);
-  if (_logToStdErr)
-    fprintf(stderr, "%s\n", displbuf);
-  else
-    fprintf(stdout, "%s\n", displbuf);
-}
-
-size_t BuildXDGPath(char *destPath, size_t destSize)
-{
-  // Check to see if XDG_DATA_HOME is set in the enviroment
-  const char* home_dir = getenv("XDG_DATA_HOME");
-  size_t l = 0;
-  if (home_dir)
-  {
-    l = snprintf(destPath, destSize, "%s", home_dir);
-  }
-  else
-  {
-    // No evironment variable, so we fall back to home dir in /etc/passwd
-    struct passwd *p = getpwuid(getuid());
-    l = snprintf(destPath, destSize, "%s/.local", p->pw_dir);
-    if (mkdir(destPath, 0755) != 0 && errno != EEXIST)
-      return 0;
-    l += snprintf(destPath + l, destSize - l, "/share");
-    if (mkdir(destPath, 0755) != 0 && errno != EEXIST)
-      return 0;
-  }
-  return l;
-}
-
-void DetermineDataDirectories()
-{
-  if (!UserDataDirectory.IsEmpty())
-    return;
-  char xdg_path[256];
-  if (BuildXDGPath(xdg_path, sizeof(xdg_path)) == 0)
-    sprintf(xdg_path, "%s", "/tmp");
-  UserDataDirectory.Format("%s/ags", xdg_path);
-  mkdir(UserDataDirectory.GetCStr(), 0755);
-  CommonDataDirectory.Format("%s/ags-common", xdg_path);
-  mkdir(CommonDataDirectory.GetCStr(), 0755);
-}
-
-const char *AGSLinux::GetAllUsersDataDirectory()
-{
-  DetermineDataDirectories();
-  return CommonDataDirectory.GetCStr();
-}
-
-const char *AGSLinux::GetUserSavedgamesDirectory()
-{
-  DetermineDataDirectories();
-  return UserDataDirectory.GetCStr();
-}
-
-const char *AGSLinux::GetUserConfigDirectory()
-{
-  return GetUserSavedgamesDirectory();
-}
-
-const char *AGSLinux::GetUserGlobalConfigDirectory()
-{
-  return GetUserSavedgamesDirectory();
-}
-
-const char *AGSLinux::GetAppOutputDirectory()
-{
-  DetermineDataDirectories();
-  return UserDataDirectory.GetCStr();
-}
-
-unsigned long AGSLinux::GetDiskFreeSpaceMB() {
-  // placeholder
-  return 100;
-}
-
-const char* AGSLinux::GetBackendFailUserHint()
-{
-  return "Make sure you have latest version of SDL2 libraries installed, and X server is running.";
-=======
-int AGSLinux::CDPlayerCommand(int cmdd, int datt) {
-  return cd_player_control(cmdd, datt);
->>>>>>> 7cf26f67
 }
 
 eScriptSystemOSID AGSLinux::GetSystemOSID() {
