//=============================================================================
//
// Adventure Game Studio (AGS)
//
// Copyright (C) 1999-2011 Chris Jones and 2011-20xx others
// The full list of copyright holders can be found in the Copyright.txt
// file, which is part of this source code distribution.
//
// The AGS source code is provided under the Artistic License 2.0.
// A copy of this license can be found in the file License.txt and at
// http://www.opensource.org/licenses/artistic-license-2.0.php
//
//=============================================================================

#include "core/platform.h"

#if AGS_PLATFORM_OS_IOS

#include <stdio.h>
#include <dirent.h>
#include <sys/stat.h> 
#include <ctype.h>

#include <allegro.h>
#include "platform/base/agsplatformdriver.h"
#include "ac/runtime_defines.h"
#include "main/config.h"
#include "plugin/agsplugin.h"
#include "util/string_utils.h"

using namespace AGS::Common;

#define IOS_CONFIG_FILENAME "ios.cfg"

extern char* ios_document_directory;

bool ReadConfiguration(char* filename, bool read_everything);
void ResetConfiguration();

//int psp_return_to_menu = 1;
int psp_ignore_acsetup_cfg_file = 1;
int psp_clear_cache_on_room_change = 0;
int psp_rotation = 0;
int psp_config_enabled = 0;
char psp_translation[100];
char* psp_translations[100];

// Mouse option from Allegro.
extern int config_mouse_control_mode;


// Graphic options from the Allegro library.
extern int psp_gfx_scaling;
extern int psp_gfx_smoothing;


// Audio options from the Allegro library.
unsigned int psp_audio_samplerate = 44100;
int psp_audio_enabled = 1;
volatile int psp_audio_multithreaded = 1;
int psp_audio_cachesize = 10;
int psp_midi_enabled = 1;
int psp_midi_preload_patches = 0;

int psp_video_framedrop = 0;

int psp_gfx_renderer = 0;
int psp_gfx_super_sampling = 0;
int psp_gfx_smooth_sprites = 0;

int psp_debug_write_to_logcat = 0;

int config_mouse_longclick = 0;

extern int display_fps;
extern int want_exit;
extern void PauseGame();
extern void UnPauseGame();
extern int main(int argc,char*argv[]);

char psp_game_file_name[256];
char* psp_game_file_name_pointer = psp_game_file_name;

bool psp_load_latest_savegame = false;
extern char saveGameDirectory[260];
extern const char *loadSaveGameOnStartup;
char lastSaveGameName[200];

bool reset_configuration = false;

const int CONFIG_IGNORE_ACSETUP = 0;
const int CONFIG_CLEAR_CACHE = 1;
const int CONFIG_AUDIO_RATE = 2;
const int CONFIG_AUDIO_ENABLED = 3;
const int CONFIG_AUDIO_THREADED = 4;
const int CONFIG_AUDIO_CACHESIZE = 5;
const int CONFIG_MIDI_ENABLED = 6;
const int CONFIG_MIDI_PRELOAD = 7;
const int CONFIG_VIDEO_FRAMEDROP = 8;
const int CONFIG_GFX_RENDERER = 9;
const int CONFIG_GFX_SMOOTHING = 10;
const int CONFIG_GFX_SCALING = 11;
const int CONFIG_GFX_SS = 12;
const int CONFIG_ROTATION = 13;
const int CONFIG_ENABLED = 14;
const int CONFIG_DEBUG_FPS = 15;
const int CONFIG_GFX_SMOOTH_SPRITES = 16;
const int CONFIG_TRANSLATION = 17;
const int CONFIG_DEBUG_LOGCAT = 18;
const int CONFIG_MOUSE_METHOD = 19;
const int CONFIG_MOUSE_LONGCLICK = 20;



<<<<<<< HEAD
struct AGSIOS : AGSPlatformDriver
{
  void Delay(int millis) override;
  void DisplayAlert(const char*, ...) override;
  const char *GetAppOutputDirectory() override;
  unsigned long GetDiskFreeSpaceMB() override;
  const char* GetNoMouseErrorString() override;
  bool IsBackendResponsibleForMouseScaling() override { return true; }
  eScriptSystemOSID GetSystemOSID() override;
  void PostAllegroExit() override;
  void SetGameWindowIcon() override;
=======
struct AGSIOS : AGSPlatformDriver {

  virtual int  CDPlayerCommand(int cmdd, int datt);
  virtual void Delay(int millis);
  virtual void DisplayAlert(const char*, ...);
  virtual const char *GetAppOutputDirectory();
  virtual unsigned long GetDiskFreeSpaceMB();
  virtual eScriptSystemOSID GetSystemOSID();
  virtual int  InitializeCDPlayer();
  virtual void SetGameWindowIcon();
  virtual void ShutdownCDPlayer();
>>>>>>> c2a59577
};



bool readConfigFile(char* directory)
{
  chdir(directory);

  ResetConfiguration();

  return ReadConfiguration(IOS_CONFIG_FILENAME, true);
}


bool writeConfigFile()
{
  FILE* config = fopen(IOS_CONFIG_FILENAME, "wb");
  if (config)
  {
    fprintf(config, "[misc]\n");
    fprintf(config, "config_enabled = %d\n", psp_config_enabled);
    fprintf(config, "rotation = %d\n", psp_rotation);
    fprintf(config, "translation = %s\n", psp_translation);

    fprintf(config, "[controls]\n");
    fprintf(config, "mouse_method = %d\n", config_mouse_control_mode);
    fprintf(config, "mouse_longclick = %d\n", config_mouse_longclick);
	
    fprintf(config, "[compatibility]\n");
    fprintf(config, "clear_cache_on_room_change = %d\n", psp_clear_cache_on_room_change);

    fprintf(config, "[sound]\n");
    fprintf(config, "samplerate = %d\n", psp_audio_samplerate );
    fprintf(config, "enabled = %d\n", psp_audio_enabled);
    fprintf(config, "threaded = %d\n", psp_audio_multithreaded);
    fprintf(config, "cache_size = %d\n", psp_audio_cachesize);
    
    fprintf(config, "[midi]\n");
    fprintf(config, "enabled = %d\n", psp_midi_enabled);
    fprintf(config, "preload_patches = %d\n", psp_midi_preload_patches);

    fprintf(config, "[video]\n");
    fprintf(config, "framedrop = %d\n", psp_video_framedrop);

    fprintf(config, "[graphics]\n");
    fprintf(config, "renderer = %d\n", psp_gfx_renderer);
    fprintf(config, "smoothing = %d\n", psp_gfx_smoothing);
    fprintf(config, "scaling = %d\n", psp_gfx_scaling);
    fprintf(config, "super_sampling = %d\n", psp_gfx_super_sampling);
    fprintf(config, "smooth_sprites = %d\n", psp_gfx_smooth_sprites);

    fprintf(config, "[debug]\n");
    fprintf(config, "show_fps = %d\n", (display_fps == 2) ? 1 : 0);
    fprintf(config, "logging = %d\n", psp_debug_write_to_logcat);

    fclose(config);

    return true;
  }

  return false;
}


int readIntConfigValue(int id)
{
  switch (id)
  {
    case CONFIG_IGNORE_ACSETUP:
      return psp_ignore_acsetup_cfg_file;
      break;
    case CONFIG_CLEAR_CACHE:
      return psp_clear_cache_on_room_change;
      break;
    case CONFIG_AUDIO_RATE:
      return psp_audio_samplerate;
      break;
    case CONFIG_AUDIO_ENABLED:
      return psp_audio_enabled;
      break;
    case CONFIG_AUDIO_THREADED:
      return psp_audio_multithreaded;
      break;
    case CONFIG_AUDIO_CACHESIZE:
      return psp_audio_cachesize;
      break;
    case CONFIG_MIDI_ENABLED:
      return psp_midi_enabled;
      break;
    case CONFIG_MIDI_PRELOAD:
      return psp_midi_preload_patches;
      break;
    case CONFIG_VIDEO_FRAMEDROP:
      return psp_video_framedrop;
      break;
    case CONFIG_GFX_RENDERER:
      return psp_gfx_renderer;
      break;
    case CONFIG_GFX_SMOOTHING:
      return psp_gfx_smoothing;
      break;
    case CONFIG_GFX_SCALING:
      return psp_gfx_scaling;
      break;
    case CONFIG_GFX_SS:
      return psp_gfx_super_sampling;
      break;
    case CONFIG_GFX_SMOOTH_SPRITES:
      return psp_gfx_smooth_sprites;
      break;
    case CONFIG_ROTATION:
      return psp_rotation;
      break;
    case CONFIG_ENABLED:
      return psp_config_enabled;
      break;
    case CONFIG_DEBUG_FPS:
      return (display_fps == 2) ? 1 : 0;
      break;
    case CONFIG_DEBUG_LOGCAT:
      return psp_debug_write_to_logcat;
      break;
    case CONFIG_MOUSE_METHOD:
      return config_mouse_control_mode;
      break;
    case CONFIG_MOUSE_LONGCLICK:
      return config_mouse_longclick;
      break;
    default:
      return 0;
      break;
  }
}


char* readStringConfigValue(int id)
{
  switch (id)
  {
    case CONFIG_TRANSLATION:
      return &psp_translation[0];
      break;
  }
}


void setIntConfigValue(int id, int value)
{
  switch (id)
  {
    case CONFIG_IGNORE_ACSETUP:
      psp_ignore_acsetup_cfg_file = value;
      break;
    case CONFIG_CLEAR_CACHE:
      psp_clear_cache_on_room_change = value;
      break;
    case CONFIG_AUDIO_RATE:
      psp_audio_samplerate = value;
      break;
    case CONFIG_AUDIO_ENABLED:
      psp_audio_enabled = value;
      break;
    case CONFIG_AUDIO_THREADED:
      psp_audio_multithreaded = value;
      break;
    case CONFIG_AUDIO_CACHESIZE:
      psp_audio_cachesize = value;
      break;
    case CONFIG_MIDI_ENABLED:
      psp_midi_enabled = value;
      break;
    case CONFIG_MIDI_PRELOAD:
      psp_midi_preload_patches = value;
      break;
    case CONFIG_VIDEO_FRAMEDROP:
      psp_video_framedrop = value;
      break;
    case CONFIG_GFX_RENDERER:
      psp_gfx_renderer = value;
      break;
    case CONFIG_GFX_SMOOTHING:
      psp_gfx_smoothing = value;
      break;
    case CONFIG_GFX_SCALING:
      psp_gfx_scaling = value;
      break;
    case CONFIG_GFX_SS:
      psp_gfx_super_sampling = value;
      break;
    case CONFIG_GFX_SMOOTH_SPRITES:
      psp_gfx_smooth_sprites = value;
      break;
    case CONFIG_ROTATION:
      psp_rotation = value;
      break;
    case CONFIG_ENABLED:
      psp_config_enabled = value;
      break;
    case CONFIG_DEBUG_FPS:
      display_fps = (value == 1) ? 2 : 0;
      break;
    case CONFIG_DEBUG_LOGCAT:
      psp_debug_write_to_logcat = value;
      break;
    case CONFIG_MOUSE_METHOD:
      config_mouse_control_mode = value;
      break;
    case CONFIG_MOUSE_LONGCLICK:
      config_mouse_longclick = value;
      break;
    default:
      break;
  }
}


void setStringConfigValue(int id, char* value)
{
  switch (id)
  {
    case CONFIG_TRANSLATION:
      strcpy(psp_translation, value);
      break;
    default:
      break;
  }
}

/*
int getAvailableTranslations(char* translations)
{
  int i = 0;
  int length;
  DIR* dir;
  struct dirent* entry;
  char buffer[200];

  dir = opendir(".");
  if (dir)
  {
    while ((entry = readdir(dir)) != 0)
    {
      length = strlen(entry->d_name);
      if (length > 4)
      {
        if (ags_stricmp(&entry->d_name[length - 4], ".tra") == 0)
        {
          memset(buffer, 0, 200);
          strncpy(buffer, entry->d_name, length - 4);
          psp_translations[i] = (char*)malloc(strlen(buffer) + 1);
          strcpy(psp_translations[i], buffer);
          env->SetObjectArrayElement(translations, i, env->NewStringUTF(&buffer[0]));
          i++;
        }
      }
    }
    closedir(dir);
  }

  return i;
}
*/




void selectLatestSavegame()
{
  DIR* dir;
  struct dirent* entry;
  struct stat statBuffer;
  char buffer[200];
  time_t lastTime = 0;

  dir = opendir(saveGameDirectory);

  if (dir)
  {
    while ((entry = readdir(dir)) != 0)
    {
      if (ags_strnicmp(entry->d_name, "agssave", 7) == 0)
      {
        if (ags_stricmp(entry->d_name, "agssave.999") != 0)
        {
          strcpy(buffer, saveGameDirectory);
          strcat(buffer, entry->d_name);
          stat(buffer, &statBuffer);
          if (statBuffer.st_mtime > lastTime)
          {
            strcpy(lastSaveGameName, buffer);
            loadSaveGameOnStartup = lastSaveGameName;
            lastTime = statBuffer.st_mtime;
          }
        }
      }
    }
    closedir(dir);
  }
}


int ReadInteger(int* variable, const ConfigTree &cfg, char* section, char* name, int minimum, int maximum, int default_value)
{
  if (reset_configuration)
  {
    *variable = default_value;
    return 0;
  }

  int temp = INIreadint(cfg, section, name);

  if (temp == -1)
    return 0;

  if ((temp < minimum) || (temp > maximum))
    temp = default_value;

  *variable = temp;

  return 1;
}



int ReadString(char* variable, const ConfigTree &cfg, char* section, char* name, char* default_value)
{
  if (reset_configuration)
  {
    strcpy(variable, default_value);
    return 0;
  }

  String temp;
  if (!INIreaditem(cfg, section, name, temp))
    temp = default_value;

  strcpy(variable, temp);

  return 1;
}



void ResetConfiguration()
{
  reset_configuration = true;

  ReadConfiguration(IOS_CONFIG_FILENAME, true);

  reset_configuration = false;
}


bool ReadConfiguration(char* filename, bool read_everything)
{
  ConfigTree cfg;
  if (IniUtil::Read(filename, cfg) || reset_configuration)
  {
//    ReadInteger((int*)&psp_disable_powersaving, "misc", "disable_power_saving", 0, 1, 1);

//    ReadInteger((int*)&psp_return_to_menu, "misc", "return_to_menu", 0, 1, 1);

    ReadString(&psp_translation[0], cfg, "misc", "translation", "default");

    ReadInteger((int*)&psp_config_enabled, cfg, "misc", "config_enabled", 0, 1, 0);
    if (!psp_config_enabled && !read_everything)
      return true;

    ReadInteger(&psp_debug_write_to_logcat, cfg, "debug", "logging", 0, 1, 0);
    ReadInteger(&display_fps, cfg, "debug", "show_fps", 0, 1, 0);
    if (display_fps == 1)
      display_fps = 2;

    ReadInteger((int*)&psp_rotation, cfg, "misc", "rotation", 0, 2, 0);

//    ReadInteger((int*)&psp_ignore_acsetup_cfg_file, "compatibility", "ignore_acsetup_cfg_file", 0, 1, 0);
    ReadInteger((int*)&psp_clear_cache_on_room_change, cfg, "compatibility", "clear_cache_on_room_change", 0, 1, 0);

    ReadInteger((int*)&psp_audio_samplerate, cfg, "sound", "samplerate", 0, 44100, 44100);
    ReadInteger((int*)&psp_audio_enabled, cfg, "sound", "enabled", 0, 1, 1);
    ReadInteger((int*)&psp_audio_multithreaded, cfg, "sound", "threaded", 0, 1, 1);
    ReadInteger((int*)&psp_audio_cachesize, cfg, "sound", "cache_size", 1, 50, 10);

    ReadInteger((int*)&psp_midi_enabled, cfg, "midi", "enabled", 0, 1, 1);
    ReadInteger((int*)&psp_midi_preload_patches, cfg, "midi", "preload_patches", 0, 1, 0);

    ReadInteger((int*)&psp_video_framedrop, cfg, "video", "framedrop", 0, 1, 0);

    ReadInteger((int*)&psp_gfx_renderer, cfg, "graphics", "renderer", 0, 2, 0);
    ReadInteger((int*)&psp_gfx_smoothing, cfg, "graphics", "smoothing", 0, 1, 1);
    ReadInteger((int*)&psp_gfx_scaling, cfg, "graphics", "scaling", 0, 2, 1);
    ReadInteger((int*)&psp_gfx_super_sampling, cfg, "graphics", "super_sampling", 0, 1, 0);
    ReadInteger((int*)&psp_gfx_smooth_sprites, cfg, "graphics", "smooth_sprites", 0, 1, 0);

    ReadInteger((int*)&config_mouse_control_mode, cfg, "controls", "mouse_method", 0, 1, 0);
    ReadInteger((int*)&config_mouse_longclick, cfg, "controls", "mouse_longclick", 0, 1, 1);

    return true;
  }

  return false;
}



extern void ios_show_message_box(char* buffer);
volatile int ios_wait_for_ui = 0;


void startEngine(char* filename, char* directory, int loadLastSave)
{
  strcpy(psp_game_file_name, filename);

  // Get the base directory (usually "/sdcard/ags").
  chdir(directory);

  // Reset configuration.
  ResetConfiguration();

  // Read general configuration.
  ReadConfiguration(IOS_CONFIG_FILENAME, true);

  // Get the games path.
  char path[256];
  strcpy(path, psp_game_file_name);
  int lastindex = strlen(path) - 1;
  while (path[lastindex] != '/')
  {
    path[lastindex] = 0;
    lastindex--;
  }
  chdir(path);
  
  setenv("ULTRADIR", "..", 1);

  // Read game specific configuration.
  ReadConfiguration(IOS_CONFIG_FILENAME, false);

  psp_load_latest_savegame = loadLastSave;

  // Start the engine main function.
  main(1, &psp_game_file_name_pointer);
  
  // Explicitly quit here, otherwise the app will hang forever.
  exit(0);
}

void AGSIOS::DisplayAlert(const char *text, ...) {
  char displbuf[2000];
  va_list ap;
  va_start(ap, text);
  vsprintf(displbuf, text, ap);
  va_end(ap);
  printf("%s", displbuf);
  ios_show_message_box(displbuf);
  
  while (ios_wait_for_ui)
    usleep(200);
}

void AGSIOS::Delay(int millis) {
  usleep(millis);
}

unsigned long AGSIOS::GetDiskFreeSpaceMB() {
  // placeholder
  return 100;
}

eScriptSystemOSID AGSIOS::GetSystemOSID() {
  return eOS_iOS;
}

<<<<<<< HEAD
void AGSIOS::PostAllegroExit() {
  // do nothing
=======
int AGSIOS::InitializeCDPlayer() {
  return 0;//cd_player_init();
>>>>>>> c2a59577
}

void AGSIOS::SetGameWindowIcon() {
  // do nothing
}

const char *AGSIOS::GetAppOutputDirectory()
{
  return ios_document_directory;
}

AGSPlatformDriver* AGSPlatformDriver::GetDriver() {
  if (instance == NULL)
    instance = new AGSIOS();
  return instance;
}

#endif<|MERGE_RESOLUTION|>--- conflicted
+++ resolved
@@ -112,31 +112,13 @@
 
 
 
-<<<<<<< HEAD
 struct AGSIOS : AGSPlatformDriver
 {
   void Delay(int millis) override;
   void DisplayAlert(const char*, ...) override;
   const char *GetAppOutputDirectory() override;
   unsigned long GetDiskFreeSpaceMB() override;
-  const char* GetNoMouseErrorString() override;
-  bool IsBackendResponsibleForMouseScaling() override { return true; }
   eScriptSystemOSID GetSystemOSID() override;
-  void PostAllegroExit() override;
-  void SetGameWindowIcon() override;
-=======
-struct AGSIOS : AGSPlatformDriver {
-
-  virtual int  CDPlayerCommand(int cmdd, int datt);
-  virtual void Delay(int millis);
-  virtual void DisplayAlert(const char*, ...);
-  virtual const char *GetAppOutputDirectory();
-  virtual unsigned long GetDiskFreeSpaceMB();
-  virtual eScriptSystemOSID GetSystemOSID();
-  virtual int  InitializeCDPlayer();
-  virtual void SetGameWindowIcon();
-  virtual void ShutdownCDPlayer();
->>>>>>> c2a59577
 };
 
 
@@ -610,19 +592,6 @@
   return eOS_iOS;
 }
 
-<<<<<<< HEAD
-void AGSIOS::PostAllegroExit() {
-  // do nothing
-=======
-int AGSIOS::InitializeCDPlayer() {
-  return 0;//cd_player_init();
->>>>>>> c2a59577
-}
-
-void AGSIOS::SetGameWindowIcon() {
-  // do nothing
-}
-
 const char *AGSIOS::GetAppOutputDirectory()
 {
   return ios_document_directory;
