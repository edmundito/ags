//=============================================================================
//
// Adventure Game Studio (AGS)
//
// Copyright (C) 1999-2011 Chris Jones and 2011-20xx others
// The full list of copyright holders can be found in the Copyright.txt
// file, which is part of this source code distribution.
//
// The AGS source code is provided under the Artistic License 2.0.
// A copy of this license can be found in the file License.txt and at
// http://www.opensource.org/licenses/artistic-license-2.0.php
//
//=============================================================================
#include "core/platform.h"

#if AGS_PLATFORM_OS_ANDROID
#include <ctype.h>
#include <dirent.h>
#include <stdio.h>
#include <sys/stat.h> 
#include <unistd.h>
#include <SDL.h>
#include <allegro.h>
#include <jni.h>
#include <android/log.h>
#include <android/asset_manager_jni.h>
#include "platform/base/agsplatformdriver.h"
#include "ac/runtime_defines.h"
#include "game/main_game_file.h"
#include "platform/base/mobile_base.h"
#include "plugin/agsplugin.h"
#include "util/android_file.h"
#include "util/path.h"
#include "util/string_compat.h"
#include "util/file.h"

using namespace AGS::Common;

#define ANDROID_CONFIG_FILENAME "android.cfg"

<<<<<<< HEAD
struct AGSAndroid : AGSPlatformDriver
{
  void MainInit() override;
  void PostBackendExit() override;
  const char *GetGameDataFile() override;
  void Delay(int millis) override;
  void DisplayAlert(const char*, ...) override;
  FSLocation GetAllUsersDataDirectory() override;
  FSLocation GetUserSavedgamesDirectory() override;
  FSLocation GetUserGlobalConfigDirectory() override;
  FSLocation GetAppOutputDirectory() override;
  unsigned long GetDiskFreeSpaceMB() override;
  eScriptSystemOSID GetSystemOSID() override;
  void WriteStdOut(const char *fmt, ...) override;
  void WriteStdErr(const char *fmt, ...) override;
=======
struct AGSAndroid : AGSPlatformDriver {
  virtual void MainInit();
  virtual void PostBackendExit();

  virtual const char *GetGameDataFile();
  virtual void ReadConfiguration(ConfigTree &cfg);
  virtual int  CDPlayerCommand(int cmdd, int datt);
  virtual void Delay(int millis);
  virtual void DisplayAlert(const char*, ...);
  virtual FSLocation GetAllUsersDataDirectory();
  virtual FSLocation GetUserSavedgamesDirectory();
  virtual FSLocation GetUserGlobalConfigDirectory();
  virtual FSLocation GetAppOutputDirectory();
  virtual unsigned long GetDiskFreeSpaceMB();
  virtual eScriptSystemOSID GetSystemOSID();
  virtual int  InitializeCDPlayer();
  virtual void ShutdownCDPlayer();
  virtual void WriteStdOut(const char *fmt, ...);
  virtual void WriteStdErr(const char *fmt, ...);

  static MobileSetup &GetMobileSetup() { return _msetup; }

private:
  static MobileSetup _msetup; // static for the use from JNI callbacks
>>>>>>> 29aaa19d
};

MobileSetup AGSAndroid::_msetup;


String android_base_directory = ".";
String android_app_directory = ".";
String android_save_directory = "";

// NOTE: the JVM can't use JNI outside here due to C++ name mangling
extern "C" 
{

const int CONFIG_IGNORE_ACSETUP = 0;
const int CONFIG_CLEAR_CACHE = 1;
const int CONFIG_AUDIO_RATE = 2;
const int CONFIG_AUDIO_ENABLED = 3;
const int CONFIG_AUDIO_THREADED = 4;
const int CONFIG_AUDIO_CACHESIZE = 5;
const int CONFIG_MIDI_ENABLED = 6;
const int CONFIG_MIDI_PRELOAD = 7;
const int CONFIG_VIDEO_FRAMEDROP = 8;
const int CONFIG_GFX_RENDERER = 9;
const int CONFIG_GFX_SMOOTHING = 10;
const int CONFIG_GFX_SCALING = 11;
const int CONFIG_GFX_SS = 12;
const int CONFIG_ROTATION = 13;
const int CONFIG_ENABLED = 14;
const int CONFIG_DEBUG_FPS = 15;
const int CONFIG_GFX_SMOOTH_SPRITES = 16;
const int CONFIG_TRANSLATION = 17;
const int CONFIG_DEBUG_LOGCAT = 18;
const int CONFIG_MOUSE_METHOD = 19;
const int CONFIG_MOUSE_LONGCLICK = 20;

JNIEXPORT jboolean JNICALL
  Java_uk_co_adventuregamestudio_runtime_PreferencesActivity_readConfigFile(JNIEnv* env, jobject object, jstring directory)
{
  const char* cdirectory = env->GetStringUTFChars(directory, NULL);
  chdir(cdirectory);
  env->ReleaseStringUTFChars(directory, cdirectory);

  ResetConfiguration(AGSAndroid::GetMobileSetup());

  return ReadConfiguration(AGSAndroid::GetMobileSetup(), ANDROID_CONFIG_FILENAME, true);
}


JNIEXPORT jboolean JNICALL
  Java_uk_co_adventuregamestudio_runtime_PreferencesActivity_writeConfigFile(JNIEnv* env, jobject object)
{
  return WriteConfiguration(AGSAndroid::GetMobileSetup(), ANDROID_CONFIG_FILENAME);
}


JNIEXPORT jint JNICALL
  Java_uk_co_adventuregamestudio_runtime_PreferencesActivity_readIntConfigValue(JNIEnv* env,
                                                                                 jclass object, jint id)
{
  const auto &setup = AGSAndroid::GetMobileSetup();
  switch (id)
  {
    case CONFIG_IGNORE_ACSETUP:
      return setup.ignore_acsetup_cfg_file;
    case CONFIG_CLEAR_CACHE:
      return setup.clear_cache_on_room_change;
    case CONFIG_AUDIO_RATE:
      return setup.audio_samplerate;
    case CONFIG_AUDIO_ENABLED:
      return setup.audio_enabled;
    case CONFIG_AUDIO_THREADED:
      return setup.audio_multithreaded;
    case CONFIG_AUDIO_CACHESIZE:
      return setup.audio_cachesize;
    case CONFIG_MIDI_ENABLED:
      return setup.midi_enabled;
    case CONFIG_MIDI_PRELOAD:
      return setup.midi_preload_patches;
    case CONFIG_VIDEO_FRAMEDROP:
      return setup.video_framedrop;
    case CONFIG_GFX_RENDERER:
      return setup.gfx_renderer;
    case CONFIG_GFX_SMOOTHING:
      return setup.gfx_smoothing;
    case CONFIG_GFX_SCALING:
      return setup.gfx_scaling;
    case CONFIG_GFX_SS:
      return setup.gfx_super_sampling;
    case CONFIG_GFX_SMOOTH_SPRITES:
      return setup.gfx_smooth_sprites;
    case CONFIG_ROTATION:
      return setup.rotation;
    case CONFIG_ENABLED:
      return setup.config_enabled;
    case CONFIG_DEBUG_FPS:
      return setup.show_fps;
    case CONFIG_DEBUG_LOGCAT:
      return setup.debug_write_to_logcat;
    case CONFIG_MOUSE_METHOD:
      return setup.mouse_control_mode;
    case CONFIG_MOUSE_LONGCLICK:
      return setup.mouse_longclick;
    default:
      return 0;
  }
}


JNIEXPORT jstring JNICALL
  Java_uk_co_adventuregamestudio_runtime_PreferencesActivity_readStringConfigValue(JNIEnv* env,
                                                                                    jclass object, jint id)
{
  const auto &setup = AGSAndroid::GetMobileSetup();
  switch (id)
  {
    case CONFIG_TRANSLATION:
      return env->NewStringUTF(setup.translation.GetCStr());
    default:
      return nullptr;
  }
}


JNIEXPORT void JNICALL
  Java_uk_co_adventuregamestudio_runtime_PreferencesActivity_setIntConfigValue(JNIEnv* env, jobject object, jint id, jint value)
{
  auto &setup = AGSAndroid::GetMobileSetup();
  switch (id)
  {
    case CONFIG_IGNORE_ACSETUP:
      setup.ignore_acsetup_cfg_file = value;
      break;
    case CONFIG_CLEAR_CACHE:
      setup.clear_cache_on_room_change = value;
      break;
    case CONFIG_AUDIO_RATE:
      setup.audio_samplerate = value;
      break;
    case CONFIG_AUDIO_ENABLED:
      setup.audio_enabled = value;
      break;
    case CONFIG_AUDIO_THREADED:
      setup.audio_multithreaded = value;
      break;
    case CONFIG_AUDIO_CACHESIZE:
      setup.audio_cachesize = value;
      break;
    case CONFIG_MIDI_ENABLED:
      setup.midi_enabled = value;
      break;
    case CONFIG_MIDI_PRELOAD:
      setup.midi_preload_patches = value;
      break;
    case CONFIG_VIDEO_FRAMEDROP:
      setup.video_framedrop = value;
      break;
    case CONFIG_GFX_RENDERER:
      setup.gfx_renderer = value;
      break;
    case CONFIG_GFX_SMOOTHING:
      setup.gfx_smoothing = value;
      break;
    case CONFIG_GFX_SCALING:
      setup.gfx_scaling = value;
      break;
    case CONFIG_GFX_SS:
      setup.gfx_super_sampling = value;
      break;
    case CONFIG_GFX_SMOOTH_SPRITES:
      setup.gfx_smooth_sprites = value;
      break;
    case CONFIG_ROTATION:
      setup.rotation = value;
      break;
    case CONFIG_ENABLED:
      setup.config_enabled = value;
      break;
    case CONFIG_DEBUG_FPS:
      setup.show_fps = value;
      break;
    case CONFIG_DEBUG_LOGCAT:
      setup.debug_write_to_logcat = value;
      break;
    case CONFIG_MOUSE_METHOD:
      setup.mouse_control_mode = value;
      break;
    case CONFIG_MOUSE_LONGCLICK:
      setup.mouse_longclick = value;
      break;
    default:
      break;
  }
}


JNIEXPORT void JNICALL
  Java_uk_co_adventuregamestudio_runtime_PreferencesActivity_setStringConfigValue(JNIEnv* env, jobject object, jint id, jstring value)
{
  const char* cstring = env->GetStringUTFChars(value, NULL);

  auto &setup = AGSAndroid::GetMobileSetup();
  switch (id)
  {
    case CONFIG_TRANSLATION:
      setup.translation = cstring;
      break;
    default:
      break;
  }

  env->ReleaseStringUTFChars(value, cstring);
}


JNIEXPORT jint JNICALL
  Java_uk_co_adventuregamestudio_runtime_PreferencesActivity_getAvailableTranslations(JNIEnv* env, jobject object, jobjectArray translations)
{
  int i = 0;
  int length;
  DIR* dir;
  struct dirent* entry;
  char buffer[200];

  dir = opendir(".");
  if (dir)
  {
    while ((entry = readdir(dir)) != 0)
    {
      length = strlen(entry->d_name);
      if (length > 4)
      {
        if (ags_stricmp(&entry->d_name[length - 4], ".tra") == 0)
        {
          memset(buffer, 0, 200);
          strncpy(buffer, entry->d_name, length - 4);
          env->SetObjectArrayElement(translations, i, env->NewStringUTF(&buffer[0]));
          i++;
        }
      }
    }
    closedir(dir);
  }

  return i;
}

JNIEXPORT void JNICALL
Java_uk_co_adventuregamestudio_runtime_AGSRuntimeActivity_nativeSdlShowKeyboard(JNIEnv* env, jobject object, jobjectArray translations)
{
  SDL_StartTextInput();
}

} // END of Extern "C"


void AGSAndroid::MainInit()
{
    // retrieve the JNI environment.
    JNIEnv* env = (JNIEnv*)SDL_AndroidGetJNIEnv();

    // retrieve the Java instance of the SDLActivity
    jobject activity = (jobject)SDL_AndroidGetActivity();
    // find the Java class of the activity.
    jclass clazz(env->GetObjectClass(activity));

    auto &setup = AGSAndroid::GetMobileSetup();

    jfieldID fid_game_file_name = env->GetFieldID(clazz, "_game_file_name", "Ljava/lang/String;");
    jobject jobj_game_file_name = env->GetObjectField(activity, fid_game_file_name);
    const char * _game_file_name =
        env->GetStringUTFChars(static_cast<jstring>(jobj_game_file_name), nullptr);
    if(_game_file_name != nullptr) {
        setup.game_file_name = _game_file_name;
    }
    env->ReleaseStringUTFChars(static_cast<jstring>(jobj_game_file_name), _game_file_name);

    jfieldID fid_android_base_directory = env->GetFieldID(clazz, "_android_base_directory", "Ljava/lang/String;");
    jobject jobj_android_base_directory = env->GetObjectField(activity, fid_android_base_directory);
    const char * _android_base_directory =
        env->GetStringUTFChars(static_cast<jstring>(jobj_android_base_directory), nullptr);
    if(_android_base_directory != nullptr) {
        android_base_directory = _android_base_directory;
    }
    env->ReleaseStringUTFChars(static_cast<jstring>(jobj_android_base_directory), _android_base_directory);

    jfieldID fid_android_app_directory = env->GetFieldID(clazz, "_android_app_directory", "Ljava/lang/String;");
    jobject jobj_android_app_directory = env->GetObjectField(activity, fid_android_app_directory);
    const char * _android_app_directory =
        env->GetStringUTFChars(static_cast<jstring>(jobj_android_app_directory), nullptr);
    if(_android_app_directory != nullptr) {
        android_app_directory = _android_app_directory;
    }
    env->ReleaseStringUTFChars(static_cast<jstring>(jobj_android_app_directory), _android_app_directory);

    jfieldID fid_loadLastSave = env->GetFieldID(clazz, "_loadLastSave", "Z");
    jboolean jbool_loadLastSave = env->GetBooleanField(activity, fid_loadLastSave);
    bool loadLastSave = jbool_loadLastSave;

    // Reset configuration.
    ResetConfiguration(setup);

    // Read general configuration.
    ::ReadConfiguration(setup, ANDROID_CONFIG_FILENAME, true);

    // Get the games path.
    String path = setup.game_file_name;
    path = Path::GetDirectoryPath(path);
    if(path != "./" && path.GetLength() > 1) {
      chdir(path.GetCStr());
      setenv("ULTRADIR", "..", 1);
    } else {
      chdir(_android_base_directory);
    }

    // Read game specific configuration.
    ::ReadConfiguration(setup, ANDROID_CONFIG_FILENAME, false);

    if (setup.mouse_longclick > 0) {
        jmethodID method_id = env->GetMethodID(clazz, "AgsEnableLongclick", "()V");
        env->CallVoidMethod(activity, method_id);
    }

    setup.load_latest_savegame = loadLastSave;

    // clean up the local references.
    env->DeleteLocalRef(activity);
    env->DeleteLocalRef(clazz);
}

bool IsValidAgsGame(const String& filename)
{
  return (((filename.CompareRightNoCase(".ags") == 0 ||
            filename.CompareNoCase("ac2game.dat") == 0 ||
            filename.CompareRightNoCase(".exe") == 0)) &&
          IsMainGameLibrary(filename));
}

const char *AGSAndroid::GetGameDataFile()
{
  AAssetManager* assetManager = GetAAssetManager();
  AAssetDir* aAssetDir = AAssetManager_openDir(assetManager,"");

  _msetup.game_file_name = "";

  for(String f = AAssetDir_getNextFileName(aAssetDir); !f.IsNullOrSpace(); f = AAssetDir_getNextFileName(aAssetDir))
  {
    if(IsValidAgsGame(f))
    {
      _msetup.game_file_name = f;
      break;
    }
  }
  AAssetDir_close(aAssetDir);
  return _msetup.game_file_name.GetCStr();
}

void AGSAndroid::ReadConfiguration(ConfigTree &cfg)
{
  ApplyEngineConfiguration(_msetup, cfg);
}
void AGSAndroid::DisplayAlert(const char *text, ...) {
  char displbuf[2000];
  va_list args;
  va_start(args, text);
  vsprintf(displbuf, text, args);
  SDL_ShowSimpleMessageBox(SDL_MESSAGEBOX_WARNING, "AGSNative",displbuf, nullptr);
  va_end(args);
}

void AGSAndroid::Delay(int millis) {
  usleep(millis * 1000);
}

unsigned long AGSAndroid::GetDiskFreeSpaceMB() {
  // placeholder
  return 100;
}

eScriptSystemOSID AGSAndroid::GetSystemOSID() {
  return eOS_Android;
}

void AGSAndroid::PostBackendExit() {
  ShutdownAndroidFile();
}

void AGSAndroid::WriteStdOut(const char *fmt, ...)
{
  // TODO: this check should probably be done once when setting up output targets for logging
  if (_msetup.debug_write_to_logcat)
  {
    va_list args;
    va_start(args, fmt);
    __android_log_vprint(ANDROID_LOG_DEBUG, "AGSNative", fmt, args);
    // NOTE: __android_log_* functions add trailing '\n'
    va_end(args);
  }
}

void AGSAndroid::WriteStdErr(const char *fmt, ...)
{
  // TODO: find out if Android needs separate implementation for stderr
  if (_msetup.debug_write_to_logcat)
  {
    va_list args;
    va_start(args, fmt);
    __android_log_vprint(ANDROID_LOG_DEBUG, "AGSNative", fmt, args);
    // NOTE: __android_log_* functions add trailing '\n'
    va_end(args);
  }
}

static void MakeGameSaveDirectory()
{
  // Test the app dir for write access, if failed then switch to "base dir"
  if (File::TestCreateFile("./tmptest.tmp"))
    android_save_directory = ".";
  else
    android_save_directory = android_base_directory;
}

FSLocation AGSAndroid::GetAllUsersDataDirectory()
{
  if (android_save_directory.IsEmpty())
    MakeGameSaveDirectory();
  return FSLocation(android_save_directory);
}

FSLocation AGSAndroid::GetUserSavedgamesDirectory()
{
  if (android_save_directory.IsEmpty())
    MakeGameSaveDirectory();
  return FSLocation(android_save_directory);
}

FSLocation AGSAndroid::GetUserGlobalConfigDirectory()
{
  return FSLocation(android_base_directory);
}

FSLocation AGSAndroid::GetAppOutputDirectory()
{
  return FSLocation(android_base_directory);
}

AGSPlatformDriver* AGSPlatformDriver::CreateDriver()
{
    return new AGSAndroid();
}

#endif<|MERGE_RESOLUTION|>--- conflicted
+++ resolved
@@ -38,12 +38,12 @@
 
 #define ANDROID_CONFIG_FILENAME "android.cfg"
 
-<<<<<<< HEAD
 struct AGSAndroid : AGSPlatformDriver
 {
   void MainInit() override;
   void PostBackendExit() override;
   const char *GetGameDataFile() override;
+  void ReadConfiguration(ConfigTree &cfg) override;
   void Delay(int millis) override;
   void DisplayAlert(const char*, ...) override;
   FSLocation GetAllUsersDataDirectory() override;
@@ -54,32 +54,11 @@
   eScriptSystemOSID GetSystemOSID() override;
   void WriteStdOut(const char *fmt, ...) override;
   void WriteStdErr(const char *fmt, ...) override;
-=======
-struct AGSAndroid : AGSPlatformDriver {
-  virtual void MainInit();
-  virtual void PostBackendExit();
-
-  virtual const char *GetGameDataFile();
-  virtual void ReadConfiguration(ConfigTree &cfg);
-  virtual int  CDPlayerCommand(int cmdd, int datt);
-  virtual void Delay(int millis);
-  virtual void DisplayAlert(const char*, ...);
-  virtual FSLocation GetAllUsersDataDirectory();
-  virtual FSLocation GetUserSavedgamesDirectory();
-  virtual FSLocation GetUserGlobalConfigDirectory();
-  virtual FSLocation GetAppOutputDirectory();
-  virtual unsigned long GetDiskFreeSpaceMB();
-  virtual eScriptSystemOSID GetSystemOSID();
-  virtual int  InitializeCDPlayer();
-  virtual void ShutdownCDPlayer();
-  virtual void WriteStdOut(const char *fmt, ...);
-  virtual void WriteStdErr(const char *fmt, ...);
 
   static MobileSetup &GetMobileSetup() { return _msetup; }
 
 private:
   static MobileSetup _msetup; // static for the use from JNI callbacks
->>>>>>> 29aaa19d
 };
 
 MobileSetup AGSAndroid::_msetup;
