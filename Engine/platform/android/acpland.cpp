--- conflicted
+++ resolved
@@ -38,10 +38,6 @@
 
 #define ANDROID_CONFIG_FILENAME "android.cfg"
 
-<<<<<<< HEAD
-bool ReadConfiguration(const char* filename, bool read_everything);
-void ResetConfiguration();
-
 struct AGSAndroid : AGSPlatformDriver
 {
   void MainInit() override;
@@ -57,27 +53,6 @@
   eScriptSystemOSID GetSystemOSID() override;
   void WriteStdOut(const char *fmt, ...) override;
   void WriteStdErr(const char *fmt, ...) override;
-=======
-struct AGSAndroid : AGSPlatformDriver {
-
-  virtual void MainInit();
-  virtual void PostBackendExit();
-
-  virtual const char *GetGameDataFile();
-  virtual int  CDPlayerCommand(int cmdd, int datt);
-  virtual void Delay(int millis);
-  virtual void DisplayAlert(const char*, ...);
-  virtual FSLocation GetAllUsersDataDirectory();
-  virtual FSLocation GetUserSavedgamesDirectory();
-  virtual FSLocation GetUserGlobalConfigDirectory();
-  virtual FSLocation GetAppOutputDirectory();
-  virtual unsigned long GetDiskFreeSpaceMB();
-  virtual eScriptSystemOSID GetSystemOSID();
-  virtual int  InitializeCDPlayer();
-  virtual void ShutdownCDPlayer();
-  virtual void WriteStdOut(const char *fmt, ...);
-  virtual void WriteStdErr(const char *fmt, ...);
->>>>>>> beb208f9
 };
 
 
