--- conflicted
+++ resolved
@@ -97,17 +97,8 @@
     // Adjust window size to ensure it is in the supported limits
     virtual void ValidateWindowSize(int &x, int &y, bool borderless) const {}
 
-<<<<<<< HEAD
-    virtual bool LockMouseToWindow();
-    virtual void UnlockMouse();
-=======
-    virtual int  InitializeCDPlayer() = 0;  // return 0 on success
-    virtual int  CDPlayerCommand(int cmdd, int datt) = 0;
-    virtual void ShutdownCDPlayer() = 0;
-
      // Allows adjusting parameters and other fixes before engine is initialized
     virtual void MainInitAdjustments() { };
->>>>>>> c2a59577
 
     static AGSPlatformDriver *GetDriver();
 
