--- conflicted
+++ resolved
@@ -112,15 +112,6 @@
     // Adjust window size to ensure it is in the supported limits
     virtual void ValidateWindowSize(int &x, int &y, bool borderless) const {}
 
-<<<<<<< HEAD
-    // Store command line arguments for the future use; preprocess them if necessary
-    virtual void InitCommandArgs(const char *const argv[], size_t argc);
-=======
-    virtual int  InitializeCDPlayer() = 0;  // return 0 on success
-    virtual int  CDPlayerCommand(int cmdd, int datt) = 0;
-    virtual void ShutdownCDPlayer() = 0;
-
->>>>>>> a048e17a
     // Returns command line argument in a UTF-8 format
     virtual Common::String GetCommandArg(size_t arg_index);
 
