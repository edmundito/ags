--- conflicted
+++ resolved
@@ -41,374 +41,6 @@
 namespace Engine
 {
 
-<<<<<<< HEAD
-using namespace AGS::Common;
-
-inline LPCSTR STR(const String &str) { return str.GetCStr(); }
-
-//=============================================================================
-//
-// WinConfig struct, keeps all configurable data.
-//
-//=============================================================================
-struct WinConfig
-{
-    String Title;
-    String VersionString;
-
-    String DataDirectory;
-    String UserSaveDir;
-    String AppDataDir;
-    GameResolutionType GameResType;
-    Size   GameResolution;
-    int    GameColourDepth;
-
-    String GfxDriverId;
-    String GfxFilterId;
-    WindowSetup FsSetup;
-    WindowSetup WinSetup;
-    FrameScaleDef FsGameFrame;
-    FrameScaleDef WinGameFrame;
-    int    RefreshRate;
-    bool   Windowed;
-    bool   VSync;
-    bool   RenderAtScreenRes;
-    bool   AntialiasSprites;
-
-    bool   AudioEnabled;
-    String AudioDriverId;
-    bool   UseVoicePack;
-
-    bool   MouseAutoLock;
-    float  MouseSpeed;
-
-    int    SpriteCacheSize;
-    int    TextureCacheSize;
-    int    SoundCacheSize;
-    String DefaultLanguageName;
-    String Language;
-
-    WinConfig();
-    void SetDefaults();
-    void Load(const ConfigTree &cfg);
-    void Save(ConfigTree &cfg, const Size &desktop_res);
-};
-
-WinConfig::WinConfig()
-{
-    SetDefaults();
-}
-
-void WinConfig::SetDefaults()
-{
-    DataDirectory = ".";
-    GameResType = kGameResolution_Undefined;
-    GameColourDepth = 0;
-
-    GfxFilterId = "StdScale";
-    GfxDriverId = "D3D9";
-    FsSetup = WindowSetup(kWnd_FullDesktop);
-    WinSetup = WindowSetup(kWnd_Windowed);
-    FsGameFrame = kFrame_Proportional;
-    WinGameFrame = kFrame_Round;
-    RefreshRate = 0;
-    Windowed = false;
-    VSync = false;
-    RenderAtScreenRes = false;
-    AntialiasSprites = false;
-
-    MouseAutoLock = false;
-    MouseSpeed = 1.f;
-
-    AudioEnabled = true;
-    UseVoicePack = true;
-
-    SpriteCacheSize = 1024 * 128;
-    TextureCacheSize = 1024 * 128;
-    SoundCacheSize = 1024 * 32;
-    DefaultLanguageName = "Game Default";
-
-    Title = "Game Setup";
-}
-
-void WinConfig::Load(const ConfigTree &cfg)
-{
-    DataDirectory = CfgReadString(cfg, "misc", "datadir", DataDirectory);
-    UserSaveDir = CfgReadString(cfg, "misc", "user_data_dir");
-    AppDataDir = CfgReadString(cfg, "misc", "shared_data_dir");
-    GameResolution.Width = CfgReadInt(cfg, "gameproperties", "resolution_width", GameResolution.Width);
-    GameResolution.Height = CfgReadInt(cfg, "gameproperties", "resolution_height", GameResolution.Height);
-    GameColourDepth = CfgReadInt(cfg, "gameproperties", "resolution_bpp", GameColourDepth);
-
-    GfxDriverId = CfgReadString(cfg, "graphics", "driver", GfxDriverId);
-    GfxFilterId = CfgReadString(cfg, "graphics", "filter", GfxFilterId);
-    FsSetup = parse_window_mode(CfgReadString(cfg, "graphics", "fullscreen", "default"), false);
-    WinSetup = parse_window_mode(CfgReadString(cfg, "graphics", "window", "default"), true);
-
-    FsGameFrame = parse_scaling_option(CfgReadString(cfg, "graphics", "game_scale_fs"), FsGameFrame);
-    WinGameFrame = parse_scaling_option(CfgReadString(cfg, "graphics", "game_scale_win"), WinGameFrame);
-
-    RefreshRate = CfgReadInt(cfg, "graphics", "refresh", RefreshRate);
-    Windowed = CfgReadBoolInt(cfg, "graphics", "windowed", Windowed);
-    VSync = CfgReadBoolInt(cfg, "graphics", "vsync", VSync);
-    int locked_render_at_screenres = CfgReadInt(cfg, "gameproperties", "render_at_screenres", -1);
-    if (locked_render_at_screenres < 0)
-        RenderAtScreenRes = CfgReadInt(cfg, "graphics", "render_at_screenres", RenderAtScreenRes ? 1 : 0) != 0;
-    else
-        RenderAtScreenRes = locked_render_at_screenres != 0;
-    AntialiasSprites = CfgReadInt(cfg, "graphics", "antialias", AntialiasSprites ? 1 : 0) != 0;
-
-    AudioEnabled = CfgReadBoolInt(cfg, "sound", "enabled", AudioEnabled);
-    AudioDriverId = CfgReadString(cfg, "sound", "driver", AudioDriverId);
-    UseVoicePack = CfgReadBoolInt(cfg, "sound", "usespeech", UseVoicePack);
-
-    MouseAutoLock = CfgReadBoolInt(cfg, "mouse", "auto_lock", MouseAutoLock);
-    MouseSpeed = CfgReadFloat(cfg, "mouse", "speed", 1.f);
-    if (MouseSpeed <= 0.f)
-        MouseSpeed = 1.f;
-
-    SpriteCacheSize = CfgReadInt(cfg, "graphics", "sprite_cache_size", SpriteCacheSize);
-    TextureCacheSize = CfgReadInt(cfg, "graphics", "texture_cache_size", TextureCacheSize);
-    SoundCacheSize = CfgReadInt(cfg, "sound", "cache_size", SoundCacheSize);
-    Language = CfgReadString(cfg, "language", "translation", Language);
-    DefaultLanguageName = CfgReadString(cfg, "language", "default_translation_name", DefaultLanguageName);
-
-    Title = CfgReadString(cfg, "misc", "titletext", Title);
-}
-
-void WinConfig::Save(ConfigTree &cfg, const Size &desktop_res)
-{
-    CfgWriteString(cfg, "misc", "user_data_dir", UserSaveDir);
-    CfgWriteString(cfg, "misc", "shared_data_dir", AppDataDir);
-
-    CfgWriteString(cfg, "graphics", "driver", GfxDriverId);
-    CfgWriteString(cfg, "graphics", "filter", GfxFilterId);
-    CfgWriteString(cfg, "graphics", "fullscreen", make_window_mode_option(FsSetup, GameResolution, desktop_res));
-    CfgWriteString(cfg, "graphics", "window", make_window_mode_option(WinSetup, GameResolution, desktop_res));
-    CfgWriteString(cfg, "graphics", "game_scale_fs", make_scaling_option(FsGameFrame));
-    CfgWriteString(cfg, "graphics", "game_scale_win", make_scaling_option(WinGameFrame));
-    CfgWriteInt(cfg, "graphics", "refresh", RefreshRate);
-    CfgWriteInt(cfg, "graphics", "windowed", Windowed ? 1 : 0);
-    CfgWriteInt(cfg, "graphics", "vsync", VSync ? 1 : 0);
-    CfgWriteInt(cfg, "graphics", "render_at_screenres", RenderAtScreenRes ? 1 : 0);
-    CfgWriteInt(cfg, "graphics", "antialias", AntialiasSprites ? 1 : 0);
-
-    CfgWriteInt(cfg, "sound", "enabled", AudioEnabled ? 1 : 0);
-    CfgWriteString(cfg, "sound", "driver", AudioDriverId);
-    CfgWriteInt(cfg, "sound", "usespeech", UseVoicePack ? 1 : 0);
-
-    CfgWriteInt(cfg, "mouse", "auto_lock", MouseAutoLock ? 1 : 0);
-    CfgWriteFloat(cfg, "mouse", "speed", MouseSpeed, 1);
-
-    CfgWriteInt(cfg, "graphics", "sprite_cache_size", SpriteCacheSize);
-    CfgWriteInt(cfg, "graphics", "texture_cache_size", TextureCacheSize);
-    CfgWriteInt(cfg, "sound", "cache_size", SoundCacheSize);
-    CfgWriteString(cfg, "language", "translation", Language);
-}
-
-
-//=============================================================================
-//
-// WinAPI interaction helpers
-//
-//=============================================================================
-
-int AddString(HWND hwnd, LPCWSTR text, DWORD_PTR data = 0L)
-{
-    int index = SendMessageW(hwnd, CB_ADDSTRING, 0, (LPARAM)text);
-    if (index >= 0)
-        SendMessageW(hwnd, CB_SETITEMDATA, index, data);
-    return index;
-}
-
-int AddString(HWND hwnd, LPCSTR text, DWORD_PTR data = 0L)
-{
-    WCHAR wstr[MAX_PATH_SZ];
-    MultiByteToWideChar(CP_UTF8, 0, text, -1, wstr, MAX_PATH_SZ);
-    return AddString(hwnd, wstr, data);
-}
-
-int InsertString(HWND hwnd, LPCWSTR text, int at_index, DWORD_PTR data = 0L)
-{
-    int index = SendMessageW(hwnd, CB_INSERTSTRING, at_index, (LPARAM)text);
-    if (index >= 0)
-        SendMessageW(hwnd, CB_SETITEMDATA, index, data);
-    return index;
-}
-
-int InsertString(HWND hwnd, LPCSTR text, int at_index, DWORD_PTR data = 0L)
-{
-    WCHAR wstr[MAX_PATH_SZ];
-    MultiByteToWideChar(CP_UTF8, 0, text, -1, wstr, MAX_PATH_SZ);
-    return InsertString(hwnd, wstr, at_index, data);
-}
-
-int GetItemCount(HWND hwnd)
-{
-    return SendMessage(hwnd, CB_GETCOUNT, 0, 0L);
-}
-
-bool GetCheck(HWND hwnd)
-{
-    return SendMessage(hwnd, BM_GETCHECK, 0, 0) != FALSE;
-}
-
-void SetCheck(HWND hwnd, bool check)
-{
-    SendMessage(hwnd, BM_SETCHECK, check ? BST_CHECKED : BST_UNCHECKED, 0);
-}
-
-int GetCurSel(HWND hwnd)
-{
-    return SendMessage(hwnd, CB_GETCURSEL, 0, 0);
-}
-
-void SetCurSel(HWND hwnd, int cur_sel)
-{
-    SendMessage(hwnd, CB_SETCURSEL, cur_sel, 0);
-}
-
-typedef bool (*PfnCompareCBItemData)(DWORD_PTR data1, DWORD_PTR data2);
-
-bool CmpICBItemDataAsStr(DWORD_PTR data1, DWORD_PTR data2)
-{
-    LPCSTR text_ptr1 = (LPCSTR)data1;
-    LPCSTR text_ptr2 = (LPCSTR)data2;
-    return text_ptr1 && text_ptr2 && StrCmpIA(text_ptr1, text_ptr2) == 0 || !text_ptr1 && !text_ptr2;
-}
-
-int SetCurSelToItemData(HWND hwnd, DWORD_PTR data, PfnCompareCBItemData pfn_cmp = NULL, int def_sel = -1)
-{
-    int count = SendMessage(hwnd, CB_GETCOUNT, 0, 0);
-    for (int i = 0; i < count; ++i)
-    {
-        DWORD_PTR item_data = SendMessage(hwnd, CB_GETITEMDATA, i, 0);
-        if (pfn_cmp && pfn_cmp(item_data, data) || !pfn_cmp && item_data == data)
-        {
-            LRESULT res = SendMessage(hwnd, CB_SETCURSEL, i, 0);
-            if (res != CB_ERR)
-                return res;
-            break;
-        }
-    }
-    return SendMessage(hwnd, CB_SETCURSEL, def_sel, 0);
-}
-
-int SetCurSelToItemDataStr(HWND hwnd, LPCSTR text, int def_sel = -1)
-{
-    return SetCurSelToItemData(hwnd, (DWORD_PTR)text, CmpICBItemDataAsStr, def_sel);
-}
-
-DWORD_PTR GetCurItemData(HWND hwnd, DWORD_PTR def_value = 0)
-{
-    int index = SendMessage(hwnd, CB_GETCURSEL, 0, 0);
-    if (index >= 0)
-        return SendMessage(hwnd, CB_GETITEMDATA, index, 0);
-    return def_value;
-}
-
-String GetText(HWND hwnd)
-{
-    WCHAR buf[MAX_PATH_SZ];
-    int len = SendMessageW(hwnd, WM_GETTEXTLENGTH, 0, 0);
-    if (len > 0)
-    {
-        WCHAR *pbuf = len >= MAX_PATH_SZ ? new WCHAR[len + 1] : buf;
-        SendMessageW(hwnd, WM_GETTEXT, len + 1, (LPARAM)buf);
-        String s = Path::WidePathToUTF8(pbuf);
-        if (pbuf != buf)
-            delete [] pbuf;
-        return s;
-    }
-    return "";
-}
-
-void SetText(HWND hwnd, LPCSTR text)
-{
-    WCHAR wstr[MAX_PATH_SZ];
-    MultiByteToWideChar(CP_UTF8, 0, text, -1, wstr, MAX_PATH_SZ);
-    SendMessageW(hwnd, WM_SETTEXT, 0, (LPARAM)wstr);
-}
-
-void SetText(HWND hwnd, LPCWSTR wtext)
-{
-    SendMessageW(hwnd, WM_SETTEXT, 0, (LPARAM)wtext);
-}
-
-void ResetContent(HWND hwnd)
-{
-    SendMessage(hwnd, CB_RESETCONTENT, 0, 0);
-}
-
-void SetSliderRange(HWND hwnd, int min, int max)
-{
-    SendMessage(hwnd, TBM_SETRANGE, (WPARAM)TRUE, (LPARAM)MAKELONG(min, max));
-}
-
-int GetSliderPos(HWND hwnd)
-{
-    return SendMessage(hwnd, TBM_GETPOS, 0, 0);
-}
-
-void SetSliderPos(HWND hwnd, int pos)
-{
-    SendMessage(hwnd, TBM_SETPOS, (WPARAM)TRUE, (LPARAM)pos);
-}
-
-void MakeFullLongPath(const char *path, WCHAR *out_buf, int buf_len)
-{
-    WCHAR wbuf[MAX_PATH_SZ];
-    MultiByteToWideChar(CP_UTF8, 0, path, -1, out_buf, buf_len);
-    GetFullPathNameW(out_buf, MAX_PATH_SZ, wbuf, NULL);
-    GetLongPathNameW(wbuf, out_buf, buf_len);
-}
-
-
-//=============================================================================
-//
-// Browse-for-folder dialog
-//
-//=============================================================================
-
-int CALLBACK BrowseCallbackProc(HWND hwnd, UINT uMsg, LPARAM /*lParam*/, LPARAM lpData)
-{
-    if (uMsg == BFFM_INITIALIZED)
-    {
-        // Set initial selection
-        SendMessage(hwnd, BFFM_SETSELECTION, TRUE, (LPARAM)lpData);
-    }
-    return 0;
-}
-
-bool BrowseForFolder(String &dir_buf)
-{
-    bool res = false;
-    CoInitialize(NULL);
-
-    BROWSEINFO bi = { 0 };
-    bi.lpszTitle = "Select location for game saves and custom data files";
-    bi.ulFlags = BIF_RETURNONLYFSDIRS | BIF_RETURNFSANCESTORS;
-    bi.lpfn = BrowseCallbackProc;
-    bi.lParam = (LPARAM)dir_buf.GetCStr();
-    LPITEMIDLIST pidl = SHBrowseForFolder ( &bi );
-    if (pidl)
-    {
-        WCHAR path[MAX_PATH_SZ];
-        if (SHGetPathFromIDListW(pidl, path) != FALSE)
-        {
-            dir_buf = Path::WidePathToUTF8(path);
-            res = true;
-        }
-        CoTaskMemFree(pidl);
-    }
-
-    CoUninitialize();
-    return res;
-}
-
-
-=======
->>>>>>> 628bd12d
 //=============================================================================
 //
 // WinSetupDialog, handles the dialog UI.
