--- conflicted
+++ resolved
@@ -741,37 +741,10 @@
   if (!IsModeSet() || !IsNativeSizeValid())
     return;
 
-<<<<<<< HEAD
-  // set up native surface
-  if (pNativeSurface != NULL)
-  {
-    pNativeSurface->Release();
-    pNativeSurface = NULL;
-  }
-  if (pNativeTexture != NULL)
-  {
-      pNativeTexture->Release();
-      pNativeTexture = NULL;
-  }
-  if (direct3ddevice->CreateTexture(
-      _srcRect.GetWidth(),
-      _srcRect.GetHeight(),
-      1,
-      D3DUSAGE_RENDERTARGET,
-      color_depth_to_d3d_format(_mode.ColorDepth, false /* opaque */),
-      D3DPOOL_DEFAULT,
-      &pNativeTexture,
-      NULL) != D3D_OK)
-  {
-      throw Ali3DException("CreateTexture failed");
-  }
-  if (pNativeTexture->GetSurfaceLevel(0, &pNativeSurface) != D3D_OK)
-=======
   // Set up native surface
   // TODO: maybe not do this always, but only allocate if necessary
   // when render option is set, or temporarily for making a screenshot.
   if (_nativeSurface)
->>>>>>> ad2adc87
   {
     DestroyDDB(_nativeSurface);
     _nativeSurface = nullptr;
@@ -1995,133 +1968,6 @@
   return txdata;
 }
 
-<<<<<<< HEAD
-void D3DGraphicsDriver::do_fade(bool fadingOut, int speed, int targetColourRed, int targetColourGreen, int targetColourBlue)
-{
-  // Construct scene in order: game screen, fade fx, post game overlay
-  // NOTE: please keep in mind: redrawing last saved frame here instead of constructing new one
-  // is done because of backwards-compatibility issue: originally AGS faded out using frame
-  // drawn before the script that triggers blocking fade (e.g. instigated by ChangeRoom).
-  // Unfortunately some existing games were changing looks of the screen during same function,
-  // but these were not supposed to get on screen until before fade-in.
-  if (fadingOut)
-    this->_reDrawLastFrame();
-  else if (_drawScreenCallback != NULL)
-    _drawScreenCallback();
-  Bitmap *blackSquare = BitmapHelper::CreateBitmap(16, 16, 32);
-  blackSquare->Clear(makeacol32(targetColourRed, targetColourGreen, targetColourBlue, 0xFF));
-  IDriverDependantBitmap *d3db = this->CreateDDBFromBitmap(blackSquare, true);
-  delete blackSquare;
-  BeginSpriteBatch(_srcRect, SpriteTransform());
-  d3db->SetStretch(_srcRect.GetWidth(), _srcRect.GetHeight(), false);
-  this->DrawSprite(0, 0, d3db);
-  EndSpriteBatch();
-  if (_drawPostScreenCallback != NULL)
-      _drawPostScreenCallback();
-
-  if (speed <= 0) speed = 16;
-  speed *= 2;  // harmonise speeds with software driver which is faster
-  for (int a = 1; a < 255; a += speed)
-  {
-    d3db->SetAlpha(fadingOut ? a : (255 - a));
-    this->_renderAndPresent(false);
-
-    sys_evt_process_pending();
-    if (_pollingCallback)
-      _pollingCallback();
-    WaitForNextFrame();
-  }
-
-  if (fadingOut)
-  {
-    d3db->SetAlpha(255);
-    this->_renderAndPresent(false);
-  }
-
-  this->DestroyDDB(d3db);
-  this->ClearDrawLists();
-  ResetFxPool();
-}
-
-void D3DGraphicsDriver::FadeOut(int speed, int targetColourRed, int targetColourGreen, int targetColourBlue) 
-{
-  do_fade(true, speed, targetColourRed, targetColourGreen, targetColourBlue);
-}
-
-void D3DGraphicsDriver::FadeIn(int speed, PALETTE /*p*/, int targetColourRed, int targetColourGreen, int targetColourBlue) 
-{
-  do_fade(false, speed, targetColourRed, targetColourGreen, targetColourBlue);
-}
-
-void D3DGraphicsDriver::BoxOutEffect(bool blackingOut, int speed, int delay)
-{
-  // Construct scene in order: game screen, fade fx, post game overlay
-  if (blackingOut)
-     this->_reDrawLastFrame();
-  else if (_drawScreenCallback != NULL)
-    _drawScreenCallback();
-  Bitmap *blackSquare = BitmapHelper::CreateBitmap(16, 16, 32);
-  blackSquare->Clear();
-  IDriverDependantBitmap *d3db = this->CreateDDBFromBitmap(blackSquare, true);
-  delete blackSquare;
-  BeginSpriteBatch(_srcRect, SpriteTransform());
-  const size_t fx_batch = _actSpriteBatch;
-  d3db->SetStretch(_srcRect.GetWidth(), _srcRect.GetHeight(), false);
-  this->DrawSprite(0, 0, d3db);
-  if (!blackingOut)
-  {
-    // when fading in, draw four black boxes, one
-    // across each side of the screen
-    this->DrawSprite(0, 0, d3db);
-    this->DrawSprite(0, 0, d3db);
-    this->DrawSprite(0, 0, d3db);
-  }
-  EndSpriteBatch();
-  std::vector<D3DDrawListEntry> &drawList = _spriteList;
-  const size_t last = drawList.size() - 1;
-
-  if (_drawPostScreenCallback != NULL)
-    _drawPostScreenCallback();
-
-  int yspeed = _srcRect.GetHeight() / (_srcRect.GetWidth() / speed);
-  int boxWidth = speed;
-  int boxHeight = yspeed;
-
-  while (boxWidth < _srcRect.GetWidth())
-  {
-    boxWidth += speed;
-    boxHeight += yspeed;
-    
-    if (blackingOut)
-    {
-      drawList[last].x = _srcRect.GetWidth() / 2- boxWidth / 2;
-      drawList[last].y = _srcRect.GetHeight() / 2 - boxHeight / 2;
-      d3db->SetStretch(boxWidth, boxHeight, false);
-    }
-    else
-    {
-      drawList[last - 3].x = _srcRect.GetWidth() / 2 - boxWidth / 2 - _srcRect.GetWidth();
-      drawList[last - 2].y = _srcRect.GetHeight() / 2 - boxHeight / 2 - _srcRect.GetHeight();
-      drawList[last - 1].x = _srcRect.GetWidth() / 2 + boxWidth / 2;
-      drawList[last    ].y = _srcRect.GetHeight() / 2 + boxHeight / 2;
-      d3db->SetStretch(_srcRect.GetWidth(), _srcRect.GetHeight(), false);
-    }
-    
-    this->_renderAndPresent(false);
-
-    sys_evt_process_pending();
-    if (_pollingCallback)
-      _pollingCallback();
-    platform->Delay(delay);
-  }
-
-  this->DestroyDDB(d3db);
-  this->ClearDrawLists();
-  ResetFxPool();
-}
-
-=======
->>>>>>> ad2adc87
 void D3DGraphicsDriver::SetScreenFade(int red, int green, int blue)
 {
     assert(_actSpriteBatch != UINT32_MAX);
