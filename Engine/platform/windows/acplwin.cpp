--- conflicted
+++ resolved
@@ -15,14 +15,8 @@
 #include "core/platform.h"
 
 #if AGS_PLATFORM_OS_WINDOWS
-<<<<<<< HEAD
+#define NOMINMAX
 #include <direct.h>
-=======
-
-#define NOMINMAX
-// ********* WINDOWS *********
-
->>>>>>> f2d63e3a
 #include <string.h>
 #define BITMAP WINDOWS_BITMAP
 #include <windows.h>
