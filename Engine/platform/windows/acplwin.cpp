//=============================================================================
//
// Adventure Game Studio (AGS)
//
// Copyright (C) 1999-2011 Chris Jones and 2011-20xx others
// The full list of copyright holders can be found in the Copyright.txt
// file, which is part of this source code distribution.
//
// The AGS source code is provided under the Artistic License 2.0.
// A copy of this license can be found in the file License.txt and at
// http://www.opensource.org/licenses/artistic-license-2.0.php
//
//=============================================================================

#ifndef WINDOWS_VERSION
#error This file should only be included on the Windows build
#endif

// ********* WINDOWS *********

#include <stdio.h>
#include <string.h>
#include "ac/common.h"
#include "ac/draw.h"
#include "ac/gamesetup.h"
#include "ac/gamesetupstruct.h"
#include "ac/global_display.h"
#include "ac/runtime_defines.h"
#include "ac/string.h"
#include "gfx/graphicsdriver.h"
#include "gfx/bitmap.h"
#include "main/engine.h"
#include "media/audio/audio.h"
#include "platform/base/agsplatformdriver.h"
#include "platform/windows/setup/winsetup.h"
#include "plugin/agsplugin.h"
#include "util/file.h"
#include "util/stream.h"
#include "util/string_utils.h"

using namespace AGS::Common;
<<<<<<< HEAD
using namespace AGS::Engine;
=======
>>>>>>> 420d4b89

extern GameSetupStruct game;
extern GameSetup usetup;
extern int our_eip;
extern IGraphicsDriver *gfxDriver;
extern color palette[256];
extern Bitmap *virtual_screen;

#include <shlobj.h>
#include <time.h>
#include <shlwapi.h>
#ifdef VS2005
#include <rpcsal.h>
#endif
#include <gameux.h>

#include <libcda.h>


#ifndef CSIDL_LOCAL_APPDATA
#define CSIDL_LOCAL_APPDATA        0x001C
#define CSIDL_COMMON_APPDATA       0x0023
#endif

typedef struct BMP_EXTRA_INFO {
   LPDIRECTDRAWSURFACE2 surf;
   struct BMP_EXTRA_INFO *next;
   struct BMP_EXTRA_INFO *prev;
   int flags;
   int lock_nesting;
} BMP_EXTRA_INFO;

// from Allegro DDraw driver
extern "C" extern LPDIRECTDRAW2 directdraw;
extern "C" extern LPDIRECTSOUND directsound;
extern "C" extern LPDIRECTINPUTDEVICE mouse_dinput_device;
extern "C" extern LPDIRECTINPUTDEVICE key_dinput_device;

char win32SavedGamesDirectory[MAX_PATH] = "\0";
char win32AppDataDirectory[MAX_PATH] = "\0";
String win32OutputDirectory;

const unsigned int win32TimerPeriod = 1;

extern "C" HWND allegro_wnd;
extern void dxmedia_abort_video();
extern void dxmedia_pause_video();
extern void dxmedia_resume_video();
extern char lastError[200];
<<<<<<< HEAD
=======
extern SetupReturnValue acwsetup(ConfigTree &cfg, const String &game_data_dir, const char*, const char*);
extern void set_icon();
>>>>>>> 420d4b89

struct AGSWin32 : AGSPlatformDriver {
  AGSWin32();

  virtual void AboutToQuitGame();
  virtual int  CDPlayerCommand(int cmdd, int datt);
  virtual void Delay(int millis);
  virtual void DisplayAlert(const char*, ...);
  virtual int  GetLastSystemError();
  virtual const char *GetAllUsersDataDirectory();
  virtual const char *GetUserSavedgamesDirectory();
  virtual const char *GetUserConfigDirectory();
  virtual const char *GetAppOutputDirectory();
  virtual const char *GetIllegalFileChars();
  virtual const char *GetFileWriteTroubleshootingText();
  virtual const char *GetGraphicsTroubleshootingText();
  virtual unsigned long GetDiskFreeSpaceMB();
  virtual const char* GetNoMouseErrorString();
  virtual const char* GetAllegroFailUserHint();
  virtual eScriptSystemOSID GetSystemOSID();
  virtual int  InitializeCDPlayer();
  virtual void PlayVideo(const char* name, int skip, int flags);
  virtual void PostAllegroInit(bool windowed);
  virtual void PostAllegroExit();
  virtual SetupReturnValue RunSetup(ConfigTree &cfg);
  virtual void SetGameWindowIcon();
  virtual void ShutdownCDPlayer();
  virtual void WriteStdOut(const char*, ...);
  virtual void DisplaySwitchOut() ;
  virtual void DisplaySwitchIn() ;
  virtual void RegisterGameWithGameExplorer();
  virtual void UnRegisterGameWithGameExplorer();
  virtual int  ConvertKeycodeToScanCode(int keyCode);
  virtual void ValidateWindowSize(int &x, int &y, bool borderless) const;
  virtual bool LockMouseToWindow();
  virtual void UnlockMouse();

private:
  void add_game_to_game_explorer(IGameExplorer* pFwGameExplorer, GUID *guid, const char *guidAsText, bool allUsers);
  void remove_game_from_game_explorer(IGameExplorer* pFwGameExplorer, GUID *guid, const char *guidAsText, bool allUsers);
  void add_tasks_for_game(const char *guidAsText, const char *gameEXE, const char *workingFolder, bool allUsers);
  void get_tasks_directory(char *directoryNameBuffer, const char *guidAsText, bool allUsers);
  void update_game_explorer(bool add);
  void create_shortcut(const char *pathToEXE, const char *workingFolder, const char *arguments, const char *shortcutPath);
  void register_file_extension(const char *exePath);
  void unregister_file_extension();
};

AGSWin32::AGSWin32() {
  allegro_wnd = NULL;
}

void check_parental_controls() {
  /* this doesn't work, it always just returns access depedning
     on whether unrated games are allowed because of digital signature
  BOOL bHasAccess = FALSE;
  IGameExplorer* pFwGameExplorer = NULL;

  CoInitialize(NULL);
  // Create an instance of the Game Explorer Interface
  HRESULT hr = CoCreateInstance( __uuidof(GameExplorer), NULL, CLSCTX_INPROC_SERVER, __uuidof(IGameExplorer), (void**)&pFwGameExplorer);
  if( FAILED(hr) || pFwGameExplorer == NULL ) {
    // not Vista, do nothing
  }
  else {
    char theexename[MAX_PATH] = "e:\\code\\ags\\acwin\\release\\acwin.exe";
    WCHAR wstrBinPath[MAX_PATH] = {0};
    MultiByteToWideChar(CP_ACP, 0, theexename, MAX_PATH, wstrBinPath, MAX_PATH);
    BSTR bstrGDFBinPath = SysAllocString(wstrBinPath);

    hr = pFwGameExplorer->VerifyAccess( bstrGDFBinPath, &bHasAccess );
    SysFreeString(bstrGDFBinPath);

    if( FAILED(hr) || !bHasAccess ) {
      char buff[300];
      sprintf(buff, "Parental controls block: %X  b: %d", hr, bHasAccess);
      quit(buff);
    }
    else {
      platform->DisplayAlert("Parental controls: Access granted.");
    }

  }

  if( pFwGameExplorer ) pFwGameExplorer->Release();
  CoUninitialize();
  */
}

void AGSWin32::create_shortcut(const char *pathToEXE, const char *workingFolder, const char *arguments, const char *shortcutPath)
{
  IShellLink* pShellLink = NULL;
  HRESULT hr = CoCreateInstance(CLSID_ShellLink, NULL, CLSCTX_INPROC_SERVER, IID_IShellLink, (void**)&pShellLink);

  if ((SUCCEEDED(hr)) && (pShellLink != NULL))
  {
    IPersistFile *pPersistFile = NULL;
    if (FAILED(pShellLink->QueryInterface(IID_IPersistFile, (void**)&pPersistFile)))
    {
      this->DisplayAlert("Unable to add game tasks: QueryInterface for IPersistFile failed");
      pShellLink->Release();
      return;
    }

    // Set the path to the shortcut target and add the description
    if (FAILED(pShellLink->SetPath(pathToEXE)))
    {
      this->DisplayAlert("Unable to add game tasks: SetPath failed");
    }
    else if (FAILED(pShellLink->SetWorkingDirectory(workingFolder)))
    {
      this->DisplayAlert("Unable to add game tasks: SetWorkingDirectory failed");
    }
    else if ((arguments != NULL) && (FAILED(pShellLink->SetArguments(arguments))))
    {
      this->DisplayAlert("Unable to add game tasks: SetArguments failed");
    }
    else
    {
      WCHAR wstrTemp[MAX_PATH] = {0};
      MultiByteToWideChar(CP_ACP, 0, shortcutPath, -1, wstrTemp, MAX_PATH);

      if (FAILED(pPersistFile->Save(wstrTemp, TRUE)))
      {
        this->DisplayAlert("Unable to add game tasks: IPersistFile::Save failed");
      }
    }

    pPersistFile->Release();
  }

  if (pShellLink) pShellLink->Release();
}

void CopyStringAndRemoveInvalidFilenameChars(const char *source, char *destinationBuffer)
{
  int destIdx = 0;
  for (int i = 0; i < (int)strlen(source); i++)
  {
    if ((source[i] != '/') &&
        (source[i] != '\\') &&
        (source[i] != ':') &&
        (source[i] != '*') &&
        (source[i] != '?') &&
        (source[i] != '"') &&
        (source[i] != '<') &&
        (source[i] != '>') &&
        (source[i] != '|') &&
        (source[i] >= 32))
    {
      destinationBuffer[destIdx] = source[i];
      destIdx++;
    }
  }
  destinationBuffer[destIdx] = 0;
}

void AGSWin32::get_tasks_directory(char *pathBuffer, const char *guidAsText, bool allUsers)
{
  if (SHGetSpecialFolderPath(NULL, pathBuffer, allUsers ? CSIDL_COMMON_APPDATA : CSIDL_LOCAL_APPDATA, FALSE) == FALSE)
  {
    this->DisplayAlert("Unable to register game: SHGetSpecialFolderPath failed");
    return;
  }

  if (pathBuffer[strlen(pathBuffer) - 1] != '\\')
  {
    strcat(pathBuffer, "\\");
  }

  strcat(pathBuffer, "Microsoft\\Windows\\GameExplorer\\");
  strcat(pathBuffer, guidAsText);
  mkdir(pathBuffer);
  strcat(pathBuffer, "\\");
  strcat(pathBuffer, "PlayTasks");
  mkdir(pathBuffer);
}

void AGSWin32::add_tasks_for_game(const char *guidAsText, const char *gameEXE, const char *workingFolder, bool allUsers)
{
  char pathBuffer[MAX_PATH];
  get_tasks_directory(pathBuffer, guidAsText, allUsers);
  strcat(pathBuffer, "\\");
  strcat(pathBuffer, "0");
  mkdir(pathBuffer);

  // Remove any existing "Play.lnk" from a previous version
  char shortcutLocation[MAX_PATH];
  sprintf(shortcutLocation, "%s\\Play.lnk", pathBuffer);
  unlink(shortcutLocation);

  // Generate the shortcut file name (because it can appear on
  // the start menu's Recent area)
  char sanitisedGameName[MAX_PATH];
  CopyStringAndRemoveInvalidFilenameChars(game.gamename, sanitisedGameName);
  if (sanitisedGameName[0] == 0)
    strcpy(sanitisedGameName, "Play");
  sprintf(shortcutLocation, "%s\\%s.lnk", pathBuffer, sanitisedGameName);

  create_shortcut(gameEXE, workingFolder, NULL, shortcutLocation);

  pathBuffer[strlen(pathBuffer) - 1] = '1';
  mkdir(pathBuffer);

  sprintf(shortcutLocation, "%s\\Setup game.lnk", pathBuffer);
  create_shortcut(gameEXE, workingFolder, "--setup", shortcutLocation);
}

void AGSWin32::add_game_to_game_explorer(IGameExplorer* pFwGameExplorer, GUID *guid, const char *guidAsText, bool allUsers)
{
  WCHAR wstrTemp[MAX_PATH] = {0};
  bool hadError = false;

  char theexename[MAX_PATH];
  GetModuleFileName(NULL, theexename, MAX_PATH);

  MultiByteToWideChar(CP_ACP, 0, theexename, MAX_PATH, wstrTemp, MAX_PATH);
  BSTR bstrGDFBinPath = SysAllocString(wstrTemp);

  char gameDirectory[MAX_PATH];
  strcpy(gameDirectory, theexename);
  strrchr(gameDirectory, '\\')[0] = 0;

  MultiByteToWideChar(CP_ACP, 0, gameDirectory, MAX_PATH, wstrTemp, MAX_PATH);
  BSTR bstrGameDirectory = SysAllocString(wstrTemp);

  HRESULT hr = pFwGameExplorer->AddGame(bstrGDFBinPath, bstrGameDirectory, allUsers ? GIS_ALL_USERS : GIS_CURRENT_USER, guid);
  if ((FAILED(hr)) || (hr == S_FALSE))
  {
		if (hr == 0x80070715)
		{
      // No GDF XML -- do nothing. This means the game was compiled
      // without Game Explorer support.
			hadError = true;
		}
		else
		{
			// Game already exists or error
			HRESULT updateHr = pFwGameExplorer->UpdateGame(*guid);
			if (FAILED(updateHr))
			{
			  this->DisplayAlert("Failed to add the game to the game explorer: %08X, %08X", hr, updateHr);
        hadError = true;
			}
		}
  }
  else
  {
    add_tasks_for_game(guidAsText, theexename, gameDirectory, allUsers);
  }

  BOOL bHasAccess = FALSE;
  hr = pFwGameExplorer->VerifyAccess( bstrGDFBinPath, &bHasAccess );

  if (( FAILED(hr) || !bHasAccess ) && (!hadError))
  {
    this->DisplayAlert("Windows Parental Controls will not allow you to run this game.");
  }

  SysFreeString(bstrGDFBinPath);
  SysFreeString(bstrGameDirectory);
}

#define FA_SEARCH -1
void delete_files_in_directory(const char *directoryName, const char *fileMask)
{
  char srchBuffer[MAX_PATH];
  sprintf(srchBuffer, "%s\\%s", directoryName, fileMask);
  al_ffblk dfb;
  int	dun = al_findfirst(srchBuffer, &dfb, FA_SEARCH);
  while (!dun) {
    unlink(dfb.name);
    dun = al_findnext(&dfb);
  }
  al_findclose(&dfb);
}

void AGSWin32::remove_game_from_game_explorer(IGameExplorer* pFwGameExplorer, GUID *guid, const char *guidAsText, bool allUsers)
{
  HRESULT hr = pFwGameExplorer->RemoveGame(*guid);
  if (FAILED(hr))
  {
    this->DisplayAlert("Failed to un-register game: 0x%08X", hr);
  }
}

void AGSWin32::update_game_explorer(bool add)
{
  IGameExplorer* pFwGameExplorer = NULL;

  CoInitialize(NULL);
  // Create an instance of the Game Explorer Interface
  HRESULT hr = CoCreateInstance( __uuidof(GameExplorer), NULL, CLSCTX_INPROC_SERVER, __uuidof(IGameExplorer), (void**)&pFwGameExplorer);
  if( FAILED(hr) || pFwGameExplorer == NULL ) 
  {
    OutputDebugString("AGS: Game Explorer not found to register game, Windows Vista required");
  }
  else 
  {
    strupr(game.guid);
    WCHAR wstrTemp[MAX_PATH] = {0};
    GUID guid = GUID_NULL;
    MultiByteToWideChar(CP_ACP, 0, game.guid, MAX_GUID_LENGTH, wstrTemp, MAX_GUID_LENGTH);
    if (IIDFromString(wstrTemp, &guid) != S_OK)
    {
      this->DisplayAlert("Failed to register game: IIDFromString failed");
    }
    else if (add)
    {
      add_game_to_game_explorer(pFwGameExplorer, &guid, game.guid, true);
    }
    else
    {
      remove_game_from_game_explorer(pFwGameExplorer, &guid, game.guid, true);
    }
  }

  if( pFwGameExplorer ) pFwGameExplorer->Release();
  CoUninitialize();
}

void AGSWin32::unregister_file_extension()
{
  char keyname[MAX_PATH];
  sprintf(keyname, ".%s", game.saveGameFileExtension);
  if (SHDeleteKey(HKEY_CLASSES_ROOT, keyname) != ERROR_SUCCESS)
  {
    this->DisplayAlert("Unable to un-register the file extension. Make sure you are running this with admin rights.");
    return;
  }

  sprintf(keyname, "AGS.SaveGames.%s", game.saveGameFileExtension);
  SHDeleteKey(HKEY_CLASSES_ROOT, keyname);

  sprintf(keyname, "Software\\Microsoft\\Windows\\CurrentVersion\\PropertySystem\\PropertyHandlers\\.%s", game.saveGameFileExtension);
  SHDeleteKey(HKEY_LOCAL_MACHINE, keyname);

  // Tell Explorer to refresh its file association data
  SHChangeNotify(SHCNE_ASSOCCHANGED, SHCNF_IDLIST, NULL, NULL);
}

void AGSWin32::register_file_extension(const char *exePath)
{
  DWORD valType, valBufLen = MAX_PATH;
  valType = REG_SZ;
  char valBuf[MAX_PATH], keyname[MAX_PATH];
  char saveGameRegistryType[MAX_PATH];
  sprintf(saveGameRegistryType, "AGS.SaveGames.%s", game.saveGameFileExtension);

  // write HKEY_CLASSES_ROOT\.Extension = AGS.SaveGames.Extension
  strcpy(valBuf, saveGameRegistryType);
  sprintf(keyname, ".%s", game.saveGameFileExtension);
  if (RegSetValue(HKEY_CLASSES_ROOT, keyname, valType, valBuf, valBufLen))
  {
    this->DisplayAlert("Unable to register file type. Make sure you are running this with Administrator rights.");
    return;
  }

  // create HKEY_CLASSES_ROOT\AGS.SaveGames.Extension
  strcpy(keyname, saveGameRegistryType);
  sprintf(valBuf, "%s Saved Game", game.gamename);
  RegSetValue (HKEY_CLASSES_ROOT, keyname, REG_SZ, valBuf, strlen(valBuf));

  // write HKEY_CLASSES_ROOT\AGS.SaveGames.Extension\DefaultIcon
  sprintf(keyname, "%s\\DefaultIcon", saveGameRegistryType);
  sprintf(valBuf, "\"%s\", 0", exePath);
  RegSetValue (HKEY_CLASSES_ROOT, keyname, REG_SZ, valBuf, strlen(valBuf));

  // write HKEY_CLASSES_ROOT\AGS.SaveGames.Extension\Shell\Open\Command
  sprintf(keyname, "%s\\Shell\\Open\\Command", saveGameRegistryType);
  sprintf(valBuf, "\"%s\" -loadSavedGame \"%%1\"", exePath);
  RegSetValue (HKEY_CLASSES_ROOT, keyname, REG_SZ, valBuf, strlen(valBuf));

  // ** BELOW IS VISTA-ONLY

  // write HKEY_CLASSES_ROOT\AGS.SaveGames.Extension, PreviewTitle
  strcpy(keyname, saveGameRegistryType);
  strcpy(valBuf, "prop:System.Game.RichSaveName;System.Game.RichApplicationName");
  SHSetValue(HKEY_CLASSES_ROOT, keyname, "PreviewTitle", REG_SZ, valBuf, strlen(valBuf));

  // write HKEY_CLASSES_ROOT\AGS.SaveGames.Extension, PreviewDetails
  strcpy(keyname, saveGameRegistryType);
  strcpy(valBuf, "prop:System.Game.RichLevel;System.DateChanged;System.Game.RichComment;System.DisplayName;System.DisplayType");
  SHSetValue(HKEY_CLASSES_ROOT, keyname, "PreviewDetails", REG_SZ, valBuf, strlen(valBuf));

  // write HKEY_CLASSES_ROOT\.Extension\ShellEx\{BB2E617C-0920-11D1-9A0B-00C04FC2D6C1}
  sprintf(keyname, ".%s\\ShellEx\\{BB2E617C-0920-11D1-9A0B-00C04FC2D6C1}", game.saveGameFileExtension);
  strcpy(valBuf, "{4E5BFBF8-F59A-4E87-9805-1F9B42CC254A}");
  RegSetValue (HKEY_CLASSES_ROOT, keyname, REG_SZ, valBuf, strlen(valBuf));

  // write HKEY_LOCAL_MACHINE\Software\Microsoft\Windows\CurrentVersion\PropertySystem\PropertyHandlers\.Extension
  sprintf(keyname, "Software\\Microsoft\\Windows\\CurrentVersion\\PropertySystem\\PropertyHandlers\\.%s", game.saveGameFileExtension);
  strcpy(valBuf, "{ECDD6472-2B9B-4B4B-AE36-F316DF3C8D60}");
  RegSetValue (HKEY_LOCAL_MACHINE, keyname, REG_SZ, valBuf, strlen(valBuf));

  // Tell Explorer to refresh its file association data
  SHChangeNotify(SHCNE_ASSOCCHANGED, SHCNF_IDLIST, NULL, NULL);
}

void AGSWin32::RegisterGameWithGameExplorer() 
{
  update_game_explorer(true);

  if (game.saveGameFileExtension[0] != 0)
  {
    char theexename[MAX_PATH];
    GetModuleFileName(NULL, theexename, MAX_PATH);

    register_file_extension(theexename);
  }
}

void AGSWin32::UnRegisterGameWithGameExplorer() 
{
  update_game_explorer(false);

  if (game.saveGameFileExtension[0] != 0)
  {
    unregister_file_extension();
  }
}

void AGSWin32::PostAllegroInit(bool windowed) 
{
  check_parental_controls();

  // Set the Windows timer resolution to 1 ms so that calls to
  // Sleep() don't take more time than specified
  MMRESULT result = timeBeginPeriod(win32TimerPeriod);
  if (result != TIMERR_NOERROR)
    platform->WriteStdOut("Failed to set the timer resolution to %d ms", win32TimerPeriod);
}

typedef UINT (CALLBACK* Dynamic_SHGetKnownFolderPathType) (GUID& rfid, DWORD dwFlags, HANDLE hToken, PWSTR *ppszPath); 
GUID FOLDERID_SAVEDGAMES = {0x4C5C32FF, 0xBB9D, 0x43b0, {0xB5, 0xB4, 0x2D, 0x72, 0xE5, 0x4E, 0xAA, 0xA4}}; 

void determine_app_data_folder()
{
  if (win32AppDataDirectory[0] != 0) 
  {
    //already worked it out
    return;
  }

  WCHAR unicodePath[MAX_PATH];
  WCHAR unicodeShortPath[MAX_PATH];
  SHGetSpecialFolderPathW(NULL, unicodePath, CSIDL_COMMON_APPDATA, FALSE);
  if (GetShortPathNameW(unicodePath, unicodeShortPath, MAX_PATH) == 0)
  {
    platform->DisplayAlert("Unable to get App Data dir: GetShortPathNameW failed");
    return;
  }
  WideCharToMultiByte(CP_ACP, 0, unicodeShortPath, -1, win32AppDataDirectory, MAX_PATH, NULL, NULL);

  strcat(win32AppDataDirectory, "\\Adventure Game Studio");
  mkdir(win32AppDataDirectory);
}

void determine_saved_games_folder()
{
  if (win32SavedGamesDirectory[0] != 0)
  {
    // already loaded
    return;
  }

  // Default to My Documents in case it's not Vista
  WCHAR unicodeSaveGameDir[MAX_PATH];
  WCHAR unicodeShortSaveGameDir[MAX_PATH];
  // workaround for case where My Documents path has unicode chars (eg.
  // with Russian Windows) -- so use Short File Name instead
  SHGetSpecialFolderPathW(NULL, unicodeSaveGameDir, CSIDL_PERSONAL, FALSE);
  if (GetShortPathNameW(unicodeSaveGameDir, unicodeShortSaveGameDir, MAX_PATH) == 0)
  {
    platform->DisplayAlert("Unable to get My Documents dir: GetShortPathNameW failed");
    return;
  }
  WideCharToMultiByte(CP_ACP, 0, unicodeShortSaveGameDir, -1, win32SavedGamesDirectory, MAX_PATH, NULL, NULL);
  strcat(win32SavedGamesDirectory, "\\My Saved Games");

  // Now see if we have a Vista "My Saved Games" folder
  HINSTANCE hShellDLL = NULL;
  Dynamic_SHGetKnownFolderPathType Dynamic_SHGetKnownFolderPath = NULL;

  hShellDLL = LoadLibrary("shell32.dll"); 

  Dynamic_SHGetKnownFolderPath = (Dynamic_SHGetKnownFolderPathType)GetProcAddress(hShellDLL, "SHGetKnownFolderPath");

  if (Dynamic_SHGetKnownFolderPath != NULL) 
  { 
    PWSTR path = NULL; 

    if (SUCCEEDED(Dynamic_SHGetKnownFolderPath(FOLDERID_SAVEDGAMES, 0, NULL, &path))) 
    { 
      GetShortPathNameW(path, unicodeShortSaveGameDir, MAX_PATH);
      WideCharToMultiByte(CP_ACP, 0, unicodeShortSaveGameDir, -1, win32SavedGamesDirectory, MAX_PATH, NULL, NULL ); 

      CoTaskMemFree(path);
    }
  }

  FreeLibrary(hShellDLL);
  // in case it's on XP My Documents\My Saved Games, create this part of the path
  mkdir(win32SavedGamesDirectory);
}

void DetermineAppOutputDirectory()
{
  if (!win32OutputDirectory.IsEmpty())
  {
    return;
  }

  determine_saved_games_folder();
  bool log_to_saves_dir = false;
  if (win32SavedGamesDirectory[0])
  {
    win32OutputDirectory = win32SavedGamesDirectory;
    win32OutputDirectory.Append("\\.ags");
    log_to_saves_dir = mkdir(win32OutputDirectory) == 0 || errno == EEXIST;
  }

  if (!log_to_saves_dir)
  {
    char theexename[MAX_PATH + 1] = {0};
    GetModuleFileName(NULL, theexename, MAX_PATH);
    PathRemoveFileSpec(theexename);
    win32OutputDirectory = theexename;
  }
}

const char* AGSWin32::GetAllUsersDataDirectory() 
{
  determine_app_data_folder();
  return &win32AppDataDirectory[0];
}

const char *AGSWin32::GetUserSavedgamesDirectory()
{
  determine_saved_games_folder();
  return win32SavedGamesDirectory;
}

const char *AGSWin32::GetUserConfigDirectory()
{
  determine_saved_games_folder();
  return win32SavedGamesDirectory;
}

const char *AGSWin32::GetAppOutputDirectory()
{
  DetermineAppOutputDirectory();
  return win32OutputDirectory;
}

const char *AGSWin32::GetIllegalFileChars()
{
    return "\\/:?\"<>|*";
}

const char *AGSWin32::GetFileWriteTroubleshootingText()
{
    return "If you are using Windows Vista or higher, you may need to right-click and Run as Administrator on the Setup application.";
}

const char *AGSWin32::GetGraphicsTroubleshootingText()
{
  return "\n\nPossible causes:\n"
    "* your graphics card drivers do not support requested resolution. "
    "Run the game setup program and try another resolution.\n"
    "* the graphics driver you have selected does not work. Try switching between Direct3D and DirectDraw.\n"
    "* the graphics filter you have selected does not work. Try another filter.\n"
    "* your graphics card drivers are out of date. "
    "Try downloading updated graphics card drivers from your manufacturer's website.\n"
    "* there is a problem with your graphics card driver configuration. "
    "Run DXDiag using the Run command (Start->Run, type \"dxdiag.exe\") and correct any problems reported there.";
}

void AGSWin32::DisplaySwitchOut() {
  dxmedia_pause_video();
}

void AGSWin32::DisplaySwitchIn() {
  dxmedia_resume_video();
}

int AGSWin32::CDPlayerCommand(int cmdd, int datt) {
#if defined (AGS_HAS_CD_AUDIO)
  return cd_player_control(cmdd, datt);
#else
  return -1;
#endif
}

void AGSWin32::DisplayAlert(const char *text, ...) {
  char displbuf[2500];
  va_list ap;
  va_start(ap, text);
  vsprintf(displbuf, text, ap);
  va_end(ap);
  MessageBox(allegro_wnd, displbuf, "Adventure Game Studio", MB_OK | MB_ICONEXCLAMATION);
}

int AGSWin32::GetLastSystemError()
{
  return ::GetLastError();
}

void AGSWin32::Delay(int millis) 
{
  while (millis >= 5)
  {
    Sleep(5);
    millis -= 5;
    // don't allow it to check for debug messages, since this Delay()
    // call might be from within a debugger polling loop
    update_polled_mp3();
  }

  if (millis > 0)
    Sleep(millis);
}

unsigned long AGSWin32::GetDiskFreeSpaceMB() {
  DWORD returnMb = 0;
  BOOL fResult;
  our_eip = -1891;

  // On Win9x, the last 3 params cannot be null, so need to supply values for all
  __int64 i64FreeBytesToCaller, i64Unused1, i64Unused2;

  // Win95 OSR2 or higher - use GetDiskFreeSpaceEx, since the
  // normal GetDiskFreeSpace returns erroneous values if the
  // free space is > 2 GB
  fResult = GetDiskFreeSpaceEx(NULL,
             (PULARGE_INTEGER)&i64FreeBytesToCaller,
             (PULARGE_INTEGER)&i64Unused1,
             (PULARGE_INTEGER)&i64Unused2);

  our_eip = -1893;

  // convert down to MB so we can fit it in a 32-bit long
  i64FreeBytesToCaller /= 1000000;
  returnMb = i64FreeBytesToCaller;

  return returnMb;
}

const char* AGSWin32::GetNoMouseErrorString() {
  return "No mouse was detected on your system, or your mouse is not configured to work with DirectInput. You must have a mouse to play this game.";
}

const char* AGSWin32::GetAllegroFailUserHint()
{
  return "Make sure you have DirectX 5 or above installed.";
}

eScriptSystemOSID AGSWin32::GetSystemOSID() {
  return eOS_Win;
}

int AGSWin32::InitializeCDPlayer() {
#if defined (AGS_HAS_CD_AUDIO)
  return cd_player_init();
#else
  return -1;
#endif
}

void AGSWin32::PlayVideo(const char *name, int skip, int flags) {

  char useloc[250];
  sprintf(useloc,"%s\\%s",usetup.data_files_dir.GetCStr(), name);

  bool useSound = true;
  if (flags >= 10) {
    flags -= 10;
    useSound = false;
  }
  else {
    // for some reason DirectSound can't be shared, so uninstall
    // allegro sound before playing the video
    shutdown_sound();
  }

  bool isError = false;
  if (Common::File::TestReadFile(useloc))
  {
    isError = (gfxDriver->PlayVideo(useloc, useSound, (VideoSkipType)skip, (flags > 0)) == 0);
  }
  else
  {
    isError = true;
    sprintf(lastError, "File not found: %s", useloc);
  }
  
  if (isError) {
    // turn "Always display as speech" off, to make sure error
    // gets displayed correctly
    int oldalways = game.options[OPT_ALWAYSSPCH];
    game.options[OPT_ALWAYSSPCH] = 0;
    Display("Video playing error: %s", lastError);
    game.options[OPT_ALWAYSSPCH] = oldalways;
  }

  if (useSound)
  {
    if (opts.mod_player)
      reserve_voices(NUM_DIGI_VOICES, -1);
    install_sound(usetup.digicard,usetup.midicard,NULL);
    if (opts.mod_player)
      init_mod_player(NUM_MOD_DIGI_VOICES);
  }

  set_palette_range(palette, 0, 255, 0);
}

void AGSWin32::AboutToQuitGame() 
{
  dxmedia_abort_video();
}

void AGSWin32::PostAllegroExit() {
  allegro_wnd = NULL;

  // Release the timer setting
  timeEndPeriod(win32TimerPeriod);
}

<<<<<<< HEAD
int AGSWin32::RunSetup() {
  String version_str = String::FromFormat("Adventure Game Studio v%s setup", get_engine_version());
  return AGS::Engine::WinSetup(version_str);
=======
SetupReturnValue AGSWin32::RunSetup(ConfigTree &cfg)
{
  const char *engineVersion = get_engine_version();
  char titleBuffer[200];
  sprintf(titleBuffer, "Adventure Game Studio v%s setup", engineVersion);
  return acwsetup(cfg, usetup.data_files_dir, titleBuffer, engineVersion);
>>>>>>> 420d4b89
}

void AGSWin32::SetGameWindowIcon() {
  SetWinIcon();
}

void AGSWin32::WriteStdOut(const char *text, ...) {
  char displbuf[STD_BUFFER_SIZE] = "AGS: ";
  va_list ap;
  va_start(ap,text);
  vsprintf(&displbuf[5],text,ap);
  va_end(ap);
  strcat(displbuf, "\n");

  OutputDebugString(displbuf);
}

void AGSWin32::ShutdownCDPlayer() {
  cd_exit();
}

extern "C" const unsigned char hw_to_mycode[256];
#ifndef VS2005
#define MAPVK_VK_TO_VSC 0
#endif

int AGSWin32::ConvertKeycodeToScanCode(int keycode)
{
  // ** HIDEOUS HACK TO WORK AROUND ALLEGRO BUG
  // the key[] array is hardcoded to qwerty keyboards, so we
  // have to re-map it to make it work on other keyboard layouts
  keycode += ('a' - 'A');
  int vkey = VkKeyScan(keycode);
  int scancode = MapVirtualKey(vkey, MAPVK_VK_TO_VSC);
  if ((scancode >= 0) && (scancode < 256))
    keycode = hw_to_mycode[scancode];
  return keycode;
}

void AGSWin32::ValidateWindowSize(int &x, int &y, bool borderless) const
{
    // MS Windows DirectDraw and Direct3D renderers do not support a window
    // which exceeds the height of current desktop resolution
    RECT rc;
    SystemParametersInfo(SPI_GETWORKAREA, 0, &rc, 0);
    int cx = rc.right - rc.left;
    int cy = rc.bottom - rc.top;
    if (!borderless)
    {
        OSVERSIONINFO OS;
        OS.dwOSVersionInfoSize = sizeof (OSVERSIONINFO);
        GetVersionEx (&OS);

        NONCLIENTMETRICS ncm;
        size_t ncm_sz = sizeof(ncm);
        if (OS.dwMajorVersion < 6)
            ncm_sz -= sizeof(ncm.iPaddedBorderWidth);
        ncm.cbSize = ncm_sz;
        SystemParametersInfo(SPI_GETNONCLIENTMETRICS, ncm_sz, &ncm, 0);
        int border = ncm.iBorderWidth * 2 + ncm.iCaptionHeight;
        if (OS.dwMajorVersion >= 6)
            border += ncm.iPaddedBorderWidth * 2;
        cy -= border;
    }
    x = Math::Clamp(1, cx, x);
    y = Math::Clamp(1, cy, y);
}

bool AGSWin32::LockMouseToWindow()
{
    RECT rc;
    GetClientRect(allegro_wnd, &rc);
    ClientToScreen(allegro_wnd, (POINT*)&rc);
    ClientToScreen(allegro_wnd, (POINT*)&rc.right);
    --rc.right;
    --rc.bottom;
    return ::ClipCursor(&rc) != 0;
}

void AGSWin32::UnlockMouse()
{
    ::ClipCursor(NULL);
}

AGSPlatformDriver* AGSPlatformDriver::GetDriver() {
  if (instance == NULL)
    instance = new AGSWin32();
  return instance;
}


// *********** WINDOWS-SPECIFIC PLUGIN API FUNCTIONS *************

HWND IAGSEngine::GetWindowHandle () {
  return allegro_wnd;
}
LPDIRECTDRAW2 IAGSEngine::GetDirectDraw2 () {
  if (directdraw == NULL)
    quit("!This plugin is not compatible with the Direct3D driver.");

  return directdraw;
}
LPDIRECTDRAWSURFACE2 IAGSEngine::GetBitmapSurface (BITMAP *bmp) 
{
  if (directdraw == NULL)
    quit("!This plugin is not compatible with the Direct3D driver.");

  BMP_EXTRA_INFO *bei = (BMP_EXTRA_INFO*)bmp->extra;

  if (bmp == virtual_screen->GetAllegroBitmap())
    invalidate_screen();

  return bei->surf;
  //return get_bitmap_surface2 (bmp);
}

LPDIRECTSOUND IAGSEngine::GetDirectSound() {
  return directsound;
}

LPDIRECTINPUTDEVICE IAGSEngine::GetDirectInputKeyboard() {
  return key_dinput_device;
}

LPDIRECTINPUTDEVICE IAGSEngine::GetDirectInputMouse() {
  return mouse_dinput_device;
}<|MERGE_RESOLUTION|>--- conflicted
+++ resolved
@@ -39,10 +39,7 @@
 #include "util/string_utils.h"
 
 using namespace AGS::Common;
-<<<<<<< HEAD
 using namespace AGS::Engine;
-=======
->>>>>>> 420d4b89
 
 extern GameSetupStruct game;
 extern GameSetup usetup;
@@ -92,11 +89,7 @@
 extern void dxmedia_pause_video();
 extern void dxmedia_resume_video();
 extern char lastError[200];
-<<<<<<< HEAD
-=======
 extern SetupReturnValue acwsetup(ConfigTree &cfg, const String &game_data_dir, const char*, const char*);
-extern void set_icon();
->>>>>>> 420d4b89
 
 struct AGSWin32 : AGSPlatformDriver {
   AGSWin32();
@@ -826,18 +819,10 @@
   timeEndPeriod(win32TimerPeriod);
 }
 
-<<<<<<< HEAD
-int AGSWin32::RunSetup() {
+SetupReturnValue AGSWin32::RunSetup(ConfigTree &cfg)
+{
   String version_str = String::FromFormat("Adventure Game Studio v%s setup", get_engine_version());
-  return AGS::Engine::WinSetup(version_str);
-=======
-SetupReturnValue AGSWin32::RunSetup(ConfigTree &cfg)
-{
-  const char *engineVersion = get_engine_version();
-  char titleBuffer[200];
-  sprintf(titleBuffer, "Adventure Game Studio v%s setup", engineVersion);
-  return acwsetup(cfg, usetup.data_files_dir, titleBuffer, engineVersion);
->>>>>>> 420d4b89
+  return AGS::Engine::WinSetup(cfg, usetup.data_files_dir, version_str);
 }
 
 void AGSWin32::SetGameWindowIcon() {
