--- conflicted
+++ resolved
@@ -410,15 +410,7 @@
   va_end(ap);
 }
 
-<<<<<<< HEAD
-void AGSWin32::ValidateWindowSize(int &x, int &y, bool borderless) const
-=======
-void AGSWin32::ShutdownCDPlayer() {
-  cd_exit();
-}
-
 Size AGSWin32::ValidateWindowSize(const Size &sz, bool borderless) const
->>>>>>> f2ec9bf8
 {
     // Limit the window's client size by the two metrics:
     // * system's window size limit,
