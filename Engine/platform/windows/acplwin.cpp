//=============================================================================
//
// Adventure Game Studio (AGS)
//
// Copyright (C) 1999-2011 Chris Jones and 2011-20xx others
// The full list of copyright holders can be found in the Copyright.txt
// file, which is part of this source code distribution.
//
// The AGS source code is provided under the Artistic License 2.0.
// A copy of this license can be found in the file License.txt and at
// http://www.opensource.org/licenses/artistic-license-2.0.php
//
//=============================================================================

#ifndef WINDOWS_VERSION
#error This file should only be included on the Windows build
#endif

// ********* WINDOWS *********

#include <stdio.h>
#include <string.h>
#include "ac/common.h"
#include "ac/draw.h"
#include "ac/gamesetup.h"
#include "ac/gamesetupstruct.h"
#include "ac/global_display.h"
#include "ac/runtime_defines.h"
#include "ac/string.h"
#include "gfx/graphicsdriver.h"
#include "gfx/bitmap.h"
#include "main/engine.h"
#include "media/audio/audio.h"
#include "platform/base/agsplatformdriver.h"
#include "platform/windows/setup/winsetup.h"
#include "plugin/agsplugin.h"
#include "util/file.h"
#include "util/stream.h"
#include "util/string_utils.h"

using namespace AGS::Common;
using namespace AGS::Engine;

extern GameSetupStruct game;
extern GameSetup usetup;
extern int our_eip;
extern IGraphicsDriver *gfxDriver;
extern color palette[256];
extern Bitmap *virtual_screen;

#include <shlobj.h>
#include <time.h>
#include <shlwapi.h>
#ifdef VS2005
#include <rpcsal.h>
#endif
#include <gameux.h>

#include <libcda.h>


#ifndef CSIDL_LOCAL_APPDATA
#define CSIDL_LOCAL_APPDATA        0x001C
#define CSIDL_COMMON_APPDATA       0x0023
#endif

typedef struct BMP_EXTRA_INFO {
   LPDIRECTDRAWSURFACE2 surf;
   struct BMP_EXTRA_INFO *next;
   struct BMP_EXTRA_INFO *prev;
   int flags;
   int lock_nesting;
} BMP_EXTRA_INFO;

// from Allegro DDraw driver
extern "C" extern LPDIRECTDRAW2 directdraw;
extern "C" extern LPDIRECTSOUND directsound;
extern "C" extern LPDIRECTINPUTDEVICE mouse_dinput_device;
extern "C" extern LPDIRECTINPUTDEVICE key_dinput_device;

char win32SavedGamesDirectory[MAX_PATH] = "\0";
char win32AppDataDirectory[MAX_PATH] = "\0";
String win32OutputDirectory;

const unsigned int win32TimerPeriod = 1;

extern "C" HWND allegro_wnd;
extern void dxmedia_abort_video();
extern void dxmedia_pause_video();
extern void dxmedia_resume_video();
extern char lastError[200];

struct AGSWin32 : AGSPlatformDriver {
  AGSWin32();

  virtual void AboutToQuitGame();
  virtual int  CDPlayerCommand(int cmdd, int datt);
  virtual void Delay(int millis);
  virtual void DisplayAlert(const char*, ...);
  virtual const char *GetAllUsersDataDirectory();
  virtual const char *GetAppOutputDirectory();
  virtual const char *GetGraphicsTroubleshootingText();
  virtual unsigned long GetDiskFreeSpaceMB();
  virtual const char* GetNoMouseErrorString();
  virtual const char* GetAllegroFailUserHint();
  virtual eScriptSystemOSID GetSystemOSID();
  virtual int  InitializeCDPlayer();
  virtual void PlayVideo(const char* name, int skip, int flags);
  virtual void PostAllegroInit(bool windowed);
  virtual void PostAllegroExit();
  virtual void ReplaceSpecialPaths(const char *sourcePath, char *destPath, size_t destSize);
  virtual int  RunSetup();
  virtual void SetGameWindowIcon();
  virtual void ShutdownCDPlayer();
  virtual void WriteStdOut(const char*, ...);
  virtual void DisplaySwitchOut() ;
  virtual void DisplaySwitchIn() ;
  virtual void RegisterGameWithGameExplorer();
  virtual void UnRegisterGameWithGameExplorer();
  virtual int  ConvertKeycodeToScanCode(int keyCode);
<<<<<<< HEAD
  virtual void ValidateWindowSize(int &x, int &y, bool borderless) const;
=======
  virtual bool LockMouseToWindow();
  virtual void UnlockMouse();
>>>>>>> 35e9a3c6

private:
  void add_game_to_game_explorer(IGameExplorer* pFwGameExplorer, GUID *guid, const char *guidAsText, bool allUsers);
  void remove_game_from_game_explorer(IGameExplorer* pFwGameExplorer, GUID *guid, const char *guidAsText, bool allUsers);
  void add_tasks_for_game(const char *guidAsText, const char *gameEXE, const char *workingFolder, bool allUsers);
  void get_tasks_directory(char *directoryNameBuffer, const char *guidAsText, bool allUsers);
  void update_game_explorer(bool add);
  void create_shortcut(const char *pathToEXE, const char *workingFolder, const char *arguments, const char *shortcutPath);
  void register_file_extension(const char *exePath);
  void unregister_file_extension();
};

AGSWin32::AGSWin32() {
  allegro_wnd = NULL;
}

void check_parental_controls() {
  /* this doesn't work, it always just returns access depedning
     on whether unrated games are allowed because of digital signature
  BOOL bHasAccess = FALSE;
  IGameExplorer* pFwGameExplorer = NULL;

  CoInitialize(NULL);
  // Create an instance of the Game Explorer Interface
  HRESULT hr = CoCreateInstance( __uuidof(GameExplorer), NULL, CLSCTX_INPROC_SERVER, __uuidof(IGameExplorer), (void**)&pFwGameExplorer);
  if( FAILED(hr) || pFwGameExplorer == NULL ) {
    // not Vista, do nothing
  }
  else {
    char theexename[MAX_PATH] = "e:\\code\\ags\\acwin\\release\\acwin.exe";
    WCHAR wstrBinPath[MAX_PATH] = {0};
    MultiByteToWideChar(CP_ACP, 0, theexename, MAX_PATH, wstrBinPath, MAX_PATH);
    BSTR bstrGDFBinPath = SysAllocString(wstrBinPath);

    hr = pFwGameExplorer->VerifyAccess( bstrGDFBinPath, &bHasAccess );
    SysFreeString(bstrGDFBinPath);

    if( FAILED(hr) || !bHasAccess ) {
      char buff[300];
      sprintf(buff, "Parental controls block: %X  b: %d", hr, bHasAccess);
      quit(buff);
    }
    else {
      platform->DisplayAlert("Parental controls: Access granted.");
    }

  }

  if( pFwGameExplorer ) pFwGameExplorer->Release();
  CoUninitialize();
  */
}

void AGSWin32::create_shortcut(const char *pathToEXE, const char *workingFolder, const char *arguments, const char *shortcutPath)
{
  IShellLink* pShellLink = NULL;
  HRESULT hr = CoCreateInstance(CLSID_ShellLink, NULL, CLSCTX_INPROC_SERVER, IID_IShellLink, (void**)&pShellLink);

  if ((SUCCEEDED(hr)) && (pShellLink != NULL))
  {
    IPersistFile *pPersistFile = NULL;
    if (FAILED(pShellLink->QueryInterface(IID_IPersistFile, (void**)&pPersistFile)))
    {
      this->DisplayAlert("Unable to add game tasks: QueryInterface for IPersistFile failed");
      pShellLink->Release();
      return;
    }

    // Set the path to the shortcut target and add the description
    if (FAILED(pShellLink->SetPath(pathToEXE)))
    {
      this->DisplayAlert("Unable to add game tasks: SetPath failed");
    }
    else if (FAILED(pShellLink->SetWorkingDirectory(workingFolder)))
    {
      this->DisplayAlert("Unable to add game tasks: SetWorkingDirectory failed");
    }
    else if ((arguments != NULL) && (FAILED(pShellLink->SetArguments(arguments))))
    {
      this->DisplayAlert("Unable to add game tasks: SetArguments failed");
    }
    else
    {
      WCHAR wstrTemp[MAX_PATH] = {0};
      MultiByteToWideChar(CP_ACP, 0, shortcutPath, -1, wstrTemp, MAX_PATH);

      if (FAILED(pPersistFile->Save(wstrTemp, TRUE)))
      {
        this->DisplayAlert("Unable to add game tasks: IPersistFile::Save failed");
      }
    }

    pPersistFile->Release();
  }

  if (pShellLink) pShellLink->Release();
}

void CopyStringAndRemoveInvalidFilenameChars(const char *source, char *destinationBuffer)
{
  int destIdx = 0;
  for (int i = 0; i < (int)strlen(source); i++)
  {
    if ((source[i] != '/') &&
        (source[i] != '\\') &&
        (source[i] != ':') &&
        (source[i] != '*') &&
        (source[i] != '?') &&
        (source[i] != '"') &&
        (source[i] != '<') &&
        (source[i] != '>') &&
        (source[i] != '|') &&
        (source[i] >= 32))
    {
      destinationBuffer[destIdx] = source[i];
      destIdx++;
    }
  }
  destinationBuffer[destIdx] = 0;
}

void AGSWin32::get_tasks_directory(char *pathBuffer, const char *guidAsText, bool allUsers)
{
  if (SHGetSpecialFolderPath(NULL, pathBuffer, allUsers ? CSIDL_COMMON_APPDATA : CSIDL_LOCAL_APPDATA, FALSE) == FALSE)
  {
    this->DisplayAlert("Unable to register game: SHGetSpecialFolderPath failed");
    return;
  }

  if (pathBuffer[strlen(pathBuffer) - 1] != '\\')
  {
    strcat(pathBuffer, "\\");
  }

  strcat(pathBuffer, "Microsoft\\Windows\\GameExplorer\\");
  strcat(pathBuffer, guidAsText);
  mkdir(pathBuffer);
  strcat(pathBuffer, "\\");
  strcat(pathBuffer, "PlayTasks");
  mkdir(pathBuffer);
}

void AGSWin32::add_tasks_for_game(const char *guidAsText, const char *gameEXE, const char *workingFolder, bool allUsers)
{
  char pathBuffer[MAX_PATH];
  get_tasks_directory(pathBuffer, guidAsText, allUsers);
  strcat(pathBuffer, "\\");
  strcat(pathBuffer, "0");
  mkdir(pathBuffer);

  // Remove any existing "Play.lnk" from a previous version
  char shortcutLocation[MAX_PATH];
  sprintf(shortcutLocation, "%s\\Play.lnk", pathBuffer);
  unlink(shortcutLocation);

  // Generate the shortcut file name (because it can appear on
  // the start menu's Recent area)
  char sanitisedGameName[MAX_PATH];
  CopyStringAndRemoveInvalidFilenameChars(game.gamename, sanitisedGameName);
  if (sanitisedGameName[0] == 0)
    strcpy(sanitisedGameName, "Play");
  sprintf(shortcutLocation, "%s\\%s.lnk", pathBuffer, sanitisedGameName);

  create_shortcut(gameEXE, workingFolder, NULL, shortcutLocation);

  pathBuffer[strlen(pathBuffer) - 1] = '1';
  mkdir(pathBuffer);

  sprintf(shortcutLocation, "%s\\Setup game.lnk", pathBuffer);
  create_shortcut(gameEXE, workingFolder, "--setup", shortcutLocation);
}

void AGSWin32::add_game_to_game_explorer(IGameExplorer* pFwGameExplorer, GUID *guid, const char *guidAsText, bool allUsers)
{
  WCHAR wstrTemp[MAX_PATH] = {0};
  bool hadError = false;

  char theexename[MAX_PATH];
  GetModuleFileName(NULL, theexename, MAX_PATH);

  MultiByteToWideChar(CP_ACP, 0, theexename, MAX_PATH, wstrTemp, MAX_PATH);
  BSTR bstrGDFBinPath = SysAllocString(wstrTemp);

  char gameDirectory[MAX_PATH];
  strcpy(gameDirectory, theexename);
  strrchr(gameDirectory, '\\')[0] = 0;

  MultiByteToWideChar(CP_ACP, 0, gameDirectory, MAX_PATH, wstrTemp, MAX_PATH);
  BSTR bstrGameDirectory = SysAllocString(wstrTemp);

  HRESULT hr = pFwGameExplorer->AddGame(bstrGDFBinPath, bstrGameDirectory, allUsers ? GIS_ALL_USERS : GIS_CURRENT_USER, guid);
  if ((FAILED(hr)) || (hr == S_FALSE))
  {
		if (hr == 0x80070715)
		{
      // No GDF XML -- do nothing. This means the game was compiled
      // without Game Explorer support.
			hadError = true;
		}
		else
		{
			// Game already exists or error
			HRESULT updateHr = pFwGameExplorer->UpdateGame(*guid);
			if (FAILED(updateHr))
			{
			  this->DisplayAlert("Failed to add the game to the game explorer: %08X, %08X", hr, updateHr);
        hadError = true;
			}
		}
  }
  else
  {
    add_tasks_for_game(guidAsText, theexename, gameDirectory, allUsers);
  }

  BOOL bHasAccess = FALSE;
  hr = pFwGameExplorer->VerifyAccess( bstrGDFBinPath, &bHasAccess );

  if (( FAILED(hr) || !bHasAccess ) && (!hadError))
  {
    this->DisplayAlert("Windows Parental Controls will not allow you to run this game.");
  }

  SysFreeString(bstrGDFBinPath);
  SysFreeString(bstrGameDirectory);
}

#define FA_SEARCH -1
void delete_files_in_directory(const char *directoryName, const char *fileMask)
{
  char srchBuffer[MAX_PATH];
  sprintf(srchBuffer, "%s\\%s", directoryName, fileMask);
  al_ffblk dfb;
  int	dun = al_findfirst(srchBuffer, &dfb, FA_SEARCH);
  while (!dun) {
    unlink(dfb.name);
    dun = al_findnext(&dfb);
  }
  al_findclose(&dfb);
}

void AGSWin32::remove_game_from_game_explorer(IGameExplorer* pFwGameExplorer, GUID *guid, const char *guidAsText, bool allUsers)
{
  HRESULT hr = pFwGameExplorer->RemoveGame(*guid);
  if (FAILED(hr))
  {
    this->DisplayAlert("Failed to un-register game: 0x%08X", hr);
  }
}

void AGSWin32::update_game_explorer(bool add)
{
  IGameExplorer* pFwGameExplorer = NULL;

  CoInitialize(NULL);
  // Create an instance of the Game Explorer Interface
  HRESULT hr = CoCreateInstance( __uuidof(GameExplorer), NULL, CLSCTX_INPROC_SERVER, __uuidof(IGameExplorer), (void**)&pFwGameExplorer);
  if( FAILED(hr) || pFwGameExplorer == NULL ) 
  {
    OutputDebugString("AGS: Game Explorer not found to register game, Windows Vista required");
  }
  else 
  {
    strupr(game.guid);
    WCHAR wstrTemp[MAX_PATH] = {0};
    GUID guid = GUID_NULL;
    MultiByteToWideChar(CP_ACP, 0, game.guid, MAX_GUID_LENGTH, wstrTemp, MAX_GUID_LENGTH);
    if (IIDFromString(wstrTemp, &guid) != S_OK)
    {
      this->DisplayAlert("Failed to register game: IIDFromString failed");
    }
    else if (add)
    {
      add_game_to_game_explorer(pFwGameExplorer, &guid, game.guid, true);
    }
    else
    {
      remove_game_from_game_explorer(pFwGameExplorer, &guid, game.guid, true);
    }
  }

  if( pFwGameExplorer ) pFwGameExplorer->Release();
  CoUninitialize();
}

void AGSWin32::unregister_file_extension()
{
  char keyname[MAX_PATH];
  sprintf(keyname, ".%s", game.saveGameFileExtension);
  if (SHDeleteKey(HKEY_CLASSES_ROOT, keyname) != ERROR_SUCCESS)
  {
    this->DisplayAlert("Unable to un-register the file extension. Make sure you are running this with admin rights.");
    return;
  }

  sprintf(keyname, "AGS.SaveGames.%s", game.saveGameFileExtension);
  SHDeleteKey(HKEY_CLASSES_ROOT, keyname);

  sprintf(keyname, "Software\\Microsoft\\Windows\\CurrentVersion\\PropertySystem\\PropertyHandlers\\.%s", game.saveGameFileExtension);
  SHDeleteKey(HKEY_LOCAL_MACHINE, keyname);

  // Tell Explorer to refresh its file association data
  SHChangeNotify(SHCNE_ASSOCCHANGED, SHCNF_IDLIST, NULL, NULL);
}

void AGSWin32::register_file_extension(const char *exePath)
{
  DWORD valType, valBufLen = MAX_PATH;
  valType = REG_SZ;
  char valBuf[MAX_PATH], keyname[MAX_PATH];
  char saveGameRegistryType[MAX_PATH];
  sprintf(saveGameRegistryType, "AGS.SaveGames.%s", game.saveGameFileExtension);

  // write HKEY_CLASSES_ROOT\.Extension = AGS.SaveGames.Extension
  strcpy(valBuf, saveGameRegistryType);
  sprintf(keyname, ".%s", game.saveGameFileExtension);
  if (RegSetValue(HKEY_CLASSES_ROOT, keyname, valType, valBuf, valBufLen))
  {
    this->DisplayAlert("Unable to register file type. Make sure you are running this with Administrator rights.");
    return;
  }

  // create HKEY_CLASSES_ROOT\AGS.SaveGames.Extension
  strcpy(keyname, saveGameRegistryType);
  sprintf(valBuf, "%s Saved Game", game.gamename);
  RegSetValue (HKEY_CLASSES_ROOT, keyname, REG_SZ, valBuf, strlen(valBuf));

  // write HKEY_CLASSES_ROOT\AGS.SaveGames.Extension\DefaultIcon
  sprintf(keyname, "%s\\DefaultIcon", saveGameRegistryType);
  sprintf(valBuf, "\"%s\", 0", exePath);
  RegSetValue (HKEY_CLASSES_ROOT, keyname, REG_SZ, valBuf, strlen(valBuf));

  // write HKEY_CLASSES_ROOT\AGS.SaveGames.Extension\Shell\Open\Command
  sprintf(keyname, "%s\\Shell\\Open\\Command", saveGameRegistryType);
  sprintf(valBuf, "\"%s\" -loadSavedGame \"%%1\"", exePath);
  RegSetValue (HKEY_CLASSES_ROOT, keyname, REG_SZ, valBuf, strlen(valBuf));

  // ** BELOW IS VISTA-ONLY

  // write HKEY_CLASSES_ROOT\AGS.SaveGames.Extension, PreviewTitle
  strcpy(keyname, saveGameRegistryType);
  strcpy(valBuf, "prop:System.Game.RichSaveName;System.Game.RichApplicationName");
  SHSetValue(HKEY_CLASSES_ROOT, keyname, "PreviewTitle", REG_SZ, valBuf, strlen(valBuf));

  // write HKEY_CLASSES_ROOT\AGS.SaveGames.Extension, PreviewDetails
  strcpy(keyname, saveGameRegistryType);
  strcpy(valBuf, "prop:System.Game.RichLevel;System.DateChanged;System.Game.RichComment;System.DisplayName;System.DisplayType");
  SHSetValue(HKEY_CLASSES_ROOT, keyname, "PreviewDetails", REG_SZ, valBuf, strlen(valBuf));

  // write HKEY_CLASSES_ROOT\.Extension\ShellEx\{BB2E617C-0920-11D1-9A0B-00C04FC2D6C1}
  sprintf(keyname, ".%s\\ShellEx\\{BB2E617C-0920-11D1-9A0B-00C04FC2D6C1}", game.saveGameFileExtension);
  strcpy(valBuf, "{4E5BFBF8-F59A-4E87-9805-1F9B42CC254A}");
  RegSetValue (HKEY_CLASSES_ROOT, keyname, REG_SZ, valBuf, strlen(valBuf));

  // write HKEY_LOCAL_MACHINE\Software\Microsoft\Windows\CurrentVersion\PropertySystem\PropertyHandlers\.Extension
  sprintf(keyname, "Software\\Microsoft\\Windows\\CurrentVersion\\PropertySystem\\PropertyHandlers\\.%s", game.saveGameFileExtension);
  strcpy(valBuf, "{ECDD6472-2B9B-4B4B-AE36-F316DF3C8D60}");
  RegSetValue (HKEY_LOCAL_MACHINE, keyname, REG_SZ, valBuf, strlen(valBuf));

  // Tell Explorer to refresh its file association data
  SHChangeNotify(SHCNE_ASSOCCHANGED, SHCNF_IDLIST, NULL, NULL);
}

void AGSWin32::RegisterGameWithGameExplorer() 
{
  update_game_explorer(true);

  if (game.saveGameFileExtension[0] != 0)
  {
    char theexename[MAX_PATH];
    GetModuleFileName(NULL, theexename, MAX_PATH);

    register_file_extension(theexename);
  }
}

void AGSWin32::UnRegisterGameWithGameExplorer() 
{
  update_game_explorer(false);

  if (game.saveGameFileExtension[0] != 0)
  {
    unregister_file_extension();
  }
}

void AGSWin32::PostAllegroInit(bool windowed) 
{
  check_parental_controls();

  // Set the Windows timer resolution to 1 ms so that calls to
  // Sleep() don't take more time than specified
  MMRESULT result = timeBeginPeriod(win32TimerPeriod);
  if (result != TIMERR_NOERROR)
    platform->WriteStdOut("Failed to set the timer resolution to %d ms", win32TimerPeriod);
}

typedef UINT (CALLBACK* Dynamic_SHGetKnownFolderPathType) (GUID& rfid, DWORD dwFlags, HANDLE hToken, PWSTR *ppszPath); 
GUID FOLDERID_SAVEDGAMES = {0x4C5C32FF, 0xBB9D, 0x43b0, {0xB5, 0xB4, 0x2D, 0x72, 0xE5, 0x4E, 0xAA, 0xA4}}; 

void determine_app_data_folder()
{
  if (win32AppDataDirectory[0] != 0) 
  {
    //already worked it out
    return;
  }

  WCHAR unicodePath[MAX_PATH];
  WCHAR unicodeShortPath[MAX_PATH];
  SHGetSpecialFolderPathW(NULL, unicodePath, CSIDL_COMMON_APPDATA, FALSE);
  if (GetShortPathNameW(unicodePath, unicodeShortPath, MAX_PATH) == 0)
  {
    platform->DisplayAlert("Unable to get App Data dir: GetShortPathNameW failed");
    return;
  }
  WideCharToMultiByte(CP_ACP, 0, unicodeShortPath, -1, win32AppDataDirectory, MAX_PATH, NULL, NULL);

  strcat(win32AppDataDirectory, "\\Adventure Game Studio");
  mkdir(win32AppDataDirectory);
}

void determine_saved_games_folder()
{
  if (win32SavedGamesDirectory[0] != 0)
  {
    // already loaded
    return;
  }

  // Default to My Documents in case it's not Vista
  WCHAR unicodeSaveGameDir[MAX_PATH];
  WCHAR unicodeShortSaveGameDir[MAX_PATH];
  // workaround for case where My Documents path has unicode chars (eg.
  // with Russian Windows) -- so use Short File Name instead
  SHGetSpecialFolderPathW(NULL, unicodeSaveGameDir, CSIDL_PERSONAL, FALSE);
  if (GetShortPathNameW(unicodeSaveGameDir, unicodeShortSaveGameDir, MAX_PATH) == 0)
  {
    platform->DisplayAlert("Unable to get My Documents dir: GetShortPathNameW failed");
    return;
  }
  WideCharToMultiByte(CP_ACP, 0, unicodeShortSaveGameDir, -1, win32SavedGamesDirectory, MAX_PATH, NULL, NULL);
  strcat(win32SavedGamesDirectory, "\\My Saved Games");

  // Now see if we have a Vista "My Saved Games" folder
  HINSTANCE hShellDLL = NULL;
  Dynamic_SHGetKnownFolderPathType Dynamic_SHGetKnownFolderPath = NULL;

  hShellDLL = LoadLibrary("shell32.dll"); 

  Dynamic_SHGetKnownFolderPath = (Dynamic_SHGetKnownFolderPathType)GetProcAddress(hShellDLL, "SHGetKnownFolderPath");

  if (Dynamic_SHGetKnownFolderPath != NULL) 
  { 
    PWSTR path = NULL; 

    if (SUCCEEDED(Dynamic_SHGetKnownFolderPath(FOLDERID_SAVEDGAMES, 0, NULL, &path))) 
    { 
      GetShortPathNameW(path, unicodeShortSaveGameDir, MAX_PATH);
      WideCharToMultiByte(CP_ACP, 0, unicodeShortSaveGameDir, -1, win32SavedGamesDirectory, MAX_PATH, NULL, NULL ); 

      CoTaskMemFree(path);
    }
  }

  FreeLibrary(hShellDLL);
  // in case it's on XP My Documents\My Saved Games, create this part of the path
  mkdir(win32SavedGamesDirectory);
}

void DetermineAppOutputDirectory()
{
  if (!win32OutputDirectory.IsEmpty())
  {
    return;
  }

  determine_saved_games_folder();
  bool log_to_saves_dir = false;
  if (win32SavedGamesDirectory[0])
  {
    win32OutputDirectory = win32SavedGamesDirectory;
    win32OutputDirectory.Append("\\.ags");
    log_to_saves_dir = mkdir(win32OutputDirectory) == 0 || errno == EEXIST;
  }

  if (!log_to_saves_dir)
  {
    char theexename[MAX_PATH + 1] = {0};
    GetModuleFileName(NULL, theexename, MAX_PATH);
    PathRemoveFileSpec(theexename);
    win32OutputDirectory = theexename;
  }
}

void AGSWin32::ReplaceSpecialPaths(const char *sourcePath, char *destPath, size_t destSize) {

  if (strnicmp(sourcePath, "$MYDOCS$", 8) == 0) 
  {
    determine_saved_games_folder();
    snprintf(destPath, destSize, "%s%s", win32SavedGamesDirectory, sourcePath + 8);
  }
  else if (strnicmp(sourcePath, "$APPDATADIR$", 12) == 0) 
  {
    determine_app_data_folder();
    snprintf(destPath, destSize, "%s%s", win32AppDataDirectory, sourcePath + 12);
  }
  else
  {
    snprintf(destPath, destSize, "%s", sourcePath);
  }
}

const char* AGSWin32::GetAllUsersDataDirectory() 
{
  determine_app_data_folder();
  return &win32AppDataDirectory[0];
}

const char *AGSWin32::GetAppOutputDirectory()
{
  DetermineAppOutputDirectory();
  return win32OutputDirectory;
}

const char *AGSWin32::GetGraphicsTroubleshootingText()
{
  return "\n\nPossible causes:\n"
    "* your graphics card drivers do not support requested resolution. "
    "Run the game setup program and try another resolution.\n"
    "* the graphics driver you have selected does not work. Try switching between Direct3D and DirectDraw.\n"
    "* the graphics filter you have selected does not work. Try another filter.\n"
    "* your graphics card drivers are out of date. "
    "Try downloading updated graphics card drivers from your manufacturer's website.\n"
    "* there is a problem with your graphics card driver configuration. "
    "Run DXDiag using the Run command (Start->Run, type \"dxdiag.exe\") and correct any problems reported there.";
}

void AGSWin32::DisplaySwitchOut() {
  dxmedia_pause_video();
}

void AGSWin32::DisplaySwitchIn() {
  dxmedia_resume_video();
}

int AGSWin32::CDPlayerCommand(int cmdd, int datt) {
#if defined (AGS_HAS_CD_AUDIO)
  return cd_player_control(cmdd, datt);
#else
  return -1;
#endif
}

void AGSWin32::DisplayAlert(const char *text, ...) {
  char displbuf[2500];
  va_list ap;
  va_start(ap, text);
  vsprintf(displbuf, text, ap);
  va_end(ap);
  MessageBox(allegro_wnd, displbuf, "Adventure Game Studio", MB_OK | MB_ICONEXCLAMATION);
}

void AGSWin32::Delay(int millis) 
{
  while (millis >= 5)
  {
    Sleep(5);
    millis -= 5;
    // don't allow it to check for debug messages, since this Delay()
    // call might be from within a debugger polling loop
    update_polled_mp3();
  }

  if (millis > 0)
    Sleep(millis);
}

unsigned long AGSWin32::GetDiskFreeSpaceMB() {
  DWORD returnMb = 0;
  BOOL fResult;
  our_eip = -1891;

  // On Win9x, the last 3 params cannot be null, so need to supply values for all
  __int64 i64FreeBytesToCaller, i64Unused1, i64Unused2;

  // Win95 OSR2 or higher - use GetDiskFreeSpaceEx, since the
  // normal GetDiskFreeSpace returns erroneous values if the
  // free space is > 2 GB
  fResult = GetDiskFreeSpaceEx(NULL,
             (PULARGE_INTEGER)&i64FreeBytesToCaller,
             (PULARGE_INTEGER)&i64Unused1,
             (PULARGE_INTEGER)&i64Unused2);

  our_eip = -1893;

  // convert down to MB so we can fit it in a 32-bit long
  i64FreeBytesToCaller /= 1000000;
  returnMb = i64FreeBytesToCaller;

  return returnMb;
}

const char* AGSWin32::GetNoMouseErrorString() {
  return "No mouse was detected on your system, or your mouse is not configured to work with DirectInput. You must have a mouse to play this game.";
}

const char* AGSWin32::GetAllegroFailUserHint()
{
  return "Make sure you have DirectX 5 or above installed.";
}

eScriptSystemOSID AGSWin32::GetSystemOSID() {
  return eOS_Win;
}

int AGSWin32::InitializeCDPlayer() {
#if defined (AGS_HAS_CD_AUDIO)
  return cd_player_init();
#else
  return -1;
#endif
}

void AGSWin32::PlayVideo(const char *name, int skip, int flags) {

  char useloc[250];
  sprintf(useloc,"%s\\%s",usetup.data_files_dir.GetCStr(), name);

  bool useSound = true;
  if (flags >= 10) {
    flags -= 10;
    useSound = false;
  }
  else {
    // for some reason DirectSound can't be shared, so uninstall
    // allegro sound before playing the video
    shutdown_sound();
  }

  bool isError = false;
  if (Common::File::TestReadFile(useloc))
  {
    isError = (gfxDriver->PlayVideo(useloc, useSound, (VideoSkipType)skip, (flags > 0)) == 0);
  }
  else
  {
    isError = true;
    sprintf(lastError, "File not found: %s", useloc);
  }
  
  if (isError) {
    // turn "Always display as speech" off, to make sure error
    // gets displayed correctly
    int oldalways = game.options[OPT_ALWAYSSPCH];
    game.options[OPT_ALWAYSSPCH] = 0;
    Display("Video playing error: %s", lastError);
    game.options[OPT_ALWAYSSPCH] = oldalways;
  }

  if (useSound)
  {
    if (opts.mod_player)
      reserve_voices(NUM_DIGI_VOICES, -1);
    install_sound(usetup.digicard,usetup.midicard,NULL);
    if (opts.mod_player)
      init_mod_player(NUM_MOD_DIGI_VOICES);
  }

  set_palette_range(palette, 0, 255, 0);
}

void AGSWin32::AboutToQuitGame() 
{
  dxmedia_abort_video();
}

void AGSWin32::PostAllegroExit() {
  allegro_wnd = NULL;

  // Release the timer setting
  timeEndPeriod(win32TimerPeriod);
}

int AGSWin32::RunSetup() {
  String version_str = String::FromFormat("Adventure Game Studio v%s setup", get_engine_version());
  return AGS::Engine::WinSetup(version_str);
}

void AGSWin32::SetGameWindowIcon() {
  SetWinIcon();
}

void AGSWin32::WriteStdOut(const char *text, ...) {
  char displbuf[STD_BUFFER_SIZE] = "AGS: ";
  va_list ap;
  va_start(ap,text);
  vsprintf(&displbuf[5],text,ap);
  va_end(ap);
  strcat(displbuf, "\n");

  OutputDebugString(displbuf);
}

void AGSWin32::ShutdownCDPlayer() {
  cd_exit();
}

extern "C" const unsigned char hw_to_mycode[256];
#ifndef VS2005
#define MAPVK_VK_TO_VSC 0
#endif

int AGSWin32::ConvertKeycodeToScanCode(int keycode)
{
  // ** HIDEOUS HACK TO WORK AROUND ALLEGRO BUG
  // the key[] array is hardcoded to qwerty keyboards, so we
  // have to re-map it to make it work on other keyboard layouts
  keycode += ('a' - 'A');
  int vkey = VkKeyScan(keycode);
  int scancode = MapVirtualKey(vkey, MAPVK_VK_TO_VSC);
  if ((scancode >= 0) && (scancode < 256))
    keycode = hw_to_mycode[scancode];
  return keycode;
}

<<<<<<< HEAD
void AGSWin32::ValidateWindowSize(int &x, int &y, bool borderless) const
{
    // MS Windows DirectDraw and Direct3D renderers do not support a window
    // which exceeds the height of current desktop resolution
    RECT rc;
    SystemParametersInfo(SPI_GETWORKAREA, 0, &rc, 0);
    int cx = rc.right - rc.left;
    int cy = rc.bottom - rc.top;
    if (!borderless)
    {
        OSVERSIONINFO OS;
        OS.dwOSVersionInfoSize = sizeof (OSVERSIONINFO);
        GetVersionEx (&OS);

        NONCLIENTMETRICS ncm;
        size_t ncm_sz = sizeof(ncm);
        if (OS.dwMajorVersion < 6)
            ncm_sz -= sizeof(ncm.iPaddedBorderWidth);
        ncm.cbSize = ncm_sz;
        SystemParametersInfo(SPI_GETNONCLIENTMETRICS, ncm_sz, &ncm, 0);
        int border = ncm.iBorderWidth * 2 + ncm.iCaptionHeight;
        if (OS.dwMajorVersion >= 6)
            border += ncm.iPaddedBorderWidth * 2;
        cy -= border;
    }
    x = Math::Clamp(1, cx, x);
    y = Math::Clamp(1, cy, y);
=======
bool AGSWin32::LockMouseToWindow()
{
    RECT rc;
    GetClientRect(allegro_wnd, &rc);
    ClientToScreen(allegro_wnd, (POINT*)&rc);
    ClientToScreen(allegro_wnd, (POINT*)&rc.right);
    --rc.right;
    --rc.bottom;
    return ::ClipCursor(&rc) != 0;
}

void AGSWin32::UnlockMouse()
{
    ::ClipCursor(NULL);
>>>>>>> 35e9a3c6
}

AGSPlatformDriver* AGSPlatformDriver::GetDriver() {
  if (instance == NULL)
    instance = new AGSWin32();
  return instance;
}


// *********** WINDOWS-SPECIFIC PLUGIN API FUNCTIONS *************

HWND IAGSEngine::GetWindowHandle () {
  return allegro_wnd;
}
LPDIRECTDRAW2 IAGSEngine::GetDirectDraw2 () {
  if (directdraw == NULL)
    quit("!This plugin is not compatible with the Direct3D driver.");

  return directdraw;
}
LPDIRECTDRAWSURFACE2 IAGSEngine::GetBitmapSurface (BITMAP *bmp) 
{
  if (directdraw == NULL)
    quit("!This plugin is not compatible with the Direct3D driver.");

  BMP_EXTRA_INFO *bei = (BMP_EXTRA_INFO*)bmp->extra;

  if (bmp == virtual_screen->GetAllegroBitmap())
    invalidate_screen();

  return bei->surf;
  //return get_bitmap_surface2 (bmp);
}

LPDIRECTSOUND IAGSEngine::GetDirectSound() {
  return directsound;
}

LPDIRECTINPUTDEVICE IAGSEngine::GetDirectInputKeyboard() {
  return key_dinput_device;
}

LPDIRECTINPUTDEVICE IAGSEngine::GetDirectInputMouse() {
  return mouse_dinput_device;
}<|MERGE_RESOLUTION|>--- conflicted
+++ resolved
@@ -118,12 +118,9 @@
   virtual void RegisterGameWithGameExplorer();
   virtual void UnRegisterGameWithGameExplorer();
   virtual int  ConvertKeycodeToScanCode(int keyCode);
-<<<<<<< HEAD
   virtual void ValidateWindowSize(int &x, int &y, bool borderless) const;
-=======
   virtual bool LockMouseToWindow();
   virtual void UnlockMouse();
->>>>>>> 35e9a3c6
 
 private:
   void add_game_to_game_explorer(IGameExplorer* pFwGameExplorer, GUID *guid, const char *guidAsText, bool allUsers);
@@ -850,7 +847,6 @@
   return keycode;
 }
 
-<<<<<<< HEAD
 void AGSWin32::ValidateWindowSize(int &x, int &y, bool borderless) const
 {
     // MS Windows DirectDraw and Direct3D renderers do not support a window
@@ -878,7 +874,8 @@
     }
     x = Math::Clamp(1, cx, x);
     y = Math::Clamp(1, cy, y);
-=======
+}
+
 bool AGSWin32::LockMouseToWindow()
 {
     RECT rc;
@@ -893,7 +890,6 @@
 void AGSWin32::UnlockMouse()
 {
     ::ClipCursor(NULL);
->>>>>>> 35e9a3c6
 }
 
 AGSPlatformDriver* AGSPlatformDriver::GetDriver() {
