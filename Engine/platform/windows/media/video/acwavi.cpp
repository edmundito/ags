--- conflicted
+++ resolved
@@ -30,16 +30,10 @@
 #include <initguid.h>   // Defines DEFINE_GUID macro and enables GUID initialization
 //#include <dsound.h>
 #include "gfx/ali3d.h"
-<<<<<<< HEAD
-#include "gfx/graphicsdriver.h"
-#include "gfx/graphics.h"
-=======
 #include "gfx/bitmap.h"
 #include "gfx/graphicsdriver.h"
->>>>>>> fc069ea8
 
 using AGS::Common::Bitmap;
-using AGS::Common::Graphics;
 namespace BitmapHelper = AGS::Common::BitmapHelper;
 using namespace AGS; // FIXME later
 
@@ -259,8 +253,7 @@
     // bitmap (which is what "screen" is when using gfx filters)
     if (is_video_bitmap(screen))
     {
-        Graphics graphics(screen_bmp);
-		graphics.StretchBlt(vscreen,
+		screen_bmp->StretchBlt(vscreen,
 		  RectWH(0, 0, vscreen->GetWidth(), vscreen->GetHeight()),
           RectWH(screen_bmp->GetWidth() / 2 - newWidth / 2,
                  screen_bmp->GetHeight() / 2 - newHeight / 2,
@@ -268,10 +261,8 @@
     }
     else
     {
-      Graphics graphics(vsMemory);
-      graphics.Blit(vscreen, 0, 0, 0, 0, vscreen->GetWidth(), vscreen->GetHeight());
-      graphics.SetBitmap(screen_bmp);
-      graphics.StretchBlt(vsMemory,
+      vsMemory->Blit(vscreen, 0, 0, 0, 0, vscreen->GetWidth(), vscreen->GetHeight());
+      screen_bmp->StretchBlt(vsMemory,
 		  RectWH(0, 0, vscreen->GetWidth(), vscreen->GetHeight()),
           RectWH(screen_bmp->GetWidth() / 2 - newWidth / 2,
 		         screen_bmp->GetHeight() / 2 - newHeight / 2,
