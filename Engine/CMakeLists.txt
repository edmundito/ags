# Engine
# -----------------------------------------------------------------------------

if (NOT ANDROID)
add_library(engine STATIC)
else ()
add_library(engine SHARED)
endif ()


set_target_properties(engine PROPERTIES
    CXX_STANDARD 11
    CXX_EXTENSIONS NO
    C_STANDARD 11
    C_EXTENSIONS YES
)

target_include_directories(engine PUBLIC .)

target_sources(engine
    PRIVATE
    ac/asset_helper.h
    ac/audiochannel.cpp
    ac/audiochannel.h
    ac/audioclip.cpp
    ac/audioclip.h
    ac/button.cpp
    ac/button.h
    ac/character.cpp
    ac/character.h
    ac/characterextras.cpp
    ac/characterextras.h
    ac/characterinfo_engine.cpp
    ac/datetime.cpp
    ac/datetime.h
    ac/dialog.cpp
    ac/dialog.h
    ac/dialogoptionsrendering.cpp
    ac/dialogoptionsrendering.h
    ac/display.cpp
    ac/display.h
    ac/draw.cpp
    ac/draw.h
    ac/draw_software.cpp
    ac/draw_software.h
    ac/drawingsurface.cpp
    ac/drawingsurface.h
    ac/dynamicsprite.cpp
    ac/dynamicsprite.h
    ac/dynobj/all_dynamicclasses.h
    ac/dynobj/all_scriptclasses.h
    ac/dynobj/cc_agsdynamicobject.cpp
    ac/dynobj/cc_agsdynamicobject.h
    ac/dynobj/cc_audiochannel.cpp
    ac/dynobj/cc_audiochannel.h
    ac/dynobj/cc_audioclip.cpp
    ac/dynobj/cc_audioclip.h
    ac/dynobj/cc_character.cpp
    ac/dynobj/cc_character.h
    ac/dynobj/cc_dialog.cpp
    ac/dynobj/cc_dialog.h
    ac/dynobj/cc_dynamicarray.cpp
    ac/dynobj/cc_dynamicarray.h
    ac/dynobj/cc_scriptobject.h
    ac/dynobj/cc_gui.cpp
    ac/dynobj/cc_gui.h
    ac/dynobj/cc_guiobject.cpp
    ac/dynobj/cc_guiobject.h
    ac/dynobj/cc_hotspot.cpp
    ac/dynobj/cc_hotspot.h
    ac/dynobj/cc_inventory.cpp
    ac/dynobj/cc_inventory.h
    ac/dynobj/cc_object.cpp
    ac/dynobj/cc_object.h
    ac/dynobj/cc_pluginobject.h
    ac/dynobj/cc_region.cpp
    ac/dynobj/cc_region.h
    ac/dynobj/cc_serializer.cpp
    ac/dynobj/cc_serializer.h
    ac/dynobj/cc_walkablearea.cpp
    ac/dynobj/cc_walkablearea.h
    ac/dynobj/cc_walkbehind.cpp
    ac/dynobj/cc_walkbehind.h
    ac/dynobj/dynobj_manager.cpp
    ac/dynobj/dynobj_manager.h
    ac/dynobj/managedobjectpool.cpp
    ac/dynobj/managedobjectpool.h
    ac/dynobj/scriptcamera.cpp
    ac/dynobj/scriptcamera.h
    ac/dynobj/scriptcontainers.h
    ac/dynobj/scriptdatetime.cpp
    ac/dynobj/scriptdatetime.h
    ac/dynobj/scriptdialogoptionsrendering.cpp
    ac/dynobj/scriptdialogoptionsrendering.h
    ac/dynobj/scriptdict.cpp
    ac/dynobj/scriptdict.h
    ac/dynobj/scriptdrawingsurface.cpp
    ac/dynobj/scriptdrawingsurface.h
    ac/dynobj/scriptdynamicsprite.cpp
    ac/dynobj/scriptdynamicsprite.h
    ac/dynobj/scriptfile.cpp
    ac/dynobj/scriptfile.h
    ac/dynobj/scriptjoystick.cpp
    ac/dynobj/scriptjoystick.h
    ac/dynobj/scriptmouse.cpp
    ac/dynobj/scriptmouse.h
    ac/dynobj/scriptmouse.cpp
    ac/dynobj/scriptobjects.h
    ac/dynobj/scriptoverlay.cpp
    ac/dynobj/scriptoverlay.h
<<<<<<< HEAD
    ac/dynobj/scriptpathfinder.cpp
    ac/dynobj/scriptpathfinder.h
=======
    ac/dynobj/scriptregion.h
    ac/dynobj/scriptrestoredsaveinfo.h
>>>>>>> a4d7bd40
    ac/dynobj/scriptset.cpp
    ac/dynobj/scriptset.h
    ac/dynobj/scriptstring.cpp
    ac/dynobj/scriptstring.h
    ac/dynobj/scriptsystem.cpp
    ac/dynobj/scriptsystem.h
    ac/dynobj/scriptsystem.cpp
    ac/dynobj/scriptuserobject.cpp
    ac/dynobj/scriptuserobject.h
    ac/dynobj/scriptvideoplayer.cpp
    ac/dynobj/scriptvideoplayer.h
    ac/dynobj/scriptviewframe.cpp
    ac/dynobj/scriptviewframe.h
    ac/dynobj/scriptviewport.cpp
    ac/dynobj/scriptviewport.h
    ac/event.cpp
    ac/event.h
    ac/file.cpp
    ac/file.h
    ac/game.cpp
    ac/game.h
    ac/joystick.cpp
    ac/joystick.h
    ac/gamesetup.cpp
    ac/gamesetup.h
    ac/gamestate.cpp
    ac/gamestate.h
    ac/global_api.cpp
    ac/global_audio.cpp
    ac/global_audio.h
    ac/global_character.cpp
    ac/global_character.h
    ac/global_debug.cpp
    ac/global_debug.h
    ac/global_dialog.cpp
    ac/global_dialog.h
    ac/global_display.cpp
    ac/global_display.h
    ac/global_file.cpp
    ac/global_file.h
    ac/global_game.cpp
    ac/global_game.h
    ac/global_gui.cpp
    ac/global_gui.h
    ac/global_hotspot.cpp
    ac/global_hotspot.h
    ac/global_inventoryitem.cpp
    ac/global_inventoryitem.h
    ac/global_object.cpp
    ac/global_object.h
    ac/global_palette.cpp
    ac/global_palette.h
    ac/global_region.cpp
    ac/global_region.h
    ac/global_room.cpp
    ac/global_room.h
    ac/global_screen.cpp
    ac/global_screen.h
    ac/global_timer.cpp
    ac/global_timer.h
    ac/global_translation.cpp
    ac/global_translation.h
    ac/global_video.cpp
    ac/global_video.h
    ac/global_walkablearea.cpp
    ac/global_walkablearea.h
    ac/global_walkbehind.cpp
    ac/global_walkbehind.h
    ac/gui.cpp
    ac/gui.h
    ac/guicontrol.cpp
    ac/guicontrol.h
    ac/guiinv.cpp
    ac/hotspot.cpp
    ac/hotspot.h
    ac/inventoryitem.cpp
    ac/inventoryitem.h
    ac/invwindow.cpp
    ac/invwindow.h
    ac/label.cpp
    ac/label.h
    ac/lipsync.h
    ac/listbox.cpp
    ac/listbox.h
    ac/math.cpp
    ac/math.h
    ac/mouse.cpp
    ac/mouse.h
    ac/movelist.cpp
    ac/movelist.h
    ac/object.cpp
    ac/object.h
    ac/overlay.cpp
    ac/overlay.h
    ac/parser.cpp
    ac/parser.h
    ac/path_helper.h
    ac/pathfinder_script.cpp
    ac/properties.cpp
    ac/properties.h
    ac/region.cpp
    ac/region.h
    ac/room.cpp
    ac/room.h
    ac/roomobject.cpp
    ac/roomobject.h
    ac/roomstatus.cpp
    ac/roomstatus.h
    ac/route_finder.cpp
    ac/route_finder.h
    ac/route_finder_impl.cpp
    ac/route_finder_impl.h
    ac/route_finder_jps.inl
    ac/runtime_defines.h
    ac/screen.cpp
    ac/screen.h
    ac/screenoverlay.cpp
    ac/screenoverlay.h
    ac/scriptcontainers.cpp
    ac/slider.cpp
    ac/slider.h
    ac/speech.cpp
    ac/speech.h
    ac/dynobj/scriptgame.cpp
    ac/dynobj/scriptgame.h
    ac/dynobj/cc_staticarray.cpp
    ac/dynobj/cc_staticarray.h
    ac/string.cpp
    ac/string.h
    ac/sys_events.cpp
    ac/sys_events.h
    ac/system.cpp
    ac/system.h
    ac/textbox.cpp
    ac/textbox.h
    ac/timer.cpp
    ac/timer.h
    ac/translation.cpp
    ac/translation.h
    ac/video_script.cpp
    ac/viewframe.cpp
    ac/viewframe.h
    ac/viewport_script.cpp
    ac/walkablearea.cpp
    ac/walkablearea.h
    ac/walkbehind.cpp
    ac/walkbehind.h
    debug/agseditordebugger.h
    debug/debug.cpp
    debug/debug_log.h
    debug/debugger.h
    debug/dummyagsdebugger.h
    debug/filebasedagsdebugger.cpp
    debug/filebasedagsdebugger.h
    debug/logfile.cpp
    debug/logfile.h
    debug/memory_inspect.cpp
    debug/memory_inspect.h
    device/mousew32.cpp
    device/mousew32.h
    font/fonts_engine.cpp
    game/game_init.cpp
    game/game_init.h
    game/savegame.cpp
    game/savegame.h
    game/savegame_components.cpp
    game/savegame_components.h
    game/savegame_internal.h
    game/viewport.cpp
    game/viewport.h
    gfx/ali3dexception.h
    gfx/ali3dogl.cpp
    gfx/ali3dogl.h
    gfx/ali3dsw.cpp
    gfx/ali3dsw.h
    gfx/blender.cpp
    gfx/blender.h
    gfx/ddb.h
    gfx/gfx_util.cpp
    gfx/gfx_util.h
    gfx/gfxdefines.h
    gfx/gfxdriverbase.cpp
    gfx/gfxdriverbase.h
    gfx/gfxdriverfactory.cpp
    gfx/gfxdriverfactory.h
    gfx/gfxdriverfactorybase.h
    gfx/gfxfilter.h
    gfx/gfxfilter_aad3d.cpp
    gfx/gfxfilter_aad3d.h
    gfx/gfxfilter_aaogl.cpp
    gfx/gfxfilter_aaogl.h
    gfx/gfxfilter_d3d.cpp
    gfx/gfxfilter_d3d.h
    gfx/gfxfilter_ogl.cpp
    gfx/gfxfilter_ogl.h
    gfx/gfxfilter_scaling.cpp
    gfx/gfxfilter_scaling.h
    gfx/gfxfilter_sdl_renderer.cpp
    gfx/gfxfilter_sdl_renderer.h
    gfx/gfxmodelist.h
    gfx/graphicsdriver.h
    gfx/ogl_headers.h
    gui/animatingguibutton.cpp
    gui/animatingguibutton.h
    gui/cscidialog.cpp
    gui/cscidialog.h
    gui/gui_engine.cpp
    gui/guidialog.cpp
    gui/guidialog.h
    gui/guidialogdefines.h
    gui/mycontrols.h
    gui/mylabel.cpp
    gui/mylabel.h
    gui/mylistbox.cpp
    gui/mylistbox.h
    gui/mypushbutton.cpp
    gui/mypushbutton.h
    gui/mytextbox.cpp
    gui/mytextbox.h
    gui/newcontrol.cpp
    gui/newcontrol.h
    main/config.cpp
    main/config.h
    main/engine.cpp
    main/engine.h
    main/engine_setup.cpp
    main/engine_setup.h
    main/game_file.cpp
    main/game_file.h
    main/game_run.cpp
    main/game_run.h
    main/game_start.cpp
    main/game_start.h
    main/graphics_mode.cpp
    main/graphics_mode.h
    main/main.cpp
    main/main.h
    main/quit.cpp
    main/quit.h
    main/update.cpp
    main/update.h
    media/audio/audio_core.cpp
    media/audio/audio_core.h
    media/audio/audio.cpp
    media/audio/audio.h
    media/audio/audio_system.h
    media/audio/audiodefines.h
    media/audio/audioplayer.cpp
    media/audio/audioplayer.h
    media/audio/sdldecoder.cpp
    media/audio/sdldecoder.h
    media/audio/openalsource.cpp
    media/audio/openalsource.h
    media/audio/openal.h
    media/audio/queuedaudioitem.cpp
    media/audio/queuedaudioitem.h
    media/audio/sound.cpp
    media/audio/sound.h
    media/audio/soundclip.cpp
    media/audio/soundclip.h
    media/video/flic_player.cpp
    media/video/flic_player.h
    media/video/theora_player.cpp
    media/video/theora_player.h
    media/video/video.cpp
    media/video/video.h
    media/video/video_core.cpp
    media/video/video_core.h
    media/video/videoplayer.cpp
    media/video/videoplayer.h
    platform/base/agsplatformdriver.cpp
    platform/base/agsplatformdriver.h
    platform/base/agsplatform_xdg_unix.cpp
    platform/base/agsplatform_xdg_unix.h
    platform/base/sys_main.cpp
    platform/base/sys_main.h
    platform/util/libc.c
    plugin/agsplugin.cpp
    plugin/agsplugin.h
    plugin/agsplugin_evts.h
    plugin/plugin_builtin.h
    plugin/plugin_engine.h
    plugin/plugin_stubs.cpp
    resource/resource.h
    script/cc_instance.cpp
    script/cc_instance.h
    script/cc_reflecthelper.cpp
    script/cc_reflecthelper.h
    script/executingscript.cpp
    script/executingscript.h
    script/exports.cpp
    script/exports.h
    script/runtimescriptvalue.cpp
    script/runtimescriptvalue.h
    script/script.cpp
    script/script.h
    script/script_api.cpp
    script/script_api.h
    script/script_runtime.cpp
    script/script_runtime.h
    script/systemimports.cpp
    script/systemimports.h
    util/library.h
    util/library_dummy.h
    util/library_posix.h
    util/sdl2_util.h
    util/sdl2_util.cpp
    util/threading.h

    platform/windows/acplwin.cpp
    platform/windows/debug/namedpipesagsdebugger.cpp
    platform/windows/gfx/ali3dd3d.cpp
    platform/windows/setup/winsetup.cpp
    platform/windows/setup/winsetup.h
    platform/windows/setup/winapihelpers.cpp
    platform/windows/setup/winapihelpers.h
    platform/windows/setup/windialog.cpp
    platform/windows/setup/windialog.h
    platform/windows/setup/winpagedialog.cpp
    platform/windows/setup/winpagedialog.h
    platform/windows/setup/basicpagedialog.cpp
    platform/windows/setup/basicpagedialog.h
    platform/windows/setup/advancedpagedialog.cpp
    platform/windows/setup/advancedpagedialog.h
    platform/windows/minidump.cpp
    platform/windows/win_ex_handling.cpp

    platform/linux/acpllnx.cpp

    platform/osx/acplmac.cpp

    platform/android/acpland.cpp

    platform/ios/acplios.cpp

    platform/emscripten/acpemscripten.cpp

    platform/bsd/acplbsd.cpp

    platform/windows/win_ex_handling.cpp
    platform/windows/win_ex_handling.h
    platform/windows/minidump.cpp
    platform/windows/winapi_exclusive.h

    platform/base/mobile_base.cpp
    platform/base/mobile_base.h
)

if(ANDROID)
    target_sources(engine PRIVATE
        platform/android/helper/jni_helper.cpp)
endif()

if(MACOS)
    target_sources(engine PRIVATE 
        platform/osx/alplmac.mm
    )
endif()

if (AGS_BUILTIN_PLUGINS)
    target_compile_definitions(engine PRIVATE BUILTIN_PLUGINS)

    target_sources(engine PRIVATE 
        ../Plugins/agsblend/AGSBlend.cpp
        ../Plugins/agsblend/agsblend.h

        ../Plugins/AGSflashlight/agsflashlight.cpp
        ../Plugins/AGSflashlight/agsflashlight.h

        ../Plugins/ags_parallax/ags_parallax.cpp
        ../Plugins/ags_parallax/ags_parallax.h

        ../Plugins/ags_snowrain/ags_snowrain.cpp
        ../Plugins/ags_snowrain/ags_snowrain.h

        ../Plugins/AGSSpriteFont/AGSSpriteFont/AGSSpriteFont.cpp
        ../Plugins/AGSSpriteFont/AGSSpriteFont/AGSSpriteFont.h
        ../Plugins/AGSSpriteFont/AGSSpriteFont/CharacterEntry.cpp
        ../Plugins/AGSSpriteFont/AGSSpriteFont/CharacterEntry.h
        ../Plugins/AGSSpriteFont/AGSSpriteFont/SpriteFont.cpp
        ../Plugins/AGSSpriteFont/AGSSpriteFont/SpriteFont.h
        ../Plugins/AGSSpriteFont/AGSSpriteFont/SpriteFontRenderer.cpp
        ../Plugins/AGSSpriteFont/AGSSpriteFont/SpriteFontRenderer.h
        ../Plugins/AGSSpriteFont/AGSSpriteFont/SpriteFontRendererClifftopGames.cpp
        ../Plugins/AGSSpriteFont/AGSSpriteFont/SpriteFontRendererClifftopGames.h
        ../Plugins/AGSSpriteFont/AGSSpriteFont/VariableWidthFont.cpp
        ../Plugins/AGSSpriteFont/AGSSpriteFont/VariableWidthFont.h
        ../Plugins/AGSSpriteFont/AGSSpriteFont/VariableWidthSpriteFont.cpp
        ../Plugins/AGSSpriteFont/AGSSpriteFont/VariableWidthSpriteFont.h
        ../Plugins/AGSSpriteFont/AGSSpriteFont/VariableWidthSpriteFontClifftopGames.cpp
        ../Plugins/AGSSpriteFont/AGSSpriteFont/VariableWidthSpriteFontClifftopGames.h
        ../Plugins/AGSSpriteFont/AGSSpriteFont/color.cpp
        ../Plugins/AGSSpriteFont/AGSSpriteFont/color.h

        ../Plugins/agstouch/agstouch.cpp
        ../Plugins/agstouch/agstouch.h

        ../Plugins/agspalrender/palrender.h
        ../Plugins/agspalrender/ags_palrender.cpp
        ../Plugins/agspalrender/raycast.cpp
        ../Plugins/agspalrender/raycast.h
    )
endif()

if (AGS_BUILD_STR)
    target_compile_definitions(engine PUBLIC BUILD_STR=\"${AGS_BUILD_STR}\")
endif()


target_link_libraries(engine PUBLIC 
    AGS::Common 
    ${CMAKE_DL_LIBS} 
    Allegro::Allegro
    External::OpenAL
    ${SDL2_LIBRARY}
    SDL2_sound::SDL2_sound
)

if(NOT AGS_DISABLE_THREADS)
    target_link_libraries(engine PUBLIC Threads::Threads)
endif()

if (AGS_OPENGLES2)
    target_link_libraries(engine PUBLIC EGL GLESv2 Glad::GladGLES2)
else()
    target_link_libraries(engine PUBLIC Glad::Glad)
endif (AGS_OPENGLES2)

# common has a circular dependency on engine
# TODO: currently required for gcc support, will look into this.
if (CMAKE_CXX_COMPILER_ID STREQUAL "GNU")
target_link_libraries(common PUBLIC engine)
endif ()

if (WIN32 OR LINUX)
    target_compile_definitions(engine PRIVATE AGS_HAS_CD_AUDIO)
endif ()

if (AGS_NO_VIDEO_PLAYER)
    target_compile_definitions(engine PRIVATE AGS_NO_VIDEO_PLAYER)
else()
    target_link_libraries(engine PUBLIC Apeg::Apeg)
endif()

if (WIN32)
    target_link_libraries(engine PUBLIC shlwapi)
endif()

if(ANDROID)
    find_library(ANDROID_LOG_LIB log)
    target_link_libraries(engine PUBLIC ${ANDROID_LOG_LIB})
endif()

get_target_property(ENGINE_SOURCES engine SOURCES)
# Set ROOT to parent directory to include Plugins/
source_group(TREE ${CMAKE_CURRENT_SOURCE_DIR}/.. PREFIX "Source Files" FILES ${ENGINE_SOURCES})

# Standalone exe
# -----------------------------------------------------------------------------
if (NOT ANDROID)
    add_executable(ags)
else ()
    add_library(ags SHARED)
endif (NOT ANDROID)

if (AGS_DESKTOP)
    install(TARGETS ags RUNTIME DESTINATION bin)
endif ()

set_target_properties(ags PROPERTIES
    CXX_STANDARD 11
    CXX_EXTENSIONS NO
)

target_include_directories(ags PRIVATE .)

target_sources(ags
    PRIVATE
    main/main_sdl2.cpp
)

target_link_libraries(ags PRIVATE engine ${SDL2MAIN_LIBRARY})

if (LINUX)
    # We may override `allegro_icon` and `load_midi_pf` depending on the version
    target_link_options(ags PRIVATE -Wl,--allow-multiple-definition)
endif ()

set_target_properties(ags PROPERTIES
    RUNTIME_OUTPUT_NAME ags
    RUNTIME_OUTPUT_DIRECTORY ${CMAKE_BINARY_DIR}
)

if (WIN32)
    target_sources(ags PRIVATE resource/version.rc) # for setup dialog and d3d shaders
    set_target_properties(ags PROPERTIES
        WIN32_EXECUTABLE TRUE
    )
    if (CMAKE_SIZEOF_VOID_P EQUAL 4)
        # enable more than 2 GB in a 32-bit application
        if (MINGW)
            target_link_options(ags PUBLIC "-Wl,--large-address-aware")
        endif ()
        if (MSVC)
            target_link_options(ags PUBLIC "/LARGEADDRESSAWARE")
        endif ()
    endif ()
endif()

# Test
# -----------------------------------------------------------------------------
if(AGS_TESTS)
    add_executable(
        engine_test
        test/scsprintf_test.cpp
    )
    set_target_properties(engine_test PROPERTIES
        CXX_STANDARD 11
        CXX_EXTENSIONS NO
        C_STANDARD 11
        C_EXTENSIONS NO
        INTERPROCEDURAL_OPTIMIZATION FALSE
        )
    target_link_libraries(
        engine_test
        engine
        gtest_main
    )

    include(GoogleTest)
    gtest_add_tests(TARGET engine_test)
endif()

# macOS App Bundle
# -----------------------------------------------------------------------------

if (MACOS)
    add_executable(ags-app)

    set_target_properties(ags-app PROPERTIES
        CXX_STANDARD 11
        CXX_EXTENSIONS NO
    )

    target_include_directories(ags-app PRIVATE .)

    file(GLOB RESOURCE_FILES
        CONFIGURE_DEPENDS
        ../OSX/Resources/ags.icns
        ../OSX/Resources/*.ags
        ../OSX/Resources/acsetup.cfg
        ../OSX/Resources/audio.vox
        ../OSX/Resources/music.vox
        ../OSX/Resources/speech.vox
        ../OSX/Resources/*.vox
        ../OSX/Resources/PrivacyInfo.xcprivacy
    )

    target_sources(ags-app
        PRIVATE
        main/main_sdl2.cpp
        ${RESOURCE_FILES}
    )

    target_link_libraries(ags-app PRIVATE engine SDL2::SDL2main)

    set_target_properties(ags-app PROPERTIES
        RUNTIME_OUTPUT_NAME AGS
        RUNTIME_OUTPUT_DIRECTORY ${CMAKE_BINARY_DIR}
        MACOSX_BUNDLE TRUE
        RESOURCE "${RESOURCE_FILES}"  # *must* be part of target sources too

        # Below properties will configure the default template MacOSXBundleInfo.plist.in
        # Refer to https://cmake.org/cmake/help/latest/prop_tgt/MACOSX_BUNDLE_INFO_PLIST.html
        # if you want to manage a custom plist template file.

        MACOSX_BUNDLE_GUI_IDENTIFIER        # CFBundleIdentifier
            uk.co.adventuregamestudio.ags
        MACOSX_BUNDLE_BUNDLE_NAME           # CFBundleName
            AGS
        MACOSX_BUNDLE_ICON_FILE             # CFBundleIconFile
            ags.icns
        MACOSX_BUNDLE_BUNDLE_VERSION        # CFBundleVersion
            1.0.0
        MACOSX_BUNDLE_LONG_VERSION_STRING   # CFBundleLongVersionString
            1.0.0
        MACOSX_BUNDLE_SHORT_VERSION_STRING  # CFBundleShortVersionString
            1.0.0
        MACOSX_BUNDLE_COPYRIGHT             # NSHumanReadableCopyright
            "Copyright (C) 1999-2011 Chris Jones and 2011-2024 others"
        MACOSX_BUNDLE_INFO_STRING           # CFBundleGetInfoString
            "Created by Adventure Game Studio"
    )
endif()<|MERGE_RESOLUTION|>--- conflicted
+++ resolved
@@ -108,13 +108,9 @@
     ac/dynobj/scriptobjects.h
     ac/dynobj/scriptoverlay.cpp
     ac/dynobj/scriptoverlay.h
-<<<<<<< HEAD
     ac/dynobj/scriptpathfinder.cpp
     ac/dynobj/scriptpathfinder.h
-=======
-    ac/dynobj/scriptregion.h
     ac/dynobj/scriptrestoredsaveinfo.h
->>>>>>> a4d7bd40
     ac/dynobj/scriptset.cpp
     ac/dynobj/scriptset.h
     ac/dynobj/scriptstring.cpp
