--- conflicted
+++ resolved
@@ -55,7 +55,6 @@
     ac/dynobj/cc_audiochannel.h
     ac/dynobj/cc_audioclip.cpp
     ac/dynobj/cc_audioclip.h
-    ac/dynobj/cc_basicobject.h
     ac/dynobj/cc_character.cpp
     ac/dynobj/cc_character.h
     ac/dynobj/cc_dialog.cpp
@@ -251,20 +250,10 @@
     ac/sprite.cpp
     ac/sprite.h
     ac/spritecache_engine.cpp
-<<<<<<< HEAD
-    ac/statobj/agsstaticobject.cpp
-    ac/statobj/agsstaticobject.h
-    ac/statobj/staticarray.cpp
-    ac/statobj/staticarray.h
-    ac/statobj/staticgame.cpp
-    ac/statobj/staticgame.h
-    ac/statobj/staticobject.h
-=======
     ac/dynobj/scriptgame.cpp
     ac/dynobj/scriptgame.h
     ac/dynobj/cc_staticarray.cpp
     ac/dynobj/cc_staticarray.h
->>>>>>> e3c90803
     ac/string.cpp
     ac/string.h
     ac/sys_events.cpp
