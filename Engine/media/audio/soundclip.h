//=============================================================================
//
// Adventure Game Studio (AGS)
//
// Copyright (C) 1999-2011 Chris Jones and 2011-2024 various contributors
// The full list of copyright holders can be found in the Copyright.txt
// file, which is part of this source code distribution.
//
// The AGS source code is provided under the Artistic License 2.0.
// A copy of this license can be found in the file License.txt and at
// https://opensource.org/license/artistic-2-0/
//
//=============================================================================
//
// SoundClip - an interface for an audio clip configuration and control.
//
// SoundClip's state and parameter updates sync with the audio core in
// batches, only when the engine updates the game, never while the user script
// is being executed. The sync is performed by calling update().
// This is to ensure that the clip reference, state and properties don't change
// in the middle of the script's command sequence.
//
// SoundClip features two position units for pos telling and seek:
// one is milliseconds, and another a sound type specific position, which is:
//  * MIDI - the beat number
//  * MOD / XM / S3M - the pattern number
//  * WAV / VOC - the sample number
//  * OGG / MP3 / FLAC - milliseconds
//
// TODO: one of the biggest problems with sound clips currently is that it
// provides several methods of applying volume, which may ignore or override
// each other, and does not shape a consistent interface.
// Improving this situation is only possible with massive refactory of
// sound clip use, taking backwards-compatible audio system in account.
//
//=============================================================================
#ifndef __AGS_EE_MEDIA__SOUNDCLIP_H__
#define __AGS_EE_MEDIA__SOUNDCLIP_H__
#include "ac/dynobj/scriptaudioclip.h"
#include "media/audio/audiodefines.h"

class SoundClip final
{
public:
<<<<<<< HEAD
    SOUNDCLIP(int slot, AudioFileType snd_type, bool loop);
    ~SOUNDCLIP();
=======
    SoundClip(int slot, int snd_type, bool loop);
    ~SoundClip();
>>>>>>> 874b459e

    // TODO: move these to private
    int sourceClipID;
    int sourceClipType;
    // soundType is used for the reference, and when applying
    // format-dependent seek and position
    AudioFileType soundType;
    bool repeat;
    int lengthMs;
    int priority; // relative clip priority
    int xSource, ySource;
    int maximumPossibleDistanceAway;

    bool play();
    void pause();
    void resume();
    // Seeks to the position, where pos units depend on the audio type
    void seek(int pos);
    // Seeks to the position in milliseconds
    void seek_ms(int pos_ms);
    // Synchronize this SoundClip with the audio subsystem:
    // - start scheduled playback;
    // - apply all accumulated sound parameters;
    // - read and save current position;
    // Returns if the clip is still playing, otherwise it's finished
    bool update();

    inline bool play_from(int position)
    {
        seek(position);
        return play();
    }

    // Gets if the clip is valid (playing or ready to play)
    inline bool is_ready() const
    {
        return IsPlaybackReady(state);
    }
    // Gets if the clip is currently paused
    inline bool is_paused() const
    {
        return state == PlayStatePaused;
    }

    // Get legacy sound format type (MUS_*)
    inline AudioFileType get_sound_type() const { return soundType; }
    // Gets clip's volume property, as percentage (0 - 100);
    // note this may not be the real volume of playback (which could e.g. be muted)
    inline int get_volume100() const { return vol100; }
    // Gets clip's volume measured in 255 units
    inline int get_volume255() const { return vol255; }
    // Gets clip's panning (-100 - +100)
    inline int get_panning() const { return panning; }
    // Gets clip's playback speed in clip ms per real second
    inline int get_speed() const { return speed; }
    // Gets if clip is muted (without changing the volume setting)
    inline bool is_muted() const { return muted; }

    // Gets current position in clip's type meaning
    int get_pos() { return pos; }
    // Gets current position in ms
    int get_pos_ms() { return posMs; }
    // Gets total clip length in ms (or 0)
    int get_length_ms() { return lengthMs; }

    // Sets the current volume property, as percentage (0 - 100).
    inline void set_volume100(int volume)
    {
        vol100 = volume;
        vol255 = (volume * 255) / 100;
        paramsChanged = true;
    }
    // Sets the current volume property in units of 255
    inline void set_volume255(int volume)
    {
        vol255 = volume;
        vol100 = (vol255 * 100) / 255;
        paramsChanged = true;
    }
    // Explicitly defines both percentage and 255-based volume values,
    // without calculating it from given percentage.
    inline void set_volume_direct(int vol_percent, int vol_absolute)
    {
        vol255 = vol_absolute;
        vol100 = vol_percent;
        paramsChanged = true;
    }
    // Mutes sound clip, while preserving current volume property
    // for the future reference; when unmuted, that property is
    // used to restart previous volume.
    inline void set_mute(bool enable)
    {
        muted = enable;
        paramsChanged = true;
    }
    // Apply arbitrary permanent volume modifier, in absolute units (0 - 255);
    // this is distinct value that is used in conjunction with current volume
    // (can be both positive and negative).
    inline void apply_volume_modifier(int mod)
    {
        volModifier = mod;
        paramsChanged = true;
    }
    // Apply permanent directional volume modifier, in absolute units (0 - 255)
    // this is distinct value that is used in conjunction with current volume
    // (can be both positive and negative).
    inline void apply_directional_modifier(int mod)
    {
        directionalVolModifier = mod;
        paramsChanged = true;
    }

    inline void set_panning(int newPanning)
    {
        panning = newPanning;
        paramsChanged = true;
    }

    inline void set_speed(int new_speed)
    {
        speed = new_speed;
        paramsChanged = true;
    }

private:
    // helper function for calculating volume with applied modifiers
    inline int get_final_volume() const
    {
        if (muted) return 0;
        int final_vol = vol255 + volModifier + directionalVolModifier;
        return final_vol >= 0 ? final_vol : 0;
    }

    int posms_to_pos(int pos_ms);
    int pos_to_posms(int pos);

    // audio core slot handle
    const int slot_;
    // Frequency, needed for position handling
    int freq;
    // current playback state
    PlaybackState state;
    // last synced position
    int pos, posMs;
    // whether playback parameters changed and have to be reapplied
    bool paramsChanged;
    // current volume, in legacy units of 255
    int vol255;
    // current volume, in percents
    int vol100;
    // volModifier is used when there's a need to temporarily change and
    // the restore the clip's absolute volume (vol)
    int volModifier;
    // directional modifier is used to simulate positional sound origin
    int directionalVolModifier;
    // sound panning, in offset percents, from -100 to +100
    int panning;
    // speed of playback, in clip ms per real second
    int speed;
    // mute mode overrides the volume; if set, any volume assigned is stored
    // in properties, but not applied to playback itself
    bool muted;
};

#endif // __AGS_EE_MEDIA__SOUNDCLIP_H__<|MERGE_RESOLUTION|>--- conflicted
+++ resolved
@@ -42,13 +42,8 @@
 class SoundClip final
 {
 public:
-<<<<<<< HEAD
-    SOUNDCLIP(int slot, AudioFileType snd_type, bool loop);
-    ~SOUNDCLIP();
-=======
-    SoundClip(int slot, int snd_type, bool loop);
+    SoundClip(int slot, AudioFileType snd_type, bool loop);
     ~SoundClip();
->>>>>>> 874b459e
 
     // TODO: move these to private
     int sourceClipID;
