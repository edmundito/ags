--- conflicted
+++ resolved
@@ -18,13 +18,8 @@
 #include <memory>
 #include "media/audio/audiodefines.h"
 #include "ac/dynobj/scriptaudioclip.h"
-<<<<<<< HEAD
 #include "ac/dynobj/scriptobjects.h"
-=======
-#include "ac/dynobj/scriptaudiochannel.h"
-#include "media/audio/ambientsound.h"
 #include "media/audio/soundclip.h"
->>>>>>> 874b459e
 #include "ac/timer.h"
 
 class AudioChans
@@ -68,13 +63,6 @@
 // Exports missing AudioChannel objects to script (for importing older saves)
 void        export_missing_audiochans();
 
-<<<<<<< HEAD
-=======
-// ***** BACKWARDS COMPATIBILITY WITH OLD AUDIO SYSTEM ***** //
-int         get_old_style_number_for_sound(int sound_number);
-std::unique_ptr<SoundClip> load_sound_clip_from_old_style_number(bool isMusic, int indexNumber, bool repeat);
-
->>>>>>> 874b459e
 //=============================================================================
 
 int         get_volume_adjusted_for_distance(int volume, int sndX, int sndY, int sndMaxDist);
@@ -94,34 +82,9 @@
 // syncs logical audio channels with the audio backend state
 void        sync_audio_playback();
 void        update_audio_system_on_game_loop ();
-<<<<<<< HEAD
-=======
-void        stopmusic();
-void        update_music_volume();
-void        post_new_music_check();
-// Sets up the crossfading for playing the new music track,
-// and returns the channel number to use; the channel is guaranteed to be free
-int         prepare_for_new_music ();
-// Gets audio clip from legacy music number, which also may contain queue flag
-ScriptAudioClip *get_audio_clip_for_music(int mnum);
-std::unique_ptr<SoundClip> load_music_from_disk(int mnum, bool doRepeat);
-void        newmusic(int mnum);
->>>>>>> 874b459e
 
 extern void cancel_scheduled_music_update();
 extern void schedule_music_update_at(AGS_Clock::time_point);
 extern void postpone_scheduled_music_update_by(std::chrono::milliseconds);
 
-<<<<<<< HEAD
-=======
-// crossFading is >0 (channel number of new track), or -1 (old
-// track fading out, no new track)
-extern int crossFading, crossFadeVolumePerStep, crossFadeStep;
-extern int crossFadeVolumeAtStart;
-
-extern std::unique_ptr<SoundClip> cachedQueuedMusic;
-
-extern std::array<AmbientSound, MAX_GAME_CHANNELS> ambient;
-
->>>>>>> 874b459e
 #endif // __AGS_EE_MEDIA__AUDIO_H__