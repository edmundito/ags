//=============================================================================
//
// Adventure Game Studio (AGS)
//
// Copyright (C) 1999-2011 Chris Jones and 2011-2024 various contributors
// The full list of copyright holders can be found in the Copyright.txt
// file, which is part of this source code distribution.
//
// The AGS source code is provided under the Artistic License 2.0.
// A copy of this license can be found in the file License.txt and at
// https://opensource.org/license/artistic-2-0/
//
//=============================================================================
#include <cmath>
#include "media/audio/soundclip.h"
#include "media/audio/audio_core.h"

SOUNDCLIP::SOUNDCLIP(int slot, int snd_type, bool loop)
    : slot_(slot)
    , soundType(snd_type)
    , repeat(loop)
{
    sourceClipID = -1;
    sourceClipType = 0;
<<<<<<< HEAD
    soundType = eAudioFileUnknown;
    repeat = false;
=======
>>>>>>> 337b4ae9
    priority = 50;
    vol255 = 0;
    vol100 = 0;
    volModifier = 0;
    xSource = -1;
    ySource = -1;
    maximumPossibleDistanceAway = 0;
    directionalVolModifier = 0;
    muted = false;
    panning = 0;
    speed = 1000;

    state = PlaybackState::PlayStateInitial;
    pos = posMs = -1;
    paramsChanged = true;

    const auto player = audio_core_get_player(slot);
    lengthMs = (int)std::round(player->GetDurationMs());
    freq = player->GetFrequency();
}

SOUNDCLIP::~SOUNDCLIP()
{
    if (slot_ >= 0)
        audio_core_get_player(slot_)->Stop();
}

int SOUNDCLIP::play()
{
    if (!is_ready())
        return false;
    state = PlaybackState::PlayStatePlaying;
    return true;
}

void SOUNDCLIP::pause()
{
    if (!is_ready())
        return;
    auto player = audio_core_get_player(slot_);
    player->Pause();
    state = player->GetPlayState();
}

void SOUNDCLIP::resume()
{
    if (!is_ready())
        return;
    state = PlaybackState::PlayStatePlaying;
}

int SOUNDCLIP::posms_to_pos(int pos_ms)
{
    switch (soundType)
    {
    case eAudioFileWAV: // Pos is in samples
        return static_cast<int>((static_cast<int64_t>(pos_ms) * freq) / 1000);
    case eAudioFileMIDI: /* TODO: reimplement */
    case eAudioFileMOD:  /* TODO: reimplement */
        return 0;  /* better say that it does not work than return wrong value */
    default:
        return pos_ms;
    }
}

int SOUNDCLIP::pos_to_posms(int pos_)
{
    switch (soundType)
    {
    case eAudioFileWAV: // Pos is in samples
        return static_cast<int>((static_cast<int64_t>(pos_) * 1000) / freq);
    case eAudioFileMIDI: /* TODO: reimplement */
    case eAudioFileMOD:  /* TODO: reimplement */
        return 0;  /* better say that it does not work than return wrong value */
    default:
        return pos_;
    }
}

void SOUNDCLIP::seek(int pos_)
{
    // TODO: we probably would need a separate implementation eventually
    seek_ms(pos_to_posms(pos_));
}

void SOUNDCLIP::seek_ms(int pos_ms)
{
    if (slot_ < 0) { return; }
    auto player = audio_core_get_player(slot_);
    player->Pause();
    // TODO: for backward compatibility and MOD/XM music support
    // need to reimplement seeking to a position which units
    // are defined according to the sound type
    player->Seek((float)pos_ms);
    float posms_f = player->GetPositionMs();
    posMs = static_cast<int>(posms_f);
    pos = posms_to_pos(posMs);
}

bool SOUNDCLIP::update()
{
    if (!is_ready()) return false;

    auto player = audio_core_get_player(slot_);
    if (paramsChanged)
    {
        auto vol_f = static_cast<float>(get_final_volume()) / 255.0f;
        if (vol_f < 0.0f) { vol_f = 0.0f; }
        if (vol_f > 1.0f) { vol_f = 1.0f; }

        auto speed_f = static_cast<float>(speed) / 1000.0f;
        if (speed_f <= 0.0) { speed_f = 1.0f; }

        // Sets the pan position, ranging from -100 (left) to +100 (right)
        auto panning_f = (static_cast<float>(panning) / 100.0f);
        if (panning_f < -1.0f) { panning_f = -1.0f; }
        if (panning_f > 1.0f) { panning_f = 1.0f; }

        player->SetVolume(vol_f);
        player->SetSpeed(speed_f);
        player->SetPanning(panning_f);
        paramsChanged = false;
    }

    PlaybackState core_state = player->GetPlayState();
    float posms_f = player->GetPositionMs();
    posMs = static_cast<int>(posms_f);
    pos = posms_to_pos(posMs);
    if (state == core_state || IsPlaybackDone(core_state))
    {
        state = core_state;
        return is_ready();
    }

    switch (state)
    {
    case PlaybackState::PlayStatePlaying:
        player->Play();
        state = player->GetPlayState();
        break;
    default: /* do nothing */
        break;
    }
    return is_ready();
}<|MERGE_RESOLUTION|>--- conflicted
+++ resolved
@@ -15,18 +15,13 @@
 #include "media/audio/soundclip.h"
 #include "media/audio/audio_core.h"
 
-SOUNDCLIP::SOUNDCLIP(int slot, int snd_type, bool loop)
+SOUNDCLIP::SOUNDCLIP(int slot, AudioFileType snd_type, bool loop)
     : slot_(slot)
     , soundType(snd_type)
     , repeat(loop)
 {
     sourceClipID = -1;
     sourceClipType = 0;
-<<<<<<< HEAD
-    soundType = eAudioFileUnknown;
-    repeat = false;
-=======
->>>>>>> 337b4ae9
     priority = 50;
     vol255 = 0;
     vol100 = 0;
