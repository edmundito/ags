//=============================================================================
//
// Adventure Game Studio (AGS)
//
// Copyright (C) 1999-2011 Chris Jones and 2011-20xx others
// The full list of copyright holders can be found in the Copyright.txt
// file, which is part of this source code distribution.
//
// The AGS source code is provided under the Artistic License 2.0.
// A copy of this license can be found in the file License.txt and at
// http://www.opensource.org/licenses/artistic-license-2.0.php
//
//=============================================================================

#include <stdio.h>
#include "util/wgt2allg.h"
#include "media/audio/audio.h"
#include "ac/dynobj/cc_audioclip.h"
#include "ac/dynobj/cc_audiochannel.h"
#include "script/script_runtime.h"
#include "ac/audiochannel.h"
#include "ac/audioclip.h"
#include "game/game_objects.h"
#include "game/script_objects.h"
#include "media/audio/sound.h"
#include "debug/debug_log.h"
#include "debug/debugger.h"
#include "ac/common.h"
#include "ac/global_audio.h"
#include <math.h>
#include "util/stream.h"
#include "core/assetmanager.h"

using AGS::Common::Stream;

AGS::Engine::Mutex _audio_mutex;
volatile bool _audio_doing_crossfade;

extern CharacterInfo*playerchar;

extern int psp_is_old_datafile;

#if !defined(IOS_VERSION) && !defined(PSP_VERSION) && !defined(ANDROID_VERSION)
volatile int psp_audio_multithreaded = 0;
#endif

char acaudio_buffer[256];
int reserved_channel_count = 0;

AGS::Engine::Thread audioThread;

void calculate_reserved_channel_count()
{
    int reservedChannels = 0;
    for (int i = 0; i < game.AudioClipTypeCount; i++)
    {
        reservedChannels += game.AudioClipTypes[i].reservedChannels;
    }
    reserved_channel_count = reservedChannels;
}

void register_audio_script_objects()
{
    int ee;
    scrAudioChannel.New(MAX_SOUND_CHANNELS + 1);
    for (ee = 0; ee <= MAX_SOUND_CHANNELS; ee++) 
    {
        scrAudioChannel[ee].id = ee;
        ccRegisterManagedObject(&scrAudioChannel[ee], &ccDynamicAudio);
    }

    for (ee = 0; ee < game.AudioClipCount; ee++)
    {
        game.AudioClips[ee].id = ee;
        ccRegisterManagedObject(&game.AudioClips[ee], &ccDynamicAudioClip);
        ccAddExternalDynamicObject(game.AudioClips[ee].scriptName, &game.AudioClips[ee], &ccDynamicAudioClip);
    }

    calculate_reserved_channel_count();
}

void update_clip_default_volume(ScriptAudioClip *audioClip)
{
    if (play.DefaultAudioTypeVolumes[audioClip->type] >= 0) 
    {
        audioClip->defaultVolume = play.DefaultAudioTypeVolumes[audioClip->type];
    }
}

void start_fading_in_new_track_if_applicable(int fadeInChannel, ScriptAudioClip *newSound)
{
    int crossfadeSpeed = game.AudioClipTypes[newSound->type].crossfadeSpeed;
    if (crossfadeSpeed > 0)
    {
        update_clip_default_volume(newSound);
        play.CrossfadeInVolumePerStep = crossfadeSpeed;
        play.CrossfadeFinalVolumeIn = newSound->defaultVolume;
        play.CrossfadingInChannel = fadeInChannel;
    }
}

void move_track_to_crossfade_channel(int currentChannel, int crossfadeSpeed, int fadeInChannel, ScriptAudioClip *newSound)
{
    stop_and_destroy_channel(SPECIAL_CROSSFADE_CHANNEL);
    channels[SPECIAL_CROSSFADE_CHANNEL] = channels[currentChannel];
    channels[currentChannel] = NULL;

<<<<<<< HEAD
    play.CrossfadingOutChannel = SPECIAL_CROSSFADE_CHANNEL;
    play.CrossfadeStep = 0;
    play.CrossfadeInitialVolumeOut = channels[SPECIAL_CROSSFADE_CHANNEL]->volAsPercentage;
    play.CrossfadeOutVolumePerStep = crossfadeSpeed;
=======
    play.crossfading_out_channel = SPECIAL_CROSSFADE_CHANNEL;
    play.crossfade_step = 0;
    play.crossfade_initial_volume_out = channels[SPECIAL_CROSSFADE_CHANNEL]->get_volume();
    play.crossfade_out_volume_per_step = crossfadeSpeed;
>>>>>>> c9353f51

    play.CrossfadingInChannel = fadeInChannel;
    if (newSound != NULL)
    {
        start_fading_in_new_track_if_applicable(fadeInChannel, newSound);
    }
}

void stop_or_fade_out_channel(int fadeOutChannel, int fadeInChannel, ScriptAudioClip *newSound)
{
    ScriptAudioClip *sourceClip = AudioChannel_GetPlayingClip(&scrAudioChannel[fadeOutChannel]);
    if ((sourceClip != NULL) && (game.AudioClipTypes[sourceClip->type].crossfadeSpeed > 0))
    {
        move_track_to_crossfade_channel(fadeOutChannel, game.AudioClipTypes[sourceClip->type].crossfadeSpeed, fadeInChannel, newSound);
    }
    else
    {
        stop_and_destroy_channel(fadeOutChannel);
    }
}

const char* get_audio_clip_file_name(ScriptAudioClip *clip)
{
    if (game.AudioClips[clip->id].bundlingType == AUCL_BUNDLE_EXE)
    {
        strcpy(acaudio_buffer, game.AudioClips[clip->id].fileName);
        Stream *in = Common::AssetManager::OpenAsset(acaudio_buffer);
        if (in != NULL)
        {
            // CHECKME: so, what was that? a file exists check?
            delete in;
            return &acaudio_buffer[0];
        }
    }
    else
    {
        sprintf(acaudio_buffer, (psp_is_old_datafile ? "~music.vox~%s" : "~audio.vox~%s"), game.AudioClips[clip->id].fileName);
        PACKFILE *iii = pack_fopen(acaudio_buffer, "rb");
        if (iii != NULL)
        {
            pack_fclose(iii);
            return &acaudio_buffer[0];
        }
    }
    sprintf(acaudio_buffer, "AudioCache\\%s", game.AudioClips[clip->id].fileName);
    if (exists(acaudio_buffer))
    {
        return &acaudio_buffer[0];
    }
    return NULL;
}


int find_free_audio_channel(ScriptAudioClip *clip, int priority, bool interruptEqualPriority)
{
    int lowestPrioritySoFar = 9999999;
    int lowestPriorityID = -1;
    int channelToUse = -1;

    if (!interruptEqualPriority)
        priority--;

    int startAtChannel = reserved_channel_count;
    int endBeforeChannel = MAX_SOUND_CHANNELS;

    if (game.AudioClipTypes[clip->type].reservedChannels > 0)
    {
        startAtChannel = 0;
        for (int i = 0; i < clip->type; i++)
        {
            startAtChannel += game.AudioClipTypes[i].reservedChannels;
        }
        endBeforeChannel = startAtChannel + game.AudioClipTypes[clip->type].reservedChannels;
    }

    for (int i = startAtChannel; i < endBeforeChannel; i++)
    {
        if ((channels[i] == NULL) || (channels[i]->done))
        {
            channelToUse = i;
            stop_and_destroy_channel(i);
            break;
        }
        if ((channels[i]->priority < lowestPrioritySoFar) &&
            (channels[i]->soundType == clip->type))
        {
            lowestPrioritySoFar = channels[i]->priority;
            lowestPriorityID = i;
        }
    }

    if ((channelToUse < 0) && (lowestPriorityID >= 0) &&
        (lowestPrioritySoFar <= priority))
    {
        stop_or_fade_out_channel(lowestPriorityID, lowestPriorityID, clip);
        channelToUse = lowestPriorityID;
    }
    else if ((channelToUse >= 0) && (play.CrossfadingInChannel < 1))
    {
        start_fading_in_new_track_if_applicable(channelToUse, clip);
    }
    return channelToUse;
}

SOUNDCLIP *load_sound_clip(ScriptAudioClip *audioClip, bool repeat)
{
    const char *clipFileName = get_audio_clip_file_name(audioClip);
    if ((clipFileName == NULL) || (usetup.DigitalSoundCard == DIGI_NONE))
    {
        return NULL;
    }

    update_clip_default_volume(audioClip);

    SOUNDCLIP *soundClip = NULL;
    switch (audioClip->fileType)
    {
    case eAudioFileOGG:
        soundClip = my_load_static_ogg(clipFileName, audioClip->defaultVolume, repeat);
        break;
    case eAudioFileMP3:
        soundClip = my_load_static_mp3(clipFileName, audioClip->defaultVolume, repeat);
        break;
    case eAudioFileWAV:
    case eAudioFileVOC:
        soundClip = my_load_wave(clipFileName, audioClip->defaultVolume, repeat);
        break;
    case eAudioFileMIDI:
        soundClip = my_load_midi(clipFileName, repeat);
        break;
    case eAudioFileMOD:
#ifndef PSP_NO_MOD_PLAYBACK
        soundClip = my_load_mod(clipFileName, repeat);
#else
        soundClip = NULL;
#endif
        break;
    default:
        quitprintf("AudioClip.Play: invalid audio file type encountered: %d", audioClip->fileType);
    }
    if (soundClip != NULL)
    {
        soundClip->set_volume_origin(audioClip->defaultVolume);
        soundClip->soundType = audioClip->type;
        soundClip->sourceClip = audioClip;
    }
    return soundClip;
}

void recache_queued_clips_after_loading_save_game()
{
    for (int i = 0; i < play.NewMusicQueueLength; i++)
    {
        play.NewMusicQueue[i].cachedClip = NULL;
    }
}

void audio_update_polled_stuff()
{
    play.CrossfadeStep++;

    if (play.CrossfadingOutChannel > 0)
    {
        if (channels[play.CrossfadingOutChannel] == NULL)
            quitprintf("Crossfade out channel is %d but channel has gone", play.CrossfadingOutChannel);

<<<<<<< HEAD
        int newVolume = channels[play.CrossfadingOutChannel]->volAsPercentage - play.CrossfadeOutVolumePerStep;
=======
        int newVolume = channels[play.crossfading_out_channel]->get_volume() - play.crossfade_out_volume_per_step;
>>>>>>> c9353f51
        if (newVolume > 0)
        {
            AudioChannel_SetVolume(&scrAudioChannel[play.CrossfadingOutChannel], newVolume);
        }
        else
        {
            stop_and_destroy_channel(play.CrossfadingOutChannel);
            play.CrossfadingOutChannel = 0;
        }
    }

    if (play.CrossfadingInChannel > 0)
    {
<<<<<<< HEAD
        int newVolume = channels[play.CrossfadingInChannel]->volAsPercentage + play.CrossfadeInVolumePerStep;
        if (newVolume > play.CrossfadeFinalVolumeIn)
=======
        int newVolume = channels[play.crossfading_in_channel]->get_volume() + play.crossfade_in_volume_per_step;
        if (newVolume > play.crossfade_final_volume_in)
>>>>>>> c9353f51
        {
            newVolume = play.CrossfadeFinalVolumeIn;
        }

        AudioChannel_SetVolume(&scrAudioChannel[play.CrossfadingInChannel], newVolume);

        if (newVolume >= play.CrossfadeFinalVolumeIn)
        {
            play.CrossfadingInChannel = 0;
        }
    }

    if (play.NewMusicQueueLength > 0)
    {
        for (int i = 0; i < play.NewMusicQueueLength; i++)
        {
            ScriptAudioClip *clip = &game.AudioClips[play.NewMusicQueue[i].audioClipIndex];
            int channel = find_free_audio_channel(clip, clip->defaultPriority, false);
            if (channel >= 0)
            {
                QueuedAudioItem itemToPlay = play.NewMusicQueue[i];

                play.NewMusicQueueLength--;
                for (int j = i; j < play.NewMusicQueueLength; j++)
                {
                    play.NewMusicQueue[j] = play.NewMusicQueue[j + 1];
                }

                play_audio_clip_on_channel(channel, clip, itemToPlay.priority, itemToPlay.repeat, 0, itemToPlay.cachedClip);
                i--;
            }
        }
    }
}

void queue_audio_clip_to_play(ScriptAudioClip *clip, int priority, int repeat)
{
    if (play.NewMusicQueueLength >= MAX_QUEUED_MUSIC) {
        DEBUG_CONSOLE("Too many queued music, cannot add %s", clip->scriptName);
        return;
    }

    SOUNDCLIP *cachedClip = load_sound_clip(clip, (repeat != 0));
    if (cachedClip != NULL) 
    {
        play.NewMusicQueue[play.NewMusicQueueLength].audioClipIndex = clip->id;
        play.NewMusicQueue[play.NewMusicQueueLength].priority = priority;
        play.NewMusicQueue[play.NewMusicQueueLength].repeat = (repeat != 0);
        play.NewMusicQueue[play.NewMusicQueueLength].cachedClip = cachedClip;
        play.NewMusicQueueLength++;
    }
    
    if (!psp_audio_multithreaded)
      update_polled_mp3();
}

ScriptAudioChannel* play_audio_clip_on_channel(int channel, ScriptAudioClip *clip, int priority, int repeat, int fromOffset, SOUNDCLIP *soundfx)
{
    if (soundfx == NULL)
    {
        soundfx = load_sound_clip(clip, (repeat) ? true : false);
    }
    if (soundfx == NULL)
    {
        DEBUG_CONSOLE("AudioClip.Play: unable to load sound file");
        if (play.CrossfadingInChannel == channel)
        {
            play.CrossfadingInChannel = 0;
        }
        return NULL;
    }
    soundfx->priority = priority;

    if (play.CrossfadingInChannel == channel)
    {
        soundfx->set_volume_origin(0);
    }

<<<<<<< HEAD
    if (play.FastForwardCutscene) 
    {
        soundfx->set_volume(0);
        soundfx->volAsPercentage = 0;

        if (game.AudioClipTypes[clip->type].reservedChannels != 1)
=======
    // Mute the audio clip if fast-forwarding the cutscene
    if (play.fast_forward) 
    {
        soundfx->set_volume_override(0);

        // CHECKME!!
        // [IKM] According to the 3.2.1 logic the clip will restore
        // its value after cutscene, but only if originalVolAsPercentage
        // is not zeroed. Something I am not sure about: why does it
        // disable the clip under condition that there's more than one
        // channel for this audio type? It does not even check if
        // anything of this type is currently playing.
        if (game.audioClipTypes[clip->type].reservedChannels != 1)
>>>>>>> c9353f51
            soundfx->originalVolAsPercentage = 0;
    }

    if (soundfx->play_from(fromOffset) == 0)
    {
        DEBUG_CONSOLE("AudioClip.Play: failed to play sound file");
        return NULL;
    }

    last_sound_played[channel] = -1;
    channels[channel] = soundfx;
    return &scrAudioChannel[channel];
}

void remove_clips_of_type_from_queue(int audioType) 
{
    int aa;
    for (aa = 0; aa < play.NewMusicQueueLength; aa++)
    {
        ScriptAudioClip *clip = &game.AudioClips[play.NewMusicQueue[aa].audioClipIndex];
        if (clip->type == audioType)
        {
            play.NewMusicQueueLength--;
            for (int bb = aa; bb < play.NewMusicQueueLength; bb++)
                play.NewMusicQueue[bb] = play.NewMusicQueue[bb + 1];
            aa--;
        }
    }
}

ScriptAudioChannel* play_audio_clip(ScriptAudioClip *clip, int priority, int repeat, int fromOffset, bool queueIfNoChannel)
{
    if (!queueIfNoChannel)
        remove_clips_of_type_from_queue(clip->type);

    if (priority == SCR_NO_VALUE)
        priority = clip->defaultPriority;
    if (repeat == SCR_NO_VALUE)
        repeat = clip->defaultRepeat;

    int channel = find_free_audio_channel(clip, priority, !queueIfNoChannel);
    if (channel < 0)
    {
        if (queueIfNoChannel)
            queue_audio_clip_to_play(clip, priority, repeat);
        else
            DEBUG_CONSOLE("AudioClip.Play: no channels available to interrupt PRI:%d TYPE:%d", priority, clip->type);

        return NULL;
    }

    return play_audio_clip_on_channel(channel, clip, priority, repeat, fromOffset);
}

void play_audio_clip_by_index(int audioClipIndex)
{
    if ((audioClipIndex >= 0) && (audioClipIndex < game.AudioClipCount))
        AudioClip_Play(&game.AudioClips[audioClipIndex], SCR_NO_VALUE, SCR_NO_VALUE);
}

bool unserialize_audio_script_object(int index, const char *objectType, const char *serializedData, int dataSize)
{
    if (strcmp(objectType, "AudioChannel") == 0)
    {
        ccDynamicAudio.Unserialize(index, serializedData, dataSize);
    }
    else if (strcmp(objectType, "AudioClip") == 0)
    {
        ccDynamicAudioClip.Unserialize(index, serializedData, dataSize);
    }
    else
    {
        return false;
    }
    return true;
}

ScriptAudioClip* get_audio_clip_for_old_style_number(bool isMusic, int indexNumber)
{
    char audioClipName[200];
    if (isMusic)
        sprintf(audioClipName, "aMusic%d", indexNumber);
    else
        sprintf(audioClipName, "aSound%d", indexNumber);

    for (int bb = 0; bb < game.AudioClipCount; bb++)
    {
        if (stricmp(game.AudioClips[bb].scriptName, audioClipName) == 0)
        {
            return &game.AudioClips[bb];
        }
    }

    return NULL;
}



void stop_and_destroy_channel_ex(int chid, bool resetLegacyMusicSettings) {
    if ((chid < 0) || (chid > MAX_SOUND_CHANNELS))
        quit("!StopChannel: invalid channel ID");

    if (channels[chid] != NULL) {
        channels[chid]->destroy();
        delete channels[chid];
        channels[chid] = NULL;
    }

    if (play.CrossfadingInChannel == chid)
        play.CrossfadingInChannel = 0;
    if (play.CrossfadingOutChannel == chid)
        play.CrossfadingOutChannel = 0;

    // destroyed an ambient sound channel
    if (ambient[chid].channel > 0)
        ambient[chid].channel = 0;

    if ((chid == SCHAN_MUSIC) && (resetLegacyMusicSettings))
    {
        play.CurrentMusicIndex = -1;
        current_music_type = 0;
    }
}

void stop_and_destroy_channel (int chid) 
{
    stop_and_destroy_channel_ex(chid, true);
}



// ***** BACKWARDS COMPATIBILITY WITH OLD AUDIO SYSTEM ***** //

int get_old_style_number_for_sound(int sound_number)
{
    int audio_clip_id = 0;

    if (psp_is_old_datafile)
    {
        // No sound assigned.
        if (sound_number < 1)
            return 0;

        // Sound number is not yet updated to audio clip id.
        if (sound_number <= 0x10000000)
            return sound_number;

        // Remove audio clip id flag.
        audio_clip_id = sound_number - 0x10000000;
    }
    else
        audio_clip_id = sound_number;

    if (audio_clip_id >= 0)
    {
        int old_style_number = 0;
        if (sscanf(game.AudioClips[audio_clip_id].scriptName, "aSound%d", &old_style_number) == 1)
            return old_style_number;    
    }
    return 0;
}

SOUNDCLIP *load_sound_clip_from_old_style_number(bool isMusic, int indexNumber, bool repeat)
{
    ScriptAudioClip* audioClip = get_audio_clip_for_old_style_number(isMusic, indexNumber);

    if (audioClip != NULL)
    {
        return load_sound_clip(audioClip, repeat);
    }

    return NULL;
}

//=============================================================================

int last_sound_played[MAX_SOUND_CHANNELS + 1];

void force_audiostream_include() {
    // This should never happen, but the call is here to make it
    // link the audiostream libraries
    stop_audio_stream(NULL);
}

AmbientSound ambient[MAX_SOUND_CHANNELS + 1];  // + 1 just for safety on array iterations

int get_volume_adjusted_for_distance(int volume, int sndX, int sndY, int sndMaxDist)
{
    int distx = playerchar->x - sndX;
    int disty = playerchar->y - sndY;
    // it uses Allegro's "fix" sqrt without the ::
    int dist = (int)::sqrt((double)(distx*distx + disty*disty));

    // if they're quite close, full volume
    int wantvol = volume;

    if (dist >= AMBIENCE_FULL_DIST)
    {
        // get the relative volume
        wantvol = ((dist - AMBIENCE_FULL_DIST) * volume) / sndMaxDist;
        // closer is louder
        wantvol = volume - wantvol;
    }

    return wantvol;
}

void update_directional_sound_vol()
{
    for (int chan = 1; chan < MAX_SOUND_CHANNELS; chan++) 
    {
        if ((channels[chan] != NULL) && (channels[chan]->done == 0) &&
            (channels[chan]->xSource >= 0)) 
        {
            channels[chan]->directionalVolModifier = 
                get_volume_adjusted_for_distance(channels[chan]->vol, 
                channels[chan]->xSource,
                channels[chan]->ySource,
                channels[chan]->maximumPossibleDistanceAway) -
                channels[chan]->vol;

            channels[chan]->set_volume(channels[chan]->vol);
        }
    }
}

void update_ambient_sound_vol () {

    for (int chan = 1; chan < MAX_SOUND_CHANNELS; chan++) {

        AmbientSound *thisSound = &ambient[chan];

        if (thisSound->channel == 0)
            continue;

        int sourceVolume = thisSound->vol;

        if ((channels[SCHAN_SPEECH] != NULL) && (channels[SCHAN_SPEECH]->done == 0)) {
            // Negative value means set exactly; positive means drop that amount
            if (play.MusicMuteForVoicePlay < 0)
                sourceVolume = -play.MusicMuteForVoicePlay;
            else
                sourceVolume -= play.MusicMuteForVoicePlay;

            if (sourceVolume < 0)
                sourceVolume = 0;
            if (sourceVolume > 255)
                sourceVolume = 255;
        }

        // Adjust ambient volume so it maxes out at overall sound volume
        int ambientvol = (sourceVolume * play.SoundVolume) / 255;

        int wantvol;

        if ((thisSound->x == 0) && (thisSound->y == 0)) {
            wantvol = ambientvol;
        }
        else {
            wantvol = get_volume_adjusted_for_distance(ambientvol, thisSound->x, thisSound->y, thisSound->maxdist);
        }

        if (channels[thisSound->channel] == NULL)
            quit("Internal error: the ambient sound channel is enabled, but it has been destroyed");

        channels[thisSound->channel]->set_volume(wantvol);
    }
}

SOUNDCLIP *load_sound_from_path(int soundNumber, int volume, bool repeat) 
{
    SOUNDCLIP *soundfx = load_sound_clip_from_old_style_number(false, soundNumber, repeat);

    if (soundfx != NULL) {
        if (soundfx->play() == 0)
            soundfx = NULL;
    }

    return soundfx;
}

void stop_all_sound_and_music() 
{
    int a;
    stopmusic();
    // make sure it doesn't start crossfading when it comes back
    crossFading = 0;
    // any ambient sound will be aborted
    for (a = 0; a <= MAX_SOUND_CHANNELS; a++)
        stop_and_destroy_channel(a);
}

void shutdown_sound() 
{
    stop_all_sound_and_music();

#ifndef PSP_NO_MOD_PLAYBACK
    if (usetup.ModPlayer)
        remove_mod_player();
#endif
    remove_sound();
}

// the sound will only be played if there is a free channel or
// it has a priority >= an existing sound to override
int play_sound_priority (int val1, int priority) {
    int lowest_pri = 9999, lowest_pri_id = -1;

    // find a free channel to play it on
    for (int i = SCHAN_NORMAL; i < numSoundChannels; i++) {
        if (val1 < 0) {
            // Playing sound -1 means iterate through and stop all sound
            if ((channels[i] != NULL) && (channels[i]->done == 0))
                stop_and_destroy_channel (i);
        }
        else if ((channels[i] == NULL) || (channels[i]->done != 0)) {
            if (PlaySoundEx(val1, i) >= 0)
                channels[i]->priority = priority;
            return i;
        }
        else if (channels[i]->priority < lowest_pri) {
            lowest_pri = channels[i]->priority;
            lowest_pri_id = i;
        }

    }
    if (val1 < 0)
        return -1;

    // no free channels, see if we have a high enough priority
    // to override one
    if (priority >= lowest_pri) {
        if (PlaySoundEx(val1, lowest_pri_id) >= 0) {
            channels[lowest_pri_id]->priority = priority;
            return lowest_pri_id;
        }
    }

    return -1;
}

int play_sound(int val1) {
    return play_sound_priority(val1, 10);
}

//=============================================================================



int current_music_type = 0;
// crossFading is >0 (channel number of new track), or -1 (old
// track fading out, no new track)
int crossFading = 0, crossFadeVolumePerStep = 0, crossFadeStep = 0;
int crossFadeVolumeAtStart = 0;
SOUNDCLIP *cachedQueuedMusic = NULL;

int musicPollIterator; // long name so it doesn't interfere with anything else

volatile int mvolcounter = 0;
int update_music_at=0;



/*
#include "almp3_old.h"
ALLEGRO_MP3 *mp3ptr;
int mp3vol=128;

void amp_setvolume(int newvol) { mp3vol=newvol; }
int load_amp(char*namm,int loop) {
mp3ptr = new ALLEGRO_MP3(namm);
if (mp3ptr == NULL) return 0;
if (mp3ptr->get_error_code() != 0) {
delete mp3ptr;
return 0;
}
mp3ptr->play(mp3vol, 8192);
return 1;
}
void install_amp() { }
void unload_amp() {
mp3ptr->stop();
delete mp3ptr;
}
int amp_decode() {
mp3ptr->poll();
if (mp3ptr->is_finished()) {
if (play.MusicLoopMode)
mp3ptr->play(mp3vol, 8192);
else return -1;
}
return 0;
}
*/
//#endif

void clear_music_cache() {

    if (cachedQueuedMusic != NULL) {
        cachedQueuedMusic->destroy();
        delete cachedQueuedMusic;
        cachedQueuedMusic = NULL;
    }

}

void play_next_queued() {
    // check if there's a queued one to play
    if (play.MusicQueueLength > 0) {

        int tuneToPlay = play.MusicQueue[0];

        if (tuneToPlay >= QUEUED_MUSIC_REPEAT) {
            // Loop it!
            play.MusicLoopMode++;
            play_new_music(tuneToPlay - QUEUED_MUSIC_REPEAT, cachedQueuedMusic);
            play.MusicLoopMode--;
        }
        else {
            // Don't loop it!
            int repeatWas = play.MusicLoopMode;
            play.MusicLoopMode = 0;
            play_new_music(tuneToPlay, cachedQueuedMusic);
            play.MusicLoopMode = repeatWas;
        }

        // don't free the memory, as it has been transferred onto the
        // main music channel
        cachedQueuedMusic = NULL;

        play.MusicQueueLength--;
        for (int i = 0; i < play.MusicQueueLength; i++)
            play.MusicQueue[i] = play.MusicQueue[i + 1];

        if (play.MusicQueueLength > 0)
            cachedQueuedMusic = load_music_from_disk(play.MusicQueue[0], 0);
    }

}

int calculate_max_volume() {
    // quieter so that sounds can be heard better
<<<<<<< HEAD
    int newvol=play.MusicMasterVolume + ((int)thisroom.Options[kRoomBaseOpt_MusicVolume]) * 30;
=======
    int newvol=play.music_master_volume + ((int)thisroom.options[ST_VOLUME]) * LegacyRoomVolumeFactor;
>>>>>>> c9353f51
    if (newvol>255) newvol=255;
    if (newvol<0) newvol=0;

    if (play.FastForwardCutscene)
        newvol = 0;

    return newvol;
}

// add/remove the volume drop to the audio channels while speech is playing
void apply_volume_drop_modifier(bool applyModifier)
{
    for (int i = 0; i < MAX_SOUND_CHANNELS; i++) 
    {
        if ((channels[i] != NULL) && (channels[i]->done == 0) && (channels[i]->sourceClip != NULL))
        {
            if (applyModifier)
            {
                int audioType = ((ScriptAudioClip*)channels[i]->sourceClip)->type;
<<<<<<< HEAD
                channels[i]->volModifier = -(game.AudioClipTypes[audioType].volume_reduction_while_speech_playing * 255 / 100);
=======
                channels[i]->apply_volume_modifier(-(game.audioClipTypes[audioType].volume_reduction_while_speech_playing * 255 / 100));
>>>>>>> c9353f51
            }
            else
                channels[i]->apply_volume_modifier(0);
        }
    }
}

extern volatile char want_exit;
extern int frames_per_second;

void update_polled_mp3() {
    UPDATE_MP3

        if (mvolcounter > update_music_at) {
            update_music_volume();
            apply_volume_drop_modifier(false);
            update_music_at = 0;
            mvolcounter = 0;
            update_ambient_sound_vol();
        }
}

// Update the music, and advance the crossfade on a step
// (this should only be called once per game loop)
void update_polled_audio_and_crossfade () {
   
  update_polled_stuff_if_runtime ();

    _audio_mutex.Lock();

    _audio_doing_crossfade = true;

    audio_update_polled_stuff();

    if (crossFading) {
        crossFadeStep++;
        update_music_volume();
    }

    // Check if the current music has finished playing
    if ((play.CurrentMusicIndex >= 0) && (play.FastForwardCutscene == 0)) {
        if (IsMusicPlaying() == 0) {
            // The current music has finished
            play.CurrentMusicIndex = -1;
            play_next_queued();
        }
        else if ((game.Options[OPT_CROSSFADEMUSIC] > 0) &&
            (play.MusicQueueLength > 0) && (!crossFading)) {
                // want to crossfade, and new tune in the queue
                int curpos = channels[SCHAN_MUSIC]->get_pos_ms();
                int muslen = channels[SCHAN_MUSIC]->get_length_ms();
                if ((curpos > 0) && (muslen > 0)) {
                    // we want to crossfade, and we know how far through
                    // the tune we are
                    int takesSteps = calculate_max_volume() / game.Options[OPT_CROSSFADEMUSIC];
                    int takesMs = (takesSteps * 1000) / frames_per_second;
                    if (curpos >= muslen - takesMs)
                        play_next_queued();
                }
        }
    }

    _audio_doing_crossfade = false;

    _audio_mutex.Unlock();
}


void stopmusic() {

    if (crossFading > 0) {
        // stop in the middle of a new track fading in
        // Abort the new track, and let the old one finish fading out
        stop_and_destroy_channel (crossFading);
        crossFading = -1;
    }
    else if (crossFading < 0) {
        // the music is already fading out
        if (game.Options[OPT_CROSSFADEMUSIC] <= 0) {
            // If they have since disabled crossfading, stop the fadeout
            stop_and_destroy_channel(SCHAN_MUSIC);
            crossFading = 0;
            crossFadeStep = 0;
            update_music_volume();
        }
    }
    else if ((game.Options[OPT_CROSSFADEMUSIC] > 0)
        && (channels[SCHAN_MUSIC] != NULL)
        && (channels[SCHAN_MUSIC]->done == 0)
        && (current_music_type != 0)
        && (current_music_type != MUS_MIDI)
        && (current_music_type != MUS_MOD)) {

            crossFading = -1;
            crossFadeStep = 0;
            crossFadeVolumePerStep = game.Options[OPT_CROSSFADEMUSIC];
            crossFadeVolumeAtStart = calculate_max_volume();
    }
    else
        stop_and_destroy_channel (SCHAN_MUSIC);

    play.CurrentMusicIndex = -1;
    current_music_type = 0;
}

void update_music_volume() {

    if ((current_music_type) || (crossFading < 0)) 
    {
        // targetVol is the maximum volume we're fading in to
        // newvol is the starting volume that we faded out from
        int targetVol = calculate_max_volume();
        int newvol;
        if (crossFading)
            newvol = crossFadeVolumeAtStart;
        else
            newvol = targetVol;

        // fading out old track, target volume is silence
        if (crossFading < 0)
            targetVol = 0;

        if (crossFading) {
            int curvol = crossFadeVolumePerStep * crossFadeStep;

            if ((curvol > targetVol) && (curvol > newvol)) {
                // it has fully faded to the new track
                newvol = targetVol;
                stop_and_destroy_channel_ex(SCHAN_MUSIC, false);
                if (crossFading > 0) {
                    channels[SCHAN_MUSIC] = channels[crossFading];
                    channels[crossFading] = NULL;
                }
                crossFading = 0;
            }
            else {
                if (crossFading > 0)
                    channels[crossFading]->set_volume((curvol > targetVol) ? targetVol : curvol);

                newvol -= curvol;
                if (newvol < 0)
                    newvol = 0;
            }
        }
        if (channels[SCHAN_MUSIC])
            channels[SCHAN_MUSIC]->set_volume (newvol);
    }
}

// Ensures crossfader is stable after loading (or failing to load)
// new music
void post_new_music_check (int newchannel) {
    if ((crossFading > 0) && (channels[crossFading] == NULL)) {
        crossFading = 0;
        // Was fading out but then they played invalid music, continue
        // to fade out
        if (channels[SCHAN_MUSIC] != NULL)
            crossFading = -1;
    }

}

// Sets up the crossfading for playing the new music track,
// and returns the channel number to use
int prepare_for_new_music () {
    int useChannel = SCHAN_MUSIC;

    if ((game.Options[OPT_CROSSFADEMUSIC] > 0)
        && (channels[SCHAN_MUSIC] != NULL)
        && (channels[SCHAN_MUSIC]->done == 0)
        && (current_music_type != MUS_MIDI)
        && (current_music_type != MUS_MOD)) {

            if (crossFading > 0) {
                // It's still crossfading to the previous track
                stop_and_destroy_channel_ex(SCHAN_MUSIC, false);
                channels[SCHAN_MUSIC] = channels[crossFading];
                channels[crossFading] = NULL;
                crossFading = 0;
                update_music_volume();
            }
            else if (crossFading < 0) {
                // an old track is still fading out, no new music yet
                // Do nothing, and keep the current crossfade step
            }
            else {
                // start crossfading
                crossFadeStep = 0;
                crossFadeVolumePerStep = game.Options[OPT_CROSSFADEMUSIC];
                crossFadeVolumeAtStart = calculate_max_volume();
            }
            useChannel = SPECIAL_CROSSFADE_CHANNEL;
            crossFading = useChannel;
    }
    else {
        // crossfading is now turned off
        stopmusic();
        // ensure that any traces of old tunes fading are eliminated
        // (otherwise the new track will be faded out)
        crossFading = 0;
    }

    // Just make sure, because it will be overwritten in a sec
    if (channels[useChannel] != NULL)
        stop_and_destroy_channel (useChannel);

    return useChannel;
}

SOUNDCLIP *load_music_from_disk(int mnum, bool doRepeat) {

    if (mnum >= QUEUED_MUSIC_REPEAT) {
        mnum -= QUEUED_MUSIC_REPEAT;
        doRepeat = true;
    }

    SOUNDCLIP *loaded = load_sound_clip_from_old_style_number(true, mnum, doRepeat);

    if ((loaded == NULL) && (mnum > 0)) 
    {
        debug_log("Music %d not found",mnum);
        DEBUG_CONSOLE("FAILED to load music %d", mnum);
    }

    return loaded;
}


void play_new_music(int mnum, SOUNDCLIP *music) {
    if (debug_flags & DBG_NOMUSIC)
        return;
    if (usetup.MidiSoundCard == MIDI_NONE)
        return;

    if ((play.CurrentMusicIndex == mnum) && (music == NULL)) {
        DEBUG_CONSOLE("PlayMusic %d but already playing", mnum);
        return;  // don't play the music if it's already playing
    }

    int useChannel = SCHAN_MUSIC;
    DEBUG_CONSOLE("Playing music %d", mnum);

    if (mnum<0) {
        stopmusic();
        return;
    }

    if (play.FastForwardCutscene) {
        // while skipping cutscene, don't change the music
        play.PlayMusicAfterCustsceneSkip = mnum;
        return;
    }

    useChannel = prepare_for_new_music ();

    play.CurrentMusicIndex=mnum;
    current_music_type = 0;
    channels[useChannel] = NULL;

    play.CurrentMusicLoopMode = play.MusicLoopMode;
    // now that all the previous music is unloaded, load in the new one

    if (music != NULL) {
        channels[useChannel] = music;
        music = NULL;
    }
    else {
        channels[useChannel] = load_music_from_disk(mnum, (play.MusicLoopMode > 0));
    }

    if (channels[useChannel] != NULL) {

        if (channels[useChannel]->play() == 0)
            channels[useChannel] = NULL;
        else
            current_music_type = channels[useChannel]->get_sound_type();
    }

    post_new_music_check(useChannel);

    update_music_volume();

}

void newmusic(int mnum) {
    play_new_music(mnum, NULL);
}<|MERGE_RESOLUTION|>--- conflicted
+++ resolved
@@ -105,17 +105,10 @@
     channels[SPECIAL_CROSSFADE_CHANNEL] = channels[currentChannel];
     channels[currentChannel] = NULL;
 
-<<<<<<< HEAD
     play.CrossfadingOutChannel = SPECIAL_CROSSFADE_CHANNEL;
     play.CrossfadeStep = 0;
-    play.CrossfadeInitialVolumeOut = channels[SPECIAL_CROSSFADE_CHANNEL]->volAsPercentage;
+    play.crossfade_initial_volume_out = channels[SPECIAL_CROSSFADE_CHANNEL]->get_volume();
     play.CrossfadeOutVolumePerStep = crossfadeSpeed;
-=======
-    play.crossfading_out_channel = SPECIAL_CROSSFADE_CHANNEL;
-    play.crossfade_step = 0;
-    play.crossfade_initial_volume_out = channels[SPECIAL_CROSSFADE_CHANNEL]->get_volume();
-    play.crossfade_out_volume_per_step = crossfadeSpeed;
->>>>>>> c9353f51
 
     play.CrossfadingInChannel = fadeInChannel;
     if (newSound != NULL)
@@ -282,11 +275,7 @@
         if (channels[play.CrossfadingOutChannel] == NULL)
             quitprintf("Crossfade out channel is %d but channel has gone", play.CrossfadingOutChannel);
 
-<<<<<<< HEAD
-        int newVolume = channels[play.CrossfadingOutChannel]->volAsPercentage - play.CrossfadeOutVolumePerStep;
-=======
         int newVolume = channels[play.crossfading_out_channel]->get_volume() - play.crossfade_out_volume_per_step;
->>>>>>> c9353f51
         if (newVolume > 0)
         {
             AudioChannel_SetVolume(&scrAudioChannel[play.CrossfadingOutChannel], newVolume);
@@ -300,13 +289,8 @@
 
     if (play.CrossfadingInChannel > 0)
     {
-<<<<<<< HEAD
-        int newVolume = channels[play.CrossfadingInChannel]->volAsPercentage + play.CrossfadeInVolumePerStep;
+        int newVolume = channels[play.crossfading_in_channel]->get_volume() + play.crossfade_in_volume_per_step;
         if (newVolume > play.CrossfadeFinalVolumeIn)
-=======
-        int newVolume = channels[play.crossfading_in_channel]->get_volume() + play.crossfade_in_volume_per_step;
-        if (newVolume > play.crossfade_final_volume_in)
->>>>>>> c9353f51
         {
             newVolume = play.CrossfadeFinalVolumeIn;
         }
@@ -385,16 +369,7 @@
         soundfx->set_volume_origin(0);
     }
 
-<<<<<<< HEAD
-    if (play.FastForwardCutscene) 
-    {
-        soundfx->set_volume(0);
-        soundfx->volAsPercentage = 0;
-
-        if (game.AudioClipTypes[clip->type].reservedChannels != 1)
-=======
     // Mute the audio clip if fast-forwarding the cutscene
-    if (play.fast_forward) 
     {
         soundfx->set_volume_override(0);
 
@@ -406,7 +381,6 @@
         // channel for this audio type? It does not even check if
         // anything of this type is currently playing.
         if (game.audioClipTypes[clip->type].reservedChannels != 1)
->>>>>>> c9353f51
             soundfx->originalVolAsPercentage = 0;
     }
 
@@ -849,11 +823,7 @@
 
 int calculate_max_volume() {
     // quieter so that sounds can be heard better
-<<<<<<< HEAD
-    int newvol=play.MusicMasterVolume + ((int)thisroom.Options[kRoomBaseOpt_MusicVolume]) * 30;
-=======
     int newvol=play.music_master_volume + ((int)thisroom.options[ST_VOLUME]) * LegacyRoomVolumeFactor;
->>>>>>> c9353f51
     if (newvol>255) newvol=255;
     if (newvol<0) newvol=0;
 
@@ -873,11 +843,7 @@
             if (applyModifier)
             {
                 int audioType = ((ScriptAudioClip*)channels[i]->sourceClip)->type;
-<<<<<<< HEAD
-                channels[i]->volModifier = -(game.AudioClipTypes[audioType].volume_reduction_while_speech_playing * 255 / 100);
-=======
                 channels[i]->apply_volume_modifier(-(game.audioClipTypes[audioType].volume_reduction_while_speech_playing * 255 / 100));
->>>>>>> c9353f51
             }
             else
                 channels[i]->apply_volume_modifier(0);
