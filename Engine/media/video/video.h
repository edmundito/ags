//=============================================================================
//
// Adventure Game Studio (AGS)
//
// Copyright (C) 1999-2011 Chris Jones and 2011-2024 various contributors
// The full list of copyright holders can be found in the Copyright.txt
// file, which is part of this source code distribution.
//
// The AGS source code is provided under the Artistic License 2.0.
// A copy of this license can be found in the file License.txt and at
// https://opensource.org/license/artistic-2-0/
//
//=============================================================================
//
// Game-blocking video interface.
//
//=============================================================================
#ifndef __AGS_EE_MEDIA__VIDEO_H
#define __AGS_EE_MEDIA__VIDEO_H

#include "media/video/videoplayer.h"
#include "util/geometry.h"
#include "util/string.h"
#include "util/error.h"

namespace AGS
{
namespace Engine
{

// Flags which define behavior of a blocking video "game state"
enum VideoStateFlags
{
<<<<<<< HEAD
    kVideo_EnableVideo    = 0x0001,
    kVideo_Stretch        = 0x0002,
    kVideo_ClearScreen    = 0x0004,
    kVideo_EnableAudio    = 0x0010,
    kVideo_KeepGameAudio  = 0x0020
=======
    // Force-clear screen on begin and end (meant for software render)
    kVideoState_ClearScreen    = 0x0001,
    // Stretch video to the game screen
    kVideoState_Stretch        = 0x0002,
    // Stop game audio and restore after video finishes playing
    kVideoState_StopGameAudio  = 0x0004,
    // Increase game FPS to match video's
    kVideoState_SetGameFps     = 0x0008
>>>>>>> 337b4ae9
};

// Flags which define a skipping method for the blocking video playback
enum VideoSkipType
{
    VideoSkipNone         = 0,
    VideoSkipEscape       = 1,
    VideoSkipAnyKey       = 2,
    VideoSkipKeyOrMouse   = 3
};

} // namespace Engine
} // namespace AGS


// Blocking video API
//
// Start a blocking OGV playback
AGS::Common::HError play_theora_video(const char *name, int video_flags, int state_flags, AGS::Engine::VideoSkipType skip);
// Start a blocking FLIC playback
AGS::Common::HError play_flc_video(int numb, int video_flags, int state_flags, AGS::Engine::VideoSkipType skip);
// Pause the active blocking video
void video_single_pause();
// Resume the active blocking video
void video_single_resume();
// Stop current blocking video playback and dispose all video resource
void video_single_stop();

// Stop all videos and video thread
void video_shutdown();

#endif // __AGS_EE_MEDIA__VIDEO_H<|MERGE_RESOLUTION|>--- conflicted
+++ resolved
@@ -31,13 +31,6 @@
 // Flags which define behavior of a blocking video "game state"
 enum VideoStateFlags
 {
-<<<<<<< HEAD
-    kVideo_EnableVideo    = 0x0001,
-    kVideo_Stretch        = 0x0002,
-    kVideo_ClearScreen    = 0x0004,
-    kVideo_EnableAudio    = 0x0010,
-    kVideo_KeepGameAudio  = 0x0020
-=======
     // Force-clear screen on begin and end (meant for software render)
     kVideoState_ClearScreen    = 0x0001,
     // Stretch video to the game screen
@@ -46,7 +39,6 @@
     kVideoState_StopGameAudio  = 0x0004,
     // Increase game FPS to match video's
     kVideoState_SetGameFps     = 0x0008
->>>>>>> 337b4ae9
 };
 
 // Flags which define a skipping method for the blocking video playback
