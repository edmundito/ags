//=============================================================================
//
// Adventure Game Studio (AGS)
//
// Copyright (C) 1999-2011 Chris Jones and 2011-20xx others
// The full list of copyright holders can be found in the Copyright.txt
// file, which is part of this source code distribution.
//
// The AGS source code is provided under the Artistic License 2.0.
// A copy of this license can be found in the file License.txt and at
// http://www.opensource.org/licenses/artistic-license-2.0.php
//
//=============================================================================

#include "video.h"
#include "gfx/ali3d.h"
#include "apeg.h"
#include "ac/draw.h"
#include "ac/file.h"
#include "ac/gamesetupstruct.h"
#include "ac/gamestate.h"
#include "ac/global_audio.h"
#include "ac/global_display.h"
#include "ac/mouse.h"
#include "ac/record.h"
#include "media/audio/audio.h"
#include "platform/base/agsplatformdriver.h"
#include "gfx/ddb.h"
#include "gfx/graphicsdriver.h"
<<<<<<< HEAD
#include "gfx/allegrobitmap.h"

using AGS::Common::Bitmap;
using AGS::Common::AllegroBitmap;
=======
#include "gfx/graphics.h"

using AGS::Common::Bitmap;
using AGS::Common::Graphics;
>>>>>>> a2c61d94
namespace BitmapHelper = AGS::Common::BitmapHelper;


extern GameSetupStruct game;
extern GameState play;
extern IGraphicsDriver *gfxDriver;
extern int final_scrn_wid,final_scrn_hit,final_col_dep;
extern int scrnwid,scrnhit;
extern Bitmap *virtual_screen;

extern int psp_video_framedrop;


// FLIC player start
Bitmap *fli_buffer;
short fliwidth,fliheight;
int canabort=0, stretch_flc = 1;
Bitmap *hicol_buf=NULL;
IDriverDependantBitmap *fli_ddb;
Bitmap *fli_target;
int fliTargetWidth, fliTargetHeight;
int check_if_user_input_should_cancel_video()
{
    NEXT_ITERATION();
    if (kbhit()) {
        if ((getch()==27) && (canabort==1))
            return 1;
        if (canabort >= 2)
            return 1;  // skip on any key
    }
    if (canabort == 3) {  // skip on mouse click
        if (mgetbutton()!=NONE) return 1;
    }
    return 0;
}

#if defined(WINDOWS_VERSION)
int __cdecl fli_callback() {
#elif defined(DOS_VERSION)
int fli_callback(...) {
#else
extern "C" int fli_callback() {
#endif
    Bitmap *usebuf = fli_buffer;

    update_polled_stuff_and_crossfade ();

    Graphics graphics(hicol_buf);
    if (game.color_depth > 1) {
        graphics.Blit(fli_buffer,0,0,0,0,fliwidth,fliheight);
        usebuf=hicol_buf;
    }
    graphics.SetBitmap(fli_target);
    if (stretch_flc == 0)
        graphics.Blit(usebuf, 0,0,scrnwid/2-fliwidth/2,scrnhit/2-fliheight/2,scrnwid,scrnhit);
    else 
        graphics.StretchBlt(usebuf, RectWH(0,0,fliwidth,fliheight), RectWH(0,0,scrnwid,scrnhit));

    gfxDriver->UpdateDDBFromBitmap(fli_ddb, fli_target, false);
    gfxDriver->DrawSprite(0, 0, fli_ddb);
    render_to_screen(fli_target, 0, 0);

    return check_if_user_input_should_cancel_video();
}


// FLIC player end

// TODO: find a way to take Bitmap here?
<<<<<<< HEAD
AllegroBitmap theora_frame_wrapper;
int theora_playing_callback(BITMAP *theoraBuffer)
{
    if (theoraBuffer == NULL)
=======
Bitmap gl_TheoraBuffer;
int theora_playing_callback(BITMAP *theoraBuffer_raw)
{
	if (theoraBuffer_raw == NULL)
>>>>>>> a2c61d94
    {
        // No video, only sound
        return check_if_user_input_should_cancel_video();
    }

<<<<<<< HEAD
    theora_frame_wrapper.WrapBitmapObject(theoraBuffer);
=======
    gl_TheoraBuffer.WrapAllegroBitmap(theoraBuffer_raw, false);
>>>>>>> a2c61d94

    int drawAtX = 0, drawAtY = 0;
    if (fli_ddb == NULL)
    {
<<<<<<< HEAD
        fli_ddb = gfxDriver->CreateDDBFromBitmap(&theora_frame_wrapper, false, true);
=======
        fli_ddb = gfxDriver->CreateDDBFromBitmap(&gl_TheoraBuffer, false, true);
>>>>>>> a2c61d94
    }
    if (stretch_flc) 
    {
        drawAtX = scrnwid / 2 - fliTargetWidth / 2;
        drawAtY = scrnhit / 2 - fliTargetHeight / 2;
        if (!gfxDriver->HasAcceleratedStretchAndFlip())
        {
<<<<<<< HEAD
            fli_target->StretchBlt(&theora_frame_wrapper, RectWH(0, 0, theora_frame_wrapper.GetWidth(), theora_frame_wrapper.GetHeight()), 
=======
            Graphics graphics(fli_target);
            graphics.StretchBlt(&gl_TheoraBuffer, RectWH(0, 0, gl_TheoraBuffer.GetWidth(), gl_TheoraBuffer.GetHeight()), 
>>>>>>> a2c61d94
                RectWH(drawAtX, drawAtY, fliTargetWidth, fliTargetHeight));
            gfxDriver->UpdateDDBFromBitmap(fli_ddb, fli_target, false);
            drawAtX = 0;
            drawAtY = 0;
        }
        else
        {
<<<<<<< HEAD
            gfxDriver->UpdateDDBFromBitmap(fli_ddb, &theora_frame_wrapper, false);
=======
            gfxDriver->UpdateDDBFromBitmap(fli_ddb, &gl_TheoraBuffer, false);
>>>>>>> a2c61d94
            fli_ddb->SetStretch(fliTargetWidth, fliTargetHeight);
        }
    }
    else
    {
<<<<<<< HEAD
        gfxDriver->UpdateDDBFromBitmap(fli_ddb, &theora_frame_wrapper, false);
        drawAtX = scrnwid / 2 - theora_frame_wrapper.GetWidth() / 2;
        drawAtY = scrnhit / 2 - theora_frame_wrapper.GetHeight() / 2;
=======
        gfxDriver->UpdateDDBFromBitmap(fli_ddb, &gl_TheoraBuffer, false);
        drawAtX = scrnwid / 2 - gl_TheoraBuffer.GetWidth() / 2;
        drawAtY = scrnhit / 2 - gl_TheoraBuffer.GetHeight() / 2;
>>>>>>> a2c61d94
    }

    gfxDriver->DrawSprite(drawAtX, drawAtY, fli_ddb);
    render_to_screen(virtual_screen, 0, 0);
    update_polled_stuff_and_crossfade ();

    return check_if_user_input_should_cancel_video();
}


APEG_STREAM* get_theora_size(const char *fileName, int *width, int *height)
{
    APEG_STREAM* oggVid = apeg_open_stream(fileName);
    if (oggVid != NULL)
    {
        apeg_get_video_size(oggVid, width, height);
    }
    else
    {
        *width = 0;
        *height = 0;
    }
    return oggVid;
}

void calculate_destination_size_maintain_aspect_ratio(int vidWidth, int vidHeight, int *targetWidth, int *targetHeight)
{
    float aspectRatioVideo = (float)vidWidth / (float)vidHeight;
    float aspectRatioScreen = (float)scrnwid / (float)scrnhit;

    if (aspectRatioVideo == aspectRatioScreen)
    {
        *targetWidth = scrnwid;
        *targetHeight = scrnhit;
    }
    else if (aspectRatioVideo > aspectRatioScreen)
    {
        *targetWidth = scrnwid;
        *targetHeight = (int)(((float)scrnwid / aspectRatioVideo) + 0.5f);
    }
    else
    {
        *targetHeight = scrnhit;
        *targetWidth = (float)scrnhit * aspectRatioVideo;
    }

}

void play_theora_video(const char *name, int skip, int flags)
{
	apeg_set_display_depth(BitmapHelper::GetScreenBitmap()->GetColorDepth());
    // we must disable length detection, otherwise it takes ages to start
    // playing if the file is large because it seeks through the whole thing
    apeg_disable_length_detection(TRUE);
    // Disable framedrop because it can lead to the PSP not playing the video at all.
    apeg_enable_framedrop(psp_video_framedrop);
    update_polled_stuff_if_runtime();

    stretch_flc = (flags % 10);
    canabort = skip;
    apeg_ignore_audio((flags >= 10) ? 1 : 0);

    int videoWidth, videoHeight;
    APEG_STREAM *oggVid = get_theora_size(name, &videoWidth, &videoHeight);

    if (videoWidth == 0)
    {
        Display("Unable to load theora video '%s'", name);
        return;
    }

    if (flags < 10)
    {
        stop_all_sound_and_music();
    }

    fli_target = NULL;
    //fli_buffer = BitmapHelper::CreateBitmap_(final_col_dep, videoWidth, videoHeight);
    calculate_destination_size_maintain_aspect_ratio(videoWidth, videoHeight, &fliTargetWidth, &fliTargetHeight);

    if ((fliTargetWidth == videoWidth) && (fliTargetHeight == videoHeight) && (stretch_flc))
    {
        // don't need to stretch after all
        stretch_flc = 0;
    }

    if ((stretch_flc) && (!gfxDriver->HasAcceleratedStretchAndFlip()))
    {
        fli_target = BitmapHelper::CreateBitmap(scrnwid, scrnhit, final_col_dep);
        fli_target->Clear();
        fli_ddb = gfxDriver->CreateDDBFromBitmap(fli_target, false, true);
    }
    else
    {
        fli_ddb = NULL;
    }

    update_polled_stuff_if_runtime();

    virtual_screen->Clear();

    if (apeg_play_apeg_stream(oggVid, NULL, 0, theora_playing_callback) == APEG_ERROR)
    {
        Display("Error playing theora video '%s'", name);
    }
    apeg_close_stream(oggVid);

    //destroy_bitmap(fli_buffer);
    delete fli_target;
    gfxDriver->DestroyDDB(fli_ddb);
    fli_ddb = NULL;
    invalidate_screen();
}

void pause_sound_if_necessary_and_play_video(const char *name, int skip, int flags)
{
    int musplaying = play.cur_music_number, i;
    int ambientWas[MAX_SOUND_CHANNELS];
    for (i = 1; i < MAX_SOUND_CHANNELS; i++)
        ambientWas[i] = ambient[i].channel;

    if ((strlen(name) > 3) && (stricmp(&name[strlen(name) - 3], "ogv") == 0))
    {
        play_theora_video(name, skip, flags);
    }
    else
    {
        char videoFilePath[MAX_PATH];
        get_current_dir_path(videoFilePath, name);

        platform->PlayVideo(videoFilePath, skip, flags);
    }

    if (flags < 10) 
    {
        update_music_volume();
        // restart the music
        if (musplaying >= 0)
            newmusic (musplaying);
        for (i = 1; i < MAX_SOUND_CHANNELS; i++) {
            if (ambientWas[i] > 0)
                PlayAmbientSound(ambientWas[i], ambient[i].num, ambient[i].vol, ambient[i].x, ambient[i].y);
        }
    }
}
<|MERGE_RESOLUTION|>--- conflicted
+++ resolved
@@ -27,17 +27,10 @@
 #include "platform/base/agsplatformdriver.h"
 #include "gfx/ddb.h"
 #include "gfx/graphicsdriver.h"
-<<<<<<< HEAD
-#include "gfx/allegrobitmap.h"
-
-using AGS::Common::Bitmap;
-using AGS::Common::AllegroBitmap;
-=======
 #include "gfx/graphics.h"
 
 using AGS::Common::Bitmap;
 using AGS::Common::Graphics;
->>>>>>> a2c61d94
 namespace BitmapHelper = AGS::Common::BitmapHelper;
 
 
@@ -107,36 +100,21 @@
 // FLIC player end
 
 // TODO: find a way to take Bitmap here?
-<<<<<<< HEAD
-AllegroBitmap theora_frame_wrapper;
+Bitmap gl_TheoraBuffer;
 int theora_playing_callback(BITMAP *theoraBuffer)
 {
-    if (theoraBuffer == NULL)
-=======
-Bitmap gl_TheoraBuffer;
-int theora_playing_callback(BITMAP *theoraBuffer_raw)
-{
-	if (theoraBuffer_raw == NULL)
->>>>>>> a2c61d94
+	if (theoraBuffer == NULL)
     {
         // No video, only sound
         return check_if_user_input_should_cancel_video();
     }
 
-<<<<<<< HEAD
-    theora_frame_wrapper.WrapBitmapObject(theoraBuffer);
-=======
-    gl_TheoraBuffer.WrapAllegroBitmap(theoraBuffer_raw, false);
->>>>>>> a2c61d94
+    gl_TheoraBuffer.WrapAllegroBitmap(theoraBuffer, true);
 
     int drawAtX = 0, drawAtY = 0;
     if (fli_ddb == NULL)
     {
-<<<<<<< HEAD
-        fli_ddb = gfxDriver->CreateDDBFromBitmap(&theora_frame_wrapper, false, true);
-=======
         fli_ddb = gfxDriver->CreateDDBFromBitmap(&gl_TheoraBuffer, false, true);
->>>>>>> a2c61d94
     }
     if (stretch_flc) 
     {
@@ -144,12 +122,8 @@
         drawAtY = scrnhit / 2 - fliTargetHeight / 2;
         if (!gfxDriver->HasAcceleratedStretchAndFlip())
         {
-<<<<<<< HEAD
-            fli_target->StretchBlt(&theora_frame_wrapper, RectWH(0, 0, theora_frame_wrapper.GetWidth(), theora_frame_wrapper.GetHeight()), 
-=======
             Graphics graphics(fli_target);
             graphics.StretchBlt(&gl_TheoraBuffer, RectWH(0, 0, gl_TheoraBuffer.GetWidth(), gl_TheoraBuffer.GetHeight()), 
->>>>>>> a2c61d94
                 RectWH(drawAtX, drawAtY, fliTargetWidth, fliTargetHeight));
             gfxDriver->UpdateDDBFromBitmap(fli_ddb, fli_target, false);
             drawAtX = 0;
@@ -157,25 +131,15 @@
         }
         else
         {
-<<<<<<< HEAD
-            gfxDriver->UpdateDDBFromBitmap(fli_ddb, &theora_frame_wrapper, false);
-=======
             gfxDriver->UpdateDDBFromBitmap(fli_ddb, &gl_TheoraBuffer, false);
->>>>>>> a2c61d94
             fli_ddb->SetStretch(fliTargetWidth, fliTargetHeight);
         }
     }
     else
     {
-<<<<<<< HEAD
-        gfxDriver->UpdateDDBFromBitmap(fli_ddb, &theora_frame_wrapper, false);
-        drawAtX = scrnwid / 2 - theora_frame_wrapper.GetWidth() / 2;
-        drawAtY = scrnhit / 2 - theora_frame_wrapper.GetHeight() / 2;
-=======
         gfxDriver->UpdateDDBFromBitmap(fli_ddb, &gl_TheoraBuffer, false);
         drawAtX = scrnwid / 2 - gl_TheoraBuffer.GetWidth() / 2;
         drawAtY = scrnhit / 2 - gl_TheoraBuffer.GetHeight() / 2;
->>>>>>> a2c61d94
     }
 
     gfxDriver->DrawSprite(drawAtX, drawAtY, fli_ddb);
@@ -320,4 +284,4 @@
                 PlayAmbientSound(ambientWas[i], ambient[i].num, ambient[i].vol, ambient[i].x, ambient[i].y);
         }
     }
-}
+}