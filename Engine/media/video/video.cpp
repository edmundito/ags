//=============================================================================
//
// Adventure Game Studio (AGS)
//
// Copyright (C) 1999-2011 Chris Jones and 2011-20xx others
// The full list of copyright holders can be found in the Copyright.txt
// file, which is part of this source code distribution.
//
// The AGS source code is provided under the Artistic License 2.0.
// A copy of this license can be found in the file License.txt and at
// http://www.opensource.org/licenses/artistic-license-2.0.php
//
//=============================================================================

#include "video.h"
#include "gfx/ali3d.h"
#include "apeg.h"
#include "ac/draw.h"
#include "ac/file.h"
<<<<<<< HEAD
=======
#include "ac/gamesetupstruct.h"
#include "ac/gamestate.h"
>>>>>>> fc069ea8
#include "ac/global_audio.h"
#include "ac/global_display.h"
#include "ac/mouse.h"
#include "ac/record.h"
<<<<<<< HEAD
#include "game/game_objects.h"
#include "media/audio/audio.h"
#include "platform/base/agsplatformdriver.h"
#include "gfx/ddb.h"
#include "gfx/graphicsdriver.h"
#include "gfx/graphics.h"

using AGS::Common::Bitmap;
using AGS::Common::Graphics;
namespace BitmapHelper = AGS::Common::BitmapHelper;


=======
#include "media/audio/audio.h"
#include "platform/base/agsplatformdriver.h"
#include "gfx/bitmap.h"
#include "gfx/ddb.h"
#include "gfx/graphicsdriver.h"

using AGS::Common::Bitmap;
namespace BitmapHelper = AGS::Common::BitmapHelper;


extern GameSetupStruct game;
extern GameState play;
>>>>>>> fc069ea8
extern IGraphicsDriver *gfxDriver;
extern int final_scrn_wid,final_scrn_hit,final_col_dep;
extern int scrnwid,scrnhit;
extern Bitmap *virtual_screen;

extern int psp_video_framedrop;


// FLIC player start
Bitmap *fli_buffer;
short fliwidth,fliheight;
int canabort=0, stretch_flc = 1;
Bitmap *hicol_buf=NULL;
IDriverDependantBitmap *fli_ddb;
Bitmap *fli_target;
int fliTargetWidth, fliTargetHeight;
int check_if_user_input_should_cancel_video()
{
    NEXT_ITERATION();
    if (kbhit()) {
        if ((getch()==27) && (canabort==1))
            return 1;
        if (canabort >= 2)
            return 1;  // skip on any key
    }
    if (canabort == 3) {  // skip on mouse click
        if (mgetbutton()!=NONE) return 1;
    }
    return 0;
}

#if defined(WINDOWS_VERSION)
int __cdecl fli_callback() {
#elif defined(DOS_VERSION)
int fli_callback(...) {
#else
extern "C" int fli_callback() {
#endif
    Bitmap *usebuf = fli_buffer;

    update_polled_stuff_and_crossfade ();

<<<<<<< HEAD
    Graphics graphics(hicol_buf);
    if (game.ColorDepth > 1) {
        graphics.Blit(fli_buffer,0,0,0,0,fliwidth,fliheight);
        usebuf=hicol_buf;
    }
    graphics.SetBitmap(fli_target);
    if (stretch_flc == 0)
        graphics.Blit(usebuf, 0,0,scrnwid/2-fliwidth/2,scrnhit/2-fliheight/2,scrnwid,scrnhit);
    else 
        graphics.StretchBlt(usebuf, RectWH(0,0,fliwidth,fliheight), RectWH(0,0,scrnwid,scrnhit));
=======
    if (game.color_depth > 1) {
        hicol_buf->Blit(fli_buffer,0,0,0,0,fliwidth,fliheight);
        usebuf=hicol_buf;
    }
    if (stretch_flc == 0)
        fli_target->Blit(usebuf, 0,0,scrnwid/2-fliwidth/2,scrnhit/2-fliheight/2,scrnwid,scrnhit);
    else 
        fli_target->StretchBlt(usebuf, RectWH(0,0,fliwidth,fliheight), RectWH(0,0,scrnwid,scrnhit));
>>>>>>> fc069ea8

    gfxDriver->UpdateDDBFromBitmap(fli_ddb, fli_target, false);
    gfxDriver->DrawSprite(0, 0, fli_ddb);
    render_to_screen(fli_target, 0, 0);

    return check_if_user_input_should_cancel_video();
}


// FLIC player end

// TODO: find a way to take Bitmap here?
<<<<<<< HEAD
Bitmap gl_TheoraFrameWrapper;
=======
Bitmap gl_TheoraBuffer;
>>>>>>> fc069ea8
int theora_playing_callback(BITMAP *theoraBuffer)
{
	if (theoraBuffer == NULL)
    {
        // No video, only sound
        return check_if_user_input_should_cancel_video();
    }

<<<<<<< HEAD
    gl_TheoraFrameWrapper.WrapAllegroBitmap(theoraBuffer, true);
=======
    gl_TheoraBuffer.WrapAllegroBitmap(theoraBuffer, true);
>>>>>>> fc069ea8

    int drawAtX = 0, drawAtY = 0;
    if (fli_ddb == NULL)
    {
<<<<<<< HEAD
        fli_ddb = gfxDriver->CreateDDBFromBitmap(&gl_TheoraFrameWrapper, false, true);
=======
        fli_ddb = gfxDriver->CreateDDBFromBitmap(&gl_TheoraBuffer, false, true);
>>>>>>> fc069ea8
    }
    if (stretch_flc) 
    {
        drawAtX = scrnwid / 2 - fliTargetWidth / 2;
        drawAtY = scrnhit / 2 - fliTargetHeight / 2;
        if (!gfxDriver->HasAcceleratedStretchAndFlip())
        {
<<<<<<< HEAD
            Graphics graphics(fli_target);
            graphics.StretchBlt(&gl_TheoraFrameWrapper, RectWH(0, 0, gl_TheoraFrameWrapper.GetWidth(), gl_TheoraFrameWrapper.GetHeight()), 
=======
            fli_target->StretchBlt(&gl_TheoraBuffer, RectWH(0, 0, gl_TheoraBuffer.GetWidth(), gl_TheoraBuffer.GetHeight()), 
>>>>>>> fc069ea8
                RectWH(drawAtX, drawAtY, fliTargetWidth, fliTargetHeight));
            gfxDriver->UpdateDDBFromBitmap(fli_ddb, fli_target, false);
            drawAtX = 0;
            drawAtY = 0;
        }
        else
        {
<<<<<<< HEAD
            gfxDriver->UpdateDDBFromBitmap(fli_ddb, &gl_TheoraFrameWrapper, false);
=======
            gfxDriver->UpdateDDBFromBitmap(fli_ddb, &gl_TheoraBuffer, false);
>>>>>>> fc069ea8
            fli_ddb->SetStretch(fliTargetWidth, fliTargetHeight);
        }
    }
    else
    {
<<<<<<< HEAD
        gfxDriver->UpdateDDBFromBitmap(fli_ddb, &gl_TheoraFrameWrapper, false);
        drawAtX = scrnwid / 2 - gl_TheoraFrameWrapper.GetWidth() / 2;
        drawAtY = scrnhit / 2 - gl_TheoraFrameWrapper.GetHeight() / 2;
=======
        gfxDriver->UpdateDDBFromBitmap(fli_ddb, &gl_TheoraBuffer, false);
        drawAtX = scrnwid / 2 - gl_TheoraBuffer.GetWidth() / 2;
        drawAtY = scrnhit / 2 - gl_TheoraBuffer.GetHeight() / 2;
>>>>>>> fc069ea8
    }

    gfxDriver->DrawSprite(drawAtX, drawAtY, fli_ddb);
    render_to_screen(virtual_screen, 0, 0);
    update_polled_stuff_and_crossfade ();

    return check_if_user_input_should_cancel_video();
}


APEG_STREAM* get_theora_size(const char *fileName, int *width, int *height)
{
    APEG_STREAM* oggVid = apeg_open_stream(fileName);
    if (oggVid != NULL)
    {
        apeg_get_video_size(oggVid, width, height);
    }
    else
    {
        *width = 0;
        *height = 0;
    }
    return oggVid;
}

void calculate_destination_size_maintain_aspect_ratio(int vidWidth, int vidHeight, int *targetWidth, int *targetHeight)
{
    float aspectRatioVideo = (float)vidWidth / (float)vidHeight;
    float aspectRatioScreen = (float)scrnwid / (float)scrnhit;

    if (aspectRatioVideo == aspectRatioScreen)
    {
        *targetWidth = scrnwid;
        *targetHeight = scrnhit;
    }
    else if (aspectRatioVideo > aspectRatioScreen)
    {
        *targetWidth = scrnwid;
        *targetHeight = (int)(((float)scrnwid / aspectRatioVideo) + 0.5f);
    }
    else
    {
        *targetHeight = scrnhit;
        *targetWidth = (float)scrnhit * aspectRatioVideo;
    }

}

void play_theora_video(const char *name, int skip, int flags)
{
	apeg_set_display_depth(BitmapHelper::GetScreenBitmap()->GetColorDepth());
    // we must disable length detection, otherwise it takes ages to start
    // playing if the file is large because it seeks through the whole thing
    apeg_disable_length_detection(TRUE);
    // Disable framedrop because it can lead to the PSP not playing the video at all.
    apeg_enable_framedrop(psp_video_framedrop);
    update_polled_stuff_if_runtime();

    stretch_flc = (flags % 10);
    canabort = skip;
    apeg_ignore_audio((flags >= 10) ? 1 : 0);

    int videoWidth, videoHeight;
    APEG_STREAM *oggVid = get_theora_size(name, &videoWidth, &videoHeight);

    if (videoWidth == 0)
    {
        Display("Unable to load theora video '%s'", name);
        return;
    }

    if (flags < 10)
    {
        stop_all_sound_and_music();
    }

    fli_target = NULL;
    //fli_buffer = BitmapHelper::CreateBitmap_(final_col_dep, videoWidth, videoHeight);
    calculate_destination_size_maintain_aspect_ratio(videoWidth, videoHeight, &fliTargetWidth, &fliTargetHeight);

    if ((fliTargetWidth == videoWidth) && (fliTargetHeight == videoHeight) && (stretch_flc))
    {
        // don't need to stretch after all
        stretch_flc = 0;
    }

    if ((stretch_flc) && (!gfxDriver->HasAcceleratedStretchAndFlip()))
    {
        fli_target = BitmapHelper::CreateBitmap(scrnwid, scrnhit, final_col_dep);
        fli_target->Clear();
        fli_ddb = gfxDriver->CreateDDBFromBitmap(fli_target, false, true);
    }
    else
    {
        fli_ddb = NULL;
    }

    update_polled_stuff_if_runtime();

    virtual_screen->Clear();

    if (apeg_play_apeg_stream(oggVid, NULL, 0, theora_playing_callback) == APEG_ERROR)
    {
        Display("Error playing theora video '%s'", name);
    }
    apeg_close_stream(oggVid);

    //destroy_bitmap(fli_buffer);
    delete fli_target;
    gfxDriver->DestroyDDB(fli_ddb);
    fli_ddb = NULL;
    invalidate_screen();
}

void pause_sound_if_necessary_and_play_video(const char *name, int skip, int flags)
{
<<<<<<< HEAD
    int musplaying = play.CurrentMusicIndex, i;
=======
    int musplaying = play.cur_music_number, i;
>>>>>>> fc069ea8
    int ambientWas[MAX_SOUND_CHANNELS];
    for (i = 1; i < MAX_SOUND_CHANNELS; i++)
        ambientWas[i] = ambient[i].channel;

    if ((strlen(name) > 3) && (stricmp(&name[strlen(name) - 3], "ogv") == 0))
    {
        play_theora_video(name, skip, flags);
    }
    else
    {
        char videoFilePath[MAX_PATH];
        get_current_dir_path(videoFilePath, name);

        platform->PlayVideo(videoFilePath, skip, flags);
    }

    if (flags < 10) 
    {
        update_music_volume();
        // restart the music
        if (musplaying >= 0)
            newmusic (musplaying);
        for (i = 1; i < MAX_SOUND_CHANNELS; i++) {
            if (ambientWas[i] > 0)
                PlayAmbientSound(ambientWas[i], ambient[i].num, ambient[i].vol, ambient[i].x, ambient[i].y);
        }
    }
}<|MERGE_RESOLUTION|>--- conflicted
+++ resolved
@@ -17,29 +17,11 @@
 #include "apeg.h"
 #include "ac/draw.h"
 #include "ac/file.h"
-<<<<<<< HEAD
-=======
-#include "ac/gamesetupstruct.h"
-#include "ac/gamestate.h"
->>>>>>> fc069ea8
 #include "ac/global_audio.h"
 #include "ac/global_display.h"
 #include "ac/mouse.h"
 #include "ac/record.h"
-<<<<<<< HEAD
 #include "game/game_objects.h"
-#include "media/audio/audio.h"
-#include "platform/base/agsplatformdriver.h"
-#include "gfx/ddb.h"
-#include "gfx/graphicsdriver.h"
-#include "gfx/graphics.h"
-
-using AGS::Common::Bitmap;
-using AGS::Common::Graphics;
-namespace BitmapHelper = AGS::Common::BitmapHelper;
-
-
-=======
 #include "media/audio/audio.h"
 #include "platform/base/agsplatformdriver.h"
 #include "gfx/bitmap.h"
@@ -50,9 +32,6 @@
 namespace BitmapHelper = AGS::Common::BitmapHelper;
 
 
-extern GameSetupStruct game;
-extern GameState play;
->>>>>>> fc069ea8
 extern IGraphicsDriver *gfxDriver;
 extern int final_scrn_wid,final_scrn_hit,final_col_dep;
 extern int scrnwid,scrnhit;
@@ -95,19 +74,7 @@
 
     update_polled_stuff_and_crossfade ();
 
-<<<<<<< HEAD
-    Graphics graphics(hicol_buf);
     if (game.ColorDepth > 1) {
-        graphics.Blit(fli_buffer,0,0,0,0,fliwidth,fliheight);
-        usebuf=hicol_buf;
-    }
-    graphics.SetBitmap(fli_target);
-    if (stretch_flc == 0)
-        graphics.Blit(usebuf, 0,0,scrnwid/2-fliwidth/2,scrnhit/2-fliheight/2,scrnwid,scrnhit);
-    else 
-        graphics.StretchBlt(usebuf, RectWH(0,0,fliwidth,fliheight), RectWH(0,0,scrnwid,scrnhit));
-=======
-    if (game.color_depth > 1) {
         hicol_buf->Blit(fli_buffer,0,0,0,0,fliwidth,fliheight);
         usebuf=hicol_buf;
     }
@@ -115,7 +82,6 @@
         fli_target->Blit(usebuf, 0,0,scrnwid/2-fliwidth/2,scrnhit/2-fliheight/2,scrnwid,scrnhit);
     else 
         fli_target->StretchBlt(usebuf, RectWH(0,0,fliwidth,fliheight), RectWH(0,0,scrnwid,scrnhit));
->>>>>>> fc069ea8
 
     gfxDriver->UpdateDDBFromBitmap(fli_ddb, fli_target, false);
     gfxDriver->DrawSprite(0, 0, fli_ddb);
@@ -128,11 +94,7 @@
 // FLIC player end
 
 // TODO: find a way to take Bitmap here?
-<<<<<<< HEAD
 Bitmap gl_TheoraFrameWrapper;
-=======
-Bitmap gl_TheoraBuffer;
->>>>>>> fc069ea8
 int theora_playing_callback(BITMAP *theoraBuffer)
 {
 	if (theoraBuffer == NULL)
@@ -141,20 +103,12 @@
         return check_if_user_input_should_cancel_video();
     }
 
-<<<<<<< HEAD
     gl_TheoraFrameWrapper.WrapAllegroBitmap(theoraBuffer, true);
-=======
-    gl_TheoraBuffer.WrapAllegroBitmap(theoraBuffer, true);
->>>>>>> fc069ea8
 
     int drawAtX = 0, drawAtY = 0;
     if (fli_ddb == NULL)
     {
-<<<<<<< HEAD
         fli_ddb = gfxDriver->CreateDDBFromBitmap(&gl_TheoraFrameWrapper, false, true);
-=======
-        fli_ddb = gfxDriver->CreateDDBFromBitmap(&gl_TheoraBuffer, false, true);
->>>>>>> fc069ea8
     }
     if (stretch_flc) 
     {
@@ -162,12 +116,7 @@
         drawAtY = scrnhit / 2 - fliTargetHeight / 2;
         if (!gfxDriver->HasAcceleratedStretchAndFlip())
         {
-<<<<<<< HEAD
-            Graphics graphics(fli_target);
-            graphics.StretchBlt(&gl_TheoraFrameWrapper, RectWH(0, 0, gl_TheoraFrameWrapper.GetWidth(), gl_TheoraFrameWrapper.GetHeight()), 
-=======
-            fli_target->StretchBlt(&gl_TheoraBuffer, RectWH(0, 0, gl_TheoraBuffer.GetWidth(), gl_TheoraBuffer.GetHeight()), 
->>>>>>> fc069ea8
+            fli_target->StretchBlt(&gl_TheoraFrameWrapper, RectWH(0, 0, gl_TheoraFrameWrapper.GetWidth(), gl_TheoraFrameWrapper.GetHeight()), 
                 RectWH(drawAtX, drawAtY, fliTargetWidth, fliTargetHeight));
             gfxDriver->UpdateDDBFromBitmap(fli_ddb, fli_target, false);
             drawAtX = 0;
@@ -175,25 +124,15 @@
         }
         else
         {
-<<<<<<< HEAD
             gfxDriver->UpdateDDBFromBitmap(fli_ddb, &gl_TheoraFrameWrapper, false);
-=======
-            gfxDriver->UpdateDDBFromBitmap(fli_ddb, &gl_TheoraBuffer, false);
->>>>>>> fc069ea8
             fli_ddb->SetStretch(fliTargetWidth, fliTargetHeight);
         }
     }
     else
     {
-<<<<<<< HEAD
         gfxDriver->UpdateDDBFromBitmap(fli_ddb, &gl_TheoraFrameWrapper, false);
         drawAtX = scrnwid / 2 - gl_TheoraFrameWrapper.GetWidth() / 2;
         drawAtY = scrnhit / 2 - gl_TheoraFrameWrapper.GetHeight() / 2;
-=======
-        gfxDriver->UpdateDDBFromBitmap(fli_ddb, &gl_TheoraBuffer, false);
-        drawAtX = scrnwid / 2 - gl_TheoraBuffer.GetWidth() / 2;
-        drawAtY = scrnhit / 2 - gl_TheoraBuffer.GetHeight() / 2;
->>>>>>> fc069ea8
     }
 
     gfxDriver->DrawSprite(drawAtX, drawAtY, fli_ddb);
@@ -310,11 +249,7 @@
 
 void pause_sound_if_necessary_and_play_video(const char *name, int skip, int flags)
 {
-<<<<<<< HEAD
     int musplaying = play.CurrentMusicIndex, i;
-=======
-    int musplaying = play.cur_music_number, i;
->>>>>>> fc069ea8
     int ambientWas[MAX_SOUND_CHANNELS];
     for (i = 1; i < MAX_SOUND_CHANNELS; i++)
         ambientWas[i] = ambient[i].channel;
