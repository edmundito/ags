--- conflicted
+++ resolved
@@ -12,18 +12,17 @@
 //
 //=============================================================================
 
-<<<<<<< HEAD
 #include "video.h"
 #include "gfx/ali3d.h"
 #include "apeg.h"
 #include "ac/draw.h"
 #include "ac/file.h"
-#include "ac/gamesetupstruct.h"
 #include "ac/gamestate.h"
 #include "ac/global_audio.h"
 #include "ac/global_display.h"
 #include "ac/mouse.h"
 #include "ac/record.h"
+#include "game/game_objects.h"
 #include "media/audio/audio.h"
 #include "platform/base/agsplatformdriver.h"
 #include "gfx/ddb.h"
@@ -35,7 +34,6 @@
 namespace BitmapHelper = AGS::Common::BitmapHelper;
 
 
-extern GameSetupStruct game;
 extern GameState play;
 extern IGraphicsDriver *gfxDriver;
 extern int final_scrn_wid,final_scrn_hit,final_col_dep;
@@ -80,7 +78,7 @@
     update_polled_stuff_and_crossfade ();
 
     Graphics graphics(hicol_buf);
-    if (game.color_depth > 1) {
+    if (game.ColorDepth > 1) {
         graphics.Blit(fli_buffer,0,0,0,0,fliwidth,fliheight);
         usebuf=hicol_buf;
     }
@@ -285,277 +283,4 @@
                 PlayAmbientSound(ambientWas[i], ambient[i].num, ambient[i].vol, ambient[i].x, ambient[i].y);
         }
     }
-}
-=======
-#include "video.h"
-#include "gfx/ali3d.h"
-#include "apeg.h"
-#include "ac/draw.h"
-#include "ac/file.h"
-#include "ac/gamestate.h"
-#include "ac/global_audio.h"
-#include "ac/global_display.h"
-#include "ac/mouse.h"
-#include "ac/record.h"
-#include "game/game_objects.h"
-#include "media/audio/audio.h"
-#include "platform/base/agsplatformdriver.h"
-#include "gfx/ddb.h"
-#include "gfx/graphicsdriver.h"
-#include "gfx/bitmap.h"
-
-using AGS::Common::Bitmap;
-namespace BitmapHelper = AGS::Common::BitmapHelper;
-
-
-extern GameState play;
-extern IGraphicsDriver *gfxDriver;
-extern int final_scrn_wid,final_scrn_hit,final_col_dep;
-extern int scrnwid,scrnhit;
-extern Bitmap *virtual_screen;
-
-extern int psp_video_framedrop;
-
-
-// FLIC player start
-Bitmap *fli_buffer;
-short fliwidth,fliheight;
-int canabort=0, stretch_flc = 1;
-Bitmap *hicol_buf=NULL;
-IDriverDependantBitmap *fli_ddb;
-Bitmap *fli_target;
-int fliTargetWidth, fliTargetHeight;
-int check_if_user_input_should_cancel_video()
-{
-    NEXT_ITERATION();
-    if (kbhit()) {
-        if ((getch()==27) && (canabort==1))
-            return 1;
-        if (canabort >= 2)
-            return 1;  // skip on any key
-    }
-    if (canabort == 3) {  // skip on mouse click
-        if (mgetbutton()!=NONE) return 1;
-    }
-    return 0;
-}
-
-#if defined(WINDOWS_VERSION)
-int __cdecl fli_callback() {
-#elif defined(DOS_VERSION)
-int fli_callback(...) {
-#else
-extern "C" int fli_callback() {
-#endif
-    Bitmap *usebuf = fli_buffer;
-
-    update_polled_stuff_and_crossfade ();
-
-    if (game.ColorDepth > 1) {
-        hicol_buf->Blit(fli_buffer,0,0,0,0,fliwidth,fliheight);
-        usebuf=hicol_buf;
-    }
-    if (stretch_flc == 0)
-        fli_target->Blit(usebuf, 0,0,scrnwid/2-fliwidth/2,scrnhit/2-fliheight/2,scrnwid,scrnhit);
-    else 
-        fli_target->StretchBlt(usebuf, RectWH(0,0,fliwidth,fliheight), RectWH(0,0,scrnwid,scrnhit));
-
-    gfxDriver->UpdateDDBFromBitmap(fli_ddb, fli_target, false);
-    gfxDriver->DrawSprite(0, 0, fli_ddb);
-    render_to_screen(fli_target, 0, 0);
-
-    return check_if_user_input_should_cancel_video();
-}
-
-
-// FLIC player end
-
-// TODO: find a way to take Bitmap here?
-int theora_playing_callback(BITMAP *theoraBuffer_raw)
-{
-	// [IKM] CHECKME later (need optimization / reimplementation)
-	// This is probably not a very good thing to do in a video callback...
-	// Good thing is that AllegroBitmap does not store much data on its own
-	Bitmap *theoraBuffer = BitmapHelper::CreateRawObjectWrapper(theoraBuffer_raw);
-
-    if (theoraBuffer == NULL)
-    {
-        // No video, only sound
-        return check_if_user_input_should_cancel_video();
-    }
-
-    int drawAtX = 0, drawAtY = 0;
-    if (fli_ddb == NULL)
-    {
-        fli_ddb = gfxDriver->CreateDDBFromBitmap(theoraBuffer, false, true);
-    }
-    if (stretch_flc) 
-    {
-        drawAtX = scrnwid / 2 - fliTargetWidth / 2;
-        drawAtY = scrnhit / 2 - fliTargetHeight / 2;
-        if (!gfxDriver->HasAcceleratedStretchAndFlip())
-        {
-            fli_target->StretchBlt(theoraBuffer, RectWH(0, 0, theoraBuffer->GetWidth(), theoraBuffer->GetHeight()), 
-                RectWH(drawAtX, drawAtY, fliTargetWidth, fliTargetHeight));
-            gfxDriver->UpdateDDBFromBitmap(fli_ddb, fli_target, false);
-            drawAtX = 0;
-            drawAtY = 0;
-        }
-        else
-        {
-            gfxDriver->UpdateDDBFromBitmap(fli_ddb, theoraBuffer, false);
-            fli_ddb->SetStretch(fliTargetWidth, fliTargetHeight);
-        }
-    }
-    else
-    {
-        gfxDriver->UpdateDDBFromBitmap(fli_ddb, theoraBuffer, false);
-        drawAtX = scrnwid / 2 - theoraBuffer->GetWidth() / 2;
-        drawAtY = scrnhit / 2 - theoraBuffer->GetHeight() / 2;
-    }
-
-    gfxDriver->DrawSprite(drawAtX, drawAtY, fli_ddb);
-    render_to_screen(virtual_screen, 0, 0);
-    update_polled_stuff_and_crossfade ();
-
-	delete theoraBuffer;
-    return check_if_user_input_should_cancel_video();
-}
-
-
-APEG_STREAM* get_theora_size(const char *fileName, int *width, int *height)
-{
-    APEG_STREAM* oggVid = apeg_open_stream(fileName);
-    if (oggVid != NULL)
-    {
-        apeg_get_video_size(oggVid, width, height);
-    }
-    else
-    {
-        *width = 0;
-        *height = 0;
-    }
-    return oggVid;
-}
-
-void calculate_destination_size_maintain_aspect_ratio(int vidWidth, int vidHeight, int *targetWidth, int *targetHeight)
-{
-    float aspectRatioVideo = (float)vidWidth / (float)vidHeight;
-    float aspectRatioScreen = (float)scrnwid / (float)scrnhit;
-
-    if (aspectRatioVideo == aspectRatioScreen)
-    {
-        *targetWidth = scrnwid;
-        *targetHeight = scrnhit;
-    }
-    else if (aspectRatioVideo > aspectRatioScreen)
-    {
-        *targetWidth = scrnwid;
-        *targetHeight = (int)(((float)scrnwid / aspectRatioVideo) + 0.5f);
-    }
-    else
-    {
-        *targetHeight = scrnhit;
-        *targetWidth = (float)scrnhit * aspectRatioVideo;
-    }
-
-}
-
-void play_theora_video(const char *name, int skip, int flags)
-{
-	apeg_set_display_depth(BitmapHelper::GetScreenBitmap()->GetColorDepth());
-    // we must disable length detection, otherwise it takes ages to start
-    // playing if the file is large because it seeks through the whole thing
-    apeg_disable_length_detection(TRUE);
-    // Disable framedrop because it can lead to the PSP not playing the video at all.
-    apeg_enable_framedrop(psp_video_framedrop);
-    update_polled_stuff_if_runtime();
-
-    stretch_flc = (flags % 10);
-    canabort = skip;
-    apeg_ignore_audio((flags >= 10) ? 1 : 0);
-
-    int videoWidth, videoHeight;
-    APEG_STREAM *oggVid = get_theora_size(name, &videoWidth, &videoHeight);
-
-    if (videoWidth == 0)
-    {
-        Display("Unable to load theora video '%s'", name);
-        return;
-    }
-
-    if (flags < 10)
-    {
-        stop_all_sound_and_music();
-    }
-
-    fli_target = NULL;
-    //fli_buffer = BitmapHelper::CreateBitmap_(final_col_dep, videoWidth, videoHeight);
-    calculate_destination_size_maintain_aspect_ratio(videoWidth, videoHeight, &fliTargetWidth, &fliTargetHeight);
-
-    if ((fliTargetWidth == videoWidth) && (fliTargetHeight == videoHeight) && (stretch_flc))
-    {
-        // don't need to stretch after all
-        stretch_flc = 0;
-    }
-
-    if ((stretch_flc) && (!gfxDriver->HasAcceleratedStretchAndFlip()))
-    {
-        fli_target = BitmapHelper::CreateBitmap(scrnwid, scrnhit, final_col_dep);
-        fli_target->Clear();
-        fli_ddb = gfxDriver->CreateDDBFromBitmap(fli_target, false, true);
-    }
-    else
-    {
-        fli_ddb = NULL;
-    }
-
-    update_polled_stuff_if_runtime();
-
-    virtual_screen->Clear();
-
-    if (apeg_play_apeg_stream(oggVid, NULL, 0, theora_playing_callback) == APEG_ERROR)
-    {
-        Display("Error playing theora video '%s'", name);
-    }
-    apeg_close_stream(oggVid);
-
-    //destroy_bitmap(fli_buffer);
-    delete fli_target;
-    gfxDriver->DestroyDDB(fli_ddb);
-    fli_ddb = NULL;
-    invalidate_screen();
-}
-
-void pause_sound_if_necessary_and_play_video(const char *name, int skip, int flags)
-{
-    int musplaying = play.cur_music_number, i;
-    int ambientWas[MAX_SOUND_CHANNELS];
-    for (i = 1; i < MAX_SOUND_CHANNELS; i++)
-        ambientWas[i] = ambient[i].channel;
-
-    if ((strlen(name) > 3) && (stricmp(&name[strlen(name) - 3], "ogv") == 0))
-    {
-        play_theora_video(name, skip, flags);
-    }
-    else
-    {
-        char videoFilePath[MAX_PATH];
-        get_current_dir_path(videoFilePath, name);
-
-        platform->PlayVideo(videoFilePath, skip, flags);
-    }
-
-    if (flags < 10) 
-    {
-        update_music_volume();
-        // restart the music
-        if (musplaying >= 0)
-            newmusic (musplaying);
-        for (i = 1; i < MAX_SOUND_CHANNELS; i++) {
-            if (ambientWas[i] > 0)
-                PlayAmbientSound(ambientWas[i], ambient[i].num, ambient[i].vol, ambient[i].x, ambient[i].y);
-        }
-    }
-}
->>>>>>> 0f6cc556
+}