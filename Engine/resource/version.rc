--- conflicted
+++ resolved
@@ -110,7 +110,7 @@
 // Dialog
 //
 
-IDD_DIALOG1 DIALOGEX 0, 0, 360, 294
+IDD_DIALOG1 DIALOGEX 0, 0, 360, 300
 STYLE DS_SETFONT | DS_MODALFRAME | DS_CENTER | WS_POPUP | WS_CAPTION | WS_SYSMENU
 CAPTION "AGS Game Settings"
 FONT 8, "Tahoma", 400, 0, 0x0
@@ -131,33 +131,13 @@
     PUSHBUTTON      "&Save and Run",IDOKRUN,67,102,56,14
     PUSHBUTTON      "Cancel",IDCANCEL,127,102,56,14
     PUSHBUTTON      "Ad&vanced  >>>",IDC_ADVANCED,282,101,70,15
-    GROUPBOX        "Sound options",IDC_STATIC,7,121,185,96
+    GROUPBOX        "Sound options",IDC_STATIC,7,121,185,102
     LTEXT           "Digital Sound:",IDC_STATIC,13,136,46,9
     COMBOBOX        IDC_COMBO1,68,134,118,70,CBS_DROPDOWNLIST | NOT WS_VISIBLE | WS_GROUP | WS_TABSTOP
     LTEXT           "MIDI music:",IDC_STATIC,13,152,47,10
     COMBOBOX        IDC_COMBO2,68,150,118,70,CBS_DROPDOWNLIST | NOT WS_VISIBLE | WS_TABSTOP
     CONTROL         "Use voice pack if available",IDC_SPEECHPACK,"Button",BS_AUTOCHECKBOX | NOT WS_VISIBLE | WS_TABSTOP,13,169,160,9
-<<<<<<< HEAD
-    GROUPBOX        "Graphics options",IDC_STATIC,198,121,154,96
-    CONTROL         "Use 85 &Hz display (CRT monitors only)",IDC_REFRESH,
-                    "Button",BS_AUTOCHECKBOX | NOT WS_VISIBLE | WS_TABSTOP,205,136,138,8
-    CONTROL         "Side borders on widescreen monitors",IDC_SIDEBORDERS,
-                    "Button",BS_AUTOCHECKBOX | NOT WS_VISIBLE | WS_TABSTOP,205,149,135,9
-    CONTROL         "S&mooth scaled sprites (fast CPUs only)",IDC_ANTIALIAS,
-                    "Button",BS_AUTOCHECKBOX | NOT WS_VISIBLE | WS_TABSTOP,205,162,138,8
-    CONTROL         "Downgra&de 32-bit graphics to 16-bit",IDC_REDUCESPR,
-                    "Button",BS_AUTOCHECKBOX | NOT WS_VISIBLE | WS_TABSTOP,205,175,135,9
-    CONTROL         "Force alternate &letterbox resolution",IDC_LETTERBOX,
-                    "Button",BS_AUTOCHECKBOX | NOT WS_VISIBLE | WS_TABSTOP,205,188,132,9
-    CONTROL         "Vertical sync",IDC_VSYNC,
-                    "Button",BS_AUTOCHECKBOX | NOT WS_VISIBLE | WS_TABSTOP,205,201,132,9
-    GROUPBOX        "Sprite cache",IDC_STATICADV,7,221,345,55,NOT WS_VISIBLE
-    LTEXT           "Maximum size:",IDC_STATICADV3,15,234,50,10,NOT WS_VISIBLE
-    COMBOBOX        IDC_COMBO4,68,232,108,100,CBS_DROPDOWNLIST | NOT WS_VISIBLE | WS_VSCROLL | WS_TABSTOP
-    LTEXT           "You can limit the maximum amount of memory that the game will use for its sprite cache. Smaller values may make the game run slower but use less RAM; higher values may be faster but use more RAM. You should not normally need to adjust this.",IDC_STATICADV2,13,248,323,26,NOT WS_VISIBLE
-    CTEXT           "Static",IDC_VERSION,91,279,176,9
-=======
-    GROUPBOX        "Graphics options",IDC_STATIC,198,121,154,89
+    GROUPBOX        "Graphics options",IDC_STATIC,198,121,154,102
     CONTROL         "Enable side borders",IDC_SIDEBORDERS,"Button",BS_AUTOCHECKBOX | NOT WS_VISIBLE | WS_TABSTOP,205,136,135,9
     CONTROL         "Enable top && bottom borders",IDC_LETTERBOX,"Button",BS_AUTOCHECKBOX | NOT WS_VISIBLE | WS_TABSTOP,205,150,132,9
     CONTROL         "S&mooth scaled sprites (fast CPUs only)",IDC_ANTIALIAS,
@@ -166,12 +146,12 @@
                     "Button",BS_AUTOCHECKBOX | NOT WS_VISIBLE | WS_TABSTOP,205,178,135,9
     CONTROL         "Use 85 &Hz display (CRT monitors only)",IDC_REFRESH,
                     "Button",BS_AUTOCHECKBOX | NOT WS_VISIBLE | WS_TABSTOP,205,192,138,9
-    GROUPBOX        "Sprite cache",IDC_STATICADV,7,212,345,55,NOT WS_VISIBLE
-    LTEXT           "Maximum size:",IDC_STATICADV3,15,225,50,10,NOT WS_VISIBLE
-    COMBOBOX        IDC_COMBO4,68,223,108,100,CBS_DROPDOWNLIST | NOT WS_VISIBLE | WS_VSCROLL | WS_TABSTOP
-    LTEXT           "You can limit the maximum amount of memory that the game will use for its sprite cache. Smaller values may make the game run slower but use less RAM; higher values may be faster but use more RAM. You should not normally need to adjust this.",IDC_STATICADV2,13,239,323,26,NOT WS_VISIBLE
-    CTEXT           "Static",IDC_VERSION,91,270,176,9
->>>>>>> fac179a6
+    CONTROL         "Vertical sync",IDC_VSYNC,"Button",BS_AUTOCHECKBOX | NOT WS_VISIBLE | WS_TABSTOP,205,206,132,9
+    GROUPBOX        "Sprite cache",IDC_STATICADV,7,226,345,55,NOT WS_VISIBLE
+    LTEXT           "Maximum size:",IDC_STATICADV3,15,239,50,10,NOT WS_VISIBLE
+    COMBOBOX        IDC_COMBO4,68,237,108,100,CBS_DROPDOWNLIST | NOT WS_VISIBLE | WS_VSCROLL | WS_TABSTOP
+    LTEXT           "You can limit the maximum amount of memory that the game will use for its sprite cache. Smaller values may make the game run slower but use less RAM; higher values may be faster but use more RAM. You should not normally need to adjust this.",IDC_STATICADV2,13,253,323,26,NOT WS_VISIBLE
+    CTEXT           "Static",IDC_VERSION,91,285,176,9
 END
 
 
@@ -188,7 +168,7 @@
         LEFTMARGIN, 7
         RIGHTMARGIN, 352
         TOPMARGIN, 7
-        BOTTOMMARGIN, 280
+        BOTTOMMARGIN, 295
     END
 END
 #endif    // APSTUDIO_INVOKED
