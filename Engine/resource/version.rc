// Microsoft Visual C++ generated resource script.
//
#include "resource.h"

#define APSTUDIO_READONLY_SYMBOLS
/////////////////////////////////////////////////////////////////////////////
//
// Generated from the TEXTINCLUDE 2 resource.
//
#include <WinResrc.h>
#define IDC_STATIC -1
#include "../../Common/core/def_version.h"

/////////////////////////////////////////////////////////////////////////////
#undef APSTUDIO_READONLY_SYMBOLS

/////////////////////////////////////////////////////////////////////////////
// English (U.K.) resources

#if !defined(AFX_RESOURCE_DLL) || defined(AFX_TARG_ENG)
#ifdef _WIN32
LANGUAGE LANG_ENGLISH, SUBLANG_ENGLISH_UK
#pragma code_page(1252)
#endif //_WIN32

/////////////////////////////////////////////////////////////////////////////
//
// DATA
//

__GDF_XML               DATA                    "DefaultGDF.gdf.xml"
PIXEL_SHADER            DATA                    "tintshader.fxo"
PIXEL_SHADER_LEGACY     DATA                    "tintshaderLegacy.fxo"

/////////////////////////////////////////////////////////////////////////////
//
// Version
//

VS_VERSION_INFO VERSIONINFO
 FILEVERSION ACI_VERSION_MSRC_DEF
 PRODUCTVERSION ACI_VERSION_MSRC_DEF
 FILEFLAGSMASK 0x3fL
#ifdef _DEBUG
 FILEFLAGS 0x1L
#else
 FILEFLAGS 0x0L
#endif
 FILEOS 0x4L
 FILETYPE 0x1L
 FILESUBTYPE 0x0L
BEGIN
    BLOCK "StringFileInfo"
    BEGIN
        BLOCK "080904b0"
        BEGIN
            VALUE "Comments", "This game was created using AGS - http://www.adventuregamestudio.co.uk/"
            VALUE "CompanyName", "AGS Engine by Chris Jones et al.        "
            VALUE "FileDescription", "Adventure Game Studio run-time engine   "
            VALUE "FileVersion", ACI_VERSION_STR
            VALUE "InternalName", "acwin"
            VALUE "LegalCopyright", "AGS Copyright (c) 1999-2010 Chris Jones and " ACI_COPYRIGHT_YEARS " others."
            VALUE "OriginalFilename", "acwin.exe"
            VALUE "ProductName", "Made with Adventure Game Studio"
            VALUE "ProductVersion", ACI_VERSION_STR
        END
    END
    BLOCK "VarFileInfo"
    BEGIN
        VALUE "Translation", 0x809, 1200
    END
END


#ifdef APSTUDIO_INVOKED
/////////////////////////////////////////////////////////////////////////////
//
// TEXTINCLUDE
//

1 TEXTINCLUDE 
BEGIN
    "resource.h\0"
END

2 TEXTINCLUDE 
BEGIN
    "#include <WinResrc.h>\r\n"
    "#define IDC_STATIC -1\r\n"
    "#include ""../../Common/core/def_version.h""\r\n"
    "\0"
END

3 TEXTINCLUDE 
BEGIN
    "\r\n"
    "\0"
END

#endif    // APSTUDIO_INVOKED


/////////////////////////////////////////////////////////////////////////////
//
// Icon
//

// Icon with lowest ID value placed first to ensure application icon
// remains consistent on all systems.
IDI_ICON                ICON                    "game-1.ico"

/////////////////////////////////////////////////////////////////////////////
//
// Dialog
//

<<<<<<< HEAD
IDD_SETUP DIALOGEX 0, 0, 470, 278
=======
IDD_DIALOG1 DIALOGEX 0, 0, 388, 317
>>>>>>> 420d4b89
STYLE DS_SETFONT | DS_MODALFRAME | DS_CENTER | WS_POPUP | WS_CAPTION | WS_SYSMENU
CAPTION "AGS Game Settings"
FONT 8, "Tahoma", 400, 0, 0x0
BEGIN
    GROUPBOX        "Graphics settings",IDC_GFXOPTIONS,7,7,259,113
    CONTROL         "Game resolution: XXXX x XXXX",IDC_RESOLUTION,"Static",SS_LEFTNOWORDWRAP | WS_GROUP,15,19,161,10
    CONTROL         "Driver:",IDC_STATIC,"Static",SS_LEFTNOWORDWRAP | WS_GROUP,14,34,35,10
    COMBOBOX        IDC_GFXDRIVER,50,32,136,100,CBS_DROPDOWNLIST | WS_VSCROLL | WS_TABSTOP
    CONTROL         "&Run in a window instead of full-screen",IDC_WINDOWED,
<<<<<<< HEAD
                    "Button",BS_AUTOCHECKBOX | BS_LEFT | BS_VCENTER | WS_TABSTOP,14,49,172,9
    CONTROL         "Mode:",IDC_STATIC,"Static",SS_LEFTNOWORDWRAP | WS_GROUP,14,66,21,8
    COMBOBOX        IDC_GFXMODE,50,64,207,100,CBS_DROPDOWNLIST | WS_VSCROLL | WS_TABSTOP
    LTEXT           "",IDC_GFXMODETEXT,50,66,135,8
    CONTROL         "Filter:",IDC_STATIC,"Static",SS_LEFTNOWORDWRAP | WS_GROUP,14,83,35,10
    COMBOBOX        IDC_GFXFILTER,50,82,207,100,CBS_DROPDOWNLIST | WS_VSCROLL | WS_TABSTOP
    CONTROL         "Scaling:",IDC_STATIC,"Static",SS_LEFTNOWORDWRAP | WS_GROUP,14,101,35,10
    COMBOBOX        IDC_GFXFILTERSCALING,50,99,67,100,CBS_DROPDOWNLIST | WS_VSCROLL | WS_TABSTOP
    GROUPBOX        "Gameplay settings",IDC_STATIC,7,123,259,33
    CONTROL         "Game language:",IDC_STATIC,"Static",SS_LEFTNOWORDWRAP | WS_GROUP,15,137,56,10
    COMBOBOX        IDC_LANGUAGE,71,135,140,100,CBS_DROPDOWNLIST | WS_VSCROLL | WS_TABSTOP
    DEFPUSHBUTTON   "S&ave",IDOK,7,196,56,14
    PUSHBUTTON      "&Save and Run",IDOKRUN,67,196,56,14
    PUSHBUTTON      "Cancel",IDCANCEL,127,196,56,14
    PUSHBUTTON      "Ad&vanced  >>>",IDC_ADVANCED,197,196,70,14
    GROUPBOX        "Graphics options",IDC_STATIC,276,7,185,101
    CONTROL         "Stretch to fit screen (window)",IDC_STRETCHTOSCREEN,
                    "Button",BS_AUTOCHECKBOX | WS_TABSTOP,283,20,140,10
    CONTROL         "Keep aspect ratio",IDC_ASPECTRATIO,"Button",BS_AUTOCHECKBOX | WS_TABSTOP,283,34,140,10
    CONTROL         "Vertical sync",IDC_VSYNC,"Button",BS_AUTOCHECKBOX | NOT WS_VISIBLE | WS_TABSTOP,283,48,135,9
    CONTROL         "Use 85 Hz display (CRT monitors only)",IDC_REFRESH_85HZ,
                    "Button",BS_AUTOCHECKBOX | NOT WS_VISIBLE | WS_TABSTOP,283,62,138,8
    CONTROL         "Smooth scaled sprites (fast CPUs only)",IDC_ANTIALIAS,
                    "Button",BS_AUTOCHECKBOX | NOT WS_VISIBLE | WS_TABSTOP,283,76,138,8
    CONTROL         "Downgrade 32-bit graphics to 16-bit",IDC_REDUCE32TO16,
                    "Button",BS_AUTOCHECKBOX | NOT WS_VISIBLE | WS_TABSTOP,283,90,135,9
    GROUPBOX        "Sound options",IDC_STATIC,276,111,185,64
    LTEXT           "Digital Sound:",IDC_STATIC,282,126,46,9
    COMBOBOX        IDC_DIGISOUND,337,124,118,70,CBS_DROPDOWNLIST | NOT WS_VISIBLE | WS_GROUP | WS_TABSTOP
    LTEXT           "MIDI music:",IDC_STATIC,282,142,47,10
    COMBOBOX        IDC_MIDIMUSIC,337,140,118,70,CBS_DROPDOWNLIST | NOT WS_VISIBLE | WS_TABSTOP
    CONTROL         "Use voice pack if available",IDC_VOICEPACK,"Button",BS_AUTOCHECKBOX | NOT WS_VISIBLE | WS_TABSTOP,282,159,160,9
    GROUPBOX        "Sprite cache",IDC_STATIC,276,239,186,33
    CONTROL         "Maximum size:",IDC_STATIC,"Static",SS_LEFTNOWORDWRAP | WS_GROUP,283,253,50,10
    COMBOBOX        IDC_SPRITECACHE,337,251,118,100,CBS_DROPDOWNLIST | NOT WS_VISIBLE | WS_VSCROLL | WS_TABSTOP
    CTEXT           "Static",IDC_VERSION,7,174,259,9
    GROUPBOX        "Mouse options",IDC_STATIC,276,178,186,58
    CONTROL         "Auto lock to window",IDC_MOUSE_AUTOLOCK,"Button",BS_AUTOCHECKBOX | WS_TABSTOP,282,193,80,10
    LTEXT           "Cursor speed: Default",IDC_MOUSESPEED_TEXT,284,207,176,8
    CONTROL         "",IDC_MOUSESPEED,"msctls_trackbar32",WS_TABSTOP,279,218,180,14
=======
                    "Button",BS_AUTOCHECKBOX | BS_LEFT | BS_VCENTER | WS_TABSTOP,15,31,134,9
    CONTROL         "Driver:",IDC_STATIC,"Static",SS_LEFTNOWORDWRAP | WS_GROUP,14,45,33,10
    COMBOBOX        IDC_GFXDRIVER,50,43,136,100,CBS_DROPDOWNLIST | WS_VSCROLL | WS_TABSTOP
    CONTROL         "Filter:",IDC_STATIC,"Static",SS_LEFTNOWORDWRAP | WS_GROUP,14,61,33,9
    COMBOBOX        IDC_GFXFILTER,50,59,136,100,CBS_DROPDOWNLIST | WS_VSCROLL | WS_TABSTOP
    LTEXT           "Graphics filters can help you to get low-resolution games running well on high-resolution monitors.",IDC_STATIC,13,75,169,18
    GROUPBOX        "Gameplay settings",IDC_STATIC,198,7,182,44
    CONTROL         "Game language:",IDC_STATIC,"Static",SS_LEFTNOWORDWRAP | WS_GROUP,205,19,56,10
    COMBOBOX        IDC_COMBO3,205,31,168,100,CBS_DROPDOWNLIST | WS_VSCROLL | WS_TABSTOP
    GROUPBOX        "",IDC_STATIC,198,59,182,36
    CONTROL         "Custom game saves path",IDC_CUSTOMSAVEDIRCHECK,"Button",BS_AUTOCHECKBOX | WS_TABSTOP,204,59,165,10,WS_EX_TRANSPARENT
    EDITTEXT        IDC_CUSTOMSAVEDIR,204,73,148,14,ES_AUTOHSCROLL
    PUSHBUTTON      "...",IDC_CUSTOMSAVEDIRBTN,353,74,20,14
    DEFPUSHBUTTON   "S&ave",IDOK,7,102,56,14
    PUSHBUTTON      "&Save and Run",IDOKRUN,67,102,56,14
    PUSHBUTTON      "Cancel",IDCANCEL,127,102,56,14
    PUSHBUTTON      "Ad&vanced  >>>",IDC_ADVANCED,310,101,70,15
    GROUPBOX        "Sound options",IDC_STATIC,7,122,185,63
    CONTROL         "Digital Sound:",IDC_STATIC,"Static",SS_LEFTNOWORDWRAP | WS_GROUP,13,136,46,9
    COMBOBOX        IDC_COMBO1,68,134,118,70,CBS_DROPDOWNLIST | NOT WS_VISIBLE | WS_GROUP | WS_TABSTOP
    CONTROL         "MIDI music:",IDC_STATIC,"Static",SS_LEFTNOWORDWRAP | WS_GROUP,13,152,47,10
    COMBOBOX        IDC_COMBO2,68,150,118,70,CBS_DROPDOWNLIST | NOT WS_VISIBLE | WS_TABSTOP
    CONTROL         "Use voice pack if available",IDC_SPEECHPACK,"Button",BS_AUTOCHECKBOX | NOT WS_VISIBLE | WS_TABSTOP,13,169,160,9
    GROUPBOX        "Mouse options",IDC_STATIC,7,185,186,58
    CONTROL         "Auto lock to window",IDC_MOUSE_AUTOLOCK,"Button",BS_AUTOCHECKBOX | WS_TABSTOP,13,200,80,10
    LTEXT           "Cursor speed: Default",IDC_MOUSESPEED_TEXT,15,214,176,8
    CONTROL         "",IDC_MOUSESPEED,"msctls_trackbar32",WS_TABSTOP,10,225,180,14
    GROUPBOX        "Graphics options",IDC_STATIC,198,122,182,121
    CONTROL         "Enable side borders",IDC_SIDEBORDERS,"Button",BS_AUTOCHECKBOX | NOT WS_VISIBLE | WS_TABSTOP,205,136,135,9
    CONTROL         "Enable top && bottom borders",IDC_LETTERBOX,"Button",BS_AUTOCHECKBOX | NOT WS_VISIBLE | WS_TABSTOP,205,150,132,9
    CONTROL         "S&mooth scaled sprites (fast CPUs only)",IDC_ANTIALIAS,
                    "Button",BS_AUTOCHECKBOX | NOT WS_VISIBLE | WS_TABSTOP,205,164,138,9
    CONTROL         "Downgra&de 32-bit graphics to 16-bit",IDC_REDUCESPR,
                    "Button",BS_AUTOCHECKBOX | NOT WS_VISIBLE | WS_TABSTOP,205,178,135,9
    CONTROL         "Use 85 &Hz display (CRT monitors only)",IDC_REFRESH,
                    "Button",BS_AUTOCHECKBOX | NOT WS_VISIBLE | WS_TABSTOP,205,192,138,9
    GROUPBOX        "Sprite cache",IDC_STATICADV,7,245,373,55,NOT WS_VISIBLE
    CONTROL         "Maximum size:",IDC_STATICADV3,"Static",SS_LEFTNOWORDWRAP | NOT WS_VISIBLE | WS_GROUP,15,258,50,10
    COMBOBOX        IDC_COMBO4,68,256,108,100,CBS_DROPDOWNLIST | NOT WS_VISIBLE | WS_VSCROLL | WS_TABSTOP
    LTEXT           "You can limit the maximum amount of memory that the game will use for its sprite cache. Smaller values may make the game run slower but use less RAM; higher values may be faster but use more RAM. You should not normally need to adjust this.",IDC_STATICADV2,13,272,359,26,NOT WS_VISIBLE
    CTEXT           "Static",IDC_VERSION,105,303,176,9
>>>>>>> 420d4b89
END


/////////////////////////////////////////////////////////////////////////////
//
// DESIGNINFO
//

#ifdef APSTUDIO_INVOKED
GUIDELINES DESIGNINFO 
BEGIN
    IDD_SETUP, DIALOG
    BEGIN
        LEFTMARGIN, 7
<<<<<<< HEAD
        RIGHTMARGIN, 462
=======
        RIGHTMARGIN, 380
>>>>>>> 420d4b89
        TOPMARGIN, 7
        BOTTOMMARGIN, 272
    END
END
#endif    // APSTUDIO_INVOKED

#endif    // English (U.K.) resources
/////////////////////////////////////////////////////////////////////////////



#ifndef APSTUDIO_INVOKED
/////////////////////////////////////////////////////////////////////////////
//
// Generated from the TEXTINCLUDE 3 resource.
//


/////////////////////////////////////////////////////////////////////////////
#endif    // not APSTUDIO_INVOKED
<|MERGE_RESOLUTION|>--- conflicted
+++ resolved
@@ -114,11 +114,7 @@
 // Dialog
 //
 
-<<<<<<< HEAD
 IDD_SETUP DIALOGEX 0, 0, 470, 278
-=======
-IDD_DIALOG1 DIALOGEX 0, 0, 388, 317
->>>>>>> 420d4b89
 STYLE DS_SETFONT | DS_MODALFRAME | DS_CENTER | WS_POPUP | WS_CAPTION | WS_SYSMENU
 CAPTION "AGS Game Settings"
 FONT 8, "Tahoma", 400, 0, 0x0
@@ -128,7 +124,6 @@
     CONTROL         "Driver:",IDC_STATIC,"Static",SS_LEFTNOWORDWRAP | WS_GROUP,14,34,35,10
     COMBOBOX        IDC_GFXDRIVER,50,32,136,100,CBS_DROPDOWNLIST | WS_VSCROLL | WS_TABSTOP
     CONTROL         "&Run in a window instead of full-screen",IDC_WINDOWED,
-<<<<<<< HEAD
                     "Button",BS_AUTOCHECKBOX | BS_LEFT | BS_VCENTER | WS_TABSTOP,14,49,172,9
     CONTROL         "Mode:",IDC_STATIC,"Static",SS_LEFTNOWORDWRAP | WS_GROUP,14,66,21,8
     COMBOBOX        IDC_GFXMODE,50,64,207,100,CBS_DROPDOWNLIST | WS_VSCROLL | WS_TABSTOP
@@ -140,10 +135,10 @@
     GROUPBOX        "Gameplay settings",IDC_STATIC,7,123,259,33
     CONTROL         "Game language:",IDC_STATIC,"Static",SS_LEFTNOWORDWRAP | WS_GROUP,15,137,56,10
     COMBOBOX        IDC_LANGUAGE,71,135,140,100,CBS_DROPDOWNLIST | WS_VSCROLL | WS_TABSTOP
-    DEFPUSHBUTTON   "S&ave",IDOK,7,196,56,14
-    PUSHBUTTON      "&Save and Run",IDOKRUN,67,196,56,14
-    PUSHBUTTON      "Cancel",IDCANCEL,127,196,56,14
-    PUSHBUTTON      "Ad&vanced  >>>",IDC_ADVANCED,197,196,70,14
+    DEFPUSHBUTTON   "S&ave",IDOK,7,258,56,14
+    PUSHBUTTON      "&Save and Run",IDOKRUN,67,258,56,14
+    PUSHBUTTON      "Cancel",IDCANCEL,127,258,56,14
+    PUSHBUTTON      "Ad&vanced  >>>",IDC_ADVANCED,197,258,70,14
     GROUPBOX        "Graphics options",IDC_STATIC,276,7,185,101
     CONTROL         "Stretch to fit screen (window)",IDC_STRETCHTOSCREEN,
                     "Button",BS_AUTOCHECKBOX | WS_TABSTOP,283,20,140,10
@@ -164,54 +159,15 @@
     GROUPBOX        "Sprite cache",IDC_STATIC,276,239,186,33
     CONTROL         "Maximum size:",IDC_STATIC,"Static",SS_LEFTNOWORDWRAP | WS_GROUP,283,253,50,10
     COMBOBOX        IDC_SPRITECACHE,337,251,118,100,CBS_DROPDOWNLIST | NOT WS_VISIBLE | WS_VSCROLL | WS_TABSTOP
-    CTEXT           "Static",IDC_VERSION,7,174,259,9
+    CTEXT           "Static",IDC_VERSION,7,236,259,9
     GROUPBOX        "Mouse options",IDC_STATIC,276,178,186,58
     CONTROL         "Auto lock to window",IDC_MOUSE_AUTOLOCK,"Button",BS_AUTOCHECKBOX | WS_TABSTOP,282,193,80,10
     LTEXT           "Cursor speed: Default",IDC_MOUSESPEED_TEXT,284,207,176,8
     CONTROL         "",IDC_MOUSESPEED,"msctls_trackbar32",WS_TABSTOP,279,218,180,14
-=======
-                    "Button",BS_AUTOCHECKBOX | BS_LEFT | BS_VCENTER | WS_TABSTOP,15,31,134,9
-    CONTROL         "Driver:",IDC_STATIC,"Static",SS_LEFTNOWORDWRAP | WS_GROUP,14,45,33,10
-    COMBOBOX        IDC_GFXDRIVER,50,43,136,100,CBS_DROPDOWNLIST | WS_VSCROLL | WS_TABSTOP
-    CONTROL         "Filter:",IDC_STATIC,"Static",SS_LEFTNOWORDWRAP | WS_GROUP,14,61,33,9
-    COMBOBOX        IDC_GFXFILTER,50,59,136,100,CBS_DROPDOWNLIST | WS_VSCROLL | WS_TABSTOP
-    LTEXT           "Graphics filters can help you to get low-resolution games running well on high-resolution monitors.",IDC_STATIC,13,75,169,18
-    GROUPBOX        "Gameplay settings",IDC_STATIC,198,7,182,44
-    CONTROL         "Game language:",IDC_STATIC,"Static",SS_LEFTNOWORDWRAP | WS_GROUP,205,19,56,10
-    COMBOBOX        IDC_COMBO3,205,31,168,100,CBS_DROPDOWNLIST | WS_VSCROLL | WS_TABSTOP
-    GROUPBOX        "",IDC_STATIC,198,59,182,36
-    CONTROL         "Custom game saves path",IDC_CUSTOMSAVEDIRCHECK,"Button",BS_AUTOCHECKBOX | WS_TABSTOP,204,59,165,10,WS_EX_TRANSPARENT
-    EDITTEXT        IDC_CUSTOMSAVEDIR,204,73,148,14,ES_AUTOHSCROLL
-    PUSHBUTTON      "...",IDC_CUSTOMSAVEDIRBTN,353,74,20,14
-    DEFPUSHBUTTON   "S&ave",IDOK,7,102,56,14
-    PUSHBUTTON      "&Save and Run",IDOKRUN,67,102,56,14
-    PUSHBUTTON      "Cancel",IDCANCEL,127,102,56,14
-    PUSHBUTTON      "Ad&vanced  >>>",IDC_ADVANCED,310,101,70,15
-    GROUPBOX        "Sound options",IDC_STATIC,7,122,185,63
-    CONTROL         "Digital Sound:",IDC_STATIC,"Static",SS_LEFTNOWORDWRAP | WS_GROUP,13,136,46,9
-    COMBOBOX        IDC_COMBO1,68,134,118,70,CBS_DROPDOWNLIST | NOT WS_VISIBLE | WS_GROUP | WS_TABSTOP
-    CONTROL         "MIDI music:",IDC_STATIC,"Static",SS_LEFTNOWORDWRAP | WS_GROUP,13,152,47,10
-    COMBOBOX        IDC_COMBO2,68,150,118,70,CBS_DROPDOWNLIST | NOT WS_VISIBLE | WS_TABSTOP
-    CONTROL         "Use voice pack if available",IDC_SPEECHPACK,"Button",BS_AUTOCHECKBOX | NOT WS_VISIBLE | WS_TABSTOP,13,169,160,9
-    GROUPBOX        "Mouse options",IDC_STATIC,7,185,186,58
-    CONTROL         "Auto lock to window",IDC_MOUSE_AUTOLOCK,"Button",BS_AUTOCHECKBOX | WS_TABSTOP,13,200,80,10
-    LTEXT           "Cursor speed: Default",IDC_MOUSESPEED_TEXT,15,214,176,8
-    CONTROL         "",IDC_MOUSESPEED,"msctls_trackbar32",WS_TABSTOP,10,225,180,14
-    GROUPBOX        "Graphics options",IDC_STATIC,198,122,182,121
-    CONTROL         "Enable side borders",IDC_SIDEBORDERS,"Button",BS_AUTOCHECKBOX | NOT WS_VISIBLE | WS_TABSTOP,205,136,135,9
-    CONTROL         "Enable top && bottom borders",IDC_LETTERBOX,"Button",BS_AUTOCHECKBOX | NOT WS_VISIBLE | WS_TABSTOP,205,150,132,9
-    CONTROL         "S&mooth scaled sprites (fast CPUs only)",IDC_ANTIALIAS,
-                    "Button",BS_AUTOCHECKBOX | NOT WS_VISIBLE | WS_TABSTOP,205,164,138,9
-    CONTROL         "Downgra&de 32-bit graphics to 16-bit",IDC_REDUCESPR,
-                    "Button",BS_AUTOCHECKBOX | NOT WS_VISIBLE | WS_TABSTOP,205,178,135,9
-    CONTROL         "Use 85 &Hz display (CRT monitors only)",IDC_REFRESH,
-                    "Button",BS_AUTOCHECKBOX | NOT WS_VISIBLE | WS_TABSTOP,205,192,138,9
-    GROUPBOX        "Sprite cache",IDC_STATICADV,7,245,373,55,NOT WS_VISIBLE
-    CONTROL         "Maximum size:",IDC_STATICADV3,"Static",SS_LEFTNOWORDWRAP | NOT WS_VISIBLE | WS_GROUP,15,258,50,10
-    COMBOBOX        IDC_COMBO4,68,256,108,100,CBS_DROPDOWNLIST | NOT WS_VISIBLE | WS_VSCROLL | WS_TABSTOP
-    LTEXT           "You can limit the maximum amount of memory that the game will use for its sprite cache. Smaller values may make the game run slower but use less RAM; higher values may be faster but use more RAM. You should not normally need to adjust this.",IDC_STATICADV2,13,272,359,26,NOT WS_VISIBLE
-    CTEXT           "Static",IDC_VERSION,105,303,176,9
->>>>>>> 420d4b89
+    GROUPBOX        "",IDC_STATIC,7,159,259,36
+    CONTROL         "Custom game saves path",IDC_CUSTOMSAVEDIRCHECK,"Button",BS_AUTOCHECKBOX | WS_TABSTOP,13,159,165,10,WS_EX_TRANSPARENT
+    EDITTEXT        IDC_CUSTOMSAVEDIR,13,173,225,14,ES_AUTOHSCROLL
+    PUSHBUTTON      "...",IDC_CUSTOMSAVEDIRBTN,242,173,20,14
 END
 
 
@@ -226,11 +182,7 @@
     IDD_SETUP, DIALOG
     BEGIN
         LEFTMARGIN, 7
-<<<<<<< HEAD
         RIGHTMARGIN, 462
-=======
-        RIGHTMARGIN, 380
->>>>>>> 420d4b89
         TOPMARGIN, 7
         BOTTOMMARGIN, 272
     END
