
BASE = \
almp3.o \
alogg.o \
acmain/ac_animatingguibutton.o \
acmain/ac_background.o \
acmain/ac_cdplayer.o \
acmain/ac_controls.o \
acmain/ac_customproperties.o \
acmain/ac_cutscene.o \
acmain/ac_display.o \
acmain/ac_draw.o \
acmain/ac_game.o \
acmain/ac_inputbox.o \
acmain/ac_interaction.o \
acmain/ac_inventory.o \
acmain/ac_lipsync.o \
acmain/ac_location.o \
acmain/ac_math.o \
acmain/ac_message.o \
acmain/ac_minidump.o \
acmain/ac_mouse.o \
acmain/ac_object.o \
acmain/ac_option.o \
acmain/ac_parser.o \
acmain/ac_plugin.o \
acmain/ac_record.o \
acmain/ac_room.o \
acmain/ac_screen.o \
acmain/ac_speech.o \
acmain/ac_sprite.o \
acmain/ac_string.o \
acmain/ac_strings.o \
acmain/ac_system.o \
acmain/ac_timer.o \
acmain/ac_transition.o \
acmain/ac_translation.o \
acmain/ac_variable.o \
acmain/ac_viewframe.o \
acmain/ac_viewport.o \
acmain/ac_wait.o \
ac/dynobj/cc_agsdynamicobject.o \
ac/dynobj/cc_audiochannel.o \
ac/dynobj/cc_audioclip.o \
ac/dynobj/cc_character.o \
ac/dynobj/cc_dialog.o \
ac/dynobj/cc_dynamicarray.o \
ac/dynobj/cc_dynamicobject.o \
ac/dynobj/cc_gui.o \
ac/dynobj/cc_guiobject.o \
ac/dynobj/cc_hotspot.o \
ac/dynobj/cc_inventory.o \
ac/dynobj/cc_object.o \
ac/dynobj/cc_region.o \
ac/dynobj/cc_serializer.o \
ac/dynobj/managedobjectpool.o \
ac/dynobj/scriptdatetime.o \
ac/dynobj/scriptdialogoptionsrendering.o \
ac/dynobj/scriptdrawingsurface.o \
ac/dynobj/scriptdynamicsprite.o \
ac/dynobj/scriptfile.o \
ac/dynobj/scriptoverlay.o \
ac/dynobj/scriptstring.o \
ac/dynobj/scriptviewframe.o \
acrun/ac_roomobject.o \
acrun/ac_runninggame.o \
acfonts_engine.o \
acgui_engine.o \
acroom_engine.o \
ali3dsw.o \
mousew32.o \
routefnd.o \
scrptrt.o \
sprcache_engine.o \
ac/ac_interfacebutton.o \
ac/ac_interfaceelement.o \
ac/ac_inventoryiteminfo.o \
ac/audiochannel.o \
ac/audioclip.o \
ac/character.o \
ac/characterinfo.o \
ac/datetime.o \
ac/dialog.o \
ac/dialogoptionsrendering.o \
ac/dialogtopic.o \
ac/drawingsurface.o \
ac/dynamicsprite.o \
ac/event.o \
ac/file.o \
ac/game.o \
ac/gamesetup.o \
ac/gamestate.o \
ac/hotspot.o \
ac/inventoryitem.o \
ac/global_audio.o \
ac/global_character.o \
ac/global_datetime.o \
ac/global_debug.o \
ac/global_dialog.o \
ac/global_dynamicsprite.o \
ac/global_file.o \
ac/global_hotspot.o \
ac/global_inventoryitem.o \
ac/global_object.o \
ac/global_overlay.o \
ac/global_region.o \
ac/global_timer.o \
ac/global_video.o \
ac/global_button.o \
ac/global_gui.o \
ac/global_label.o \
ac/global_listbox.o \
ac/global_slider.o \
ac/global_textbox.o \
ac/global_walkablearea.o \
ac/global_walkbehind.o \
ac/object.o \
ac/overlay.o \
ac/path.o \
ac/region.o \
ac/roomobject.o \
ac/roomstatus.o \
ac/system_audio.o \
ac/walkablearea.o \
ac/walkbehind.o \
ac/button.o \
ac/gui.o \
ac/guicontrol.o \
ac/invwindow.o \
ac/label.o \
ac/listbox.o \
ac/slider.o \
ac/textbox.o \
gfx/aad3dgfxfilter.o \
gfx/allegrogfxfilter.o \
gfx/blender.o \
gfx/d3dgfxfilter.o \
gfx/gfxfilter.o \
gfx/hq2xgfxfilter.o \
gfx/hq3xgfxfilter.o \
gfx/scalingallegrogfxfilter.o \
gfx/scalinggfxfilter.o \
gui/cscidialog.o \
gui/guidialog.o \
gui/mylabel.o \
gui/mylistbox.o \
gui/mytextbox.o \
gui/mypushbutton.o \
gui/newcontrol.o \
debug/debug.o \
debug/filebasedagsdebugger.o \
platform/ags32bitosdriver.o \
platform/agsplatformdriver.o \
plugin/agsplugin.o \
script/ex_audio.o \
script/ex_builtin_plugins.o \
script/ex_button.o \
script/ex_character.o \
script/ex_datetime.o \
script/ex_dialog.o \
script/ex_drawingsurface.o \
script/ex_dynamicsprite.o \
script/ex_file.o \
script/ex_game.o \
script/ex_global.o \
script/ex_guicontrol.o \
script/ex_gui.o \
script/ex_hotspot.o \
script/ex_inventoryitem.o \
script/ex_invwindow.o \
script/ex_label.o \
script/ex_listbox.o \
script/ex_math.o \
script/ex_mouse.o \
script/ex_object.o \
script/ex_overlay.o \
script/ex_parser.o \
script/exports.o \
script/ex_region.o \
script/ex_room.o \
script/ex_slider.o \
script/ex_string.o \
script/ex_system.o \
script/ex_textbox.o \
script/ex_viewframe.o \
script/executingscript.o \
script/script.o \
script/script_runtime.o \
script/systemimports.o \
media/audio/ambientsound.o \
media/audio/audio.o \
media/audio/clip_mydumbmod.o \
media/audio/clip_myjgmod.o \
media/audio/clip_mymidi.o \
media/audio/clip_mymp3.o \
media/audio/clip_myogg.o \
media/audio/clip_mystaticmp3.o \
media/audio/clip_mystaticogg.o \
media/audio/clip_mywave.o \
media/audio/queuedaudioitem.o \
media/audio/sound.o \
media/audio/soundcache.o \
media/audio/soundclip.o \
media/video/video.o \
main/config.o \
main/engine.o \
main/game_file.o \
main/game_run.o \
main/game_start.o \
main/graphics_mode.o \
main/main.o \
main/quit.o \
main/update.o

COMMON = \
../Common/bigend.o \
../Common/Clib32.o \
../Common/compress.o \
../Common/lzw.o \
../Common/misc.o \
../Common/sprcache.o \
../Common/wgt2allg.o \
../Common/ac/ac_common.o \
../Common/ac/ac_compress.o \
../Common/ac/ac_customproperties.o \
../Common/ac/ac_interaction.o \
../Common/ac/ac_messageinfo.o \
../Common/ac/ac_mousecursor.o \
../Common/ac/ac_point.o \
../Common/ac/ac_roomstruct.o \
../Common/ac/ac_view.o \
../Common/ac/ac_wordsdictionary.o \
../Common/ac/gamesetupstruct.o \
../Common/ac/gamesetupstructbase.o \
../Common/acfont/ac_agsfontrenderer.o \
../Common/acfont/ac_fonts.o \
../Common/acfont/ac_ttffontrenderer.o \
../Common/acfont/ac_wfnfontrenderer.o \
../Common/gui/guibutton.o \
../Common/gui/guiinv.o \
../Common/gui/guilabel.o \
../Common/gui/guilistbox.o \
../Common/gui/guimain.o \
../Common/gui/guiobject.o \
../Common/gui/guislider.o \
../Common/gui/guitextbox.o \
../Common/cs/cc_error.o \
../Common/cs/cc_instance.o \
../Common/cs/cc_options.o \
../Common/cs/cc_script.o \
../Common/cs/cc_treemap.o \
../Common/cs/cs_common.o \
../Common/cs/cs_utils.o \
../Common/platform/file.o

PLUGINS = ../Plugins/AGSflashlight/agsflashlight.o ../Plugins/agsblend/AGSBlend.o ../Plugins/ags_snowrain/ags_snowrain.o

LINUX_SPECIFIC = acpllnx.o ../PSP/launcher/pe.o

HQ2X3X = libsrc/hq2x/hq2x3x.o

ALFONT = libsrc/alfont-2.0.9/alfont.o

ALMP3 = libsrc/almp3-2.0.5/decoder/common.o libsrc/almp3-2.0.5/decoder/dct64_i386.o libsrc/almp3-2.0.5/decoder/decode_i386.o libsrc/almp3-2.0.5/decoder/interface.o libsrc/almp3-2.0.5/decoder/layer2.o libsrc/almp3-2.0.5/decoder/layer3.o libsrc/almp3-2.0.5/decoder/tabinit.o

APEG = libsrc/apeg-1.2.1/display.o libsrc/apeg-1.2.1/getbits.o libsrc/apeg-1.2.1/getblk.o libsrc/apeg-1.2.1/gethdr.o libsrc/apeg-1.2.1/getpic.o libsrc/apeg-1.2.1/idct.o libsrc/apeg-1.2.1/motion.o libsrc/apeg-1.2.1/mpeg1dec.o libsrc/apeg-1.2.1/ogg.o libsrc/apeg-1.2.1/recon.o libsrc/apeg-1.2.1/audio/apegcommon.o libsrc/apeg-1.2.1/audio/aaudio.o libsrc/apeg-1.2.1/audio/dct64.o libsrc/apeg-1.2.1/audio/decode_1to1.o libsrc/apeg-1.2.1/audio/decode_2to1.o libsrc/apeg-1.2.1/audio/decode_4to1.o libsrc/apeg-1.2.1/audio/layer1.o libsrc/apeg-1.2.1/audio/layer2.o libsrc/apeg-1.2.1/audio/layer3.o libsrc/apeg-1.2.1/audio/mpg123.o libsrc/apeg-1.2.1/audio/readers.o libsrc/apeg-1.2.1/audio/tabinit.o libsrc/apeg-1.2.1/audio/vbrhead.o

AASTR = libsrc/aastr-0.1.1/AAROT.o libsrc/aastr-0.1.1/aastr.o libsrc/aastr-0.1.1/aautil.o

CDA = libsrc/libcda-0.5/linux.o

OBJS = $(ALFONT) $(ALMP3) $(APEG) $(AASTR) $(HQ2X3X) $(CDA) $(PLUGINS) $(BASE) $(LINUX_SPECIFIC)

INCDIR = ../Engine ../Common ../Common/libinclude
LIBDIR =
CFLAGS = -m32 -O2 -g -fpermissive -fsigned-char -Wfatal-errors -DALLEGRO_STATICLINK -DTHIS_IS_THE_ENGINE -DLINUX_VERSION -DDISABLE_MPEG_AUDIO -DBUILTIN_PLUGINS -DRTLD_NEXT $(shell pkg-config --cflags freetype2)
CXXFLAGS = -fno-rtti -Wno-write-strings
ASFLAGS =
LIBS = -rdynamic $(shell allegro-config --libs) -laldmb -ldumb -Wl,-Bdynamic -ltheora -logg 
ifeq ($(USE_TREMOR), 1)
  LIBS += -lvorbisidec
  CFLAGS += -DUSE_TREMOR
else
  LIBS += -lvorbis
endif
LIBS += -lvorbisfile -lfreetype -logg -ldl -lpthread -lm -lc -lstdc++

PREFIX = /usr/local
CC = gcc
CXX = g++
AR = ar
CFLAGS   := $(addprefix -I,$(INCDIR)) $(CFLAGS)
CXXFLAGS := $(CFLAGS) $(CXXFLAGS)
ASFLAGS  := $(CFLAGS) $(ASFLAGS)
LDFLAGS  := -Wl,--as-needed $(addprefix -L,$(LIBDIR))

all: ags

ags: $(OBJS) common.a 
	$(CC) -o $@ $^ $(CFLAGS) $(LDFLAGS) $(LIBS)

common.a: $(COMMON)
	$(AR) rcs $@ $^
%.o: %.m
	$(CC) $(CFLAGS) -c -o $@ $<

%.o: %.mm
	$(CXX) $(CXXFLAGS) -c -o $@ $<

.PHONY: clean install uninstall

clean:
<<<<<<< HEAD
	rm -f ags common.a $(OBJS) $(COMMON)
=======
	rm -f ags $(OBJS)

install: ags
	mkdir -p $(PREFIX)/bin
	cp -t $(PREFIX)/bin ags

uninstall:
	rm -f $(PREFIX)/bin/ags
>>>>>>> 04013dcb
<|MERGE_RESOLUTION|>--- conflicted
+++ resolved
@@ -310,15 +310,11 @@
 .PHONY: clean install uninstall
 
 clean:
-<<<<<<< HEAD
 	rm -f ags common.a $(OBJS) $(COMMON)
-=======
-	rm -f ags $(OBJS)
 
 install: ags
 	mkdir -p $(PREFIX)/bin
 	cp -t $(PREFIX)/bin ags
 
 uninstall:
-	rm -f $(PREFIX)/bin/ags
->>>>>>> 04013dcb
+	rm -f $(PREFIX)/bin/ags