--- conflicted
+++ resolved
@@ -226,56 +226,7 @@
     return HSaveError::None();
 }
 
-<<<<<<< HEAD
-=======
-HSaveError ReadDescription_v321(Stream *in, SavegameVersion &svg_ver, SavegameDescription &desc, SavegameDescElem elems)
-{
-    // Legacy savegame header
-    if (elems & kSvgDesc_UserText)
-        desc.UserText.Read(in);
-    else
-        StrUtil::SkipCStr(in);
-    svg_ver = (SavegameVersion)in->ReadInt32();
-
-    // Check saved game format version
-    if (svg_ver < kSvgVersion_LowestSupported ||
-        svg_ver > kSvgVersion_Current)
-    {
-        return new SavegameError(kSvgErr_FormatVersionNotSupported,
-            String::FromFormat("Required: %d, supported: %d - %d.", svg_ver, kSvgVersion_LowestSupported, kSvgVersion_Current));
-    }
-
-    if (elems & kSvgDesc_UserImage)
-        desc.UserImage.reset(RestoreSaveImage(in));
-    else
-        SkipSaveImage(in);
-
     const Version low_compat_version(3, 2, 0, 1123);
-    String version_str = String::FromStream(in);
-    Version eng_version(version_str);
-    if (eng_version > EngineVersion || eng_version < low_compat_version)
-    {
-        // Engine version is either non-forward or non-backward compatible
-        return new SavegameError(kSvgErr_IncompatibleEngine,
-            String::FromFormat("Required: %s, supported: %s - %s.", eng_version.LongString.GetCStr(), low_compat_version.LongString.GetCStr(), EngineVersion.LongString.GetCStr()));
-    }
-    if (elems & kSvgDesc_EnvInfo)
-    {
-        desc.MainDataFilename.Read(in);
-        in->ReadInt32(); // unscaled game height with borders, now obsolete
-        desc.ColorDepth = in->ReadInt32();
-    }
-    else
-    {
-        StrUtil::SkipCStr(in);
-        in->ReadInt32(); // unscaled game height with borders, now obsolete
-        in->ReadInt32(); // color depth
-    }
-
-    return HSaveError::None();
-}
-
->>>>>>> f707f11c
 // Tests for the save signature, returns first supported version of found save type
 SavegameVersion CheckSaveSignature(Stream *in)
 {
