--- conflicted
+++ resolved
@@ -636,15 +636,7 @@
     PreservedParams pp;
     RestoredData r_data;
     DoBeforeRestore(pp);
-<<<<<<< HEAD
     HSaveError err = SavegameComponents::ReadAll(in, svg_version, pp, r_data);
-=======
-    HSaveError err;
-    if (svg_version >= kSvgVersion_Components)
-        err = SavegameComponents::ReadAll(in, svg_version, pp, r_data);
-    else
-        err = restore_game_data(in, svg_version, pp, r_data);
->>>>>>> f2d63e3a
     if (!err)
         return err;
     return DoAfterRestore(pp, r_data);
