--- conflicted
+++ resolved
@@ -170,13 +170,8 @@
         skip_serialized_bitmap(in);
 }
 
-<<<<<<< HEAD
 // CLNUP check and remove compat stuff
-SavegameError OpenSavegameBase(const String &filename, SavegameSource *src, SavegameDescription *desc, SavegameDescElem elems)
-=======
-SavegameError ReadDescription(Stream *in, SavegameVersion &svg_ver, SavegameDescription &desc, SavegameDescElem elems)
->>>>>>> 1efeae1a
-{
+SavegameError ReadDescription(Stream *in, SavegameVersion &svg_ver, SavegameDescription &desc, SavegameDescElem elems){
     svg_ver = (SavegameVersion)in->ReadInt32();
     if (svg_ver < kSvgVersion_LowestSupported || svg_ver > kSvgVersion_Current)
         return kSvgErr_FormatVersionNotSupported;
