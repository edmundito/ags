//=============================================================================
//
// Adventure Game Studio (AGS)
//
// Copyright (C) 1999-2011 Chris Jones and 2011-2024 various contributors
// The full list of copyright holders can be found in the Copyright.txt
// file, which is part of this source code distribution.
//
// The AGS source code is provided under the Artistic License 2.0.
// A copy of this license can be found in the file License.txt and at
// https://opensource.org/license/artistic-2-0/
//
//=============================================================================
#include "ac/button.h"
#include "ac/character.h"
#include "ac/common.h"
#include "ac/draw.h"
#include "ac/dynamicsprite.h"
#include "ac/event.h"
#include "ac/file.h"
#include "ac/game.h"
#include "ac/gamesetupstruct.h"
#include "ac/gamestate.h"
#include "ac/gamesetup.h"
#include "ac/global_audio.h"
#include "ac/global_character.h"
#include "ac/gui.h"
#include "ac/mouse.h"
#include "ac/overlay.h"
#include "ac/region.h"
#include "ac/room.h"
#include "ac/roomstatus.h"
#include "ac/spritecache.h"
#include "ac/system.h"
#include "ac/timer.h"
#include "ac/dynobj/cc_serializer.h"
#include "ac/dynobj/dynobj_manager.h"
#include "ac/dynobj/managedobjectpool.h"
#include "debug/debugger.h"
#include "debug/out.h"
#include "device/mousew32.h"
#include "font/fonts.h"
#include "gfx/bitmap.h"
#include "gfx/ddb.h"
#include "gfx/graphicsdriver.h"
#include "game/savegame.h"
#include "game/savegame_components.h"
#include "game/savegame_internal.h"
#include "main/game_run.h"
#include "main/engine.h"
#include "main/main.h"
#include "main/update.h"
#include "media/audio/audio_system.h"
#include "platform/base/agsplatformdriver.h"
#include "platform/base/sys_main.h"
#include "plugin/agsplugin_evts.h"
#include "plugin/plugin_engine.h"
#include "script/script.h"
#include "script/cc_common.h"
#include "util/file.h"
#include "util/memory_compat.h"
#include "util/stream.h"
#include "util/string_utils.h"

using namespace Common;
using namespace Engine;

extern GameSetupStruct game;
extern SpriteCache spriteset;
extern AGS::Engine::IGraphicsDriver *gfxDriver;
extern RoomStatus troom;
extern RoomStatus *croom;
extern std::vector<ViewStruct> views;


namespace AGS
{
namespace Engine
{

const String SavegameSource::Signature       = "Adventure Game Studio saved game v2";
// Size of the "windows vista rich game media header" feature, in bytes
const size_t LegacyRichHeaderSize = (6 * sizeof(int32_t)) + 16 + (1024 * sizeof(int16_t) * 4);

SavegameSource::SavegameSource()
    : Version(kSvgVersion_Undefined)
{
}

SavegameDescription::SavegameDescription()
    : LegacyID(0)
    , MainDataVersion(kGameVersion_Undefined)
    , ColorDepth(0)
{
}

PreservedParams::PreservedParams()
    : SpeechVOX(0)
    , MusicVOX(0)
    , GlScDataSize(0)
{
}

RestoredData::ScriptData::ScriptData()
    : Len(0)
{
}

RestoredData::RestoredData()
    : FPS(0)
    , CursorID(0)
    , CursorMode(0)
{
    memset(RoomLightLevels, 0, sizeof(RoomLightLevels));
    memset(RoomTintLevels, 0, sizeof(RoomTintLevels));
    memset(RoomZoomLevels1, 0, sizeof(RoomZoomLevels1));
    memset(RoomZoomLevels2, 0, sizeof(RoomZoomLevels2));
}

String GetSavegameErrorText(SavegameErrorType err)
{
    switch (err)
    {
    case kSvgErr_NoError:
        return "No error.";
    case kSvgErr_FileOpenFailed:
        return "File not found or could not be opened.";
    case kSvgErr_SignatureFailed:
        return "Not an AGS saved game or unsupported format.";
    case kSvgErr_FormatVersionNotSupported:
        return "Save format version not supported.";
    case kSvgErr_IncompatibleEngine:
        return "Save was written by incompatible engine, or file is corrupted.";
    case kSvgErr_GameGuidMismatch:
        return "Game GUID does not match, saved by a different game.";
    case kSvgErr_ComponentListOpeningTagFormat:
        return "Failed to parse opening tag of the components list.";
    case kSvgErr_ComponentListClosingTagMissing:
        return "Closing tag of the components list was not met.";
    case kSvgErr_ComponentOpeningTagFormat:
        return "Failed to parse opening component tag.";
    case kSvgErr_ComponentClosingTagFormat:
        return "Failed to parse closing component tag.";
    case kSvgErr_ComponentSizeMismatch:
        return "Component data size mismatch.";
    case kSvgErr_UnsupportedComponent:
        return "Unknown and/or unsupported component.";
    case kSvgErr_ComponentSerialization:
        return "Failed to write the savegame component.";
    case kSvgErr_ComponentUnserialization:
        return "Failed to restore the savegame component.";
    case kSvgErr_InconsistentFormat:
        return "Inconsistent format, or file is corrupted.";
    case kSvgErr_UnsupportedComponentVersion:
        return "Component data version not supported.";
    case kSvgErr_GameContentAssertion:
        return "Saved content does not match current game.";
    case kSvgErr_InconsistentData:
        return "Inconsistent save data, or file is corrupted.";
    case kSvgErr_InconsistentPlugin:
        return "One of the game plugins did not restore its game data correctly.";
    case kSvgErr_DifferentColorDepth:
        return "Saved with the engine running at a different colour depth.";
    case kSvgErr_GameObjectInitFailed:
        return "Game object initialization failed after save restoration.";
    default:
        return "Unknown error.";
    }
}

Bitmap *RestoreSaveImage(Stream *in)
{
    if (in->ReadInt32())
        return read_serialized_bitmap(in);
    return nullptr;
}

void SkipSaveImage(Stream *in)
{
    if (in->ReadInt32())
        skip_serialized_bitmap(in);
}

HSaveError ReadDescription(Stream *in, SavegameVersion &svg_ver, SavegameDescription &desc, SavegameDescElem elems)
{
    svg_ver = (SavegameVersion)in->ReadInt32();
    if (svg_ver < kSvgVersion_LowestSupported || svg_ver > kSvgVersion_Current)
        return new SavegameError(kSvgErr_FormatVersionNotSupported,
            String::FromFormat("Required: %d, supported: %d - %d.", svg_ver, kSvgVersion_LowestSupported, kSvgVersion_Current));

    // Enviroment information
    if (svg_ver >= kSvgVersion_351)
        in->ReadInt32(); // enviroment info size
    if (elems & kSvgDesc_EnvInfo)
    {
        desc.EngineName = StrUtil::ReadString(in);
        desc.EngineVersion.SetFromString(StrUtil::ReadString(in));
        desc.GameGuid = StrUtil::ReadString(in);
        desc.GameTitle = StrUtil::ReadString(in);
        desc.MainDataFilename = StrUtil::ReadString(in);
        if (svg_ver >= kSvgVersion_Cmp_64bit)
            desc.MainDataVersion = (GameDataVersion)in->ReadInt32();
        desc.ColorDepth = in->ReadInt32();
        if (svg_ver >= kSvgVersion_351)
            desc.LegacyID = in->ReadInt32();
    }
    else
    {
        StrUtil::SkipString(in); // engine name
        StrUtil::SkipString(in); // engine version
        StrUtil::SkipString(in); // game guid
        StrUtil::SkipString(in); // game title
        StrUtil::SkipString(in); // main data filename
        if (svg_ver >= kSvgVersion_Cmp_64bit)
            in->ReadInt32(); // game data version
        in->ReadInt32(); // color depth
        if (svg_ver >= kSvgVersion_351)
            in->ReadInt32(); // game legacy id
    }
    // User description
    if (elems & kSvgDesc_UserText)
        desc.UserText = StrUtil::ReadString(in);
    else
        StrUtil::SkipString(in);
    if (elems & kSvgDesc_UserImage)
        desc.UserImage.reset(RestoreSaveImage(in));
    else
        SkipSaveImage(in);

    return HSaveError::None();
}

// Tests for the save signature, returns first supported version of found save type
SavegameVersion CheckSaveSignature(Stream *in)
{
    soff_t pre_sig_pos = in->GetPosition();
    String svg_sig = String::FromStreamCount(in, SavegameSource::Signature.GetLength());
    if (svg_sig.Compare(SavegameSource::Signature) == 0)
        return kSvgVersion_Components;
    in->Seek(pre_sig_pos, kSeekBegin);
    return kSvgVersion_Undefined;
}

HSaveError OpenSavegameBase(const String &filename, SavegameSource *src, SavegameDescription *desc, SavegameDescElem elems)
{
    UStream in(File::OpenFileRead(filename));
    if (!in.get())
        return new SavegameError(kSvgErr_FileOpenFailed, String::FromFormat("Requested filename: %s.", filename.GetCStr()));

    // Check saved game signature
    SavegameVersion sig_ver = CheckSaveSignature(in.get());
    if (sig_ver == kSvgVersion_Undefined)
    {
        // Skip MS Windows Vista rich media header (was present in older saves)
        in->Seek(LegacyRichHeaderSize);
        sig_ver = CheckSaveSignature(in.get());
        if (sig_ver == kSvgVersion_Undefined)
            return new SavegameError(kSvgErr_SignatureFailed);
    }

    SavegameVersion svg_ver;
    SavegameDescription temp_desc;
    HSaveError err = ReadDescription(in.get(), svg_ver, temp_desc, desc ? elems : kSvgDesc_None);
    if (!err)
        return err;

    if (src)
    {
        src->Filename = filename;
        src->Version = svg_ver;
        src->InputStream.reset(in.release()); // give the stream away to the caller
    }
    if (desc)
    {
        if (elems & kSvgDesc_EnvInfo)
        {
            desc->EngineName = temp_desc.EngineName;
            desc->EngineVersion = temp_desc.EngineVersion;
            desc->GameGuid = temp_desc.GameGuid;
            desc->LegacyID = temp_desc.LegacyID;
            desc->GameTitle = temp_desc.GameTitle;
            desc->MainDataFilename = temp_desc.MainDataFilename;
            desc->MainDataVersion = temp_desc.MainDataVersion;
            desc->ColorDepth = temp_desc.ColorDepth;
        }
        if (elems & kSvgDesc_UserText)
            desc->UserText = temp_desc.UserText;
        if (elems & kSvgDesc_UserImage)
            desc->UserImage.reset(temp_desc.UserImage.release());
    }
    return err;
}

HSaveError OpenSavegame(const String &filename, SavegameSource &src, SavegameDescription &desc, SavegameDescElem elems)
{
    return OpenSavegameBase(filename, &src, &desc, elems);
}

HSaveError OpenSavegame(const String &filename, SavegameDescription &desc, SavegameDescElem elems)
{
    return OpenSavegameBase(filename, nullptr, &desc, elems);
}

// Prepares engine for actual save restore (stops processes, cleans up memory)
void DoBeforeRestore(PreservedParams &pp)
{
    pp.SpeechVOX = play.voice_avail;
    pp.MusicVOX = play.separate_music_lib;
    memcpy(pp.GameOptions, game.options, GameSetupStruct::MAX_OPTIONS * sizeof(int));

    unload_old_room();
    raw_saved_screen = nullptr;
    remove_all_overlays();
    play.complete_overlay_on = 0;
    play.text_overlay_on = 0;

    // cleanup dynamic sprites
    // NOTE: sprite 0 is a special constant sprite that cannot be dynamic (? is this actually true)
    for (size_t i = 1; i < spriteset.GetSpriteSlotCount(); ++i)
    {
        if (game.SpriteInfos[i].Flags & SPF_DYNAMICALLOC)
        {
            free_dynamic_sprite(i);
        }
    }

    // Cleanup drawn caches
    clear_drawobj_cache();

    // preserve script data sizes and cleanup scripts
    pp.GlScDataSize = gameinst->globaldatasize;
    pp.ScMdDataSize.resize(numScriptModules);
    for (size_t i = 0; i < numScriptModules; ++i)
    {
        pp.ScMdDataSize[i] = moduleInst[i]->globaldatasize;
    }

    FreeAllScriptInstances();

    // reset saved room states
    resetRoomStatuses();
    // reset temp room state
    troom = RoomStatus();
    // reset (some of the?) GameState data
    // FIXME: investigate and refactor to be able to just reset whole object
    play.FreeProperties();
    play.FreeViewportsAndCameras();
    free_do_once_tokens();

    RemoveAllButtonAnimations();
    // Clear the managed object pool
    ccUnregisterAllObjects();

    for (int i = 0; i < TOTAL_AUDIO_CHANNELS; ++i)
    {
        stop_and_destroy_channel(i);
    }
}

void RestoreViewportsAndCameras(const RestoredData &r_data)
{
    for (size_t i = 0; i < r_data.Cameras.size(); ++i)
    {
        const auto &cam_dat = r_data.Cameras[i];
        auto cam = play.GetRoomCamera(i);
        cam->SetID(cam_dat.ID);
        if ((cam_dat.Flags & kSvgCamPosLocked) != 0)
            cam->Lock();
        else
            cam->Release();
        // Set size first, or offset position may clamp to the room
        cam->SetSize(Size(cam_dat.Width, cam_dat.Height));
        cam->SetAt(cam_dat.Left, cam_dat.Top);
    }
    for (size_t i = 0; i < r_data.Viewports.size(); ++i)
    {
        const auto &view_dat = r_data.Viewports[i];
        auto view = play.GetRoomViewport(i);
        view->SetID(view_dat.ID);
        view->SetVisible((view_dat.Flags & kSvgViewportVisible) != 0);
        view->SetRect(RectWH(view_dat.Left, view_dat.Top, view_dat.Width, view_dat.Height));
        view->SetZOrder(view_dat.ZOrder);
        // Restore camera link
        int cam_index = view_dat.CamID;
        if (cam_index < 0) continue;
        auto cam = play.GetRoomCamera(cam_index);
        view->LinkCamera(cam);
        cam->LinkToViewport(view);
    }
    play.InvalidateViewportZOrder();
}

// Resets a number of options that are not supposed to be changed at runtime
static void CopyPreservedGameOptions(GameSetupStructBase &gs, const PreservedParams &pp)
{
    const auto restricted_opts = GameSetupStructBase::GetRestrictedOptions();
    for (auto opt : restricted_opts)
        gs.options[opt] = pp.GameOptions[opt];
}

// Final processing after successfully restoring from save
HSaveError DoAfterRestore(const PreservedParams &pp, RestoredData &r_data)
{
    // Preserve whether the music vox is available
    play.voice_avail = pp.SpeechVOX;
    play.separate_music_lib = pp.MusicVOX;

    // Restore particular game options that must not change at runtime
    CopyPreservedGameOptions(game, pp);

    // Restore debug flags
    if (debug_flags & DBG_DEBUGMODE)
        play.debug_mode = 1;

    // recache queued clips
    for (int i = 0; i < play.new_music_queue_size; ++i)
    {
        play.new_music_queue[i].cachedClip = nullptr;
    }

    // Restore Overlay bitmaps (older save format, which stored them along with overlays)
    auto &overs = get_overlays();
    for (auto &over_im : r_data.OverlayImages)
    {
        auto &over = overs[over_im.first];
        over.SetImage(std::move(over_im.second), over.offsetX, over.offsetY);
    }
    // Restore dynamic surfaces
    const size_t dynsurf_num = std::min((size_t)MAX_DYNAMIC_SURFACES, r_data.DynamicSurfaces.size());
    for (size_t i = 0; i < dynsurf_num; ++i)
    {
        dynamicallyCreatedSurfaces[i] = std::move(r_data.DynamicSurfaces[i]);
    }

    // Re-export any missing audio channel script objects, e.g. if restoring old save
    export_missing_audiochans();

    AllocScriptModules();
    if (create_global_script())
    {
        return new SavegameError(kSvgErr_GameObjectInitFailed,
            String::FromFormat("Unable to recreate global script: %s",
                cc_get_error().ErrorString.GetCStr()));
    }

    // read the global data into the newly created script
    if (!r_data.GlobalScript.Data.empty())
        memcpy(gameinst->globaldata, &r_data.GlobalScript.Data.front(),
                std::min((size_t)gameinst->globaldatasize, r_data.GlobalScript.Len));

    // restore the script module data
    for (size_t i = 0; i < numScriptModules; ++i)
    {
        if (!r_data.ScriptModules[i].Data.empty())
            memcpy(moduleInst[i]->globaldata, &r_data.ScriptModules[i].Data.front(),
                    std::min((size_t)moduleInst[i]->globaldatasize, r_data.ScriptModules[i].Len));
    }

    setup_player_character(game.playercharacter);

    // Save some parameters to restore them after room load
<<<<<<< HEAD
    int gstimer=play.gscript_timer;
    int oldx1 = play.mboundx1, oldx2 = play.mboundx2;
    int oldy1 = play.mboundy1, oldy2 = play.mboundy2;
=======
    const int gstimer = play.gscript_timer;
    const Rect mouse_bounds = play.mbounds;
    // disable the queue momentarily
    const int queuedMusicSize = play.music_queue_size;
    play.music_queue_size = 0;
>>>>>>> 628bd12d

    // load the room the game was saved in
    if (displayed_room >= 0)
        load_new_room(displayed_room, nullptr);
    else
        set_room_placeholder();

<<<<<<< HEAD
    // Apply restored RTTI placeholder, after current room was loaded;
    // remap typeids in the deserialized managed objects, where necessary
    std::unordered_map<uint32_t, uint32_t> loc_l2g, type_l2g;
    ccInstance::JoinRTTI(r_data.GenRTTI, loc_l2g, type_l2g);
    pool.RemapTypeids(type_l2g);

    play.gscript_timer=gstimer;
=======
    // Reapply few parameters after room load
    play.gscript_timer = gstimer;
    play.mbounds = mouse_bounds;

    // restore the correct room volume (they might have modified
    // it with SetMusicVolume)
    thisroom.Options.MusicVolume = r_data.RoomVolume;
>>>>>>> 628bd12d

    set_cursor_mode(r_data.CursorMode);
    set_mouse_cursor(r_data.CursorID, true);
    if (r_data.CursorMode == MODE_USE)
        SetActiveInventory(playerchar->activeinv);
    // precache current cursor
    spriteset.PrecacheSprite(game.mcurs[r_data.CursorID].pic);

    sys_window_set_title(play.game_name.GetCStr());

    if (displayed_room >= 0)
    {
        // Fixup the frame index, in case the restored room does not have enough background frames
        if (play.bg_frame < 0 || static_cast<size_t>(play.bg_frame) >= thisroom.BgFrameCount)
            play.bg_frame = 0;

        for (int i = 0; i < MAX_ROOM_BGFRAMES; ++i)
        {
            if (r_data.RoomBkgScene[i])
            {
                thisroom.BgFrames[i].Graphic = r_data.RoomBkgScene[i];
            }
        }

        in_new_room=3;  // don't run "enters screen" events
        // now that room has loaded, copy saved light levels in
        for (size_t i = 0; i < MAX_ROOM_REGIONS; ++i)
        {
            thisroom.Regions[i].Light = r_data.RoomLightLevels[i];
            thisroom.Regions[i].Tint = r_data.RoomTintLevels[i];
        }
        generate_light_table();

        for (size_t i = 0; i < MAX_WALK_AREAS; ++i)
        {
            thisroom.WalkAreas[i].ScalingFar = r_data.RoomZoomLevels1[i];
            thisroom.WalkAreas[i].ScalingNear = r_data.RoomZoomLevels2[i];
        }

        on_background_frame_change();
    }

    if (play.audio_master_volume >= 0)
    {
        int temp_vol = play.audio_master_volume;
        play.audio_master_volume = -1; // reset to invalid state before re-applying
        System_SetVolume(temp_vol);
    }

    // Run audio clips on channels
    // these two crossfading parameters have to be temporarily reset
    const int cf_in_chan = play.crossfading_in_channel;
    const int cf_out_chan = play.crossfading_out_channel;
    play.crossfading_in_channel = 0;
    play.crossfading_out_channel = 0;
    
    for (int i = 0; i < TOTAL_AUDIO_CHANNELS; ++i)
    {
        const RestoredData::ChannelInfo &chan_info = r_data.AudioChans[i];
        if (chan_info.ClipID < 0)
            continue;
        if ((size_t)chan_info.ClipID >= game.audioClips.size())
        {
            return new SavegameError(kSvgErr_GameObjectInitFailed,
                String::FromFormat("Invalid audio clip index: %d (clip count: %zu).", chan_info.ClipID, game.audioClips.size()));
        }
        play_audio_clip_on_channel(i, &game.audioClips[chan_info.ClipID],
            chan_info.Priority, chan_info.Repeat, chan_info.Pos);

        auto* ch = AudioChans::GetChannel(i);
        if (ch != nullptr)
        {
            ch->set_volume_direct(chan_info.VolAsPercent, chan_info.Vol);
            ch->set_speed(chan_info.Speed);
            ch->set_panning(chan_info.Pan);
            ch->xSource = chan_info.XSource;
            ch->ySource = chan_info.YSource;
            ch->maximumPossibleDistanceAway = chan_info.MaxDist;
        }
    }
    if ((cf_in_chan > 0) && (AudioChans::GetChannel(cf_in_chan) != nullptr))
        play.crossfading_in_channel = cf_in_chan;
    if ((cf_out_chan > 0) && (AudioChans::GetChannel(cf_out_chan) != nullptr))
        play.crossfading_out_channel = cf_out_chan;

    // Test if the old-style audio had playing music and it was properly loaded
    if (current_music_type > 0)
    {
        if ((crossFading > 0 && !AudioChans::GetChannelIfPlaying(crossFading)) ||
            (crossFading <= 0 && !AudioChans::GetChannelIfPlaying(SCHAN_MUSIC)))
        {
            current_music_type = 0; // playback failed, reset flag
        }
    }

    // If there were synced audio tracks, the time taken to load in the
    // different channels will have thrown them out of sync, so re-time it
    for (int i = 0; i < TOTAL_AUDIO_CHANNELS; ++i)
    {
        auto* ch = AudioChans::GetChannelIfPlaying(i);
        int pos = r_data.AudioChans[i].Pos;
        if ((pos > 0) && (ch != nullptr))
        {
            ch->seek(pos);
        }
    }

    update_directional_sound_vol();

    adjust_fonts_for_render_mode(game.options[OPT_ANTIALIASFONTS] != 0);

    restore_characters();
    restore_overlays();

    prepare_gui_runtime(false /* not startup */);

    RestoreViewportsAndCameras(r_data);
    set_game_speed(r_data.FPS);

    pl_run_plugin_hooks(AGSE_POSTRESTOREGAME, 0);

    // If this is a restart point and no room was loaded, then load startup room
    if (displayed_room < 0)
    {
        load_new_room(playerchar->room, playerchar);
        first_room_initialization();
    }

<<<<<<< HEAD
    set_game_speed(r_data.FPS);
=======
    // Fill in queued music cache
    if ((play.music_queue_size > 0) && (cachedQueuedMusic == nullptr))
    {
        cachedQueuedMusic = load_music_from_disk(play.music_queue[0], 0);
    }

    Mouse::SetMoveLimit(play.mbounds); // apply mouse bounds
    play.ClearIgnoreInput(); // don't keep ignored input after save restore
    update_polled_stuff();

    // Apply accessibility options, must be done last, because some
    // may override restored game settings
    ApplyAccessibilityOptions();
>>>>>>> 628bd12d

    return HSaveError::None();
}

HSaveError RestoreGameState(Stream *in, SavegameVersion svg_version)
{
    PreservedParams pp;
    RestoredData r_data;
    DoBeforeRestore(pp);
    HSaveError err = SavegameComponents::ReadAll(in, svg_version, pp, r_data);
    if (!err)
        return err;
    return DoAfterRestore(pp, r_data);
}


void WriteSaveImage(Stream *out, const Bitmap *screenshot)
{
    // store the screenshot at the start to make it easily accesible
    out->WriteInt32((screenshot == nullptr) ? 0 : 1);

    if (screenshot)
        serialize_bitmap(screenshot, out);
}

void WriteDescription(Stream *out, const String &user_text, const Bitmap *user_image)
{
    // Data format version
    out->WriteInt32(kSvgVersion_Current);
    soff_t env_pos = out->GetPosition();
    out->WriteInt32(0);
    // Enviroment information
    StrUtil::WriteString(get_engine_name(), out);
    StrUtil::WriteString(EngineVersion.LongString, out);
    StrUtil::WriteString(game.guid, out);
    StrUtil::WriteString(game.gamename, out);
    StrUtil::WriteString(ResPaths.GamePak.Name, out);
    out->WriteInt32(loaded_game_file_version);
    out->WriteInt32(game.GetColorDepth());
    out->WriteInt32(game.uniqueid);
    soff_t env_end_pos = out->GetPosition();
    out->Seek(env_pos, kSeekBegin);
    out->WriteInt32(env_end_pos - env_pos);
    out->Seek(env_end_pos, kSeekBegin);
    // User description
    StrUtil::WriteString(user_text, out);
    WriteSaveImage(out, user_image);
}

std::unique_ptr<Stream> StartSavegame(const String &filename, const String &user_text, const Bitmap *user_image)
{
    auto out = File::CreateFile(filename);
    if (!out)
        return nullptr;

    // Savegame signature
    out->Write(SavegameSource::Signature.GetCStr(), SavegameSource::Signature.GetLength());

    // CHECKME: what is this plugin hook suppose to mean, and if it is called here correctly
    pl_run_plugin_hooks(AGSE_PRESAVEGAME, 0);

    // Write descrition block
    WriteDescription(out.get(), user_text, user_image);
    return out;
}

void DoBeforeSave()
{
    if (displayed_room >= 0)
    {
        // update the current room script's data segment copy
        if (roominst)
            save_room_data_segment();
    }
}

void SaveGameState(Stream *out)
{
    DoBeforeSave();
    SavegameComponents::WriteAllCommon(out);
}

void ReadPluginSaveData(Stream *in, PluginSvgVersion svg_ver, soff_t max_size)
{
    const soff_t start_pos = in->GetPosition();
    const soff_t end_pos = start_pos + max_size;

    if (svg_ver >= kPluginSvgVersion_36115)
    {
        int num_plugins_read = in->ReadInt32();
        soff_t cur_pos = start_pos;
        while ((num_plugins_read--) > 0 && (cur_pos < end_pos))
        {
            String pl_name = StrUtil::ReadString(in);
            size_t data_size = in->ReadInt32();
            soff_t data_start = in->GetPosition();

            auto guard_stream = std::make_unique<Stream>(
                std::make_unique<StreamSection>(in->GetStreamBase(), in->GetPosition(), end_pos));
            int32_t fhandle = add_file_stream(std::move(guard_stream), "RestoreGame");
            pl_run_plugin_hook_by_name(pl_name, AGSE_RESTOREGAME, fhandle);
            close_file_stream(fhandle, "RestoreGame");

            // Seek to the end of plugin data, in case it ended up reading not in the end
            cur_pos = data_start + data_size;
            in->Seek(cur_pos, kSeekBegin);
        }
    }
    else
    {
        String pl_name;
        for (int pl_index = 0; pl_query_next_plugin_for_event(AGSE_RESTOREGAME, pl_index, pl_name); ++pl_index)
        {
            auto guard_stream = std::make_unique<Stream>(
                std::make_unique<StreamSection>(in->GetStreamBase(), in->GetPosition(), end_pos));
            int32_t fhandle = add_file_stream(std::move(guard_stream), "RestoreGame");
            pl_run_plugin_hook_by_index(pl_index, AGSE_RESTOREGAME, fhandle);
            close_file_stream(fhandle, "RestoreGame");
        }
    }
}

void WritePluginSaveData(Stream *out)
{
    soff_t pluginnum_pos = out->GetPosition();
    out->WriteInt32(0); // number of plugins which wrote data

    int num_plugins_wrote = 0;
    String pl_name;
    for (int pl_index = 0; pl_query_next_plugin_for_event(AGSE_SAVEGAME, pl_index, pl_name); ++pl_index)
    {
        // NOTE: we don't care if they really write anything,
        // but count them so long as they subscribed to AGSE_SAVEGAME
        num_plugins_wrote++;

        // Write a header for plugin data
        StrUtil::WriteString(pl_name, out);
        soff_t data_size_pos = out->GetPosition();
        out->WriteInt32(0); // data size

        // Create a stream section and write plugin data
        soff_t data_start_pos = out->GetPosition();
        auto guard_stream = std::make_unique<Stream>(
            std::make_unique<StreamSection>(out->GetStreamBase(), out->GetPosition(), INT64_MAX));
        int32_t fhandle = add_file_stream(std::move(guard_stream), "SaveGame");
        pl_run_plugin_hook_by_index(pl_index, AGSE_SAVEGAME, fhandle);
        close_file_stream(fhandle, "SaveGame");

        // Finalize header
        soff_t data_end_pos = out->GetPosition();
        out->Seek(data_size_pos, kSeekBegin);
        out->WriteInt32(data_end_pos - data_start_pos);
        out->Seek(0, kSeekEnd);
    }

    // Write number of plugins
    out->Seek(pluginnum_pos, kSeekBegin);
    out->WriteInt32(num_plugins_wrote);
    out->Seek(0, kSeekEnd);
}

} // namespace Engine
} // namespace AGS<|MERGE_RESOLUTION|>--- conflicted
+++ resolved
@@ -459,41 +459,24 @@
     setup_player_character(game.playercharacter);
 
     // Save some parameters to restore them after room load
-<<<<<<< HEAD
-    int gstimer=play.gscript_timer;
-    int oldx1 = play.mboundx1, oldx2 = play.mboundx2;
-    int oldy1 = play.mboundy1, oldy2 = play.mboundy2;
-=======
     const int gstimer = play.gscript_timer;
     const Rect mouse_bounds = play.mbounds;
-    // disable the queue momentarily
-    const int queuedMusicSize = play.music_queue_size;
-    play.music_queue_size = 0;
->>>>>>> 628bd12d
-
     // load the room the game was saved in
     if (displayed_room >= 0)
         load_new_room(displayed_room, nullptr);
     else
         set_room_placeholder();
 
-<<<<<<< HEAD
     // Apply restored RTTI placeholder, after current room was loaded;
     // remap typeids in the deserialized managed objects, where necessary
     std::unordered_map<uint32_t, uint32_t> loc_l2g, type_l2g;
     ccInstance::JoinRTTI(r_data.GenRTTI, loc_l2g, type_l2g);
     pool.RemapTypeids(type_l2g);
 
-    play.gscript_timer=gstimer;
-=======
     // Reapply few parameters after room load
     play.gscript_timer = gstimer;
     play.mbounds = mouse_bounds;
 
-    // restore the correct room volume (they might have modified
-    // it with SetMusicVolume)
-    thisroom.Options.MusicVolume = r_data.RoomVolume;
->>>>>>> 628bd12d
 
     set_cursor_mode(r_data.CursorMode);
     set_mouse_cursor(r_data.CursorID, true);
@@ -579,16 +562,6 @@
     if ((cf_out_chan > 0) && (AudioChans::GetChannel(cf_out_chan) != nullptr))
         play.crossfading_out_channel = cf_out_chan;
 
-    // Test if the old-style audio had playing music and it was properly loaded
-    if (current_music_type > 0)
-    {
-        if ((crossFading > 0 && !AudioChans::GetChannelIfPlaying(crossFading)) ||
-            (crossFading <= 0 && !AudioChans::GetChannelIfPlaying(SCHAN_MUSIC)))
-        {
-            current_music_type = 0; // playback failed, reset flag
-        }
-    }
-
     // If there were synced audio tracks, the time taken to load in the
     // different channels will have thrown them out of sync, so re-time it
     for (int i = 0; i < TOTAL_AUDIO_CHANNELS; ++i)
@@ -622,23 +595,13 @@
         first_room_initialization();
     }
 
-<<<<<<< HEAD
-    set_game_speed(r_data.FPS);
-=======
-    // Fill in queued music cache
-    if ((play.music_queue_size > 0) && (cachedQueuedMusic == nullptr))
-    {
-        cachedQueuedMusic = load_music_from_disk(play.music_queue[0], 0);
-    }
-
     Mouse::SetMoveLimit(play.mbounds); // apply mouse bounds
     play.ClearIgnoreInput(); // don't keep ignored input after save restore
     update_polled_stuff();
-
+    
     // Apply accessibility options, must be done last, because some
     // may override restored game settings
     ApplyAccessibilityOptions();
->>>>>>> 628bd12d
 
     return HSaveError::None();
 }
