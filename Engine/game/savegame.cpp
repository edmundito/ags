//=============================================================================
//
// Adventure Game Studio (AGS)
//
// Copyright (C) 1999-2011 Chris Jones and 2011-2024 various contributors
// The full list of copyright holders can be found in the Copyright.txt
// file, which is part of this source code distribution.
//
// The AGS source code is provided under the Artistic License 2.0.
// A copy of this license can be found in the file License.txt and at
// https://opensource.org/license/artistic-2-0/
//
//=============================================================================
#include "ac/button.h"
#include "ac/character.h"
#include "ac/common.h"
#include "ac/draw.h"
#include "ac/dynamicsprite.h"
#include "ac/event.h"
#include "ac/file.h"
#include "ac/game.h"
#include "ac/gamesetupstruct.h"
#include "ac/gamestate.h"
#include "ac/gamesetup.h"
#include "ac/global_audio.h"
#include "ac/global_character.h"
#include "ac/gui.h"
#include "ac/mouse.h"
#include "ac/overlay.h"
#include "ac/region.h"
#include "ac/room.h"
#include "ac/roomstatus.h"
#include "ac/spritecache.h"
#include "ac/system.h"
#include "ac/timer.h"
#include "ac/dynobj/cc_serializer.h"
#include "ac/dynobj/dynobj_manager.h"
#include "ac/dynobj/managedobjectpool.h"
#include "debug/debugger.h"
#include "debug/out.h"
#include "device/mousew32.h"
#include "font/fonts.h"
#include "gfx/bitmap.h"
#include "gfx/ddb.h"
#include "gfx/graphicsdriver.h"
#include "game/savegame.h"
#include "game/savegame_components.h"
#include "game/savegame_internal.h"
#include "main/game_run.h"
#include "main/engine.h"
#include "main/main.h"
#include "main/update.h"
#include "platform/base/agsplatformdriver.h"
#include "platform/base/sys_main.h"
#include "plugin/agsplugin_evts.h"
#include "plugin/plugin_engine.h"
#include "script/script.h"
#include "script/cc_common.h"
#include "util/datastream.h"
#include "util/file.h"
#include "util/memory_compat.h"
#include "util/stream.h"
#include "util/string_utils.h"
#include "media/audio/audio_system.h"

using namespace Common;
using namespace Engine;

extern GameSetupStruct game;
extern AGS::Engine::IGraphicsDriver *gfxDriver;
extern RoomStatus troom;
extern RoomStatus *croom;
extern std::vector<ViewStruct> views;


namespace AGS
{
namespace Engine
{

const String SavegameSource::Signature       = "Adventure Game Studio saved game v2";
// Size of the "windows vista rich game media header" feature, in bytes
const size_t LegacyRichHeaderSize = (6 * sizeof(int32_t)) + 16 + (1024 * sizeof(int16_t) * 4);

SavegameSource::SavegameSource()
    : Version(kSvgVersion_Undefined)
{
}

SavegameDescription::SavegameDescription()
    : MainDataVersion(kGameVersion_Undefined)
    , ColorDepth(0)
    , LegacyID(0)
{
}

PreservedParams::PreservedParams()
    : SpeechVOX(0)
    , MusicVOX(0)
    , GlScDataSize(0)
{
}

RestoredData::ScriptData::ScriptData()
    : Len(0)
{
}

RestoredData::RestoredData()
    : FPS(0)
    , CursorID(0)
    , CursorMode(0)
{
    memset(RoomLightLevels, 0, sizeof(RoomLightLevels));
    memset(RoomTintLevels, 0, sizeof(RoomTintLevels));
    memset(RoomZoomLevels1, 0, sizeof(RoomZoomLevels1));
    memset(RoomZoomLevels2, 0, sizeof(RoomZoomLevels2));
}

String GetSavegameErrorText(SavegameErrorType err)
{
    switch (err)
    {
    case kSvgErr_NoError:
        return "No error.";
    case kSvgErr_FileOpenFailed:
        return "File not found or could not be opened.";
    case kSvgErr_SignatureFailed:
        return "Not an AGS saved game or unsupported format.";
    case kSvgErr_FormatVersionNotSupported:
        return "Save format version not supported.";
    case kSvgErr_IncompatibleEngine:
        return "Save was written by incompatible engine, or file is corrupted.";
    case kSvgErr_GameGuidMismatch:
        return "Game GUID does not match, saved by a different game.";
    case kSvgErr_ComponentListOpeningTagFormat:
        return "Failed to parse opening tag of the components list.";
    case kSvgErr_ComponentListClosingTagMissing:
        return "Closing tag of the components list was not met.";
    case kSvgErr_ComponentOpeningTagFormat:
        return "Failed to parse opening component tag.";
    case kSvgErr_ComponentClosingTagFormat:
        return "Failed to parse closing component tag.";
    case kSvgErr_ComponentSizeMismatch:
        return "Component data size mismatch.";
    case kSvgErr_UnsupportedComponent:
        return "Unknown and/or unsupported component.";
    case kSvgErr_ComponentSerialization:
        return "Failed to write the savegame component.";
    case kSvgErr_ComponentUnserialization:
        return "Failed to restore the savegame component.";
    case kSvgErr_InconsistentFormat:
        return "Inconsistent format, or file is corrupted.";
    case kSvgErr_UnsupportedComponentVersion:
        return "Component data version not supported.";
    case kSvgErr_GameContentAssertion:
        return "Saved content does not match current game.";
    case kSvgErr_InconsistentData:
        return "Inconsistent save data, or file is corrupted.";
    case kSvgErr_InconsistentPlugin:
        return "One of the game plugins did not restore its game data correctly.";
    case kSvgErr_DifferentColorDepth:
        return "Saved with the engine running at a different colour depth.";
    case kSvgErr_GameObjectInitFailed:
        return "Game object initialization failed after save restoration.";
    default:
        return "Unknown error.";
    }
}

Bitmap *RestoreSaveImage(Stream *in)
{
    if (in->ReadInt32())
        return read_serialized_bitmap(in);
    return nullptr;
}

void SkipSaveImage(Stream *in)
{
    if (in->ReadInt32())
        skip_serialized_bitmap(in);
}

HSaveError ReadDescription(Stream *in, SavegameVersion &svg_ver, SavegameDescription &desc, SavegameDescElem elems)
{
    svg_ver = (SavegameVersion)in->ReadInt32();
    if (svg_ver < kSvgVersion_LowestSupported || svg_ver > kSvgVersion_Current)
        return new SavegameError(kSvgErr_FormatVersionNotSupported,
            String::FromFormat("Required: %d, supported: %d - %d.", svg_ver, kSvgVersion_LowestSupported, kSvgVersion_Current));

    // Enviroment information
    if (svg_ver >= kSvgVersion_351)
        in->ReadInt32(); // enviroment info size
    if (elems & kSvgDesc_EnvInfo)
    {
        desc.EngineName = StrUtil::ReadString(in);
        desc.EngineVersion.SetFromString(StrUtil::ReadString(in));
        desc.GameGuid = StrUtil::ReadString(in);
        desc.GameTitle = StrUtil::ReadString(in);
        desc.MainDataFilename = StrUtil::ReadString(in);
        if (svg_ver >= kSvgVersion_Cmp_64bit)
            desc.MainDataVersion = (GameDataVersion)in->ReadInt32();
        desc.ColorDepth = in->ReadInt32();
        if (svg_ver >= kSvgVersion_351)
            desc.LegacyID = in->ReadInt32();
    }
    else
    {
        StrUtil::SkipString(in); // engine name
        StrUtil::SkipString(in); // engine version
        StrUtil::SkipString(in); // game guid
        StrUtil::SkipString(in); // game title
        StrUtil::SkipString(in); // main data filename
        if (svg_ver >= kSvgVersion_Cmp_64bit)
            in->ReadInt32(); // game data version
        in->ReadInt32(); // color depth
        if (svg_ver >= kSvgVersion_351)
            in->ReadInt32(); // game legacy id
    }
    // User description
    if (elems & kSvgDesc_UserText)
        desc.UserText = StrUtil::ReadString(in);
    else
        StrUtil::SkipString(in);
    if (elems & kSvgDesc_UserImage)
        desc.UserImage.reset(RestoreSaveImage(in));
    else
        SkipSaveImage(in);

    return HSaveError::None();
}

<<<<<<< HEAD
    const Version low_compat_version(3, 2, 0, 1123);
=======
>>>>>>> ad2adc87
// Tests for the save signature, returns first supported version of found save type
SavegameVersion CheckSaveSignature(Stream *in)
{
    soff_t pre_sig_pos = in->GetPosition();
    String svg_sig = String::FromStreamCount(in, SavegameSource::Signature.GetLength());
    if (svg_sig.Compare(SavegameSource::Signature) == 0)
        return kSvgVersion_Components;
    in->Seek(pre_sig_pos, kSeekBegin);
    return kSvgVersion_Undefined;
}

HSaveError OpenSavegameBase(const String &filename, SavegameSource *src, SavegameDescription *desc, SavegameDescElem elems)
{
    UStream in(File::OpenFileRead(filename));
    if (!in.get())
        return new SavegameError(kSvgErr_FileOpenFailed, String::FromFormat("Requested filename: %s.", filename.GetCStr()));

    // Check saved game signature
    SavegameVersion sig_ver = CheckSaveSignature(in.get());
    if (sig_ver == kSvgVersion_Undefined)
    {
        // Skip MS Windows Vista rich media header (was present in older saves)
        in->Seek(LegacyRichHeaderSize);
        sig_ver = CheckSaveSignature(in.get());
        if (sig_ver == kSvgVersion_Undefined)
            return new SavegameError(kSvgErr_SignatureFailed);
    }

    SavegameVersion svg_ver;
    SavegameDescription temp_desc;
    HSaveError err = ReadDescription(in.get(), svg_ver, temp_desc, desc ? elems : kSvgDesc_None);
    if (!err)
        return err;

    if (src)
    {
        src->Filename = filename;
        src->Version = svg_ver;
        src->InputStream.reset(in.release()); // give the stream away to the caller
    }
    if (desc)
    {
        if (elems & kSvgDesc_EnvInfo)
        {
            desc->EngineName = temp_desc.EngineName;
            desc->EngineVersion = temp_desc.EngineVersion;
            desc->GameGuid = temp_desc.GameGuid;
            desc->LegacyID = temp_desc.LegacyID;
            desc->GameTitle = temp_desc.GameTitle;
            desc->MainDataFilename = temp_desc.MainDataFilename;
            desc->MainDataVersion = temp_desc.MainDataVersion;
            desc->ColorDepth = temp_desc.ColorDepth;
        }
        if (elems & kSvgDesc_UserText)
            desc->UserText = temp_desc.UserText;
        if (elems & kSvgDesc_UserImage)
            desc->UserImage.reset(temp_desc.UserImage.release());
    }
    return err;
}

HSaveError OpenSavegame(const String &filename, SavegameSource &src, SavegameDescription &desc, SavegameDescElem elems)
{
    return OpenSavegameBase(filename, &src, &desc, elems);
}

HSaveError OpenSavegame(const String &filename, SavegameDescription &desc, SavegameDescElem elems)
{
    return OpenSavegameBase(filename, nullptr, &desc, elems);
}

// Prepares engine for actual save restore (stops processes, cleans up memory)
void DoBeforeRestore(PreservedParams &pp)
{
    pp.SpeechVOX = play.voice_avail;
    pp.MusicVOX = play.separate_music_lib;
    memcpy(pp.GameOptions, game.options, GameSetupStruct::MAX_OPTIONS * sizeof(int));

    unload_old_room();
    raw_saved_screen = nullptr;
    remove_all_overlays();
    play.complete_overlay_on = 0;
    play.text_overlay_on = 0;

    // cleanup dynamic sprites
    // NOTE: sprite 0 is a special constant sprite that cannot be dynamic (? is this actually true)
    for (size_t i = 1; i < spriteset.GetSpriteSlotCount(); ++i)
    {
        if (game.SpriteInfos[i].Flags & SPF_DYNAMICALLOC)
        {
            free_dynamic_sprite(i);
        }
    }

    // Cleanup drawn caches
    clear_drawobj_cache();

    // preserve script data sizes and cleanup scripts
    pp.GlScDataSize = gameinst->globaldatasize;
    pp.ScMdDataSize.resize(numScriptModules);
    for (size_t i = 0; i < numScriptModules; ++i)
    {
        pp.ScMdDataSize[i] = moduleInst[i]->globaldatasize;
    }

    FreeAllScriptInstances();

    // reset saved room states
    resetRoomStatuses();
    // reset temp room state
    troom = RoomStatus();
    // reset (some of the?) GameState data
    // FIXME: investigate and refactor to be able to just reset whole object
    play.FreeProperties();
    play.FreeViewportsAndCameras();
    free_do_once_tokens();

    RemoveAllButtonAnimations();
    // unregister gui controls from API exports
    // FIXME: find out why are we doing this here??! why only to gui controls??!
    for (int i = 0; i < game.numgui; ++i)
    {
        unexport_gui_controls(i);
    }
    // Clear the managed object pool
    ccUnregisterAllObjects();

    for (int i = 0; i < TOTAL_AUDIO_CHANNELS; ++i)
    {
        stop_and_destroy_channel(i);
    }
}

void RestoreViewportsAndCameras(const RestoredData &r_data)
{
    for (size_t i = 0; i < r_data.Cameras.size(); ++i)
    {
        const auto &cam_dat = r_data.Cameras[i];
        auto cam = play.GetRoomCamera(i);
        cam->SetID(cam_dat.ID);
        if ((cam_dat.Flags & kSvgCamPosLocked) != 0)
            cam->Lock();
        else
            cam->Release();
        cam->SetAt(cam_dat.Left, cam_dat.Top);
        cam->SetSize(Size(cam_dat.Width, cam_dat.Height));
    }
    for (size_t i = 0; i < r_data.Viewports.size(); ++i)
    {
        const auto &view_dat = r_data.Viewports[i];
        auto view = play.GetRoomViewport(i);
        view->SetID(view_dat.ID);
        view->SetVisible((view_dat.Flags & kSvgViewportVisible) != 0);
        view->SetRect(RectWH(view_dat.Left, view_dat.Top, view_dat.Width, view_dat.Height));
        view->SetZOrder(view_dat.ZOrder);
        // Restore camera link
        int cam_index = view_dat.CamID;
        if (cam_index < 0) continue;
        auto cam = play.GetRoomCamera(cam_index);
        view->LinkCamera(cam);
        cam->LinkToViewport(view);
    }
    play.InvalidateViewportZOrder();
}

// Resets a number of options that are not supposed to be changed at runtime
static void CopyPreservedGameOptions(GameSetupStructBase &gs, const PreservedParams &pp)
{
    const auto restricted_opts = GameSetupStructBase::GetRestrictedOptions();
    for (auto opt : restricted_opts)
        gs.options[opt] = pp.GameOptions[opt];
}

// Final processing after successfully restoring from save
HSaveError DoAfterRestore(const PreservedParams &pp, RestoredData &r_data)
{
    // Preserve whether the music vox is available
    play.voice_avail = pp.SpeechVOX;
    play.separate_music_lib = pp.MusicVOX;

    // Restore particular game options that must not change at runtime
    CopyPreservedGameOptions(game, pp);

    // Restore debug flags
    if (debug_flags & DBG_DEBUGMODE)
        play.debug_mode = 1;

    // recache queued clips
    for (int i = 0; i < play.new_music_queue_size; ++i)
    {
        play.new_music_queue[i].cachedClip = nullptr;
    }

    // Restore Overlay bitmaps (older save format, which stored them along with overlays)
    auto &overs = get_overlays();
    for (auto &over_im : r_data.OverlayImages)
    {
        auto &over = overs[over_im.first];
        over.SetImage(std::move(over_im.second), over.offsetX, over.offsetY);
    }
    // Restore dynamic surfaces
    const size_t dynsurf_num = std::min((size_t)MAX_DYNAMIC_SURFACES, r_data.DynamicSurfaces.size());
    for (size_t i = 0; i < dynsurf_num; ++i)
    {
        dynamicallyCreatedSurfaces[i] = std::move(r_data.DynamicSurfaces[i]);
    }

    // Re-export any missing audio channel script objects, e.g. if restoring old save
    export_missing_audiochans();

    // CHECKME: find out why are we doing this here? why only to gui controls?
    for (int i = 0; i < game.numgui; ++i)
        export_gui_controls(i);

    update_gui_zorder();

    AllocScriptModules();
    if (create_global_script())
    {
        return new SavegameError(kSvgErr_GameObjectInitFailed,
            String::FromFormat("Unable to recreate global script: %s",
                cc_get_error().ErrorString.GetCStr()));
    }

    // read the global data into the newly created script
    if (!r_data.GlobalScript.Data.empty())
        memcpy(gameinst->globaldata, &r_data.GlobalScript.Data.front(),
                std::min((size_t)gameinst->globaldatasize, r_data.GlobalScript.Len));

    // restore the script module data
    for (size_t i = 0; i < numScriptModules; ++i)
    {
        if (!r_data.ScriptModules[i].Data.empty())
            memcpy(moduleInst[i]->globaldata, &r_data.ScriptModules[i].Data.front(),
                    std::min((size_t)moduleInst[i]->globaldatasize, r_data.ScriptModules[i].Len));
    }

    setup_player_character(game.playercharacter);

    // Save some parameters to restore them after room load
    int gstimer=play.gscript_timer;
    int oldx1 = play.mboundx1, oldx2 = play.mboundx2;
    int oldy1 = play.mboundy1, oldy2 = play.mboundy2;

    // load the room the game was saved in
    if (displayed_room >= 0)
        load_new_room(displayed_room, nullptr);
    else
        set_room_placeholder();

    // Apply restored RTTI placeholder, after current room was loaded;
    // remap typeids in the deserialized managed objects, where necessary
    std::unordered_map<uint32_t, uint32_t> loc_l2g, type_l2g;
    ccInstance::JoinRTTI(r_data.GenRTTI, loc_l2g, type_l2g);
    pool.RemapTypeids(type_l2g);

    play.gscript_timer=gstimer;

    Mouse::SetMoveLimit(Rect(oldx1, oldy1, oldx2, oldy2));

    set_cursor_mode(r_data.CursorMode);
    set_mouse_cursor(r_data.CursorID);
    if (r_data.CursorMode == MODE_USE)
        SetActiveInventory(playerchar->activeinv);
    // precache current cursor
    spriteset.PrecacheSprite(game.mcurs[r_data.CursorID].pic);

    sys_window_set_title(play.game_name.GetCStr());

    if (displayed_room >= 0)
    {
        // Fixup the frame index, in case the restored room does not have enough background frames
        if (play.bg_frame < 0 || static_cast<size_t>(play.bg_frame) >= thisroom.BgFrameCount)
            play.bg_frame = 0;

        for (int i = 0; i < MAX_ROOM_BGFRAMES; ++i)
        {
            if (r_data.RoomBkgScene[i])
            {
                thisroom.BgFrames[i].Graphic = r_data.RoomBkgScene[i];
            }
        }

        in_new_room=3;  // don't run "enters screen" events
        // now that room has loaded, copy saved light levels in
        for (size_t i = 0; i < MAX_ROOM_REGIONS; ++i)
        {
            thisroom.Regions[i].Light = r_data.RoomLightLevels[i];
            thisroom.Regions[i].Tint = r_data.RoomTintLevels[i];
        }
        generate_light_table();

        for (size_t i = 0; i < MAX_WALK_AREAS; ++i)
        {
            thisroom.WalkAreas[i].ScalingFar = r_data.RoomZoomLevels1[i];
            thisroom.WalkAreas[i].ScalingNear = r_data.RoomZoomLevels2[i];
        }

        on_background_frame_change();
    }

    GUI::Options.DisabledStyle = static_cast<GuiDisableStyle>(game.options[OPT_DISABLEOFF]);

    if (play.audio_master_volume >= 0)
    {
        int temp_vol = play.audio_master_volume;
        play.audio_master_volume = -1; // reset to invalid state before re-applying
        System_SetVolume(temp_vol);
    }

    // Run audio clips on channels
    // these two crossfading parameters have to be temporarily reset
    const int cf_in_chan = play.crossfading_in_channel;
    const int cf_out_chan = play.crossfading_out_channel;
    play.crossfading_in_channel = 0;
    play.crossfading_out_channel = 0;
    
    for (int i = 0; i < TOTAL_AUDIO_CHANNELS; ++i)
    {
        const RestoredData::ChannelInfo &chan_info = r_data.AudioChans[i];
        if (chan_info.ClipID < 0)
            continue;
        if ((size_t)chan_info.ClipID >= game.audioClips.size())
        {
            return new SavegameError(kSvgErr_GameObjectInitFailed,
                String::FromFormat("Invalid audio clip index: %d (clip count: %zu).", chan_info.ClipID, game.audioClips.size()));
        }
        play_audio_clip_on_channel(i, &game.audioClips[chan_info.ClipID],
            chan_info.Priority, chan_info.Repeat, chan_info.Pos);

        auto* ch = AudioChans::GetChannel(i);
        if (ch != nullptr)
        {
            ch->set_volume_direct(chan_info.VolAsPercent, chan_info.Vol);
            ch->set_speed(chan_info.Speed);
            ch->set_panning(chan_info.Pan);
            ch->xSource = chan_info.XSource;
            ch->ySource = chan_info.YSource;
            ch->maximumPossibleDistanceAway = chan_info.MaxDist;
        }
    }
    if ((cf_in_chan > 0) && (AudioChans::GetChannel(cf_in_chan) != nullptr))
        play.crossfading_in_channel = cf_in_chan;
    if ((cf_out_chan > 0) && (AudioChans::GetChannel(cf_out_chan) != nullptr))
        play.crossfading_out_channel = cf_out_chan;

    // If there were synced audio tracks, the time taken to load in the
    // different channels will have thrown them out of sync, so re-time it
    for (int i = 0; i < TOTAL_AUDIO_CHANNELS; ++i)
    {
        auto* ch = AudioChans::GetChannelIfPlaying(i);
        int pos = r_data.AudioChans[i].Pos;
        if ((pos > 0) && (ch != nullptr))
        {
            ch->seek(pos);
        }
    }

    update_directional_sound_vol();

    adjust_fonts_for_render_mode(game.options[OPT_ANTIALIASFONTS] != 0);

    restore_characters();
    restore_overlays();

    GUI::MarkAllGUIForUpdate(true, true);

    RestoreViewportsAndCameras(r_data);

    play.ClearIgnoreInput(); // don't keep ignored input after save restore
    update_polled_stuff();

    pl_run_plugin_hooks(AGSE_POSTRESTOREGAME, 0);

    if (displayed_room < 0)
    {
        // the restart point, no room was loaded
        load_new_room(playerchar->room, playerchar);
        first_room_initialization();
    }

    set_game_speed(r_data.FPS);

    return HSaveError::None();
}

HSaveError RestoreGameState(Stream *in, SavegameVersion svg_version)
{
    PreservedParams pp;
    RestoredData r_data;
    DoBeforeRestore(pp);
    HSaveError err = SavegameComponents::ReadAll(in, svg_version, pp, r_data);
    if (!err)
        return err;
    return DoAfterRestore(pp, r_data);
}


void WriteSaveImage(Stream *out, const Bitmap *screenshot)
{
    // store the screenshot at the start to make it easily accesible
    out->WriteInt32((screenshot == nullptr) ? 0 : 1);

    if (screenshot)
        serialize_bitmap(screenshot, out);
}

void WriteDescription(Stream *out, const String &user_text, const Bitmap *user_image)
{
    // Data format version
    out->WriteInt32(kSvgVersion_Current);
    soff_t env_pos = out->GetPosition();
    out->WriteInt32(0);
    // Enviroment information
    StrUtil::WriteString(get_engine_name(), out);
    StrUtil::WriteString(EngineVersion.LongString, out);
    StrUtil::WriteString(game.guid, out);
    StrUtil::WriteString(game.gamename, out);
    StrUtil::WriteString(ResPaths.GamePak.Name, out);
    out->WriteInt32(loaded_game_file_version);
    out->WriteInt32(game.GetColorDepth());
    out->WriteInt32(game.uniqueid);
    soff_t env_end_pos = out->GetPosition();
    out->Seek(env_pos, kSeekBegin);
    out->WriteInt32(env_end_pos - env_pos);
    out->Seek(env_end_pos, kSeekBegin);
    // User description
    StrUtil::WriteString(user_text, out);
    WriteSaveImage(out, user_image);
}

Stream *StartSavegame(const String &filename, const String &user_text, const Bitmap *user_image)
{
    Stream *out = Common::File::CreateFile(filename);
    if (!out)
        return nullptr;

    // Savegame signature
    out->Write(SavegameSource::Signature.GetCStr(), SavegameSource::Signature.GetLength());

    // CHECKME: what is this plugin hook suppose to mean, and if it is called here correctly
    pl_run_plugin_hooks(AGSE_PRESAVEGAME, 0);

    // Write descrition block
    WriteDescription(out, user_text, user_image);
    return out;
}

void DoBeforeSave()
{
    if (displayed_room >= 0)
    {
        // update the current room script's data segment copy
        if (roominst)
            save_room_data_segment();
    }
}

void SaveGameState(Stream *out)
{
    DoBeforeSave();
    SavegameComponents::WriteAllCommon(out);
}

void ReadPluginSaveData(Stream *in, PluginSvgVersion svg_ver, soff_t max_size)
{
    const soff_t start_pos = in->GetPosition();
    const soff_t end_pos = start_pos + max_size;

    if (svg_ver >= kPluginSvgVersion_36115)
    {
        int num_plugins_read = in->ReadInt32();
        soff_t cur_pos = start_pos;
        while ((num_plugins_read--) > 0 && (cur_pos < end_pos))
        {
            String pl_name = StrUtil::ReadString(in);
            size_t data_size = in->ReadInt32();
            soff_t data_start = in->GetPosition();

            auto guard_stream = std::make_unique<DataStreamSection>(in, in->GetPosition(), end_pos);
            int32_t fhandle = add_file_stream(std::move(guard_stream), "RestoreGame");
            pl_run_plugin_hook_by_name(pl_name, AGSE_RESTOREGAME, fhandle);
            close_file_stream(fhandle, "RestoreGame");

            // Seek to the end of plugin data, in case it ended up reading not in the end
            cur_pos = data_start + data_size;
            in->Seek(cur_pos, kSeekBegin);
        }
    }
    else
    {
        String pl_name;
        for (int pl_index = 0; pl_query_next_plugin_for_event(AGSE_RESTOREGAME, pl_index, pl_name); ++pl_index)
        {
            auto guard_stream = std::make_unique<DataStreamSection>(in, in->GetPosition(), end_pos);
            int32_t fhandle = add_file_stream(std::move(guard_stream), "RestoreGame");
            pl_run_plugin_hook_by_index(pl_index, AGSE_RESTOREGAME, fhandle);
            close_file_stream(fhandle, "RestoreGame");
        }
    }
}

void WritePluginSaveData(Stream *out)
{
    soff_t pluginnum_pos = out->GetPosition();
    out->WriteInt32(0); // number of plugins which wrote data

    int num_plugins_wrote = 0;
    String pl_name;
    for (int pl_index = 0; pl_query_next_plugin_for_event(AGSE_SAVEGAME, pl_index, pl_name); ++pl_index)
    {
        // NOTE: we don't care if they really write anything,
        // but count them so long as they subscribed to AGSE_SAVEGAME
        num_plugins_wrote++;

        // Write a header for plugin data
        StrUtil::WriteString(pl_name, out);
        soff_t data_size_pos = out->GetPosition();
        out->WriteInt32(0); // data size

        // Create a stream section and write plugin data
        soff_t data_start_pos = out->GetPosition();
        auto guard_stream = std::make_unique<DataStreamSection>(out, out->GetPosition(), INT64_MAX);
        int32_t fhandle = add_file_stream(std::move(guard_stream), "SaveGame");
        pl_run_plugin_hook_by_index(pl_index, AGSE_SAVEGAME, fhandle);
        close_file_stream(fhandle, "SaveGame");

        // Finalize header
        soff_t data_end_pos = out->GetPosition();
        out->Seek(data_size_pos, kSeekBegin);
        out->WriteInt32(data_end_pos - data_start_pos);
        out->Seek(0, kSeekEnd);
    }

    // Write number of plugins
    out->Seek(pluginnum_pos, kSeekBegin);
    out->WriteInt32(num_plugins_wrote);
    out->Seek(0, kSeekEnd);
}

} // namespace Engine
} // namespace AGS<|MERGE_RESOLUTION|>--- conflicted
+++ resolved
@@ -230,10 +230,6 @@
     return HSaveError::None();
 }
 
-<<<<<<< HEAD
-    const Version low_compat_version(3, 2, 0, 1123);
-=======
->>>>>>> ad2adc87
 // Tests for the save signature, returns first supported version of found save type
 SavegameVersion CheckSaveSignature(Stream *in)
 {
