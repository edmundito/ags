--- conflicted
+++ resolved
@@ -128,31 +128,6 @@
     case kSvgErr_FormatVersionNotSupported:
         return "Save format version not supported.";
     case kSvgErr_IncompatibleEngine:
-<<<<<<< HEAD
-        return "Save was written by incompatible engine, or file is corrupted";
-    case kSvgErr_GameGuidMismatch:
-        return "Game GUID does not match, saved by a different game";
-    case kSvgErr_ComponentListOpeningTagFormat:
-        return "Failed to parse opening tag of the components list";
-    case kSvgErr_ComponentListClosingTagMissing:
-        return "Closing tag of the components list was not met";
-    case kSvgErr_ComponentOpeningTagFormat:
-        return "Failed to parse opening component tag";
-    case kSvgErr_ComponentClosingTagFormat:
-        return "Failed to parse closing component tag";
-    case kSvgErr_ComponentSizeMismatch:
-        return "Component data size mismatch";
-    case kSvgErr_UnsupportedComponent:
-        return "Unknown and/or unsupported component";
-    case kSvgErr_InconsistentFormat:
-        return "Inconsistent format, or file is corrupted";
-    case kSvgErr_UnsupportedComponentVersion:
-        return "Component data version not supported";
-    case kSvgErr_GameContentAssertion:
-        return "Saved content does not match current game";
-    case kSvgErr_InconsistentData:
-        return "Inconsistent save data, or file is corrupted";
-=======
         return "Save was written by incompatible engine, or file is corrupted.";
     case kSvgErr_GameGuidMismatch:
         return "Game GUID does not match, saved by a different game.";
@@ -180,7 +155,6 @@
         return "Saved content does not match current game.";
     case kSvgErr_InconsistentData:
         return "Inconsistent save data, or file is corrupted.";
->>>>>>> b1bb6152
     case kSvgErr_InconsistentPlugin:
         return "One of the game plugins did not restore its game data correctly.";
     case kSvgErr_DifferentColorDepth:
@@ -204,20 +178,12 @@
         skip_serialized_bitmap(in);
 }
 
-<<<<<<< HEAD
-// CLNUP check and remove compat stuff
-SavegameError ReadDescription(Stream *in, SavegameVersion &svg_ver, SavegameDescription &desc, SavegameDescElem elems){
-    svg_ver = (SavegameVersion)in->ReadInt32();
-    if (svg_ver < kSvgVersion_LowestSupported || svg_ver > kSvgVersion_Current)
-        return kSvgErr_FormatVersionNotSupported;
-=======
 HSaveError ReadDescription(Stream *in, SavegameVersion &svg_ver, SavegameDescription &desc, SavegameDescElem elems)
 {
     svg_ver = (SavegameVersion)in->ReadInt32();
     if (svg_ver < kSvgVersion_LowestSupported || svg_ver > kSvgVersion_Current)
         return new SavegameError(kSvgErr_FormatVersionNotSupported,
             String::FromFormat("Required: %d, supported: %d - %d.", svg_ver, kSvgVersion_LowestSupported, kSvgVersion_Current));
->>>>>>> b1bb6152
 
     // Enviroment information
     if (elems & kSvgDesc_EnvInfo)
@@ -248,17 +214,10 @@
     else
         SkipSaveImage(in);
 
-<<<<<<< HEAD
-    return kSvgErr_NoError;
-}
-
-SavegameError ReadDescription_v321(Stream *in, SavegameVersion &svg_ver, SavegameDescription &desc, SavegameDescElem elems)
-=======
     return HSaveError::None();
 }
 
 HSaveError ReadDescription_v321(Stream *in, SavegameVersion &svg_ver, SavegameDescription &desc, SavegameDescElem elems)
->>>>>>> b1bb6152
 {
     // Legacy savegame header
     if (elems & kSvgDesc_UserText)
@@ -302,16 +261,6 @@
         in->ReadInt32(); // color depth
     }
 
-<<<<<<< HEAD
-    return kSvgErr_NoError;
-}
-
-SavegameError OpenSavegameBase(const String &filename, SavegameSource *src, SavegameDescription *desc, SavegameDescElem elems)
-{
-    AStream in(File::OpenFileRead(filename));
-    if (!in.get())
-        return kSvgErr_FileNotFound;
-=======
     return HSaveError::None();
 }
 
@@ -320,7 +269,6 @@
     UStream in(File::OpenFileRead(filename));
     if (!in.get())
         return new SavegameError(kSvgErr_FileNotFound, String::FromFormat("Requested filename: %s.", filename.GetCStr()));
->>>>>>> b1bb6152
 
     // Skip MS Windows Vista rich media header
     RICH_GAME_MEDIA_HEADER rich_media_header;
@@ -339,29 +287,17 @@
         in->Seek(pre_sig_pos, kSeekBegin);
         svg_sig = String::FromStreamCount(in.get(), SavegameSource::LegacySignature.GetLength());
         if (svg_sig.Compare(SavegameSource::LegacySignature) != 0)
-<<<<<<< HEAD
-            return kSvgErr_SignatureFailed;
-=======
             return new SavegameError(kSvgErr_SignatureFailed);
->>>>>>> b1bb6152
     }
 
     SavegameVersion svg_ver;
     SavegameDescription temp_desc;
-<<<<<<< HEAD
-    SavegameError err;
-=======
     HSaveError err;
->>>>>>> b1bb6152
     if (is_new_save)
         err = ReadDescription(in.get(), svg_ver, temp_desc, desc ? elems : kSvgDesc_None);
     else
         err = ReadDescription_v321(in.get(), svg_ver, temp_desc, desc ? elems : kSvgDesc_None);
-<<<<<<< HEAD
-    if (err != kSvgErr_NoError)
-=======
     if (!err)
->>>>>>> b1bb6152
         return err;
 
     if (src)
@@ -693,29 +629,17 @@
     return HSaveError::None();
 }
 
-<<<<<<< HEAD
-SavegameError RestoreGameState(PStream in, SavegameVersion svg_version)
-=======
 HSaveError RestoreGameState(PStream in, SavegameVersion svg_version)
->>>>>>> b1bb6152
 {
     PreservedParams pp;
     RestoredData r_data;
     DoBeforeRestore(pp);
-<<<<<<< HEAD
-    SavegameError err;
-=======
     HSaveError err;
->>>>>>> b1bb6152
     if (svg_version >= kSvgVersion_Components)
         err = SavegameComponents::ReadAll(in, svg_version, pp, r_data);
     else
         err = restore_game_data(in.get(), svg_version, pp, r_data);
-<<<<<<< HEAD
-    if (err != kSvgErr_NoError)
-=======
     if (!err)
->>>>>>> b1bb6152
         return err;
     return DoAfterRestore(pp, r_data);
 }
