//=============================================================================
//
// Adventure Game Studio (AGS)
//
// Copyright (C) 1999-2011 Chris Jones and 2011-2024 various contributors
// The full list of copyright holders can be found in the Copyright.txt
// file, which is part of this source code distribution.
//
// The AGS source code is provided under the Artistic License 2.0.
// A copy of this license can be found in the file License.txt and at
// https://opensource.org/license/artistic-2-0/
//
//=============================================================================
#include "ac/button.h"
#include "ac/character.h"
#include "ac/common.h"
#include "ac/draw.h"
#include "ac/dynamicsprite.h"
#include "ac/event.h"
#include "ac/file.h"
#include "ac/game.h"
#include "ac/gamesetupstruct.h"
#include "ac/gamestate.h"
#include "ac/gamesetup.h"
#include "ac/global_audio.h"
#include "ac/global_character.h"
#include "ac/gui.h"
#include "ac/mouse.h"
#include "ac/overlay.h"
#include "ac/region.h"
#include "ac/room.h"
#include "ac/roomstatus.h"
#include "ac/spritecache.h"
#include "ac/system.h"
#include "ac/timer.h"
#include "ac/dynobj/cc_serializer.h"
#include "ac/dynobj/dynobj_manager.h"
#include "ac/dynobj/managedobjectpool.h"
#include "debug/debugger.h"
#include "debug/out.h"
#include "device/mousew32.h"
#include "font/fonts.h"
#include "gfx/bitmap.h"
#include "gfx/ddb.h"
#include "gfx/graphicsdriver.h"
#include "game/savegame.h"
#include "game/savegame_components.h"
#include "game/savegame_internal.h"
#include "main/game_run.h"
#include "main/engine.h"
#include "main/main.h"
#include "main/update.h"
#include "platform/base/agsplatformdriver.h"
#include "platform/base/sys_main.h"
#include "plugin/agsplugin_evts.h"
#include "plugin/plugin_engine.h"
#include "script/script.h"
#include "script/cc_common.h"
#include "util/file.h"
#include "util/memory_compat.h"
#include "util/stream.h"
#include "util/string_utils.h"
#include "media/audio/audio_system.h"

using namespace Common;
using namespace Engine;

extern GameSetupStruct game;
extern SpriteCache spriteset;
extern AGS::Engine::IGraphicsDriver *gfxDriver;
extern RoomStatus troom;
extern RoomStatus *croom;
extern std::vector<ViewStruct> views;


namespace AGS
{
namespace Engine
{

const String SavegameSource::Signature       = "Adventure Game Studio saved game v2";
// Size of the "windows vista rich game media header" feature, in bytes
const size_t LegacyRichHeaderSize = (6 * sizeof(int32_t)) + 16 + (1024 * sizeof(int16_t) * 4);

SavegameSource::SavegameSource()
    : Version(kSvgVersion_Undefined)
{
}

SavegameDescription::SavegameDescription()
    : LegacyID(0)
    , MainDataVersion(kGameVersion_Undefined)
    , ColorDepth(0)
{
}

PreservedParams::PreservedParams()
    : SpeechVOX(0)
    , MusicVOX(0)
    , GlScDataSize(0)
{
}

RestoredData::ScriptData::ScriptData()
    : Len(0)
{
}

RestoredData::RestoredData()
    : FPS(0)
    , CursorID(0)
    , CursorMode(0)
{
    memset(RoomLightLevels, 0, sizeof(RoomLightLevels));
    memset(RoomTintLevels, 0, sizeof(RoomTintLevels));
    memset(RoomZoomLevels1, 0, sizeof(RoomZoomLevels1));
    memset(RoomZoomLevels2, 0, sizeof(RoomZoomLevels2));
}

String GetSavegameErrorText(SavegameErrorType err)
{
    switch (err)
    {
    case kSvgErr_NoError:
        return "No error.";
    case kSvgErr_FileOpenFailed:
        return "File not found or could not be opened.";
    case kSvgErr_SignatureFailed:
        return "Not an AGS saved game or unsupported format.";
    case kSvgErr_FormatVersionNotSupported:
        return "Save format version not supported.";
    case kSvgErr_IncompatibleEngine:
        return "Save was written by incompatible engine, or file is corrupted.";
    case kSvgErr_GameGuidMismatch:
        return "Game GUID does not match, saved by a different game.";
    case kSvgErr_ComponentListOpeningTagFormat:
        return "Failed to parse opening tag of the components list.";
    case kSvgErr_ComponentListClosingTagMissing:
        return "Closing tag of the components list was not met.";
    case kSvgErr_ComponentOpeningTagFormat:
        return "Failed to parse opening component tag.";
    case kSvgErr_ComponentClosingTagFormat:
        return "Failed to parse closing component tag.";
    case kSvgErr_ComponentSizeMismatch:
        return "Component data size mismatch.";
    case kSvgErr_UnsupportedComponent:
        return "Unknown and/or unsupported component.";
    case kSvgErr_ComponentSerialization:
        return "Failed to write the savegame component.";
    case kSvgErr_ComponentUnserialization:
        return "Failed to restore the savegame component.";
    case kSvgErr_InconsistentFormat:
        return "Inconsistent format, or file is corrupted.";
    case kSvgErr_UnsupportedComponentVersion:
        return "Component data version not supported.";
    case kSvgErr_GameContentAssertion:
        return "Saved content does not match current game.";
    case kSvgErr_InconsistentData:
        return "Inconsistent save data, or file is corrupted.";
    case kSvgErr_InconsistentPlugin:
        return "One of the game plugins did not restore its game data correctly.";
    case kSvgErr_DifferentColorDepth:
        return "Saved with the engine running at a different colour depth.";
    case kSvgErr_GameObjectInitFailed:
        return "Game object initialization failed after save restoration.";
    default:
        return "Unknown error.";
    }
}

Bitmap *RestoreSaveImage(Stream *in)
{
    if (in->ReadInt32())
        return read_serialized_bitmap(in);
    return nullptr;
}

void SkipSaveImage(Stream *in)
{
    if (in->ReadInt32())
        skip_serialized_bitmap(in);
}

HSaveError ReadDescription(Stream *in, SavegameVersion &svg_ver, SavegameDescription &desc, SavegameDescElem elems)
{
    svg_ver = (SavegameVersion)in->ReadInt32();
    if (svg_ver < kSvgVersion_LowestSupported || svg_ver > kSvgVersion_Current)
        return new SavegameError(kSvgErr_FormatVersionNotSupported,
            String::FromFormat("Required: %d, supported: %d - %d.", svg_ver, kSvgVersion_LowestSupported, kSvgVersion_Current));

    // Enviroment information
    if (svg_ver >= kSvgVersion_351)
        in->ReadInt32(); // enviroment info size
    if (elems & kSvgDesc_EnvInfo)
    {
        desc.EngineName = StrUtil::ReadString(in);
        desc.EngineVersion.SetFromString(StrUtil::ReadString(in));
        desc.GameGuid = StrUtil::ReadString(in);
        desc.GameTitle = StrUtil::ReadString(in);
        desc.MainDataFilename = StrUtil::ReadString(in);
        if (svg_ver >= kSvgVersion_Cmp_64bit)
            desc.MainDataVersion = (GameDataVersion)in->ReadInt32();
        desc.ColorDepth = in->ReadInt32();
        if (svg_ver >= kSvgVersion_351)
            desc.LegacyID = in->ReadInt32();
    }
    else
    {
        StrUtil::SkipString(in); // engine name
        StrUtil::SkipString(in); // engine version
        StrUtil::SkipString(in); // game guid
        StrUtil::SkipString(in); // game title
        StrUtil::SkipString(in); // main data filename
        if (svg_ver >= kSvgVersion_Cmp_64bit)
            in->ReadInt32(); // game data version
        in->ReadInt32(); // color depth
        if (svg_ver >= kSvgVersion_351)
            in->ReadInt32(); // game legacy id
    }
    // User description
    if (elems & kSvgDesc_UserText)
        desc.UserText = StrUtil::ReadString(in);
    else
        StrUtil::SkipString(in);
    if (elems & kSvgDesc_UserImage)
        desc.UserImage.reset(RestoreSaveImage(in));
    else
        SkipSaveImage(in);

    return HSaveError::None();
}

// Tests for the save signature, returns first supported version of found save type
SavegameVersion CheckSaveSignature(Stream *in)
{
    soff_t pre_sig_pos = in->GetPosition();
    String svg_sig = String::FromStreamCount(in, SavegameSource::Signature.GetLength());
    if (svg_sig.Compare(SavegameSource::Signature) == 0)
        return kSvgVersion_Components;
    in->Seek(pre_sig_pos, kSeekBegin);
    return kSvgVersion_Undefined;
}

HSaveError OpenSavegameBase(const String &filename, SavegameSource *src, SavegameDescription *desc, SavegameDescElem elems)
{
    UStream in(File::OpenFileRead(filename));
    if (!in.get())
        return new SavegameError(kSvgErr_FileOpenFailed, String::FromFormat("Requested filename: %s.", filename.GetCStr()));

    // Check saved game signature
    SavegameVersion sig_ver = CheckSaveSignature(in.get());
    if (sig_ver == kSvgVersion_Undefined)
    {
        // Skip MS Windows Vista rich media header (was present in older saves)
        in->Seek(LegacyRichHeaderSize);
        sig_ver = CheckSaveSignature(in.get());
        if (sig_ver == kSvgVersion_Undefined)
            return new SavegameError(kSvgErr_SignatureFailed);
    }

    SavegameVersion svg_ver;
    SavegameDescription temp_desc;
    HSaveError err = ReadDescription(in.get(), svg_ver, temp_desc, desc ? elems : kSvgDesc_None);
    if (!err)
        return err;

    if (src)
    {
        src->Filename = filename;
        src->Version = svg_ver;
        src->InputStream.reset(in.release()); // give the stream away to the caller
    }
    if (desc)
    {
        if (elems & kSvgDesc_EnvInfo)
        {
            desc->EngineName = temp_desc.EngineName;
            desc->EngineVersion = temp_desc.EngineVersion;
            desc->GameGuid = temp_desc.GameGuid;
            desc->LegacyID = temp_desc.LegacyID;
            desc->GameTitle = temp_desc.GameTitle;
            desc->MainDataFilename = temp_desc.MainDataFilename;
            desc->MainDataVersion = temp_desc.MainDataVersion;
            desc->ColorDepth = temp_desc.ColorDepth;
        }
        if (elems & kSvgDesc_UserText)
            desc->UserText = temp_desc.UserText;
        if (elems & kSvgDesc_UserImage)
            desc->UserImage.reset(temp_desc.UserImage.release());
    }
    return err;
}

HSaveError OpenSavegame(const String &filename, SavegameSource &src, SavegameDescription &desc, SavegameDescElem elems)
{
    return OpenSavegameBase(filename, &src, &desc, elems);
}

HSaveError OpenSavegame(const String &filename, SavegameDescription &desc, SavegameDescElem elems)
{
    return OpenSavegameBase(filename, nullptr, &desc, elems);
}

// Prepares engine for actual save restore (stops processes, cleans up memory)
void DoBeforeRestore(PreservedParams &pp)
{
    pp.SpeechVOX = play.voice_avail;
    pp.MusicVOX = play.separate_music_lib;
    memcpy(pp.GameOptions, game.options, GameSetupStruct::MAX_OPTIONS * sizeof(int));

    unload_old_room();
    raw_saved_screen = nullptr;
    remove_all_overlays();
    play.complete_overlay_on = 0;
    play.text_overlay_on = 0;

    // cleanup dynamic sprites
    // NOTE: sprite 0 is a special constant sprite that cannot be dynamic (? is this actually true)
    for (size_t i = 1; i < spriteset.GetSpriteSlotCount(); ++i)
    {
        if (game.SpriteInfos[i].Flags & SPF_DYNAMICALLOC)
        {
            free_dynamic_sprite(i);
        }
    }

    // Cleanup drawn caches
    clear_drawobj_cache();

    // preserve script data sizes and cleanup scripts
    pp.GlScDataSize = gameinst->globaldatasize;
    pp.ScMdDataSize.resize(numScriptModules);
    for (size_t i = 0; i < numScriptModules; ++i)
    {
        pp.ScMdDataSize[i] = moduleInst[i]->globaldatasize;
    }

    FreeAllScriptInstances();

    // reset saved room states
    resetRoomStatuses();
    // reset temp room state
    troom = RoomStatus();
    // reset (some of the?) GameState data
    // FIXME: investigate and refactor to be able to just reset whole object
    play.FreeProperties();
    play.FreeViewportsAndCameras();
    free_do_once_tokens();

    RemoveAllButtonAnimations();
    // unregister gui controls from API exports
    // FIXME: find out why are we doing this here??! why only to gui controls??!
    for (int i = 0; i < game.numgui; ++i)
    {
        unexport_gui_controls(i);
    }
    // Clear the managed object pool
    ccUnregisterAllObjects();

    for (int i = 0; i < TOTAL_AUDIO_CHANNELS; ++i)
    {
        stop_and_destroy_channel(i);
    }
}

void RestoreViewportsAndCameras(const RestoredData &r_data)
{
    for (size_t i = 0; i < r_data.Cameras.size(); ++i)
    {
        const auto &cam_dat = r_data.Cameras[i];
        auto cam = play.GetRoomCamera(i);
        cam->SetID(cam_dat.ID);
        if ((cam_dat.Flags & kSvgCamPosLocked) != 0)
            cam->Lock();
        else
            cam->Release();
<<<<<<< HEAD
        cam->SetAt(cam_dat.Left, cam_dat.Top);
        cam->SetSize(Size(cam_dat.Width, cam_dat.Height));
=======
        // Set size first, or offset position may clamp to the room
        if (r_data.LegacyViewCamera)
            cam->SetSize(main_view.GetSize());
        else
            cam->SetSize(Size(cam_dat.Width, cam_dat.Height));
        cam->SetAt(cam_dat.Left, cam_dat.Top);
>>>>>>> 361058f6
    }
    for (size_t i = 0; i < r_data.Viewports.size(); ++i)
    {
        const auto &view_dat = r_data.Viewports[i];
        auto view = play.GetRoomViewport(i);
        view->SetID(view_dat.ID);
        view->SetVisible((view_dat.Flags & kSvgViewportVisible) != 0);
        view->SetRect(RectWH(view_dat.Left, view_dat.Top, view_dat.Width, view_dat.Height));
        view->SetZOrder(view_dat.ZOrder);
        // Restore camera link
        int cam_index = view_dat.CamID;
        if (cam_index < 0) continue;
        auto cam = play.GetRoomCamera(cam_index);
        view->LinkCamera(cam);
        cam->LinkToViewport(view);
    }
    play.InvalidateViewportZOrder();
}

// Resets a number of options that are not supposed to be changed at runtime
static void CopyPreservedGameOptions(GameSetupStructBase &gs, const PreservedParams &pp)
{
    const auto restricted_opts = GameSetupStructBase::GetRestrictedOptions();
    for (auto opt : restricted_opts)
        gs.options[opt] = pp.GameOptions[opt];
}

// Final processing after successfully restoring from save
HSaveError DoAfterRestore(const PreservedParams &pp, RestoredData &r_data)
{
    // Preserve whether the music vox is available
    play.voice_avail = pp.SpeechVOX;
    play.separate_music_lib = pp.MusicVOX;

    // Restore particular game options that must not change at runtime
    CopyPreservedGameOptions(game, pp);

    // Restore debug flags
    if (debug_flags & DBG_DEBUGMODE)
        play.debug_mode = 1;

    // recache queued clips
    for (int i = 0; i < play.new_music_queue_size; ++i)
    {
        play.new_music_queue[i].cachedClip = nullptr;
    }

    // Restore Overlay bitmaps (older save format, which stored them along with overlays)
    auto &overs = get_overlays();
    for (auto &over_im : r_data.OverlayImages)
    {
        auto &over = overs[over_im.first];
        over.SetImage(std::move(over_im.second), over.offsetX, over.offsetY);
    }
    // Restore dynamic surfaces
    const size_t dynsurf_num = std::min((size_t)MAX_DYNAMIC_SURFACES, r_data.DynamicSurfaces.size());
    for (size_t i = 0; i < dynsurf_num; ++i)
    {
        dynamicallyCreatedSurfaces[i] = std::move(r_data.DynamicSurfaces[i]);
    }

    // Re-export any missing audio channel script objects, e.g. if restoring old save
    export_missing_audiochans();

    // CHECKME: find out why are we doing this here? why only to gui controls?
    for (int i = 0; i < game.numgui; ++i)
        export_gui_controls(i);

    AllocScriptModules();
    if (create_global_script())
    {
        return new SavegameError(kSvgErr_GameObjectInitFailed,
            String::FromFormat("Unable to recreate global script: %s",
                cc_get_error().ErrorString.GetCStr()));
    }

    // read the global data into the newly created script
    if (!r_data.GlobalScript.Data.empty())
        memcpy(gameinst->globaldata, &r_data.GlobalScript.Data.front(),
                std::min((size_t)gameinst->globaldatasize, r_data.GlobalScript.Len));

    // restore the script module data
    for (size_t i = 0; i < numScriptModules; ++i)
    {
        if (!r_data.ScriptModules[i].Data.empty())
            memcpy(moduleInst[i]->globaldata, &r_data.ScriptModules[i].Data.front(),
                    std::min((size_t)moduleInst[i]->globaldatasize, r_data.ScriptModules[i].Len));
    }

    setup_player_character(game.playercharacter);

    // Save some parameters to restore them after room load
    int gstimer=play.gscript_timer;
    int oldx1 = play.mboundx1, oldx2 = play.mboundx2;
    int oldy1 = play.mboundy1, oldy2 = play.mboundy2;

    // load the room the game was saved in
    if (displayed_room >= 0)
        load_new_room(displayed_room, nullptr);
    else
        set_room_placeholder();

    // Apply restored RTTI placeholder, after current room was loaded;
    // remap typeids in the deserialized managed objects, where necessary
    std::unordered_map<uint32_t, uint32_t> loc_l2g, type_l2g;
    ccInstance::JoinRTTI(r_data.GenRTTI, loc_l2g, type_l2g);
    pool.RemapTypeids(type_l2g);

    play.gscript_timer=gstimer;

    Mouse::SetMoveLimit(Rect(oldx1, oldy1, oldx2, oldy2));

    set_cursor_mode(r_data.CursorMode);
    set_mouse_cursor(r_data.CursorID, true);
    if (r_data.CursorMode == MODE_USE)
        SetActiveInventory(playerchar->activeinv);
    // precache current cursor
    spriteset.PrecacheSprite(game.mcurs[r_data.CursorID].pic);

    sys_window_set_title(play.game_name.GetCStr());

    if (displayed_room >= 0)
    {
        // Fixup the frame index, in case the restored room does not have enough background frames
        if (play.bg_frame < 0 || static_cast<size_t>(play.bg_frame) >= thisroom.BgFrameCount)
            play.bg_frame = 0;

        for (int i = 0; i < MAX_ROOM_BGFRAMES; ++i)
        {
            if (r_data.RoomBkgScene[i])
            {
                thisroom.BgFrames[i].Graphic = r_data.RoomBkgScene[i];
            }
        }

        in_new_room=3;  // don't run "enters screen" events
        // now that room has loaded, copy saved light levels in
        for (size_t i = 0; i < MAX_ROOM_REGIONS; ++i)
        {
            thisroom.Regions[i].Light = r_data.RoomLightLevels[i];
            thisroom.Regions[i].Tint = r_data.RoomTintLevels[i];
        }
        generate_light_table();

        for (size_t i = 0; i < MAX_WALK_AREAS; ++i)
        {
            thisroom.WalkAreas[i].ScalingFar = r_data.RoomZoomLevels1[i];
            thisroom.WalkAreas[i].ScalingNear = r_data.RoomZoomLevels2[i];
        }

        on_background_frame_change();
    }

<<<<<<< HEAD
    GUI::Options.DisabledStyle = static_cast<GuiDisableStyle>(game.options[OPT_DISABLEOFF]);

    if (play.audio_master_volume >= 0)
=======
    // restore the queue now that the music is playing
    play.music_queue_size = queuedMusicSize;

    if (play.digital_master_volume >= 0)
>>>>>>> 361058f6
    {
        int temp_vol = play.audio_master_volume;
        play.audio_master_volume = -1; // reset to invalid state before re-applying
        System_SetVolume(temp_vol);
    }

    // Run audio clips on channels
    // these two crossfading parameters have to be temporarily reset
    const int cf_in_chan = play.crossfading_in_channel;
    const int cf_out_chan = play.crossfading_out_channel;
    play.crossfading_in_channel = 0;
    play.crossfading_out_channel = 0;
    
    for (int i = 0; i < TOTAL_AUDIO_CHANNELS; ++i)
    {
        const RestoredData::ChannelInfo &chan_info = r_data.AudioChans[i];
        if (chan_info.ClipID < 0)
            continue;
        if ((size_t)chan_info.ClipID >= game.audioClips.size())
        {
            return new SavegameError(kSvgErr_GameObjectInitFailed,
                String::FromFormat("Invalid audio clip index: %d (clip count: %zu).", chan_info.ClipID, game.audioClips.size()));
        }
        play_audio_clip_on_channel(i, &game.audioClips[chan_info.ClipID],
            chan_info.Priority, chan_info.Repeat, chan_info.Pos);

        auto* ch = AudioChans::GetChannel(i);
        if (ch != nullptr)
        {
            ch->set_volume_direct(chan_info.VolAsPercent, chan_info.Vol);
            ch->set_speed(chan_info.Speed);
            ch->set_panning(chan_info.Pan);
            ch->xSource = chan_info.XSource;
            ch->ySource = chan_info.YSource;
            ch->maximumPossibleDistanceAway = chan_info.MaxDist;
        }
    }
    if ((cf_in_chan > 0) && (AudioChans::GetChannel(cf_in_chan) != nullptr))
        play.crossfading_in_channel = cf_in_chan;
    if ((cf_out_chan > 0) && (AudioChans::GetChannel(cf_out_chan) != nullptr))
        play.crossfading_out_channel = cf_out_chan;

    // If there were synced audio tracks, the time taken to load in the
    // different channels will have thrown them out of sync, so re-time it
    for (int i = 0; i < TOTAL_AUDIO_CHANNELS; ++i)
    {
        auto* ch = AudioChans::GetChannelIfPlaying(i);
        int pos = r_data.AudioChans[i].Pos;
        if ((pos > 0) && (ch != nullptr))
        {
            ch->seek(pos);
        }
    }

    update_directional_sound_vol();

    adjust_fonts_for_render_mode(game.options[OPT_ANTIALIASFONTS] != 0);

    restore_characters();
    restore_overlays();

    prepare_gui_runtime(false /* not startup */);

    RestoreViewportsAndCameras(r_data);

    play.ClearIgnoreInput(); // don't keep ignored input after save restore
    update_polled_stuff();

    pl_run_plugin_hooks(AGSE_POSTRESTOREGAME, 0);

    if (displayed_room < 0)
    {
        // the restart point, no room was loaded
        load_new_room(playerchar->room, playerchar);
        first_room_initialization();
    }

    set_game_speed(r_data.FPS);

    return HSaveError::None();
}

HSaveError RestoreGameState(Stream *in, SavegameVersion svg_version)
{
    PreservedParams pp;
    RestoredData r_data;
    DoBeforeRestore(pp);
    HSaveError err = SavegameComponents::ReadAll(in, svg_version, pp, r_data);
    if (!err)
        return err;
    return DoAfterRestore(pp, r_data);
}


void WriteSaveImage(Stream *out, const Bitmap *screenshot)
{
    // store the screenshot at the start to make it easily accesible
    out->WriteInt32((screenshot == nullptr) ? 0 : 1);

    if (screenshot)
        serialize_bitmap(screenshot, out);
}

void WriteDescription(Stream *out, const String &user_text, const Bitmap *user_image)
{
    // Data format version
    out->WriteInt32(kSvgVersion_Current);
    soff_t env_pos = out->GetPosition();
    out->WriteInt32(0);
    // Enviroment information
    StrUtil::WriteString(get_engine_name(), out);
    StrUtil::WriteString(EngineVersion.LongString, out);
    StrUtil::WriteString(game.guid, out);
    StrUtil::WriteString(game.gamename, out);
    StrUtil::WriteString(ResPaths.GamePak.Name, out);
    out->WriteInt32(loaded_game_file_version);
    out->WriteInt32(game.GetColorDepth());
    out->WriteInt32(game.uniqueid);
    soff_t env_end_pos = out->GetPosition();
    out->Seek(env_pos, kSeekBegin);
    out->WriteInt32(env_end_pos - env_pos);
    out->Seek(env_end_pos, kSeekBegin);
    // User description
    StrUtil::WriteString(user_text, out);
    WriteSaveImage(out, user_image);
}

Stream *StartSavegame(const String &filename, const String &user_text, const Bitmap *user_image)
{
    Stream *out = Common::File::CreateFile(filename);
    if (!out)
        return nullptr;

    // Savegame signature
    out->Write(SavegameSource::Signature.GetCStr(), SavegameSource::Signature.GetLength());

    // CHECKME: what is this plugin hook suppose to mean, and if it is called here correctly
    pl_run_plugin_hooks(AGSE_PRESAVEGAME, 0);

    // Write descrition block
    WriteDescription(out, user_text, user_image);
    return out;
}

void DoBeforeSave()
{
    if (displayed_room >= 0)
    {
        // update the current room script's data segment copy
        if (roominst)
            save_room_data_segment();
<<<<<<< HEAD
=======

        // Update the saved interaction variable values
        for (size_t i = 0; i < thisroom.LocalVariables.size() && i < (size_t)MAX_INTERACTION_VARIABLES; ++i)
            croom->interactionVariableValues[i] = thisroom.LocalVariables[i].Value;
>>>>>>> 361058f6
    }
}

void SaveGameState(Stream *out)
{
    DoBeforeSave();
    SavegameComponents::WriteAllCommon(out);
}

void ReadPluginSaveData(Stream *in, PluginSvgVersion svg_ver, soff_t max_size)
{
    const soff_t start_pos = in->GetPosition();
    const soff_t end_pos = start_pos + max_size;

    if (svg_ver >= kPluginSvgVersion_36115)
    {
        int num_plugins_read = in->ReadInt32();
        soff_t cur_pos = start_pos;
        while ((num_plugins_read--) > 0 && (cur_pos < end_pos))
        {
            String pl_name = StrUtil::ReadString(in);
            size_t data_size = in->ReadInt32();
            soff_t data_start = in->GetPosition();

            auto guard_stream = std::make_unique<Stream>(
                std::make_unique<StreamSection>(in->GetStreamBase(), in->GetPosition(), end_pos));
            int32_t fhandle = add_file_stream(std::move(guard_stream), "RestoreGame");
            pl_run_plugin_hook_by_name(pl_name, AGSE_RESTOREGAME, fhandle);
            close_file_stream(fhandle, "RestoreGame");

            // Seek to the end of plugin data, in case it ended up reading not in the end
            cur_pos = data_start + data_size;
            in->Seek(cur_pos, kSeekBegin);
        }
    }
    else
    {
        String pl_name;
        for (int pl_index = 0; pl_query_next_plugin_for_event(AGSE_RESTOREGAME, pl_index, pl_name); ++pl_index)
        {
            auto guard_stream = std::make_unique<Stream>(
                std::make_unique<StreamSection>(in->GetStreamBase(), in->GetPosition(), end_pos));
            int32_t fhandle = add_file_stream(std::move(guard_stream), "RestoreGame");
            pl_run_plugin_hook_by_index(pl_index, AGSE_RESTOREGAME, fhandle);
            close_file_stream(fhandle, "RestoreGame");
        }
    }
}

void WritePluginSaveData(Stream *out)
{
    soff_t pluginnum_pos = out->GetPosition();
    out->WriteInt32(0); // number of plugins which wrote data

    int num_plugins_wrote = 0;
    String pl_name;
    for (int pl_index = 0; pl_query_next_plugin_for_event(AGSE_SAVEGAME, pl_index, pl_name); ++pl_index)
    {
        // NOTE: we don't care if they really write anything,
        // but count them so long as they subscribed to AGSE_SAVEGAME
        num_plugins_wrote++;

        // Write a header for plugin data
        StrUtil::WriteString(pl_name, out);
        soff_t data_size_pos = out->GetPosition();
        out->WriteInt32(0); // data size

        // Create a stream section and write plugin data
        soff_t data_start_pos = out->GetPosition();
        auto guard_stream = std::make_unique<Stream>(
            std::make_unique<StreamSection>(out->GetStreamBase(), out->GetPosition(), INT64_MAX));
        int32_t fhandle = add_file_stream(std::move(guard_stream), "SaveGame");
        pl_run_plugin_hook_by_index(pl_index, AGSE_SAVEGAME, fhandle);
        close_file_stream(fhandle, "SaveGame");

        // Finalize header
        soff_t data_end_pos = out->GetPosition();
        out->Seek(data_size_pos, kSeekBegin);
        out->WriteInt32(data_end_pos - data_start_pos);
        out->Seek(0, kSeekEnd);
    }

    // Write number of plugins
    out->Seek(pluginnum_pos, kSeekBegin);
    out->WriteInt32(num_plugins_wrote);
    out->Seek(0, kSeekEnd);
}

} // namespace Engine
} // namespace AGS<|MERGE_RESOLUTION|>--- conflicted
+++ resolved
@@ -374,17 +374,9 @@
             cam->Lock();
         else
             cam->Release();
-<<<<<<< HEAD
+        // Set size first, or offset position may clamp to the room
+        cam->SetSize(Size(cam_dat.Width, cam_dat.Height));
         cam->SetAt(cam_dat.Left, cam_dat.Top);
-        cam->SetSize(Size(cam_dat.Width, cam_dat.Height));
-=======
-        // Set size first, or offset position may clamp to the room
-        if (r_data.LegacyViewCamera)
-            cam->SetSize(main_view.GetSize());
-        else
-            cam->SetSize(Size(cam_dat.Width, cam_dat.Height));
-        cam->SetAt(cam_dat.Left, cam_dat.Top);
->>>>>>> 361058f6
     }
     for (size_t i = 0; i < r_data.Viewports.size(); ++i)
     {
@@ -538,16 +530,7 @@
         on_background_frame_change();
     }
 
-<<<<<<< HEAD
-    GUI::Options.DisabledStyle = static_cast<GuiDisableStyle>(game.options[OPT_DISABLEOFF]);
-
     if (play.audio_master_volume >= 0)
-=======
-    // restore the queue now that the music is playing
-    play.music_queue_size = queuedMusicSize;
-
-    if (play.digital_master_volume >= 0)
->>>>>>> 361058f6
     {
         int temp_vol = play.audio_master_volume;
         play.audio_master_volume = -1; // reset to invalid state before re-applying
@@ -699,13 +682,6 @@
         // update the current room script's data segment copy
         if (roominst)
             save_room_data_segment();
-<<<<<<< HEAD
-=======
-
-        // Update the saved interaction variable values
-        for (size_t i = 0; i < thisroom.LocalVariables.size() && i < (size_t)MAX_INTERACTION_VARIABLES; ++i)
-            croom->interactionVariableValues[i] = thisroom.LocalVariables[i].Value;
->>>>>>> 361058f6
     }
 }
 
