//=============================================================================
//
// Adventure Game Studio (AGS)
//
// Copyright (C) 1999-2011 Chris Jones and 2011-2024 various contributors
// The full list of copyright holders can be found in the Copyright.txt
// file, which is part of this source code distribution.
//
// The AGS source code is provided under the Artistic License 2.0.
// A copy of this license can be found in the file License.txt and at
// https://opensource.org/license/artistic-2-0/
//
//=============================================================================
#ifndef __AGS_EE_GAME__SAVEGAMECOMPONENTS_H
#define __AGS_EE_GAME__SAVEGAMECOMPONENTS_H

#include "game/savegame.h"
#include "util/stream.h"

namespace AGS
{

namespace Common { struct Interaction; }

namespace Engine
{

using Common::Stream;
using Common::Interaction;

struct PreservedParams;
struct RestoredData;

namespace SavegameComponents
{
    // Reads all available components from the stream
    HSaveError    ReadAll(Stream *in, SavegameVersion svg_version, SaveCmpSelection select_cmp,
        const PreservedParams &pp, RestoredData &r_data);
    // Writes a full list of common components to the stream
<<<<<<< HEAD
    HSaveError    WriteAllCommon(Stream *out);
=======
    HSaveError    WriteAllCommon(Stream *out, SaveCmpSelection select_cmp);

    // Utility functions for reading and writing legacy interactions,
    // or their "times run" counters separately.
    void ReadTimesRun272(Interaction &intr, Stream *in);
    HSaveError ReadInteraction272(Interaction &intr, Stream *in);
    void WriteTimesRun272(const Interaction &intr, Stream *out);
    void WriteInteraction272(const Interaction &intr, Stream *out);
>>>>>>> 6604c3ca
}

} // namespace Engine
} // namespace AGS

#endif // __AGS_EE_GAME__SAVEGAMECOMPONENTS_H<|MERGE_RESOLUTION|>--- conflicted
+++ resolved
@@ -37,18 +37,7 @@
     HSaveError    ReadAll(Stream *in, SavegameVersion svg_version, SaveCmpSelection select_cmp,
         const PreservedParams &pp, RestoredData &r_data);
     // Writes a full list of common components to the stream
-<<<<<<< HEAD
-    HSaveError    WriteAllCommon(Stream *out);
-=======
     HSaveError    WriteAllCommon(Stream *out, SaveCmpSelection select_cmp);
-
-    // Utility functions for reading and writing legacy interactions,
-    // or their "times run" counters separately.
-    void ReadTimesRun272(Interaction &intr, Stream *in);
-    HSaveError ReadInteraction272(Interaction &intr, Stream *in);
-    void WriteTimesRun272(const Interaction &intr, Stream *out);
-    void WriteInteraction272(const Interaction &intr, Stream *out);
->>>>>>> 6604c3ca
 }
 
 } // namespace Engine
