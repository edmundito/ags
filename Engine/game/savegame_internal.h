--- conflicted
+++ resolved
@@ -82,19 +82,13 @@
         std::vector<char>   Data;
     };
     ScriptData              GlobalScript;
-<<<<<<< HEAD
-    std::vector<ScriptData> ScriptModules;
+    std::unordered_map<String, ScriptData> ScriptModules;
     // Generated RTTI is meant for remapping typeids
     // (in case they were changed in game), and provides placeholders
     // for types that were declared in unloaded (room) scripts
     RTTI                    GenRTTI;
     // Managed objects unserializer
     AGSDeSerializer         ManObjReader;
-=======
-    std::unordered_map<String, ScriptData> ScriptModules;
-    // Game state data (loaded ahead)
-    uint32_t                DoOnceCount;
->>>>>>> b90f9d65
     // Room data (has to be be preserved until room is loaded)
     PBitmap                 RoomBkgScene[MAX_ROOM_BGFRAMES];
     short                   RoomLightLevels[MAX_ROOM_REGIONS];
