--- conflicted
+++ resolved
@@ -397,14 +397,9 @@
     // Assign ScriptSystem's resolution variables
     scsystem.width = game.GetGameRes().Width;
     scsystem.height = game.GetGameRes().Height;
-<<<<<<< HEAD
+    scsystem.coldepth = game.GetColorDepth();
     scsystem.viewport_width = play.GetMainViewport().GetWidth();
     scsystem.viewport_height = play.GetMainViewport().GetHeight();
-=======
-    scsystem.coldepth = game.GetColorDepth();
-    scsystem.viewport_width = game_to_data_coord(play.GetMainViewport().GetWidth());
-    scsystem.viewport_height = game_to_data_coord(play.GetMainViewport().GetHeight());
->>>>>>> 8cf22959
 }
 
 HGameInitError InitGameState(const LoadedGameEntities &ents, GameDataVersion data_ver)
