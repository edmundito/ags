//=============================================================================
//
// Adventure Game Studio (AGS)
//
// Copyright (C) 1999-2011 Chris Jones and 2011-20xx others
// The full list of copyright holders can be found in the Copyright.txt
// file, which is part of this source code distribution.
//
// The AGS source code is provided under the Artistic License 2.0.
// A copy of this license can be found in the file License.txt and at
// http://www.opensource.org/licenses/artistic-license-2.0.php
//
//=============================================================================
#include "ac/character.h"
#include "ac/charactercache.h"
#include "ac/dialog.h"
#include "ac/display.h"
#include "ac/draw.h"
#include "ac/file.h"
#include "ac/game.h"
#include "ac/gamesetup.h"
#include "ac/gamesetupstruct.h"
#include "ac/gamestate.h"
#include "ac/gui.h"
#include "ac/lipsync.h"
#include "ac/movelist.h"
#include "ac/view.h"
#include "ac/dynobj/all_dynamicclasses.h"
#include "ac/dynobj/all_scriptclasses.h"
#include "ac/statobj/agsstaticobject.h"
#include "ac/statobj/staticarray.h"
#include "core/assetmanager.h"
#include "debug/debug_log.h"
#include "debug/out.h"
#include "font/agsfontrenderer.h"
#include "font/fonts.h"
#include "game/game_init.h"
#include "gfx/bitmap.h"
#include "gfx/ddb.h"
#include "gui/guilabel.h"
#include "media/audio/audio_system.h"
#include "platform/base/agsplatformdriver.h"
#include "plugin/plugin_engine.h"
#include "script/cc_error.h"
#include "script/exports.h"
#include "script/script.h"
#include "script/script_runtime.h"
#include "util/string_compat.h"
#include "util/string_utils.h"

using namespace Common;
using namespace Engine;

extern CharacterCache *charcache;
extern std::vector<ViewStruct> views;

extern CCGUIObject ccDynamicGUIObject;
extern CCCharacter ccDynamicCharacter;
extern CCHotspot   ccDynamicHotspot;
extern CCRegion    ccDynamicRegion;
extern CCInventory ccDynamicInv;
extern CCGUI       ccDynamicGUI;
extern CCObject    ccDynamicObject;
extern CCDialog    ccDynamicDialog;
extern CCAudioChannel ccDynamicAudio;
extern CCAudioClip ccDynamicAudioClip;
extern ScriptString myScriptStringImpl;
extern ScriptObject scrObj[MAX_ROOM_OBJECTS];
extern ScriptGUI    *scrGui;
extern ScriptHotspot scrHotspot[MAX_ROOM_HOTSPOTS];
extern ScriptRegion scrRegion[MAX_ROOM_REGIONS];
extern ScriptInvItem scrInv[MAX_INV];
extern ScriptAudioChannel scrAudioChannel[MAX_GAME_CHANNELS];

extern ScriptDialogOptionsRendering ccDialogOptionsRendering;
extern ScriptDrawingSurface* dialogOptionsRenderingSurface;

extern AGSStaticObject GlobalStaticManager;

extern StaticArray StaticCharacterArray;
extern StaticArray StaticObjectArray;
extern StaticArray StaticGUIArray;
extern StaticArray StaticHotspotArray;
extern StaticArray StaticRegionArray;
extern StaticArray StaticInventoryArray;
extern StaticArray StaticDialogArray;

extern std::vector<ccInstance *> moduleInst;
extern std::vector<ccInstance *> moduleInstFork;
extern std::vector<RuntimeScriptValue> moduleRepExecAddr;

// Lipsync
extern SpeechLipSyncLine *splipsync;
extern int numLipLines, curLipLine, curLipLinePhoneme;

StaticArray StaticCharacterArray;
StaticArray StaticObjectArray;
StaticArray StaticGUIArray;
StaticArray StaticHotspotArray;
StaticArray StaticRegionArray;
StaticArray StaticInventoryArray;
StaticArray StaticDialogArray;


namespace AGS
{
namespace Engine
{

String GetGameInitErrorText(GameInitErrorType err)
{
    switch (err)
    {
    case kGameInitErr_NoError:
        return "No error.";
    case kGameInitErr_NoFonts:
        return "No fonts specified to be used in this game.";
    case kGameInitErr_TooManyAudioTypes:
        return "Too many audio types for this engine to handle.";
    case kGameInitErr_EntityInitFail:
        return "Failed to initialize game entities.";
    case kGameInitErr_TooManyPlugins:
        return "Too many plugins for this engine to handle.";
    case kGameInitErr_PluginNameInvalid:
        return "Plugin name is invalid.";
    case kGameInitErr_NoGlobalScript:
        return "No global script in game.";
    case kGameInitErr_ScriptLinkFailed:
        return "Script link failed.";
    }
    return "Unknown error.";
}

// Initializes audio channels and clips and registers them in the script system
void InitAndRegisterAudioObjects(GameSetupStruct &game)
{
    for (int i = 0; i < game.numGameChannels; ++i)
    {
        scrAudioChannel[i].id = i;
        ccRegisterManagedObject(&scrAudioChannel[i], &ccDynamicAudio);
    }

    for (size_t i = 0; i < game.audioClips.size(); ++i)
    {
        // Note that as of 3.5.0 data format the clip IDs are still restricted
        // to actual item index in array, so we don't make any difference
        // between game versions, for now.
        game.audioClips[i].id = i;
        ccRegisterManagedObject(&game.audioClips[i], &ccDynamicAudioClip);
        ccAddExternalDynamicObject(game.audioClips[i].scriptName, &game.audioClips[i], &ccDynamicAudioClip);
    }
}

// Initializes characters and registers them in the script system
<<<<<<< HEAD
void InitAndRegisterCharacters(const LoadedGameEntities &ents)
=======
void InitAndRegisterCharacters(GameSetupStruct &game)
>>>>>>> beb208f9
{
    characterScriptObjNames.resize(game.numcharacters);
    for (int i = 0; i < game.numcharacters; ++i)
    {
        game.chars[i].walking = 0;
        game.chars[i].animating = 0;
        game.chars[i].pic_xoffs = 0;
        game.chars[i].pic_yoffs = 0;
        game.chars[i].blinkinterval = 140;
        game.chars[i].blinktimer = game.chars[i].blinkinterval;
        game.chars[i].index_id = i;
        game.chars[i].blocking_width = 0;
        game.chars[i].blocking_height = 0;
        game.chars[i].prevroom = -1;
        game.chars[i].loop = 0;
        game.chars[i].frame = 0;
        game.chars[i].walkwait = -1;
        ccRegisterManagedObject(&game.chars[i], &ccDynamicCharacter);

        // export the character's script object
        characterScriptObjNames[i] = game.chars[i].scrname;
        ccAddExternalDynamicObject(characterScriptObjNames[i], &game.chars[i], &ccDynamicCharacter);
    }

    // extra character properties (because the characters are split into 2 structs now)
    if (ents.CharEx.size() > 0)
    {
        for (int i = 0; i < game.numcharacters; ++i)
        {
            charextra[i].blend_mode = ents.CharEx[i].BlendMode;
        }
    }
}

// Initializes dialog and registers them in the script system
void InitAndRegisterDialogs(GameSetupStruct &game)
{
    scrDialog = new ScriptDialog[game.numdialog];
    for (int i = 0; i < game.numdialog; ++i)
    {
        scrDialog[i].id = i;
        scrDialog[i].reserved = 0;
        ccRegisterManagedObject(&scrDialog[i], &ccDynamicDialog);

        if (!game.dialogScriptNames[i].IsEmpty())
            ccAddExternalDynamicObject(game.dialogScriptNames[i], &scrDialog[i], &ccDynamicDialog);
    }
}

// Initializes dialog options rendering objects and registers them in the script system
void InitAndRegisterDialogOptions()
{
    ccRegisterManagedObject(&ccDialogOptionsRendering, &ccDialogOptionsRendering);

    dialogOptionsRenderingSurface = new ScriptDrawingSurface();
    dialogOptionsRenderingSurface->isLinkedBitmapOnly = true;
    long dorsHandle = ccRegisterManagedObject(dialogOptionsRenderingSurface, dialogOptionsRenderingSurface);
    ccAddObjectReference(dorsHandle);
}

// Initializes gui and registers them in the script system
HError InitAndRegisterGUI(GameSetupStruct &game)
{
    scrGui = (ScriptGUI*)malloc(sizeof(ScriptGUI) * game.numgui);
    for (int i = 0; i < game.numgui; ++i)
    {
        scrGui[i].id = -1;
    }

    guiScriptObjNames.resize(game.numgui);
    for (int i = 0; i < game.numgui; ++i)
    {
        // link controls to their parent guis
        HError err = guis[i].RebuildArray();
        if (!err)
            return err;
        // export all the GUI's controls
        export_gui_controls(i);
        // copy the script name to its own memory location
        // because ccAddExtSymbol only keeps a reference
        guiScriptObjNames[i] = guis[i].Name;
        scrGui[i].id = i;
        ccAddExternalDynamicObject(guiScriptObjNames[i], &scrGui[i], &ccDynamicGUI);
        ccRegisterManagedObject(&scrGui[i], &ccDynamicGUI);
    }
    return HError::None();
}

// Initializes inventory items and registers them in the script system
void InitAndRegisterInvItems(GameSetupStruct &game)
{
    for (int i = 0; i < MAX_INV; ++i)
    {
        scrInv[i].id = i;
        scrInv[i].reserved = 0;
        ccRegisterManagedObject(&scrInv[i], &ccDynamicInv);

        if (!game.invScriptNames[i].IsEmpty())
            ccAddExternalDynamicObject(game.invScriptNames[i], &scrInv[i], &ccDynamicInv);
    }
}

// Initializes room hotspots and registers them in the script system
void InitAndRegisterHotspots()
{
    for (int i = 0; i < MAX_ROOM_HOTSPOTS; ++i)
    {
        scrHotspot[i].id = i;
        scrHotspot[i].reserved = 0;
        ccRegisterManagedObject(&scrHotspot[i], &ccDynamicHotspot);
    }
}

// Initializes room objects and registers them in the script system
void InitAndRegisterRoomObjects()
{
    for (int i = 0; i < MAX_ROOM_OBJECTS; ++i)
    {
        ccRegisterManagedObject(&scrObj[i], &ccDynamicObject);
    }
}

// Initializes room regions and registers them in the script system
void InitAndRegisterRegions()
{
    for (int i = 0; i < MAX_ROOM_REGIONS; ++i)
    {
        scrRegion[i].id = i;
        scrRegion[i].reserved = 0;
        ccRegisterManagedObject(&scrRegion[i], &ccDynamicRegion);
    }
}

// Registers static entity arrays in the script system
void RegisterStaticArrays(GameSetupStruct &game)
{
    // We need to know sizes of related script structs to convert memory offsets into object indexes.
    // These sized are calculated by the compiler based on script struct declaration.
    // Note, that only regular variables count to the struct size, NOT properties and NOT methods.
    // Currently there is no way to read the type sizes from script, so we have to define them by hand.
    // If the struct size changes in script, we must change the numbers here.
    // If we are going to support multiple different versions of same struct, then the "script size"
    // should be chosen depending on the script api version.
    const int charScriptSize = sizeof(int32_t) * 28 + sizeof(int16_t) * MAX_INV + sizeof(int32_t) + 61
        + 1; // + 1 for mem align
    const int dummyScriptSize = sizeof(int32_t) * 2; // 32-bit id + reserved int32

    // The current implementation of the StaticArray assumes we are dealing with regular C-arrays.
    // Therefore we need to know real struct size too. If we will change to std containers, then
    // (templated) telling real size will no longer be necessary.
    StaticCharacterArray.Create(&ccDynamicCharacter, charScriptSize, sizeof(CharacterInfo));
    StaticObjectArray.Create(&ccDynamicObject, dummyScriptSize, sizeof(ScriptObject));
    StaticGUIArray.Create(&ccDynamicGUI, dummyScriptSize, sizeof(ScriptGUI));
    StaticHotspotArray.Create(&ccDynamicHotspot, dummyScriptSize, sizeof(ScriptHotspot));
    StaticRegionArray.Create(&ccDynamicRegion, dummyScriptSize, sizeof(ScriptRegion));
    StaticInventoryArray.Create(&ccDynamicInv, dummyScriptSize, sizeof(ScriptInvItem));
    StaticDialogArray.Create(&ccDynamicDialog, dummyScriptSize, sizeof(ScriptDialog));

    ccAddExternalStaticArray("character",&game.chars[0], &StaticCharacterArray);
    ccAddExternalStaticArray("object",&scrObj[0], &StaticObjectArray);
    ccAddExternalStaticArray("gui",&scrGui[0], &StaticGUIArray);
    ccAddExternalStaticArray("hotspot",&scrHotspot[0], &StaticHotspotArray);
    ccAddExternalStaticArray("region",&scrRegion[0], &StaticRegionArray);
    ccAddExternalStaticArray("inventory",&scrInv[0], &StaticInventoryArray);
    ccAddExternalStaticArray("dialog", &scrDialog[0], &StaticDialogArray);
}

// Initializes various game entities and registers them in the script system
<<<<<<< HEAD
HError InitAndRegisterGameEntities(const LoadedGameEntities &ents)
{
    InitAndRegisterAudioObjects();
    InitAndRegisterCharacters(ents);
    InitAndRegisterDialogs();
=======
HError InitAndRegisterGameEntities(GameSetupStruct &game)
{
    InitAndRegisterAudioObjects(game);
    InitAndRegisterCharacters(game);
    InitAndRegisterDialogs(game);
>>>>>>> beb208f9
    InitAndRegisterDialogOptions();
    HError err = InitAndRegisterGUI(game);
    if (!err)
        return err;
    InitAndRegisterInvItems(game);

    InitAndRegisterHotspots();
    InitAndRegisterRegions();
    InitAndRegisterRoomObjects();
    play.CreatePrimaryViewportAndCamera();

    RegisterStaticArrays(game);

    setup_player_character(game.playercharacter);
    ccAddExternalStaticObject("player", &_sc_PlayerCharPtr, &GlobalStaticManager);
    return HError::None();
}

void LoadFonts(GameSetupStruct &game, GameDataVersion data_ver)
{
    for (int i = 0; i < game.numfonts; ++i) 
    {
        FontInfo &finfo = game.fonts[i];
        if (!load_font_size(i, finfo))
            quitprintf("Unable to load font %d, no renderer could load a matching file", i);

        const bool is_wfn = is_bitmap_font(i);
        // Outline thickness corresponds to 1 game pixel by default;
        // but if it's a scaled up bitmap font, then it equals to scale   
        if (data_ver < kGameVersion_360)
        {
            if (is_wfn && (finfo.Outline == FONT_OUTLINE_AUTO))
            {
                set_font_outline(i, FONT_OUTLINE_AUTO, FontInfo::kSquared, get_font_scaling_mul(i));
            }
        }
    }

    // Additional fixups - after all the fonts are registered
    for (int i = 0; i < game.numfonts; ++i)
    {
        if (!is_bitmap_font(i))
        {
            // Check for the LucasFan font since it comes with an outline font that
            // is drawn incorrectly with Freetype versions > 2.1.3.
            // A simple workaround is to disable outline fonts for it and use
            // automatic outline drawing.
            const int outline_font = get_font_outline(i);
            if (outline_font < 0) continue;
            const char *name = get_font_name(i);
            const char *outline_name = get_font_name(outline_font);
            if ((ags_stricmp(name, "LucasFan-Font") == 0) && (ags_stricmp(outline_name, "Arcade") == 0))
                set_font_outline(i, FONT_OUTLINE_AUTO);
        }
    }
}

void LoadLipsyncData()
{
    std::unique_ptr<Stream> speechsync( AssetMgr->OpenAsset("syncdata.dat", "voice") );
    if (!speechsync)
        return;
    // this game has voice lip sync
    int lipsync_fmt = speechsync->ReadInt32();
    if (lipsync_fmt != 4)
    {
        Debug::Printf(kDbgMsg_Info, "Unknown speech lip sync format (%d).\nLip sync disabled.", lipsync_fmt);
    }
    else {
        numLipLines = speechsync->ReadInt32();
        splipsync = (SpeechLipSyncLine*)malloc(sizeof(SpeechLipSyncLine) * numLipLines);
        for (int ee = 0; ee < numLipLines; ee++)
        {
            splipsync[ee].numPhonemes = speechsync->ReadInt16();
            speechsync->Read(splipsync[ee].filename, 14);
            splipsync[ee].endtimeoffs = (int*)malloc(splipsync[ee].numPhonemes * sizeof(int));
            speechsync->ReadArrayOfInt32(splipsync[ee].endtimeoffs, splipsync[ee].numPhonemes);
            splipsync[ee].frame = (short*)malloc(splipsync[ee].numPhonemes * sizeof(short));
            speechsync->ReadArrayOfInt16(splipsync[ee].frame, splipsync[ee].numPhonemes);
        }
    }
    Debug::Printf(kDbgMsg_Info, "Lipsync data found and loaded");
}

void AllocScriptModules()
{
    moduleInst.resize(numScriptModules, nullptr);
    moduleInstFork.resize(numScriptModules, nullptr);
    moduleRepExecAddr.resize(numScriptModules);
    repExecAlways.moduleHasFunction.resize(numScriptModules, true);
    lateRepExecAlways.moduleHasFunction.resize(numScriptModules, true);
    getDialogOptionsDimensionsFunc.moduleHasFunction.resize(numScriptModules, true);
    renderDialogOptionsFunc.moduleHasFunction.resize(numScriptModules, true);
    getDialogOptionUnderCursorFunc.moduleHasFunction.resize(numScriptModules, true);
    runDialogOptionMouseClickHandlerFunc.moduleHasFunction.resize(numScriptModules, true);
    runDialogOptionKeyPressHandlerFunc.moduleHasFunction.resize(numScriptModules, true);
    runDialogOptionTextInputHandlerFunc.moduleHasFunction.resize(numScriptModules, true);
    runDialogOptionRepExecFunc.moduleHasFunction.resize(numScriptModules, true);
    for (auto &val : moduleRepExecAddr)
    {
        val.Invalidate();
    }
}

HGameInitError InitGameState(const LoadedGameEntities &ents, GameDataVersion data_ver)
{
    GameSetupStruct &game = ents.Game;
    const ScriptAPIVersion base_api = (ScriptAPIVersion)game.options[OPT_BASESCRIPTAPI];
    const ScriptAPIVersion compat_api = (ScriptAPIVersion)game.options[OPT_SCRIPTCOMPATLEV];
    if (data_ver >= kGameVersion_341)
    {
        const char *base_api_name = GetScriptAPIName(base_api);
        const char *compat_api_name = GetScriptAPIName(compat_api);
        Debug::Printf(kDbgMsg_Info, "Requested script API: %s (%d), compat level: %s (%d)",
                    base_api >= 0 && base_api <= kScriptAPI_Current ? base_api_name : "unknown", base_api,
                    compat_api >= 0 && compat_api <= kScriptAPI_Current ? compat_api_name : "unknown", compat_api);
    }
    // If the game was compiled using unsupported version of the script API,
    // we warn about potential incompatibilities but proceed further.
    if (game.options[OPT_BASESCRIPTAPI] > kScriptAPI_Current)
        platform->DisplayAlert("Warning: this game requests a higher version of AGS script API, it may not run correctly or run at all.");

    //
    // 1. Check that the loaded data is valid and compatible with the current
    // engine capabilities.
    //
    if (game.numfonts == 0)
        return new GameInitError(kGameInitErr_NoFonts);
    if (game.audioClipTypes.size() > MAX_AUDIO_TYPES)
        return new GameInitError(kGameInitErr_TooManyAudioTypes, String::FromFormat("Required: %zu, max: %zu", game.audioClipTypes.size(), (size_t)MAX_AUDIO_TYPES));

    //
    // CLNUP: this stage is removed
    // 3. Allocate and init game objects
    //
    charextra = (CharacterExtras*)calloc(game.numcharacters, sizeof(CharacterExtras));
    charcache = (CharacterCache*)calloc(1,sizeof(CharacterCache)*game.numcharacters+5);
    mls = (MoveList*)calloc(game.numcharacters + MAX_ROOM_OBJECTS + 1, sizeof(MoveList));
    init_game_drawdata();
    views = std::move(ents.Views);
    play.charProps.resize(game.numcharacters);
    // Set number of game channels corresponding to the loaded game version
    if (loaded_game_file_version < kGameVersion_360)
        game.numGameChannels = MAX_GAME_CHANNELS_v320;
    else
        game.numGameChannels = MAX_GAME_CHANNELS;
<<<<<<< HEAD
    HError err = InitAndRegisterGameEntities(ents);
=======
    HError err = InitAndRegisterGameEntities(game);
>>>>>>> beb208f9
    if (!err)
        return new GameInitError(kGameInitErr_EntityInitFail, err);
    LoadFonts(game, data_ver);
    LoadLipsyncData();

    //
    // 4. Initialize certain runtime variables
    //
    game_paused = 0;  // reset the game paused flag
    ifacepopped = -1;

    String svg_suffix;
    if (game.saveGameFileExtension[0] != 0)
        svg_suffix.Format(".%s", game.saveGameFileExtension);
    set_save_game_suffix(svg_suffix);

    play.score_sound = game.scoreClipID;
    play.fade_effect = game.options[OPT_FADETYPE];

    //
    // 5. Initialize runtime state of certain game objects
    //
    for (int i = 0; i < numguilabels; ++i)
    {
        // labels are not clickable by default
        guilabels[i].SetClickable(false);
    }
    play.gui_draw_order = (int*)calloc(game.numgui * sizeof(int), 1);
    update_gui_zorder();
    calculate_reserved_channel_count();

    //
    // 6. Register engine API exports
    // NOTE: we must do this before plugin start, because some plugins may
    // require access to script API at initialization time.
    //
    ccSetScriptAliveTimer(150000);
    ccSetStringClassImpl(&myScriptStringImpl);
    setup_script_exports(base_api, compat_api);

    //
    // 7. Start up plugins
    //
    pl_register_plugins(ents.PluginInfos);
    pl_startup_plugins();

    //
    // 8. Create script modules
    // NOTE: we must do this after plugins, because some plugins may export
    // script symbols too.
    //
    if (!ents.GlobalScript)
        return new GameInitError(kGameInitErr_NoGlobalScript);
    gamescript = ents.GlobalScript;
    dialogScriptsScript = ents.DialogScript;
    numScriptModules = ents.ScriptModules.size();
    scriptModules = ents.ScriptModules;
    AllocScriptModules();
    if (create_global_script())
        return new GameInitError(kGameInitErr_ScriptLinkFailed, ccErrorString);

    return HGameInitError::None();
}

} // namespace Engine
} // namespace AGS<|MERGE_RESOLUTION|>--- conflicted
+++ resolved
@@ -132,7 +132,7 @@
 }
 
 // Initializes audio channels and clips and registers them in the script system
-void InitAndRegisterAudioObjects(GameSetupStruct &game)
+void InitAndRegisterAudioObjects(const GameSetupStruct &game)
 {
     for (int i = 0; i < game.numGameChannels; ++i)
     {
@@ -142,22 +142,15 @@
 
     for (size_t i = 0; i < game.audioClips.size(); ++i)
     {
-        // Note that as of 3.5.0 data format the clip IDs are still restricted
-        // to actual item index in array, so we don't make any difference
-        // between game versions, for now.
-        game.audioClips[i].id = i;
         ccRegisterManagedObject(&game.audioClips[i], &ccDynamicAudioClip);
-        ccAddExternalDynamicObject(game.audioClips[i].scriptName, &game.audioClips[i], &ccDynamicAudioClip);
+        ccAddExternalDynamicObject(game.audioClips[i].scriptName, (void*)&game.audioClips[i], &ccDynamicAudioClip);
     }
 }
 
 // Initializes characters and registers them in the script system
-<<<<<<< HEAD
 void InitAndRegisterCharacters(const LoadedGameEntities &ents)
-=======
-void InitAndRegisterCharacters(GameSetupStruct &game)
->>>>>>> beb208f9
-{
+{
+    const GameSetupStruct &game = ents.Game;
     characterScriptObjNames.resize(game.numcharacters);
     for (int i = 0; i < game.numcharacters; ++i)
     {
@@ -192,7 +185,7 @@
 }
 
 // Initializes dialog and registers them in the script system
-void InitAndRegisterDialogs(GameSetupStruct &game)
+void InitAndRegisterDialogs(const GameSetupStruct &game)
 {
     scrDialog = new ScriptDialog[game.numdialog];
     for (int i = 0; i < game.numdialog; ++i)
@@ -218,7 +211,7 @@
 }
 
 // Initializes gui and registers them in the script system
-HError InitAndRegisterGUI(GameSetupStruct &game)
+HError InitAndRegisterGUI(const GameSetupStruct &game)
 {
     scrGui = (ScriptGUI*)malloc(sizeof(ScriptGUI) * game.numgui);
     for (int i = 0; i < game.numgui; ++i)
@@ -246,7 +239,7 @@
 }
 
 // Initializes inventory items and registers them in the script system
-void InitAndRegisterInvItems(GameSetupStruct &game)
+void InitAndRegisterInvItems(const GameSetupStruct &game)
 {
     for (int i = 0; i < MAX_INV; ++i)
     {
@@ -291,7 +284,7 @@
 }
 
 // Registers static entity arrays in the script system
-void RegisterStaticArrays(GameSetupStruct &game)
+void RegisterStaticArrays(const GameSetupStruct &game)
 {
     // We need to know sizes of related script structs to convert memory offsets into object indexes.
     // These sized are calculated by the compiler based on script struct declaration.
@@ -325,19 +318,12 @@
 }
 
 // Initializes various game entities and registers them in the script system
-<<<<<<< HEAD
 HError InitAndRegisterGameEntities(const LoadedGameEntities &ents)
 {
-    InitAndRegisterAudioObjects();
+    const GameSetupStruct &game = ents.Game;
+    InitAndRegisterAudioObjects(game);
     InitAndRegisterCharacters(ents);
-    InitAndRegisterDialogs();
-=======
-HError InitAndRegisterGameEntities(GameSetupStruct &game)
-{
-    InitAndRegisterAudioObjects(game);
-    InitAndRegisterCharacters(game);
     InitAndRegisterDialogs(game);
->>>>>>> beb208f9
     InitAndRegisterDialogOptions();
     HError err = InitAndRegisterGUI(game);
     if (!err)
@@ -484,11 +470,7 @@
         game.numGameChannels = MAX_GAME_CHANNELS_v320;
     else
         game.numGameChannels = MAX_GAME_CHANNELS;
-<<<<<<< HEAD
     HError err = InitAndRegisterGameEntities(ents);
-=======
-    HError err = InitAndRegisterGameEntities(game);
->>>>>>> beb208f9
     if (!err)
         return new GameInitError(kGameInitErr_EntityInitFail, err);
     LoadFonts(game, data_ver);
