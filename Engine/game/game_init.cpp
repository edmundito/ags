--- conflicted
+++ resolved
@@ -347,21 +347,14 @@
 {
     for (int i = 0; i < game.numfonts; ++i) 
     {
-<<<<<<< HEAD
-        if (!wloadfont_size(i, game.fonts[i]))
-        // CLNUP decide what to do about arbitrary font scaling, might become an option
-        /*
-        */
-=======
         FontInfo &finfo = game.fonts[i];
         if (!wloadfont_size(i, finfo))
->>>>>>> ee517584
             quitprintf("Unable to load font %d, no renderer could load a matching file", i);
 
         const bool is_wfn = is_bitmap_font(i);
         // Outline thickness corresponds to 1 game pixel by default;
-        // but if it's a scaled up bitmap font in a legacy hires game, then it equals to scale
-        if ((data_ver < kGameVersion_360) && game.IsLegacyHiRes())
+        // but if it's a scaled up bitmap font, then it equals to scale   
+        if (data_ver < kGameVersion_360)
         {
             if (is_wfn && (finfo.Outline == FONT_OUTLINE_AUTO))
             {
