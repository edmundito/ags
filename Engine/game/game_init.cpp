--- conflicted
+++ resolved
@@ -384,81 +384,6 @@
     Debug::Printf(kDbgMsg_Info, "Lipsync data found and loaded");
 }
 
-<<<<<<< HEAD
-=======
-// Convert guis position and size to proper game resolution.
-// Necessary for pre 3.1.0 games only to sync with modern engine.
-static void ConvertGuiToGameRes(GameSetupStruct &game, GameDataVersion data_ver)
-{
-    if (data_ver >= kGameVersion_310)
-        return;
-
-    const int mul = game.GetDataUpscaleMult();
-    for (int i = 0; i < game.numcursors; ++i)
-    {
-        game.mcurs[i].hotx *= mul;
-        game.mcurs[i].hoty *= mul;
-    }
-
-    for (int i = 0; i < game.numinvitems; ++i)
-    {
-        game.invinfo[i].hotx *= mul;
-        game.invinfo[i].hoty *= mul;
-    }
-
-    for (int i = 0; i < game.numgui; ++i)
-    {
-        GUIMain*cgp = &guis[i];
-        cgp->X *= mul;
-        cgp->Y *= mul;
-        if (cgp->Width < 1)
-            cgp->Width = 1;
-        if (cgp->Height < 1)
-            cgp->Height = 1;
-        // This is probably a way to fix GUIs meant to be covering whole screen
-        if (cgp->Width == game.GetDataRes().Width - 1)
-            cgp->Width = game.GetDataRes().Width;
-
-        cgp->Width *= mul;
-        cgp->Height *= mul;
-
-        cgp->PopupAtMouseY *= mul;
-
-        for (int j = 0; j < cgp->GetControlCount(); ++j)
-        {
-            GUIObject *guio = cgp->GetControl(j);
-            guio->X *= mul;
-            guio->Y *= mul;
-            Size sz = guio->GetSize() * mul;
-            guio->SetSize(sz.Width, sz.Height);
-            guio->OnResized();
-        }
-    }
-}
-
-// Convert certain coordinates to data resolution (only if it's different from game resolution).
-// Necessary for 3.1.0 and above games with legacy "low-res coordinates" setting.
-static void ConvertObjectsToDataRes(GameSetupStruct &game, GameDataVersion data_ver)
-{
-    if (data_ver < kGameVersion_310 || game.GetDataUpscaleMult() == 1)
-        return;
-
-    const int mul = game.GetDataUpscaleMult();
-    for (int i = 0; i < game.numcharacters; ++i) 
-    {
-        game.chars[i].x /= mul;
-        game.chars[i].y /= mul;
-    }
-
-    for (auto &inv : guiinv)
-    {
-        inv.ItemWidth /= mul;
-        inv.ItemHeight /= mul;
-        inv.OnResized();
-    }
-}
-
->>>>>>> 361058f6
 void InitGameResolution(GameSetupStruct &game, GameDataVersion data_ver)
 {
     const Size game_size = game.GetGameRes();
