//=============================================================================
//
// Adventure Game Studio (AGS)
//
// Copyright (C) 1999-2011 Chris Jones and 2011-20xx others
// The full list of copyright holders can be found in the Copyright.txt
// file, which is part of this source code distribution.
//
// The AGS source code is provided under the Artistic License 2.0.
// A copy of this license can be found in the file License.txt and at
// http://www.opensource.org/licenses/artistic-license-2.0.php
//
//=============================================================================

#include <map>

#include "ac/audiocliptype.h"
#include "ac/character.h"
#include "ac/common.h"
#include "ac/dialogtopic.h"
#include "ac/draw.h"
#include "ac/dynamicsprite.h"
#include "ac/game.h"
#include "ac/gamesetupstruct.h"
#include "ac/gamestate.h"
#include "ac/gui.h"
#include "ac/mouse.h"
#include "ac/movelist.h"
#include "ac/overlay.h"
#include "ac/roomstatus.h"
#include "ac/screenoverlay.h"
#include "ac/spritecache.h"
#include "ac/view.h"
#include "ac/system.h"
#include "ac/dynobj/cc_serializer.h"
#include "debug/out.h"
#include "game/savegame_components.h"
#include "game/savegame_internal.h"
#include "gfx/bitmap.h"
#include "gui/animatingguibutton.h"
#include "gui/guibutton.h"
#include "gui/guiinv.h"
#include "gui/guilabel.h"
#include "gui/guilistbox.h"
#include "gui/guimain.h"
#include "gui/guislider.h"
#include "gui/guitextbox.h"
#include "plugin/agsplugin.h"
#include "plugin/plugin_engine.h"
#include "script/cc_error.h"
#include "script/script.h"
#include "util/filestream.h" // TODO: needed only because plugins expect file handle
#include "media/audio/audio_system.h"

using namespace Common;

extern GameSetupStruct game;
extern RGB palette[256];
extern DialogTopic *dialog;
extern AnimatingGUIButton animbuts[MAX_ANIMATING_BUTTONS];
extern int numAnimButs;
extern ViewStruct *views;
extern Bitmap *dynamicallyCreatedSurfaces[MAX_DYNAMIC_SURFACES];
extern RoomStruct thisroom;
extern RoomStatus troom;
extern Bitmap *raw_saved_screen;
extern MoveList *mls;


namespace AGS
{
namespace Engine
{

namespace SavegameComponents
{

const String ComponentListTag = "Components";

void WriteFormatTag(Stream *out, const String &tag, bool open = true)
{
    String full_tag = String::FromFormat(open ? "<%s>" : "</%s>", tag.GetCStr());
    out->Write(full_tag.GetCStr(), full_tag.GetLength());
}

bool ReadFormatTag(Stream *in, String &tag, bool open = true)
{
    if (in->ReadByte() != '<')
        return false;
    if (!open && in->ReadByte() != '/')
        return false;
    tag.Empty();
    while (!in->EOS())
    {
        char c = in->ReadByte();
        if (c == '>')
            return true;
        tag.AppendChar(c);
    }
    return false; // reached EOS before closing symbol
}

bool AssertFormatTag(Stream *in, const String &tag, bool open = true)
{
    String read_tag;
    if (!ReadFormatTag(in, read_tag, open))
        return false;
    return read_tag.Compare(tag) == 0;
}

bool AssertFormatTagStrict(HSaveError &err, Stream *in, const String &tag, bool open = true)
{
    
    String read_tag;
    if (!ReadFormatTag(in, read_tag, open) || read_tag.Compare(tag) != 0)
    {
        err = new SavegameError(kSvgErr_InconsistentFormat,
            String::FromFormat("Mismatching tag: %s.", tag.GetCStr()));
        return false;
    }
    return true;
}

inline bool AssertCompatLimit(HSaveError &err, int count, int max_count, const char *content_name)
{
    if (count > max_count)
    {
        err = new SavegameError(kSvgErr_IncompatibleEngine,
            String::FromFormat("Incompatible number of %s (count: %d, max: %d).",
            content_name, count, max_count));
        return false;
    }
    return true;
}

inline bool AssertCompatRange(HSaveError &err, int value, int min_value, int max_value, const char *content_name)
{
    if (value < min_value || value > max_value)
    {
        err = new SavegameError(kSvgErr_IncompatibleEngine,
            String::FromFormat("Restore game error: incompatible %s (id: %d, range: %d - %d).",
            content_name, value, min_value, max_value));
        return false;
    }
    return true;
}

inline bool AssertGameContent(HSaveError &err, int new_val, int original_val, const char *content_name)
{
    if (new_val != original_val)
    {
        err = new SavegameError(kSvgErr_GameContentAssertion,
            String::FromFormat("Mismatching number of %s (game: %d, save: %d).",
            content_name, original_val, new_val));
        return false;
    }
    return true;
}

inline bool AssertGameObjectContent(HSaveError &err, int new_val, int original_val, const char *content_name,
                                    const char *obj_type, int obj_id)
{
    if (new_val != original_val)
    {
        err = new SavegameError(kSvgErr_GameContentAssertion,
            String::FromFormat("Mismatching number of %s, %s #%d (game: %d, save: %d).",
            content_name, obj_type, obj_id, original_val, new_val));
        return false;
    }
    return true;
}

inline bool AssertGameObjectContent2(HSaveError &err, int new_val, int original_val, const char *content_name,
                                    const char *obj1_type, int obj1_id, const char *obj2_type, int obj2_id)
{
    if (new_val != original_val)
    {
        err = new SavegameError(kSvgErr_GameContentAssertion,
            String::FromFormat("Mismatching number of %s, %s #%d, %s #%d (game: %d, save: %d).",
            content_name, obj1_type, obj1_id, obj2_type, obj2_id, original_val, new_val));
        return false;
    }
    return true;
}


void WriteCameraState(const Camera &cam, Stream *out)
{
    int flags = 0;
    if (cam.IsLocked()) flags |= kSvgCamPosLocked;
    out->WriteInt32(flags);
    const Rect &rc = cam.GetRect();
    out->WriteInt32(rc.Left);
    out->WriteInt32(rc.Top);
    out->WriteInt32(rc.GetWidth());
    out->WriteInt32(rc.GetHeight());
}

void WriteViewportState(const Viewport &view, Stream *out)
{
    int flags = 0;
    if (view.IsVisible()) flags |= kSvgViewportVisible;
    out->WriteInt32(flags);
    const Rect &rc = view.GetRect();
    out->WriteInt32(rc.Left);
    out->WriteInt32(rc.Top);
    out->WriteInt32(rc.GetWidth());
    out->WriteInt32(rc.GetHeight());
    out->WriteInt32(view.GetZOrder());
    auto cam = view.GetCamera();
    if (cam)
        out->WriteInt32(cam->GetID());
    else
        out->WriteInt32(-1);
}

HSaveError WriteGameState(Stream *out)
{
    // Game base
    game.WriteForSavegame(out);
    // Game palette
    // TODO: probably no need to save this for hi/true-res game
    out->WriteArray(palette, sizeof(RGB), 256);

    // Game state
    play.WriteForSavegame(out);
    // Other dynamic values
    out->WriteInt32(frames_per_second);
    out->WriteInt32(loopcounter);
    out->WriteInt32(ifacepopped);
    out->WriteInt32(game_paused);
    // Mouse cursor
    out->WriteInt32(cur_mode);
    out->WriteInt32(cur_cursor);
    out->WriteInt32(mouse_on_iface);

    // Viewports and cameras
    int viewcam_flags = 0;
    if (play.IsAutoRoomViewport())
        viewcam_flags |= kSvgGameAutoRoomView;
    out->WriteInt32(viewcam_flags);
    out->WriteInt32(play.GetRoomCameraCount());
    for (int i = 0; i < play.GetRoomCameraCount(); ++i)
        WriteCameraState(*play.GetRoomCamera(i), out);
    out->WriteInt32(play.GetRoomViewportCount());
    for (int i = 0; i < play.GetRoomViewportCount(); ++i)
        WriteViewportState(*play.GetRoomViewport(i), out);

    return HSaveError::None();
}

void ReadCameraState(RestoredData &r_data, Stream *in)
{
    RestoredData::CameraData cam;
    cam.ID = r_data.Cameras.size();
    cam.Flags = in->ReadInt32();
    cam.Left = in->ReadInt32();
    cam.Top = in->ReadInt32();
    cam.Width = in->ReadInt32();
    cam.Height = in->ReadInt32();
    r_data.Cameras.push_back(cam);
}

void ReadViewportState(RestoredData &r_data, Stream *in)
{
    RestoredData::ViewportData view;
    view.ID = r_data.Viewports.size();
    view.Flags = in->ReadInt32();
    view.Left = in->ReadInt32();
    view.Top = in->ReadInt32();
    view.Width = in->ReadInt32();
    view.Height = in->ReadInt32();
    view.ZOrder = in->ReadInt32();
    view.CamID = in->ReadInt32();
    r_data.Viewports.push_back(view);
}

HSaveError ReadGameState(Stream *in, int32_t cmp_ver, const PreservedParams &pp, RestoredData &r_data)
{
    HSaveError err;
    GameStateSvgVersion svg_ver = (GameStateSvgVersion)cmp_ver;
    // Game base
    game.ReadFromSavegame(in);
    // Game palette
    in->ReadArray(palette, sizeof(RGB), 256);

    // Game state
    play.ReadFromSavegame(in, svg_ver, r_data);

    // Other dynamic values
    r_data.FPS = in->ReadInt32();
    set_loop_counter(in->ReadInt32());
    ifacepopped = in->ReadInt32();
    game_paused = in->ReadInt32();
    // Mouse cursor state
    r_data.CursorMode = in->ReadInt32();
    r_data.CursorID = in->ReadInt32();
    mouse_on_iface = in->ReadInt32();

    // Viewports and cameras
    {
        int viewcam_flags = in->ReadInt32();
        play.SetAutoRoomViewport((viewcam_flags & kSvgGameAutoRoomView) != 0);
        // TODO: we create viewport and camera objects here because they are
        // required for the managed pool deserialization, but read actual
        // data into temp structs because we need to apply it after active
        // room is loaded.
        // See comments to RestoredData struct for further details.
        int cam_count = in->ReadInt32();
        for (int i = 0; i < cam_count; ++i)
        {
            play.CreateRoomCamera();
            ReadCameraState(r_data, in);
        }
        int view_count = in->ReadInt32();
        for (int i = 0; i < view_count; ++i)
        {
            play.CreateRoomViewport();
            ReadViewportState(r_data, in);
        }
    }
    return err;
}

HSaveError WriteAudio(Stream *out)
{
    AudioChannelsLock lock;

    // Game content assertion
    out->WriteInt32(game.audioClipTypes.size());
    out->WriteInt32(game.audioClips.size()); // [ivan-mogilko] not necessary, kept only to avoid changing save format
    // Audio types
    for (size_t i = 0; i < game.audioClipTypes.size(); ++i)
    {
        game.audioClipTypes[i].WriteToSavegame(out);
        out->WriteInt32(play.default_audio_type_volumes[i]);
    }

    // Audio clips and crossfade
    for (int i = 0; i <= MAX_SOUND_CHANNELS; i++)
    {
        auto* ch = lock.GetChannelIfPlaying(i);
        if ((ch != nullptr) && (ch->sourceClip != nullptr))
        {
            out->WriteInt32(((ScriptAudioClip*)ch->sourceClip)->id);
            out->WriteInt32(ch->get_pos());
            out->WriteInt32(ch->priority);
            out->WriteInt32(ch->repeat ? 1 : 0);
            out->WriteInt32(ch->vol);
            out->WriteInt32(ch->panning);
            out->WriteInt32(ch->volAsPercentage);
            out->WriteInt32(ch->panningAsPercentage);
            out->WriteInt32(ch->get_speed());
            // since version 1
            out->WriteInt32(ch->xSource);
            out->WriteInt32(ch->ySource);
            out->WriteInt32(ch->maximumPossibleDistanceAway);
        }
        else
        {
            out->WriteInt32(-1);
        }
    }
    out->WriteInt32(crossFading);
    out->WriteInt32(crossFadeVolumePerStep);
    out->WriteInt32(crossFadeStep);
    out->WriteInt32(crossFadeVolumeAtStart);
    // CHECKME: why this needs to be saved?
    out->WriteInt32(current_music_type);

    // Ambient sound
    for (int i = 0; i < MAX_SOUND_CHANNELS; ++i)
        ambient[i].WriteToFile(out);
    return HSaveError::None();
}

HSaveError ReadAudio(Stream *in, int32_t cmp_ver, const PreservedParams &pp, RestoredData &r_data)
{
    HSaveError err;
    // Game content assertion
    if (!AssertGameContent(err, in->ReadInt32(), game.audioClipTypes.size(), "Audio Clip Types"))
        return err;
    in->ReadInt32(); // audio clip count
    /* [ivan-mogilko] looks like it's not necessary to assert, as there's no data serialized for clips
    if (!AssertGameContent(err, in->ReadInt32(), game.audioClips.size(), "Audio Clips"))
        return err;*/

    // Audio types
    for (size_t i = 0; i < game.audioClipTypes.size(); ++i)
    {
        game.audioClipTypes[i].ReadFromSavegame(in);
        play.default_audio_type_volumes[i] = in->ReadInt32();
    }

    // Audio clips and crossfade
    for (int i = 0; i <= MAX_SOUND_CHANNELS; ++i)
    {
        RestoredData::ChannelInfo &chan_info = r_data.AudioChans[i];
        chan_info.Pos = 0;
        chan_info.ClipID = in->ReadInt32();
        if (chan_info.ClipID >= 0)
        {
            chan_info.Pos = in->ReadInt32();
            if (chan_info.Pos < 0)
                chan_info.Pos = 0;
            chan_info.Priority = in->ReadInt32();
            chan_info.Repeat = in->ReadInt32();
            chan_info.Vol = in->ReadInt32();
            chan_info.Pan = in->ReadInt32();
            chan_info.VolAsPercent = in->ReadInt32();
            chan_info.PanAsPercent = in->ReadInt32();
            chan_info.Speed = 1000;
            chan_info.Speed = in->ReadInt32();
            if (cmp_ver >= 1)
            {
                chan_info.XSource = in->ReadInt32();
                chan_info.YSource = in->ReadInt32();
                chan_info.MaxDist = in->ReadInt32();
            }
        }
    }
    crossFading = in->ReadInt32();
    crossFadeVolumePerStep = in->ReadInt32();
    crossFadeStep = in->ReadInt32();
    crossFadeVolumeAtStart = in->ReadInt32();
    // preserve legacy music type setting
    current_music_type = in->ReadInt32();
    
    // Ambient sound
    for (int i = 0; i < MAX_SOUND_CHANNELS; ++i)
        ambient[i].ReadFromFile(in);
    for (int i = 1; i < MAX_SOUND_CHANNELS; ++i)
    {
        if (ambient[i].channel == 0)
        {
            r_data.DoAmbient[i] = 0;
        }
        else
        {
            r_data.DoAmbient[i] = ambient[i].num;
            ambient[i].channel = 0;
        }
    }
    return err;
}

HSaveError WriteCharacters(Stream *out)
{
    out->WriteInt32(game.numcharacters);
    for (int i = 0; i < game.numcharacters; ++i)
    {
        game.chars[i].WriteToFile(out);
        charextra[i].WriteToSavegame(out);
        Properties::WriteValues(play.charProps[i], out);
        // character movement path cache
        mls[CHMLSOFFS + i].WriteToFile(out);
    }
    return HSaveError::None();
}

HSaveError ReadCharacters(Stream *in, int32_t cmp_ver, const PreservedParams &pp, RestoredData &r_data)
{
    HSaveError err;
    if (!AssertGameContent(err, in->ReadInt32(), game.numcharacters, "Characters"))
        return err;
    for (int i = 0; i < game.numcharacters; ++i)
    {
        game.chars[i].ReadFromFile(in);
        charextra[i].ReadFromSavegame(in, cmp_ver);
        Properties::ReadValues(play.charProps[i], in);
        // character movement path cache
        err = mls[CHMLSOFFS + i].ReadFromFile(in, cmp_ver > 0 ? 1 : 0);
        if (!err)
            return err;
    }
    return err;
}

HSaveError WriteDialogs(Stream *out)
{
    out->WriteInt32(game.numdialog);
    for (int i = 0; i < game.numdialog; ++i)
    {
        dialog[i].WriteToSavegame(out);
    }
    return HSaveError::None();
}

HSaveError ReadDialogs(Stream *in, int32_t cmp_ver, const PreservedParams &pp, RestoredData &r_data)
{
    HSaveError err;
    if (!AssertGameContent(err, in->ReadInt32(), game.numdialog, "Dialogs"))
        return err;
    for (int i = 0; i < game.numdialog; ++i)
    {
        dialog[i].ReadFromSavegame(in);
    }
    return err;
}

HSaveError WriteGUI(Stream *out)
{
    // GUI state
    WriteFormatTag(out, "GUIs");
    out->WriteInt32(game.numgui);
    for (int i = 0; i < game.numgui; ++i)
        guis[i].WriteToSavegame(out);

    WriteFormatTag(out, "GUIButtons");
    out->WriteInt32(numguibuts);
    for (int i = 0; i < numguibuts; ++i)
        guibuts[i].WriteToSavegame(out);

    WriteFormatTag(out, "GUILabels");
    out->WriteInt32(numguilabels);
    for (int i = 0; i < numguilabels; ++i)
        guilabels[i].WriteToSavegame(out);

    WriteFormatTag(out, "GUIInvWindows");
    out->WriteInt32(numguiinv);
    for (int i = 0; i < numguiinv; ++i)
        guiinv[i].WriteToSavegame(out);

    WriteFormatTag(out, "GUISliders");
    out->WriteInt32(numguislider);
    for (int i = 0; i < numguislider; ++i)
        guislider[i].WriteToSavegame(out);

    WriteFormatTag(out, "GUITextBoxes");
    out->WriteInt32(numguitext);
    for (int i = 0; i < numguitext; ++i)
        guitext[i].WriteToSavegame(out);

    WriteFormatTag(out, "GUIListBoxes");
    out->WriteInt32(numguilist);
    for (int i = 0; i < numguilist; ++i)
        guilist[i].WriteToSavegame(out);

    // Animated buttons
    WriteFormatTag(out, "AnimatedButtons");
    out->WriteInt32(numAnimButs);
    for (int i = 0; i < numAnimButs; ++i)
        animbuts[i].WriteToFile(out);
    return HSaveError::None();
}

HSaveError ReadGUI(Stream *in, int32_t cmp_ver, const PreservedParams &pp, RestoredData &r_data)
{
    HSaveError err;
    const GuiSvgVersion svg_ver = (GuiSvgVersion)cmp_ver;
    // GUI state
    if (!AssertFormatTagStrict(err, in, "GUIs"))
        return err;
    if (!AssertGameContent(err, in->ReadInt32(), game.numgui, "GUIs"))
        return err;
    for (int i = 0; i < game.numgui; ++i)
        guis[i].ReadFromSavegame(in, svg_ver);

    if (!AssertFormatTagStrict(err, in, "GUIButtons"))
        return err;
    if (!AssertGameContent(err, in->ReadInt32(), numguibuts, "GUI Buttons"))
        return err;
    for (int i = 0; i < numguibuts; ++i)
        guibuts[i].ReadFromSavegame(in, svg_ver);

    if (!AssertFormatTagStrict(err, in, "GUILabels"))
        return err;
    if (!AssertGameContent(err, in->ReadInt32(), numguilabels, "GUI Labels"))
        return err;
    for (int i = 0; i < numguilabels; ++i)
        guilabels[i].ReadFromSavegame(in, svg_ver);

    if (!AssertFormatTagStrict(err, in, "GUIInvWindows"))
        return err;
    if (!AssertGameContent(err, in->ReadInt32(), numguiinv, "GUI InvWindows"))
        return err;
    for (int i = 0; i < numguiinv; ++i)
        guiinv[i].ReadFromSavegame(in, svg_ver);

    if (!AssertFormatTagStrict(err, in, "GUISliders"))
        return err;
    if (!AssertGameContent(err, in->ReadInt32(), numguislider, "GUI Sliders"))
        return err;
    for (int i = 0; i < numguislider; ++i)
        guislider[i].ReadFromSavegame(in, svg_ver);

    if (!AssertFormatTagStrict(err, in, "GUITextBoxes"))
        return err;
    if (!AssertGameContent(err, in->ReadInt32(), numguitext, "GUI TextBoxes"))
        return err;
    for (int i = 0; i < numguitext; ++i)
        guitext[i].ReadFromSavegame(in, svg_ver);

    if (!AssertFormatTagStrict(err, in, "GUIListBoxes"))
        return err;
    if (!AssertGameContent(err, in->ReadInt32(), numguilist, "GUI ListBoxes"))
        return err;
    for (int i = 0; i < numguilist; ++i)
        guilist[i].ReadFromSavegame(in, svg_ver);

    // Animated buttons
    if (!AssertFormatTagStrict(err, in, "AnimatedButtons"))
        return err;
    int anim_count = in->ReadInt32();
    if (!AssertCompatLimit(err, anim_count, MAX_ANIMATING_BUTTONS, "animated buttons"))
        return err;
    numAnimButs = anim_count;
    for (int i = 0; i < numAnimButs; ++i)
        animbuts[i].ReadFromFile(in);
    return err;
}

HSaveError WriteInventory(Stream *out)
{
    out->WriteInt32(game.numinvitems);
    for (int i = 0; i < game.numinvitems; ++i)
    {
        game.invinfo[i].WriteToSavegame(out);
        Properties::WriteValues(play.invProps[i], out);
    }
    return HSaveError::None();
}

HSaveError ReadInventory(Stream *in, int32_t cmp_ver, const PreservedParams &pp, RestoredData &r_data)
{
    HSaveError err;
    if (!AssertGameContent(err, in->ReadInt32(), game.numinvitems, "Inventory Items"))
        return err;
    for (int i = 0; i < game.numinvitems; ++i)
    {
        game.invinfo[i].ReadFromSavegame(in);
        Properties::ReadValues(play.invProps[i], in);
    }
    return err;
}

HSaveError WriteMouseCursors(Stream *out)
{
    out->WriteInt32(game.numcursors);
    for (int i = 0; i < game.numcursors; ++i)
    {
        game.mcurs[i].WriteToSavegame(out);
    }
    return HSaveError::None();
}

HSaveError ReadMouseCursors(Stream *in, int32_t cmp_ver, const PreservedParams &pp, RestoredData &r_data)
{
    HSaveError err;
    if (!AssertGameContent(err, in->ReadInt32(), game.numcursors, "Mouse Cursors"))
        return err;
    for (int i = 0; i < game.numcursors; ++i)
    {
        game.mcurs[i].ReadFromSavegame(in);
    }
    return err;
}

HSaveError WriteViews(Stream *out)
{
    out->WriteInt32(game.numviews);
    for (int view = 0; view < game.numviews; ++view)
    {
        out->WriteInt32(views[view].numLoops);
        for (int loop = 0; loop < views[view].numLoops; ++loop)
        {
            out->WriteInt32(views[view].loops[loop].numFrames);
            for (int frame = 0; frame < views[view].loops[loop].numFrames; ++frame)
            {
                out->WriteInt32(views[view].loops[loop].frames[frame].sound);
                out->WriteInt32(views[view].loops[loop].frames[frame].pic);
            }
        }
    }
    return HSaveError::None();
}

HSaveError ReadViews(Stream *in, int32_t cmp_ver, const PreservedParams &pp, RestoredData &r_data)
{
    HSaveError err;
    if (!AssertGameContent(err, in->ReadInt32(), game.numviews, "Views"))
        return err;
    for (int view = 0; view < game.numviews; ++view)
    {
        if (!AssertGameObjectContent(err, in->ReadInt32(), views[view].numLoops,
            "Loops", "View", view))
            return err;
        for (int loop = 0; loop < views[view].numLoops; ++loop)
        {
            if (!AssertGameObjectContent2(err, in->ReadInt32(), views[view].loops[loop].numFrames,
                "Frame", "View", view, "Loop", loop))
                return err;
            for (int frame = 0; frame < views[view].loops[loop].numFrames; ++frame)
            {
                views[view].loops[loop].frames[frame].sound = in->ReadInt32();
                views[view].loops[loop].frames[frame].pic = in->ReadInt32();
            }
        }
    }
    return err;
}

HSaveError WriteDynamicSprites(Stream *out)
{
    const soff_t ref_pos = out->GetPosition();
    out->WriteInt32(0); // number of dynamic sprites
    out->WriteInt32(0); // top index
    int count = 0;
    int top_index = 1;
    for (size_t i = 1; i < spriteset.GetSpriteSlotCount(); ++i)
    {
        if (game.SpriteInfos[i].Flags & SPF_DYNAMICALLOC)
        {
            count++;
            top_index = i;
            out->WriteInt32(i);
            out->WriteInt32(game.SpriteInfos[i].Flags);
            serialize_bitmap(spriteset[i], out);
        }
    }
    const soff_t end_pos = out->GetPosition();
    out->Seek(ref_pos, kSeekBegin);
    out->WriteInt32(count);
    out->WriteInt32(top_index);
    out->Seek(end_pos, kSeekBegin);
    return HSaveError::None();
}

HSaveError ReadDynamicSprites(Stream *in, int32_t cmp_ver, const PreservedParams &pp, RestoredData &r_data)
{
    HSaveError err;
    const int spr_count = in->ReadInt32();
    // ensure the sprite set is at least large enough
    // to accomodate top dynamic sprite index
    const int top_index = in->ReadInt32();
    spriteset.EnlargeTo(top_index);
    for (int i = 0; i < spr_count; ++i)
    {
        int id = in->ReadInt32();
        int flags = in->ReadInt32();
        add_dynamic_sprite(id, read_serialized_bitmap(in));
        game.SpriteInfos[id].Flags = flags;
    }
    return err;
}

HSaveError WriteOverlays(Stream *out)
{
    out->WriteInt32(screenover.size());
    for (const auto &over : screenover)
    {
        over.WriteToFile(out);
        serialize_bitmap(over.pic, out);
    }
    return HSaveError::None();
}

HSaveError ReadOverlays(Stream *in, int32_t cmp_ver, const PreservedParams &pp, RestoredData &r_data)
{
<<<<<<< HEAD
    HSaveError err;
=======
>>>>>>> ee517584
    size_t over_count = in->ReadInt32();
    for (size_t i = 0; i < over_count; ++i)
    {
        ScreenOverlay over;
<<<<<<< HEAD
        bool has_bitmap;
        over.ReadFromFile(in, has_bitmap, cmp_ver);
        if (has_bitmap)
            over.pic = read_serialized_bitmap(in);
        screenover.push_back(std::move(over));
=======
        over.ReadFromFile(in, cmp_ver);
        if (over.hasSerializedBitmap)
            over.pic = read_serialized_bitmap(in);
        screenover.push_back(over);
>>>>>>> ee517584
    }
    return HSaveError::None();
}

HSaveError WriteDynamicSurfaces(Stream *out)
{
    out->WriteInt32(MAX_DYNAMIC_SURFACES);
    for (int i = 0; i < MAX_DYNAMIC_SURFACES; ++i)
    {
        if (dynamicallyCreatedSurfaces[i] == nullptr)
        {
            out->WriteInt8(0);
        }
        else
        {
            out->WriteInt8(1);
            serialize_bitmap(dynamicallyCreatedSurfaces[i], out);
        }
    }
    return HSaveError::None();
}

HSaveError ReadDynamicSurfaces(Stream *in, int32_t cmp_ver, const PreservedParams &pp, RestoredData &r_data)
{
    HSaveError err;
    if (!AssertCompatLimit(err, in->ReadInt32(), MAX_DYNAMIC_SURFACES, "Dynamic Surfaces"))
        return err;
    // Load the surfaces into a temporary array since ccUnserialiseObjects will destroy them otherwise
    r_data.DynamicSurfaces.resize(MAX_DYNAMIC_SURFACES);
    for (int i = 0; i < MAX_DYNAMIC_SURFACES; ++i)
    {
        if (in->ReadInt8() == 0)
            r_data.DynamicSurfaces[i] = nullptr;
        else
            r_data.DynamicSurfaces[i] = read_serialized_bitmap(in);
    }
    return err;
}

HSaveError WriteScriptModules(Stream *out)
{
    // write the data segment of the global script
    int data_len = gameinst->globaldatasize;
    out->WriteInt32(data_len);
    if (data_len > 0)
        out->Write(gameinst->globaldata, data_len);
    // write the script modules data segments
    out->WriteInt32(numScriptModules);
    for (int i = 0; i < numScriptModules; ++i)
    {
        data_len = moduleInst[i]->globaldatasize;
        out->WriteInt32(data_len);
        if (data_len > 0)
            out->Write(moduleInst[i]->globaldata, data_len);
    }
    return HSaveError::None();
}

HSaveError ReadScriptModules(Stream *in, int32_t cmp_ver, const PreservedParams &pp, RestoredData &r_data)
{
    HSaveError err;
    // read the global script data segment
    int data_len = in->ReadInt32();
    if (!AssertGameContent(err, data_len, pp.GlScDataSize, "global script data"))
        return err;
    r_data.GlobalScript.Len = data_len;
    r_data.GlobalScript.Data.reset(new char[data_len]);
    in->Read(r_data.GlobalScript.Data.get(), data_len);

    if (!AssertGameContent(err, in->ReadInt32(), numScriptModules, "Script Modules"))
        return err;
    r_data.ScriptModules.resize(numScriptModules);
    for (int i = 0; i < numScriptModules; ++i)
    {
        data_len = in->ReadInt32();
        if (!AssertGameObjectContent(err, data_len, pp.ScMdDataSize[i], "script module data", "module", i))
            return err;
        r_data.ScriptModules[i].Len = data_len;
        r_data.ScriptModules[i].Data.reset(new char[data_len]);
        in->Read(r_data.ScriptModules[i].Data.get(), data_len);
    }
    return err;
}

HSaveError WriteRoomStates(Stream *out)
{
    // write the room state for all the rooms the player has been in
    out->WriteInt32(MAX_ROOMS);
    for (int i = 0; i < MAX_ROOMS; ++i)
    {
        if (isRoomStatusValid(i))
        {
            RoomStatus *roomstat = getRoomStatus(i);
            if (roomstat->beenhere)
            {
                out->WriteInt32(i);
                WriteFormatTag(out, "RoomState", true);
                roomstat->WriteToSavegame(out);
                WriteFormatTag(out, "RoomState", false);
            }
            else
                out->WriteInt32(-1);
        }
        else
            out->WriteInt32(-1);
    }
    return HSaveError::None();
}

HSaveError ReadRoomStates(Stream *in, int32_t cmp_ver, const PreservedParams &pp, RestoredData &r_data)
{
    HSaveError err;
    int roomstat_count = in->ReadInt32();
    for (; roomstat_count > 0; --roomstat_count)
    {
        int id = in->ReadInt32();
        // If id == -1, then the player has not been there yet (or room state was reset)
        if (id != -1)
        {
            if (!AssertCompatRange(err, id, 0, MAX_ROOMS - 1, "room index"))
                return err;
            if (!AssertFormatTagStrict(err, in, "RoomState", true))
                return err;
            RoomStatus *roomstat = getRoomStatus(id);
            roomstat->ReadFromSavegame(in, cmp_ver);
            if (!AssertFormatTagStrict(err, in, "RoomState", false))
                return err;
        }
    }
    return HSaveError::None();
}

HSaveError WriteThisRoom(Stream *out)
{
    out->WriteInt32(displayed_room);
    if (displayed_room < 0)
        return HSaveError::None();

    // modified room backgrounds
    for (int i = 0; i < MAX_ROOM_BGFRAMES; ++i)
    {
        out->WriteBool(play.raw_modified[i] != 0);
        if (play.raw_modified[i])
            serialize_bitmap(thisroom.BgFrames[i].Graphic.get(), out);
    }
    out->WriteBool(raw_saved_screen != nullptr);
    if (raw_saved_screen)
        serialize_bitmap(raw_saved_screen, out);

    // room region state
    for (int i = 0; i < MAX_ROOM_REGIONS; ++i)
    {
        out->WriteInt32(thisroom.Regions[i].Light);
        out->WriteInt32(thisroom.Regions[i].Tint);
    }
    for (int i = 0; i < MAX_WALK_AREAS + 1; ++i)
    {
        out->WriteInt32(thisroom.WalkAreas[i].ScalingFar);
        out->WriteInt32(thisroom.WalkAreas[i].ScalingNear);
    }

    // room object movement paths cache
    out->WriteInt32(thisroom.ObjectCount + 1);
    for (size_t i = 0; i < thisroom.ObjectCount + 1; ++i)
    {
        mls[i].WriteToFile(out);
    }

    // room music volume
    out->WriteInt32(thisroom.Options.MusicVolume);

    // persistent room's indicator
    const bool persist = displayed_room < MAX_ROOMS;
    out->WriteBool(persist);
    // write the current troom state, in case they save in temporary room
    if (!persist)
        troom.WriteToSavegame(out);
    return HSaveError::None();
}

HSaveError ReadThisRoom(Stream *in, int32_t cmp_ver, const PreservedParams &pp, RestoredData &r_data)
{
    HSaveError err;
    displayed_room = in->ReadInt32();
    if (displayed_room < 0)
        return err;

    // modified room backgrounds
    for (int i = 0; i < MAX_ROOM_BGFRAMES; ++i)
    {
        play.raw_modified[i] = in->ReadBool();
        if (play.raw_modified[i])
            r_data.RoomBkgScene[i].reset(read_serialized_bitmap(in));
        else
            r_data.RoomBkgScene[i] = nullptr;
    }
    if (in->ReadBool())
        raw_saved_screen = read_serialized_bitmap(in);

    // room region state
    for (int i = 0; i < MAX_ROOM_REGIONS; ++i)
    {
        r_data.RoomLightLevels[i] = in->ReadInt32();
        r_data.RoomTintLevels[i] = in->ReadInt32();
    }
    for (int i = 0; i < MAX_WALK_AREAS + 1; ++i)
    {
        r_data.RoomZoomLevels1[i] = in->ReadInt32();
        r_data.RoomZoomLevels2[i] = in->ReadInt32();
    }

    // room object movement paths cache
    int objmls_count = in->ReadInt32();
    if (!AssertCompatLimit(err, objmls_count, CHMLSOFFS, "room object move lists"))
        return err;
    for (int i = 0; i < objmls_count; ++i)
    {
        err = mls[i].ReadFromFile(in, cmp_ver > 0 ? 1 : 0);
        if (!err)
            return err;
    }

    // save the new room music vol for later use
    r_data.RoomVolume = (RoomVolumeMod)in->ReadInt32();

    // read the current troom state, in case they saved in temporary room
    if (!in->ReadBool())
        troom.ReadFromSavegame(in, cmp_ver);

    return HSaveError::None();
}

HSaveError WriteManagedPool(Stream *out)
{
    ccSerializeAllObjects(out);
    return HSaveError::None();
}

HSaveError ReadManagedPool(Stream *in, int32_t cmp_ver, const PreservedParams &pp, RestoredData &r_data)
{
    if (ccUnserializeAllObjects(in, &ccUnserializer))
    {
        return new SavegameError(kSvgErr_GameObjectInitFailed,
            String::FromFormat("Managed pool deserialization failed: %s", ccErrorString.GetCStr()));
    }
    return HSaveError::None();
}

HSaveError WritePluginData(Stream *out)
{
    auto pluginFileHandle = AGSE_SAVEGAME;
    pl_set_file_handle(pluginFileHandle, out);
    pl_run_plugin_hooks(AGSE_SAVEGAME, pluginFileHandle);
    pl_clear_file_handle();
    return HSaveError::None();
}

HSaveError ReadPluginData(Stream *in, int32_t cmp_ver, const PreservedParams &pp, RestoredData &r_data)
{
    auto pluginFileHandle = AGSE_RESTOREGAME;
    pl_set_file_handle(pluginFileHandle, in);
    pl_run_plugin_hooks(AGSE_RESTOREGAME, pluginFileHandle);
    pl_clear_file_handle();
    return HSaveError::None();
}


// Description of a supported game state serialization component
struct ComponentHandler
{
    String             Name;    // internal component's ID
    int32_t            Version; // current version to write and the highest supported version
    int32_t            LowestVersion; // lowest supported version that the engine can read
    HSaveError       (*Serialize)  (Stream*);
    HSaveError       (*Unserialize)(Stream*, int32_t cmp_ver, const PreservedParams&, RestoredData&);
};

// Array of supported components
ComponentHandler ComponentHandlers[] =
{
    {
        "Game State",
        kGSSvgVersion_350_10,
        kGSSvgVersion_Initial,
        WriteGameState,
        ReadGameState
    },
    {
        "Audio",
        1,
        0,
        WriteAudio,
        ReadAudio
    },
    {
        "Characters",
        10,
        0,
        WriteCharacters,
        ReadCharacters
    },
    {
        "Dialogs",
        0,
        0,
        WriteDialogs,
        ReadDialogs
    },
    {
        "GUI",
        kGuiSvgVersion_399,
        kGuiSvgVersion_Initial,
        WriteGUI,
        ReadGUI
    },
    {
        "Inventory Items",
        0,
        0,
        WriteInventory,
        ReadInventory
    },
    {
        "Mouse Cursors",
        0,
        0,
        WriteMouseCursors,
        ReadMouseCursors
    },
    {
        "Views",
        0,
        0,
        WriteViews,
        ReadViews
    },
    {
        "Dynamic Sprites",
        0,
        0,
        WriteDynamicSprites,
        ReadDynamicSprites
    },
    {
        "Overlays",
<<<<<<< HEAD
        10,
=======
        2,
>>>>>>> ee517584
        0,
        WriteOverlays,
        ReadOverlays
    },
    {
        "Dynamic Surfaces",
        0,
        0,
        WriteDynamicSurfaces,
        ReadDynamicSurfaces
    },
    {
        "Script Modules",
        0,
        0,
        WriteScriptModules,
        ReadScriptModules
    },
    {
        "Room States",
        10,
        0,
        WriteRoomStates,
        ReadRoomStates
    },
    {
        "Loaded Room State",
        1,
        0,
        WriteThisRoom,
        ReadThisRoom
    },
    {
        "Managed Pool",
        400, // ags4 starts with 400
        400,
        WriteManagedPool,
        ReadManagedPool
    },
    {
        "Plugin Data",
        0,
        0,
        WritePluginData,
        ReadPluginData
    },
    { nullptr, 0, 0, nullptr, nullptr } // end of array
};


typedef std::map<String, ComponentHandler> HandlersMap;
void GenerateHandlersMap(HandlersMap &map)
{
    map.clear();
    for (int i = 0; !ComponentHandlers[i].Name.IsEmpty(); ++i)
        map[ComponentHandlers[i].Name] = ComponentHandlers[i];
}

// A helper struct to pass to (de)serialization handlers
struct SvgCmpReadHelper
{
    SavegameVersion       Version;  // general savegame version
    const PreservedParams &PP;      // previous game state kept for reference
    RestoredData          &RData;   // temporary storage for loaded data, that
                                    // will be applied after loading is done
    // The map of serialization handlers, one per supported component type ID
    HandlersMap            Handlers;

    SvgCmpReadHelper(SavegameVersion svg_version, const PreservedParams &pp, RestoredData &r_data)
        : Version(svg_version)
        , PP(pp)
        , RData(r_data)
    {
    }
};

// The basic information about deserialized component, used for debugging purposes
struct ComponentInfo
{
    String  Name;       // internal component's ID
    int32_t Version;    // data format version
    soff_t  Offset;     // offset at which an opening tag is located
    soff_t  DataOffset; // offset at which component data begins
    soff_t  DataSize;   // expected size of component data

    ComponentInfo() : Version(-1), Offset(0), DataOffset(0), DataSize(0) {}
};

HSaveError ReadComponent(Stream *in, SvgCmpReadHelper &hlp, ComponentInfo &info)
{
    info = ComponentInfo(); // reset in case of early error
    info.Offset = in->GetPosition();
    if (!ReadFormatTag(in, info.Name, true))
        return new SavegameError(kSvgErr_ComponentOpeningTagFormat);
    info.Version = in->ReadInt32();
    info.DataSize = hlp.Version >= kSvgVersion_Cmp_64bit ? in->ReadInt64() : in->ReadInt32();
    info.DataOffset = in->GetPosition();

    const ComponentHandler *handler = nullptr;
    std::map<String, ComponentHandler>::const_iterator it_hdr = hlp.Handlers.find(info.Name);
    if (it_hdr != hlp.Handlers.end())
        handler = &it_hdr->second;

    if (!handler || !handler->Unserialize)
        return new SavegameError(kSvgErr_UnsupportedComponent);
    if (info.Version > handler->Version || info.Version < handler->LowestVersion)
        return new SavegameError(kSvgErr_UnsupportedComponentVersion, String::FromFormat("Saved version: %d, supported: %d - %d", info.Version, handler->LowestVersion, handler->Version));
    HSaveError err = handler->Unserialize(in, info.Version, hlp.PP, hlp.RData);
    if (!err)
        return err;
    if (in->GetPosition() - info.DataOffset != info.DataSize)
        return new SavegameError(kSvgErr_ComponentSizeMismatch, String::FromFormat("Expected: %lld, actual: %lld", info.DataSize, in->GetPosition() - info.DataOffset));
    if (!AssertFormatTag(in, info.Name, false))
        return new SavegameError(kSvgErr_ComponentClosingTagFormat);
    return HSaveError::None();
}

HSaveError ReadAll(Stream *in, SavegameVersion svg_version, const PreservedParams &pp, RestoredData &r_data)
{
    // Prepare a helper struct we will be passing to the block reading proc
    SvgCmpReadHelper hlp(svg_version, pp, r_data);
    GenerateHandlersMap(hlp.Handlers);

    size_t idx = 0;
    if (!AssertFormatTag(in, ComponentListTag, true))
        return new SavegameError(kSvgErr_ComponentListOpeningTagFormat);
    do
    {
        // Look out for the end of the component list:
        // this is the only way how this function ends with success
        soff_t off = in->GetPosition();
        if (AssertFormatTag(in, ComponentListTag, false))
            return HSaveError::None();
        // If the list's end was not detected, then seek back and continue reading
        in->Seek(off, kSeekBegin);

        ComponentInfo info;
        HSaveError err = ReadComponent(in, hlp, info);
        if (!err)
        {
            return new SavegameError(kSvgErr_ComponentUnserialization,
                String::FromFormat("(#%d) %s, version %i, at offset %lld.",
                idx, info.Name.IsEmpty() ? "unknown" : info.Name.GetCStr(), info.Version, info.Offset),
                err);
        }
        update_polled_stuff_if_runtime();
        idx++;
    }
    while (!in->EOS());
    return new SavegameError(kSvgErr_ComponentListClosingTagMissing);
}

HSaveError WriteComponent(Stream *out, ComponentHandler &hdlr)
{
    WriteFormatTag(out, hdlr.Name, true);
    out->WriteInt32(hdlr.Version);
    soff_t ref_pos = out->GetPosition();
    out->WriteInt64(0); // placeholder for the component size
    HSaveError err = hdlr.Serialize(out);
    soff_t end_pos = out->GetPosition();
    out->Seek(ref_pos, kSeekBegin);
    out->WriteInt64(end_pos - ref_pos - sizeof(int64_t)); // size of serialized component data
    out->Seek(end_pos, kSeekBegin);
    if (err)
        WriteFormatTag(out, hdlr.Name, false);
    return err;
}

HSaveError WriteAllCommon(Stream *out)
{
    WriteFormatTag(out, ComponentListTag, true);
    for (int type = 0; !ComponentHandlers[type].Name.IsEmpty(); ++type)
    {
        HSaveError err = WriteComponent(out, ComponentHandlers[type]);
        if (!err)
        {
            return new SavegameError(kSvgErr_ComponentSerialization,
                String::FromFormat("Component: (#%d) %s", type, ComponentHandlers[type].Name.GetCStr()),
                err);
        }
        update_polled_stuff_if_runtime();
    }
    WriteFormatTag(out, ComponentListTag, false);
    return HSaveError::None();
}

} // namespace SavegameBlocks
} // namespace Engine
} // namespace AGS<|MERGE_RESOLUTION|>--- conflicted
+++ resolved
@@ -757,26 +757,15 @@
 
 HSaveError ReadOverlays(Stream *in, int32_t cmp_ver, const PreservedParams &pp, RestoredData &r_data)
 {
-<<<<<<< HEAD
-    HSaveError err;
-=======
->>>>>>> ee517584
     size_t over_count = in->ReadInt32();
     for (size_t i = 0; i < over_count; ++i)
     {
         ScreenOverlay over;
-<<<<<<< HEAD
         bool has_bitmap;
         over.ReadFromFile(in, has_bitmap, cmp_ver);
         if (has_bitmap)
             over.pic = read_serialized_bitmap(in);
         screenover.push_back(std::move(over));
-=======
-        over.ReadFromFile(in, cmp_ver);
-        if (over.hasSerializedBitmap)
-            over.pic = read_serialized_bitmap(in);
-        screenover.push_back(over);
->>>>>>> ee517584
     }
     return HSaveError::None();
 }
@@ -1122,11 +1111,7 @@
     },
     {
         "Overlays",
-<<<<<<< HEAD
         10,
-=======
-        2,
->>>>>>> ee517584
         0,
         WriteOverlays,
         ReadOverlays
