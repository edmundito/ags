--- conflicted
+++ resolved
@@ -1090,11 +1090,7 @@
     },
     {
         "GUI",
-<<<<<<< HEAD
         kGuiSvgVersion_399,
-=======
-        kGuiSvgVersion_36020,
->>>>>>> beb208f9
         kGuiSvgVersion_Initial,
         WriteGUI,
         ReadGUI
