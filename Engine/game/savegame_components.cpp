--- conflicted
+++ resolved
@@ -750,11 +750,7 @@
         int id = in->ReadInt32();
         int flags = in->ReadInt32();
         std::unique_ptr<Bitmap> image(read_serialized_bitmap(in));
-<<<<<<< HEAD
-        add_dynamic_sprite(id, std::move(image));
-=======
-        add_dynamic_sprite(id, std::move(image), (flags & SPF_ALPHACHANNEL) != 0, flags);
->>>>>>> 337b4ae9
+        add_dynamic_sprite(id, std::move(image), flags);
     }
     return err;
 }
