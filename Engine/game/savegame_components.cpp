--- conflicted
+++ resolved
@@ -451,31 +451,6 @@
     return err;
 }
 
-HSaveError WriteMoveLists(Stream *out)
-{
-    out->WriteInt32(static_cast<int32_t>(mls.size()));
-    for (const auto &movelist : mls)
-    {
-        movelist.WriteToFile(out);
-    }
-    return HSaveError::None();
-}
-
-HSaveError ReadMoveLists(Stream *in, int32_t cmp_ver, const PreservedParams& /*pp*/, RestoredData& /*r_data*/)
-{
-    HSaveError err;
-    size_t movelist_count = in->ReadInt32();
-    if (!AssertGameContent(err, movelist_count, mls.size(), "Move Lists"))
-        return err;
-    for (size_t i = 0; i < movelist_count; ++i)
-    {
-        err = mls[i].ReadFromFile(in, cmp_ver);
-        if (!err)
-            return err;
-    }
-    return err;
-}
-
 HSaveError WriteCharacters(Stream *out)
 {
     out->WriteInt32(game.numcharacters);
@@ -484,11 +459,6 @@
         game.chars[i].WriteToFile(out);
         charextra[i].WriteToSavegame(out);
         Properties::WriteValues(play.charProps[i], out);
-<<<<<<< HEAD
-=======
-        if (loaded_game_file_version <= kGameVersion_272)
-            WriteTimesRun272(*game.intrChar[i], out);
->>>>>>> fc336554
     }
     return HSaveError::None();
 }
@@ -503,18 +473,6 @@
         game.chars[i].ReadFromFile(in, kGameVersion_Undefined, cmp_ver);
         charextra[i].ReadFromSavegame(in, cmp_ver);
         Properties::ReadValues(play.charProps[i], in);
-<<<<<<< HEAD
-=======
-        if (loaded_game_file_version <= kGameVersion_272)
-            ReadTimesRun272(*game.intrChar[i], in);
-        // character movement path (for old saves)
-        if (cmp_ver < 3)
-        {
-            err = mls[CHMLSOFFS + i].ReadFromFile(in, cmp_ver > 0 ? 1 : 0);
-            if (!err)
-                return err;
-        }
->>>>>>> fc336554
     }
     return err;
 }
@@ -992,12 +950,7 @@
         out->WriteInt32(thisroom.WalkAreas[i].ScalingNear);
     }
 
-<<<<<<< HEAD
     out->WriteInt32(0); // [DEPRECATED]
-=======
-    // room music volume
-    out->WriteInt32(thisroom.Options.MusicVolume);
->>>>>>> fc336554
 
     // persistent room's indicator
     const bool persist = displayed_room < MAX_ROOMS;
@@ -1039,27 +992,7 @@
         r_data.RoomZoomLevels2[i] = in->ReadInt32();
     }
 
-<<<<<<< HEAD
     in->ReadInt32();// [DEPRECATED]
-=======
-    // room object movement paths, for old saves
-    if (cmp_ver < kRoomStatSvgVersion_36109)
-    {
-        int objmls_count = in->ReadInt32();
-        if (!AssertCompatLimit(err, objmls_count, CHMLSOFFS, "room object move lists"))
-            return err;
-        const int mls_cmp_ver = cmp_ver > 0 ? 1 : 0;
-        for (int i = 0; i < objmls_count; ++i)
-        {
-            err = mls[i].ReadFromFile(in, mls_cmp_ver);
-            if (!err)
-                return err;
-        }
-    }
-
-    // save the new room music vol for later use
-    r_data.RoomVolume = (RoomVolumeMod)in->ReadInt32();
->>>>>>> fc336554
 
     // read the current troom state, in case they saved in temporary room
     if (!in->ReadBool())
@@ -1230,13 +1163,8 @@
     },
     {
         "Characters",
-<<<<<<< HEAD
         10,
         10,
-=======
-        3,
-        0,
->>>>>>> fc336554
         WriteCharacters,
         ReadCharacters
     },
@@ -1305,31 +1233,21 @@
     },
     {
         "Room States",
-<<<<<<< HEAD
         kRoomStatSvgVersion_39999,
         kRoomStatSvgVersion_39999,
-=======
-        kRoomStatSvgVersion_36109,
-        kRoomStatSvgVersion_Initial,
->>>>>>> fc336554
         WriteRoomStates,
         ReadRoomStates
     },
     {
         "Loaded Room State",
-<<<<<<< HEAD
         kRoomStatSvgVersion_39999, // must correspond to "Room States"
         kRoomStatSvgVersion_39999,
-=======
-        kRoomStatSvgVersion_36109, // must correspond to "Room States"
-        kRoomStatSvgVersion_Initial,
->>>>>>> fc336554
         WriteThisRoom,
         ReadThisRoom
     },
     {
         "Move Lists",
-        2,
+        2, // FIXME version must be raised, as ags3 now has this too (> 2)
         0,
         WriteMoveLists,
         ReadMoveLists
@@ -1354,13 +1272,6 @@
         0,
         WritePluginData,
         ReadPluginData
-    },
-    {
-        "Move Lists",
-        0,
-        0,
-        WriteMoveLists,
-        ReadMoveLists
     },
     { nullptr, 0, 0, nullptr, nullptr } // end of array
 };
