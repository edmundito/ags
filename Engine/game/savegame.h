//=============================================================================
//
// Adventure Game Studio (AGS)
//
// Copyright (C) 1999-2011 Chris Jones and 2011-20xx others
// The full list of copyright holders can be found in the Copyright.txt
// file, which is part of this source code distribution.
//
// The AGS source code is provided under the Artistic License 2.0.
// A copy of this license can be found in the file License.txt and at
// http://www.opensource.org/licenses/artistic-license-2.0.php
//
//=============================================================================

#ifndef __AGS_EE_GAME__SAVEGAME_H
#define __AGS_EE_GAME__SAVEGAME_H

#include "util/stdtr1compat.h"
#include TR1INCLUDE(memory)
<<<<<<< HEAD
=======
#include "util/error.h"
>>>>>>> b1bb6152
#include "util/version.h"


namespace AGS
{

namespace Common { class Bitmap; class Stream; }

namespace Engine
{

using Common::Bitmap;
using Common::ErrorHandle;
using Common::TypedCodeError;
using Common::Stream;
using Common::String;
using Common::Version;

typedef stdtr1compat::shared_ptr<Stream> PStream;

//-----------------------------------------------------------------------------
// Savegame version history
//
// 8      last old style saved game format (of AGS 3.2.1)
// 9      first new style (self-descriptive block-based) format version
//-----------------------------------------------------------------------------
enum SavegameVersion
{
    kSvgVersion_Undefined = 0,
    kSvgVersion_321       = 8,
    kSvgVersion_Components= 9,
    kSvgVersion_Current   = kSvgVersion_Components,
    kSvgVersion_LowestSupported = kSvgVersion_321 // change if support dropped
};

// Error codes for save restoration routine
enum SavegameErrorType
{
    kSvgErr_NoError,
    kSvgErr_FileNotFound,
    kSvgErr_NoStream,
    kSvgErr_SignatureFailed,
    kSvgErr_FormatVersionNotSupported,
    kSvgErr_IncompatibleEngine,
    kSvgErr_GameGuidMismatch,
    kSvgErr_ComponentListOpeningTagFormat,
    kSvgErr_ComponentListClosingTagMissing,
    kSvgErr_ComponentOpeningTagFormat,
    kSvgErr_ComponentClosingTagFormat,
    kSvgErr_ComponentSizeMismatch,
    kSvgErr_UnsupportedComponent,
<<<<<<< HEAD
=======
    kSvgErr_ComponentSerialization,
    kSvgErr_ComponentUnserialization,
>>>>>>> b1bb6152
    kSvgErr_InconsistentFormat,
    kSvgErr_UnsupportedComponentVersion,
    kSvgErr_GameContentAssertion,
    kSvgErr_InconsistentData,
    kSvgErr_InconsistentPlugin,
    kSvgErr_DifferentColorDepth,
    kSvgErr_GameObjectInitFailed,
    kNumSavegameError
};

String GetSavegameErrorText(SavegameErrorType err);

typedef TypedCodeError<SavegameErrorType, GetSavegameErrorText> SavegameError;
typedef ErrorHandle<SavegameError> HSaveError;
typedef std::unique_ptr<Stream> UStream;
typedef std::unique_ptr<Bitmap> UBitmap;

// SavegameSource defines a successfully opened savegame stream
struct SavegameSource
{
    // Signature of the current savegame format
    static const String Signature;
    // Signature of the legacy savegame format
    static const String LegacySignature;

    // Name of the savefile
    String              Filename;
    // Savegame format version
    SavegameVersion     Version;
<<<<<<< HEAD
    // A pointer to the opened stream
=======
    // A ponter to the opened stream
>>>>>>> b1bb6152
    PStream             InputStream;

    SavegameSource();
};

// Supported elements of savegame description;
// these may be used as flags to define valid fields
enum SavegameDescElem
{
    kSvgDesc_None       = 0,
    kSvgDesc_EnvInfo    = 0x0001,
    kSvgDesc_UserText   = 0x0002,
    kSvgDesc_UserImage  = 0x0004,
    kSvgDesc_All        = kSvgDesc_EnvInfo | kSvgDesc_UserText | kSvgDesc_UserImage
};

// SavegameDescription describes savegame with information about the enviroment
// it was created in, and custom data provided by user
struct SavegameDescription
{
    // Name of the engine that saved the game
    String              EngineName;
    // Version of the engine that saved the game
    Version             EngineVersion;
    // Guid of the game which made this save
    String              GameGuid;
    // Title of the game which made this save
    String              GameTitle;
    // Name of the main data file used; this is needed to properly
    // load saves made by "minigames"
    String              MainDataFilename;
    // Color depth the engine was running in; this is required to
    // properly restore dynamic graphics from the save
    int                 ColorDepth;
    
    String              UserText;
    UBitmap             UserImage;

    SavegameDescription();
};


// Opens savegame for reading; optionally reads description, if any is provided
HSaveError     OpenSavegame(const String &filename, SavegameSource &src,
                            SavegameDescription &desc, SavegameDescElem elems = kSvgDesc_All);
// Opens savegame and reads the savegame description
HSaveError     OpenSavegame(const String &filename, SavegameDescription &desc, SavegameDescElem elems = kSvgDesc_All);

// Reads the game data from the save stream and reinitializes game state
<<<<<<< HEAD
SavegameError  RestoreGameState(PStream in, SavegameVersion svg_version);
=======
HSaveError     RestoreGameState(PStream in, SavegameVersion svg_version);
>>>>>>> b1bb6152

// Opens savegame for writing and puts in savegame description
PStream        StartSavegame(const String &filename, const String &user_text, const Bitmap *user_image);

// Prepares game for saving state and writes game data into the save stream
void           SaveGameState(PStream out);

} // namespace Engine
} // namespace AGS

#endif // __AGS_EE_GAME__SAVEGAME_H<|MERGE_RESOLUTION|>--- conflicted
+++ resolved
@@ -17,10 +17,7 @@
 
 #include "util/stdtr1compat.h"
 #include TR1INCLUDE(memory)
-<<<<<<< HEAD
-=======
 #include "util/error.h"
->>>>>>> b1bb6152
 #include "util/version.h"
 
 
@@ -72,11 +69,8 @@
     kSvgErr_ComponentClosingTagFormat,
     kSvgErr_ComponentSizeMismatch,
     kSvgErr_UnsupportedComponent,
-<<<<<<< HEAD
-=======
     kSvgErr_ComponentSerialization,
     kSvgErr_ComponentUnserialization,
->>>>>>> b1bb6152
     kSvgErr_InconsistentFormat,
     kSvgErr_UnsupportedComponentVersion,
     kSvgErr_GameContentAssertion,
@@ -106,11 +100,7 @@
     String              Filename;
     // Savegame format version
     SavegameVersion     Version;
-<<<<<<< HEAD
     // A pointer to the opened stream
-=======
-    // A ponter to the opened stream
->>>>>>> b1bb6152
     PStream             InputStream;
 
     SavegameSource();
@@ -160,11 +150,7 @@
 HSaveError     OpenSavegame(const String &filename, SavegameDescription &desc, SavegameDescElem elems = kSvgDesc_All);
 
 // Reads the game data from the save stream and reinitializes game state
-<<<<<<< HEAD
-SavegameError  RestoreGameState(PStream in, SavegameVersion svg_version);
-=======
 HSaveError     RestoreGameState(PStream in, SavegameVersion svg_version);
->>>>>>> b1bb6152
 
 // Opens savegame for writing and puts in savegame description
 PStream        StartSavegame(const String &filename, const String &user_text, const Bitmap *user_image);
