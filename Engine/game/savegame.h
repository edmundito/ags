--- conflicted
+++ resolved
@@ -59,14 +59,10 @@
     kSvgVersion_361       = 3060115,
     kSvgVersion_361_p8    = 3060130,
     kSvgVersion_362       = 3060200,
-<<<<<<< HEAD
+    kSvgVersion_363       = 3060300,
     kSvgVersion_399       = 3999999,
     kSvgVersion_400       = 4000000,
     kSvgVersion_Current   = kSvgVersion_400,
-=======
-    kSvgVersion_363       = 3060300,
-    kSvgVersion_Current   = kSvgVersion_363,
->>>>>>> ec897166
     kSvgVersion_LowestSupported = kSvgVersion_Components // change if support dropped
 };
 
