//=============================================================================
//
// Adventure Game Studio (AGS)
//
// Copyright (C) 1999-2011 Chris Jones and 2011-20xx others
// The full list of copyright holders can be found in the Copyright.txt
// file, which is part of this source code distribution.
//
// The AGS source code is provided under the Artistic License 2.0.
// A copy of this license can be found in the file License.txt and at
// http://www.opensource.org/licenses/artistic-license-2.0.php
//
//=============================================================================

#ifndef __AGS_EE_GAME__SAVEGAME_H
#define __AGS_EE_GAME__SAVEGAME_H

#include <memory>
#include "ac/game_version.h"
#include "util/error.h"
#include "util/version.h"


namespace AGS
{

namespace Common { class Bitmap; class Stream; }

namespace Engine
{

using Common::Bitmap;
using Common::ErrorHandle;
using Common::TypedCodeError;
using Common::Stream;
using Common::String;
using Common::Version;

typedef std::shared_ptr<Stream> PStream;

//-----------------------------------------------------------------------------
// Savegame version history
//
// 8      last old style saved game format (of AGS 3.2.1)
// 9      first new style (self-descriptive block-based) format version
//-----------------------------------------------------------------------------
enum SavegameVersion
{
    kSvgVersion_Undefined = 0,
    kSvgVersion_321       = 8,
    kSvgVersion_Components= 9,
    kSvgVersion_Cmp_64bit = 10,
    kSvgVersion_350_final = 11,
    kSvgVersion_350_final2= 12,
    kSvgVersion_351       = 13,
    kSvgVersion_399       = 20,
    kSvgVersion_Current   = kSvgVersion_399,
    kSvgVersion_LowestSupported = kSvgVersion_Components // change if support dropped
};

// Error codes for save restoration routine
enum SavegameErrorType
{
    kSvgErr_NoError,
    kSvgErr_FileOpenFailed,
    kSvgErr_SignatureFailed,
    kSvgErr_FormatVersionNotSupported,
    kSvgErr_IncompatibleEngine,
    kSvgErr_GameGuidMismatch,
    kSvgErr_ComponentListOpeningTagFormat,
    kSvgErr_ComponentListClosingTagMissing,
    kSvgErr_ComponentOpeningTagFormat,
    kSvgErr_ComponentClosingTagFormat,
    kSvgErr_ComponentSizeMismatch,
    kSvgErr_UnsupportedComponent,
    kSvgErr_ComponentSerialization,
    kSvgErr_ComponentUnserialization,
    kSvgErr_InconsistentFormat,
    kSvgErr_UnsupportedComponentVersion,
    kSvgErr_GameContentAssertion,
    kSvgErr_InconsistentData,
    kSvgErr_InconsistentPlugin,
    kSvgErr_DifferentColorDepth,
    kSvgErr_GameObjectInitFailed,
    kNumSavegameError
};

String GetSavegameErrorText(SavegameErrorType err);

typedef TypedCodeError<SavegameErrorType, GetSavegameErrorText> SavegameError;
typedef ErrorHandle<SavegameError> HSaveError;
typedef std::unique_ptr<Stream> UStream;
typedef std::unique_ptr<Bitmap> UBitmap;

// SavegameSource defines a successfully opened savegame stream
struct SavegameSource
{
    // Signature of the current savegame format
    static const String Signature;
    // Signature of the legacy savegame format
    static const String LegacySignature;

    // Name of the savefile
    String              Filename;
    // Savegame format version
    SavegameVersion     Version;
<<<<<<< HEAD
    // A pointer to the opened stream
    PStream             InputStream;
=======
    // A ponter to the opened stream
    UStream             InputStream;
>>>>>>> f2d63e3a

    SavegameSource();
};

// Supported elements of savegame description;
// these may be used as flags to define valid fields
enum SavegameDescElem
{
    kSvgDesc_None       = 0,
    kSvgDesc_EnvInfo    = 0x0001,
    kSvgDesc_UserText   = 0x0002,
    kSvgDesc_UserImage  = 0x0004,
    kSvgDesc_All        = kSvgDesc_EnvInfo | kSvgDesc_UserText | kSvgDesc_UserImage
};

// SavegameDescription describes savegame with information about the enviroment
// it was created in, and custom data provided by user
struct SavegameDescription
{
    // Name of the engine that saved the game
    String              EngineName;
    // Version of the engine that saved the game
    Version             EngineVersion;
    // Guid of the game which made this save
    String              GameGuid;
    // Legacy uniqueid of the game, for use in older games with no GUID
    int                 LegacyID;
    // Title of the game which made this save
    String              GameTitle;
    // Name of the main data file used; this is needed to properly
    // load saves made by "minigames"
    String              MainDataFilename;
    // Game's main data version; should be checked early to know
    // if the save was made for the supported game format
    GameDataVersion     MainDataVersion;
    // Native color depth of the game; this is required to
    // properly restore dynamic graphics from the save
    int                 ColorDepth;
    
    String              UserText;
    UBitmap             UserImage;

    SavegameDescription();
};


// Opens savegame for reading; optionally reads description, if any is provided
HSaveError     OpenSavegame(const String &filename, SavegameSource &src,
                            SavegameDescription &desc, SavegameDescElem elems = kSvgDesc_All);
// Opens savegame and reads the savegame description
HSaveError     OpenSavegame(const String &filename, SavegameDescription &desc, SavegameDescElem elems = kSvgDesc_All);

// Reads the game data from the save stream and reinitializes game state
HSaveError     RestoreGameState(Stream *in, SavegameVersion svg_version);

// Opens savegame for writing and puts in savegame description
Stream*        StartSavegame(const String &filename, const String &user_text, const Bitmap *user_image);

// Prepares game for saving state and writes game data into the save stream
void           SaveGameState(Stream *out);

} // namespace Engine
} // namespace AGS

#endif // __AGS_EE_GAME__SAVEGAME_H<|MERGE_RESOLUTION|>--- conflicted
+++ resolved
@@ -104,13 +104,8 @@
     String              Filename;
     // Savegame format version
     SavegameVersion     Version;
-<<<<<<< HEAD
     // A pointer to the opened stream
-    PStream             InputStream;
-=======
-    // A ponter to the opened stream
     UStream             InputStream;
->>>>>>> f2d63e3a
 
     SavegameSource();
 };
