--- conflicted
+++ resolved
@@ -57,14 +57,10 @@
     kSvgVersion_360_beta  = 3060023,
     kSvgVersion_360_final = 3060041,
     kSvgVersion_361       = 3060115,
-<<<<<<< HEAD
+    kSvgVersion_362       = 3060200,
     kSvgVersion_399       = 3999999,
     kSvgVersion_400       = 4000000,
     kSvgVersion_Current   = kSvgVersion_400,
-=======
-    kSvgVersion_362       = 3060200,
-    kSvgVersion_Current   = kSvgVersion_362,
->>>>>>> b90f9d65
     kSvgVersion_LowestSupported = kSvgVersion_Components // change if support dropped
 };
 
