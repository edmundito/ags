--- conflicted
+++ resolved
@@ -537,13 +537,8 @@
             return EXIT_NORMAL;
         }
         Common::AssetManager::SetDataFile(game_file_name);
-<<<<<<< HEAD
-        platform->WriteStdOut("Audio vox found and initialized.\n");
+        Out::FPrint("Audio vox found and initialized.");
         play.separate_music_lib = 1;
-=======
-        Out::FPrint("Audio vox found and initialized.");
-        play.seperate_music_lib = 1;
->>>>>>> 1977c2d0
     }
 
     return RETURN_CONTINUE;
