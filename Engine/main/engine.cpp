--- conflicted
+++ resolved
@@ -529,13 +529,8 @@
             return EXIT_NORMAL;
         }
         Common::AssetManager::SetDataFile(game_file_name);
-<<<<<<< HEAD
-        platform->WriteConsole("Audio vox found and initialized.\n");
+        platform->WriteStdOut("Audio vox found and initialized.\n");
         play.separate_music_lib = 1;
-=======
-        platform->WriteStdOut("Audio vox found and initialized.\n");
-        play.seperate_music_lib = 1;
->>>>>>> 8eeaa246
     }
 
     return RETURN_CONTINUE;
