--- conflicted
+++ resolved
@@ -99,12 +99,7 @@
 extern RGB palette[256];
 extern CharacterExtras *charextra;
 extern CharacterInfo*playerchar;
-<<<<<<< HEAD
-extern Bitmap **guibg;
-extern IDriverDependantBitmap **guibgbmp;
 extern std::vector<std::unique_ptr<Bitmap>> guihelpbg;
-=======
->>>>>>> ee517584
 
 #if AGS_PLATFORM_OS_ANDROID
 extern "C" void selectLatestSavegame();
@@ -740,17 +735,7 @@
         charextra[ee].slow_move_counter = 0;
         charextra[ee].animwait = 0;
     }
-<<<<<<< HEAD
-    // multiply up gui positions
-    guibg = (Bitmap **)malloc(sizeof(Bitmap *) * game.numgui);
-    guibgbmp = (IDriverDependantBitmap**)malloc(sizeof(IDriverDependantBitmap*) * game.numgui);
-    for (ee=0;ee<game.numgui;ee++) {
-        guibg[ee] = nullptr;
-        guibgbmp[ee] = nullptr;
-    }
     guihelpbg.resize(game.numgui);
-=======
->>>>>>> ee517584
 
     our_eip=-5;
     for (ee=0;ee<game.numinvitems;ee++) {
