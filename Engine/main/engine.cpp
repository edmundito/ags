//=============================================================================
//
// Adventure Game Studio (AGS)
//
// Copyright (C) 1999-2011 Chris Jones and 2011-2024 various contributors
// The full list of copyright holders can be found in the Copyright.txt
// file, which is part of this source code distribution.
//
// The AGS source code is provided under the Artistic License 2.0.
// A copy of this license can be found in the file License.txt and at
// https://opensource.org/license/artistic-2-0/
//
//=============================================================================

//
// Engine initialization
//

#include "core/platform.h"

#include <errno.h>
#include <stdio.h>
#include <stdexcept>
#if AGS_PLATFORM_OS_WINDOWS
#include <process.h>  // _spawnl
#endif
#include <allegro.h> // allegro_install and _exit

#include "ac/asset_helper.h"
#include "ac/common.h"
#include "ac/character.h"
#include "ac/characterextras.h"
#include "ac/characterinfo.h"
#include "ac/draw.h"
#include "ac/game.h"
#include "ac/gamesetup.h"
#include "ac/gamesetupstruct.h"
#include "ac/gamestate.h"
#include "ac/global_character.h"
#include "ac/global_game.h"
#include "ac/gui.h"
#include "ac/lipsync.h"
#include "ac/path_helper.h"
#include "ac/route_finder.h"
#include "ac/sys_events.h"
#include "ac/roomstatus.h"
#include "ac/speech.h"
#include "ac/spritecache.h"
#include "ac/translation.h"
#include "ac/viewframe.h"
#include "ac/dynobj/scriptobjects.h"
#include "ac/dynobj/scriptsystem.h"
#include "core/assetmanager.h"
#include "debug/debug_log.h"
#include "debug/debugger.h"
#include "debug/out.h"
#include "device/mousew32.h"
#include "font/agsfontrenderer.h"
#include "font/fonts.h"
#include "gfx/graphicsdriver.h"
#include "gfx/gfxdriverfactory.h"
#include "gfx/ddb.h"
#include "media/audio/sound.h"
#include "main/config.h"
#include "main/game_file.h"
#include "main/game_start.h"
#include "main/engine.h"
#include "main/engine_setup.h"
#include "main/graphics_mode.h"
#include "main/main.h"
#include "media/audio/audio_core.h"
#include "platform/base/sys_main.h"
#include "platform/base/agsplatformdriver.h"
#include "script/script_runtime.h"
#include "util/directory.h"
#include "util/error.h"
#include "util/path.h"
#include "util/string_utils.h"
#include "ac/joystick.h"

using namespace AGS::Common;
using namespace AGS::Engine;

extern char check_dynamic_sprites_at_exit;
extern volatile bool want_exit, abort_engine;
extern bool justRunSetup;
extern GameSetupStruct game;
extern int proper_exit;
extern char pexbuf[STD_BUFFER_SIZE];
extern SpriteCache spriteset;
extern ScriptObject scrObj[MAX_ROOM_OBJECTS];
extern std::vector<ViewStruct> views;
extern int displayed_room;
extern int eip_guinum;
extern int eip_guiobj;
extern int numLipLines, curLipLine, curLipLinePhoneme;
extern ScriptSystem scsystem;
extern IGraphicsDriver *gfxDriver;
extern RGB palette[256];
extern CharacterInfo*playerchar;

ResourcePaths ResPaths;

t_engine_pre_init_callback engine_pre_init_callback = nullptr;

bool engine_init_backend()
{
    set_our_eip(-199);
    platform->PreBackendInit();
    // Initialize SDL
    Debug::Printf(kDbgMsg_Info, "Initializing backend libs");
    if (sys_main_init())
    {
        const char *err = SDL_GetError();
        const char *user_hint = platform->GetBackendFailUserHint();
        platform->DisplayAlert("Unable to initialize SDL library.\n%s\n\n%s",
            (err && err[0]) ? err : "SDL provided no further information on the problem.",
            user_hint);
        return false;
    }
    
    // Initialize stripped allegro library
    if (install_allegro(SYSTEM_NONE, &errno, atexit))
    {
        platform->DisplayAlert("Internal error: unable to initialize stripped Allegro 4 library.");
        return false;
    }

    platform->PostBackendInit();
    return true;
}

void winclosehook()
{
    want_exit = true;
    abort_engine = true;
    check_dynamic_sprites_at_exit = 0;
    AbortGame();
}

void engine_setup_window()
{
    Debug::Printf(kDbgMsg_Info, "Setting up window");

    set_our_eip(-198);
    sys_window_set_title(game.gamename.GetCStr());
    sys_window_set_icon();
    sys_evt_set_quit_callback(winclosehook);
    set_our_eip(-197);
}

// Fills map with game settings, to e.g. let setup application(s)
// display correct properties to the user
static void fill_game_properties(StringOrderMap &map)
{
    map["title"] = game.gamename;
    map["guid"] = game.guid;
    map["legacy_uniqueid"] = StrUtil::IntToString(game.uniqueid);
    map["resolution_width"] = StrUtil::IntToString(game.GetGameRes().Width);
    map["resolution_height"] = StrUtil::IntToString(game.GetGameRes().Height);
    map["resolution_bpp"] = StrUtil::IntToString(game.GetColorDepth());
    map["render_at_screenres"] = StrUtil::IntToString(
        game.options[OPT_RENDERATSCREENRES] == kRenderAtScreenRes_UserDefined ? -1 :
        (game.options[OPT_RENDERATSCREENRES] == kRenderAtScreenRes_Enabled ? 1 : 0));
}

// Starts up setup application, if capable.
// Returns TRUE if should continue running the game, otherwise FALSE.
bool engine_run_setup(const ConfigTree &cfg, int &app_res)
{
    app_res = EXIT_NORMAL;
#if AGS_PLATFORM_OS_WINDOWS
    {
            Debug::Printf(kDbgMsg_Info, "Running Setup");

            ConfigTree cfg_with_meta = cfg;
            fill_game_properties(cfg_with_meta["gameproperties"]);
            ConfigTree cfg_out;
            SetupReturnValue res = platform->RunSetup(cfg_with_meta, cfg_out);
            if (res != kSetup_Cancel)
            {
                String cfg_file = PreparePathForWriting(GetGameUserConfigDir(), DefaultConfigFileName);
                if (cfg_file.IsEmpty())
                {
                    platform->DisplayAlert("Unable to write into directory '%s'.\n%s",
                        GetGameUserConfigDir().FullDir.GetCStr(), platform->GetDiskWriteAccessTroubleshootingText());
                }
                else if (!IniUtil::Merge(cfg_file, cfg_out))
                {
                    platform->DisplayAlert("Unable to write to the configuration file (error code 0x%08X).\n%s",
                        platform->GetLastSystemError(), platform->GetDiskWriteAccessTroubleshootingText());
                }
            }
            if (res != kSetup_RunGame)
                return false;

            // TODO: investigate if the full program restart may (should) be avoided

            // Just re-reading the config file seems to cause a caching
            // problem on Win9x, so let's restart the process.
            sys_main_shutdown();
            allegro_exit();
            String args = String::FromFormat("\"%s\"", appPath.GetCStr());
            _spawnl(_P_OVERLAY, appPath.GetCStr(), args.GetCStr(), NULL);
    }
#else
    (void)cfg;
#endif
    return true;
}

// Scans given directory for the AGS game config. If such config exists
// and it contains data file name, then returns one.
// Otherwise returns empty string.
static String find_game_data_in_config(const String &path)
{
    // First look for config
    ConfigTree cfg;
    String def_cfg_file = Path::ConcatPaths(path, DefaultConfigFileName);
    if (IniUtil::Read(def_cfg_file, cfg))
    {
        String data_file = CfgReadString(cfg, "misc", "datafile");
        Debug::Printf("Found game config: %s", def_cfg_file.GetCStr());
        Debug::Printf(" Cfg: data file: %s", data_file.GetCStr());
        // Only accept if it's a relative path
        if (!data_file.IsEmpty() && Path::IsRelativePath(data_file))
            return Path::ConcatPaths(path, data_file);
    }
    return ""; // not found in config
}

// Scans for game data in several common locations.
// When it does so, it first looks for game config file, which contains
// explicit directions to game data in its settings.
// If such config is not found, it scans same location for *any* game data instead.
String search_for_game_data_file(String &was_searching_in)
{
    Debug::Printf("Looking for the game data.\n Cwd: %s\n Path arg: %s",
        Directory::GetCurrentDirectory().GetCStr(),
        cmdGameDataPath.GetCStr());
    // 1. From command line argument, which may be a directory or actual file
    if (!cmdGameDataPath.IsEmpty())
    {
        if (File::IsFile(cmdGameDataPath))
            return cmdGameDataPath; // this path is a file
        if (!File::IsDirectory(cmdGameDataPath))
            return ""; // path is neither file nor directory
        was_searching_in = cmdGameDataPath;
        Debug::Printf("Searching in (cmd arg): %s", was_searching_in.GetCStr());
        // first scan for config
        String data_path = find_game_data_in_config(cmdGameDataPath);
        if (!data_path.IsEmpty())
            return data_path;
        // if not found in config, lookup for data in same dir
        return FindGameData(cmdGameDataPath);
    }

    // 2. Look in other known locations
    // 2.1. Look for attachment in the running executable
    if (!appPath.IsEmpty() && Common::AssetManager::IsDataFile(appPath))
    {
        Debug::Printf("Found game data embedded in executable");
        was_searching_in = Path::GetDirectoryPath(appPath);
        return appPath;
    }

    // 2.2 Look in current working directory
    String cur_dir = Directory::GetCurrentDirectory();
    was_searching_in = cur_dir;
    Debug::Printf("Searching in (cwd): %s", was_searching_in.GetCStr());
    // first scan for config
    String data_path = find_game_data_in_config(cur_dir);
    if (!data_path.IsEmpty())
        return data_path;
    // if not found in config, lookup for data in same dir
    data_path = FindGameData(cur_dir);
    if (!data_path.IsEmpty())
        return data_path;

    // 2.3 Look in executable's directory (if it's different from current dir)
    if (Path::ComparePaths(appDirectory, cur_dir) == 0)
        return ""; // no luck
    was_searching_in = appDirectory;
    Debug::Printf("Searching in (exe dir): %s", was_searching_in.GetCStr());
    // first scan for config
    data_path = find_game_data_in_config(appDirectory);
    if (!data_path.IsEmpty())
        return data_path;
    // if not found in config, lookup for data in same dir
    return FindGameData(appDirectory);
}

void engine_init_fonts()
{
    Debug::Printf(kDbgMsg_Info, "Initializing TTF renderer");

    init_font_renderer();
}

void engine_init_mouse()
{
    int res = Mouse::GetButtonCount();
    if (res < 0)
        Debug::Printf(kDbgMsg_Info, "Initializing mouse: failed");
    else
        Debug::Printf(kDbgMsg_Info, "Initializing mouse: number of buttons reported is %d", res);
    Mouse::SetSpeed(usetup.mouse_speed);
}

void engine_locate_speech_pak()
{
    init_voicepak("");
}

void engine_locate_audio_pak()
{
    String music_file = game.GetAudioVOXName();
    String music_filepath = find_assetlib(music_file);
    if (!music_filepath.IsEmpty())
    {
        if (AssetMgr->AddLibrary(music_filepath) == kAssetNoError)
        {
            Debug::Printf(kDbgMsg_Info, "%s found and initialized.", music_file.GetCStr());
            ResPaths.AudioPak.Name = music_file;
            ResPaths.AudioPak.Path = music_filepath;
        }
        else
        {
            platform->DisplayAlert("Unable to initialize digital audio pack '%s', file could be corrupt or of unsupported format.",
                music_file.GetCStr());
        }
    }
    else if (!ResPaths.AudioDir2.IsEmpty() &&
        Path::ComparePaths(ResPaths.DataDir, ResPaths.AudioDir2) != 0)
    {
        Debug::Printf(kDbgMsg_Info, "Audio pack was not found, but explicit audio directory is defined.");
    }
}

// Assign asset locations to the AssetManager
void engine_assign_assetpaths()
{
    AssetMgr->AddLibrary(ResPaths.GamePak.Path, ",audio"); // main pack may have audio bundled too
    // The asset filters are currently a workaround for limiting search to certain locations;
    // this is both an optimization and to prevent unexpected behavior.
    // - empty filter is for regular files
    // audio - audio clips
    // voice - voice-over clips
    // NOTE: we add extra optional directories first because they should have higher priority
    // TODO: maybe change AssetManager library order to stack-like later (last added = top priority)?
    if (!ResPaths.DataDir2.IsEmpty() && Path::ComparePaths(ResPaths.DataDir2, ResPaths.DataDir) != 0)
        AssetMgr->AddLibrary(ResPaths.DataDir2, ",audio,voice"); // dir may have anything
    if (!ResPaths.AudioDir2.IsEmpty() && Path::ComparePaths(ResPaths.AudioDir2, ResPaths.DataDir) != 0)
        AssetMgr->AddLibrary(ResPaths.AudioDir2, "audio");
    if (!ResPaths.VoiceDir2.IsEmpty() && Path::ComparePaths(ResPaths.VoiceDir2, ResPaths.DataDir) != 0)
        AssetMgr->AddLibrary(ResPaths.VoiceDir2, "voice");

    AssetMgr->AddLibrary(ResPaths.DataDir, ",audio,voice"); // dir may have anything
    if (!ResPaths.AudioPak.Path.IsEmpty())
        AssetMgr->AddLibrary(ResPaths.AudioPak.Path, "audio");
    if (!ResPaths.SpeechPak.Path.IsEmpty())
        AssetMgr->AddLibrary(ResPaths.SpeechPak.Path, "voice");
}

void engine_init_keyboard()
{
    /* do nothing */
}

void engine_init_audio()
{
    if (usetup.audio_enabled)
    {
        Debug::Printf("Initializing audio");
        bool res = sys_audio_init(usetup.audio_driver);
        if (res)
        {
            try {
                audio_core_init(); // audio core system
            }
            catch (std::runtime_error& ex) {
                Debug::Printf(kDbgMsg_Error, "Failed to initialize audio system: %s", ex.what());
                res = false;
            }
        }
        usetup.audio_enabled = res;
    }
    
    if (usetup.audio_enabled)
    {
        soundcache_set_rules(usetup.SoundLoadAtOnceSize * 1024, usetup.SoundCacheSize * 1024);
    }
    else
    {
        // all audio is disabled
        Debug::Printf(kDbgMsg_Info, "Audio is disabled");
    }
}

void engine_init_debug()
{
    if (usetup.show_fps)
        display_fps = kFPS_Forced;
    if ((debug_flags & (~DBG_DEBUGMODE)) >0) {
        platform->DisplayAlert("Engine debugging enabled.\n"
            "\nNOTE: You have selected to enable one or more engine debugging options.\n"
            "These options cause many parts of the game to behave abnormally, and you\n"
            "may not see the game as you are used to it. The point is to test whether\n"
            "the engine passes a point where it is crashing on you normally.\n"
            "[Debug flags enabled: 0x%02X]",debug_flags);
    }
}

void atexit_handler() {
    if (proper_exit==0) {
        platform->DisplayAlert("Error: the program has exited without requesting it.\n"
            "Program pointer: %+03d  (write this number down), engine version %s\n"
            "If you see a list of numbers above, please write them down and contact\n"
            "developers. Otherwise, note down any other information displayed.",
                               get_our_eip(), EngineVersion.LongString.GetCStr());
    }
}

void engine_init_exit_handler()
{
    Debug::Printf(kDbgMsg_Info, "Install exit handler");

    atexit(atexit_handler);
}

void engine_init_pathfinder()
{
    init_pathfinder(loaded_game_file_version);
}

void engine_pre_init_gfx()
{
    //Debug::Printf("Initialize gfx");

    //platform->InitialiseAbufAtStartup();
}

int engine_load_game_data()
{
    Debug::Printf("Load game data");
    set_our_eip(-17);
    HError err = load_game_file();
    if (!err)
    {
        proper_exit=1;
        display_game_file_error(err);
        return EXIT_ERROR;
    }
    return 0;
}

// Replace special tokens inside a user path option
static void resolve_configured_path(String &option)
{
    option.Replace("$GAMENAME$", game.gamename);
}

// Setup paths and directories that may be affected by user configuration
void engine_init_user_directories()
{
    resolve_configured_path(usetup.user_data_dir);
    resolve_configured_path(usetup.shared_data_dir);
    if (!usetup.user_conf_dir.IsEmpty())
        Debug::Printf(kDbgMsg_Info, "User config directory: %s", usetup.user_conf_dir.GetCStr());
    if (!usetup.user_data_dir.IsEmpty())
        Debug::Printf(kDbgMsg_Info, "User data directory: %s", usetup.user_data_dir.GetCStr());
    if (!usetup.shared_data_dir.IsEmpty())
        Debug::Printf(kDbgMsg_Info, "Shared data directory: %s", usetup.shared_data_dir.GetCStr());

    // Initialize default save directory early, for we'll need it to set restart point
    SetDefaultSaveDirectory();
}

// TODO: remake/remove this nonsense
int check_write_access() {

  if (platform->GetDiskFreeSpaceMB() < 2)
    return 0;

  set_our_eip(-1895);

  // The Save Game Dir is the only place that we should write to
  String svg_dir = get_save_game_directory();
  String tempPath = String::FromFormat("%s""tmptest.tmp", svg_dir.GetCStr());
  Stream *temp_s = Common::File::CreateFile(tempPath);
  if (!temp_s)
    return 0;

  set_our_eip(-1896);

  temp_s->Write("just to test the drive free space", 30);
  delete temp_s;

  set_our_eip(-1897);

  if (!File::DeleteFile(tempPath))
    return 0;

  return 1;
}

int engine_check_disk_space()
{
    Debug::Printf(kDbgMsg_Info, "Checking for disk space");

    if (check_write_access()==0) {
        platform->DisplayAlert("Unable to write in the savegame directory.\n%s", platform->GetDiskWriteAccessTroubleshootingText());
        proper_exit = 1;
        return EXIT_ERROR; 
    }

    return 0;
}

int engine_check_font_was_loaded()
{
    if (!font_first_renderer_loaded())
    {
        platform->DisplayAlert("No game fonts found. At least one font is required to run the game.");
        proper_exit = 1;
        return EXIT_ERROR;
    }

    return 0;
}

// Do the preload graphic if available
void show_preload()
{
    RGB temppal[256];

    std::unique_ptr<Stream> stream (AssetMgr->OpenAsset("preload.pcx"));
    if(stream == nullptr) return;

    Bitmap *splashsc = BitmapHelper::LoadBitmap("pcx",stream.get(),temppal);
    if (splashsc != nullptr)
    {
        Debug::Printf("Displaying preload image");
        if (splashsc->GetColorDepth() == 8)
            set_palette_range(temppal, 0, 255, 0);
        if (gfxDriver->UsesMemoryBackBuffer())
            gfxDriver->GetMemoryBackBuffer()->Clear();

        const Rect &view = play.GetMainViewport();
        Bitmap *tsc = BitmapHelper::CreateBitmapCopy(splashsc, game.GetColorDepth());
        if (!gfxDriver->HasAcceleratedTransform() && view.GetSize() != tsc->GetSize())
        {
            Bitmap *stretched = new Bitmap(view.GetWidth(), view.GetHeight(), tsc->GetColorDepth());
            stretched->StretchBlt(tsc, RectWH(0, 0, view.GetWidth(), view.GetHeight()));
            delete tsc;
            tsc = stretched;
        }
        IDriverDependantBitmap *ddb = gfxDriver->CreateDDBFromBitmap(tsc, true /*opaque*/);
        ddb->SetStretch(view.GetWidth(), view.GetHeight());
        gfxDriver->ClearDrawLists();
        gfxDriver->BeginSpriteBatch(view);
        gfxDriver->DrawSprite(0, 0, ddb);
        gfxDriver->EndSpriteBatch();
        render_to_screen();
        gfxDriver->DestroyDDB(ddb);
        delete splashsc;
        delete tsc;
        platform->Delay(500);
    }
}

int engine_init_sprites()
{
    Debug::Printf(kDbgMsg_Info, "Initialize sprites");
    HError err = spriteset.InitFile(SpriteFile::DefaultSpriteFileName, SpriteFile::DefaultSpriteIndexName);
    if (!err) 
    {
        sys_main_shutdown();
        allegro_exit();
        proper_exit=1;
        platform->DisplayAlert("Could not load sprite set file %s\n%s",
            SpriteFile::DefaultSpriteFileName.GetCStr(),
            err->FullMessage().GetCStr());
        return EXIT_ERROR;
    }
    if (usetup.SpriteCacheSize > 0)
        spriteset.SetMaxCacheSize(usetup.SpriteCacheSize * 1024);
    Debug::Printf("Sprite cache set: %zu KB", spriteset.GetMaxCacheSize() / 1024);
    return 0;
}

// TODO: this should not be a part of "engine_" function group,
// move this elsewhere (InitGameState?).
void engine_init_game_settings()
{
    set_our_eip(-7);
    Debug::Printf("Initialize game settings");

    // Initialize randomizer
    play.randseed = time(nullptr);
    srand(play.randseed);

    if (usetup.audio_enabled)
    {
        play.separate_music_lib = !ResPaths.AudioPak.Name.IsEmpty();
        play.voice_avail = ResPaths.VoiceAvail;
    }
    else
    {
        play.voice_avail = false;
        play.separate_music_lib = false;
    }

    // Setup a text encoding mode depending on the game data hint
    if (game.options[OPT_GAMETEXTENCODING] == 65001) // utf-8 codepage number
        set_uformat(U_UTF8);
    else
        set_uformat(U_ASCII);

    int ee;

    for (ee=0;ee<256;ee++) {
        if (game.paluses[ee]!=PAL_BACKGROUND)
            palette[ee]=game.defpal[ee];
    }

    for (ee = 0; ee < game.numcursors; ee++) 
    {
        // The cursor graphics are assigned to mousecurs[] and so cannot
        // be removed from memory
        if (game.mcurs[ee].pic >= 0)
            spriteset.PrecacheSprite(game.mcurs[ee].pic);

        // just in case they typed an invalid view number in the editor
        if (game.mcurs[ee].view >= game.numviews)
            game.mcurs[ee].view = -1;

        if (game.mcurs[ee].view >= 0)
            precache_view (game.mcurs[ee].view);
    }
    // may as well preload the character gfx
    if (playerchar->view >= 0)
        precache_view(playerchar->view, 0, Character_GetDiagonalWalking(playerchar) ? 8 : 4);

    set_our_eip(-6);

    for (ee = 0; ee < MAX_ROOM_OBJECTS; ee++) {
        scrObj[ee].id = ee;
    }

    for (ee=0;ee<game.numcharacters;ee++) {
        memset(&game.chars[ee].inv[0],0,MAX_INV*sizeof(short));
        game.chars[ee].activeinv=-1;
        game.chars[ee].following=-1;
        game.chars[ee].followinfo=97 | (10 << 8);
        game.chars[ee].idleleft=game.chars[ee].idletime;
        game.chars[ee].baseline = -1;
        game.chars[ee].walkwaitcounter = 0;
        game.chars[ee].z = 0;
        charextra[ee].xwas = INVALID_X;
        charextra[ee].zoom = 100;
        if (game.chars[ee].view >= 0) {
            // set initial loop to 0
            game.chars[ee].loop = 0;
            // or to 1 if they don't have up/down frames
            if (views[game.chars[ee].view].loops[0].numFrames < 1)
                game.chars[ee].loop = 1;
        }
        charextra[ee].process_idle_this_time = 0;
        charextra[ee].invorder_count = 0;
        charextra[ee].slow_move_counter = 0;
        charextra[ee].animwait = 0;
    }

    set_our_eip(-5);
    for (ee=0;ee<game.numinvitems;ee++) {
        if (game.invinfo[ee].flags & IFLG_STARTWITH) playerchar->inv[ee]=1;
        else playerchar->inv[ee]=0;
    }

    //
    // TODO: following big initialization sequence could be in GameState ctor
    play.sierra_inv_color=7;
    // copy the value set by the editor
    if (game.options[OPT_GLOBALTALKANIMSPD] >= 0)
    {
        play.talkanim_speed = game.options[OPT_GLOBALTALKANIMSPD];
        game.options[OPT_GLOBALTALKANIMSPD] = 1;
    }
    else
    {
        play.talkanim_speed = -game.options[OPT_GLOBALTALKANIMSPD] - 1;
        game.options[OPT_GLOBALTALKANIMSPD] = 0;
    }
    play.inv_item_wid = 40;
    play.inv_item_hit = 22;
    play.messagetime=-1;
    play.disabled_user_interface=0;
    play.gscript_timer=-1;
    play.debug_mode=game.options[OPT_DEBUGMODE];
    play.text_speed=15;
    play.text_min_display_time_ms = 1000;
    play.ignore_user_input_after_text_timeout_ms = 500;
    play.ClearIgnoreInput();
    play.lipsync_speed = 15;
    play.close_mouth_speech_time = 10;
    play.disable_antialiasing = 0;
    play.rtint_enabled = false;
    play.rtint_level = 0;
    play.rtint_light = 0;
    play.text_speed_modifier = 0;
    play.text_align = kHAlignLeft;
    // Make the default alignment to the right with right-to-left text
    if (game.options[OPT_RIGHTLEFTWRITE])
        play.text_align = kHAlignRight;

    play.speech_bubble_width = 100;
    play.bg_frame=0;
    play.bg_frame_locked=0;
    play.bg_anim_delay=0;
    play.anim_background_speed = 0;
    play.mouse_cursor_hidden = 0;
    play.skip_until_char_stops = -1;
    play.get_loc_name_last_time = -1;
    play.get_loc_name_save_cursor = -1;
    play.restore_cursor_mode_to = -1;
    play.restore_cursor_image_to = -1;
    play.ground_level_areas_disabled = 0;
    play.next_screen_transition = -1;
    play.temporarily_turned_off_character = -1;
    play.gamma_adjustment = 100;
    play.shakesc_length = 0;
    play.wait_counter=0;
    play.SetWaitSkipResult(SKIP_NONE);
    play.key_skip_wait = SKIP_NONE;
    play.audio_master_volume = 100;
    play.screen_flipped=0;
    play.speech_mode = kSpeech_VoiceText;
<<<<<<< HEAD
    play.cant_skip_speech = user_to_internal_skip_speech((SkipSpeechStyle)game.options[OPT_NOSKIPTEXT]);
=======
    play.speech_skip_style = user_to_internal_skip_speech((SkipSpeechStyle)game.options[OPT_NOSKIPTEXT]);
    play.sound_volume = 255;
>>>>>>> ad2adc87
    play.speech_volume = 255;
    play.normal_font = 0;
    play.speech_font = 1;
    play.speech_text_shadow = 16;
    play.screen_tint = -1;
    play.bad_parsed_word[0] = 0;
    play.swap_portrait_side = 0;
    play.swap_portrait_lastchar = -1;
    play.swap_portrait_lastlastchar = -1;
    play.in_conversation = 0;
    play.skip_display = 3;
    play.no_multiloop_repeat = 0;
    play.in_cutscene = 0;
    play.fast_forward = 0;
    play.roomscript_finished = 0;
    play.no_textbg_when_voice = 0;
    play.max_dialogoption_width = 180;
    play.no_hicolor_fadein = 0;
    play.bgspeech_game_speed = 0;
    play.bgspeech_stay_on_display = 0;
    play.unfactor_speech_from_textlength = 0;
    play.speech_music_drop = 60;
    play.room_changes = 0;
    play.check_interaction_only = 0;
    play.replay_hotkey_unused = -1;  // StartRecording: not supported.
    play.dialog_options_x = 0;
    play.dialog_options_y = 0;
    play.min_dialogoption_width = 0;
    play.disable_dialog_parser = 0;
    play.screen_is_faded_out = 0;
    play.player_on_region = 0;
    play.top_bar_backcolor = 8;
    play.top_bar_textcolor = 16;
    play.top_bar_bordercolor = 8;
    play.top_bar_borderwidth = 1;
    play.top_bar_ypos = 25;
    play.top_bar_font = -1;
    play.screenshot_width = 160;
    play.screenshot_height = 100;
    play.speech_text_align = kHAlignCenter;
    play.auto_use_walkto_points = 1;
    play.inventory_greys_out = 0;
    play.skip_speech_specific_key = 0;
    play.abort_key = 324;  // Alt+X
    play.fade_to_red = 0;
    play.fade_to_green = 0;
    play.fade_to_blue = 0;
    play.show_single_dialog_option = 0;
    play.keep_screen_during_instant_transition = 0;
    play.read_dialog_option_colour = -1;
    play.stop_dialog_at_end = DIALOG_NONE;
    play.speech_portrait_placement = 0;
    play.speech_portrait_x = 0;
    play.speech_portrait_y = 0;
    play.speech_display_post_time_ms = 0;
    play.dialog_options_highlight_color = DIALOG_OPTIONS_HIGHLIGHT_COLOR_DEFAULT;
    play.speech_has_voice = false;
    play.speech_voice_blocking = false;
    play.speech_in_post_state = false;
    play.complete_overlay_on = 0;
    play.text_overlay_on = 0;
    play.narrator_speech = game.playercharacter;
    play.crossfading_out_channel = 0;
    play.speech_textwindow_gui = game.options[OPT_TWCUSTOM];
    if (play.speech_textwindow_gui == 0)
        play.speech_textwindow_gui = -1;
    play.game_name = game.gamename;
    play.lastParserEntry[0] = 0;
    play.follow_change_room_timer = 150;
    for (ee = 0; ee < MAX_ROOM_BGFRAMES; ee++) 
        play.raw_modified[ee] = 0;
    play.game_speed_modifier = 0;
    if (debug_flags & DBG_DEBUGMODE)
        play.debug_mode = 1;
    play.shake_screen_yoff = 0;

    GUI::Options.DisabledStyle = static_cast<GuiDisableStyle>(game.options[OPT_DISABLEOFF]);
    GUI::Options.ClipControls = game.options[OPT_CLIPGUICONTROLS] != 0;
    // Force GUI metrics recalculation, accomodating for loaded fonts
    GUI::MarkForFontUpdate(-1);

    memset(&play.walkable_areas_on[0],1,MAX_WALK_AREAS);
    memset(&play.script_timers[0],0,MAX_TIMERS * sizeof(int));
    memset(&play.default_audio_type_volumes[0], -1, MAX_AUDIO_TYPES * sizeof(int));

    if (!usetup.translation.IsEmpty())
        Game_ChangeTranslation(usetup.translation.GetCStr());

    update_invorder();
    displayed_room = -10;

    currentcursor=0;
    set_our_eip(-4);
    mousey=100;  // stop icon bar popping up

    // We use same variable to read config and be used at runtime for now,
    // so update it here with regards to game design option
    usetup.RenderAtScreenRes = 
        (game.options[OPT_RENDERATSCREENRES] == kRenderAtScreenRes_UserDefined && usetup.RenderAtScreenRes) ||
         game.options[OPT_RENDERATSCREENRES] == kRenderAtScreenRes_Enabled;
}

void engine_setup_scsystem_auxiliary()
{
    if (usetup.override_script_os > eOS_Unknown)
    {
        scsystem.os = usetup.override_script_os;
    }
    else
    {
        scsystem.os = platform->GetSystemOSID();
    }
}

void engine_prepare_to_start_game()
{
    Debug::Printf("Prepare to start game");

    engine_setup_scsystem_auxiliary();

    if (usetup.load_latest_save)
    {
        int slot = GetLastSaveSlot();
        if (slot >= 0)
            loadSaveGameOnStartup = get_save_game_path(slot);
    }
}

// Define location of the game data either using direct settings or searching
// for the available resource packs in common locations.
// Returns two paths:
// - startup_dir: this is where engine found game config and/or data;
// - data_path: full path of the main data pack;
// data_path's directory (may or not be eq to startup_dir) should be considered data directory,
// and this is where engine look for all game data.
HError define_gamedata_location_checkall(String &data_path, String &startup_dir)
{
    // First try if they provided a startup option
    if (!cmdGameDataPath.IsEmpty())
    {
        // If not a valid path - bail out
        if (!File::IsFileOrDir(cmdGameDataPath))
            return new Error(String::FromFormat("Provided game location is not a valid path.\n Cwd: %s\n Path: %s",
                Directory::GetCurrentDirectory().GetCStr(),
                cmdGameDataPath.GetCStr()));
        // If it's a file, then keep it and proceed
        if (File::IsFile(cmdGameDataPath))
        {
            Debug::Printf("Using provided game data path: %s", cmdGameDataPath.GetCStr());
            startup_dir = Path::GetDirectoryPath(cmdGameDataPath);
            data_path = cmdGameDataPath;
            return HError::None();
        }
    }

#if AGS_SEARCH_FOR_GAME_ON_LAUNCH
    // No direct filepath provided, search in common locations.
    data_path = search_for_game_data_file(startup_dir);
    if (data_path.IsEmpty())
    {
        return new Error("Engine was not able to find any compatible game data.",
            startup_dir.IsEmpty() ? String() : String::FromFormat("Searched in: %s", startup_dir.GetCStr()));
    }
    data_path = Path::MakeAbsolutePath(data_path);
    Debug::Printf(kDbgMsg_Info, "Located game data pak: %s", data_path.GetCStr());
    return HError::None();
#else
    data_path = platform->GetGameDataFile();
    if (!data_path.IsEmpty())
    {
        return HError::None();
    }
    return new Error("The game location was not defined by startup settings.");
#endif
}

// Define location of the game data
bool define_gamedata_location()
{
    String data_path, startup_dir;
    HError err = define_gamedata_location_checkall(data_path, startup_dir);
    if (!err)
    {
        platform->DisplayAlert("ERROR: Unable to determine game data.\n%s", err->FullMessage().GetCStr());
        main_print_help();
        return false;
    }

    // On success: set all the necessary path and filename settings
    usetup.startup_dir = startup_dir;
    usetup.main_data_file = data_path;
    usetup.main_data_dir = Path::GetDirectoryPath(data_path);
    return true;
}

// Find and preload main game data
bool engine_init_gamedata()
{
    Debug::Printf(kDbgMsg_Info, "Initializing game data");
    // First, find data location
    if (!define_gamedata_location())
        return false;

    // Try init game lib
    AssetError asset_err = AssetMgr->AddLibrary(usetup.main_data_file);
    if (asset_err != kAssetNoError)
    {
        platform->DisplayAlert("ERROR: The game data is missing, is of unsupported format or corrupt.\nFile: '%s'", usetup.main_data_file.GetCStr());
        return false;
    }

    // Pre-load game name and savegame folder names from data file
    // TODO: research if that is possible to avoid this step and just
    // read the full head game data at this point. This might require
    // further changes of the order of initialization.
    HError err = preload_game_data();
    if (!err)
    {
        display_game_file_error(err);
        return false;
    }

    // Setup ResPaths, so that we know out main locations further
    ResPaths.GamePak.Path = usetup.main_data_file;
    ResPaths.GamePak.Name = Path::GetFilename(usetup.main_data_file);
    ResPaths.DataDir = usetup.install_dir.IsEmpty() ? usetup.main_data_dir : Path::MakeAbsolutePath(usetup.install_dir);
    ResPaths.DataDir2 = Path::MakeAbsolutePath(usetup.opt_data_dir);
    ResPaths.AudioDir2 = Path::MakeAbsolutePath(usetup.opt_audio_dir);
    ResPaths.VoiceDir2 = Path::MakeAbsolutePath(usetup.opt_voice_dir);

    Debug::Printf(kDbgMsg_Info, "Startup directory: %s", usetup.startup_dir.GetCStr());
    Debug::Printf(kDbgMsg_Info, "Data directory: %s", ResPaths.DataDir.GetCStr());
    if (!ResPaths.DataDir2.IsEmpty())
        Debug::Printf(kDbgMsg_Info, "Opt data directory: %s", ResPaths.DataDir2.GetCStr());
    if (!ResPaths.AudioDir2.IsEmpty())
        Debug::Printf(kDbgMsg_Info, "Opt audio directory: %s", ResPaths.AudioDir2.GetCStr());
    if (!ResPaths.VoiceDir2.IsEmpty())
        Debug::Printf(kDbgMsg_Info, "Opt voice-over directory: %s", ResPaths.VoiceDir2.GetCStr());
    return true;
}

void engine_read_config(ConfigTree &cfg)
{
    if (!usetup.conf_path.IsEmpty())
    {
        IniUtil::Read(usetup.conf_path, cfg);
        return;
    }

    // Read default configuration file
    String def_cfg_file = find_default_cfg_file();
    IniUtil::Read(def_cfg_file, cfg);

    // Disabled on Windows because people were afraid that this config could be mistakenly
    // created by some installer and screw up their games. Until any kind of solution is found.
    String user_global_cfg_file;
    // Read user global configuration file
    user_global_cfg_file = find_user_global_cfg_file();
    if (Path::ComparePaths(user_global_cfg_file, def_cfg_file) != 0)
        IniUtil::Read(user_global_cfg_file, cfg);

    // Handle directive to search for the user config inside the custom directory;
    // this option may come either from command line or default/global config.
    if (usetup.user_conf_dir.IsEmpty())
        usetup.user_conf_dir = CfgReadString(cfg, "misc", "user_conf_dir");
    if (usetup.user_conf_dir.IsEmpty()) // also try deprecated option
        usetup.user_conf_dir = CfgReadBoolInt(cfg, "misc", "localuserconf") ? "." : "";
    // Test if the file is writeable, if it is then both engine and setup
    // applications may actually use it fully as a user config, otherwise
    // fallback to default behavior.
    if (!usetup.user_conf_dir.IsEmpty())
    {
        resolve_configured_path(usetup.user_conf_dir);
        if (Path::IsRelativePath(usetup.user_conf_dir))
            usetup.user_conf_dir = Path::ConcatPaths(usetup.startup_dir, usetup.user_conf_dir);
        if (!Directory::CreateDirectory(usetup.user_conf_dir) ||
            !File::TestWriteFile(Path::ConcatPaths(usetup.user_conf_dir, DefaultConfigFileName)))
        {
            Debug::Printf(kDbgMsg_Warn, "Write test failed at user config dir '%s', using default path.",
                usetup.user_conf_dir.GetCStr());
            usetup.user_conf_dir = "";
        }
    }

    // Read user configuration file
    String user_cfg_file = find_user_cfg_file();
    if (Path::ComparePaths(user_cfg_file, def_cfg_file) != 0 &&
        Path::ComparePaths(user_cfg_file, user_global_cfg_file) != 0)
        IniUtil::Read(user_cfg_file, cfg);

    // Apply overriding options from platform settings
    // TODO: normally, those should be instead stored in the same config file in a uniform way
    override_config_ext(cfg);
}

// Gathers settings from all available sources into single ConfigTree
void engine_prepare_config(ConfigTree &cfg, const ConfigTree &startup_opts)
{
    Debug::Printf(kDbgMsg_Info, "Setting up game configuration");
    // Read configuration files
    engine_read_config(cfg);
    // Merge startup options in
    for (const auto &sectn : startup_opts)
        for (const auto &opt : sectn.second)
            cfg[sectn.first][opt.first] = opt.second;
}

// Applies configuration to the running game
void engine_set_config(const ConfigTree cfg)
{
    config_defaults();
    apply_config(cfg);
    post_config();
}

//
// --tell command support: printing engine/game info by request
//
extern std::set<String> tellInfoKeys;
static bool print_info_needs_game(const std::set<String> &keys)
{
    return keys.count("all") > 0 || keys.count("config") > 0 || keys.count("configpath") > 0 ||
        keys.count("data") > 0 || keys.count("filepath") > 0 || keys.count("gameproperties") > 0;
}

static void engine_print_info(const std::set<String> &keys, ConfigTree *user_cfg)
{
    const bool all = keys.count("all") > 0;
    ConfigTree data;
    if (all || keys.count("engine") > 0)
    {
        data["engine"]["name"] = get_engine_name();
        data["engine"]["version"] = get_engine_version();
    }
    if (all || keys.count("graphicdriver") > 0)
    {
        StringV drv;
        AGS::Engine::GetGfxDriverFactoryNames(drv);
        for (size_t i = 0; i < drv.size(); ++i)
        {
            data["graphicdriver"][String::FromFormat("%zu", i)] = drv[i];
        }
    }
    if (all || keys.count("configpath") > 0)
    {
        String def_cfg_file = find_default_cfg_file();
        String gl_cfg_file = find_user_global_cfg_file();
        String user_cfg_file = find_user_cfg_file();
        data["configpath"]["default"] = def_cfg_file;
        data["configpath"]["global"] = gl_cfg_file;
        data["configpath"]["user"] = user_cfg_file;
    }
    if ((all || keys.count("config") > 0) && user_cfg)
    {
        for (const auto &sectn : *user_cfg)
        {
            String cfg_sectn = String::FromFormat("config@%s", sectn.first.GetCStr());
            for (const auto &opt : sectn.second)
                data[cfg_sectn][opt.first] = opt.second;
        }
    }
    if (all || keys.count("data") > 0)
    {
        data["data"]["gamename"] = game.gamename;
        data["data"]["version"] = StrUtil::IntToString(loaded_game_file_version);
        data["data"]["compiledwith"] = game.compiled_with;
        data["data"]["basepack"] = ResPaths.GamePak.Path;
    }
    if (all || keys.count("gameproperties") > 0)
    {
        fill_game_properties(data["gameproperties"]);
    }
    if (all || keys.count("filepath") > 0)
    {
        data["filepath"]["exe"] = appPath;
        data["filepath"]["cwd"] = Directory::GetCurrentDirectory();
        data["filepath"]["datadir"] = Path::MakePathNoSlash(ResPaths.DataDir);
        if (!ResPaths.DataDir2.IsEmpty())
        {
            data["filepath"]["datadir2"] = Path::MakePathNoSlash(ResPaths.DataDir2);
            data["filepath"]["audiodir2"] = Path::MakePathNoSlash(ResPaths.AudioDir2);
            data["filepath"]["voicedir2"] = Path::MakePathNoSlash(ResPaths.VoiceDir2);
        }
        data["filepath"]["savegamedir"] = Path::MakePathNoSlash(GetGameUserDataDir().FullDir);
        data["filepath"]["appdatadir"] = Path::MakePathNoSlash(GetGameAppDataDir().FullDir);
    }
    String full;
    IniUtil::WriteToString(full, data);
    platform->WriteStdOut("%s", full.GetCStr());
}

void engine_init_editor_debugging(const ConfigTree &cfg)
{
    Debug::Printf(kDbgMsg_Info, "Try connect to the external debugger");
    if (!init_editor_debugging(cfg))
        return;

    auto waitUntil = AGS_Clock::now() + std::chrono::milliseconds(500);
    while (waitUntil > AGS_Clock::now())
    {
        // pick up any breakpoints in game_start
        check_for_messages_from_debugger();
    }

    ccSetDebugHook(scriptDebugHook);
}

// TODO: this function is still a big mess, engine/system-related initialization
// is mixed with game-related data adjustments. Divide it in parts, move game
// data init into either InitGameState() or other game method as appropriate.
int initialize_engine(const ConfigTree &startup_opts)
{
    if (engine_pre_init_callback) {
        engine_pre_init_callback();
    }

    //-----------------------------------------------------
    // Install backend
    if (!engine_init_backend())
        return EXIT_ERROR;

    //-----------------------------------------------------
    // Connect to the external debugger, if required;
    // use only startup options here, the full config will be available
    // only after game files location is found
    if (editor_debugging_enabled &&
        !(justTellInfo || justRunSetup))
    {
        engine_init_editor_debugging(startup_opts);
    }

    //-----------------------------------------------------
    // Locate game data and assemble game config
    if (justTellInfo && !print_info_needs_game(tellInfoKeys))
    {
        engine_print_info(tellInfoKeys, nullptr);
        return EXIT_NORMAL;
    }

    if (!engine_init_gamedata())
        return EXIT_ERROR;
    ConfigTree cfg;
    engine_prepare_config(cfg, startup_opts);
    // Test if need to run built-in setup program (where available)
    if (!justTellInfo && justRunSetup)
    {
        int res;
        if (!engine_run_setup(cfg, res))
            return res;
    }
    // Set up game options from user config
    engine_set_config(cfg);
    if (justTellInfo)
    {
        engine_print_info(tellInfoKeys, &cfg);
        return EXIT_NORMAL;
    }

    set_our_eip(-190);

    //-----------------------------------------------------
    // Init auxiliary data files and other directories, initialize asset manager
    engine_init_user_directories();

    set_our_eip(-191);

    engine_locate_speech_pak();

    set_our_eip(-192);

    engine_locate_audio_pak();

    set_our_eip(-193);

    engine_assign_assetpaths();

    //-----------------------------------------------------
    // Begin setting up systems

    set_our_eip(-194);

    engine_init_fonts();

    set_our_eip(-195);

    init_joystick();

    engine_init_keyboard();

    set_our_eip(-196);

    engine_init_mouse();

    set_our_eip(-198);

    engine_init_audio();

    set_our_eip(-199);

    engine_init_debug();

    set_our_eip(-10);

    engine_init_exit_handler();

    engine_init_pathfinder();

    set_game_speed(40);

    set_our_eip(-20);
    set_our_eip(-19);

    int res = engine_load_game_data();
    if (res != 0)
        return res;

    set_our_eip(-189);

    res = engine_check_disk_space();
    if (res != 0)
        return res;

    // Make sure that at least one font was loaded in the process of loading
    // the game data.
    // TODO: Fold this check into engine_load_game_data()
    res = engine_check_font_was_loaded();
    if (res != 0)
        return res;

    set_our_eip(-179);

    engine_adjust_for_rotation_settings();

    // Attempt to initialize graphics mode
    if (!engine_try_set_gfxmode_any(usetup.Screen))
        return EXIT_ERROR;

    // Configure game window after renderer was initialized
    engine_setup_window();

    SetMultitasking(usetup.multitasking);

    sys_window_show_cursor(false); // hide the system cursor

    show_preload();
    res = engine_init_sprites();
    if (res != 0)
        return res;

    // TODO: move *init_game_settings to game init code unit
    engine_init_game_settings();
    engine_prepare_to_start_game();

    initialize_start_and_play_game(override_start_room, loadSaveGameOnStartup);

    return EXIT_NORMAL;
}

bool engine_try_set_gfxmode_any(const DisplayModeSetup &setup)
{
    const DisplayMode old_dm = gfxDriver ? gfxDriver->GetDisplayMode() : DisplayMode();

    engine_shutdown_gfxmode();

    sys_renderer_set_output(usetup.software_render_driver);

    const Size init_desktop = get_desktop_size();
    bool res = graphics_mode_init_any(GraphicResolution(game.GetGameRes(), game.color_depth * 8),
        setup, ColorDepthOption(game.GetColorDepth()));

    if (res)
        engine_post_gfxmode_setup(init_desktop, old_dm);
    // Make sure that we don't receive window events queued during init
    sys_flush_events();
    return res;
}

bool engine_try_switch_windowed_gfxmode()
{
    if (!gfxDriver || !gfxDriver->IsModeSet() || !platform->FullscreenSupported())
        return false;

    // Keep previous mode in case we need to revert back
    DisplayMode old_dm = gfxDriver->GetDisplayMode();
    FrameScaleDef old_frame = graphics_mode_get_render_frame();

    // Release engine resources that depend on display mode
    engine_pre_gfxmode_release();

    Size init_desktop = get_desktop_size();
    bool windowed = !old_dm.IsWindowed();
    ActiveDisplaySetting setting = graphics_mode_get_last_setting(windowed);
    DisplayMode last_opposite_mode = setting.Dm;
    FrameScaleDef frame = setting.Frame;

    last_opposite_mode.Vsync = usetup.Screen.Params.VSync = old_dm.Vsync; // normalize vsync in case it has been toggled at runtime

    // Apply vsync in case it has been toggled at runtime
    last_opposite_mode.Vsync = usetup.Screen.Params.VSync;

    // If there are saved parameters for given mode (fullscreen/windowed)
    // then use them, if there are not, get default setup for the new mode.
    bool res;
    if (last_opposite_mode.IsValid())
    {
        res = graphics_mode_set_dm(last_opposite_mode);
    }
    else
    {
        WindowSetup ws = windowed ? usetup.Screen.WinSetup : usetup.Screen.FsSetup;
        frame = windowed ? usetup.Screen.WinGameFrame : usetup.Screen.FsGameFrame;
        res = graphics_mode_set_dm_any(game.GetGameRes(), ws, old_dm.ColorDepth,
            frame, usetup.Screen.Params);
    }

    // Apply corresponding frame render method
    if (res)
        res = graphics_mode_set_render_frame(frame);

    if (!res)
    {
        // If failed, try switching back to previous gfx mode
        res = graphics_mode_set_dm(old_dm) &&
              graphics_mode_set_render_frame(old_frame);
        if (!res)
            quitprintf("Failed to restore graphics mode.");
    }

    // If succeeded (with any case), update engine objects that rely on
    // active display mode.
    if (!gfxDriver->GetDisplayMode().IsRealFullscreen())
        init_desktop = get_desktop_size();
    engine_post_gfxmode_setup(init_desktop, old_dm);
    // Make sure that we don't receive window events queued during init
    sys_flush_events();
    return res;
}

void engine_on_window_changed(const Size &sz)
{
    graphics_mode_on_window_changed(sz);
    on_coordinates_scaling_changed();
    invalidate_screen();
}

void engine_shutdown_gfxmode()
{
    if (!gfxDriver)
        return;

    engine_pre_gfxsystem_shutdown();
    graphics_mode_shutdown();
}

const char *get_engine_name()
{
    return "Adventure Game Studio run-time engine";
}

const char *get_engine_version()
{
    return EngineVersion.LongString.GetCStr();
}

String get_engine_version_and_build()
{
    const char *bit = (AGS_PLATFORM_64BIT) ? "64-bit" : "32-bit";
    const char *end = (AGS_PLATFORM_ENDIAN_LITTLE) ? "LE" : "BE";
#ifdef BUILD_STR
    return String::FromFormat("%s (Build: %s), %s %s",
        EngineVersion.LongString.GetCStr(), EngineVersion.BuildInfo.GetCStr(),
        bit, end);
#else
    return String::FromFormat("%s, %s %s",
        EngineVersion.LongString.GetCStr(),
        bit, end);
#endif
}

void engine_set_pre_init_callback(t_engine_pre_init_callback callback)
{
    engine_pre_init_callback = callback;
}<|MERGE_RESOLUTION|>--- conflicted
+++ resolved
@@ -736,12 +736,7 @@
     play.audio_master_volume = 100;
     play.screen_flipped=0;
     play.speech_mode = kSpeech_VoiceText;
-<<<<<<< HEAD
-    play.cant_skip_speech = user_to_internal_skip_speech((SkipSpeechStyle)game.options[OPT_NOSKIPTEXT]);
-=======
     play.speech_skip_style = user_to_internal_skip_speech((SkipSpeechStyle)game.options[OPT_NOSKIPTEXT]);
-    play.sound_volume = 255;
->>>>>>> ad2adc87
     play.speech_volume = 255;
     play.normal_font = 0;
     play.speech_font = 1;
