//=============================================================================
//
// Adventure Game Studio (AGS)
//
// Copyright (C) 1999-2011 Chris Jones and 2011-20xx others
// The full list of copyright holders can be found in the Copyright.txt
// file, which is part of this source code distribution.
//
// The AGS source code is provided under the Artistic License 2.0.
// A copy of this license can be found in the file License.txt and at
// http://www.opensource.org/licenses/artistic-license-2.0.php
//
//=============================================================================

//
// Engine initialization
//

#include "main/mainheader.h"
#include "gfx/ali3d.h"
#include "ac/common.h"
#include "ac/character.h"
#include "ac/characterextras.h"
#include "ac/characterinfo.h"
#include "ac/draw.h"
#include "ac/game.h"
#include "ac/global_character.h"
#include "ac/global_game.h"
#include "ac/gui.h"
#include "ac/lipsync.h"
#include "ac/objectcache.h"
<<<<<<< HEAD
=======
#include "ac/roomstatus.h"
#include "ac/speech.h"
>>>>>>> c9353f51
#include "ac/translation.h"
#include "ac/viewframe.h"
#include "ac/dynobj/scriptobject.h"
#include "ac/dynobj/scriptsystem.h"
#include "debug/debug_log.h"
#include "debug/debugger.h"
#include "debug/out.h"
#include "font/agsfontrenderer.h"
#include "font/fonts.h"
#include "game/game_objects.h"
#include "main/config.h"
#include "main/game_start.h"
#include "main/graphics_mode.h"
#include "main/engine.h"
#include "main/main.h"
#include "main/main_allegro.h"
#include "media/audio/sound.h"
#include "ac/spritecache.h"
#include "util/filestream.h"
#include "gfx/graphicsdriver.h"
#include "core/assetmanager.h"
#include "util/misc.h"
#include "platform/util/pe.h"
#include "util/directory.h"
#include "util/path.h"
#include "main/game_file.h"
#include "debug/out.h"

using AGS::Common::String;
using AGS::Common::Stream;
using AGS::Common::Bitmap;
namespace BitmapHelper = AGS::Common::BitmapHelper;
namespace Path = AGS::Common::Path;
namespace Out = AGS::Common::Out;

extern char check_dynamic_sprites_at_exit;
extern int our_eip;
extern volatile char want_exit, abort_engine;
extern int proper_exit;
extern char pexbuf[STD_BUFFER_SIZE];
extern char saveGameDirectory[260];
extern int spritewidth[MAX_SPRITES],spriteheight[MAX_SPRITES];
extern SpriteCache spriteset;
extern ViewStruct*views;
extern int displayed_room;
extern int eip_guinum;
extern int eip_guiobj;
extern const char *replayTempFile;
extern SpeechLipSyncLine *splipsync;
extern int numLipLines, curLipLine, curLipLinePhenome;
extern int scrnwid,scrnhit;
extern ScriptSystem scsystem;
extern int final_scrn_wid,final_scrn_hit,final_col_dep;
extern IGraphicsDriver *gfxDriver;
extern Bitmap *virtual_screen;
extern color palette[256];
extern CharacterExtras *charextra;
extern CharacterInfo*playerchar;
extern Bitmap **guibg;
extern IDriverDependantBitmap **guibgbmp;

char *music_file;
char *speech_file;

Common::AssetError errcod;

extern "C" HWND allegro_wnd;



void engine_read_config(int argc,char*argv[])
{
    Out::FPrint("Reading config file");

    our_eip = -200;
    read_config_file(argv[0]);

    set_uformat(U_ASCII);
}

#define ALLEGRO_KEYBOARD_HANDLER
// KEYBOARD HANDLER
#if !defined (WINDOWS_VERSION)
int myerrno;
#else
int errno;
#define myerrno errno
#endif

int engine_init_allegro()
{
    Out::FPrint("Initializing allegro");

    our_eip = -199;
    // Initialize allegro
#ifdef WINDOWS_VERSION
    if (install_allegro(SYSTEM_AUTODETECT,&myerrno,atexit)) {
        platform->DisplayAlert("Unable to initialize graphics subsystem. Make sure you have DirectX 5 or above installed.");
#else
    if (install_allegro(SYSTEM_AUTODETECT, &myerrno, atexit)) {
        platform->DisplayAlert("Unknown error initializing graphics subsystem.");
#endif
        return EXIT_NORMAL;
    }

    return RETURN_CONTINUE;
}

void winclosehook() {
  want_exit = 1;
  abort_engine = 1;
  check_dynamic_sprites_at_exit = 0;
/*  while (want_exit == 1)
    yield_timeslice();
  / *if (want_quit == 0)
    want_quit = 1;
  else* / quit("|game aborted");
*/
}

void engine_setup_window()
{
    Out::FPrint("Setting up window");

    our_eip = -198;
#if (ALLEGRO_DATE > 19990103)
    set_window_title("Adventure Game Studio");
#if (ALLEGRO_DATE > 20021115)
    set_close_button_callback (winclosehook);
#else
    set_window_close_hook (winclosehook);
#endif

    our_eip = -197;
#endif

    platform->SetGameWindowIcon();
}

int engine_check_run_setup(int argc,char*argv[])
{
#if defined (WINDOWS_VERSION)
    // check if Setup needs to be run instead
    if (argc>1) {
        if (stricmp(argv[1],"--setup")==0) { 
            Out::FPrint("Running Setup");

            if (!platform->RunSetup())
                return EXIT_NORMAL;

            // Just re-reading the config file seems to cause a caching
            // problem on Win9x, so let's restart the process.
            allegro_exit();
            char quotedpath[255];
            sprintf (quotedpath, "\"%s\"", argv[0]);
            _spawnl (_P_OVERLAY, argv[0], quotedpath, NULL);
            //read_config_file(argv[0]);
        }
    }
#endif

    return RETURN_CONTINUE;
}

void engine_force_window()
{
    // Force to run in a window, override the config file
    if (force_window == 1)
        usetup.Windowed = 1;
    else if (force_window == 2)
        usetup.Windowed = 0;
}

void init_game_file_name_from_cmdline()
{
    game_file_name.Empty();
#if defined(PSP_VERSION) || defined(ANDROID_VERSION) || defined(IOS_VERSION)
    game_file_name = psp_game_file_name;
#else
    game_file_name = GetPathFromCmdArg(datafile_argv);
#endif
}

String find_game_data_in_directory(const String &path)
{
    String test_file;
    String found_data_file;
    // TODO: find a way to make this platform-agnostic way
    // using find-file interface or something
#if defined (LINUX_VERSION) || defined (MAC_VERSION)
    DIR* fd = NULL;
    struct dirent* entry = NULL;
    version_info_t version_info;

    if ((fd = opendir(path)))
    {
        while ((entry = readdir(fd)))
        {
            // Filename must be >= 4 chars long
            int length = strlen(entry->d_name);
            if (length < 4)
            {
                continue;
            }

            // Exclude the setup program
            if (stricmp(entry->d_name, "winsetup.exe") == 0)
            {
                continue;
            }

            if (stricmp(&(entry->d_name[length - 4]), ".exe") == 0)
            {
                if (!getVersionInformation(entry->d_name, &version_info))
                    continue;
                if (strcmp(version_info.internal_name, "acwin") == 0)
                {
                    test_file.Format("%s/%s", path.GetCStr(), entry->d_name);
                    if (AGS::Common::AssetManager::IsDataFile(test_file))
                    {
                        found_data_file = test_file;
                        break;
                    }
                }
            }
            else if (stricmp(&(entry->d_name[length - 4]), ".ags") == 0 ||
                stricmp(entry->d_name, "ac2game.dat") == 0)
            {
                test_file.Format("%s/%s", path.GetCStr(), entry->d_name);
                if (AGS::Common::AssetManager::IsDataFile(test_file))
                {
                    found_data_file = test_file;
                    break;
                }
            }
        }
        closedir(fd);
    }
#elif defined (WINDOWS_VERSION)
    String path_mask = path;
    path_mask.Append("/*");
    WIN32_FIND_DATAA file_data;
    HANDLE find_handle = FindFirstFileA(path_mask, &file_data);
    if (find_handle != INVALID_HANDLE_VALUE)
    {
        do
        {
            // Filename must be >= 4 chars long
            int length = strlen(file_data.cFileName);
            if (length < 4)
            {
                continue;
            }

            // Exclude the setup program
            if (strcmp(file_data.cFileName, "winsetup.exe") == 0)
            {
                continue;
            }

            if (strcmp(&(file_data.cFileName[length - 4]), ".exe") == 0 ||
                strcmp(&(file_data.cFileName[length - 4]), ".ags") == 0 ||
                strcmp(file_data.cFileName, "ac2game.dat") == 0)
            {
                test_file.Format("%s/%s", path.GetCStr(), file_data.cFileName);
                if (AGS::Common::AssetManager::IsDataFile(test_file))
                {
                    found_data_file = test_file;
                    break;
                }
            }
        }
        while (FindNextFileA(find_handle, &file_data) != FALSE);
        FindClose(find_handle);
    }
#else
    // TODO ??? (PSP, ANDROID)
#endif
    return found_data_file;
}

extern char appDirectory[512];
void initialise_game_file_name()
{
    // 1. From command line argument
    if (datafile_argv > 0)
    {
        // set game_file_name from cmd arg (do any convertions if needed)
        init_game_file_name_from_cmdline();
        if (!Path::IsFile(game_file_name))
        {
            // if it is not a file, assume it is a directory and seek for data file
            game_file_name = find_game_data_in_directory(game_file_name);
        }
    }
    // 2. From setup
    else if (!usetup.MainDataFilename.IsEmpty())
    {
<<<<<<< HEAD
        game_file_name = usetup.MainDataFilename;
        AGS::Common::Path::FixupPath(game_file_name);
=======
        game_file_name = usetup.main_data_filename;
>>>>>>> c9353f51
    }
    // 3. Look in known locations
    else
    {
        // 3.1. Look for attachment in the running executable
        //
        // set game_file_name from cmd arg (do any conversions if needed)
        // this will use argument zero, the executable's name
        init_game_file_name_from_cmdline();
        if (game_file_name.IsEmpty() || !Common::AssetManager::IsDataFile(game_file_name))
        {
            // 3.2 Look in current directory
            String cur_dir = AGS::Common::Directory::GetCurrentDirectory();
            game_file_name = find_game_data_in_directory(cur_dir);
            if (game_file_name.IsEmpty())
            {
                // 3.3 Look in executable's directory (if it's different from current dir)
                if (AGS::Common::Path::ComparePaths(appDirectory, cur_dir))
                {
                    game_file_name = find_game_data_in_directory(appDirectory);
                }
            }
        }
    }

    // Finally, store game file's absolute path, or report error
    if (game_file_name.IsEmpty())
    {
        AGS::Common::Out::FPrint("Game data file could not be found\n");
    }
    else
    {
        game_file_name = AGS::Common::Path::MakeAbsolutePath(game_file_name);
        AGS::Common::Out::FPrint("Game data file: %s\n", game_file_name.GetCStr());
    }
}

int engine_init_game_data(int argc,char*argv[])
{
    Out::FPrint("Initializing game data");

    // initialize the data file
    initialise_game_file_name();
    errcod = Common::AssetManager::SetDataFile(game_file_name);

    our_eip = -194;
    our_eip = -193;

    if (errcod!=Common::kAssetNoError)
    {  // there's a problem
        char emsg[STD_BUFFER_SIZE];
        if (errcod==Common::kAssetErrNoLibFile)
        {  // file not found
            if (game_file_name.IsEmpty())
            {
                sprintf(emsg, "ERROR: Unable to find game data files\n\n");
            }
            else
            {
                sprintf(emsg, "ERROR: Unable to find or open '%s'.\n\n", game_file_name.GetCStr());
            }
        }
        else if (errcod==Common::kAssetErrLibAssetCount)
        {
            sprintf(emsg, "ERROR: Too many files in data file.\n\n%s\n\n", game_file_name.GetCStr());
        }
        else
        {
            sprintf(emsg, "ERROR: The file is corrupt. Make sure you have the correct version of the "
                "editor, and that this really is an AGS game.\n\n%s\n\n", game_file_name.GetCStr());
        }

        platform->DisplayAlert(emsg);

        main_print_help();

        return EXIT_NORMAL;
    }

    // Save data file name and data folder
    usetup.MainDataFilename = get_filename(game_file_name);
    // There is a path in the game file name (and the user/ has not specified
    // another one) save the path, so that it can load the VOX files, etc
    if (usetup.DataFilesDir.Compare(".") == 0)
    {
        int ichar = game_file_name.FindCharReverse('/');
        if (ichar >= 0)
        {
            usetup.DataFilesDir = game_file_name.Left(ichar);
        }
    }

    return RETURN_CONTINUE;
}

void engine_init_fonts()
{
    Out::FPrint("Initializing TTF renderer");

    init_font_renderer();
}

int engine_init_mouse()
{
    Out::FPrint("Initializing mouse");

#ifdef _DEBUG
    // Quantify fails with the mouse for some reason
    minstalled();
#else
    if (minstalled()==0) {
        platform->DisplayAlert(platform->GetNoMouseErrorString());
        return EXIT_NORMAL;
    }
#endif // DEBUG

	return RETURN_CONTINUE;
}

int engine_check_memory()
{
    Out::FPrint("Checking memory");

    char*memcheck=(char*)malloc(4000000);
    if (memcheck==NULL) {
        platform->DisplayAlert("There is not enough memory available to run this game. You need 4 Mb free\n"
            "extended memory to run the game.\n"
            "If you are running from Windows, check the 'DPMI memory' setting on the DOS box\n"
            "properties.\n");
        return EXIT_NORMAL;
    }
    free(memcheck);
    unlink (replayTempFile);
    return RETURN_CONTINUE;
}

void engine_init_rooms()
{
    // Obsolete now since room statuses are allocated only when needed
}

int engine_init_speech()
{
    play.SpeechVoiceMode=-2;

    if (!usetup.NoSpeechPack) {
        /* Can't just use fopen here, since we need to change the filename
        so that pack functions, etc. will have the right case later */
        speech_file = ci_find_file(usetup.DataFilesDir, "speech.vox");

        Stream *speech_s = ci_fopen(speech_file);

        if (speech_s == NULL)
        {
            // In case they're running in debug, check Compiled folder
            free(speech_file);
            speech_file = ci_find_file("Compiled", "speech.vox");
            speech_s = ci_fopen(speech_file);
        }

        if (speech_s) {
            delete speech_s;

            Out::FPrint("Initializing speech vox");

            //if (Common::AssetManager::SetDataFile(useloc,"")!=0) {
            if (Common::AssetManager::SetDataFile(speech_file)!=Common::kAssetNoError) {
                platform->DisplayAlert("Unable to initialize speech sample file - check for corruption and that\nit belongs to this game.\n");
                return EXIT_NORMAL;
            }
            Stream *speechsync = Common::AssetManager::OpenAsset("syncdata.dat");
            if (speechsync != NULL) {
                // this game has voice lip sync
                if (speechsync->ReadInt32() != 4)
                { 
                    // Don't display this warning.
                    // platform->DisplayAlert("Unknown speech lip sync format (might be from older or newer version); lip sync disabled");
                }
                else {
                    numLipLines = speechsync->ReadInt32();
                    splipsync = (SpeechLipSyncLine*)malloc (sizeof(SpeechLipSyncLine) * numLipLines);
                    for (int ee = 0; ee < numLipLines; ee++)
                    {
                        splipsync[ee].numPhenomes = speechsync->ReadInt16();
                        speechsync->Read(splipsync[ee].filename, 14);
                        splipsync[ee].endtimeoffs = (int*)malloc(splipsync[ee].numPhenomes * sizeof(int));
                        speechsync->ReadArrayOfInt32(splipsync[ee].endtimeoffs, splipsync[ee].numPhenomes);
                        splipsync[ee].frame = (short*)malloc(splipsync[ee].numPhenomes * sizeof(short));
                        speechsync->ReadArrayOfInt16(splipsync[ee].frame, splipsync[ee].numPhenomes);
                    }
                }
                delete speechsync;
            }
            Common::AssetManager::SetDataFile(game_file_name);
            platform->WriteConsole("Speech sample file found and initialized.\n");
            play.SpeechVoiceMode=1;
        }
    }

    return RETURN_CONTINUE;
}

int engine_init_music()
{
    play.UseSeparateMusicLib = 0;

    /* Can't just use fopen here, since we need to change the filename
    so that pack functions, etc. will have the right case later */
    music_file = ci_find_file(usetup.DataFilesDir, "audio.vox");

    /* Don't need to use ci_fopen here, because we've used ci_find_file to get
    the case insensitive matched filename already */
    // Use ci_fopen anyway because it can handle NULL filenames.
    Stream *music_s = ci_fopen(music_file);

    if (music_s == NULL)
    {
        // In case they're running in debug, check Compiled folder
        free(music_file);
        music_file = ci_find_file("Compiled", "audio.vox");
        music_s = ci_fopen(music_file);
    }

    if (music_s) {
        delete music_s;

        Out::FPrint("Initializing audio vox");

        //if (Common::AssetManager::SetDataFile(useloc,"")!=0) {
        if (Common::AssetManager::SetDataFile(music_file)!=Common::kAssetNoError) {
            platform->DisplayAlert("Unable to initialize music library - check for corruption and that\nit belongs to this game.\n");
            return EXIT_NORMAL;
        }
        Common::AssetManager::SetDataFile(game_file_name);
        platform->WriteConsole("Audio vox found and initialized.\n");
        play.UseSeparateMusicLib = 1;
    }

    return RETURN_CONTINUE;
}

void engine_init_keyboard()
{
#ifdef ALLEGRO_KEYBOARD_HANDLER
    Out::FPrint("Initializing keyboard");

    install_keyboard();
#endif
}

void engine_init_timer()
{
    Out::FPrint("Install timer");

    platform->WriteConsole("Checking sound inits.\n");
    if (usetup.ModPlayer) reserve_voices(16,-1);
    // maybe this line will solve the sound volume?
    // [IKM] does this refer to install_timer or set_volume_per_voice?
    install_timer();
#if ALLEGRO_DATE > 19991010
    set_volume_per_voice(1);
#endif
}

void engine_init_sound()
{
#ifdef WINDOWS_VERSION
    // don't let it use the hardware mixer verion, crashes some systems
    //if ((usetup.DigitalSoundCard == DIGI_AUTODETECT) || (usetup.DigitalSoundCard == DIGI_DIRECTX(0)))
    //    usetup.DigitalSoundCard = DIGI_DIRECTAMX(0);

    if (usetup.DigitalSoundCard == DIGI_DIRECTX(0)) {
        // DirectX mixer seems to buffer an extra sample itself
        use_extra_sound_offset = 1;
    }

    // if the user clicked away to another app while we were
    // loading, DirectSound will fail to initialize. There doesn't
    // seem to be a solution to force us back to the foreground,
    // because we have no actual visible window at this time

#endif

    Out::FPrint("Initialize sound drivers");

    // PSP: Disable sound by config file.
    if (!psp_audio_enabled)
    {
        usetup.DigitalSoundCard = DIGI_NONE;
        usetup.MidiSoundCard = MIDI_NONE;
    }

    if (!psp_midi_enabled)
        usetup.MidiSoundCard = MIDI_NONE;

    if (install_sound(usetup.DigitalSoundCard,usetup.MidiSoundCard,NULL)!=0) {
        reserve_voices(-1,-1);
        usetup.ModPlayer=false;
        usetup.Mp3Player=false;
        if (install_sound(usetup.DigitalSoundCard,usetup.MidiSoundCard,NULL)!=0) {
            if ((usetup.DigitalSoundCard != DIGI_NONE) && (usetup.MidiSoundCard != MIDI_NONE)) {
                // only flag an error if they wanted a sound card
                platform->DisplayAlert("\nUnable to initialize your audio hardware.\n"
                    "[Problem: %s]\n", get_allegro_error());
            }
            reserve_voices(0,0);
            install_sound(DIGI_NONE, MIDI_NONE, NULL);
            usetup.DigitalSoundCard = DIGI_NONE;
            usetup.MidiSoundCard = MIDI_NONE;
        }
    }

    our_eip = -181;

    if (usetup.DigitalSoundCard == DIGI_NONE) {
        // disable speech and music if no digital sound
        // therefore the MIDI soundtrack will be used if present,
        // and the voice mode should not go to Voice Only
        play.SpeechVoiceMode = -2;
        play.UseSeparateMusicLib = 0;
    }
}

void engine_init_debug()
{
    //set_volume(255,-1);
    if ((debug_flags & (~DBG_DEBUGMODE)) >0) {
        platform->DisplayAlert("Engine debugging enabled.\n"
            "\nNOTE: You have selected to enable one or more engine debugging options.\n"
            "These options cause many parts of the game to behave abnormally, and you\n"
            "may not see the game as you are used to it. The point is to test whether\n"
            "the engine passes a point where it is crashing on you normally.\n"
            "[Debug flags enabled: 0x%02X]\n"
            "Press a key to continue.\n",debug_flags);
    }
}

void atexit_handler() {
    if (proper_exit==0) {
        sprintf(pexbuf,"\nError: the program has exited without requesting it.\n"
            "Program pointer: %+03d  (write this number down), ACI version %s\n"
            "If you see a list of numbers above, please write them down and contact\n"
            "Chris Jones. Otherwise, note down any other information displayed.\n",
            our_eip, EngineVersion.LongString.GetCStr());
        platform->DisplayAlert(pexbuf);
    }

    if (!(music_file == NULL))
        free(music_file);

    if (!(speech_file == NULL))
        free(speech_file);
}

void engine_init_exit_handler()
{
    Out::FPrint("Install exit handler");

    atexit(atexit_handler);
}

void engine_init_rand()
{
    play.RandomSeed = time(NULL);
    srand (play.RandomSeed);
}

void engine_init_pathfinder()
{
    Out::FPrint("Initialize path finder library");

    init_pathfinder();
}

void engine_pre_init_gfx()
{
    //Out::FPrint("Initialize gfx");

    //platform->InitialiseAbufAtStartup();
}

int engine_load_game_data()
{
    Out::FPrint("Load game data");

    our_eip=-17;
    int ee=load_game_file();
    if (ee != 0) {
        proper_exit=1;
        platform->FinishedUsingGraphicsMode();

        if (ee==-1)
            platform->DisplayAlert("Main game file not found. This may be from a different AGS version, or the file may have got corrupted.\n");
        else if (ee==-2)
            platform->DisplayAlert("Invalid file format. The file may be corrupt, or from a different\n"
            "version of AGS.\nThis engine can only run games made with AGS 2.5 or later.\n");
        else if (ee==-3)
            platform->DisplayAlert("Script link failed: %s\n",ccErrorString);
        return EXIT_NORMAL;
    }

    return RETURN_CONTINUE;
}

int engine_check_register_game()
{
    if (justRegisterGame) 
    {
        platform->RegisterGameWithGameExplorer();
        proper_exit = 1;
        return EXIT_NORMAL;
    }

    if (justUnRegisterGame) 
    {
        platform->UnRegisterGameWithGameExplorer();
        proper_exit = 1;
        return EXIT_NORMAL;
    }

    return RETURN_CONTINUE;
}

void engine_init_title()
{
    //platform->DisplayAlert("loaded game");
    our_eip=-91;
#if (ALLEGRO_DATE > 19990103)
    set_window_title(game.GameName);
#endif

    Out::FPrint(game.GameName);
}

void engine_init_directories()
{
    if (file_exists("Compiled", FA_ARCH | FA_DIREC, NULL))
    {
        // running in debugger
        use_compiled_folder_as_current_dir = 1;
        // don't redirect to the game exe folder (_Debug)
        usetup.DataFilesDir = ".";
    }

    if (game.SavedGameFolderName[0] != 0)
    {
        char newDirBuffer[MAX_PATH];
        sprintf(newDirBuffer, "$MYDOCS$/%s", game.SavedGameFolderName.GetCStr());
        Game_SetSaveGameDirectory(newDirBuffer);
    }
    else if (use_compiled_folder_as_current_dir)
    {
        Game_SetSaveGameDirectory("Compiled");
    }
}

#if defined(ANDROID_VERSION)
extern char android_base_directory[256];
#endif // ANDROID_VERSION

int check_write_access() {

  if (platform->GetDiskFreeSpaceMB() < 2)
    return 0;

  our_eip = -1895;

  // The Save Game Dir is the only place that we should write to
  char tempPath[MAX_PATH];
  sprintf(tempPath, "%s""tmptest.tmp", saveGameDirectory);
  Stream *temp_s = Common::File::CreateFile(tempPath);
  if (!temp_s)
#if defined(ANDROID_VERSION)
  {
	  put_backslash(android_base_directory);
	  sprintf(tempPath, "%s""tmptest.tmp", android_base_directory);
	  temp_s = Common::File::CreateFile(tempPath);
	  if (temp_s == NULL) return 0;
	  else SetSaveGameDirectoryPath(android_base_directory, true);
  }
#else
    return 0;
#endif // ANDROID_VERSION

  our_eip = -1896;

  temp_s->Write("just to test the drive free space", 30);
  delete temp_s;

  our_eip = -1897;

  if (unlink(tempPath))
    return 0;

  return 1;
}

int engine_check_disk_space()
{
    Out::FPrint("Checking for disk space");

    //init_language_text("en");
    if (check_write_access()==0) {
#if defined(IOS_VERSION)
        platform->DisplayAlert("Unable to write to the current directory. Make sure write permissions are"
            " set for the game directory.\n");
#else
        platform->DisplayAlert("Unable to write to the current directory. Do not run this game off a\n"
            "network or CD-ROM drive. Also check drive free space (you need 1 Mb free).\n");
#endif
        proper_exit = 1;
        return EXIT_NORMAL; 
    }

    return RETURN_CONTINUE;
}

// [IKM] I have a feeling this should be merged with engine_init_fonts
int engine_check_fonts()
{
    if (fontRenderers[0] == NULL) 
    {
        platform->DisplayAlert("No fonts found. If you're trying to run the game from the Debug directory, this is not supported. Use the Build EXE command to create an executable in the Compiled folder.");
        proper_exit = 1;
        return EXIT_NORMAL;
    }

    return RETURN_CONTINUE;
}

void engine_init_modxm_player()
{
#ifndef PSP_NO_MOD_PLAYBACK
    if (game.Options[OPT_NOMODMUSIC])
        usetup.ModPlayer = false;

    if (usetup.ModPlayer) {
        Out::FPrint("Initializing MOD/XM player");

        if (init_mod_player(NUM_MOD_DIGI_VOICES) < 0) {
            platform->DisplayAlert("Warning: install_mod: MOD player failed to initialize.");
            usetup.ModPlayer=false;
        }
    }
#else
    usetup.ModPlayer = false;
    Out::FPrint("Compiled without MOD/XM player");
#endif
}

void show_preload () {
    // ** Do the preload graphic if available
    color temppal[256];
	Bitmap *splashsc = BitmapHelper::CreateRawBitmapOwner( load_pcx("preload.pcx",temppal) );
    if (splashsc != NULL) {
        if (splashsc->GetColorDepth() == 8)
            set_palette_range(temppal, 0, 255, 0);
		Bitmap *screen_bmp = BitmapHelper::GetScreenBitmap();
        Bitmap *tsc = BitmapHelper::CreateBitmapCopy(splashsc, screen_bmp->GetColorDepth());

		screen_bmp->Fill(0);
        screen_bmp->StretchBlt(tsc, RectWH(0, 0, scrnwid,scrnhit), Common::kBitmap_Transparency);

        gfxDriver->ClearDrawList();

        if (!gfxDriver->UsesMemoryBackBuffer())
        {
            IDriverDependantBitmap *ddb = gfxDriver->CreateDDBFromBitmap(screen_bmp, false, true);
            gfxDriver->DrawSprite(0, 0, ddb);
            render_to_screen(screen_bmp, 0, 0);
            gfxDriver->DestroyDDB(ddb);
        }
        else
			render_to_screen(screen_bmp, 0, 0);

        delete splashsc;
        delete tsc;
        platform->Delay(500);
    }
}

void engine_show_preload()
{
    Out::FPrint("Check for preload image");

    show_preload ();
}

int engine_init_sprites()
{
    Out::FPrint("Initialize sprites");

    if (spriteset.initFile ("acsprset.spr")) 
    {
        platform->FinishedUsingGraphicsMode();
        allegro_exit();
        proper_exit=1;
        platform->DisplayAlert("Could not load sprite set file ACSPRSET.SPR\n"
            "This means that the file is missing or there is not enough free\n"
            "system memory to load the file.\n");
        return EXIT_NORMAL;
    }

    return RETURN_CONTINUE;
}

void engine_setup_screen()
{
    Out::FPrint("Set up screen");

    virtual_screen=BitmapHelper::CreateBitmap(scrnwid,scrnhit,final_col_dep);
    virtual_screen->Clear();
    gfxDriver->SetMemoryBackBuffer(virtual_screen);
    //  ignore_mouseoff_bitmap = virtual_screen;
    SetVirtualScreen(BitmapHelper::GetScreenBitmap());
    our_eip=-7;
}

void init_game_settings() {
    int ee;

    for (ee=0;ee<256;ee++) {
        if (game.PaletteUses[ee]!=PAL_BACKGROUND)
            palette[ee]=game.DefaultPalette[ee];
    }

    if (game.Options[OPT_NOSCALEFNT]) wtext_multiply=1;

    for (ee = 0; ee < game.MouseCursorCount; ee++) 
    {
        // The cursor graphics are assigned to mousecurs[] and so cannot
        // be removed from memory
        if (game.MouseCursors[ee].pic >= 0)
            spriteset.precache (game.MouseCursors[ee].pic);

        // just in case they typed an invalid view number in the editor
        if (game.MouseCursors[ee].view >= game.ViewCount)
            game.MouseCursors[ee].view = -1;

        if (game.MouseCursors[ee].view >= 0)
            precache_view (game.MouseCursors[ee].view);
    }
    // may as well preload the character gfx
    if (playerchar->view >= 0)
        precache_view (playerchar->view);

    /*  dummygui.guiId = -1;
    dummyguicontrol.guin = -1;
    dummyguicontrol.objn = -1;*/

    our_eip=-6;
    //  game.Characters[0].talkview=4;
    //init_language_text(game.langcodes[0]);

    for (ee=0;ee<game.CharacterCount;ee++) {
        memset(&game.Characters[ee].inv[0],0,MAX_INV*sizeof(short));
        game.Characters[ee].activeinv=-1;
        game.Characters[ee].following=-1;
        game.Characters[ee].followinfo=97 | (10 << 8);
        game.Characters[ee].idletime=20;  // can be overridden later with SetIdle or summink
        game.Characters[ee].idleleft=game.Characters[ee].idletime;
        game.Characters[ee].transparency = 0;
        game.Characters[ee].baseline = -1;
        game.Characters[ee].walkwaitcounter = 0;
        game.Characters[ee].z = 0;
        charextra[ee].xwas = INVALID_X;
        charextra[ee].zoom = 100;
        if (game.Characters[ee].view >= 0) {
            // set initial loop to 0
            game.Characters[ee].loop = 0;
            // or to 1 if they don't have up/down frames
            if (views[game.Characters[ee].view].loops[0].numFrames < 1)
                game.Characters[ee].loop = 1;
        }
        charextra[ee].process_idle_this_time = 0;
        charextra[ee].invorder_count = 0;
        charextra[ee].slow_move_counter = 0;
        charextra[ee].animwait = 0;
    }
    // multiply up gui positions
    guibg = (Bitmap **)malloc(sizeof(Bitmap *) * game.GuiCount);
    guibgbmp = (IDriverDependantBitmap**)malloc(sizeof(IDriverDependantBitmap*) * game.GuiCount);
    for (ee=0;ee<game.GuiCount;ee++) {
        guibg[ee] = NULL;
        guibgbmp[ee] = NULL;
    }

    our_eip=-5;
    for (ee=0;ee<game.InvItemCount;ee++) {
        if (game.InventoryItems[ee].flags & IFLG_STARTWITH) playerchar->inv[ee]=1;
        else playerchar->inv[ee]=0;
    }
<<<<<<< HEAD
    play.PlayerScore=0;
    play.SierraInventoryBkgColour=7;
    play.SpeechAnimSpeed = 5;
    play.InvItemWidth = 40;
    play.InvItemHeight = 22;
    play.MessageTime=-1;
    play.DisabledUserInterface=0;
    play.GlobalScriptTimer=-1;
    play.DebugMode=game.Options[OPT_DEBUGMODE];
    play.TopInvItemIndex=0;
    play.InventoryDisplayedCount=0;
=======
    play.score=0;
    play.sierra_inv_color=7;
    // copy the value set by the editor
    if (game.options[OPT_GLOBALTALKANIMSPD] >= 0)
    {
        play.talkanim_speed = game.options[OPT_GLOBALTALKANIMSPD];
        game.options[OPT_GLOBALTALKANIMSPD] = 1;
    }
    else
    {
        play.talkanim_speed = -game.options[OPT_GLOBALTALKANIMSPD] - 1;
        game.options[OPT_GLOBALTALKANIMSPD] = 0;
    }
    play.inv_item_wid = 40;
    play.inv_item_hit = 22;
    play.messagetime=-1;
    play.disabled_user_interface=0;
    play.gscript_timer=-1;
    play.debug_mode=game.options[OPT_DEBUGMODE];
    play.inv_top=0;
    play.inv_numdisp=0;
>>>>>>> c9353f51
    play.obsolete_inv_numorder=0;
    play.TextDisplaySpeed=15;
    play.DisplayTextMinTimeMs = 1000;
    play.DisplayTextIgnoreUserInputDelayMs = 500;
    play.IgnoreUserInputUntilTime = 0;
    play.LipsyncSpeed = 15;
    play.CloseMouthSpeechTime = 10;
    play.DisableAntiAliasing = 0;
    play.RoomTintLevel = 0;
    play.RoomTintLight = 255;
    play.TextSpeedModifier = 0;
    play.DisplayTextAlignment = SCALIGN_LEFT;
    // Make the default alignment to the right with right-to-left text
<<<<<<< HEAD
    if (game.Options[OPT_RIGHTLEFTWRITE])
        play.DisplayTextAlignment = SCALIGN_RIGHT;

    play.SpeechBubbleWidth = get_fixed_pixel_size(100);
    play.RoomBkgFrameIndex=0;
    play.RoomBkgFrameLocked=0;
    play.RoomBkgAnimDelay=0;
    play.RoomBkgAnimSpeed = 0;
    play.SilentMidiIndex = 0;
    play.CurrentMusicLoopMode = 0;
    play.SkipUntilCharacterStops = -1;
    play.GetLocationNameLastTime = -1;
    play.GetLocationNameSaveCursor = -1;
    play.RestoreCursorModeTo = -1;
    play.RestoreCursorImageTo = -1;
    play.GroundLevelAreasDisabled = 0;
    play.NextRoomTransition = -1;
    play.TemporarilyHidCharacter = -1;
    play.InventoryBackwardsCompatible = 0;
    play.GammaAdjustment = 100;
    play.DoOnceTokenCount = 0;
    play.MusicQueueLength = 0;
    play.ShakeScreenLength = 0;
    play.WaitCounter=0;
    play.SkipWaitMode = 0;
    play.CurrentMusicIndex=-1;
    play.MusicLoopMode=1;
    play.MusicMasterVolume=160;
    play.DigitalMasterVolume = 100;
    play.ScreenFlipped=0;
    play.ViewportLocked=0;
    play.SkipSpeechMode = user_to_internal_skip_speech(game.Options[OPT_NOSKIPTEXT]);
    play.SoundVolume = 255;
    play.SpeechVolume = 255;
    play.NormalFont = 0;
    play.SpeechFont = 1;
    play.SpeechTextOutlineColour = 16;
    play.ScreenTint = -1;
    play.SierraSpeechSwapPortraitSide = 0;
    play.LastSpeechPortraitCharacter = -1;
    play.InConversation = 0;
    play.SkipDisplayMethod = 3;
    play.NoMultiLoopRepeat = 0;
    play.IsInCutscene = 0;
    play.FastForwardCutscene = 0;
    play.TotalScore = game.TotalScore;
    play.RoomScriptFinished = 0;
    play.NoTextBkgForVoiceSpeech = 0;
    play.DialogOptionsMaxWidth = get_fixed_pixel_size(180);
    play.NoHicolorFadeIn = 0;
    play.BkgSpeechRelativeToGameSpeed = 0;
    play.BkgSpeechStayOnDisplay = 0;
    play.UnfactorVoiceTagFromDisplayTime = 0;
    play.Mp3LoopBeforeEnd = 70;
    play.MusicMuteForVoicePlay = 60;
    play.RoomChangeCount = 0;
    play.TestInteractionMode = 0;
    play.ReplayHotkey = 318;  // Alt+R
    play.DialogOptionsX = 0;
    play.DialogOptionsY = 0;
    play.DialogOptionsMinWidth = 0;
    play.DisableDialogParser = 0;
    play.AmbientSoundsPersist = 0;
    play.ScreenIsFadedOut = 0;
    play.PlayerOnRegionIndex = 0;
    play.TopBarBkgColour = 8;
    play.TopBarTextColour = 16;
    play.TopBarBorderColour = 8;
    play.TopBarBorderWidth = 1;
    play.TopBarY = 25;
    play.TopBarFont = -1;
    play.ScreenshotWidth = 160;
    play.ScreenshotHeight = 100;
    play.SpeechTextAlignment = SCALIGN_CENTRE;
    play.AutoUseWalktoPoints = 1;
    play.InventoryGreysOutWhenDisabled = 0;
    play.SpeechSkipKey = 0;
    play.GameAbortKey = 324;  // Alt+X
    play.FadeToRed = 0;
    play.FadeToGreen = 0;
    play.FadeToBlue = 0;
    play.ShowSingleDialogOption = 0;
    play.KeepScreenDuringInstantTransition = 0;
    play.DialogOptionReadColour = -1;
    play.NarratorCharacterIndex = game.PlayerCharacterIndex;
    play.CrossfadingOutChannel = 0;
    play.SpeechTextWindowGuiIndex = game.Options[OPT_TWCUSTOM];
    if (play.SpeechTextWindowGuiIndex == 0)
        play.SpeechTextWindowGuiIndex = -1;
    play.GameName = game.GameName;
    play.FollowingCharacterChangeRoomDelay = 150;
=======
    if (game.options[OPT_RIGHTLEFTWRITE])
        play.text_align = SCALIGN_RIGHT;

    play.speech_bubble_width = get_fixed_pixel_size(100);
    play.bg_frame=0;
    play.bg_frame_locked=0;
    play.bg_anim_delay=0;
    play.anim_background_speed = 0;
    play.silent_midi = 0;
    play.current_music_repeating = 0;
    play.skip_until_char_stops = -1;
    play.get_loc_name_last_time = -1;
    play.get_loc_name_save_cursor = -1;
    play.restore_cursor_mode_to = -1;
    play.restore_cursor_image_to = -1;
    play.ground_level_areas_disabled = 0;
    play.next_screen_transition = -1;
    play.temporarily_turned_off_character = -1;
    play.inv_backwards_compatibility = 0;
    play.gamma_adjustment = 100;
    play.num_do_once_tokens = 0;
    play.do_once_tokens = NULL;
    play.music_queue_size = 0;
    play.shakesc_length = 0;
    play.wait_counter=0;
    play.key_skip_wait = 0;
    play.cur_music_number=-1;
    play.music_repeat=1;
    play.music_master_volume=100 + LegacyMusicMasterVolumeAdjustment;
    play.digital_master_volume = 100;
    play.screen_flipped=0;
    play.offsets_locked=0;
    play.cant_skip_speech = user_to_internal_skip_speech((SkipSpeechStyle)game.options[OPT_NOSKIPTEXT]);
    play.sound_volume = 255;
    play.speech_volume = 255;
    play.normal_font = 0;
    play.speech_font = 1;
    play.speech_text_shadow = 16;
    play.screen_tint = -1;
    play.bad_parsed_word[0] = 0;
    play.swap_portrait_side = 0;
    play.swap_portrait_lastchar = -1;
    play.in_conversation = 0;
    play.skip_display = 3;
    play.no_multiloop_repeat = 0;
    play.in_cutscene = 0;
    play.fast_forward = 0;
    play.totalscore = game.totalscore;
    play.roomscript_finished = 0;
    play.no_textbg_when_voice = 0;
    play.max_dialogoption_width = get_fixed_pixel_size(180);
    play.no_hicolor_fadein = 0;
    play.bgspeech_game_speed = 0;
    play.bgspeech_stay_on_display = 0;
    play.unfactor_speech_from_textlength = 0;
    play.mp3_loop_before_end = 70;
    play.speech_music_drop = 60;
    play.room_changes = 0;
    play.check_interaction_only = 0;
    play.replay_hotkey = 318;  // Alt+R
    play.dialog_options_x = 0;
    play.dialog_options_y = 0;
    play.min_dialogoption_width = 0;
    play.disable_dialog_parser = 0;
    play.ambient_sounds_persist = 0;
    play.screen_is_faded_out = 0;
    play.player_on_region = 0;
    play.top_bar_backcolor = 8;
    play.top_bar_textcolor = 16;
    play.top_bar_bordercolor = 8;
    play.top_bar_borderwidth = 1;
    play.top_bar_ypos = 25;
    play.top_bar_font = -1;
    play.screenshot_width = 160;
    play.screenshot_height = 100;
    play.speech_text_align = SCALIGN_CENTRE;
    play.auto_use_walkto_points = 1;
    play.inventory_greys_out = 0;
    play.skip_speech_specific_key = 0;
    play.abort_key = 324;  // Alt+X
    play.fade_to_red = 0;
    play.fade_to_green = 0;
    play.fade_to_blue = 0;
    play.show_single_dialog_option = 0;
    play.keep_screen_during_instant_transition = 0;
    play.read_dialog_option_colour = -1;
    play.speech_portrait_placement = 0;
    play.speech_portrait_x = 0;
    play.speech_portrait_y = 0;
    play.speech_display_post_time_ms = 0;
    play.speech_in_post_state = false;
    play.narrator_speech = game.playercharacter;
    play.crossfading_out_channel = 0;
    play.speech_textwindow_gui = game.options[OPT_TWCUSTOM];
    if (play.speech_textwindow_gui == 0)
        play.speech_textwindow_gui = -1;
    strcpy(play.game_name, game.gamename);
    play.lastParserEntry[0] = 0;
    play.follow_change_room_timer = 150;
>>>>>>> c9353f51
    for (ee = 0; ee < MAX_BSCENE; ee++) 
        play.RoomBkgWasModified[ee] = 0;
    play.GameSpeedModifier = 0;
    if (debug_flags & DBG_DEBUGMODE)
        play.DebugMode = 1;
    gui_disabled_style = convert_gui_disabled_style(game.Options[OPT_DISABLEOFF]);

    for (int i = 0; i < play.WalkAreasEnabled.GetCount(); ++i)
    {
        play.WalkAreasEnabled[i] = true;
    }
    for (int i = 0; i < MAX_TIMERS; ++i)
    {
        play.ScriptTimers[i] = 0;
    }
    for (int i = 0; i < MAX_AUDIO_TYPES; ++i)
    {
        play.DefaultAudioTypeVolumes[i] = -1;
    }

    // reset graphical script vars (they're still used by some games)
    for (ee = 0; ee < MAXGLOBALVARS; ee++) 
        play.GlobalVars[ee] = 0;
    for (ee = 0; ee < MAXGSVALUES; ee++) 
        play.GlobalScriptVariables[ee] = 0;

    for (ee = 0; ee < MAX_SOUND_CHANNELS; ee++)
        last_sound_played[ee] = -1;

<<<<<<< HEAD
    if (!usetup.Translation.IsEmpty())
        init_translation (usetup.Translation);
=======
    if (usetup.translation)
        init_translation (usetup.translation, "", true);
>>>>>>> c9353f51

    update_invorder();
    displayed_room = -10;
}

void engine_init_game_settings()
{
    Out::FPrint("Initialize game settings");

    init_game_settings();
}

void engine_init_game_shit()
{
    scsystem.width = final_scrn_wid;
    scsystem.height = final_scrn_hit;
    scsystem.coldepth = final_col_dep;
    scsystem.windowed = 0;
    scsystem.vsync = 0;
    scsystem.viewport_width = divide_down_coordinate(scrnwid);
    scsystem.viewport_height = divide_down_coordinate(scrnhit);
    // ScriptSystem::aci_version is only 10 chars long
    strncpy(scsystem.aci_version, EngineVersion.LongString, 10);
    if (usetup.override_script_os >= 0)
    {
        scsystem.os = usetup.override_script_os;
    }
    else
    {
        scsystem.os = platform->GetSystemOSID();
    }

    if (usetup.Windowed)
        scsystem.windowed = 1;

#if defined (DOS_VERSION)
    filter->SetMouseArea(0,0,BASEWIDTH-1,BASEHEIGHT-1);
#else
    filter->SetMouseArea(0, 0, scrnwid-1, scrnhit-1);
#endif
    //  mloadwcursor("mouse.spr");
    //mousecurs[0]=spriteset[2054];
    currentcursor=0;
    our_eip=-4;
    mousey=100;  // stop icon bar popping up
    init_invalid_regions(final_scrn_hit);
    SetVirtualScreen(virtual_screen);
    our_eip = -41;

    gfxDriver->SetRenderOffset(get_screen_x_adjustment(virtual_screen), get_screen_y_adjustment(virtual_screen));
}

void update_mp3_thread()
{
  UPDATE_MP3_THREAD
  platform->Delay(50);
}

void engine_start_multithreaded_audio()
{
  // PSP: Initialize the sound cache.
  clear_sound_cache();

  // Create sound update thread. This is a workaround for sound stuttering.
  if (psp_audio_multithreaded)
  {
    if (!audioThread.CreateAndStart(update_mp3_thread, true))
    {
      Out::FPrint("Failed to start audio thread, audio will be processed on the main thread");
      psp_audio_multithreaded = 0;
    }
    else
    {
      Out::FPrint("Audio thread started");
    }
  }
  else
  {
    Out::FPrint("Audio is processed on the main thread");
  }
}

void engine_prepare_to_start_game()
{
    Out::FPrint("Prepare to start game");

    engine_init_game_shit();
    engine_start_multithreaded_audio();

#if defined(ANDROID_VERSION)
    if (psp_load_latest_savegame)
        selectLatestSavegame();
#endif
}

// TODO: move to test unit
Bitmap *test_allegro_bitmap;
IDriverDependantBitmap *test_allegro_ddb;
void allegro_bitmap_test_init()
{
	test_allegro_bitmap = NULL;
	// Switched the test off for now
	//test_allegro_bitmap = AllegroBitmap::CreateBitmap(320,200,32);
}

int initialize_engine(int argc,char*argv[])
{
    int res;

    engine_read_config(argc, argv);
    apply_output_configuration();

    res = engine_init_allegro();
    if (res != RETURN_CONTINUE) {
        return res;
    }    

    engine_setup_window();

    our_eip = -196;

    res = engine_check_run_setup(argc, argv);
    if (res != RETURN_CONTINUE) {
        return res;
    }

    engine_force_window();

    our_eip = -195;

    res = engine_init_game_data(argc, argv);
    if (res != RETURN_CONTINUE) {
        return res;
    }

    our_eip = -192;

    engine_init_fonts();

    our_eip = -188;

    res = engine_init_mouse();
	if (res != RETURN_CONTINUE) {
        return res;
    }

    our_eip = -187;

    res = engine_check_memory();
    if (res != RETURN_CONTINUE) {
        return res;
    }

    engine_init_rooms();

    our_eip = -186;
    
    res = engine_init_speech();
    if (res != RETURN_CONTINUE) {
        return res;
    }

    our_eip = -185;
    
    res = engine_init_music();
    if (res != RETURN_CONTINUE) {
        return res;
    }

    our_eip = -184;

    engine_init_keyboard();

    our_eip = -183;

    engine_init_timer();

    our_eip = -182;

    engine_init_sound();

    engine_init_debug();

    our_eip = -10;

    engine_init_exit_handler();

    // [IKM] I seriously don't get it why do we need to delete warnings.log
    // in the middle of procedure; some warnings may have already being
    // written there at this point, no?
    unlink("warnings.log");

    engine_init_rand();

    engine_init_pathfinder();

    //engine_pre_init_gfx();

    LOCK_VARIABLE(timerloop);
    LOCK_FUNCTION(dj_timer_handler);
    set_game_speed(40);

    our_eip=-20;
    //thisroom.allocall();
    our_eip=-19;
    //setup_sierra_interface();   // take this out later

    res = engine_load_game_data();
    if (res != RETURN_CONTINUE) {
        return res;
    }
    
    res = engine_check_register_game();
    if (res != RETURN_CONTINUE) {
        return res;
    }

    engine_init_title();

    our_eip = -189;

    engine_init_directories();

    our_eip = -178;

    res = engine_check_disk_space();
    if (res != RETURN_CONTINUE) {
        return res;
    }

    // [IKM] I do not really understand why is this checked only now;
    // should not it be checked right after fonts initialization?
    res = engine_check_fonts();
    if (res != RETURN_CONTINUE) {
        return res;
    }

    our_eip = -179;

    engine_init_modxm_player();

    res = graphics_mode_init();
    if (res != RETURN_CONTINUE) {
        return res;
    }

<<<<<<< HEAD
    engine_init_gfx_driver();

    res = engine_init_graphics_mode();
    if (res != RETURN_CONTINUE) {
        return res;
    }

    engine_post_init_gfx_driver();

    engine_prepare_screen();

    platform->PostAllegroInit((usetup.Windowed > 0) ? true : false);

    engine_set_gfx_driver_callbacks();

    engine_set_color_conversions();

=======
>>>>>>> c9353f51
    SetMultitasking(0);

    engine_show_preload();

    res = engine_init_sprites();
    if (res != RETURN_CONTINUE) {
        return res;
    }

    engine_setup_screen();

    engine_init_game_settings();

    engine_prepare_to_start_game();

	allegro_bitmap_test_init();

    initialize_start_and_play_game(override_start_room, loadSaveGameOnStartup);

    quit("|bye!");
    return 0;
}


#ifdef WINDOWS_VERSION
// in ac_minidump
extern int CustomExceptionHandler (LPEXCEPTION_POINTERS exinfo);
extern EXCEPTION_RECORD excinfo;
extern int miniDumpResultCode;
#endif

// defined in main/main
extern char tempmsg[100];
extern char*printfworkingspace;

int initialize_engine_with_exception_handling(int argc,char*argv[])
{
    Out::FPrint("Installing exception handler");

#ifdef USE_CUSTOM_EXCEPTION_HANDLER
    __try 
    {
#endif

        return initialize_engine(argc, argv);

#ifdef USE_CUSTOM_EXCEPTION_HANDLER
    }
    __except (CustomExceptionHandler ( GetExceptionInformation() )) 
    {
        strcpy (tempmsg, "");
        sprintf (printfworkingspace, "An exception 0x%X occurred in ACWIN.EXE at EIP = 0x%08X %s; program pointer is %+d, ACI version %s, gtags (%d,%d)\n\n"
            "AGS cannot continue, this exception was fatal. Please note down the numbers above, remember what you were doing at the time and post the details on the AGS Technical Forum.\n\n%s\n\n"
            "Most versions of Windows allow you to press Ctrl+C now to copy this entire message to the clipboard for easy reporting.\n\n%s (code %d)",
            excinfo.ExceptionCode, excinfo.ExceptionAddress, tempmsg, our_eip, EngineVersion.LongString.GetCStr(), eip_guinum, eip_guiobj, get_cur_script(5),
            (miniDumpResultCode == 0) ? "An error file CrashInfo.dmp has been created. You may be asked to upload this file when reporting this problem on the AGS Forums." : 
            "Unable to create an error dump file.", miniDumpResultCode);
        MessageBoxA(allegro_wnd, printfworkingspace, "Illegal exception", MB_ICONSTOP | MB_OK);
        proper_exit = 1;
    }
    return EXIT_CRASH;
#endif
}

const char *get_engine_version() {
    return EngineVersion.LongString.GetCStr();
}<|MERGE_RESOLUTION|>--- conflicted
+++ resolved
@@ -29,11 +29,7 @@
 #include "ac/gui.h"
 #include "ac/lipsync.h"
 #include "ac/objectcache.h"
-<<<<<<< HEAD
-=======
-#include "ac/roomstatus.h"
 #include "ac/speech.h"
->>>>>>> c9353f51
 #include "ac/translation.h"
 #include "ac/viewframe.h"
 #include "ac/dynobj/scriptobject.h"
@@ -332,12 +328,7 @@
     // 2. From setup
     else if (!usetup.MainDataFilename.IsEmpty())
     {
-<<<<<<< HEAD
         game_file_name = usetup.MainDataFilename;
-        AGS::Common::Path::FixupPath(game_file_name);
-=======
-        game_file_name = usetup.main_data_filename;
->>>>>>> c9353f51
     }
     // 3. Look in known locations
     else
@@ -1030,10 +1021,19 @@
         if (game.InventoryItems[ee].flags & IFLG_STARTWITH) playerchar->inv[ee]=1;
         else playerchar->inv[ee]=0;
     }
-<<<<<<< HEAD
     play.PlayerScore=0;
     play.SierraInventoryBkgColour=7;
-    play.SpeechAnimSpeed = 5;
+    // copy the value set by the editor
+    if (game.options[OPT_GLOBALTALKANIMSPD] >= 0)
+    {
+        play.talkanim_speed = game.options[OPT_GLOBALTALKANIMSPD];
+        game.options[OPT_GLOBALTALKANIMSPD] = 1;
+    }
+    else
+    {
+        play.talkanim_speed = -game.options[OPT_GLOBALTALKANIMSPD] - 1;
+        game.options[OPT_GLOBALTALKANIMSPD] = 0;
+    }
     play.InvItemWidth = 40;
     play.InvItemHeight = 22;
     play.MessageTime=-1;
@@ -1042,29 +1042,6 @@
     play.DebugMode=game.Options[OPT_DEBUGMODE];
     play.TopInvItemIndex=0;
     play.InventoryDisplayedCount=0;
-=======
-    play.score=0;
-    play.sierra_inv_color=7;
-    // copy the value set by the editor
-    if (game.options[OPT_GLOBALTALKANIMSPD] >= 0)
-    {
-        play.talkanim_speed = game.options[OPT_GLOBALTALKANIMSPD];
-        game.options[OPT_GLOBALTALKANIMSPD] = 1;
-    }
-    else
-    {
-        play.talkanim_speed = -game.options[OPT_GLOBALTALKANIMSPD] - 1;
-        game.options[OPT_GLOBALTALKANIMSPD] = 0;
-    }
-    play.inv_item_wid = 40;
-    play.inv_item_hit = 22;
-    play.messagetime=-1;
-    play.disabled_user_interface=0;
-    play.gscript_timer=-1;
-    play.debug_mode=game.options[OPT_DEBUGMODE];
-    play.inv_top=0;
-    play.inv_numdisp=0;
->>>>>>> c9353f51
     play.obsolete_inv_numorder=0;
     play.TextDisplaySpeed=15;
     play.DisplayTextMinTimeMs = 1000;
@@ -1078,7 +1055,6 @@
     play.TextSpeedModifier = 0;
     play.DisplayTextAlignment = SCALIGN_LEFT;
     // Make the default alignment to the right with right-to-left text
-<<<<<<< HEAD
     if (game.Options[OPT_RIGHTLEFTWRITE])
         play.DisplayTextAlignment = SCALIGN_RIGHT;
 
@@ -1107,10 +1083,10 @@
     play.CurrentMusicIndex=-1;
     play.MusicLoopMode=1;
     play.MusicMasterVolume=160;
-    play.DigitalMasterVolume = 100;
+    play.music_master_volume=100 + LegacyMusicMasterVolumeAdjustment;
     play.ScreenFlipped=0;
     play.ViewportLocked=0;
-    play.SkipSpeechMode = user_to_internal_skip_speech(game.Options[OPT_NOSKIPTEXT]);
+    play.cant_skip_speech = user_to_internal_skip_speech((SkipSpeechStyle)game.options[OPT_NOSKIPTEXT]);
     play.SoundVolume = 255;
     play.SpeechVolume = 255;
     play.NormalFont = 0;
@@ -1163,6 +1139,11 @@
     play.ShowSingleDialogOption = 0;
     play.KeepScreenDuringInstantTransition = 0;
     play.DialogOptionReadColour = -1;
+    play.speech_portrait_placement = 0;
+    play.speech_portrait_x = 0;
+    play.speech_portrait_y = 0;
+    play.speech_display_post_time_ms = 0;
+    play.speech_in_post_state = false;
     play.NarratorCharacterIndex = game.PlayerCharacterIndex;
     play.CrossfadingOutChannel = 0;
     play.SpeechTextWindowGuiIndex = game.Options[OPT_TWCUSTOM];
@@ -1170,107 +1151,6 @@
         play.SpeechTextWindowGuiIndex = -1;
     play.GameName = game.GameName;
     play.FollowingCharacterChangeRoomDelay = 150;
-=======
-    if (game.options[OPT_RIGHTLEFTWRITE])
-        play.text_align = SCALIGN_RIGHT;
-
-    play.speech_bubble_width = get_fixed_pixel_size(100);
-    play.bg_frame=0;
-    play.bg_frame_locked=0;
-    play.bg_anim_delay=0;
-    play.anim_background_speed = 0;
-    play.silent_midi = 0;
-    play.current_music_repeating = 0;
-    play.skip_until_char_stops = -1;
-    play.get_loc_name_last_time = -1;
-    play.get_loc_name_save_cursor = -1;
-    play.restore_cursor_mode_to = -1;
-    play.restore_cursor_image_to = -1;
-    play.ground_level_areas_disabled = 0;
-    play.next_screen_transition = -1;
-    play.temporarily_turned_off_character = -1;
-    play.inv_backwards_compatibility = 0;
-    play.gamma_adjustment = 100;
-    play.num_do_once_tokens = 0;
-    play.do_once_tokens = NULL;
-    play.music_queue_size = 0;
-    play.shakesc_length = 0;
-    play.wait_counter=0;
-    play.key_skip_wait = 0;
-    play.cur_music_number=-1;
-    play.music_repeat=1;
-    play.music_master_volume=100 + LegacyMusicMasterVolumeAdjustment;
-    play.digital_master_volume = 100;
-    play.screen_flipped=0;
-    play.offsets_locked=0;
-    play.cant_skip_speech = user_to_internal_skip_speech((SkipSpeechStyle)game.options[OPT_NOSKIPTEXT]);
-    play.sound_volume = 255;
-    play.speech_volume = 255;
-    play.normal_font = 0;
-    play.speech_font = 1;
-    play.speech_text_shadow = 16;
-    play.screen_tint = -1;
-    play.bad_parsed_word[0] = 0;
-    play.swap_portrait_side = 0;
-    play.swap_portrait_lastchar = -1;
-    play.in_conversation = 0;
-    play.skip_display = 3;
-    play.no_multiloop_repeat = 0;
-    play.in_cutscene = 0;
-    play.fast_forward = 0;
-    play.totalscore = game.totalscore;
-    play.roomscript_finished = 0;
-    play.no_textbg_when_voice = 0;
-    play.max_dialogoption_width = get_fixed_pixel_size(180);
-    play.no_hicolor_fadein = 0;
-    play.bgspeech_game_speed = 0;
-    play.bgspeech_stay_on_display = 0;
-    play.unfactor_speech_from_textlength = 0;
-    play.mp3_loop_before_end = 70;
-    play.speech_music_drop = 60;
-    play.room_changes = 0;
-    play.check_interaction_only = 0;
-    play.replay_hotkey = 318;  // Alt+R
-    play.dialog_options_x = 0;
-    play.dialog_options_y = 0;
-    play.min_dialogoption_width = 0;
-    play.disable_dialog_parser = 0;
-    play.ambient_sounds_persist = 0;
-    play.screen_is_faded_out = 0;
-    play.player_on_region = 0;
-    play.top_bar_backcolor = 8;
-    play.top_bar_textcolor = 16;
-    play.top_bar_bordercolor = 8;
-    play.top_bar_borderwidth = 1;
-    play.top_bar_ypos = 25;
-    play.top_bar_font = -1;
-    play.screenshot_width = 160;
-    play.screenshot_height = 100;
-    play.speech_text_align = SCALIGN_CENTRE;
-    play.auto_use_walkto_points = 1;
-    play.inventory_greys_out = 0;
-    play.skip_speech_specific_key = 0;
-    play.abort_key = 324;  // Alt+X
-    play.fade_to_red = 0;
-    play.fade_to_green = 0;
-    play.fade_to_blue = 0;
-    play.show_single_dialog_option = 0;
-    play.keep_screen_during_instant_transition = 0;
-    play.read_dialog_option_colour = -1;
-    play.speech_portrait_placement = 0;
-    play.speech_portrait_x = 0;
-    play.speech_portrait_y = 0;
-    play.speech_display_post_time_ms = 0;
-    play.speech_in_post_state = false;
-    play.narrator_speech = game.playercharacter;
-    play.crossfading_out_channel = 0;
-    play.speech_textwindow_gui = game.options[OPT_TWCUSTOM];
-    if (play.speech_textwindow_gui == 0)
-        play.speech_textwindow_gui = -1;
-    strcpy(play.game_name, game.gamename);
-    play.lastParserEntry[0] = 0;
-    play.follow_change_room_timer = 150;
->>>>>>> c9353f51
     for (ee = 0; ee < MAX_BSCENE; ee++) 
         play.RoomBkgWasModified[ee] = 0;
     play.GameSpeedModifier = 0;
@@ -1300,13 +1180,8 @@
     for (ee = 0; ee < MAX_SOUND_CHANNELS; ee++)
         last_sound_played[ee] = -1;
 
-<<<<<<< HEAD
     if (!usetup.Translation.IsEmpty())
-        init_translation (usetup.Translation);
-=======
-    if (usetup.translation)
         init_translation (usetup.translation, "", true);
->>>>>>> c9353f51
 
     update_invorder();
     displayed_room = -10;
@@ -1553,26 +1428,6 @@
         return res;
     }
 
-<<<<<<< HEAD
-    engine_init_gfx_driver();
-
-    res = engine_init_graphics_mode();
-    if (res != RETURN_CONTINUE) {
-        return res;
-    }
-
-    engine_post_init_gfx_driver();
-
-    engine_prepare_screen();
-
-    platform->PostAllegroInit((usetup.Windowed > 0) ? true : false);
-
-    engine_set_gfx_driver_callbacks();
-
-    engine_set_color_conversions();
-
-=======
->>>>>>> c9353f51
     SetMultitasking(0);
 
     engine_show_preload();
