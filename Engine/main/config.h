//=============================================================================
//
// Adventure Game Studio (AGS)
//
// Copyright (C) 1999-2011 Chris Jones and 2011-20xx others
// The full list of copyright holders can be found in the Copyright.txt
// file, which is part of this source code distribution.
//
// The AGS source code is provided under the Artistic License 2.0.
// A copy of this license can be found in the file License.txt and at
// http://www.opensource.org/licenses/artistic-license-2.0.php
//
//=============================================================================
//
//
//
//=============================================================================
#ifndef __AGS_EE_MAIN__CONFIG_H
#define __AGS_EE_MAIN__CONFIG_H

#include "util/ini_util.h"

using AGS::Common::String;
using AGS::Common::ConfigTree;

extern String ac_config_file;
// Find and load default configuration file (usually located in the game installation directory)
void load_default_config_file(AGS::Common::ConfigTree &cfg, const char *alt_cfg_file);
// Find and load user configuration file (located into writable user location)
void load_user_config_file(AGS::Common::ConfigTree &cfg);
// Setup game using final config tree
void read_config(const AGS::Common::ConfigTree &cfg);
// Fixup game setup parameters
void post_config();

void read_config_file(ConfigTree &cfg, const char *alt_cfg_file);
void save_config_file();
uint32_t parse_scaling_factor(const AGS::Common::String &scaling_option);

<<<<<<< HEAD
bool INIreaditem(const AGS::Common::ConfigTree &cfg, const AGS::Common::String &sectn, const AGS::Common::String &item, AGS::Common::String &value);
int INIreadint(const AGS::Common::ConfigTree &cfg, const AGS::Common::String &sectn, const AGS::Common::String &item, int def_value = 0);
float INIreadfloat(const AGS::Common::ConfigTree &cfg, const AGS::Common::String &sectn, const AGS::Common::String &item, float def_value = 0.f);
AGS::Common::String INIreadstring(const AGS::Common::ConfigTree &cfg, const AGS::Common::String &sectn, const AGS::Common::String &item, const AGS::Common::String &def_value = "");
=======
bool INIreaditem(const ConfigTree &cfg, const String &sectn, const String &item, String &value);
String INIreadstring(const ConfigTree &cfg, const String &sectn, const String &item, const String &def_value = "");
int INIreadint(const ConfigTree &cfg, const String &sectn, const String &item);
float INIreadfloat(const ConfigTree &cfg, const String &sectn, const String &item, float def_value = 0.f);
void INIwritestring(ConfigTree &cfg, const String &sectn, const String &item, const String &value);
>>>>>>> 420d4b89


#endif // __AGS_EE_MAIN__CONFIG_H<|MERGE_RESOLUTION|>--- conflicted
+++ resolved
@@ -37,18 +37,12 @@
 void save_config_file();
 uint32_t parse_scaling_factor(const AGS::Common::String &scaling_option);
 
-<<<<<<< HEAD
-bool INIreaditem(const AGS::Common::ConfigTree &cfg, const AGS::Common::String &sectn, const AGS::Common::String &item, AGS::Common::String &value);
-int INIreadint(const AGS::Common::ConfigTree &cfg, const AGS::Common::String &sectn, const AGS::Common::String &item, int def_value = 0);
-float INIreadfloat(const AGS::Common::ConfigTree &cfg, const AGS::Common::String &sectn, const AGS::Common::String &item, float def_value = 0.f);
-AGS::Common::String INIreadstring(const AGS::Common::ConfigTree &cfg, const AGS::Common::String &sectn, const AGS::Common::String &item, const AGS::Common::String &def_value = "");
-=======
 bool INIreaditem(const ConfigTree &cfg, const String &sectn, const String &item, String &value);
+int INIreadint(const ConfigTree &cfg, const String &sectn, const String &item, int def_value = 0);
+float INIreadfloat(const ConfigTree &cfg, const String &sectn, const String &item, float def_value = 0.f);
 String INIreadstring(const ConfigTree &cfg, const String &sectn, const String &item, const String &def_value = "");
-int INIreadint(const ConfigTree &cfg, const String &sectn, const String &item);
-float INIreadfloat(const ConfigTree &cfg, const String &sectn, const String &item, float def_value = 0.f);
+void INIwriteint(ConfigTree &cfg, const String &sectn, const String &item, int value);
 void INIwritestring(ConfigTree &cfg, const String &sectn, const String &item, const String &value);
->>>>>>> 420d4b89
 
 
 #endif // __AGS_EE_MAIN__CONFIG_H