//=============================================================================
//
// Adventure Game Studio (AGS)
//
// Copyright (C) 1999-2011 Chris Jones and 2011-20xx others
// The full list of copyright holders can be found in the Copyright.txt
// file, which is part of this source code distribution.
//
// The AGS source code is provided under the Artistic License 2.0.
// A copy of this license can be found in the file License.txt and at
// http://www.opensource.org/licenses/artistic-license-2.0.php
//
//=============================================================================

//
// Game initialization
//

#include "ac/common.h"
#include "ac/characterinfo.h"
#include "ac/game.h"
#include "ac/gamestate.h"
#include "ac/global_game.h"
#include "ac/mouse.h"
#include "ac/record.h"
#include "ac/room.h"
#include "ac/screen.h"
#include "debug/debug_log.h"
#include "debug/debugger.h"
#include "debug/out.h"
#include "game/game_objects.h"
#include "main/mainheader.h"
#include "main/game_run.h"
#include "main/game_start.h"
#include "script/script.h"

namespace Out = AGS::Common::Out;

extern int our_eip, displayed_room;
extern const char *load_game_errors[9];
extern volatile char want_exit, abort_engine;
<<<<<<< HEAD
extern GameSetupStruct game;
=======
extern unsigned int load_new_game;
>>>>>>> 0f6cc556
extern GameState play;
extern volatile int timerloop;
extern const char *loadSaveGameOnStartup;
extern ccInstance *moduleInst[MAX_SCRIPT_MODULES];
extern int numScriptModules;
extern CharacterInfo*playerchar;
extern int convert_16bit_bgr;


void start_game_check_replay()
{
    Out::FPrint("Checking replay status");

    if (play.recording) {
        start_recording();
    }
    else if (play.playback) {
        start_playback();
    }
}

void start_game_init_editor_debugging()
{
    if (editor_debugging_enabled)
    {
        SetMultitasking(1);
        if (init_editor_debugging())
        {
            timerloop = 0;
            while (timerloop < 20)
            {
                // pick up any breakpoints in game_start
                check_for_messages_from_editor();
            }

            ccSetDebugHook(scriptDebugHook);
        }
    }
}

void start_game_load_savegame_on_startup()
{
    if (loadSaveGameOnStartup != NULL)
    {
        int saveGameNumber = 1000;
        const char *sgName = strstr(loadSaveGameOnStartup, "agssave.");
        if (sgName != NULL)
        {
            sscanf(sgName, "agssave.%03d", &saveGameNumber);
        }
        current_fade_out_effect();
        int loadGameErrorCode = load_game(loadSaveGameOnStartup, saveGameNumber);
        if (loadGameErrorCode)
        {
            quitprintf("Unable to resume the save game. Try starting the game over. (Error: %s)", load_game_errors[-loadGameErrorCode]);
        }
    }
}

void start_game() {
    set_cursor_mode(MODE_WALK);
    filter->SetMousePosition(160,100);
    newmusic(0);

    our_eip = -42;

    for (int kk = 0; kk < numScriptModules; kk++)
        moduleInst[kk]->RunTextScript("game_start");

    gameinst->RunTextScript("game_start");

    our_eip = -43;

    SetRestartPoint();

    our_eip=-3;

    if (displayed_room < 0) {
        current_fade_out_effect();
        load_new_room(playerchar->room,playerchar);
        // load_new_room updates it, but it should be -1 in the first room
        playerchar->prevroom = -1;
    }

    first_room_initialization();
}

void do_start_game()
{
    // only start if replay playback hasn't loaded a game
    if (displayed_room < 0)
        start_game();
}

void initialize_start_and_play_game(int override_start_room, const char *loadSaveGameOnStartup)
{
    try { // BEGIN try for ALI3DEXception

        set_cursor_mode (MODE_WALK);

        if (convert_16bit_bgr) {
            // Disable text as speech while displaying the warning message
            // This happens if the user's graphics card does BGR order 16-bit colour
            int oldalways = game.Options[OPT_ALWAYSSPCH];
            game.Options[OPT_ALWAYSSPCH] = 0;
            // PSP: This is normal. Don't show a warning.
            //Display ("WARNING: AGS has detected that you have an incompatible graphics card for this game. You may experience colour problems during the game. Try running the game with \"--15bit\" command line parameter and see if that helps.[[Click the mouse to continue.");
            game.Options[OPT_ALWAYSSPCH] = oldalways;
        }

        srand (play.randseed);
        play.gamestep = 0;
        if (override_start_room)
            playerchar->room = override_start_room;

        start_game_check_replay();

        Out::FPrint("Engine initialization complete");
        Out::FPrint("Starting game");

        start_game_init_editor_debugging();

        start_game_load_savegame_on_startup();

        do_start_game();

        RunGameUntilAborted();

    } catch (Ali3DException gfxException)
    {
        quit((char*)gfxException._message);
    }
}<|MERGE_RESOLUTION|>--- conflicted
+++ resolved
@@ -39,11 +39,6 @@
 extern int our_eip, displayed_room;
 extern const char *load_game_errors[9];
 extern volatile char want_exit, abort_engine;
-<<<<<<< HEAD
-extern GameSetupStruct game;
-=======
-extern unsigned int load_new_game;
->>>>>>> 0f6cc556
 extern GameState play;
 extern volatile int timerloop;
 extern const char *loadSaveGameOnStartup;
