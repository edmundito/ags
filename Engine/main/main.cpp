--- conflicted
+++ resolved
@@ -117,13 +117,9 @@
 
 // Version and build numbers
 #define ACI_VERSION_MAJOR               3
-#define ACI_VERSION_MINOR               3
+#define ACI_VERSION_MINOR               4
 #define ACI_VERSION_RELEASE             0
-<<<<<<< HEAD
-#define ACI_VERSION_REVISION            1139
-=======
-#define ACI_VERSION_REVISION            1152
->>>>>>> c9353f51
+#define ACI_VERSION_REVISION            1153
 #ifdef NO_MP3_PLAYER
 #define SPECIAL_VERSION "NMP"
 #else
@@ -226,13 +222,8 @@
         else if (stricmp(argv[ee],"-record") == 0)
             play.IsRecording = 1;
         else if (stricmp(argv[ee],"-playback") == 0)
-<<<<<<< HEAD
             play.IsPlayback = 1;
-        else if ((stricmp(argv[ee],"-gfxfilter") == 0) && (argc > ee + 1))
-=======
-            play.playback = 1;
         else if ((stricmp(argv[ee],"-gfxfilter") == 0 || stricmp(argv[ee],"--gfxfilter") == 0) && (argc > ee + 1))
->>>>>>> c9353f51
         {
             strncpy(force_gfxfilter, argv[ee + 1], 49);
             ee++;
