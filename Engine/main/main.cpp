//=============================================================================
//
// Adventure Game Studio (AGS)
//
// Copyright (C) 1999-2011 Chris Jones and 2011-20xx others
// The full list of copyright holders can be found in the Copyright.txt
// file, which is part of this source code distribution.
//
// The AGS source code is provided under the Artistic License 2.0.
// A copy of this license can be found in the file License.txt and at
// http://www.opensource.org/licenses/artistic-license-2.0.php
//
//=============================================================================

//
// Entry point of the application here.
//
//
// For Windows main() function is really called _mangled_main and is called
// not by system, but from insides of allegro library.
// (See allegro\platform\alwin.h)
// What about other platforms?
//

#include "ac/common.h"
#include "debug/agseditordebugger.h"
#include "debug/debug_log.h"
#include "debug/out.h"
#include "game/game_objects.h"
#include "main/engine.h"
#include "main/mainheader.h"
#include "main/main.h"
#include "platform/base/agsplatformdriver.h"
#include "ac/route_finder.h"
#include "core/assetmanager.h"

#ifdef _DEBUG
#include "test/test_all.h"
#endif

namespace Out = Common::Out;

char appDirectory[512]; // Needed for library loading

#ifdef MAC_VERSION
char dataDirectory[512];
extern "C"
{
    int osx_sys_question(const char *msg, const char *but1, const char *but2);
}
#endif


#ifdef WINDOWS_VERSION

int wArgc;
LPWSTR *wArgv;

#endif

#ifndef WINDOWS_VERSION
char **global_argv = 0;
#endif


extern int our_eip;
extern AGSPlatformDriver *platform;
extern int debug_flags;
extern int force_letterbox;
extern int debug_15bit_mode, debug_24bit_mode;
extern int convert_16bit_bgr;
extern int display_fps;
extern int editor_debugging_enabled;
extern int editor_debugging_initialized;
extern char editor_debugger_instance_token[100];


// Startup flags, set from parameters to engine
char force_gfxfilter[50];
int datafile_argv=0, change_to_game_dir = 0, force_window = 0;
int override_start_room = 0, force_16bit = 0;
bool justRegisterGame = false;
bool justUnRegisterGame = false;
const char *loadSaveGameOnStartup = NULL;

#if !defined(IOS_VERSION) && !defined(PSP_VERSION) && !defined(ANDROID_VERSION)
int psp_video_framedrop = 1;
int psp_audio_enabled = 1;
int psp_midi_enabled = 1;
int psp_ignore_acsetup_cfg_file = 0;
int psp_clear_cache_on_room_change = 0;

int psp_midi_preload_patches = 0;
int psp_audio_cachesize = 10;
char psp_game_file_name[] = "ac2game.dat";
int psp_gfx_smooth_sprites = 1;
char psp_translation[] = "default";
#endif


void main_pre_init()
{
    our_eip = -999;
    Common::AssetManager::SetSearchPriority(Common::kAssetPriorityDir);
    play.IsRecording = 0;
    play.IsPlayback = 0;
    play.TakeoverData = 0;
}

void main_create_platform_driver()
{
    platform = AGSPlatformDriver::GetDriver();
}

// Version and build numbers
#define ACI_VERSION_MAJOR               3
#define ACI_VERSION_MINOR               3
#define ACI_VERSION_RELEASE             0
<<<<<<< HEAD
#define ACI_VERSION_REVISION            1135
=======
#define ACI_VERSION_REVISION            1134
>>>>>>> fc069ea8
#ifdef NO_MP3_PLAYER
#define SPECIAL_VERSION "NMP"
#else
#define SPECIAL_VERSION ""
#endif

// this needs to be updated if the "play" struct changes
#define SVG_VERSION_BWCOMPAT_MAJOR      3
#define SVG_VERSION_BWCOMPAT_MINOR      2
#define SVG_VERSION_BWCOMPAT_RELEASE    0
#define SVG_VERSION_BWCOMPAT_REVISION   1103
// CHECKME: we may lower this down, if we find that earlier versions may still
// load new savedgames
#define SVG_VERSION_FWCOMPAT_MAJOR      3
#define SVG_VERSION_FWCOMPAT_MINOR      2
#define SVG_VERSION_FWCOMPAT_RELEASE    1
#define SVG_VERSION_FWCOMPAT_REVISION   1111

// Current engine version
AGS::Engine::Version EngineVersion;
// Lowest savedgame version, accepted by this engine
AGS::Engine::Version SavedGameLowestBackwardCompatVersion;
// Lowest engine version, which would accept current savedgames
AGS::Engine::Version SavedGameLowestForwardCompatVersion;

void main_init()
{
#if defined (BUILD_STR)
    EngineVersion = Version(ACI_VERSION_MAJOR, ACI_VERSION_MINOR, ACI_VERSION_RELEASE, ACI_VERSION_REVISION, SPECIAL_VERSION, BUILD_STR);
#else
    EngineVersion = Version(ACI_VERSION_MAJOR, ACI_VERSION_MINOR, ACI_VERSION_RELEASE, ACI_VERSION_REVISION, SPECIAL_VERSION);
#endif
    SavedGameLowestBackwardCompatVersion = Version(SVG_VERSION_BWCOMPAT_MAJOR, SVG_VERSION_BWCOMPAT_MINOR, SVG_VERSION_BWCOMPAT_RELEASE, SVG_VERSION_BWCOMPAT_REVISION);
    SavedGameLowestForwardCompatVersion = Version(SVG_VERSION_FWCOMPAT_MAJOR, SVG_VERSION_FWCOMPAT_MINOR, SVG_VERSION_FWCOMPAT_RELEASE, SVG_VERSION_FWCOMPAT_REVISION);

    Common::AssetManager::CreateInstance();
    main_pre_init();
    main_create_platform_driver();
}

int main_preprocess_cmdline(int argc,char*argv[])
{
#ifdef WINDOWS_VERSION
    wArgv = CommandLineToArgvW(GetCommandLineW(), &wArgc);
    if (wArgv == NULL)
    {
        platform->DisplayAlert("CommandLineToArgvW failed, unable to start the game.");
        return 9;
    }
#else
    global_argv = argv;
#endif
    return RETURN_CONTINUE;
}

extern char return_to_roomedit[30];
extern char return_to_room[150];

void main_print_help() {
    printf("\nUsage: ags [<options>] [<gamefile or directory>]\n\n"
           "Options:\n"
           "-windowed            Set display mode to windowed\n"
           "-fullscreen          Set display mode to fullscreen\n"
           "-hicolor             Enable 16bit colors\n"
           "-letterbox           Enable letterbox mode\n"
           "-gfxfilter <filter>  Enable graphics filter, where <filter> can be\n"
           "                     StdScale2, StdScale3, StdScale4, Hq2x or Hq3x\n"
           "--help               Print this help message\n");
}

int main_process_cmdline(int argc,char*argv[])
{
    force_gfxfilter[0] = '\0';

    for (int ee=1;ee<argc;ee++) {
        if (stricmp(argv[ee],"--help") == 0 || argv[ee][1]=='?') {
            return 0;
        }
        if (stricmp(argv[ee],"-shelllaunch") == 0)
            change_to_game_dir = 1;
        else if (stricmp(argv[ee],"-updatereg") == 0)
            debug_flags |= DBG_REGONLY;
        else if (stricmp(argv[ee],"-windowed") == 0)
            force_window = 1;
        else if (stricmp(argv[ee],"-fullscreen") == 0)
            force_window = 2;
        else if (stricmp(argv[ee],"-hicolor") == 0)
            force_16bit = 1;
        else if (stricmp(argv[ee],"-letterbox") == 0)
            force_letterbox = 1;
        else if (stricmp(argv[ee],"-record") == 0)
            play.IsRecording = 1;
        else if (stricmp(argv[ee],"-playback") == 0)
            play.IsPlayback = 1;
        else if ((stricmp(argv[ee],"-gfxfilter") == 0) && (argc > ee + 1))
        {
            strncpy(force_gfxfilter, argv[ee + 1], 49);
            ee++;
        }
#ifdef _DEBUG
        else if ((stricmp(argv[ee],"--startr") == 0) && (ee < argc-1)) {
            override_start_room = atoi(argv[ee+1]);
            ee++;
        }
#endif
        else if ((stricmp(argv[ee],"--testre") == 0) && (ee < argc-2)) {
            strcpy(return_to_roomedit, argv[ee+1]);
            strcpy(return_to_room, argv[ee+2]);
            ee+=2;
        }
        else if (stricmp(argv[ee],"--15bit")==0) debug_15bit_mode = 1;
        else if (stricmp(argv[ee],"--24bit")==0) debug_24bit_mode = 1;
        else if (stricmp(argv[ee],"--fps")==0) display_fps = 2;
        else if (stricmp(argv[ee],"--test")==0) debug_flags|=DBG_DEBUGMODE;
        else if (stricmp(argv[ee],"-noiface")==0) debug_flags|=DBG_NOIFACE;
        else if (stricmp(argv[ee],"-nosprdisp")==0) debug_flags|=DBG_NODRAWSPRITES;
        else if (stricmp(argv[ee],"-nospr")==0) debug_flags|=DBG_NOOBJECTS;
        else if (stricmp(argv[ee],"-noupdate")==0) debug_flags|=DBG_NOUPDATE;
        else if (stricmp(argv[ee],"-nosound")==0) debug_flags|=DBG_NOSFX;
        else if (stricmp(argv[ee],"-nomusic")==0) debug_flags|=DBG_NOMUSIC;
        else if (stricmp(argv[ee],"-noscript")==0) debug_flags|=DBG_NOSCRIPT;
        else if (stricmp(argv[ee],"-novideo")==0) debug_flags|=DBG_NOVIDEO;
        else if (stricmp(argv[ee],"-noexceptionhandler")==0) usetup.DisableExceptionHandling = true;
        else if (stricmp(argv[ee],"-dbgscript")==0) debug_flags|=DBG_DBGSCRIPT;
        else if (stricmp(argv[ee],"-registergame") == 0)
        {
            justRegisterGame = true;
        }
        else if (stricmp(argv[ee],"-unregistergame") == 0)
        {
            justUnRegisterGame = true;
        }
        else if ((stricmp(argv[ee],"-loadsavedgame") == 0) && (argc > ee + 1))
        {
            loadSaveGameOnStartup = argv[ee + 1];
            ee++;
        }
        else if ((stricmp(argv[ee],"--enabledebugger") == 0) && (argc > ee + 1))
        {
            strcpy(editor_debugger_instance_token, argv[ee + 1]);
            editor_debugging_enabled = 1;
            force_window = 1;
            ee++;
        }
        else if (stricmp(argv[ee],"--takeover")==0) {
            if (argc < ee+2)
                break;
            play.TakeoverData = atoi (argv[ee + 1]);
            play.TakeoverFrom = argv[ee + 2];
            ee += 2;
        }
        else if (argv[ee][0]!='-') datafile_argv=ee;
    }

    return RETURN_CONTINUE;
}

void main_init_crt_report()
{
#ifdef _DEBUG
    /* logfile=fopen("g:\\ags.log","at");
    //_CrtSetReportHook( OurReportingFunction );
    int tmpDbgFlag = _CrtSetDbgFlag(_CRTDBG_REPORT_FLAG);
    //tmpDbgFlag |= _CRTDBG_CHECK_ALWAYS_DF | _CRTDBG_DELAY_FREE_MEM_DF;

    tmpDbgFlag = (tmpDbgFlag & 0x0000FFFF) | _CRTDBG_CHECK_EVERY_16_DF | _CRTDBG_DELAY_FREE_MEM_DF;

    _CrtSetDbgFlag(tmpDbgFlag);

    /*
    //  _CrtMemState memstart,memnow;
    _CrtSetReportMode( _CRT_ASSERT, _CRTDBG_MODE_WNDW );
    _CrtSetReportMode( _CRT_WARN, _CRTDBG_MODE_WNDW );
    _CrtSetReportMode( _CRT_ERROR, _CRTDBG_MODE_WNDW );
    /*
    //   _CrtSetReportFile( _CRT_WARN, _CRTDBG_FILE_STDERR );
    //   _CrtSetReportFile( _CRT_ERROR, _CRTDBG_FILE_STDERR );
    //   _CrtSetReportFile( _CRT_ASSERT, _CRTDBG_FILE_STDERR );

    //  _CrtMemCheckpoint(&memstart);
    //  _CrtMemDumpStatistics( &memstart );*/
#endif
}

void change_to_directory_of_file(LPCWSTR fileName)
{
    WCHAR wcbuffer[MAX_PATH];
    StrCpyW(wcbuffer, fileName);

#if defined (WINDOWS_VERSION)
    LPWSTR backSlashAt = StrRChrW(wcbuffer, NULL, L'\\');
    if (backSlashAt != NULL) {
        wcbuffer[wcslen(wcbuffer) - wcslen(backSlashAt)] = L'\0';
        SetCurrentDirectoryW(wcbuffer);
    }
#else
    if (strrchr(wcbuffer, '/') != NULL) {
        strrchr(wcbuffer, '/')[0] = 0;
        chdir(wcbuffer);
    }
#endif
}

void main_set_gamedir(int argc,char*argv[])
{
    if ((loadSaveGameOnStartup != NULL) && (argv[0] != NULL))
    {
        // When launched by double-clicking a save game file, the curdir will
        // be the save game folder unless we correct it
        change_to_directory_of_file(wArgv[0]);
    }

    getcwd(appDirectory, 512);

    //if (change_to_game_dir == 1)  {
    if (datafile_argv > 0) {
        // If launched by double-clicking .AGS file, change to that
        // folder; else change to this exe's folder
        change_to_directory_of_file(wArgv[datafile_argv]);
    }

#ifdef MAC_VERSION
    getcwd(dataDirectory, 512);
#endif
}

#if defined(WINDOWS_VERSION)
#include <new.h>
char tempmsg[100];
char*printfworkingspace;
int malloc_fail_handler(size_t amountwanted) {
  free(printfworkingspace);
  sprintf(tempmsg,"Out of memory: failed to allocate %ld bytes (at PP=%d)",amountwanted, our_eip);
  quit(tempmsg);
  return 0;
}
#endif

int main(int argc,char*argv[]) { 

#ifdef _DEBUG
    Test_DoAllTests();
#endif
    
    int res;
    main_init();
    
    res = main_preprocess_cmdline(argc, argv);
    if (res != RETURN_CONTINUE) {
        return res;
    }

    initialize_debug_system();

    Out::FPrint("Adventure Game Studio v%s Interpreter\n"
           "Copyright (c) 1999-2011 Chris Jones and 2011-20xx others\n"
#ifdef BUILD_STR
           "ACI version %s (Build: %s)\n",
           EngineVersion.ShortString.GetCStr(), EngineVersion.LongString.GetCStr(), EngineVersion.BuildInfo.GetCStr());
#else
           "ACI version %s\n", EngineVersion.ShortString.GetCStr(), EngineVersion.LongString.GetCStr());
#endif

    if ((argc>1) && (stricmp(argv[1],"--help") == 0 || argv[1][1]=='?')) {
        main_print_help();
        return 0;
    }

    Out::FPrint("***** ENGINE STARTUP");

#if defined(WINDOWS_VERSION)
    _set_new_handler(malloc_fail_handler);
    _set_new_mode(1);
    printfworkingspace=(char*)malloc(7000);
#endif
    debug_flags=0;

    res = main_process_cmdline(argc, argv);
    if (res != RETURN_CONTINUE) {
        return res;
    }

    main_init_crt_report();

    main_set_gamedir(argc, argv);    

    // Update shell associations and exit
    if (debug_flags & DBG_REGONLY)
        exit(0);

#ifndef USE_CUSTOM_EXCEPTION_HANDLER
    usetup.DisableExceptionHandling = true;
#endif

    if (usetup.DisableExceptionHandling)
    {
        int result = initialize_engine(argc, argv);
        platform->PostAllegroExit();
        return result;
    }
    else
    {
        return initialize_engine_with_exception_handling(argc, argv);
    }
}

#if !defined (DOS_VERSION)
END_OF_MAIN()
#endif<|MERGE_RESOLUTION|>--- conflicted
+++ resolved
@@ -116,11 +116,7 @@
 #define ACI_VERSION_MAJOR               3
 #define ACI_VERSION_MINOR               3
 #define ACI_VERSION_RELEASE             0
-<<<<<<< HEAD
-#define ACI_VERSION_REVISION            1135
-=======
-#define ACI_VERSION_REVISION            1134
->>>>>>> fc069ea8
+#define ACI_VERSION_REVISION            1137
 #ifdef NO_MP3_PLAYER
 #define SPECIAL_VERSION "NMP"
 #else
