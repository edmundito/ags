--- conflicted
+++ resolved
@@ -239,37 +239,22 @@
 
 void update_speech_and_messages()
 {
-<<<<<<< HEAD
-	// determine if speech text should be removed
+  const bool is_voice = channels[SCHAN_SPEECH] != NULL;
+
+  // determine if speech text should be removed
   if (play.MessageTime>=0) {
     play.MessageTime--;
     // extend life of text if the voice hasn't finished yet
-    if (channels[SCHAN_SPEECH] != NULL) {
+    if (is_voice && !play.speech_in_post_state) {
       if ((!rec_isSpeechFinished()) && (play.FastForwardCutscene == 0)) {
       //if ((!channels[SCHAN_SPEECH]->done) && (play.FastForwardCutscene == 0)) {
         if (play.MessageTime <= 1)
           play.MessageTime = 1;
-=======
-  const bool is_voice = channels[SCHAN_SPEECH] != NULL;
-
-  // determine if speech text should be removed
-  if (play.messagetime>=0) {
-    play.messagetime--;
-    // extend life of text if the voice hasn't finished yet
-    if (is_voice && !play.speech_in_post_state) {
-      if ((!rec_isSpeechFinished()) && (play.fast_forward == 0)) {
-      //if ((!channels[SCHAN_SPEECH]->done) && (play.fast_forward == 0)) {
-        if (play.messagetime <= 1)
-          play.messagetime = 1;
->>>>>>> c9353f51
       }
       else  // if the voice has finished, remove the speech
         play.MessageTime = 0;
     }
 
-<<<<<<< HEAD
-    if (play.MessageTime < 1) 
-=======
     if (play.messagetime < 1 && play.speech_display_post_time_ms > 0 &&
         play.fast_forward == 0)
     {
@@ -281,7 +266,6 @@
     }
 
     if (play.messagetime < 1) 
->>>>>>> c9353f51
     {
       if (play.FastForwardCutscene > 0)
       {
@@ -359,14 +343,6 @@
     }
     else if (facetalkwait>0) facetalkwait--;
     // don't animate if the speech has finished
-<<<<<<< HEAD
-    else if ((play.MessageTime < 1) && (facetalkframe == 0) && (play.CloseMouthSpeechTime > 0))
-      ;
-    else {
-      // Close mouth at end of sentence
-      if ((play.MessageTime < play.CloseMouthSpeechTime) &&
-          (play.CloseMouthSpeechTime > 0)) {
-=======
     else if ((play.messagetime < 1) && (facetalkframe == 0) &&
              // if play.close_mouth_speech_time = 0, this means animation should play till
              // the speech ends; but this should not work in voice mode, and also if the
@@ -380,7 +356,6 @@
           !is_voice &&
           (play.messagetime < play.close_mouth_speech_time) &&
           (play.close_mouth_speech_time > 0)) {
->>>>>>> c9353f51
         facetalkframe = 0;
         facetalkwait = play.MessageTime;
       }
@@ -395,11 +370,7 @@
         // normal non-lip-sync
         facetalkframe++;
         if ((facetalkframe >= views[facetalkview].loops[facetalkloop].numFrames) ||
-<<<<<<< HEAD
-            ((play.MessageTime < 1) && (play.CloseMouthSpeechTime > 0))) {
-=======
             (!is_voice && (play.messagetime < 1) && (play.close_mouth_speech_time > 0))) {
->>>>>>> c9353f51
 
           if ((facetalkframe >= views[facetalkview].loops[facetalkloop].numFrames) &&
               (views[facetalkview].loops[facetalkloop].RunNextLoop())) 
