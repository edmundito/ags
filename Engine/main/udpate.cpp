//=============================================================================
//
// Adventure Game Studio (AGS)
//
// Copyright (C) 1999-2011 Chris Jones and 2011-20xx others
// The full list of copyright holders can be found in the Copyright.txt
// file, which is part of this source code distribution.
//
// The AGS source code is provided under the Artistic License 2.0.
// A copy of this license can be found in the file License.txt and at
// http://www.opensource.org/licenses/artistic-license-2.0.php
//
//=============================================================================

//
// Game update procedure
//

#include "ac/common.h"
#include "ac/character.h"
#include "ac/characterextras.h"
#include "ac/draw.h"
#include "ac/gamestate.h"
#include "ac/gamesetupstruct.h"
#include "ac/global_character.h"
#include "ac/lipsync.h"
#include "ac/overlay.h"
#include "ac/record.h"
#include "ac/roomobject.h"
#include "ac/roomstatus.h"
#include "ac/roomstruct.h"
#include "main/mainheader.h"
#include "main/update.h"
#include "ac/screenoverlay.h"
#include "ac/viewframe.h"
#include "ac/walkablearea.h"
#include "gfx/graphicsdriver.h"
#include "gfx/graphics.h"
#include "media/audio/soundclip.h"

using AGS::Common::Bitmap;
using AGS::Common::Graphics;

extern MoveList *mls;
extern RoomStatus*croom;
extern GameSetupStruct game;
extern GameState play;
extern roomstruct thisroom;
extern RoomObject*objs;
extern ViewStruct*views;
extern int spritewidth[MAX_SPRITES],spriteheight[MAX_SPRITES];
extern int our_eip;
extern CharacterInfo*playerchar;
extern CharacterExtras *charextra;
extern CharacterInfo *facetalkchar;
extern int face_talking,facetalkview,facetalkwait,facetalkframe;
extern int facetalkloop, facetalkrepeat, facetalkAllowBlink;
extern int facetalkBlinkLoop;
extern bool facetalk_qfg4_override_placement_x, facetalk_qfg4_override_placement_y;
extern volatile unsigned long globalTimerCounter;
extern int time_between_timers;
extern SpeechLipSyncLine *splipsync;
extern int numLipLines, curLipLine, curLipLinePhenome;
extern ScreenOverlay screenover[MAX_SCREEN_OVERLAYS];
extern int numscreenover;
extern int is_text_overlay;
extern IGraphicsDriver *gfxDriver;


int do_movelist_move(short*mlnum,int*xx,int*yy) {
  int need_to_fix_sprite=0;
  if (mlnum[0]<1) quit("movelist_move: attempted to move on a non-exist movelist");
  MoveList*cmls; cmls=&mls[mlnum[0]];
  fixed xpermove=cmls->xpermove[cmls->onstage],ypermove=cmls->ypermove[cmls->onstage];

  short targetx=short((cmls->pos[cmls->onstage+1] >> 16) & 0x00ffff);
  short targety=short(cmls->pos[cmls->onstage+1] & 0x00ffff);
  int xps=xx[0],yps=yy[0];
  if (cmls->doneflag & 1) {
    // if the X-movement has finished, and the Y-per-move is < 1, finish
    // This can cause jump at the end, but without it the character will
    // walk on the spot for a while if the Y-per-move is for example 0.2
//    if ((ypermove & 0xfffff000) == 0) cmls->doneflag|=2;
//    int ypmm=(ypermove >> 16) & 0x0000ffff;

    // NEW 2.15 SR-1 plan: if X-movement has finished, and Y-per-move is < 1,
    // allow it to finish more easily by moving target zone

    int adjAmnt = 3;
    // 2.70: if the X permove is also <=1, don't do the skipping
    if (((xpermove & 0xffff0000) == 0xffff0000) ||
        ((xpermove & 0xffff0000) == 0x00000000))
      adjAmnt = 2;

    // 2.61 RC1: correct this to work with > -1 as well as < 1
    if (ypermove == 0) { }
    // Y per move is < 1, so finish the move
    else if ((ypermove & 0xffff0000) == 0)
      targety -= adjAmnt;
    // Y per move is -1 exactly, don't snap to finish
    else if (ypermove == 0xffff0000) { }
    // Y per move is > -1, so finish the move
    else if ((ypermove & 0xffff0000) == 0xffff0000)
      targety += adjAmnt;
  }
  else xps=cmls->fromx+(int)(fixtof(xpermove)*(float)cmls->onpart);

  if (cmls->doneflag & 2) {
    // Y-movement has finished

    int adjAmnt = 3;

    // if the Y permove is also <=1, don't skip as far
    if (((ypermove & 0xffff0000) == 0xffff0000) ||
        ((ypermove & 0xffff0000) == 0x00000000))
      adjAmnt = 2;

    if (xpermove == 0) { }
    // Y per move is < 1, so finish the move
    else if ((xpermove & 0xffff0000) == 0)
      targetx -= adjAmnt;
    // X per move is -1 exactly, don't snap to finish
    else if (xpermove == 0xffff0000) { }
    // X per move is > -1, so finish the move
    else if ((xpermove & 0xffff0000) == 0xffff0000)
      targetx += adjAmnt;

/*    int xpmm=(xpermove >> 16) & 0x0000ffff;
//    if ((xpmm==0) | (xpmm==0xffff)) cmls->doneflag|=1;
    if (xpmm==0) cmls->doneflag|=1;*/
    }
  else yps=cmls->fromy+(int)(fixtof(ypermove)*(float)cmls->onpart);
  // check if finished horizontal movement
  if (((xpermove > 0) && (xps >= targetx)) ||
      ((xpermove < 0) && (xps <= targetx))) {
    cmls->doneflag|=1;
    xps = targetx;
    // if the Y is almost there too, finish it
    // this is new in v2.40
    // removed in 2.70
    /*if (abs(yps - targety) <= 2)
      yps = targety;*/
  }
  else if (xpermove == 0)
    cmls->doneflag|=1;
  // check if finished vertical movement
  if ((ypermove > 0) & (yps>=targety)) {
    cmls->doneflag|=2;
    yps = targety;
  }
  else if ((ypermove < 0) & (yps<=targety)) {
    cmls->doneflag|=2;
    yps = targety;
  }
  else if (ypermove == 0)
    cmls->doneflag|=2;

  if ((cmls->doneflag & 0x03)==3) {
    // this stage is done, go on to the next stage
    // signed shorts to ensure that numbers like -20 do not become 65515
    cmls->fromx=(signed short)((cmls->pos[cmls->onstage+1] >> 16) & 0x000ffff);
    cmls->fromy=(signed short)(cmls->pos[cmls->onstage+1] & 0x000ffff);
    if ((cmls->fromx > 65000) || (cmls->fromy > 65000))
      quit("do_movelist: int to short rounding error");

    cmls->onstage++; cmls->onpart=-1; cmls->doneflag&=0xf0;
    cmls->lastx=-1;
    if (cmls->onstage < cmls->numstage) {
      xps=cmls->fromx; yps=cmls->fromy; }
    if (cmls->onstage>=cmls->numstage-1) {  // last stage is just dest pos
      cmls->numstage=0;
      mlnum[0]=0;
      need_to_fix_sprite=1;
      }
    else need_to_fix_sprite=2;
    }
  cmls->onpart++;
  xx[0]=xps; yy[0]=yps;
  return need_to_fix_sprite;
  }


void update_script_timers()
{
  if (play.gscript_timer > 0) play.gscript_timer--;
  for (int aa=0;aa<MAX_TIMERS;aa++) {
    if (play.script_timers[aa] > 1) play.script_timers[aa]--;
    }
}

void update_cycling_views()
{
	// update graphics for object if cycling view
  for (int aa=0;aa<croom->numobj;aa++) {

	  RoomObject * obj = &objs[aa];

	  obj->UpdateCyclingView();
  }
}

void update_shadow_areas()
{
	// shadow areas
  int onwalkarea = get_walkable_area_at_character (game.playercharacter);
  if (onwalkarea<0) ;
  else if (playerchar->flags & CHF_FIXVIEW) ;
  else { onwalkarea=thisroom.shadinginfo[onwalkarea];
    if (onwalkarea>0) playerchar->view=onwalkarea-1;
    else if (thisroom.options[ST_MANVIEW]==0) playerchar->view=playerchar->defview;
    else playerchar->view=thisroom.options[ST_MANVIEW]-1;
  }
}

void update_character_move_and_anim(int &numSheep, int *followingAsSheep)
{
	// move & animate characters
  for (int aa=0;aa<game.numcharacters;aa++) {
    if (game.chars[aa].on != 1) continue;

    CharacterInfo*chi    = &game.chars[aa];
	CharacterExtras*chex = &charextra[aa];

	chi->UpdateMoveAndAnim(aa, chex, numSheep, followingAsSheep);
  }
}

void update_following_exactly_characters(int &numSheep, int *followingAsSheep)
{
	// update location of all following_exactly characters
  for (int aa = 0; aa < numSheep; aa++) {
    CharacterInfo *chi = &game.chars[followingAsSheep[aa]];

	chi->UpdateFollowingExactlyCharacter();
  }
}

void update_overlay_timers()
{
	// update overlay timers
  for (int aa=0;aa<numscreenover;aa++) {
    if (screenover[aa].timeout > 0) {
      screenover[aa].timeout--;
      if (screenover[aa].timeout == 0)
        remove_screen_overlay(screenover[aa].type);
    }
  }
}

void update_speech_and_messages()
{
	// determine if speech text should be removed
  if (play.messagetime>=0) {
    play.messagetime--;
    // extend life of text if the voice hasn't finished yet
    if (channels[SCHAN_SPEECH] != NULL) {
      if ((!rec_isSpeechFinished()) && (play.fast_forward == 0)) {
      //if ((!channels[SCHAN_SPEECH]->done) && (play.fast_forward == 0)) {
        if (play.messagetime <= 1)
          play.messagetime = 1;
      }
      else  // if the voice has finished, remove the speech
        play.messagetime = 0;
    }

    if (play.messagetime < 1) 
    {
      if (play.fast_forward > 0)
      {
        remove_screen_overlay(OVER_TEXTMSG);
      }
      else if (play.cant_skip_speech & SKIP_AUTOTIMER)
      {
        remove_screen_overlay(OVER_TEXTMSG);
        play.ignore_user_input_until_time = globalTimerCounter + (play.ignore_user_input_after_text_timeout_ms / time_between_timers);
      }
    }
  }
}

void update_sierra_speech()
{
	// update sierra-style speech
  if ((face_talking >= 0) && (play.fast_forward == 0)) 
  {
    int updatedFrame = 0;

    if ((facetalkchar->blinkview > 0) && (facetalkAllowBlink)) {
      if (facetalkchar->blinktimer > 0) {
        // countdown to playing blink anim
        facetalkchar->blinktimer--;
        if (facetalkchar->blinktimer == 0) {
          facetalkchar->blinkframe = 0;
          facetalkchar->blinktimer = -1;
          updatedFrame = 2;
        }
      }
      else if (facetalkchar->blinktimer < 0) {
        // currently playing blink anim
        if (facetalkchar->blinktimer < ( (0 - 6) - views[facetalkchar->blinkview].loops[facetalkBlinkLoop].frames[facetalkchar->blinkframe].speed)) {
          // time to advance to next frame
          facetalkchar->blinktimer = -1;
          facetalkchar->blinkframe++;
          updatedFrame = 2;
          if (facetalkchar->blinkframe >= views[facetalkchar->blinkview].loops[facetalkBlinkLoop].numFrames) 
          {
            facetalkchar->blinkframe = 0;
            facetalkchar->blinktimer = facetalkchar->blinkinterval;
          }
        }
        else
          facetalkchar->blinktimer--;
      }

    }

    if (curLipLine >= 0) {
      // check voice lip sync
      int spchOffs = channels[SCHAN_SPEECH]->get_pos_ms ();
      if (curLipLinePhenome >= splipsync[curLipLine].numPhenomes) {
        // the lip-sync has finished, so just stay idle
      }
      else 
      {
        while ((curLipLinePhenome < splipsync[curLipLine].numPhenomes) &&
          ((curLipLinePhenome < 0) || (spchOffs >= splipsync[curLipLine].endtimeoffs[curLipLinePhenome])))
        {
          curLipLinePhenome ++;
          if (curLipLinePhenome >= splipsync[curLipLine].numPhenomes)
            facetalkframe = game.default_lipsync_frame;
          else
            facetalkframe = splipsync[curLipLine].frame[curLipLinePhenome];

          if (facetalkframe >= views[facetalkview].loops[facetalkloop].numFrames)
            facetalkframe = 0;

          updatedFrame |= 1;
        }
      }
    }
    else if (facetalkwait>0) facetalkwait--;
    // don't animate if the speech has finished
    else if ((play.messagetime < 1) && (facetalkframe == 0) && (play.close_mouth_speech_time > 0))
      ;
    else {
      // Close mouth at end of sentence
      if ((play.messagetime < play.close_mouth_speech_time) &&
          (play.close_mouth_speech_time > 0)) {
        facetalkframe = 0;
        facetalkwait = play.messagetime;
      }
      else if ((game.options[OPT_LIPSYNCTEXT]) && (facetalkrepeat > 0)) {
        // lip-sync speech (and not a thought)
        facetalkwait = update_lip_sync (facetalkview, facetalkloop, &facetalkframe);
        // It is actually displayed for facetalkwait+1 loops
        // (because when it's 1, it gets --'d then wait for next time)
        facetalkwait --;
      }
      else {
        // normal non-lip-sync
        facetalkframe++;
        if ((facetalkframe >= views[facetalkview].loops[facetalkloop].numFrames) ||
            ((play.messagetime < 1) && (play.close_mouth_speech_time > 0))) {

          if ((facetalkframe >= views[facetalkview].loops[facetalkloop].numFrames) &&
              (views[facetalkview].loops[facetalkloop].RunNextLoop())) 
          {
            facetalkloop++;
          }
          else 
          {
            facetalkloop = 0;
          }
          facetalkframe = 0;
          if (!facetalkrepeat)
            facetalkwait = 999999;
        }
        if ((facetalkframe != 0) || (facetalkrepeat == 1))
          facetalkwait = views[facetalkview].loops[facetalkloop].frames[facetalkframe].speed + GetCharacterSpeechAnimationDelay(facetalkchar);
      }
      updatedFrame |= 1;
    }

    // is_text_overlay might be 0 if it was only just destroyed this loop
    if ((updatedFrame) && (is_text_overlay > 0)) {

      if (updatedFrame & 1)
        CheckViewFrame (facetalkview, facetalkloop, facetalkframe);
      if (updatedFrame & 2)
        CheckViewFrame (facetalkchar->blinkview, facetalkBlinkLoop, facetalkchar->blinkframe);

      int thisPic = views[facetalkview].loops[facetalkloop].frames[facetalkframe].pic;      
      int view_frame_x = 0;
      int view_frame_y = 0;

      if (game.options[OPT_SPEECHTYPE] == 3) {
        // QFG4-style fullscreen dialog
        if (facetalk_qfg4_override_placement_x)
        {
          view_frame_x = play.speech_portrait_x;
        }
        if (facetalk_qfg4_override_placement_y)
        {
          view_frame_y = play.speech_portrait_y;
        }
        else
        {
          view_frame_y = (screenover[face_talking].pic->GetHeight() / 2) - (spriteheight[thisPic] / 2);
        }
        screenover[face_talking].pic->Clear(0);
      }
      else {
        screenover[face_talking].pic->ClearTransparent();
      }

<<<<<<< HEAD
      DrawViewFrame(screenover[face_talking].pic, &views[facetalkview].loops[facetalkloop].frames[facetalkframe], view_frame_x, view_frame_y);
=======
      Graphics graphics(screenover[face_talking].pic);
      DrawViewFrame(&graphics, &views[facetalkview].loops[facetalkloop].frames[facetalkframe], 0, yPos);
//      ->Blit(screenover[face_talking].pic, spriteset[thisPic], 0, yPos);
>>>>>>> a2c61d94

      if ((facetalkchar->blinkview > 0) && (facetalkchar->blinktimer < 0)) {
        // draw the blinking sprite on top
        DrawViewFrame(&graphics,
            &views[facetalkchar->blinkview].loops[facetalkBlinkLoop].frames[facetalkchar->blinkframe],
            view_frame_x, view_frame_y);
      }

      gfxDriver->UpdateDDBFromBitmap(screenover[face_talking].bmp, screenover[face_talking].pic, false);
    }  // end if updatedFrame
  }
}

// update_stuff: moves and animates objects, executes repeat scripts, and
// the like.
void update_stuff() {
  
  our_eip = 20;

  update_script_timers();

  update_cycling_views();

  our_eip = 21;

  update_shadow_areas();
  
  our_eip = 22;

  int numSheep = 0;
  int followingAsSheep[MAX_SHEEP];

  update_character_move_and_anim(numSheep, followingAsSheep);

  update_following_exactly_characters(numSheep, followingAsSheep);

  our_eip = 23;

  update_overlay_timers();

  update_speech_and_messages();

  our_eip = 24;

  update_sierra_speech();

  our_eip = 25;
}<|MERGE_RESOLUTION|>--- conflicted
+++ resolved
@@ -413,13 +413,8 @@
         screenover[face_talking].pic->ClearTransparent();
       }
 
-<<<<<<< HEAD
-      DrawViewFrame(screenover[face_talking].pic, &views[facetalkview].loops[facetalkloop].frames[facetalkframe], view_frame_x, view_frame_y);
-=======
       Graphics graphics(screenover[face_talking].pic);
-      DrawViewFrame(&graphics, &views[facetalkview].loops[facetalkloop].frames[facetalkframe], 0, yPos);
-//      ->Blit(screenover[face_talking].pic, spriteset[thisPic], 0, yPos);
->>>>>>> a2c61d94
+      DrawViewFrame(&graphics, &views[facetalkview].loops[facetalkloop].frames[facetalkframe], view_frame_x, view_frame_y);
 
       if ((facetalkchar->blinkview > 0) && (facetalkchar->blinktimer < 0)) {
         // draw the blinking sprite on top
