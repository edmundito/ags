//=============================================================================
//
// Adventure Game Studio (AGS)
//
// Copyright (C) 1999-2011 Chris Jones and 2011-20xx others
// The full list of copyright holders can be found in the Copyright.txt
// file, which is part of this source code distribution.
//
// The AGS source code is provided under the Artistic License 2.0.
// A copy of this license can be found in the file License.txt and at
// http://www.opensource.org/licenses/artistic-license-2.0.php
//
//=============================================================================

//
// Graphics initialization
//

#include "main/mainheader.h"
#include "gfx/ali3d.h"
#include "ac/common.h"
#include "ac/display.h"
#include "ac/draw.h"
#include "ac/gamesetup.h"
#include "ac/gamesetupstruct.h"
#include "ac/walkbehind.h"
#include "debug/debug_log.h"
#include "debug/debugger.h"
#include "debug/out.h"
#include "font/fonts.h"
#include "gui/guiinv.h"
#include "gui/guimain.h"
#include "main/graphics_mode.h"
#include "platform/base/agsplatformdriver.h"
#include "gfx/graphicsdriver.h"
#include "gfx/bitmap.h"
#include "main/main_allegro.h"
#include "util/geometry.h"
#include "util/math.h"

using AGS::Common::Bitmap;
using AGS::Common::String;
namespace BitmapHelper = AGS::Common::BitmapHelper;
namespace Math = AGS::Common::Math;
namespace Out = AGS::Common::Out;

extern GameSetup usetup;
extern GameSetupStruct game;
extern int proper_exit;
extern GUIMain*guis;
extern int psp_gfx_renderer; // defined in ali3dogl
extern WalkBehindMethodEnum walkBehindMethod;
extern DynamicArray<GUIInv> guiinv;
extern int numguiinv;
extern int scrnwid,scrnhit;
extern int current_screen_resolution_multiplier;
extern char force_gfxfilter[50];
extern int force_letterbox;
extern AGSPlatformDriver *platform;
extern int force_16bit;
extern IGraphicsDriver *gfxDriver;
extern int final_scrn_wid,final_scrn_hit,final_col_dep, game_frame_y_offset, game_frame_borders;
extern volatile int timerloop;
extern IDriverDependantBitmap *blankImage;
extern IDriverDependantBitmap *blankSidebarImage;
extern Bitmap *_old_screen;
extern Bitmap *_sub_screen;
extern int _places_r, _places_g, _places_b;

const int MaxScalingFactor = 8; // we support up to x8 scaling now

int firstDepth, secondDepth;
String GfxFilterRequest;

int debug_15bit_mode = 0, debug_24bit_mode = 0;
int convert_16bit_bgr = 0;

int ff; // whatever!

int adjust_pixel_size_for_loaded_data(int size, int filever)
{
    if (filever < kGameVersion_310)
    {
        return multiply_up_coordinate(size);
    }
    return size;
}

void adjust_pixel_sizes_for_loaded_data(int *x, int *y, int filever)
{
    x[0] = adjust_pixel_size_for_loaded_data(x[0], filever);
    y[0] = adjust_pixel_size_for_loaded_data(y[0], filever);
}

void adjust_sizes_for_resolution(int filever)
{
    int ee;
    for (ee = 0; ee < game.numcursors; ee++) 
    {
        game.mcurs[ee].hotx = adjust_pixel_size_for_loaded_data(game.mcurs[ee].hotx, filever);
        game.mcurs[ee].hoty = adjust_pixel_size_for_loaded_data(game.mcurs[ee].hoty, filever);
    }

    for (ee = 0; ee < game.numinvitems; ee++) 
    {
        adjust_pixel_sizes_for_loaded_data(&game.invinfo[ee].hotx, &game.invinfo[ee].hoty, filever);
    }

    for (ee = 0; ee < game.numgui; ee++) 
    {
        GUIMain*cgp=&guis[ee];
        adjust_pixel_sizes_for_loaded_data(&cgp->x, &cgp->y, filever);
        if (cgp->wid < 1)
            cgp->wid = 1;
        if (cgp->hit < 1)
            cgp->hit = 1;
        // Temp fix for older games
        if (cgp->wid == BASEWIDTH - 1)
            cgp->wid = BASEWIDTH;

        adjust_pixel_sizes_for_loaded_data(&cgp->wid, &cgp->hit, filever);

        cgp->popupyp = adjust_pixel_size_for_loaded_data(cgp->popupyp, filever);

        for (ff = 0; ff < cgp->numobjs; ff++) 
        {
            adjust_pixel_sizes_for_loaded_data(&cgp->objs[ff]->x, &cgp->objs[ff]->y, filever);
            adjust_pixel_sizes_for_loaded_data(&cgp->objs[ff]->wid, &cgp->objs[ff]->hit, filever);
            cgp->objs[ff]->activated=0;
        }
    }

    if ((filever >= 37) && (game.options[OPT_NATIVECOORDINATES] == 0) &&
        game.IsHiRes())
    {
        // New 3.1 format game file, but with Use Native Coordinates off

        for (ee = 0; ee < game.numcharacters; ee++) 
        {
            game.chars[ee].x /= 2;
            game.chars[ee].y /= 2;
        }

        for (ee = 0; ee < numguiinv; ee++)
        {
            guiinv[ee].itemWidth /= 2;
            guiinv[ee].itemHeight /= 2;
        }
    }

}

bool get_desktop_size_for_mode(Size &size, const bool windowed)
{
    if (!windowed)
        return get_desktop_resolution(&size.Width, &size.Height) == 0;
    else if (get_desktop_resolution(&size.Width, &size.Height) == 0)
    {
        // TODO: a platform-specific way to do this?
        size.Height -= 32; // give some space for window borders
        return true;
    }
    return false;
}

void engine_init_screen_settings()
{
    Out::FPrint("Initializing screen settings");

    // default shifts for how we store the sprite data

#if defined(PSP_VERSION)
    // PSP: Switch b<>r for 15/16 bit.
    _rgb_r_shift_32 = 16;
    _rgb_g_shift_32 = 8;
    _rgb_b_shift_32 = 0;
    _rgb_b_shift_16 = 11;
    _rgb_g_shift_16 = 5;
    _rgb_r_shift_16 = 0;
    _rgb_b_shift_15 = 10;
    _rgb_g_shift_15 = 5;
    _rgb_r_shift_15 = 0;
#else
    _rgb_r_shift_32 = 16;
    _rgb_g_shift_32 = 8;
    _rgb_b_shift_32 = 0;
    _rgb_r_shift_16 = 11;
    _rgb_g_shift_16 = 5;
    _rgb_b_shift_16 = 0;
    _rgb_r_shift_15 = 10;
    _rgb_g_shift_15 = 5;
    _rgb_b_shift_15 = 0;
#endif

    usetup.base_width = 320;
    usetup.base_height = 200;

    Size res_size = ResolutionTypeToSize(game.default_resolution);
    scrnwid = res_size.Width;
    scrnhit = res_size.Height;

    if (game.IsHiRes())
    {
        usetup.base_width = scrnwid / 2;
        usetup.base_height = scrnhit / 2;
        wtext_multiply = 2;
    }
    else
    {
        usetup.base_width = scrnwid;
        usetup.base_height = scrnhit;
        wtext_multiply = 1;
    }

    usetup.textheight = wgetfontheight(0) + 1;

    vesa_xres=scrnwid; vesa_yres=scrnhit;
    current_screen_resolution_multiplier = scrnwid / BASEWIDTH;

    if (game.IsHiRes() &&
        (game.options[OPT_NATIVECOORDINATES]))
    {
        usetup.base_width *= 2;
        usetup.base_height *= 2;
    }

    game.options[OPT_LETTERBOX] = force_letterbox > 0 ? 1 : 0;

    // don't allow them to force a 256-col game to hi-color
    if (game.color_depth < 2)
        usetup.force_hicolor_mode = 0;

    firstDepth = 8, secondDepth = 8;
    if ((game.color_depth == 2) || (force_16bit) || (usetup.force_hicolor_mode)) {
        firstDepth = 16;
        secondDepth = 15;
    }
    else if (game.color_depth > 2) {
        firstDepth = 32;
        secondDepth = 24;
    }

    Out::FPrint("Game native resolution: %d x %d (%d bit), letterbox %s, side borders %s", scrnwid, scrnhit, firstDepth,
        game.options[OPT_LETTERBOX] == 0 ? "optional" : "forced", usetup.enable_side_borders != 0 ? "enabled" : "disabled");

    adjust_sizes_for_resolution(loaded_game_file_version);
}

int initialize_graphics_filter(const char *filterID, int width, int height, int colDepth)
{
    int idx = 0;
    GFXFilter **filterList;

    if (usetup.gfxDriverID.CompareNoCase("D3D9") == 0)
    {
        filterList = get_d3d_gfx_filter_list(false);
    }
    else
    {
        filterList = get_allegro_gfx_filter_list(false);
    }

    // by default, select No Filter
    filter = filterList[0];

    GFXFilter *thisFilter = filterList[idx];
    while (thisFilter != NULL) {

        if ((filterID != NULL) &&
            (strcmp(thisFilter->GetFilterID(), filterID) == 0))
            filter = thisFilter;
        else if (idx > 0)
            delete thisFilter;

        idx++;
        thisFilter = filterList[idx];
    }

    Out::FPrint("Applying scaling filter: %s", filter->GetFilterID());

    const char *filterError = filter->Initialize(width, height, colDepth);
    if (filterError != NULL) {
        proper_exit = 1;
        platform->DisplayAlert("Unable to initialize the graphics filter. It returned the following error:\n'%s'\n\nTry running Setup and selecting a different graphics filter.", filterError);
        return -1;
    }

    gfxDriver->SetGraphicsFilter(filter);
    return 0;
}

void pre_create_gfx_driver(const String &gfx_driver_id)
{
#ifdef WINDOWS_VERSION
    if (gfx_driver_id.CompareNoCase("D3D9") == 0 && (game.color_depth != 1))
    {
        gfxDriver = GetD3DGraphicsDriver(NULL);
        if (!gfxDriver)
        {
            Out::FPrint("Failed to initialize D3D9 driver: %s", get_allegro_error());
        }
    }
    else
#endif
#if defined (IOS_VERSION) || defined(ANDROID_VERSION) || defined(WINDOWS_VERSION)
    if (gfx_driver_id.CompareNoCase("DX5") != 0 && (psp_gfx_renderer > 0) && (game.color_depth != 1))
    {
        gfxDriver = GetOGLGraphicsDriver(NULL);
        if (!gfxDriver)
        {
            Out::FPrint("Failed to initialize OGL driver: %s", get_allegro_error());
        }
    }
#endif

    if (!gfxDriver)
    {
        gfxDriver = GetSoftwareGraphicsDriver(NULL);
    }

    Out::FPrint("Created graphics driver: %s", gfxDriver->GetDriverName());
}

// Determines if scaling from base_size to gfx mode is supported by the engine
inline bool is_scaling_supported(const Size &base_size, const DisplayResolution &mode, const int fixed_scaling, int &scaling_factor)
{
    const int xratio = mode.Width / base_size.Width;
    const int yratio = mode.Height / base_size.Height;
    scaling_factor = fixed_scaling != 0 ? fixed_scaling : yratio;
    const int mult_precision_x = mode.Width % scaling_factor;
    const int mult_precision_y = mode.Height % scaling_factor;

    return scaling_factor > 0 && scaling_factor <= MaxScalingFactor &&
        // in current implementation the game frame includes horizontal "letterbox" borders,
        // therefore the height of game frame must always match the window height
        xratio >= yratio &&
        mult_precision_x == 0 && mult_precision_y == 0;
}

bool find_nearest_supported_mode(const Size &base_size, const int scaling_factor, Size &found_size, const int color_depth,
                                 const Size *ratio_reference = NULL, const bool keep_width = false, const bool keep_height = false)
{
    IGfxModeList *modes = gfxDriver->GetSupportedModeList(color_depth);
    if (!modes)
    {
        Out::FPrint("Couldn't get a list of supported resolutions");
        return false;
    }

    Size wanted_size = base_size * scaling_factor;
    int wanted_ratio = 0;
    if (ratio_reference)
    {
        wanted_ratio = (ratio_reference->Height << 10) / ratio_reference->Width;
    }
    
    int nearest_width = 0;
    int nearest_height = 0;
    int nearest_width_diff = 0;
    int nearest_height_diff = 0;
    int mode_count = modes->GetModeCount();
    DisplayResolution mode;
    for (int i = 0; i < mode_count; ++i)
    {
        if (!modes->GetMode(i, mode))
        {
            continue;
        }
        if (mode.ColorDepth != color_depth)
        {
            continue;
        }
        if (wanted_ratio > 0)
        {
            int mode_ratio = (mode.Height << 10) / mode.Width;
            if (mode_ratio != wanted_ratio)
            {
                continue;
            }
        }
        if (mode.Width == wanted_size.Width && mode.Height == wanted_size.Height)
        {
            nearest_width = mode.Width;
            nearest_height = mode.Height;
            break;
        }
        if (keep_width && mode.Width != wanted_size.Width ||
            keep_height && mode.Height != wanted_size.Height ||
            // current implementation does not allow downscaling
            mode.Width < wanted_size.Width ||
            mode.Height < wanted_size.Height)
        {
            continue;
        }
      
        int diff_w = abs(wanted_size.Width - mode.Width);
        int diff_h = abs(wanted_size.Height - mode.Height);
        bool same_diff_w_higher = (diff_w == nearest_width_diff && nearest_width < mode.Width);
        bool same_diff_h_higher = (diff_h == nearest_height_diff && nearest_height < mode.Height);

        int multiplier;
        if (is_scaling_supported(base_size, mode, scaling_factor, multiplier) &&
            nearest_width == 0 ||
            (diff_w < nearest_width_diff || same_diff_w_higher) && diff_h <= nearest_height_diff ||
            (diff_h < nearest_height_diff || same_diff_h_higher) && diff_w <= nearest_width_diff)
        {
            nearest_width = mode.Width;
            nearest_width_diff = diff_w;
            nearest_height = mode.Height;
            nearest_height_diff = diff_h;
        }
    }

    delete modes;
    if (nearest_width > 0 && nearest_height > 0)
    {
        found_size.Width = nearest_width;
        found_size.Height = nearest_height;
        return true;
    }
    return false;
}

int find_max_supported_uniform_scaling(const Size &base_size, Size &found_size, const int color_depth,
                                          const Size *ratio_reference = NULL, const bool keep_width = false, const bool keep_height = false)
{
    IGfxModeList *modes = gfxDriver->GetSupportedModeList(color_depth);
    if (!modes)
    {
        Out::FPrint("Couldn't get a list of supported resolutions");
        return 0;
    }

    int wanted_ratio = 0;
    if (ratio_reference)
    {
        wanted_ratio = (ratio_reference->Height << 10) / ratio_reference->Width;
    }

    int least_supported_scaling = 0;
    int mode_count = modes->GetModeCount();
    DisplayResolution mode;
    for (int i = 0; i < mode_count; ++i)
    {
        if (!modes->GetMode(i, mode))
        {
            continue;
        }
        if (mode.ColorDepth != color_depth)
        {
            continue;
        }
        if (wanted_ratio > 0)
        {
            int mode_ratio = (mode.Height << 10) / mode.Width;
            if (mode_ratio != wanted_ratio)
            {
                continue;
            }
        }

        if (mode.Width >= base_size.Width &&
            mode.Height >= base_size.Height)
        {
            int scaling_factor;
            if (is_scaling_supported(base_size, mode, 0, scaling_factor) &&
                (!keep_width  || mode.Width  / scaling_factor == base_size.Width) &&
                (!keep_height || mode.Height / scaling_factor == base_size.Height) &&
                scaling_factor > least_supported_scaling)
            {
                found_size = Size(mode.Width, mode.Height);
                least_supported_scaling = scaling_factor;
            }
        }
    }

    delete modes;
    return least_supported_scaling;
}

int get_scaling_from_filter_name(const String &filter_id)
{
    int scaling = 1;
    if (filter_id.CompareLeftNoCase("StdScale") == 0)
    {
        scaling = filter_id.Mid(8).ToInt();
    }
    else if (filter_id.CompareLeftNoCase("Hq") == 0)
    {
        scaling = filter_id.Mid(2).ToInt();
    }
    else if (filter_id.CompareLeftNoCase("AAx") == 0)
    {
        scaling = filter_id.Mid(3).ToInt();
    }
    return scaling;
}

// Finds any supported graphics mode that can fit requested game frame size;
// returns true if found acceptable mode, sets found_size.
bool try_find_nearest_supported_mode(const Size &base_size, const int scaling_factor, Size &found_size, const int color_depth,
                                     const bool windowed, const bool enable_sideborders, const bool force_letterbox)
{
    Size desktop_size;
    if (!get_desktop_size_for_mode(desktop_size, windowed))
    {
        Out::FPrint("Failed to find acceptable supported gfx mode (unable to obtain desktop resolution)");
        return false;
    }
    const Size wanted_size = base_size * scaling_factor;
    // Windowed mode
    if (windowed)
    {
        // Do not try to create windowed mode larger than current desktop resolution
        if (!wanted_size.ExceedsByAny(desktop_size))
        {
            found_size = wanted_size;
            return true;
        }
        return false;
    }

    // Fullscreen mode: always try strictly no borders first, unless they are
    // explicitly enabled, so that modes with borders could be tried later
    // anyway if "no borders" failed.
    bool found = false;
    if (!enable_sideborders)
    {
        // no sideborders
        if (!force_letterbox) 
            // no letterboxing, perfect match only
            found = find_nearest_supported_mode(base_size, scaling_factor, found_size, color_depth, NULL, true, true);

        if (!found)
        {
            // with letterboxing, letterbox only
            // try match desktop ratio
            found = find_nearest_supported_mode(base_size, scaling_factor, found_size, color_depth, &desktop_size, true, false);
            if (!found)
                // disregard desktop ratio
                found = find_nearest_supported_mode(base_size, scaling_factor, found_size, color_depth, NULL, true, false);
        }
    }

    if (!found)
    {
        // with sideborders
        if (!force_letterbox) 
        {
            // no letterbox, sideborders only
            // try match desktop ratio
            found = find_nearest_supported_mode(base_size, scaling_factor, found_size, color_depth, &desktop_size, false, true);
            if (!found)
                // disregard desktop ratio
                found = find_nearest_supported_mode(base_size, scaling_factor, found_size, color_depth, NULL, false, true);
        }

        if (!found)
        {
            // with letterboxing, letterbox + sideborders
            // try match desktop ratio
            found = find_nearest_supported_mode(base_size, scaling_factor, found_size, color_depth, &desktop_size);
            if (!found)
                // disregard desktop ratio
                found = find_nearest_supported_mode(base_size, scaling_factor, found_size, color_depth, NULL);
        }
    }

    if (!found)
        Out::FPrint("Couldn't find acceptable supported gfx mode for game frame %d x %d (%d bit)",
            wanted_size.Width, wanted_size.Height, color_depth);
    return found;
}

// Find maximal possible uniform integer scaling for the given game size, which can be handled by graphics driver;
// returns found scaling factor, sets found_size.
int try_find_max_supported_uniform_scaling(const Size &base_size, Size &found_size, const int color_depth,
                                           const bool windowed, const bool enable_sideborders, const bool force_letterbox)
{
    Size desktop_size;
    if (!get_desktop_size_for_mode(desktop_size, windowed))
    {
        Out::FPrint("Failed to find max supported uniform scaling (unable to obtain desktop resolution)");
        return 0;
    }
    int multiplier = 0;
    // Windowed mode
    if (windowed)
    {
        // Do not try to create windowed mode larger than current desktop resolution
        const int xratio = desktop_size.Width / base_size.Width;
        const int yratio = desktop_size.Height / base_size.Height;
        multiplier = Math::Min(xratio, yratio);
        found_size = base_size * multiplier;
        return multiplier;
    }

    // Fullscreen mode: always try strictly no borders first, unless they are
    // explicitly enabled, so that modes with borders could be tried later
    // anyway if "no borders" failed.
    if (!enable_sideborders)
    {
        // no sideborders
        if (!force_letterbox) 
            // no letterboxing, perfect match only
            multiplier = find_max_supported_uniform_scaling(base_size, found_size, color_depth, NULL, true, true);

        if (!multiplier)
        {
            // with letterboxing, letterbox only
            // try match desktop ratio
            multiplier = find_max_supported_uniform_scaling(base_size, found_size, color_depth, &desktop_size, true, false);
            if (!multiplier)
                // disregard desktop ratio
                multiplier = find_max_supported_uniform_scaling(base_size, found_size, color_depth, NULL, true, false);
        }
    }

    if (!multiplier)
    {
        // with sideborders
        if (!force_letterbox) 
        {
            // no letterbox, sideborders only
            // try match desktop ratio
            multiplier = find_max_supported_uniform_scaling(base_size, found_size, color_depth, &desktop_size, false, true);
            if (!multiplier)
                // disregard desktop ratio
                multiplier = find_max_supported_uniform_scaling(base_size, found_size, color_depth, NULL, false, true);
        }

        if (!multiplier)
        {
            // with letterboxing, letterbox + sideborders
            // try match desktop ratio
            multiplier = find_max_supported_uniform_scaling(base_size, found_size, color_depth, &desktop_size);
            if (!multiplier)
                // disregard desktop ratio
                multiplier = find_max_supported_uniform_scaling(base_size, found_size, color_depth, NULL);
        }
    }

    if (!multiplier)
        Out::FPrint("Couldn't find any supported uniform scaling for game size %d x %d (%d bit)",
            base_size.Width, base_size.Height, color_depth);
    return multiplier;
}

int engine_init_gfx_filters(Size &game_size, Size &screen_size, const int color_depth)
{
    Out::FPrint("Initializing gfx filters");
    if (force_gfxfilter[0])
        GfxFilterRequest = force_gfxfilter;
    else
        GfxFilterRequest = usetup.gfxFilterID;
    Out::FPrint("Requested gfx filter: %s", GfxFilterRequest.GetCStr());

    String gfxfilter;
    if (GfxFilterRequest.CompareNoCase("max") != 0)
        gfxfilter = GfxFilterRequest;
    
    const Size base_size = game_size;
    const bool windowed = usetup.windowed != 0;
    const bool enable_sideborders = usetup.enable_side_borders != 0;
    const bool force_letterbox = game.options[OPT_LETTERBOX] != 0;

    int scaling_factor = 0;
    if (!gfxfilter.IsEmpty())
    {
        scaling_factor = get_scaling_from_filter_name(gfxfilter);
        Size found_screen_size;
        if (try_find_nearest_supported_mode(base_size, scaling_factor, found_screen_size, color_depth,
                windowed, enable_sideborders, force_letterbox))
            screen_size = found_screen_size;
    }

#if defined (WINDOWS_VERSION) || defined (LINUX_VERSION)
    if (screen_size.IsNull())
    {
        Size found_screen_size;
        scaling_factor = try_find_max_supported_uniform_scaling(base_size, found_screen_size, color_depth,
                            windowed, enable_sideborders, force_letterbox);
        if (scaling_factor > 0)
        {
            screen_size = found_screen_size;
            gfxfilter.Format(scaling_factor > 1 ? "StdScale%d" : "None", scaling_factor);
        }
    }
#endif

    if (gfxfilter.IsEmpty())
    {
        set_allegro_error("Failed to find acceptable graphics filter");
        return EXIT_NORMAL;
    }
    game_size.Width = screen_size.Width / scaling_factor;
    game_size.Height = screen_size.Height / scaling_factor;
    Out::FPrint("Chosen gfx resolution: %d x %d (%d bit), game frame: %d x %d",
        screen_size.Width, screen_size.Height, color_depth, game_size.Width, game_size.Height);
    if (initialize_graphics_filter(gfxfilter, base_size.Width, base_size.Height, color_depth))
    {
        return EXIT_NORMAL;
    }
    return RETURN_CONTINUE;
}

void create_gfx_driver(const String &gfx_driver_id)
{
    Out::FPrint("Init gfx driver");
    pre_create_gfx_driver(gfx_driver_id);
    usetup.gfxDriverID = gfxDriver->GetDriverID();

    gfxDriver->SetCallbackOnInit(GfxDriverOnInitCallback);
    gfxDriver->SetTintMethod(TintReColourise);
}

bool init_gfx_mode(const Size &game_size, const Size &screen_size, int cdep)
{
    if (debug_15bit_mode)
        cdep = 15;
    else if (debug_24bit_mode)
        cdep = 24;

    Out::FPrint("Attempt to switch gfx mode to %d x %d (%d-bit) %s, game frame %d x %d, gfx filter: %s",
        screen_size.Width, screen_size.Height, cdep, usetup.windowed > 0 ? "windowed" : "fullscreen",
        game_size.Width, game_size.Height, filter->GetFilterID());

    if (usetup.refresh >= 50)
        request_refresh_rate(usetup.refresh);

    final_scrn_wid = game_size.Width;
    final_scrn_hit = game_size.Height;
    final_col_dep = cdep;
    game_frame_borders = final_scrn_hit - scrnhit;
    game_frame_y_offset = game_frame_borders / 2;
    usetup.want_letterbox = (final_scrn_hit > scrnhit) ? 1 : 0;

    if (game.color_depth == 1) {
        final_col_dep = 8;
    }
    else {
        set_color_depth(cdep);
    }

<<<<<<< HEAD
    working_gfx_mode_status = (gfxDriver->Init(wid, hit, final_col_dep, usetup.windowed > 0, &timerloop, usetup.vsync) ? 0 : -1);

    if (working_gfx_mode_status == 0) 
        Out::FPrint("Succeeded. Using gfx mode %d x %d (%d-bit)", wid, hit, final_col_dep);
    else
        Out::FPrint("Failed, resolution not supported");

    if ((working_gfx_mode_status < 0) && (usetup.windowed > 0) && (editor_debugging_enabled == 0)) {
        usetup.windowed ++;
        if (usetup.windowed > 2) usetup.windowed = 0;
        return init_gfx_mode(wid,hit,cdep);
    }
    return working_gfx_mode_status;    
}
=======
    const bool result = gfxDriver->Init(game_size.Width, game_size.Height, screen_size.Width, screen_size.Height, final_col_dep, usetup.windowed > 0, &timerloop);
>>>>>>> fac179a6

    if (result)
    {
        Out::FPrint("Succeeded. Using gfx mode %d x %d (%d-bit) %s, game frame %d x %d, gfx filter: %s",
            screen_size.Width, screen_size.Height, final_col_dep, usetup.windowed > 0 ? "windowed" : "fullscreen",
            game_size.Width, game_size.Height, filter->GetFilterID());
        return true;
    }
    else
        Out::FPrint("Failed, resolution not supported");
    return false;
}

bool switch_to_graphics_mode(const Size &game_size, const Size &screen_size) 
{
    bool result = init_gfx_mode(game_size, screen_size, firstDepth);
    if (!result && firstDepth != secondDepth)
        result = init_gfx_mode(game_size, screen_size, secondDepth);
    if (!result && editor_debugging_enabled == 0)
    {
        usetup.windowed = !usetup.windowed;
        result = init_gfx_mode(game_size, screen_size, firstDepth);
        if (!result && firstDepth != secondDepth)
            result = init_gfx_mode(game_size, screen_size, secondDepth);
    }
    return result;
}

int engine_init_graphics_mode(const Size &game_size, const Size &screen_size)
{
    Out::FPrint("Switching to graphics mode");

    if (!switch_to_graphics_mode(game_size, screen_size))
    {
        return EXIT_NORMAL;
    }
    return RETURN_CONTINUE;
}

void CreateBlankImage()
{
    // this is the first time that we try to use the graphics driver,
    // so it's the most likey place for a crash
    try
    {
        Bitmap *blank = BitmapHelper::CreateBitmap(16, 16, final_col_dep);
        blank = gfxDriver->ConvertBitmapToSupportedColourDepth(blank);
        blank->Clear();
        blankImage = gfxDriver->CreateDDBFromBitmap(blank, false, true);
        blankSidebarImage = gfxDriver->CreateDDBFromBitmap(blank, false, true);
        delete blank;
    }
    catch (Ali3DException gfxException)
    {
        quit((char*)gfxException._message);
    }

}

void engine_post_init_gfx_driver()
{
	_old_screen = BitmapHelper::GetScreenBitmap();

    if (gfxDriver->HasAcceleratedStretchAndFlip()) 
    {
        walkBehindMethod = DrawAsSeparateSprite;

        CreateBlankImage();
    }
}

void engine_prepare_screen()
{
    Out::FPrint("Preparing graphics mode screen");

    if ((final_scrn_hit != scrnhit) || (final_scrn_wid != scrnwid)) {
        _old_screen->Clear();
		BitmapHelper::SetScreenBitmap(
			BitmapHelper::CreateSubBitmap(_old_screen, RectWH(final_scrn_wid / 2 - scrnwid / 2, final_scrn_hit/2-scrnhit/2, scrnwid, scrnhit))
			);
		Bitmap *screen_bmp = BitmapHelper::GetScreenBitmap();
        _sub_screen=screen_bmp;

        scrnhit = screen_bmp->GetHeight();
        vesa_yres = screen_bmp->GetHeight();
        scrnwid = screen_bmp->GetWidth();
        vesa_xres = screen_bmp->GetWidth();
		gfxDriver->SetMemoryBackBuffer(screen_bmp);
    }


    // Most cards do 5-6-5 RGB, which is the format the files are saved in
    // Some do 5-6-5 BGR, or  6-5-5 RGB, in which case convert the gfx
    if ((final_col_dep == 16) && ((_rgb_b_shift_16 != 0) || (_rgb_r_shift_16 != 11))) {
        convert_16bit_bgr = 1;
        if (_rgb_r_shift_16 == 10) {
            // some very old graphics cards lie about being 16-bit when they
            // are in fact 15-bit ... get around this
            _places_r = 3;
            _places_g = 3;
        }
    }
    if (final_col_dep > 16) {
        // when we're using 32-bit colour, it converts hi-color images
        // the wrong way round - so fix that

#if defined(IOS_VERSION) || defined(ANDROID_VERSION) || defined(PSP_VERSION)
        _rgb_b_shift_16 = 0;
        _rgb_g_shift_16 = 5;
        _rgb_r_shift_16 = 11;

        _rgb_b_shift_15 = 0;
        _rgb_g_shift_15 = 5;
        _rgb_r_shift_15 = 10;

        _rgb_r_shift_32 = 0;
        _rgb_g_shift_32 = 8;
        _rgb_b_shift_32 = 16;
#else
        _rgb_r_shift_16 = 11;
        _rgb_g_shift_16 = 5;
        _rgb_b_shift_16 = 0;
#endif
    }
    else if (final_col_dep == 16) {
        // ensure that any 32-bit graphics displayed are converted
        // properly to the current depth
#if defined(PSP_VERSION)
        _rgb_r_shift_32 = 0;
        _rgb_g_shift_32 = 8;
        _rgb_b_shift_32 = 16;

        _rgb_b_shift_15 = 0;
        _rgb_g_shift_15 = 5;
        _rgb_r_shift_15 = 10;
#else
        _rgb_r_shift_32 = 16;
        _rgb_g_shift_32 = 8;
        _rgb_b_shift_32 = 0;
#endif
    }
    else if (final_col_dep < 16) {
        // ensure that any 32-bit graphics displayed are converted
        // properly to the current depth
#if defined (WINDOWS_VERSION)
        _rgb_r_shift_32 = 16;
        _rgb_g_shift_32 = 8;
        _rgb_b_shift_32 = 0;
#else
        _rgb_r_shift_32 = 0;
        _rgb_g_shift_32 = 8;
        _rgb_b_shift_32 = 16;

        _rgb_b_shift_15 = 0;
        _rgb_g_shift_15 = 5;
        _rgb_r_shift_15 = 10;
#endif
    }
}

void engine_set_gfx_driver_callbacks()
{
    gfxDriver->SetCallbackForPolling(update_polled_stuff_if_runtime);
    gfxDriver->SetCallbackToDrawScreen(draw_screen_callback);
    gfxDriver->SetCallbackForNullSprite(GfxDriverNullSpriteCallback);
}

void engine_set_color_conversions()
{
    Out::FPrint("Initializing colour conversion");

    set_color_conversion(COLORCONV_MOST | COLORCONV_EXPAND_256 | COLORCONV_REDUCE_16_TO_15);
}

int create_gfx_driver_and_init_mode(const String &gfx_driver_id, Size &game_size, Size &screen_size)
{
    create_gfx_driver(gfx_driver_id);
    engine_init_screen_settings();

    game_size = Size(scrnwid, scrnhit);
    screen_size = Size(0, 0);

    int res = engine_init_gfx_filters(game_size, screen_size, firstDepth);
    if (res != RETURN_CONTINUE)
    {
        return res;
    }

    res = engine_init_graphics_mode(game_size, screen_size);
    if (res != RETURN_CONTINUE)
    {
        return res;
    }
    return RETURN_CONTINUE;
}

void display_gfx_mode_error(const Size &game_size, const Size &screen_size)
{
    proper_exit=1;
    platform->FinishedUsingGraphicsMode();

<<<<<<< HEAD
    // make sure the error message displays the true resolution
    if (game.options[OPT_LETTERBOX])
        initasy = (initasy * 12) / 10;

    if (filter != NULL)
        filter->GetRealResolution(&initasx, &initasy);

    platform->DisplayAlert("There was a problem initializing graphics mode %d x %d (%d-bit).\n"
        "(Problem: '%s')\n"
        "Try to correct the problem, or seek help from the AGS homepage."
        "%s",
        initasx, initasy, firstDepth, get_allegro_error(), platform->GetGraphicsTroubleshootingText());
=======
    String main_error;
    if (screen_size.IsNull())
        main_error.Format("There was a problem finding appropriate graphics mode for game size %d x %d (%d-bit) and requested filter '%s'.",
            game_size.Width, game_size.Height, firstDepth, GfxFilterRequest.IsEmpty() ? "Undefined" : GfxFilterRequest);
    else
        main_error.Format("There was a problem initializing graphics mode %d x %d (%d-bit) with game size %d x %d and filter '%s'.",
            screen_size.Width, screen_size.Height, firstDepth, game_size.Width, game_size.Height, filter ? filter->GetFilterID() : "Undefined");

    platform->DisplayAlert("%s\n"
            "(Problem: '%s')\n"
            "Try to correct the problem, or seek help from the AGS homepage.\n"
            "\nPossible causes:\n* your graphics card drivers do not support this resolution. "
            "Run the game setup program and try the other resolution.\n"
            "* the graphics driver you have selected does not work. Try switching between Direct3D and DirectDraw.\n"
            "* the graphics filter you have selected does not work. Try another filter.",
            main_error.GetCStr(), get_allegro_error());
>>>>>>> fac179a6
}

int graphics_mode_init()
{
    // Engine may try to change from windowed to fullscreen if the first failed;
    // here we keep the original windowed flag in case we'll have to restore it
    int windowed = usetup.windowed;

    Size game_size;
    Size screen_size;

    int res = create_gfx_driver_and_init_mode(usetup.gfxDriverID, game_size, screen_size);
    if (res != RETURN_CONTINUE)
    {
        if (gfxDriver && stricmp(gfxDriver->GetDriverID(), "DX5") != 0)
        {
            graphics_mode_shutdown();
            usetup.windowed = windowed;
            res = create_gfx_driver_and_init_mode("DX5", game_size, screen_size);
        }
    }
    if (res != RETURN_CONTINUE)
    {
        display_gfx_mode_error(game_size, screen_size);
        return res;
    }

    engine_post_init_gfx_driver();
    engine_prepare_screen();
    platform->PostAllegroInit((usetup.windowed > 0) ? true : false);
    engine_set_gfx_driver_callbacks();
    engine_set_color_conversions();
    return RETURN_CONTINUE;
}

void graphics_mode_shutdown()
{
    // Release the display mode (and anything dependant on the window)
    if (gfxDriver != NULL)
    {
        gfxDriver->UnInit();
    }

    // Tell Allegro that we are no longer in graphics mode
    set_gfx_mode(GFX_TEXT, 0, 0, 0, 0);

    delete gfxDriver;
    gfxDriver = NULL;

    delete filter;
    filter = NULL;
}<|MERGE_RESOLUTION|>--- conflicted
+++ resolved
@@ -742,24 +742,7 @@
         set_color_depth(cdep);
     }
 
-<<<<<<< HEAD
-    working_gfx_mode_status = (gfxDriver->Init(wid, hit, final_col_dep, usetup.windowed > 0, &timerloop, usetup.vsync) ? 0 : -1);
-
-    if (working_gfx_mode_status == 0) 
-        Out::FPrint("Succeeded. Using gfx mode %d x %d (%d-bit)", wid, hit, final_col_dep);
-    else
-        Out::FPrint("Failed, resolution not supported");
-
-    if ((working_gfx_mode_status < 0) && (usetup.windowed > 0) && (editor_debugging_enabled == 0)) {
-        usetup.windowed ++;
-        if (usetup.windowed > 2) usetup.windowed = 0;
-        return init_gfx_mode(wid,hit,cdep);
-    }
-    return working_gfx_mode_status;    
-}
-=======
-    const bool result = gfxDriver->Init(game_size.Width, game_size.Height, screen_size.Width, screen_size.Height, final_col_dep, usetup.windowed > 0, &timerloop);
->>>>>>> fac179a6
+    const bool result = gfxDriver->Init(game_size.Width, game_size.Height, screen_size.Width, screen_size.Height, final_col_dep, usetup.windowed > 0, &timerloop, usetup.vsync != 0);
 
     if (result)
     {
@@ -961,20 +944,6 @@
     proper_exit=1;
     platform->FinishedUsingGraphicsMode();
 
-<<<<<<< HEAD
-    // make sure the error message displays the true resolution
-    if (game.options[OPT_LETTERBOX])
-        initasy = (initasy * 12) / 10;
-
-    if (filter != NULL)
-        filter->GetRealResolution(&initasx, &initasy);
-
-    platform->DisplayAlert("There was a problem initializing graphics mode %d x %d (%d-bit).\n"
-        "(Problem: '%s')\n"
-        "Try to correct the problem, or seek help from the AGS homepage."
-        "%s",
-        initasx, initasy, firstDepth, get_allegro_error(), platform->GetGraphicsTroubleshootingText());
-=======
     String main_error;
     if (screen_size.IsNull())
         main_error.Format("There was a problem finding appropriate graphics mode for game size %d x %d (%d-bit) and requested filter '%s'.",
@@ -985,13 +954,9 @@
 
     platform->DisplayAlert("%s\n"
             "(Problem: '%s')\n"
-            "Try to correct the problem, or seek help from the AGS homepage.\n"
-            "\nPossible causes:\n* your graphics card drivers do not support this resolution. "
-            "Run the game setup program and try the other resolution.\n"
-            "* the graphics driver you have selected does not work. Try switching between Direct3D and DirectDraw.\n"
-            "* the graphics filter you have selected does not work. Try another filter.",
-            main_error.GetCStr(), get_allegro_error());
->>>>>>> fac179a6
+            "Try to correct the problem, or seek help from the AGS homepage."
+            "%s",
+            main_error.GetCStr(), get_allegro_error(), platform->GetGraphicsTroubleshootingText());
 }
 
 int graphics_mode_init()
