//=============================================================================
//
// Adventure Game Studio (AGS)
//
// Copyright (C) 1999-2011 Chris Jones and 2011-20xx others
// The full list of copyright holders can be found in the Copyright.txt
// file, which is part of this source code distribution.
//
// The AGS source code is provided under the Artistic License 2.0.
// A copy of this license can be found in the file License.txt and at
// http://www.opensource.org/licenses/artistic-license-2.0.php
//
//=============================================================================

//
// Game configuration
//

#include "ac/gamesetup.h"
#include "ac/gamestate.h"
#include "debug/debug_log.h"
#include "main/mainheader.h"
#include "main/config.h"
#include "ac/spritecache.h"
#include "platform/base/agsplatformdriver.h"
#include "platform/base/override_defines.h" //_getcwd()
#include "util/filestream.h"
#include "util/textstreamreader.h"
#include "util/path.h"

using AGS::Common::Stream;
using AGS::Common::TextStreamReader;
using AGS::Common::String;

extern GameSetup usetup;
extern int spritewidth[MAX_SPRITES],spriteheight[MAX_SPRITES];
extern SpriteCache spriteset;
extern int psp_video_framedrop;
extern int psp_audio_enabled;
extern int psp_midi_enabled;
extern int psp_ignore_acsetup_cfg_file;
extern int psp_clear_cache_on_room_change;
extern int psp_midi_preload_patches;
extern int psp_audio_cachesize;
extern char psp_game_file_name[];
extern int psp_gfx_smooth_sprites;
extern char psp_translation[];
extern char replayfile[MAX_PATH];
extern GameState play;

//char datname[80]="ac.clb";
char ac_conf_file_defname[MAX_PATH] = "acsetup.cfg";
char *ac_config_file = &ac_conf_file_defname[0];
char conffilebuf[512];

char filetouse[MAX_PATH] = "nofile";

// Replace the filename part of complete path WASGV with INIFIL
void INIgetdirec(char *wasgv, char *inifil) {
    int u = strlen(wasgv) - 1;

    for (u = strlen(wasgv) - 1; u >= 0; u--) {
        if ((wasgv[u] == '\\') || (wasgv[u] == '/')) {
            memcpy(&wasgv[u + 1], inifil, strlen(inifil) + 1);
            break;
        }
    }

    if (u <= 0) {
        // no slashes - either the path is just "f:acwin.exe"
        if (strchr(wasgv, ':') != NULL)
            memcpy(strchr(wasgv, ':') + 1, inifil, strlen(inifil) + 1);
        // or it's just "acwin.exe" (unlikely)
        else
            strcpy(wasgv, inifil);
    }

}

char *INIreaditem(const char *sectn, const char *entry) {
    Stream *fin = Common::File::OpenFileRead(filetouse);
    if (fin == NULL)
        return NULL;
    TextStreamReader reader(fin);

    //char templine[200];
    char wantsect[100];
    sprintf (wantsect, "[%s]", sectn);

    // NOTE: the string is used as a raw buffer down there;
    // FIXME that as soon as string class is optimized for common use
    String line;

    while (!reader.EOS()) {
        //fgets (templine, 199, fin);
        line = reader.ReadLine();

        // find the section
        if (strnicmp (wantsect, line.GetCStr(), strlen(wantsect)) == 0) {
            while (!reader.EOS()) {
                // we're in the right section, find the entry
                //fgets (templine, 199, fin);
                line = reader.ReadLine();
                if (line.IsEmpty())
                    continue;
                if (line[0] == '[')
                    break;
                // Have we found the entry?
                if (strnicmp (line.GetCStr(), entry, strlen(entry)) == 0) {
                    const char *pptr = &line.GetCStr()[strlen(entry)];
                    while ((pptr[0] == ' ') || (pptr[0] == '\t'))
                        pptr++;
                    if (pptr[0] == '=') {
                        pptr++;
                        while ((pptr[0] == ' ') || (pptr[0] == '\t'))
                            pptr++;
                        char *toret = (char*)malloc (strlen(pptr) + 5);
                        strcpy (toret, pptr);
                        return toret;
                    }
                }
            }
        }
    }
    return NULL;
}

int INIreadint (const char *sectn, const char *item, int def_value = 0) {
    char *tempstr = INIreaditem (sectn, item);
    if (tempstr == NULL)
        return def_value;

    int toret = atoi(tempstr);
    free (tempstr);
    return toret;
}

String INIreadstring(const char *sectn, const char *entry)
{
    char *tempstr = INIreaditem(sectn, entry);
    String str = tempstr;
    if (tempstr)
    {
        free(tempstr);
    }
    return str;
}

void read_config_file(char *argv0) {

    // Try current directory for config first; else try exe dir
    strcpy (ac_conf_file_defname, "acsetup.cfg");
    ac_config_file = &ac_conf_file_defname[0];
    if (!Common::File::TestReadFile(ac_config_file)) {

        strcpy(conffilebuf,argv0);

        /*    for (int ee=0;ee<(int)strlen(conffilebuf);ee++) {
        if (conffilebuf[ee]=='/') conffilebuf[ee]='\\';
        }*/
        fix_filename_case(conffilebuf);
        fix_filename_slashes(conffilebuf);

        INIgetdirec(conffilebuf,ac_config_file);
        //    printf("Using config: '%s'\n",conffilebuf);
        ac_config_file=&conffilebuf[0];
    }
    else {
        // put the full path, or it gets written back to the Windows folder
        _getcwd (ac_config_file, 255);
        strcat (ac_config_file, "\\acsetup.cfg");
        fix_filename_case(ac_config_file);
        fix_filename_slashes(ac_config_file);
    }

    // set default dir if no config file
    usetup.data_files_dir = ".";
    usetup.translation = NULL;
#ifdef WINDOWS_VERSION
    usetup.digicard = DIGI_DIRECTAMX(0);
#endif

    // Don't read in the standard config file if disabled.
    if (psp_ignore_acsetup_cfg_file)
    {
        usetup.gfxDriverID = "DX5";
        usetup.enable_antialiasing = psp_gfx_smooth_sprites != 0;
        usetup.translation = psp_translation;
        return;
    }

    if (Common::File::TestReadFile(ac_config_file)) {
        strcpy(filetouse,ac_config_file);
#ifndef WINDOWS_VERSION
        usetup.digicard=INIreadint("sound","digiid", DIGI_AUTODETECT);
        usetup.midicard=INIreadint("sound","midiid", MIDI_AUTODETECT);
#else
        int idx = INIreadint("sound","digiwinindx", -1);
        if (idx == 0)
            idx = DIGI_DIRECTAMX(0);
        else if (idx == 1)
            idx = DIGI_WAVOUTID(0);
        else if (idx == 2)
            idx = DIGI_NONE;
        else if (idx == 3) 
            idx = DIGI_DIRECTX(0);
        else 
            idx = DIGI_AUTODETECT;
        usetup.digicard = idx;

        idx = INIreadint("sound","midiwinindx", -1);
        if (idx == 1)
            idx = MIDI_NONE;
        else if (idx == 2)
            idx = MIDI_WIN32MAPPER;
        else
            idx = MIDI_AUTODETECT;
        usetup.midicard = idx;
#endif
        psp_audio_multithreaded = INIreadint("sound", "threaded", psp_audio_multithreaded);

<<<<<<< HEAD
        usetup.windowed = INIreadint("misc","windowed");
        usetup.refresh = INIreadint ("misc", "refresh");
        usetup.enable_antialiasing = INIreadint ("misc", "antialias");
        usetup.force_hicolor_mode = INIreadint("misc", "notruecolor");
        usetup.enable_side_borders = INIreadint("misc", "sideborders", 1);
        usetup.vsync = INIreadint("misc", "vsync");
=======
        usetup.windowed = INIreadint("misc", "windowed") > 0;

        usetup.refresh = INIreadint ("misc", "refresh");
        usetup.enable_antialiasing = INIreadint ("misc", "antialias") > 0;
        usetup.force_hicolor_mode = INIreadint("misc", "notruecolor") > 0;
        usetup.prefer_sideborders = INIreadint("misc", "prefer_sideborders", 1) != 0;
>>>>>>> 1ab32d11

#if defined(IOS_VERSION) || defined(PSP_VERSION) || defined(ANDROID_VERSION)
        // PSP: Letterboxing is not useful on the PSP.
        usetup.prefer_letterbox = false;
#else
<<<<<<< HEAD
        force_letterbox = INIreadint ("misc", "forceletterbox");
#endif

        // This option is backwards (usevox is 0 if no_speech_pack)
        usetup.no_speech_pack = INIreadint ("sound", "usespeech", 1);
        if (usetup.no_speech_pack == 0)
            usetup.no_speech_pack = 1;
        else
            usetup.no_speech_pack = 0;
=======
        usetup.prefer_letterbox = INIreadint ("misc", "prefer_letterbox", 1) != 0;
#endif

        // This option is backwards (usevox is 0 if no_speech_pack)
        usetup.no_speech_pack = INIreadint ("sound", "usespeech", 1) == 0;
>>>>>>> 1ab32d11

        usetup.data_files_dir = INIreadstring("misc","datadir");
        if (usetup.data_files_dir.IsEmpty())
            usetup.data_files_dir = ".";
        // strip any trailing slash
        // TODO: move this to Path namespace later
        AGS::Common::Path::FixupPath(usetup.data_files_dir);
#if defined (WINDOWS_VERSION)
        // if the path is just x:\ don't strip the slash
        if (!(usetup.data_files_dir.GetLength() < 4 && usetup.data_files_dir[1] == ':'))
        {
            usetup.data_files_dir.TrimRight('/');
        }
#else
        usetup.data_files_dir.TrimRight('/');
#endif
        usetup.main_data_filename = INIreadstring ("misc", "datafile");

#if defined(IOS_VERSION) || defined(PSP_VERSION) || defined(ANDROID_VERSION)
        // PSP: No graphic filters are available.
        usetup.gfxFilterID = "";
#else
        usetup.gfxFilterID = INIreadstring("misc", "gfxfilter");
#endif

#if defined (WINDOWS_VERSION)
        usetup.gfxDriverID = INIreadstring("misc", "gfxdriver");
#else
        usetup.gfxDriverID = "DX5";
#endif

        usetup.translation = INIreaditem ("language", "translation");

#if !defined(IOS_VERSION) && !defined(PSP_VERSION) && !defined(ANDROID_VERSION)
        // PSP: Don't let the setup determine the cache size as it is always too big.
        spriteset.maxCacheSize = INIreadint ("misc", "cachemax", 20) * 1024;
#endif

        char *repfile = INIreaditem ("misc", "replay");
        if (repfile != NULL) {
            strcpy (replayfile, repfile);
            free (repfile);
            play.playback = 1;
        }
        else
            play.playback = 0;

        usetup.override_multitasking = INIreadint("override", "multitasking", -1);
        String override_os = INIreadstring("override", "os");
        usetup.override_script_os = -1;
        if (override_os.CompareNoCase("dos") == 0)
        {
            usetup.override_script_os = eOS_DOS;
        }
        else if (override_os.CompareNoCase("win") == 0)
        {
            usetup.override_script_os = eOS_Win;
        }
        else if (override_os.CompareNoCase("linux") == 0)
        {
            usetup.override_script_os = eOS_Linux;
        }
        else if (override_os.CompareNoCase("mac") == 0)
        {
            usetup.override_script_os = eOS_Mac;
        }
        usetup.override_upscale = INIreadint("override", "upscale") > 0;

        // NOTE: at the moment AGS provide little means to determine whether an
        // option was overriden by command line, and since command line args
        // are applied first, we need to check if the option differs from
        // default before applying value from config file.
        if (!enable_log_file && !disable_log_file)
        {
            enable_log_file = INIreadint ("misc", "log") != 0;
        }
    }

    if (usetup.gfxDriverID.IsEmpty())
        usetup.gfxDriverID = "DX5";

}<|MERGE_RESOLUTION|>--- conflicted
+++ resolved
@@ -219,43 +219,23 @@
 #endif
         psp_audio_multithreaded = INIreadint("sound", "threaded", psp_audio_multithreaded);
 
-<<<<<<< HEAD
-        usetup.windowed = INIreadint("misc","windowed");
-        usetup.refresh = INIreadint ("misc", "refresh");
-        usetup.enable_antialiasing = INIreadint ("misc", "antialias");
-        usetup.force_hicolor_mode = INIreadint("misc", "notruecolor");
-        usetup.enable_side_borders = INIreadint("misc", "sideborders", 1);
+        usetup.windowed = INIreadint("misc", "windowed") > 0;
         usetup.vsync = INIreadint("misc", "vsync");
-=======
-        usetup.windowed = INIreadint("misc", "windowed") > 0;
 
         usetup.refresh = INIreadint ("misc", "refresh");
         usetup.enable_antialiasing = INIreadint ("misc", "antialias") > 0;
         usetup.force_hicolor_mode = INIreadint("misc", "notruecolor") > 0;
         usetup.prefer_sideborders = INIreadint("misc", "prefer_sideborders", 1) != 0;
->>>>>>> 1ab32d11
 
 #if defined(IOS_VERSION) || defined(PSP_VERSION) || defined(ANDROID_VERSION)
         // PSP: Letterboxing is not useful on the PSP.
         usetup.prefer_letterbox = false;
 #else
-<<<<<<< HEAD
-        force_letterbox = INIreadint ("misc", "forceletterbox");
-#endif
-
-        // This option is backwards (usevox is 0 if no_speech_pack)
-        usetup.no_speech_pack = INIreadint ("sound", "usespeech", 1);
-        if (usetup.no_speech_pack == 0)
-            usetup.no_speech_pack = 1;
-        else
-            usetup.no_speech_pack = 0;
-=======
         usetup.prefer_letterbox = INIreadint ("misc", "prefer_letterbox", 1) != 0;
 #endif
 
         // This option is backwards (usevox is 0 if no_speech_pack)
         usetup.no_speech_pack = INIreadint ("sound", "usespeech", 1) == 0;
->>>>>>> 1ab32d11
 
         usetup.data_files_dir = INIreadstring("misc","datadir");
         if (usetup.data_files_dir.IsEmpty())
