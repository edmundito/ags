--- conflicted
+++ resolved
@@ -17,7 +17,6 @@
 //
 
 #include "ac/gamesetup.h"
-#include "ac/gamesetupstruct.h"
 #include "ac/gamestate.h"
 #include "debug/debug_log.h"
 #include "main/mainheader.h"
@@ -36,7 +35,6 @@
 using namespace AGS::Engine;
 
 extern GameSetup usetup;
-extern GameSetupStruct game;
 extern int spritewidth[MAX_SPRITES],spriteheight[MAX_SPRITES];
 extern SpriteCache spriteset;
 extern int psp_video_framedrop;
@@ -119,7 +117,16 @@
     return str;
 }
 
-<<<<<<< HEAD
+void INIwriteint(ConfigTree &cfg, const String &sectn, const String &item, int value)
+{
+    cfg[sectn][item] = StrUtil::IntToString(value);
+}
+
+void INIwritestring(ConfigTree &cfg, const String &sectn, const String &item, const String &value)
+{
+    cfg[sectn][item] = value;
+}
+
 uint32_t parse_scaling_factor(const String &scaling_option)
 {
     if (scaling_option.CompareNoCase("max") == 0)
@@ -131,14 +138,6 @@
         return kUnit / abs(gfx_scaling);
 }
 
-void read_config_file(char *argv0) {
-=======
-void INIwritestring(ConfigTree &cfg, const String &sectn, const String &item, const String &value)
-{
-    cfg[sectn][item] = value;
-}
->>>>>>> 420d4b89
-
 void find_default_cfg_file(const char *alt_cfg_file)
 {
     // Try current directory for config first; else try exe dir
@@ -176,27 +175,14 @@
 {
     // set default dir if no config file
     usetup.data_files_dir = ".";
+    usetup.translation = NULL;
 #ifdef WINDOWS_VERSION
     usetup.digicard = DIGI_DIRECTAMX(0);
 #endif
 }
 
-<<<<<<< HEAD
-    // Don't read in the standard config file if disabled.
-    if (psp_ignore_acsetup_cfg_file)
-    {
-        usetup.Screen.DriverID = "DX5";
-        usetup.enable_antialiasing = psp_gfx_smooth_sprites != 0;
-        usetup.translation = psp_translation;
-        return;
-    }
-
-    ConfigTree cfg;
-    if (IniUtil::Read(ac_config_file, cfg))
-=======
 void read_config(const ConfigTree &cfg)
 {
->>>>>>> 420d4b89
     {
 #ifndef WINDOWS_VERSION
         usetup.digicard=INIreadint(cfg, "sound","digiid", DIGI_AUTODETECT);
@@ -373,13 +359,10 @@
             enable_log_file = INIreadint (cfg, "misc", "log") != 0;
         }
     }
-<<<<<<< HEAD
-    else if (usetup.Screen.Filter.ID.IsEmpty())
-    {
-        // No config file found
-        usetup.Screen.Filter.ID = "StdScale";
-    }
-
+}
+
+void post_config()
+{
     if (usetup.Screen.DriverID.IsEmpty())
         usetup.Screen.DriverID = "DX5";
 
@@ -393,13 +376,6 @@
         usetup.Screen.Filter.ScaleX = kUnit;
         usetup.Screen.Filter.ScaleY = kUnit;
     }
-=======
-}
-
-void post_config()
-{
-    if (usetup.gfxDriverID.IsEmpty())
-        usetup.gfxDriverID = "DX5";
 }
 
 void load_default_config_file(ConfigTree &cfg, const char *alt_cfg_file)
@@ -409,7 +385,7 @@
     // Don't read in the standard config file if disabled.
     if (psp_ignore_acsetup_cfg_file)
     {
-        usetup.gfxDriverID = "DX5";
+        usetup.Screen.DriverID = "DX5";
         usetup.enable_antialiasing = psp_gfx_smooth_sprites != 0;
         usetup.translation = psp_translation;
         return;
@@ -425,7 +401,6 @@
     find_user_cfg_file();
     if (def_cfg_file.Compare(ac_config_file) != 0)
         IniUtil::Read(ac_config_file, cfg);
->>>>>>> 420d4b89
 }
 
 void save_config_file()
