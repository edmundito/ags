//=============================================================================
//
// Adventure Game Studio (AGS)
//
// Copyright (C) 1999-2011 Chris Jones and 2011-2024 various contributors
// The full list of copyright holders can be found in the Copyright.txt
// file, which is part of this source code distribution.
//
// The AGS source code is provided under the Artistic License 2.0.
// A copy of this license can be found in the file License.txt and at
// https://opensource.org/license/artistic-2-0/
//
//=============================================================================
//
// Game configuration
//
#include <ctype.h> // toupper
#include "ac/gamesetup.h"
#include "ac/gamesetupstruct.h"
#include "ac/global_translation.h"
#include "ac/path_helper.h"
#include "ac/spritecache.h"
#include "ac/system.h"
#include "core/platform.h"
#include "debug/debugger.h"
#include "debug/debug_log.h"
#include "device/mousew32.h"
#include "main/config.h"
#include "media/audio/audio_system.h"
#include "platform/base/agsplatformdriver.h"
#include "util/directory.h"
#include "util/ini_util.h"
#include "util/textstreamreader.h"
#include "util/path.h"
#include "util/string_utils.h"


using namespace AGS::Common;
using namespace AGS::Engine;

extern GameSetupStruct game;
extern SpriteCache spriteset;

// Filename of the default config file, the one found in the game installation
const String DefaultConfigFileName = "acsetup.cfg";


WindowSetup parse_window_mode(const String &option, bool as_windowed, WindowSetup def_value)
{
    // "full_window" option means pseudo fullscreen ("borderless fullscreen window")
    if (!as_windowed && (option.CompareNoCase("full_window") == 0))
        return WindowSetup(kWnd_FullDesktop);
    // Check supported options for explicit resolution or scale factor,
    // in which case we'll use either a resizing window or a REAL fullscreen mode
    const WindowMode exp_wmode = as_windowed ? kWnd_Windowed : kWnd_Fullscreen;
    // Note that for "desktop" we return "default" for windowed, this will result
    // in refering to the  desktop size but resizing in accordance to the scaling style
    if (option.CompareNoCase("desktop") == 0)
        return as_windowed ? WindowSetup(exp_wmode) : WindowSetup(get_desktop_size(), exp_wmode);
    // "Native" means using game resolution as a window size
    if (option.CompareNoCase("native") == 0)
        return WindowSetup(game.GetGameRes(), exp_wmode);
    // Try parse an explicit resolution type or game scale factor --
    size_t at = option.FindChar('x');
    if (at == 0)
    { // try parse as a scale (xN)
        int scale = StrUtil::StringToInt(option.Mid(1));
        if (scale > 0) return WindowSetup(scale, exp_wmode);
    }
    else if (at != String::NoIndex)
    { // else try parse as a "width x height"
        Size sz = Size(StrUtil::StringToInt(option.Mid(0, at)),
            StrUtil::StringToInt(option.Mid(at + 1)));
        if (!sz.IsNull()) return WindowSetup(sz, exp_wmode);
    }
    // In case of "default" option, or any format mistake, return the default
    return def_value;
}

FrameScaleDef parse_scaling_option(const String &option, FrameScaleDef def_value)
{
    // Backward compatible option name from the previous versions
    if (option.CompareNoCase("max_round") == 0) return kFrame_Round;
    return StrUtil::ParseEnum<FrameScaleDef>(option,
        CstrArr<kNumFrameScaleDef>{"round", "stretch", "proportional"}, def_value);
}

<<<<<<< HEAD
=======
SkipSpeechStyle parse_speechskip_style(const String &option, SkipSpeechStyle def_value)
{
    const std::array<std::pair<const char*, SkipSpeechStyle>, 4> skip_speech_arr{
        { { "default", kSkipSpeechNone }, { "input", kSkipSpeech_AnyInput }, { "any", kSkipSpeech_AnyInputOrTime }, { "time", kSkipSpeechTime } } };
    return StrUtil::ParseEnumOptions<SkipSpeechStyle>(option, skip_speech_arr, def_value);
}

static FrameScaleDef parse_legacy_scaling_option(const String &option, int &scale)
{
    FrameScaleDef frame = parse_scaling_option(option, kFrame_Undefined);
    if (frame == kFrame_Undefined)
    {
        scale = StrUtil::StringToInt(option);
        return scale > 0 ? kFrame_Round : kFrame_Undefined;
    }
    return frame;
}

// Parses legacy filter ID and converts it into current scaling options
bool parse_legacy_frame_config(const String &scaling_option, String &filter_id,
                               FrameScaleDef &frame, int &scale_factor)
{
    struct
    {
        String LegacyName;
        String CurrentName;
        int    Scaling;
    } legacy_filters[6] = { {"none", "none", -1}, {"max", "StdScale", 0}, {"StdScale", "StdScale", -1},
                           {"AAx", "Linear", -1}, {"Hq2x", "Hqx", 2}, {"Hq3x", "Hqx", 3} };

    for (int i = 0; i < 6; i++)
    {
        if (scaling_option.CompareLeftNoCase(legacy_filters[i].LegacyName) == 0)
        {
            filter_id = legacy_filters[i].CurrentName;
            frame = kFrame_Round;
            scale_factor = legacy_filters[i].Scaling >= 0 ? legacy_filters[i].Scaling :
                scaling_option.Mid(legacy_filters[i].LegacyName.GetLength()).ToInt();
            return true;
        }
    }
    return false;
}

>>>>>>> 628bd12d
String make_window_mode_option(const WindowSetup &ws, const Size &game_res, const Size &desktop_res)
{
    if (ws.Mode == kWnd_FullDesktop)
        return "full_window";
    else if (ws.IsDefaultSize())
        return "default";
    else if (ws.Size.IsNull())
        return String::FromFormat("x%d", ws.Scale);
    else if (ws.Size == desktop_res)
        return "desktop";
    else if (ws.Size == game_res)
        return "native";
    return String::FromFormat("%dx%d", ws.Size.Width, ws.Size.Height);
}

String make_scaling_option(FrameScaleDef scale_def)
{
    switch (scale_def)
    {
    case kFrame_Stretch:
        return "stretch";
    case kFrame_Proportional:
        return "proportional";
    default:
        return "round";
    }
}

String make_speechskip_option(SkipSpeechStyle style)
{
    switch (style)
    {
    case kSkipSpeech_AnyInput: return "input";
    case kSkipSpeech_AnyInputOrTime: return "any";
    case kSkipSpeechTime: return "time";
    default: return "default";
    }
}

uint32_t convert_scaling_to_fp(int scale_factor)
{
    if (scale_factor >= 0)
        return scale_factor <<= kShift;
    else
        return kUnit / abs(scale_factor);
}

int convert_fp_to_scaling(uint32_t scaling)
{
    if (scaling == 0)
        return 0;
    return scaling >= kUnit ? (scaling >> kShift) : -kUnit / (int32_t)scaling;
}

String find_default_cfg_file()
{
    return Path::ConcatPaths(usetup.startup_dir, DefaultConfigFileName);
}

String find_user_global_cfg_file()
{
    return Path::ConcatPaths(GetGlobalUserConfigDir().FullDir, DefaultConfigFileName);
}

String find_user_cfg_file()
{
    return Path::ConcatPaths(GetGameUserConfigDir().FullDir, DefaultConfigFileName);
}

void config_defaults()
{
#if AGS_PLATFORM_OS_WINDOWS
    usetup.Screen.DriverID = "D3D9";
#else
    usetup.Screen.DriverID = "OGL";
#endif
    // Defaults for the window style are max resizing window and "fullscreen desktop"
    usetup.Screen.FsSetup = WindowSetup(kWnd_FullDesktop);
    usetup.Screen.WinSetup = WindowSetup(kWnd_Windowed);
}

void override_config_ext(ConfigTree &cfg)
{
    platform->ReadConfiguration(cfg);
}

void apply_config(const ConfigTree &cfg)
{
    {
        // Audio options
        usetup.audio_enabled = CfgReadBoolInt(cfg, "sound", "enabled", usetup.audio_enabled);
        usetup.audio_driver = CfgReadString(cfg, "sound", "driver");
        // This option is backwards (usevox is 0 if no_speech_pack)
        usetup.no_speech_pack = !CfgReadBoolInt(cfg, "sound", "usespeech", true);

        // Graphics mode and options
        usetup.Screen.DriverID = CfgReadString(cfg, "graphics", "driver", usetup.Screen.DriverID);
        usetup.Screen.Windowed = CfgReadBoolInt(cfg, "graphics", "windowed", usetup.Screen.Windowed);
        usetup.Screen.FsSetup =
            parse_window_mode(CfgReadString(cfg, "graphics", "fullscreen", "default"), false, usetup.Screen.FsSetup);
        usetup.Screen.WinSetup =
            parse_window_mode(CfgReadString(cfg, "graphics", "window", "default"), true, usetup.Screen.WinSetup);

        usetup.Screen.Filter.ID = CfgReadString(cfg, "graphics", "filter", "StdScale");
        usetup.Screen.FsGameFrame =
            parse_scaling_option(CfgReadString(cfg, "graphics", "game_scale_fs", "proportional"), usetup.Screen.FsGameFrame);
        usetup.Screen.WinGameFrame =
            parse_scaling_option(CfgReadString(cfg, "graphics", "game_scale_win", "round"), usetup.Screen.WinGameFrame);

        usetup.Screen.Params.RefreshRate = CfgReadInt(cfg, "graphics", "refresh");
        usetup.Screen.Params.VSync = CfgReadBoolInt(cfg, "graphics", "vsync");
        usetup.RenderAtScreenRes = CfgReadBoolInt(cfg, "graphics", "render_at_screenres");
        usetup.enable_antialiasing = CfgReadBoolInt(cfg, "graphics", "antialias", usetup.enable_antialiasing);
        usetup.software_render_driver = CfgReadString(cfg, "graphics", "software_driver");

        usetup.rotation = (ScreenRotation)CfgReadInt(cfg, "graphics", "rotation", usetup.rotation);
        String rotation_str = CfgReadString(cfg, "graphics", "rotation", "unlocked");
        usetup.rotation = StrUtil::ParseEnum<ScreenRotation>(
                rotation_str, CstrArr<kNumScreenRotationOptions>{ "unlocked", "portrait", "landscape" },
                usetup.rotation);

        // Custom paths
        usetup.load_latest_save = CfgReadBoolInt(cfg, "misc", "load_latest_save", usetup.load_latest_save);
        usetup.user_data_dir = CfgReadString(cfg, "misc", "user_data_dir");
        usetup.shared_data_dir = CfgReadString(cfg, "misc", "shared_data_dir");
        usetup.show_fps = CfgReadBoolInt(cfg, "misc", "show_fps");

        // Translation / localization
        usetup.translation = CfgReadString(cfg, "language", "translation");

        // Resource caches and options
        usetup.clear_cache_on_room_change = CfgReadBoolInt(cfg, "misc", "clear_cache_on_room_change", usetup.clear_cache_on_room_change);
        usetup.SpriteCacheSize = CfgReadInt(cfg, "graphics", "sprite_cache_size", usetup.SpriteCacheSize);
        usetup.TextureCacheSize = CfgReadInt(cfg, "graphics", "texture_cache_size", usetup.TextureCacheSize);
        usetup.SoundCacheSize = CfgReadInt(cfg, "sound", "cache_size", usetup.SoundCacheSize);
        usetup.SoundLoadAtOnceSize = CfgReadInt(cfg, "sound", "stream_threshold", usetup.SoundLoadAtOnceSize);

        // Mouse options
        usetup.mouse_auto_lock = CfgReadBoolInt(cfg, "mouse", "auto_lock");
        usetup.mouse_speed = CfgReadFloat(cfg, "mouse", "speed", 1.f);
        if (usetup.mouse_speed <= 0.f)
            usetup.mouse_speed = 1.f;
        String mouse_str = CfgReadString(cfg, "mouse", "control_when", "fullscreen");
        usetup.mouse_ctrl_when = StrUtil::ParseEnum<MouseControlWhen>(
            mouse_str, CstrArr<kNumMouseCtrlOptions>{ "never", "fullscreen", "always" },
                usetup.mouse_ctrl_when);
        usetup.mouse_ctrl_enabled = CfgReadBoolInt(cfg, "mouse", "control_enabled", usetup.mouse_ctrl_enabled);
        mouse_str = CfgReadString(cfg, "mouse", "speed_def", "current_display");
        usetup.mouse_speed_def = StrUtil::ParseEnum<MouseSpeedDef>(
            mouse_str, CstrArr<kNumMouseSpeedDefs>{ "absolute", "current_display" }, usetup.mouse_speed_def);

        // Touch options
        usetup.touch_emulate_mouse = StrUtil::ParseEnum<TouchMouseEmulation>(
            CfgReadString(cfg, "touch", "emul_mouse_mode", "one_finger"),
            CstrArr<kNumTouchMouseModes>{ "off", "one_finger", "two_fingers" }, usetup.touch_emulate_mouse);
        usetup.touch_motion_relative = CfgReadBoolInt(cfg, "touch", "emul_mouse_relative");

        // Various system options
        usetup.multitasking = CfgReadInt(cfg, "misc", "background", 0) != 0;

        // User's overrides and hacks
        usetup.override_multitasking = CfgReadInt(cfg, "override", "multitasking", -1);
        usetup.override_noplugins = CfgReadInt(cfg, "override", "noplugins", 0);
        String override_os = CfgReadString(cfg, "override", "os");
        usetup.override_script_os = StrUtil::ParseEnum<eScriptSystemOSID>(override_os,
            CstrArr<eNumOS>{"", "dos", "win", "linux", "mac", "android", "ios", "psp", "web", "freebsd"}, eOS_Unknown);
        usetup.key_save_game = CfgReadInt(cfg, "override", "save_game_key", 0);
        usetup.key_restore_game = CfgReadInt(cfg, "override", "restore_game_key", 0);

        // Accessibility settings
        usetup.access_speechskip = parse_speechskip_style(CfgReadString(cfg, "access", "speechskip"));
        usetup.access_textskip = parse_speechskip_style(CfgReadString(cfg, "access", "textskip"));
    }

    // Apply logging configuration
    apply_debug_config(cfg, true);
}

void post_config()
{
    if (usetup.Screen.DriverID.IsEmpty() || usetup.Screen.DriverID.CompareNoCase("DX5") == 0)
        usetup.Screen.DriverID = "Software";

    // FIXME: this correction is needed at the moment because graphics driver
    // implementation requires some filter to be created anyway
    usetup.Screen.Filter.UserRequest = usetup.Screen.Filter.ID;
    if (usetup.Screen.Filter.ID.IsEmpty() || usetup.Screen.Filter.ID.CompareNoCase("none") == 0)
    {
        usetup.Screen.Filter.ID = "StdScale";
    }
}

void save_config_file()
{
    ConfigTree cfg;
    // Last display mode
    cfg["graphics"]["windowed"] = String::FromFormat("%d", System_GetWindowed() != 0 ? 1 : 0);
    // Other game options that could be changed at runtime
    if (game.options[OPT_RENDERATSCREENRES] == kRenderAtScreenRes_UserDefined)
        cfg["graphics"]["render_at_screenres"] = String::FromFormat("%d", usetup.RenderAtScreenRes ? 1 : 0);
    cfg["mouse"]["control_enabled"] = String::FromFormat("%d", usetup.mouse_ctrl_enabled ? 1 : 0);
    cfg["mouse"]["speed"] = String::FromFormat("%f", Mouse::GetSpeed());
    cfg["language"]["translation"] = usetup.translation;

    String cfg_file = PreparePathForWriting(GetGameUserConfigDir(), DefaultConfigFileName);
    if (!cfg_file.IsEmpty())
        IniUtil::Merge(cfg_file, cfg);
}<|MERGE_RESOLUTION|>--- conflicted
+++ resolved
@@ -85,8 +85,6 @@
         CstrArr<kNumFrameScaleDef>{"round", "stretch", "proportional"}, def_value);
 }
 
-<<<<<<< HEAD
-=======
 SkipSpeechStyle parse_speechskip_style(const String &option, SkipSpeechStyle def_value)
 {
     const std::array<std::pair<const char*, SkipSpeechStyle>, 4> skip_speech_arr{
@@ -94,44 +92,6 @@
     return StrUtil::ParseEnumOptions<SkipSpeechStyle>(option, skip_speech_arr, def_value);
 }
 
-static FrameScaleDef parse_legacy_scaling_option(const String &option, int &scale)
-{
-    FrameScaleDef frame = parse_scaling_option(option, kFrame_Undefined);
-    if (frame == kFrame_Undefined)
-    {
-        scale = StrUtil::StringToInt(option);
-        return scale > 0 ? kFrame_Round : kFrame_Undefined;
-    }
-    return frame;
-}
-
-// Parses legacy filter ID and converts it into current scaling options
-bool parse_legacy_frame_config(const String &scaling_option, String &filter_id,
-                               FrameScaleDef &frame, int &scale_factor)
-{
-    struct
-    {
-        String LegacyName;
-        String CurrentName;
-        int    Scaling;
-    } legacy_filters[6] = { {"none", "none", -1}, {"max", "StdScale", 0}, {"StdScale", "StdScale", -1},
-                           {"AAx", "Linear", -1}, {"Hq2x", "Hqx", 2}, {"Hq3x", "Hqx", 3} };
-
-    for (int i = 0; i < 6; i++)
-    {
-        if (scaling_option.CompareLeftNoCase(legacy_filters[i].LegacyName) == 0)
-        {
-            filter_id = legacy_filters[i].CurrentName;
-            frame = kFrame_Round;
-            scale_factor = legacy_filters[i].Scaling >= 0 ? legacy_filters[i].Scaling :
-                scaling_option.Mid(legacy_filters[i].LegacyName.GetLength()).ToInt();
-            return true;
-        }
-    }
-    return false;
-}
-
->>>>>>> 628bd12d
 String make_window_mode_option(const WindowSetup &ws, const Size &game_res, const Size &desktop_res)
 {
     if (ws.Mode == kWnd_FullDesktop)
