--- conflicted
+++ resolved
@@ -100,27 +100,20 @@
     return atoi(str);
 }
 
-<<<<<<< HEAD
-String INIreadstring(const ConfigTree &cfg, const String &sectn, const String &item, const char *def_value)
-=======
 float INIreadfloat(const ConfigTree &cfg, const String &sectn, const String &item, float def_value)
->>>>>>> 35e9a3c6
 {
     String str;
     if (!INIreaditem(cfg, sectn, item, str))
         return def_value;
-<<<<<<< HEAD
-=======
 
     return atof(str);
 }
 
-String INIreadstring(const ConfigTree &cfg, const String &sectn, const String &item, const String &def_value = "")
+String INIreadstring(const ConfigTree &cfg, const String &sectn, const String &item, const String &def_value)
 {
     String str;
     if (!INIreaditem(cfg, sectn, item, str))
         return def_value;
->>>>>>> 35e9a3c6
     return str;
 }
 
@@ -312,9 +305,6 @@
         else
             play.playback = 0;
 
-<<<<<<< HEAD
-        usetup.override_multitasking = INIreadint(cfg, "override", "multitasking", -1);
-=======
         usetup.mouse_auto_lock = INIreadint(cfg, "mouse", "auto_lock") > 0;
 
         usetup.mouse_speed = INIreadfloat(cfg, "mouse", "speed", 1.f);
@@ -328,8 +318,7 @@
                 usetup.mouse_speed_def = (MouseSpeedDef)i;
         }
 
-        usetup.override_multitasking = INIreadint(cfg, "override", "multitasking");
->>>>>>> 35e9a3c6
+        usetup.override_multitasking = INIreadint(cfg, "override", "multitasking", -1);
         String override_os = INIreadstring(cfg, "override", "os");
         usetup.override_script_os = -1;
         if (override_os.CompareNoCase("dos") == 0)
@@ -368,7 +357,6 @@
     if (usetup.Screen.DriverID.IsEmpty())
         usetup.Screen.DriverID = "DX5";
 
-<<<<<<< HEAD
     // FIXME: this correction is needed at the moment because graphics driver
     // implementation requires some filter to be created anyway
     usetup.Screen.Filter.UserRequest = usetup.Screen.Filter.ID;
@@ -379,7 +367,6 @@
         usetup.Screen.Filter.ScaleX = kUnit;
         usetup.Screen.Filter.ScaleY = kUnit;
     }
-=======
 }
 
 void save_config_file()
@@ -389,5 +376,4 @@
     cfg["mouse"]["speed"] = String::FromFormat("%f", Mouse::GetSpeed());
 
     IniUtil::Merge(ac_config_file, cfg);
->>>>>>> 35e9a3c6
 }