--- conflicted
+++ resolved
@@ -16,20 +16,12 @@
 // Game configuration
 //
 
-<<<<<<< HEAD
 #include "ac/spritecache.h"
 #include "game/game_objects.h"
-#include "main/mainheader.h"
-#include "main/config.h"
-=======
-#include "ac/gamesetup.h"
-#include "ac/gamestate.h"
 #include "debug/debug_log.h"
 #include "main/mainheader.h"
 #include "main/config.h"
-#include "ac/spritecache.h"
 #include "platform/base/agsplatformdriver.h"
->>>>>>> c9353f51
 #include "platform/base/override_defines.h" //_getcwd()
 #include "util/filestream.h"
 #include "util/textstreamreader.h"
@@ -255,15 +247,9 @@
         int no_speech = INIreadint ("sound", "usespeech", 0) != 0;
         usetup.NoSpeechPack = no_speech == 0;
 
-<<<<<<< HEAD
-        usetup.DataFilesDir = INIreaditem("misc","datadir");
+        usetup.data_files_dir = INIreadstring("misc","datadir");
         if (usetup.DataFilesDir.IsEmpty())
             usetup.DataFilesDir = ".";
-=======
-        usetup.data_files_dir = INIreadstring("misc","datadir");
-        if (usetup.data_files_dir.IsEmpty())
-            usetup.data_files_dir = ".";
->>>>>>> c9353f51
         // strip any trailing slash
         // TODO: move this to Path namespace later
         AGS::Common::Path::FixupPath(usetup.DataFilesDir);
@@ -276,35 +262,21 @@
 #else
         usetup.DataFilesDir.TrimRight('/');
 #endif
-<<<<<<< HEAD
-        usetup.MainDataFilename = INIreaditem ("misc", "datafile");
+        usetup.main_data_filename = INIreadstring ("misc", "datafile");
 
 #if defined(IOS_VERSION) || defined(PSP_VERSION) || defined(ANDROID_VERSION)
         // PSP: No graphic filters are available.
         usetup.GfxFilterID.Empty();
 #else
-        char *gfx_filter = INIreaditem("misc", "gfxfilter");
+        usetup.gfxFilterID = INIreadstring("misc", "gfxfilter");
         usetup.GfxFilterID = gfx_filter;
         free(gfx_filter);
 #endif
 
 #if defined (WINDOWS_VERSION)
-        char *gfx_driver = INIreaditem("misc", "gfxdriver");
+        usetup.gfxDriverID = INIreadstring("misc", "gfxdriver");
         usetup.GfxDriverID = gfx_driver;
         free(gfx_driver);
-=======
-        usetup.main_data_filename = INIreadstring ("misc", "datafile");
-
-#if defined(IOS_VERSION) || defined(PSP_VERSION) || defined(ANDROID_VERSION)
-        // PSP: No graphic filters are available.
-        usetup.gfxFilterID = "";
-#else
-        usetup.gfxFilterID = INIreadstring("misc", "gfxfilter");
-#endif
-
-#if defined (WINDOWS_VERSION)
-        usetup.gfxDriverID = INIreadstring("misc", "gfxdriver");
->>>>>>> c9353f51
 #else
         usetup.GfxDriverID = "DX5";
 #endif
@@ -361,12 +333,7 @@
         }
     }
 
-<<<<<<< HEAD
     if (usetup.GfxDriverID.IsEmpty())
         usetup.GfxDriverID = "DX5";
-=======
-    if (usetup.gfxDriverID.IsEmpty())
-        usetup.gfxDriverID = "DX5";
->>>>>>> c9353f51
 
 }