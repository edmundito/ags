--- conflicted
+++ resolved
@@ -55,14 +55,10 @@
 bool run_service_key_controls(KeyInput &kgn);
 // Runs service mouse controls, returns false if mouse input was claimed by the engine,
 // otherwise returns true and provides mouse button code.
-<<<<<<< HEAD
-bool run_service_mb_controls(eAGSMouseButton &mbut);
+bool run_service_mb_controls(eAGSMouseButton &mbut, Point *mpos = nullptr);
 // Runs service gamepad controls, returns false if no button was pressed or if button input was claimed by the engine,
 // otherwise returns true and provides the gamepad input.
 bool run_service_gamepad_controls(GamepadInput &out_key);
-=======
-bool run_service_mb_controls(eAGSMouseButton &mbut, Point *mpos = nullptr);
->>>>>>> bd90ceab
 // Polls few things (exit flag and debugger messages)
 // TODO: refactor this
 void update_polled_stuff();
