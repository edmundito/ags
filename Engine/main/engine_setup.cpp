--- conflicted
+++ resolved
@@ -103,27 +103,6 @@
             adjust_pixel_sizes_for_loaded_data(&cgp->Controls[ff]->X, &cgp->Controls[ff]->Y, filever);
             adjust_pixel_sizes_for_loaded_data(&cgp->Controls[ff]->Width, &cgp->Controls[ff]->Height, filever);
             cgp->Controls[ff]->IsActivated = false;
-<<<<<<< HEAD
-=======
-        }
-    }
-
-    if ((filever >= 37) && (game.options[OPT_NATIVECOORDINATES] == 0) &&
-        game.IsHiRes())
-    {
-        // New 3.1 format game file, but with Use Native Coordinates off
-
-        for (ee = 0; ee < game.numcharacters; ee++) 
-        {
-            game.chars[ee].x /= 2;
-            game.chars[ee].y /= 2;
-        }
-
-        for (ee = 0; ee < numguiinv; ee++)
-        {
-            guiinv[ee].ItemWidth /= 2;
-            guiinv[ee].ItemHeight /= 2;
->>>>>>> b1bb6152
         }
     }
 }
