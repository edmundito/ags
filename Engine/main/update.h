--- conflicted
+++ resolved
@@ -18,16 +18,12 @@
 #ifndef __AGS_EE_MAIN__UPDATE_H
 #define __AGS_EE_MAIN__UPDATE_H
 
-<<<<<<< HEAD
-int do_movelist_move(short &mlnum, int &xx, int &yy);
-=======
 // Update MoveList of certain index, save current position;
 // *resets* mslot to zero if path is complete.
 // returns "need_to_fix_sprite" value, which may be 0,1,2;
 // TODO: find out what this return value means, and refactor.
 // TODO: do not reset mslot in this function, reset externally instead.
 int do_movelist_move(short &mslot, int &pos_x, int &pos_y);
->>>>>>> fc336554
 void update_stuff();
 
 #endif // __AGS_EE_MAIN__UPDATE_H