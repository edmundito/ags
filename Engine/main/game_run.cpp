//=============================================================================
//
// Adventure Game Studio (AGS)
//
// Copyright (C) 1999-2011 Chris Jones and 2011-20xx others
// The full list of copyright holders can be found in the Copyright.txt
// file, which is part of this source code distribution.
//
// The AGS source code is provided under the Artistic License 2.0.
// A copy of this license can be found in the file License.txt and at
// http://www.opensource.org/licenses/artistic-license-2.0.php
//
//=============================================================================

//
// Game loop
//

#include <limits>
#include <chrono>
#include <SDL.h>
#include "ac/button.h"
#include "ac/common.h"
#include "ac/characterextras.h"
#include "ac/characterinfo.h"
#include "ac/draw.h"
#include "ac/event.h"
#include "ac/game.h"
#include "ac/gamesetup.h"
#include "ac/gamesetupstruct.h"
#include "ac/gamestate.h"
#include "ac/global_debug.h"
#include "ac/global_display.h"
#include "ac/global_game.h"
#include "ac/global_gui.h"
#include "ac/global_region.h"
#include "ac/gui.h"
#include "ac/hotspot.h"
#include "ac/keycode.h"
#include "ac/mouse.h"
#include "ac/overlay.h"
#include "ac/spritecache.h"
#include "ac/sys_events.h"
#include "ac/room.h"
#include "ac/roomobject.h"
#include "ac/roomstatus.h"
#include "debug/debugger.h"
#include "debug/debug_log.h"
#include "device/mousew32.h"
#include "gui/animatingguibutton.h"
#include "gui/guiinv.h"
#include "gui/guimain.h"
#include "gui/guitextbox.h"
#include "main/engine.h"
#include "main/game_run.h"
#include "main/update.h"
#include "media/audio/audio_system.h"
#include "platform/base/agsplatformdriver.h"
#include "plugin/agsplugin.h"
#include "plugin/plugin_engine.h"
#include "script/script.h"
#include "script/script_runtime.h"

using namespace AGS::Common;

extern int mouse_on_iface;   // mouse cursor is over this interface
extern int ifacepopped;
extern volatile char want_exit, abort_engine;
extern int proper_exit,our_eip;
extern int displayed_room, starting_room, in_new_room, new_room_was;
extern GameSetupStruct game;
extern RoomStruct thisroom;
extern int game_paused;
extern int getloctype_index;
extern int in_enters_screen,done_es_error;
extern int in_leaves_screen;
extern int inside_script,in_graph_script;
extern int no_blocking_functions;
extern CharacterInfo*playerchar;
extern int mouse_ifacebut_xoffs,mouse_ifacebut_yoffs;
extern int cur_mode;
extern RoomObject*objs;
extern char noWalkBehindsAtAll;
extern RoomStatus*croom;
extern CharacterExtras *charextra;
extern SpriteCache spriteset;
extern int cur_mode,cur_cursor;
extern char check_dynamic_sprites_at_exit;

// Checks if user interface should remain disabled for now
static bool ShouldStayInWaitMode();

static size_t numEventsAtStartOfFunction;
static auto t1 = AGS_Clock::now();  // timer for FPS // ... 't1'... how very appropriate.. :)

#define UNTIL_ANIMEND   1
#define UNTIL_MOVEEND   2
#define UNTIL_CHARIS0   3
#define UNTIL_NOOVERLAY 4
#define UNTIL_NEGATIVE  5
#define UNTIL_INTIS0    6
#define UNTIL_SHORTIS0  7
#define UNTIL_INTISNEG  8
#define UNTIL_ANIMBTNEND 9

// Following struct instructs the engine to run game loops until
// certain condition is not fullfilled.
struct RestrictUntil
{
    int type = 0; // type of condition, UNTIL_* constant
    int disabled_for = 0; // FOR_* constant
    // pointer to the test variable
    const void *data_ptr = nullptr;
    // other values used for a test, depend on type
    int data1 = 0;
    int data2 = 0;
} restrict_until;

unsigned int loopcounter=0;
static unsigned int lastcounter=0;

static void ProperExit()
{
    want_exit = 0;
    proper_exit = 1;
    quit("||exit!");
}

static void game_loop_check_problems_at_start()
{
    if ((in_enters_screen != 0) & (displayed_room == starting_room))
        quit("!A text script run in the Player Enters Screen event caused the\n"
        "screen to be updated. If you need to use Wait(), do so in After Fadein");
    if ((in_enters_screen != 0) && (done_es_error == 0)) {
        debug_script_warn("Wait() was used in Player Enters Screen - use Enters Screen After Fadein instead");
        done_es_error = 1;
    }
    if (no_blocking_functions)
        quit("!A blocking function was called from within a non-blocking event such as " REP_EXEC_ALWAYS_NAME);
}

// Runs rep-exec
static void game_loop_do_early_script_update()
{
    if (in_new_room == 0) {
        // Run the room and game script repeatedly_execute
        run_function_on_non_blocking_thread(&repExecAlways);
        setevent(EV_TEXTSCRIPT, TS_REPEAT);
        setevent(EV_RUNEVBLOCK, EVB_ROOM, 0, EVROM_REPEXEC);
    }
}

// Runs late-rep-exec
static void game_loop_do_late_script_update()
{
    if (in_new_room == 0)
    {
        // Run the room and game script late_repeatedly_execute
        run_function_on_non_blocking_thread(&lateRepExecAlways);
    }
}

static int game_loop_check_ground_level_interactions()
{
    if ((play.ground_level_areas_disabled & GLED_INTERACTION) == 0) {
        // check if he's standing on a hotspot
        int hotspotThere = get_hotspot_at(playerchar->x, playerchar->y);
        // run Stands on Hotspot event
        setevent(EV_RUNEVBLOCK, EVB_HOTSPOT, hotspotThere, EVHOT_STANDSON);

        // check current region
        int onRegion = GetRegionIDAtRoom(playerchar->x, playerchar->y);
        int inRoom = displayed_room;

        if (onRegion != play.player_on_region) {
            // we need to save this and set play.player_on_region
            // now, so it's correct going into RunRegionInteraction
            int oldRegion = play.player_on_region;

            play.player_on_region = onRegion;
            // Walks Off last region
            if (oldRegion > 0)
                RunRegionInteraction (oldRegion, 2);
            // Walks Onto new region
            if (onRegion > 0)
                RunRegionInteraction (onRegion, 1);
        }
        if (play.player_on_region > 0)   // player stands on region
            RunRegionInteraction (play.player_on_region, 0);

        // one of the region interactions sent us to another room
        if (inRoom != displayed_room) {
            check_new_room();
        }

        // if in a Wait loop which is no longer valid (probably
        // because the Region interaction did a NewRoom), abort
        // the rest of the loop
        if ((restrict_until.type > 0) && (!ShouldStayInWaitMode())) {
            // cancel the Rep Exec and Stands on Hotspot events that
            // we just added -- otherwise the event queue gets huge
            events.resize(numEventsAtStartOfFunction);
            return 0;
        }
    } // end if checking ground level interactions

    return RETURN_CONTINUE;
}

static void lock_mouse_on_click()
{
    if (usetup.mouse_auto_lock && scsystem.windowed)
        Mouse::TryLockToWindow();
}

static void toggle_mouse_lock()
{
    if (scsystem.windowed)
    {
        if (Mouse::IsLockedToWindow())
            Mouse::UnlockFromWindow();
        else
            Mouse::TryLockToWindow();
    }
}

// Runs default mouse button handling
static void check_mouse_controls()
{
    int mongu=-1;
    
    mongu = gui_on_mouse_move();

    mouse_on_iface=mongu;
    if ((ifacepopped>=0) && (mousey>=guis[ifacepopped].Y+guis[ifacepopped].Height))
        remove_popup_interface(ifacepopped);

    // check mouse clicks on GUIs
    static int wasbutdown=0,wasongui=0;

    if ((wasbutdown>0) && (ags_misbuttondown(wasbutdown-1))) {
        gui_on_mouse_hold(wasongui, wasbutdown);
    }
    else if ((wasbutdown>0) && (!ags_misbuttondown(wasbutdown-1))) {
        gui_on_mouse_up(wasongui, wasbutdown);
        wasbutdown=0;
    }

    int mbut = MouseNone;
    int mwheelz = 0;
    if (run_service_mb_controls(mbut, mwheelz) && mbut >= 0) {

        check_skip_cutscene_mclick(mbut);

        if (play.fast_forward || play.IsIgnoringInput()) { /* do nothing if skipping cutscene or input disabled */ }
        else if ((play.wait_counter != 0) && (play.key_skip_wait & SKIP_MOUSECLICK) != 0) {
            play.SetWaitSkipResult(SKIP_MOUSECLICK, mbut);
        }
        else if (play.text_overlay_on > 0) {
            if (play.cant_skip_speech & SKIP_MOUSECLICK)
            {
                remove_screen_overlay(play.text_overlay_on);
                play.SetWaitSkipResult(SKIP_MOUSECLICK, mbut);
            }
        }
        else if (!IsInterfaceEnabled()) ;  // blocking cutscene, ignore mouse
        else if (pl_run_plugin_hooks(AGSE_MOUSECLICK, mbut+1)) {
            // plugin took the click
            debug_script_log("Plugin handled mouse button %d", mbut+1);
        }
        else if (mongu>=0) {
            if (wasbutdown==0) {
                gui_on_mouse_down(mongu, mbut+1);
            }            
            wasongui=mongu;
            wasbutdown=mbut+1;
        }
        else setevent(EV_TEXTSCRIPT,TS_MCLICK,mbut+1);
    }

    if (mwheelz < 0)
        setevent (EV_TEXTSCRIPT, TS_MCLICK, 9);
    else if (mwheelz > 0)
        setevent (EV_TEXTSCRIPT, TS_MCLICK, 8);
}



// Special flags to OR saved SDL_Keymod flags with:
// Mod key combination already fired (wait until full mod release)
#define KEY_MODS_FIRED      0x80000000

int cur_key_mods = 0;
int old_key_mod = 0; // for saving previous key mods

// Runs service key controls, returns false if service key combinations were handled
// and no more processing required, otherwise returns true and provides current keycode and key shifts.
//
// * old_keyhandle mode is a backward compatible input handling mode, where
//   - lone mod keys are not passed further into the engine;
//   - key + mod combos are merged into one key code for the script callback.
bool run_service_key_controls(KeyInput &out_key)
{
    const bool old_keyhandle = (game.options[OPT_KEYHANDLEAPI] == 0);

    bool handled = false;
    const bool key_valid = ags_keyevent_ready();
    const SDL_Event key_evt = key_valid ? ags_get_next_keyevent() : SDL_Event();
    const bool is_only_mod_key = key_evt.type == SDL_KEYDOWN ? is_mod_key(key_evt.key.keysym) : false;

    // Following section is for testing for pushed and released mod-keys.
    // A bit of explanation: some service actions may require combination of
    // mod-keys, for example [Ctrl + Alt] toggles mouse lock in window.
    // Here comes a problem: other actions may also use [Ctrl + Alt] mods in
    // combination with a third key: e.g. [Ctrl + Alt + V] displays engine info.
    // For this reason we cannot simply test for pressed Ctrl and Alt here,
    // but we must wait until player *releases at least one mod key* of this combo,
    // while no third key was pressed.
    // In other words, such action should only trigger if:
    // * if combination of held down mod-keys was gathered,
    // * if no other key was pressed meanwhile,
    // * if at least one of those gathered mod-keys was released.
    //
    // TODO: maybe split this mod handling into sep procedure and make it easier to use (not that it's used alot)?

    // First, check mods
    const int cur_mod = make_merged_mod(SDL_GetModState());
    
    // If shifts combination have already triggered an action, then do nothing
    // until new shifts are empty, in which case reset saved shifts
    if (old_key_mod & KEY_MODS_FIRED)
    {
        if (cur_mod == 0)
            old_key_mod = 0;
    }
    else
    {
        // If any non-mod key is pressed, add fired flag to indicate that
        // this is no longer a pure mod keys combination
        if (key_valid && !is_only_mod_key)
        {
            old_key_mod = cur_mod | KEY_MODS_FIRED;
        }
        // If all the previously registered mods are still pressed,
        // then simply resave new mods state.
        else if ((old_key_mod & cur_mod) == old_key_mod)
        {
            old_key_mod = cur_mod;
        }
        // Otherwise some of the mods were released, then run key combo action
        // and set KEY_MODS_FIRED flag to prevent multiple execution
        else if (old_key_mod)
        {
            // Toggle mouse lock on Ctrl + Alt
            if (old_key_mod == (KMOD_CTRL | KMOD_ALT))
            {
                toggle_mouse_lock();
                handled = true;
            }
            old_key_mod |= KEY_MODS_FIRED;
        }
    }
    cur_key_mods = cur_mod;

    if (!key_valid)
        return false; // if there was no key press, finish after handling current mod state
    if (handled || (old_keyhandle && is_only_mod_key))
        return false; // in backward mode the engine does not react to single mod keys

    KeyInput ki = ags_keycode_from_sdl(key_evt, old_keyhandle);
    eAGSKeyCode agskey = ki.Key;
    if (agskey == eAGSKeyCodeNone)
        return false; // should skip this key event

    // LAlt or RAlt + Enter/Return
    if ((cur_mod == KMOD_ALT) && agskey == eAGSKeyCodeReturn)
    {
        engine_try_switch_windowed_gfxmode();
        return false;
    }

    // Alt+X, abort (but only once game is loaded)
    if ((displayed_room >= 0) && (play.abort_key > 0 && agskey == play.abort_key)) {
        check_dynamic_sprites_at_exit = 0;
        quit("!|");
    }

    // debug console
    if ((agskey == '`') && (play.debug_mode > 0)) {
        display_console = !display_console;
        return false;
    }

    if ((agskey == eAGSKeyCodeCtrlE) && (display_fps == kFPS_Forced)) {
        // if --fps paramter is used, Ctrl+E will max out frame rate
        setTimerFps(isTimerFpsMaxed() ? frames_per_second : 1000);
        return false;
    }

    if ((agskey == eAGSKeyCodeCtrlD) && (play.debug_mode > 0)) {
        // ctrl+D - show info
        char infobuf[900];
        int ff;
        sprintf(infobuf, "In room %d %s[Player at %d, %d (view %d, loop %d, frame %d)%s%s%s",
            displayed_room, (noWalkBehindsAtAll ? "(has no walk-behinds)" : ""), playerchar->x, playerchar->y,
            playerchar->view + 1, playerchar->loop, playerchar->frame,
            (IsGamePaused() == 0) ? "" : "[Game paused.",
            (play.ground_level_areas_disabled == 0) ? "" : "[Ground areas disabled.",
            (IsInterfaceEnabled() == 0) ? "[Game in Wait state" : "");
        for (ff = 0; ff<croom->numobj; ff++) {
            if (ff >= 8) break; // buffer not big enough for more than 7
            sprintf(&infobuf[strlen(infobuf)],
                "[Object %d: (%d,%d) size (%d x %d) on:%d moving:%s animating:%d slot:%d trnsp:%d clkble:%d",
                ff, objs[ff].x, objs[ff].y,
                (spriteset[objs[ff].num] != nullptr) ? game.SpriteInfos[objs[ff].num].Width : 0,
                (spriteset[objs[ff].num] != nullptr) ? game.SpriteInfos[objs[ff].num].Height : 0,
                objs[ff].on,
                (objs[ff].moving > 0) ? "yes" : "no", objs[ff].cycling,
                objs[ff].num, objs[ff].transparent,
                ((objs[ff].flags & OBJF_NOINTERACT) != 0) ? 0 : 1);
        }
        Display(infobuf);
        int chd = game.playercharacter;
        char bigbuffer[STD_BUFFER_SIZE] = "CHARACTERS IN THIS ROOM:[";
        for (ff = 0; ff < game.numcharacters; ff++) {
            if (game.chars[ff].room != displayed_room) continue;
            if (strlen(bigbuffer) > 430) {
                strcat(bigbuffer, "and more...");
                Display(bigbuffer);
                strcpy(bigbuffer, "CHARACTERS IN THIS ROOM (cont'd):[");
            }
            chd = ff;
            sprintf(&bigbuffer[strlen(bigbuffer)],
                "%s (view/loop/frm:%d,%d,%d  x/y/z:%d,%d,%d  idleview:%d,time:%d,left:%d walk:%d anim:%d follow:%d flags:%X wait:%d zoom:%d)[",
                game.chars[chd].scrname, game.chars[chd].view + 1, game.chars[chd].loop, game.chars[chd].frame,
                game.chars[chd].x, game.chars[chd].y, game.chars[chd].z,
                game.chars[chd].idleview, game.chars[chd].idletime, game.chars[chd].idleleft,
                game.chars[chd].walking, game.chars[chd].animating, game.chars[chd].following,
                game.chars[chd].flags, game.chars[chd].wait, charextra[chd].zoom);
        }
        Display(bigbuffer);
        return false;
    }

<<<<<<< HEAD
    if (((agskey == eAGSKeyCodeCtrlV) && (cur_key_mods & KMOD_ALT) != 0) &&
        (play.wait_counter < 1) && (play.text_overlay_on == 0) && (restrict_until == 0)) {
=======
    if (((agskey == eAGSKeyCodeCtrlV) && (cur_key_mods & KMOD_ALT) != 0)
        && (play.wait_counter < 1) && (play.text_overlay_on == 0) && (restrict_until.type == 0)) {
>>>>>>> beb208f9
        // make sure we can't interrupt a Wait()
        // and desync the music to cutscene
        play.debug_mode++;
        script_debug(1, 0);
        play.debug_mode--;
        return false;
    }

    // No service operation triggered? return active keypress and mods to caller
    out_key = ki;
    return true;
}

bool run_service_mb_controls(int &mbut, int &mwheelz)
{
    int mb = ags_mgetbutton();
    int mz = ags_check_mouse_wheel();
    if (mb == MouseNone && mz == 0)
        return false;
    lock_mouse_on_click(); // do not claim
    mbut = mb;
    mwheelz = mz;
    return true;
}

// Runs default keyboard handling
static void check_keyboard_controls()
{
    const bool old_keyhandle = game.options[OPT_KEYHANDLEAPI] == 0;
    // First check for service engine's combinations (mouse lock, display mode switch, and so forth)
    KeyInput ki;
    if (!run_service_key_controls(ki)) {
        return;
    }
    eAGSKeyCode kgn = ki.Key;
    // Then, check cutscene skip
    check_skip_cutscene_keypress(kgn);
    if (play.fast_forward) { 
        return; 
    }
    if (play.IsIgnoringInput()) {
        return;
    }
    // Now check for in-game controls
    if (pl_run_plugin_hooks(AGSE_KEYPRESS, kgn)) {
        // plugin took the keypress
        debug_script_log("Keypress code %d taken by plugin", kgn);
        return;
    }

    // skip speech if desired by Speech.SkipStyle
    if ((play.text_overlay_on > 0) && (play.cant_skip_speech & SKIP_KEYPRESS)) {
        // only allow a key to remove the overlay if the icon bar isn't up
        if (IsGamePaused() == 0) {
            // check if it requires a specific keypress
            if ((play.skip_speech_specific_key > 0) &&
                (kgn != play.skip_speech_specific_key)) { }
            else
            {
                remove_screen_overlay(play.text_overlay_on);
                play.SetWaitSkipResult(SKIP_KEYPRESS, kgn);
            }
        }

        return;
    }

    if ((play.wait_counter != 0) && (play.key_skip_wait & SKIP_KEYPRESS) != 0) {
        play.SetWaitSkipResult(SKIP_KEYPRESS, kgn);
        return;
    }

    if (inside_script) {
        // Don't queue up another keypress if it can't be run instantly
        debug_script_log("Keypress %d ignored (game blocked)", kgn);
        return;
    }

    int keywasprocessed = 0;

    // determine if a GUI Text Box should steal the click
    // it should do if a displayable character (32-255) is
    // pressed, but exclude control characters (<32) and
    // extended keys (eg. up/down arrow; 256+)
    if ( (((kgn >= 32) && (kgn <= 255) && (kgn != '[')) || (kgn == eAGSKeyCodeReturn) || (kgn == eAGSKeyCodeBackspace))
        && (all_buttons_disabled < 0)) {
        for (int guiIndex = 0; guiIndex < game.numgui; guiIndex++) {
            auto &gui = guis[guiIndex];

            if (!gui.IsDisplayed()) continue;

            for (int controlIndex = 0; controlIndex < gui.GetControlCount(); controlIndex++) {
                // not a text box, ignore it
                if (gui.GetControlType(controlIndex) != kGUITextBox) { continue; }

                auto *guitex = static_cast<GUITextBox*>(gui.GetControl(controlIndex));
                if (guitex == nullptr) { continue; }

                // if the text box is disabled, it cannot accept keypresses
                if (!guitex->IsEnabled()) { continue; }
                if (!guitex->IsVisible()) { continue; }

                keywasprocessed = 1;

                guitex->OnKeyPress(ki);

                if (guitex->IsActivated) {
                    guitex->IsActivated = false;
                    setevent(EV_IFACECLICK, guiIndex, controlIndex, 1);
                }
            }
        }
    }

    if (!keywasprocessed) {
        int sckey = AGSKeyToScriptKey(kgn);
        int sckeymod = ki.Mod;
        if (old_keyhandle || (ki.UChar == 0))
        {
            debug_script_log("Running on_key_press keycode %d, mod %d", sckey, sckeymod);
            setevent(EV_TEXTSCRIPT, TS_KEYPRESS, sckey, sckeymod);
        }
        if (!old_keyhandle && (ki.UChar > 0))
        {
            debug_script_log("Running on_text_input char %s (%d)", ki.Text, ki.UChar);
            setevent(EV_TEXTSCRIPT, TS_TEXTINPUT, ki.UChar);
        }
    }
}

// check_controls: checks mouse & keyboard interface
static void check_controls() {
    our_eip = 1007;

    sys_evt_process_pending();

    check_mouse_controls();
    // Handle all the buffered key events
    while (ags_keyevent_ready())
        check_keyboard_controls();
}

static void check_room_edges(size_t numevents_was)
{
    if ((IsInterfaceEnabled()) && (IsGamePaused() == 0) &&
        (in_new_room == 0) && (new_room_was == 0)) {
            // Only allow walking off edges if not in wait mode, and
            // if not in Player Enters Screen (allow walking in from off-screen)
            int edgesActivated[4] = {0, 0, 0, 0};
            // Only do it if nothing else has happened (eg. mouseclick)
            if ((events.size() == numevents_was) &&
                ((play.ground_level_areas_disabled & GLED_INTERACTION) == 0)) {

                    if (playerchar->x <= thisroom.Edges.Left)
                        edgesActivated[0] = 1;
                    else if (playerchar->x >= thisroom.Edges.Right)
                        edgesActivated[1] = 1;
                    if (playerchar->y >= thisroom.Edges.Bottom)
                        edgesActivated[2] = 1;
                    else if (playerchar->y <= thisroom.Edges.Top)
                        edgesActivated[3] = 1;

                    if ((play.entered_edge >= 0) && (play.entered_edge <= 3)) {
                        // once the player is no longer outside the edge, forget the stored edge
                        if (edgesActivated[play.entered_edge] == 0)
                            play.entered_edge = -10;
                        // if we are walking in from off-screen, don't activate edges
                        else
                            edgesActivated[play.entered_edge] = 0;
                    }

                    for (int ii = 0; ii < 4; ii++) {
                        if (edgesActivated[ii])
                            setevent(EV_RUNEVBLOCK, EVB_ROOM, 0, ii);
                    }
            }
    }
    our_eip = 1008;

}

static void game_loop_check_controls(bool checkControls)
{
    // don't let the player do anything before the screen fades in
    if ((in_new_room == 0) && (checkControls)) {
        int inRoom = displayed_room;
        size_t numevents_was = events.size();
        check_controls();
        check_room_edges(numevents_was);
        // If an inventory interaction changed the room
        if (inRoom != displayed_room)
            check_new_room();
    }
}

static void game_loop_do_update()
{
    if (debug_flags & DBG_NOUPDATE) ;
    else if (game_paused==0) update_stuff();
}

static void game_loop_update_animated_buttons()
{
    // update animating GUI buttons
    // this bit isn't in update_stuff because it always needs to
    // happen, even when the game is paused
    for (size_t i = 0; i < GetAnimatingButtonCount(); ++i) {
        if (!UpdateAnimatingButton(i)) {
            StopButtonAnimation(i);
            i--;
        }
    }
}

static void game_loop_do_render_and_check_mouse(IDriverDependantBitmap *extraBitmap, int extraX, int extraY)
{
    if (!play.fast_forward) {
        int mwasatx=mousex,mwasaty=mousey;

        // Only do this if we are not skipping a cutscene
        render_graphics(extraBitmap, extraX, extraY);

        // Check Mouse Moves Over Hotspot event
        // TODO: move this out of render related function? find out why we remember mwasatx and mwasaty before render
        // TODO: do not use static variables!
        // TODO: if we support rotation then we also need to compare full transform!
        if (displayed_room < 0)
            return;
        auto view = play.GetRoomViewportAt(mousex, mousey);
        auto cam = view ? view->GetCamera() : nullptr;
        if (cam)
        {
        // NOTE: all cameras are in same room right now, so their positions are in same coordinate system;
        // therefore we may use this as an indication that mouse is over different camera too.
        static int offsetxWas = -1000, offsetyWas = -1000;
        int offsetx = cam->GetRect().Left;
        int offsety = cam->GetRect().Top;

        if (((mwasatx!=mousex) || (mwasaty!=mousey) ||
            (offsetxWas != offsetx) || (offsetyWas != offsety))) 
        {
            // mouse moves over hotspot
            if (__GetLocationType(mousex, mousey, 1) == LOCTYPE_HOTSPOT) {
                int onhs = getloctype_index;

                setevent(EV_RUNEVBLOCK, EVB_HOTSPOT, onhs, EVHOT_MOUSEOVER);
            }
        }

        offsetxWas = offsetx;
        offsetyWas = offsety;
        } // camera found under mouse
    }
}

static void game_loop_update_events()
{
    new_room_was = in_new_room;
    if (in_new_room>0)
        setevent(EV_FADEIN,0,0,0);
    in_new_room=0;
    processallevents();
    if ((new_room_was > 0) && (in_new_room == 0)) {
        // if in a new room, and the room wasn't just changed again in update_events,
        // then queue the Enters Screen scripts
        // run these next time round, when it's faded in
        if (new_room_was==2)  // first time enters screen
            setevent(EV_RUNEVBLOCK, EVB_ROOM, 0, EVROM_FIRSTENTER);
        if (new_room_was!=3)   // enters screen after fadein
            setevent(EV_RUNEVBLOCK, EVB_ROOM, 0, EVROM_AFTERFADEIN);
    }
}

static void game_loop_update_background_animation()
{
    if (play.bg_anim_delay > 0) play.bg_anim_delay--;
    else if (play.bg_frame_locked) ;
    else {
        play.bg_anim_delay = play.anim_background_speed;
        play.bg_frame++;
        if ((size_t)play.bg_frame >= thisroom.BgFrameCount)
            play.bg_frame=0;
        if (thisroom.BgFrameCount >= 2) {
            // get the new frame's palette
            on_background_frame_change();
        }
    }
}

static void game_loop_update_loop_counter()
{
    loopcounter++;

    if (play.wait_counter > 0) play.wait_counter--;
    if (play.shakesc_length > 0) play.shakesc_length--;
}

static void game_loop_update_fps()
{
    auto t2 = AGS_Clock::now();
    auto duration = std::chrono::duration_cast<std::chrono::milliseconds>(t2 - t1);
    auto frames = loopcounter - lastcounter;

    if (duration >= std::chrono::milliseconds(1000) && frames > 0) {
        fps = 1000.0f * frames / duration.count();
        t1 = t2;
        lastcounter = loopcounter;
    }
}

float get_current_fps() {
    // if we have maxed out framerate then return the frame rate we're seeing instead
    // fps must be greater that 0 or some timings will take forever.
    if (isTimerFpsMaxed() && fps > 0.0f) {
        return fps;
    }
    return frames_per_second;
}

void set_loop_counter(unsigned int new_counter) {
    loopcounter = new_counter;
    t1 = AGS_Clock::now();
    lastcounter = loopcounter;
    fps = std::numeric_limits<float>::quiet_NaN();
}

void UpdateGameOnce(bool checkControls, IDriverDependantBitmap *extraBitmap, int extraX, int extraY) {

    int res;

    sys_evt_process_pending();

    numEventsAtStartOfFunction = events.size();

    if (want_exit) {
        ProperExit();
    }

    ccNotifyScriptStillAlive ();
    our_eip=1;

    game_loop_check_problems_at_start();

    // if we're not fading in, don't count the fadeouts
    if ((play.no_hicolor_fadein) && (game.options[OPT_FADETYPE] == FADE_NORMAL))
        play.screen_is_faded_out = 0;

    our_eip = 1014;

    update_gui_disabled_status();

    our_eip = 1004;

    game_loop_do_early_script_update();
    // run this immediately to make sure it gets done before fade-in
    // (player enters screen)
    check_new_room();

    our_eip = 1005;

    res = game_loop_check_ground_level_interactions();
    if (res != RETURN_CONTINUE) {
        return;
    }

    mouse_on_iface=-1;

    check_debug_keys();

    game_loop_check_controls(checkControls);

    our_eip=2;

    game_loop_do_update();

    game_loop_update_animated_buttons();

    game_loop_do_late_script_update();

    update_audio_system_on_game_loop();

    game_loop_do_render_and_check_mouse(extraBitmap, extraX, extraY);

    our_eip=6;

    game_loop_update_events();

    our_eip=7;

    update_polled_stuff_if_runtime();

    game_loop_update_background_animation();

    game_loop_update_loop_counter();

    // Immediately start the next frame if we are skipping a cutscene
    if (play.fast_forward)
        return;

    our_eip=72;

    game_loop_update_fps();

    update_polled_stuff_if_runtime();

    WaitForNextFrame();
}

void UpdateGameAudioOnly()
{
    update_audio_system_on_game_loop();
    game_loop_update_loop_counter();
    game_loop_update_fps();
    WaitForNextFrame();
}

static void UpdateMouseOverLocation()
{
    // Call GetLocationName - it will internally force a GUI refresh
    // if the result it returns has changed from last time
    char tempo[STD_BUFFER_SIZE];
    GetLocationName(mousex, mousey, tempo);

    if ((play.get_loc_name_save_cursor >= 0) &&
        (play.get_loc_name_save_cursor != play.get_loc_name_last_time) &&
        (mouse_on_iface < 0) && (ifacepopped < 0)) {
            // we have saved the cursor, but the mouse location has changed
            // and it's time to restore it
            play.get_loc_name_save_cursor = -1;
            set_cursor_mode(play.restore_cursor_mode_to);

            if (cur_mode == play.restore_cursor_mode_to)
            {
                // make sure it changed -- the new mode might have been disabled
                // in which case don't change the image
                set_mouse_cursor(play.restore_cursor_image_to);
            }
            debug_script_log("Restore mouse to mode %d cursor %d", play.restore_cursor_mode_to, play.restore_cursor_image_to);
    }
}

// Checks if user interface should remain disabled for now
static bool ShouldStayInWaitMode() {
    if (restrict_until.type == 0)
        quit("end_wait_loop called but game not in loop_until state");

    switch (restrict_until.type)
    {
    case UNTIL_MOVEEND:
    {
        short*wkptr = (short*)restrict_until.data_ptr;
        return !(wkptr[0] < 1);
    }
    case UNTIL_CHARIS0:
    {
        char*chptr = (char*)restrict_until.data_ptr;
        return !(chptr[0] == 0);
    }
    case UNTIL_NEGATIVE:
    {
        short*wkptr = (short*)restrict_until.data_ptr;
        return !(wkptr[0] < 0);
    }
    case UNTIL_INTISNEG:
    {
        int*wkptr = (int*)restrict_until.data_ptr;
        return !(wkptr[0] < 0);
    }
    case UNTIL_NOOVERLAY:
    {
        return !(play.text_overlay_on == 0);
    }
    case UNTIL_INTIS0:
    {
        int*wkptr = (int*)restrict_until.data_ptr;
        return !(wkptr[0] == 0);
    }
    case UNTIL_SHORTIS0:
    {
        short*wkptr = (short*)restrict_until.data_ptr;
        return !(wkptr[0] == 0);
    }
    case UNTIL_ANIMBTNEND:
    {  // still animating?
        return FindButtonAnimation(restrict_until.data1, restrict_until.data2) >= 0;
    }
    default:
        quit("loop_until: unknown until event");
    }

    return true; // should stay in wait
}

static int UpdateWaitMode()
{
    if (restrict_until.type == 0) { return RETURN_CONTINUE; }

    if (!ShouldStayInWaitMode())
        restrict_until.type = 0;
    our_eip = 77;

    if (restrict_until.type > 0) { return RETURN_CONTINUE; }

    auto was_disabled_for = restrict_until.disabled_for;

    set_default_cursor();
    if (GUI::Options.DisabledStyle != kGuiDis_Unchanged)
    { // If GUI looks change when disabled, then update them all
        GUI::MarkAllGUIForUpdate();
    }
    play.disabled_user_interface--;
    restrict_until.disabled_for = 0;

    switch (was_disabled_for) {
        // case FOR_ANIMATION:
        //     run_animation((FullAnimation*)user_disabled_data2,user_disabled_data3);
        //     break;
        case FOR_EXITLOOP:
            return -1;
        case FOR_SCRIPT:
            quit("err: for_script obsolete (v2.1 and earlier only)");
            break;
        default:
            quit("Unknown user_disabled_for in end restrict_until");
    }

    // we shouldn't get here.
    return RETURN_CONTINUE;
}

// Run single game iteration; calls UpdateGameOnce() internally
static int GameTick()
{
    if (displayed_room < 0)
        quit("!A blocking function was called before the first room has been loaded");

    UpdateGameOnce(true);
    UpdateMouseOverLocation();

    our_eip=76;

    int res = UpdateWaitMode();
    if (res == RETURN_CONTINUE) { return 0; } // continue looping 
    return res;
}

static void SetupLoopParameters(int untilwhat, const void* data_ptr = nullptr, int data1 = 0, int data2 = 0) {
    play.disabled_user_interface++;
    if (GUI::Options.DisabledStyle != kGuiDis_Unchanged)
    { // If GUI looks change when disabled, then update them all
        GUI::MarkAllGUIForUpdate();
    }
    // Only change the mouse cursor if it hasn't been specifically changed first
    // (or if it's speech, always change it)
    if (((cur_cursor == cur_mode) || (untilwhat == UNTIL_NOOVERLAY)) &&
        (cur_mode != CURS_WAIT))
        set_mouse_cursor(CURS_WAIT);

    restrict_until.type = untilwhat;
    restrict_until.data_ptr = data_ptr;
    restrict_until.data1 = data1;
    restrict_until.data2 = data2;
    restrict_until.disabled_for = FOR_EXITLOOP;
}

// This function is called from lot of various functions
// in the game core, character, room object etc
static void GameLoopUntilEvent(int untilwhat, const void* data_ptr = nullptr, int data1 = 0, int data2 = 0) {
  // blocking cutscene - end skipping
  EndSkippingUntilCharStops();

  // this function can get called in a nested context, so
  // remember the state of these vars in case a higher level
  // call needs them
  auto cached_restrict_until = restrict_until;

  SetupLoopParameters(untilwhat, data_ptr, data1, data2);
  while (GameTick()==0);

  our_eip = 78;

  restrict_until = cached_restrict_until;
}

void GameLoopUntilValueIsZero(const char *value) 
{
    GameLoopUntilEvent(UNTIL_CHARIS0, value);
}

void GameLoopUntilValueIsZero(const short *value) 
{
    GameLoopUntilEvent(UNTIL_SHORTIS0, value);
}

void GameLoopUntilValueIsZero(const int *value) 
{
    GameLoopUntilEvent(UNTIL_INTIS0, value);
}

void GameLoopUntilValueIsZeroOrLess(const short *value) 
{
    GameLoopUntilEvent(UNTIL_MOVEEND, value);
}

void GameLoopUntilValueIsNegative(const short *value) 
{
    GameLoopUntilEvent(UNTIL_NEGATIVE, value);
}

void GameLoopUntilValueIsNegative(const int *value) 
{
    GameLoopUntilEvent(UNTIL_INTISNEG, value);
}

void GameLoopUntilNotMoving(const short *move) 
{
    GameLoopUntilEvent(UNTIL_MOVEEND, move);
}

void GameLoopUntilNoOverlay() 
{
    GameLoopUntilEvent(UNTIL_NOOVERLAY);
}

void GameLoopUntilButAnimEnd(int guin, int objn)
{
    GameLoopUntilEvent(UNTIL_ANIMBTNEND, nullptr, guin, objn);
}


extern unsigned int load_new_game;
void RunGameUntilAborted()
{
    // skip ticks to account for time spent starting game.
    skipMissedTicks();

    while (!abort_engine) {
        GameTick();

        if (load_new_game) {
            RunAGSGame (nullptr, load_new_game, 0);
            load_new_game = 0;
        }
    }
}

void update_polled_stuff_if_runtime()
{
    if (want_exit) {
        want_exit = 0;
        quit("||exit!");
    }

    if (editor_debugging_initialized)
        check_for_messages_from_editor();
}<|MERGE_RESOLUTION|>--- conflicted
+++ resolved
@@ -442,13 +442,8 @@
         return false;
     }
 
-<<<<<<< HEAD
     if (((agskey == eAGSKeyCodeCtrlV) && (cur_key_mods & KMOD_ALT) != 0) &&
-        (play.wait_counter < 1) && (play.text_overlay_on == 0) && (restrict_until == 0)) {
-=======
-    if (((agskey == eAGSKeyCodeCtrlV) && (cur_key_mods & KMOD_ALT) != 0)
-        && (play.wait_counter < 1) && (play.text_overlay_on == 0) && (restrict_until.type == 0)) {
->>>>>>> beb208f9
+        (play.wait_counter < 1) && (play.text_overlay_on == 0) && (restrict_until.type == 0)) {
         // make sure we can't interrupt a Wait()
         // and desync the music to cutscene
         play.debug_mode++;
