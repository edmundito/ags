--- conflicted
+++ resolved
@@ -120,13 +120,6 @@
     }
     if (no_blocking_functions)
         quit("!A blocking function was called from within a non-blocking event such as " REP_EXEC_ALWAYS_NAME);
-<<<<<<< HEAD
-=======
-
-    // if we're not fading in, don't count the fadeouts
-    if ((play.no_hicolor_fadein) && (game.Options[OPT_FADETYPE] == FADE_NORMAL))
-        play.screen_is_faded_out = 0;
->>>>>>> 0f6cc556
 }
 
 void game_loop_check_new_room()
@@ -729,7 +722,7 @@
     game_loop_check_problems_at_start();
 
     // if we're not fading in, don't count the fadeouts
-    if ((play.no_hicolor_fadein) && (game.options[OPT_FADETYPE] == FADE_NORMAL))
+    if ((play.no_hicolor_fadein) && (game.Options[OPT_FADETYPE] == FADE_NORMAL))
         play.screen_is_faded_out = 0;
 
     our_eip = 1014;
