//=============================================================================
//
// Adventure Game Studio (AGS)
//
// Copyright (C) 1999-2011 Chris Jones and 2011-2025 various contributors
// The full list of copyright holders can be found in the Copyright.txt
// file, which is part of this source code distribution.
//
// The AGS source code is provided under the Artistic License 2.0.
// A copy of this license can be found in the file License.txt and at
// https://opensource.org/license/artistic-2-0/
//
//=============================================================================

//
// Game loop
//

#include <limits>
#include <chrono>
#include <SDL.h>
#include "ac/button.h"
#include "ac/common.h"
#include "ac/character.h"
#include "ac/characterextras.h"
#include "ac/characterinfo.h"
#include "ac/draw.h"
#include "ac/event.h"
#include "ac/game.h"
#include "ac/gamesetup.h"
#include "ac/gamesetupstruct.h"
#include "ac/gamestate.h"
#include "ac/global_debug.h"
#include "ac/global_display.h"
#include "ac/global_game.h"
#include "ac/global_gui.h"
#include "ac/gui.h"
#include "ac/hotspot.h"
#include "ac/keycode.h"
#include "ac/mouse.h"
#include "ac/object.h"
#include "ac/overlay.h"
#include "ac/region.h"
#include "ac/room.h"
#include "ac/roomobject.h"
#include "ac/roomstatus.h"
#include "ac/spritecache.h"
#include "ac/sys_events.h"
#include "ac/viewframe.h"
#include "ac/walkablearea.h"
#include "ac/walkbehind.h"
#include "debug/debugger.h"
#include "debug/debug_log.h"
#include "device/mousew32.h"
#include "gui/animatingguibutton.h"
#include "gui/guiinv.h"
#include "gui/guimain.h"
#include "gui/guitextbox.h"
#include "main/engine.h"
#include "main/game_run.h"
#include "main/update.h"
#include "media/audio/audio_system.h"
#include "media/video/video.h"
#include "platform/base/agsplatformdriver.h"
#include "plugin/plugin_engine.h"
#include "script/script.h"
#include "script/script_runtime.h"
#include "ac/joystick.h"

using namespace AGS::Common;
using namespace AGS::Engine;

extern int mouse_on_iface;   // mouse cursor is over this interface
extern int ifacepopped;
extern volatile bool want_exit, abort_engine;
extern int proper_exit;
extern int displayed_room, starting_room, in_new_room, new_room_was;
extern ScriptSystem scsystem;
extern GameSetupStruct game;
extern RoomStruct thisroom;
extern int game_paused;
extern int getloctype_index;
extern int in_enters_screen,done_es_error;
extern int in_leaves_screen;
extern int inside_script,in_graph_script;
extern int no_blocking_functions;
extern CharacterInfo*playerchar;
extern int cur_mode;
extern RoomObject*objs;
extern RoomStatus*croom;
extern SpriteCache spriteset;
extern int cur_mode,cur_cursor;
extern char check_dynamic_sprites_at_exit;

// Checks if user interface should remain disabled for now
static bool ShouldStayInWaitMode();

float fps = std::numeric_limits<float>::quiet_NaN();
static auto t1 = AGS_Clock::now();  // timer for FPS // ... 't1'... how very appropriate.. :)
unsigned int loopcounter=0;
static unsigned int lastcounter=0;
static size_t numEventsAtStartOfFunction; // CHECKME: research and document this

#define UNTIL_ANIMEND   1
#define UNTIL_MOVEEND   2
#define UNTIL_CHARIS0   3
#define UNTIL_NOOVERLAY 4
#define UNTIL_NEGATIVE  5
#define UNTIL_INTIS0    6
#define UNTIL_SHORTIS0  7
#define UNTIL_INTISNEG  8
#define UNTIL_ANIMBTNEND 9

static void GameTick();

// Game state instructs the engine to run game loops until
// certain condition is not fullfilled.
class GameLoopUntilState : public GameState
{
public:
    GameLoopUntilState(int untilwhat, const void* data_ptr = nullptr, int data1 = 0, int data2 = 0)
        : _untilType(untilwhat)
        , _disabledFor(FOR_EXITLOOP)
        , _dataPtr(data_ptr)
        , _data1(data1)
        , _data2(data2)
    {
    }

    int GetUntilType() const { return _untilType; }
    int GetDisabledFor() const { return _disabledFor; }
    const void *GetDataPtr() const { return _dataPtr; }
    int GetData1() const { return _data1; }
    int GetData2() const { return _data2; }

    // Begin the state, initialize and prepare any resources
    void Begin() override
    {
        assert(_disabledFor == FOR_EXITLOOP);
        play.disabled_user_interface++;
        // If GUI looks change when disabled, then mark all of them for redraw
        GUIE::MarkAllGUIForUpdate(GUI::Options.DisabledStyle != kGuiDis_Unchanged, true);

        // Only change the mouse cursor if it hasn't been specifically changed first
        // (or if it's speech, always change it)
        if (((cur_cursor == cur_mode) || (_untilType == UNTIL_NOOVERLAY)) &&
            (cur_mode != CURS_WAIT))
        {
            set_mouse_cursor(CURS_WAIT);
        }
    }
    // End the state, release all resources
    void End() override
    {
        set_our_eip(77);
        set_default_cursor();
        // If GUI looks change when disabled, then mark all of them for redraw
        GUIE::MarkAllGUIForUpdate(GUI::Options.DisabledStyle != kGuiDis_Unchanged, true);
        play.disabled_user_interface--;

        switch (_disabledFor)
        {
        case FOR_EXITLOOP:
            break;
        // These other types are obsolete since at least v2.5
        // FOR_SCRIPT is for v2.1 and earlier.
        // case FOR_ANIMATION:
        //     run_animation((FullAnimation*)user_disabled_data2,user_disabled_data3);
        //     break;
        // case FOR_SCRIPT:
        //     break;
        default:
            quit("Unknown reason to disable user input in the Wait state.");
            break;
        }
    }
    // Draw the state
    void Draw() override
    {
    }
    // Update the state during a game tick
    bool Run() override
    {
        GameTick();
        return ShouldStayInWaitMode();
    }

private:
    int _untilType = 0; // type of condition, UNTIL_* constant
    int _disabledFor = 0; // FOR_* constant
    // pointer to the test variable
    const void *_dataPtr = nullptr;
    // other values used for a test, depend on type
    int _data1 = 0;
    int _data2 = 0;
};

// TODO: this is a global variable, because this state is checked during update;
// find a way to refactor this and not have it here.
std::unique_ptr<GameLoopUntilState> restrict_until;


static void ProperExit()
{
    want_exit = false;
    proper_exit = 1;
    quit("||exit!");
}

static void game_loop_check_problems_at_start()
{
    if ((in_enters_screen != 0) & (displayed_room == starting_room))
        quit("!A text script run in the Player Enters Screen event caused the screen to be updated. If you need to use Wait(), do so in After Fadein");
    if ((in_enters_screen != 0) && (done_es_error == 0)) {
        debug_script_warn("Wait() was used in Player Enters Screen - use Enters Screen After Fadein instead");
        done_es_error = 1;
    }
    if (no_blocking_functions)
        quit("!A blocking function was called from within a non-blocking event such as " REP_EXEC_ALWAYS_NAME);
}

// Runs rep-exec
static void game_loop_do_early_script_update()
{
    if (in_new_room == 0) {
        // Run the room and game script repeatedly_execute
        run_function_on_non_blocking_thread(&repExecAlways);
        setevent(AGSEvent_Script(kTS_Repeat));
        setevent(AGSEvent_Interaction(kIntEventType_Room, 0, kRoomEvent_Repexec));
    }
}

// Runs late-rep-exec
static void game_loop_do_late_script_update()
{
    if (in_new_room == 0)
    {
        // Run the room and game script late_repeatedly_execute
        run_function_on_non_blocking_thread(&lateRepExecAlways);
    }
}

static bool game_loop_check_ground_level_interactions()
{
    if ((play.ground_level_areas_disabled & GLED_INTERACTION) == 0) {
        // check if he's standing on a hotspot
        int hotspotThere = get_hotspot_at(playerchar->x, playerchar->y);
        // run Stands on Hotspot event
        setevent(AGSEvent_Interaction(kIntEventType_Hotspot, hotspotThere, kHotspotEvent_StandOn));

        // check current region
        int onRegion = GetRegionIDAtRoom(playerchar->x, playerchar->y);
        int inRoom = displayed_room;

        if (onRegion != play.player_on_region) {
            // we need to save this and set play.player_on_region
            // now, so it's correct going into RunRegionInteraction
            int oldRegion = play.player_on_region;

            play.player_on_region = onRegion;
            // Walks Off last region
            if (oldRegion > 0)
                RunRegionInteraction (oldRegion, 2);
            // Walks Onto new region
            if (onRegion > 0)
                RunRegionInteraction (onRegion, 1);
        }
        if (play.player_on_region > 0)   // player stands on region
            RunRegionInteraction (play.player_on_region, 0);

        // one of the region interactions sent us to another room
        if (inRoom != displayed_room) {
            check_new_room();
        }

        // if in a Wait loop which is no longer valid (probably
        // because the Region interaction did a NewRoom), abort
        // the rest of the loop
        if ((restrict_until) && (!ShouldStayInWaitMode())) {
            // cancel the Rep Exec and Stands on Hotspot events that
            // we just added -- otherwise the event queue gets huge
            events.resize(numEventsAtStartOfFunction);
            return false; // interrupt update
        }
    } // end if checking ground level interactions

    return true; // continue update
}

static void lock_mouse_on_click()
{
    // Only update when in windowed mode, as always locked in fullscreen
    if (usetup.MouseAutoLock && scsystem.windowed != 0)
        Mouse::TryLockToWindow();
}

static void toggle_mouse_lock()
{
    // Only update when in windowed mode, as always locked in fullscreen
    if (scsystem.windowed)
    {
        if (Mouse::IsLockedToWindow())
            Mouse::UnlockFromWindow();
        else
            Mouse::TryLockToWindow();
    }
}

bool run_service_mb_controls(eAGSMouseButton &out_mbut, Point *out_mpos)
{
    out_mbut = kMouseNone; // clear the output
    if (out_mpos)
        *out_mpos = {};
    if (ags_inputevent_ready() != kInputMouse)
        return false; // there was no mouse event

    const SDL_Event mb_evt = ags_get_next_inputevent();
    if (mb_evt.type == SDL_MOUSEBUTTONDOWN)
    {
        out_mbut = sdl_mbut_to_ags_but(mb_evt.button.button);
        if (out_mpos)
            *out_mpos = Mouse::SysToGamePos(mb_evt.button.x, mb_evt.button.y);
        lock_mouse_on_click();
    }
    return out_mbut != kMouseNone;
}

static eAGSMouseButton wasbutdown = kMouseNone;
static int wasongui = 0;

// Runs default handling of mouse movement, button state, and wheel
static void check_mouse_state(int &was_mouse_on_iface)
{
    mouse_on_iface = gui_on_mouse_move(mousex, mousey);
    was_mouse_on_iface = mouse_on_iface;

    if ((ifacepopped>=0) && (mousey>=guis[ifacepopped].Y+guis[ifacepopped].Height))
        remove_popup_interface(ifacepopped);

    // check mouse clicks on GUIs
    if ((wasbutdown > kMouseNone) && (ags_misbuttondown(wasbutdown))) {
        gui_on_mouse_hold(wasongui, wasbutdown);
    }
    else if ((wasbutdown > kMouseNone) && (!ags_misbuttondown(wasbutdown))) {
        eAGSMouseButton mouse_btn_up = wasbutdown;
        wasbutdown = kMouseNone; // reset before event, avoid recursive call of "mouse up"
        gui_on_mouse_up(wasongui, mouse_btn_up, mousex, mousey);
    }

    int mwheelz = ags_check_mouse_wheel();
    if (mwheelz < 0)
        setevent(AGSEvent_Script(kTS_MouseClick, 9, mousex, mousey));
    else if (mwheelz > 0)
        setevent(AGSEvent_Script(kTS_MouseClick, 8, mousex, mousey));
}

// Runs default mouse button handling
static void check_mouse_controls(const int was_mouse_on_iface)
{
    eAGSMouseButton mbut;
    Point mpos;
    if (run_service_mb_controls(mbut, &mpos) && mbut > kMouseNone) {
        check_skip_cutscene_mclick(mbut);

        if (play.fast_forward || play.IsIgnoringInput()) { /* do nothing if skipping cutscene or input disabled */ }
        else if ((play.wait_counter != 0) && (play.key_skip_wait & SKIP_MOUSECLICK) != 0) {
            play.SetWaitSkipResult(SKIP_MOUSECLICK, mbut);
        }
        else if (play.text_overlay_on > 0) {
            if (play.speech_skip_style & SKIP_MOUSECLICK)
            {
                remove_screen_overlay(play.text_overlay_on);
                play.SetWaitSkipResult(SKIP_MOUSECLICK, mbut);
            }
        }
        else if (!IsInterfaceEnabled()) ;  // blocking cutscene, ignore mouse
        else if (pl_run_plugin_hooks(kPluginEvt_MouseClick, mbut)) {
            // plugin took the click
            debug_script_log("Plugin handled mouse button %d", mbut);
        }
        else if (was_mouse_on_iface >= 0) {
            if (wasbutdown == kMouseNone) {
                // FIXME: logically should pass recorded mpos.X, mpos.Y, but first must investigate
                // how that will affect other GUI processing (mouse up and motion)
                gui_on_mouse_down(was_mouse_on_iface, mbut, mousex, mousey);
            }
            wasongui = was_mouse_on_iface;
            wasbutdown = mbut;
        }
        else setevent(AGSEvent_Script(kTS_MouseClick, mbut, mpos.X, mpos.Y));
    }
}

// Runs service key controls, returns false if service key combinations were handled
// and no more processing required, otherwise returns true and provides current keycode and key shifts.
//
// * old_keyhandle mode is a backward compatible input handling mode, where
//   - lone mod keys are not passed further into the engine;
//   - key + mod combos are merged into one key code for the script callback.
bool run_service_key_controls(KeyInput &out_key)
{
    out_key = KeyInput(); // clear the output
    if (ags_inputevent_ready() != kInputKeyboard)
        return false; // there was no key event

    const bool old_keyhandle = (game.options[OPT_KEYHANDLEAPI] == 0);
    const SDL_Event key_evt = ags_get_next_inputevent();
    bool handled = false;

    // Following section is for testing for pushed and released mod-keys.
    // A bit of explanation: some service actions may require combination of
    // mod-keys, for example [Ctrl + Alt] toggles mouse lock in window.
    // Here comes a problem: other actions may also use [Ctrl + Alt] mods in
    // combination with a third key: e.g. [Ctrl + Alt + V] displays engine info.
    // For this reason we cannot simply test for pressed Ctrl and Alt here,
    // but we must wait until player *releases at least one mod key* of this combo,
    // while no third key was pressed.
    // In other words, such action should only trigger if:
    // * if combination of held down mod-keys was gathered,
    // * if no other key was pressed meanwhile,
    // * if at least one of those gathered mod-keys was released.
    //
    // TODO: maybe split this mod handling into sep procedure and make it easier to use (not that it's used alot)?
    int cur_mod = sys_modkeys;
    bool is_only_mod_key = false;
    switch (key_evt.type)
    {
    case SDL_KEYDOWN:
        is_only_mod_key = is_sdl_mod_key(key_evt.key.keysym);
        cur_mod |= make_sdl_merged_mod(make_sdl_mod_flag(key_evt.key.keysym));
        break;
    case SDL_KEYUP:
        is_only_mod_key = is_sdl_mod_key(key_evt.key.keysym);
        cur_mod &= ~make_sdl_merged_mod(make_sdl_mod_flag(key_evt.key.keysym));
        break;
    }
    
    // If mods combination have already triggered an action,
    // then do nothing until all the current mods are released
    if (!sys_modkeys_fired)
    {
        // If any non-mod key is pressed, add "fired" flag to indicate that
        // this is no longer a pure mod keys combination
        if ((sys_modkeys != 0) && !is_only_mod_key)
        {
            sys_modkeys_fired = true;
        }
        // If some of the previously pressed mods were released, then run key combo action
        // and set "fired" flag to prevent multiple execution
        else if ((sys_modkeys != 0) && ((sys_modkeys & cur_mod) != sys_modkeys))
        {
            // Toggle mouse lock on Ctrl + Alt
            if (sys_modkeys == (KMOD_CTRL | KMOD_ALT))
            {
                toggle_mouse_lock();
                handled = true;
            }
            sys_modkeys_fired = true;
        }
    }
    // Save new mod flags, keep or erase the "fired" flag,
    // depending on whether there are any mod keys still pressed
    sys_modkeys = cur_mod;
    sys_modkeys_fired = sys_modkeys_fired && (cur_mod != 0);

    // If mods are handled, or is in backward input mode, then stop here
    if (handled || (old_keyhandle && is_only_mod_key))
        return false;

    KeyInput ki = sdl_keyevt_to_ags_key(key_evt, old_keyhandle);
    if ((ki.Key == eAGSKeyCodeNone) && (ki.UChar == 0))
        return false; // should skip this key event

    // Use backward-compatible combined key for special controls,
    // because game variables may store old-style key + mod codes
    const eAGSKeyCode agskey = ki.CompatKey;
    // LAlt or RAlt + Enter/Return
    if ((ki.Mod & eAGSModAlt) && (agskey == eAGSKeyCodeReturn))
    {
        engine_try_switch_windowed_gfxmode();
        return false;
    }

    // Alt+X, abort (but only once game is loaded)
    if ((displayed_room >= 0) && (play.abort_key > 0) && (agskey == play.abort_key)) {
        Debug::Printf("Abort key pressed");
        check_dynamic_sprites_at_exit = 0;
        quit("!|");
    }

    if ((agskey == eAGSKeyCodeCtrlE) && (display_fps == kFPS_Forced)) {
        // if --fps paramter is used, Ctrl+E will max out frame rate
        setTimerFps(isTimerFpsMaxed() ? frames_per_second : 1000);
        return false;
    }

    // FIXME: review this command! - practically inconvenient
    if ((agskey == eAGSKeyCodeCtrlD) && (play.debug_mode > 0)) {
        // ctrl+D - show info
        String buffer = String::FromFormat(
            "In room %d %s[Player at %d, %d (view %d, loop %d, frame %d)%s%s%s",
            displayed_room, (noWalkBehindsAtAll ? "(has no walk-behinds)" : ""), playerchar->x, playerchar->y,
            playerchar->view + 1, playerchar->loop, playerchar->frame,
            (IsGamePaused() == 0) ? "" : "[Game paused.",
            (play.ground_level_areas_disabled == 0) ? "" : "[Ground areas disabled.",
            (IsInterfaceEnabled() == 0) ? "[Game in Wait state" : "");
        for (uint32_t ff = 0; ff<croom->numobj; ff++) {
            if (ff >= 8) break; // FIXME: measure graphical size instead?
            buffer.AppendFmt(
                "[Object %d: (%d,%d) size (%d x %d) on:%d moving:%s animating:%d slot:%d trnsp:%d clkble:%d",
                ff, objs[ff].x, objs[ff].y,
                (spriteset.DoesSpriteExist(objs[ff].num) ? game.SpriteInfos[objs[ff].num].Width : 0),
                (spriteset.DoesSpriteExist(objs[ff].num) ? game.SpriteInfos[objs[ff].num].Height : 0),
                objs[ff].is_enabled(),
                (objs[ff].moving > 0) ? "yes" : "no", objs[ff].cycling,
                objs[ff].num, objs[ff].transparent,
                ((objs[ff].flags & OBJF_NOINTERACT) != 0) ? 0 : 1);
        }
        DisplayMB(buffer.GetCStr());
        int chd = game.playercharacter;
        buffer = "CHARACTERS IN THIS ROOM:[";
        for (int ff = 0; ff < game.numcharacters; ff++) {
            if (game.chars[ff].room != displayed_room) continue;
            if (buffer.GetLength() > 430) { // FIXME: why 430? measure graphical size instead?
                buffer.Append("and more...");
                DisplayMB(buffer.GetCStr());
                buffer = "CHARACTERS IN THIS ROOM (cont'd):[";
            }
            chd = ff;
            buffer.AppendFmt(
                "%s (view/loop/frm:%d,%d,%d  x/y/z:%d,%d,%d  idleview:%d,time:%d,left:%d walk:%d anim:%d follow:%d flags:%X wait:%d zoom:%d)[",
                game.chars[chd].scrname.GetCStr(), game.chars[chd].view + 1, game.chars[chd].loop, game.chars[chd].frame,
                game.chars[chd].x, game.chars[chd].y, game.chars[chd].z,
                game.chars[chd].idleview, game.chars[chd].idletime, game.chars[chd].idleleft,
                game.chars[chd].walking, game.chars[chd].animating, charextra[chd].following,
                game.chars[chd].flags, game.chars[chd].wait, charextra[chd].zoom);
        }
        DisplayMB(buffer.GetCStr());
        return false;
    }

    if (((agskey == eAGSKeyCodeCtrlV) && (ki.Mod & eAGSModAlt) != 0)
        && (play.wait_counter < 1) && (play.text_overlay_on == 0) && (!restrict_until)) {
        // make sure we can't interrupt a Wait()
        // and desync the music to cutscene
        play.debug_mode++;
        script_debug(1, 0);
        play.debug_mode--;
        return false;
    }

    // No service operation triggered? return active keypress and mods to caller
    out_key = ki;
    return true;
}

// Runs default keyboard handling
static void check_keyboard_controls()
{
    const bool old_keyhandle = game.options[OPT_KEYHANDLEAPI] == 0;
    // First check for service engine's combinations (mouse lock, display mode switch, and so forth)
    KeyInput ki;
    if (!run_service_key_controls(ki)) {
        return;
    }
    // Use backward-compatible combined key for special controls,
    // because game variables may store old-style key + mod codes
    const eAGSKeyCode agskey = ki.CompatKey;
    // Then, check cutscene skip
    check_skip_cutscene_keypress(agskey);
    if (play.fast_forward) { 
        return; 
    }
    if (play.IsIgnoringInput()) {
        return;
    }
    // Now check for in-game controls
    if (pl_run_plugin_hooks(kPluginEvt_KeyPress, agskey)) {
        // plugin took the keypress
        debug_script_log("Keypress code %d taken by plugin", agskey);
        return;
    }

    // skip speech if desired by Speech.SkipStyle
    if ((play.text_overlay_on > 0) && (play.speech_skip_style & SKIP_KEYPRESS) &&
            !IsAGSServiceKey(ki.Key)) {
        // only allow a key to remove the overlay if the icon bar isn't up
        if (IsGamePaused() == 0) {
            // check if it requires a specific keypress
            if ((play.skip_speech_specific_key == 0) ||
                (agskey == play.skip_speech_specific_key))
            {
                remove_screen_overlay(play.text_overlay_on);
                play.SetWaitKeySkip(ki);
            }
        }

        return;
    }

    if ((play.wait_counter != 0) && (play.key_skip_wait & SKIP_KEYPRESS) &&
            !IsAGSServiceKey(ki.Key)) {
        play.SetWaitKeySkip(ki);
        return;
    }

    if (inside_script) {
        // Don't queue up another keypress if it can't be run instantly
        debug_script_log("Keypress %d ignored (game blocked)", agskey);
        return;
    }

    bool keywasprocessed = false;
    // Determine if a GUI Text Box should steal the click:
    // it should be either a printable character or one of the textbox control keys
    // TODO: instead of making a preliminary check, just let each gui control
    // test the key and OnKeyPress return if it was handled?
    if ((GUI::Context.DisabledState == kGuiDis_Undefined) &&
        ((ki.UChar > 0) || ((agskey >= 32) && (agskey <= 255)) ||
         (agskey == eAGSKeyCodeReturn) || (agskey == eAGSKeyCodeBackspace))) {
        for (int guiIndex = 0; guiIndex < game.numgui; guiIndex++) {
            auto &gui = guis[guiIndex];

            if (!gui.IsDisplayed()) continue;

            for (int controlIndex = 0; controlIndex < gui.GetControlCount(); controlIndex++) {
                // not a text box, ignore it
                if (gui.GetControlType(controlIndex) != kGUITextBox) { continue; }

                auto *guitex = static_cast<GUITextBox*>(gui.GetControl(controlIndex));
                if (guitex == nullptr) { continue; }

                // if the text box is disabled, it cannot accept keypresses
                if (!guitex->IsEnabled()) { continue; }
                if (!guitex->IsVisible()) { continue; }

                guitex->OnKeyPress(ki);
                // Note that the TextBox always steals the key event here, regardless
                // of whether it had any meaning for control
                keywasprocessed = true;

                if (guitex->IsActivated) {
                    guitex->IsActivated = false;
                    // FIXME: review this, are we abusing "mouse button" arg here in order to pass a different data?
                    setevent(AGSEvent_GUI(guiIndex, controlIndex, static_cast<eAGSMouseButton>(1)));
                }
            }
        }
    }

    if (keywasprocessed)
        return;

    // Built-in key-presses
    if ((usetup.Override.KeySaveGame > 0) && (agskey == usetup.Override.KeySaveGame)) {
        do_save_game_dialog(0, TOP_SAVESLOT - 1); // ignore special slot 999
        return;
    } else if ((usetup.Override.KeyRestoreGame > 0) && (agskey == usetup.Override.KeyRestoreGame)) {
        do_restore_game_dialog(0, TOP_SAVESLOT - 1); // ignore special slot 999
        return;
    }

    // Pass the key event to the script
    const int sckey = AGSKeyToScriptKey(ki.Key);
    const int sckeymod = ki.Mod;
    if (old_keyhandle || (ki.UChar == 0))
    {
        debug_script_log("Running on_key_press keycode %d, mod %d", sckey, sckeymod);
        setevent(AGSEvent_Script(kTS_KeyPress, sckey, sckeymod));
    }
    if (!old_keyhandle && (ki.UChar > 0))
    {
        debug_script_log("Running on_text_input char %s (%d)", ki.Text, ki.UChar);
        setevent(AGSEvent_Script(kTS_TextInput, ki.UChar));
    }
}

bool run_service_gamepad_controls(GamepadInput &out_key)
{
    out_key.JoystickID = -1;
    out_key.Type = eAGSGamepad_InputTypeNone;
    out_key.Button = eAGSGamepad_ButtonInvalid;
    out_key.Axis = eAGSGamepad_AxisInvalid;

    if (ags_inputevent_ready() != kInputGamepad)
        return false; // there was no gamepad event

    const auto gp_evt = ags_get_next_inputevent();
    switch (gp_evt.type)
    {
        case SDL_CONTROLLERBUTTONDOWN:
            out_key.JoystickID = gp_evt.cbutton.which;
            out_key.Type = eAGSGamepad_InputTypeButton;
            out_key.Button = Gamepad_Button_SDLtoAGS(static_cast<SDL_GameControllerButton>(gp_evt.cbutton.button));
            break;
    }
    return out_key.Button != eAGSGamepad_ButtonInvalid;
}

// Runs default gamepad handling
static void check_gamepad_controls()
{
    // First check for service engine's combinations (mouse lock, display mode switch, and so forth)
    GamepadInput gi;
    if (!run_service_gamepad_controls(gi)) {
        return;
    }
    eAGSGamepad_Button gbn = gi.Button;
    // Then, check cutscene skip
    check_skip_cutscene_gamepad(gbn);
    if (play.fast_forward) {
        return;
    }
    if (play.IsIgnoringInput()) {
        return;
    }

    // skip speech if desired by Speech.SkipStyle
    if ((play.text_overlay_on > 0) && (play.speech_skip_style & SKIP_KEYPRESS)) {
        // only allow a key to remove the overlay if the icon bar isn't up
        if (IsGamePaused() == 0) {
            // check if it requires a specific keypress
            if ((play.skip_speech_specific_key > 0) &&
                (gbn != play.skip_speech_specific_key)) { }
            else
            {
                remove_screen_overlay(play.text_overlay_on);
                play.SetWaitSkipResult(SKIP_GAMEPAD, gbn);
            }
        }

        return;
    }

    if ((play.wait_counter != 0) && (play.key_skip_wait & SKIP_KEYPRESS) != 0) {
        play.SetWaitSkipResult(SKIP_GAMEPAD, gbn);
        return;
    }

    if (inside_script) {
        // Don't queue up another button press if it can't be run instantly
        debug_script_log("Gamepad button %d ignored (game blocked)", gbn);
        return;
    }
}

// check_controls: checks mouse & keyboard interface
static void check_controls()
{
    set_our_eip(1007);

    sys_evt_process_pending();

    // First handle mouse state, which does not depend on down/up events
    // (motion, wheel axis, etc)
    // FIXME: atm we must save the last mouse_on_iface value *locally* for use
    // further in check_mouse_controls, because there may be 1+ nested
    // check_controls() calls as a result of some triggered script callbacks,
    // during which some global vars like mouse_on_iface may change...
    // need to rewrite all this interface interaction ugliness!
    int was_mouse_on_iface;
    check_mouse_state(was_mouse_on_iface); // NOTE: this also polls mousewheel

    // Handle all the buffered input events
    for (InputType type = ags_inputevent_ready(); type != kInputNone; type = ags_inputevent_ready())
    {
        switch (type)
        {
            case kInputKeyboard:
                check_keyboard_controls();
                break;
            case kInputMouse:
                check_mouse_controls(was_mouse_on_iface);
                break;
            case kInputGamepad:
                check_gamepad_controls();
                break;
            default:
                ags_drop_next_inputevent();
                break;
        }
    }
}

static void check_room_edges(size_t numevents_was)
{
    if ((IsInterfaceEnabled()) && (IsGamePaused() == 0) &&
        (in_new_room == 0) && (new_room_was == 0)) {
            // Only allow walking off edges if not in wait mode, and
            // if not in Player Enters Screen (allow walking in from off-screen)
            int edgesActivated[4] = {0, 0, 0, 0};
            // Only do it if nothing else has happened (eg. mouseclick)
            if ((events.size() == numevents_was) &&
                ((play.ground_level_areas_disabled & GLED_INTERACTION) == 0)) {

                    if (playerchar->x <= thisroom.Edges.Left)
                        edgesActivated[0] = 1;
                    else if (playerchar->x >= thisroom.Edges.Right)
                        edgesActivated[1] = 1;
                    if (playerchar->y >= thisroom.Edges.Bottom)
                        edgesActivated[2] = 1;
                    else if (playerchar->y <= thisroom.Edges.Top)
                        edgesActivated[3] = 1;

                    if ((play.entered_edge >= 0) && (play.entered_edge <= 3)) {
                        // once the player is no longer outside the edge, forget the stored edge
                        if (edgesActivated[play.entered_edge] == 0)
                            play.entered_edge = -10;
                        // if we are walking in from off-screen, don't activate edges
                        else
                            edgesActivated[play.entered_edge] = 0;
                    }

                    for (int ii = 0; ii < 4; ii++) {
                        if (edgesActivated[ii])
                            setevent(AGSEvent_Interaction(kIntEventType_Room, 0, ii));
                    }
            }
    }
    set_our_eip(1008);

}

static void game_loop_check_controls(bool checkControls)
{
    // don't let the player do anything before the screen fades in
    if ((in_new_room == 0) && (checkControls)) {
        int inRoom = displayed_room;
        size_t numevents_was = events.size();
        check_controls();
        check_room_edges(numevents_was);
        // If an inventory interaction changed the room
        if (inRoom != displayed_room)
            check_new_room();
    }
}

static void game_loop_do_update()
{
    if (debug_flags & DBG_NOUPDATE) ;
    else if (game_paused==0) update_stuff();
}

static void game_loop_update_animated_buttons()
{
    // update animating GUI buttons
    // this bit isn't in update_stuff because it always needs to
    // happen, even when the game is paused
    for (size_t i = 0; i < GetAnimatingButtonCount(); ++i) {
        if (!UpdateAnimatingButton(i)) {
            StopButtonAnimation(i);
            i--;
        }
    }
}

extern std::vector<ViewStruct> views;

static void update_objects_scale()
{
    for (uint32_t objid = 0; objid < croom->numobj; ++objid)
    {
        update_object_scale(objid);
    }

    for (int charid = 0; charid < game.numcharacters; ++charid)
    {
        update_character_scale(charid);
    }
}

static void update_overlay_positions()
{
    auto &overs = get_overlays();
    for (auto &over : overs)
    {
        if (over.IsAutoPosition())
        {
            autoposition_overlay(over);
        }
    }
}

// Updates GUI reaction to the cursor position change
// TODO: possibly may be merged with gui_on_mouse_move()
static void update_cursor_over_gui()
{
    if (((debug_flags & DBG_NOIFACE) != 0) || (displayed_room < 0))
        return; // GUI is disabled (debug flag) or room is not loaded
    if (!IsInterfaceEnabled())
        return; // interface is disabled (by script or blocking action)
    // Poll guis
    for (auto &gui : guis)
    {
        if (!gui.IsDisplayed()) continue; // not on screen
        if (!gui.IsClickable()) continue; // don't update non-clickable
        // Don't touch GUI if "GUIs Turn Off When Disabled"
        if ((game.options[OPT_DISABLEOFF] == kGuiDis_Off) &&
            (GUI::Context.DisabledState >= 0) &&
            (gui.PopupStyle != kGUIPopupNoAutoRemove))
            continue;
        gui.Poll(mousex, mousey);
    }
}

extern int lastmx, lastmy;
extern int mouse_frame, mouse_delay;

static void update_cursor_view()
{
    // update animating mouse cursor
    if (game.mcurs[cur_cursor].view >= 0) {
        // only on mousemove, and it's not moving
        if (((game.mcurs[cur_cursor].flags & MCF_ANIMMOVE) != 0) &&
            (mousex == lastmx) && (mousey == lastmy));
        // only on hotspot, and it's not on one
        else if (((game.mcurs[cur_cursor].flags & MCF_HOTSPOT) != 0) &&
            (GetLocationType(mousex, mousey) == 0))
            set_new_cursor_graphic(game.mcurs[cur_cursor].pic);
        else if (mouse_delay>0) mouse_delay--;
        else {
            int viewnum = game.mcurs[cur_cursor].view;
            int loopnum = 0;
            if (loopnum >= views[viewnum].numLoops)
                quitprintf("An animating mouse cursor is using view %d which has no loops", viewnum + 1);
            if (views[viewnum].loops[loopnum].numFrames < 1)
                quitprintf("An animating mouse cursor is using view %d which has no frames in loop %d", viewnum + 1, loopnum);

            mouse_frame++;
            if (mouse_frame >= views[viewnum].loops[loopnum].numFrames)
                mouse_frame = 0;
            set_new_cursor_graphic(views[viewnum].loops[loopnum].frames[mouse_frame].pic);
            mouse_delay = views[viewnum].loops[loopnum].frames[mouse_frame].speed + game.mcurs[cur_cursor].animdelay;
            CheckViewFrame(viewnum, loopnum, mouse_frame);
        }
        lastmx = mousex; lastmy = mousey;
    }
}

static void update_cursor_over_location(int mwasatx, int mwasaty)
{
    if (play.fast_forward)
        return;
    if (displayed_room < 0)
        return;

    // Check Mouse Moves Over Hotspot event
    auto view = play.GetRoomViewportAt(mousex, mousey);
    auto cam = view ? view->GetCamera() : nullptr;
    if (!cam)
        return;

    // NOTE: all cameras are in same room right now, so their positions are in same coordinate system;
    // therefore we may use this as an indication that mouse is over different camera too.
    // TODO: do not use static variables!
    // TODO: if we support rotation then we also need to compare full transform!
    static int offsetxWas = -1000, offsetyWas = -1000;
    int offsetx = cam->GetRect().Left;
    int offsety = cam->GetRect().Top;

    if (((mwasatx!=mousex) || (mwasaty!=mousey) ||
        (offsetxWas != offsetx) || (offsetyWas != offsety))) 
    {
        // mouse moves over hotspot
        if (__GetLocationType(mousex, mousey, 1) == LOCTYPE_HOTSPOT) {
            int onhs = getloctype_index;

            setevent(AGSEvent_Interaction(kIntEventType_Hotspot, onhs, kHotspotEvent_MouseOver));
        }
    }

    offsetxWas = offsetx;
    offsetyWas = offsety;
}

static void update_drawable_object_states(bool do_cursor, int mwasatx, int mwasaty)
{
    if (displayed_room < 0)
        return;

    // camera positions may be linked to a player character
    play.UpdateRoomCameras();

    update_objects_scale();
    // overlay positions may be linked to a certain character
    update_overlay_positions();
    if (do_cursor)
    {
        update_cursor_over_location(mwasatx, mwasaty);
        update_cursor_view();
    }
}

static void game_loop_update_events()
{
    new_room_was = in_new_room;
    if (in_new_room>0)
        setevent({ kAGSEvent_FadeIn });
    in_new_room=0;
    processallevents();
    if ((new_room_was > 0) && (in_new_room == 0)) {
        // if in a new room, and the room wasn't just changed again in update_events,
        // then queue the Enters Screen scripts
        // run these next time round, when it's faded in
        if (new_room_was==2)  // first time enters screen
            setevent(AGSEvent_Interaction(kIntEventType_Room, 0, kRoomEvent_FirstEnter));
        if (new_room_was!=3)   // enters screen after fadein
            setevent(AGSEvent_Interaction(kIntEventType_Room, 0, kRoomEvent_AfterFadein));
    }
}

static void game_loop_update_background_animation()
{
    if (play.bg_anim_delay > 0) play.bg_anim_delay--;
    else if (play.bg_frame_locked) ;
    else {
        play.bg_anim_delay = play.anim_background_speed;
        play.bg_frame++;
        if ((size_t)play.bg_frame >= thisroom.BgFrameCount)
            play.bg_frame=0;
        if (thisroom.BgFrameCount >= 2) {
            // get the new frame's palette
            on_background_frame_change();
        }
    }
}

static void game_loop_update_loop_counter()
{
    loopcounter++;

    if (play.wait_counter > 0) play.wait_counter--;
    if (play.shakesc_length > 0) play.shakesc_length--;
}

static void game_loop_update_fps()
{
    auto t2 = AGS_Clock::now();
    auto duration = std::chrono::duration_cast<std::chrono::milliseconds>(t2 - t1);
    auto frames = loopcounter - lastcounter;

    if (duration >= std::chrono::milliseconds(1000) && frames > 0) {
        fps = 1000.0f * frames / duration.count();
        t1 = t2;
        lastcounter = loopcounter;
    }
}

float get_game_fps() {
    // if we have maxed out framerate then return the frame rate we're seeing instead
    // fps must be greater that 0 or some timings will take forever.
    if (isTimerFpsMaxed() && fps > 0.0f) {
        return fps;
    }
    return frames_per_second;
}

float get_real_fps() {
    return fps;
}

void set_loop_counter(unsigned int new_counter) {
    loopcounter = new_counter;
    t1 = AGS_Clock::now();
    lastcounter = loopcounter;
    fps = std::numeric_limits<float>::quiet_NaN();
}

void UpdateGameOnce(bool checkControls, IDriverDependantBitmap *extraBitmap, int extraX, int extraY) {
    sys_evt_process_pending();

    numEventsAtStartOfFunction = events.size();

    if (want_exit) {
        ProperExit();
    }

    ccNotifyScriptStillAlive ();
    set_our_eip(1);

    game_loop_check_problems_at_start();

    // if we're not fading in, don't count the fadeouts
    if ((play.no_hicolor_fadein) && (game.options[OPT_FADETYPE] == kScrTran_Fade))
        play.screen_is_faded_out = 0;

    set_our_eip(1014);

    update_gui_disabled_status();

    set_our_eip(1004);

    game_loop_do_early_script_update();
    // run this immediately to make sure it gets done before fade-in
    // (player enters screen)
    check_new_room();

    set_our_eip(1005);

    if (!game_loop_check_ground_level_interactions())
        return; // update interrupted

    mouse_on_iface=-1;

    check_debug_keys();

    // Handle player's input
    // remember old mouse pos, needed for update_cursor_over_location() later
    const int mwasatx = mousex, mwasaty = mousey;
    // update mouse position (mousex, mousey)
    ags_domouse();
    // update gui under mouse; this also updates gui control focus;
    // atm we must call this before "check_controls", because GUI interaction
    // relies on remembering which control was focused by the cursor prior
    update_cursor_over_gui();
    // handle actual input (keys, mouse, and so forth)
    game_loop_check_controls(checkControls);

    set_our_eip(2);

    // do the overall game state update
    game_loop_do_update();

    game_loop_update_animated_buttons();

    game_loop_do_late_script_update();

    // After everything else,
    // update object states necessary for upcoming rendering;
    // historically this was done right prior to drawing
    update_drawable_object_states(true /* cursor-related update */, mwasatx, mwasaty);

    update_video_system_on_game_loop();
    update_audio_system_on_game_loop();

    // Only render if we are not skipping a cutscene
    if (!play.fast_forward)
        render_graphics(extraBitmap, extraX, extraY);

    set_our_eip(6);

    game_loop_update_events();

    set_our_eip(7);

    update_polled_stuff();

    game_loop_update_background_animation();

    game_loop_update_loop_counter();

    // Immediately start the next frame if we are skipping a cutscene
    if (play.fast_forward)
        return;

    set_our_eip(72);

    game_loop_update_fps();

    update_polled_stuff();

    WaitForNextFrame();
}

void UpdateGameAudioOnly()
{
    update_audio_system_on_game_loop();
    game_loop_update_loop_counter();
    game_loop_update_fps();
    WaitForNextFrame();
}

static void UpdateMouseOverLocation()
{
    // Call GetLocationName - it will internally force a GUI refresh
    // if the result it returns has changed from last time
<<<<<<< HEAD
    char tempo[STD_BUFFER_SIZE];
    GetLocationName(mousex, mousey, tempo);
=======
    GetLocationName(game_to_data_coord(mousex), game_to_data_coord(mousey));
>>>>>>> aa96d097

    if ((play.get_loc_name_save_cursor >= 0) &&
        (play.get_loc_name_save_cursor != play.get_loc_name_last_time) &&
        (mouse_on_iface < 0) && (ifacepopped < 0)) {
            // we have saved the cursor, but the mouse location has changed
            // and it's time to restore it
            play.get_loc_name_save_cursor = -1;
            set_cursor_mode(play.restore_cursor_mode_to);

            if (cur_mode == play.restore_cursor_mode_to)
            {
                // make sure it changed -- the new mode might have been disabled
                // in which case don't change the image
                set_mouse_cursor(play.restore_cursor_image_to);
            }
            debug_script_log("Restore mouse to mode %d cursor %d", play.restore_cursor_mode_to, play.restore_cursor_image_to);
    }
}

// Checks if user interface should remain disabled for now
// FIXME: should be a private method of GameLoopUntilState,
// but is called elsewhere for some strange reason;
// investigate and move to GameLoopUntilState.
static bool ShouldStayInWaitMode() {
    if (!restrict_until)
        quit("end_wait_loop called but game not in loop_until state");

    switch (restrict_until->GetUntilType())
    {
    case UNTIL_MOVEEND:
    {
        short*wkptr = (short*)restrict_until->GetDataPtr();
        return !(wkptr[0] < 1);
    }
    case UNTIL_CHARIS0:
    {
        char*chptr = (char*)restrict_until->GetDataPtr();
        return !(chptr[0] == 0);
    }
    case UNTIL_NEGATIVE:
    {
        short*wkptr = (short*)restrict_until->GetDataPtr();
        return !(wkptr[0] < 0);
    }
    case UNTIL_INTISNEG:
    {
        int*wkptr = (int*)restrict_until->GetDataPtr();
        return !(wkptr[0] < 0);
    }
    case UNTIL_NOOVERLAY:
    {
        return !(play.text_overlay_on == 0);
    }
    case UNTIL_INTIS0:
    {
        int*wkptr = (int*)restrict_until->GetDataPtr();
        return !(wkptr[0] == 0);
    }
    case UNTIL_SHORTIS0:
    {
        short*wkptr = (short*)restrict_until->GetDataPtr();
        return !(wkptr[0] == 0);
    }
    case UNTIL_ANIMBTNEND:
    {  // still animating?
        return FindButtonAnimation(restrict_until->GetData1(), restrict_until->GetData2()) >= 0;
    }
    default:
        quit("loop_until: unknown until event");
    }

    return true; // should stay in wait
}

// Run single game iteration; calls UpdateGameOnce() internally
static void GameTick()
{
    if (displayed_room < 0)
        quit("!A blocking function was called before the first room has been loaded");

    UpdateGameOnce(true);
    UpdateMouseOverLocation();
}

// This function is called from lot of various functions
// in the game core, character, room object etc
static void GameLoopUntilEvent(int untilwhat, const void* data_ptr = nullptr, int data1 = 0, int data2 = 0) {
    // blocking cutscene - end skipping
    EndSkippingUntilCharStops();

    // this function can get called in a nested context, so
    // remember the state of these vars in case a higher level
    // call needs them
    std::unique_ptr<GameLoopUntilState> cached_restrict_until = std::move(restrict_until);

    restrict_until.reset(new GameLoopUntilState(untilwhat, data_ptr, data1, data2));
    restrict_until->Begin();
    while (restrict_until->Run());
    restrict_until->End();

    set_our_eip(78);

    restrict_until = std::move(cached_restrict_until);
}

void GameLoopUntilValueIsZero(const char *value) 
{
    GameLoopUntilEvent(UNTIL_CHARIS0, value);
}

void GameLoopUntilValueIsZero(const short *value) 
{
    GameLoopUntilEvent(UNTIL_SHORTIS0, value);
}

void GameLoopUntilValueIsZero(const int *value) 
{
    GameLoopUntilEvent(UNTIL_INTIS0, value);
}

void GameLoopUntilValueIsZeroOrLess(const short *value) 
{
    GameLoopUntilEvent(UNTIL_MOVEEND, value);
}

void GameLoopUntilValueIsNegative(const short *value) 
{
    GameLoopUntilEvent(UNTIL_NEGATIVE, value);
}

void GameLoopUntilValueIsNegative(const int *value) 
{
    GameLoopUntilEvent(UNTIL_INTISNEG, value);
}

void GameLoopUntilNotMoving(const short *move) 
{
    GameLoopUntilEvent(UNTIL_MOVEEND, move);
}

void GameLoopUntilNoOverlay() 
{
    GameLoopUntilEvent(UNTIL_NOOVERLAY);
}

void GameLoopUntilButAnimEnd(int guin, int objn)
{
    GameLoopUntilEvent(UNTIL_ANIMBTNEND, nullptr, guin, objn);
}


extern unsigned int load_new_game;
void RunGameUntilAborted()
{
    // skip ticks to account for time spent starting game.
    skipMissedTicks();

    while (!abort_engine) {
        GameTick();

        if (load_new_game) {
            RunAGSGame (nullptr, load_new_game, 0);
            load_new_game = 0;
        }
    }
}

void UpdateCursorAndDrawables()
{
    const int mwasatx = mousex, mwasaty = mousey;
    ags_domouse();
    update_cursor_over_gui();
    // TODO: following does not have to be called every frame while in a
    // fully blocking state (like Display() func), refactor to only call it
    // once the blocking state begins.
    update_drawable_object_states(true /* cursor-related update */, mwasatx, mwasaty);
}

void SyncDrawablesState()
{
    update_drawable_object_states(false /* NO cursor-related update */, -1, -1);
}

void ShutGameWaitState()
{
    restrict_until = {};
}

void update_polled_stuff()
{
    if (want_exit) {
        want_exit = false;
        quit("||exit!");
    }

    if (editor_debugging_initialized)
        check_for_messages_from_debugger();
}<|MERGE_RESOLUTION|>--- conflicted
+++ resolved
@@ -1174,12 +1174,7 @@
 {
     // Call GetLocationName - it will internally force a GUI refresh
     // if the result it returns has changed from last time
-<<<<<<< HEAD
-    char tempo[STD_BUFFER_SIZE];
-    GetLocationName(mousex, mousey, tempo);
-=======
-    GetLocationName(game_to_data_coord(mousex), game_to_data_coord(mousey));
->>>>>>> aa96d097
+    GetLocationName(mousex, mousey);
 
     if ((play.get_loc_name_save_cursor >= 0) &&
         (play.get_loc_name_save_cursor != play.get_loc_name_last_time) &&
