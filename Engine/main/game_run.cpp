//=============================================================================
//
// Adventure Game Studio (AGS)
//
// Copyright (C) 1999-2011 Chris Jones and 2011-20xx others
// The full list of copyright holders can be found in the Copyright.txt
// file, which is part of this source code distribution.
//
// The AGS source code is provided under the Artistic License 2.0.
// A copy of this license can be found in the file License.txt and at
// http://www.opensource.org/licenses/artistic-license-2.0.php
//
//=============================================================================

//
// Game loop
//

#include <limits>
#include <chrono>
#include <SDL.h>
#include "ac/button.h"
#include "ac/common.h"
#include "ac/characterextras.h"
#include "ac/characterinfo.h"
#include "ac/draw.h"
#include "ac/event.h"
#include "ac/game.h"
#include "ac/gamesetup.h"
#include "ac/gamesetupstruct.h"
#include "ac/gamestate.h"
#include "ac/global_debug.h"
#include "ac/global_display.h"
#include "ac/global_game.h"
#include "ac/global_gui.h"
#include "ac/global_region.h"
#include "ac/gui.h"
#include "ac/hotspot.h"
#include "ac/keycode.h"
#include "ac/mouse.h"
#include "ac/overlay.h"
#include "ac/spritecache.h"
#include "ac/sys_events.h"
#include "ac/room.h"
#include "ac/roomobject.h"
#include "ac/roomstatus.h"
#include "ac/viewframe.h"
#include "ac/walkbehind.h"
#include "debug/debugger.h"
#include "debug/debug_log.h"
#include "device/mousew32.h"
#include "gui/animatingguibutton.h"
#include "gui/guiinv.h"
#include "gui/guimain.h"
#include "gui/guitextbox.h"
#include "main/engine.h"
#include "main/game_run.h"
#include "main/update.h"
#include "media/audio/audio_system.h"
#include "platform/base/agsplatformdriver.h"
#include "plugin/agsplugin.h"
#include "plugin/plugin_engine.h"
#include "script/script.h"
#include "script/script_runtime.h"

using namespace AGS::Common;

extern int mouse_on_iface;   // mouse cursor is over this interface
extern int ifacepopped;
extern volatile bool want_exit, abort_engine;
extern int proper_exit,our_eip;
extern int displayed_room, starting_room, in_new_room, new_room_was;
extern GameSetupStruct game;
extern RoomStruct thisroom;
extern int game_paused;
extern int getloctype_index;
extern int in_enters_screen,done_es_error;
extern int in_leaves_screen;
extern int inside_script,in_graph_script;
extern int no_blocking_functions;
extern CharacterInfo*playerchar;
extern int mouse_ifacebut_xoffs,mouse_ifacebut_yoffs;
extern int cur_mode;
extern RoomObject*objs;
extern RoomStatus*croom;
extern SpriteCache spriteset;
extern int cur_mode,cur_cursor;
extern char check_dynamic_sprites_at_exit;

// Checks if user interface should remain disabled for now
static bool ShouldStayInWaitMode();

static size_t numEventsAtStartOfFunction;
static auto t1 = AGS_Clock::now();  // timer for FPS // ... 't1'... how very appropriate.. :)

#define UNTIL_ANIMEND   1
#define UNTIL_MOVEEND   2
#define UNTIL_CHARIS0   3
#define UNTIL_NOOVERLAY 4
#define UNTIL_NEGATIVE  5
#define UNTIL_INTIS0    6
#define UNTIL_SHORTIS0  7
#define UNTIL_INTISNEG  8
#define UNTIL_ANIMBTNEND 9

// Following struct instructs the engine to run game loops until
// certain condition is not fullfilled.
struct RestrictUntil
{
    int type = 0; // type of condition, UNTIL_* constant
    int disabled_for = 0; // FOR_* constant
    // pointer to the test variable
    const void *data_ptr = nullptr;
    // other values used for a test, depend on type
    int data1 = 0;
    int data2 = 0;
} restrict_until;

unsigned int loopcounter=0;
static unsigned int lastcounter=0;

static void ProperExit()
{
    want_exit = false;
    proper_exit = 1;
    quit("||exit!");
}

static void game_loop_check_problems_at_start()
{
    if ((in_enters_screen != 0) & (displayed_room == starting_room))
        quit("!A text script run in the Player Enters Screen event caused the\n"
        "screen to be updated. If you need to use Wait(), do so in After Fadein");
    if ((in_enters_screen != 0) && (done_es_error == 0)) {
        debug_script_warn("Wait() was used in Player Enters Screen - use Enters Screen After Fadein instead");
        done_es_error = 1;
    }
    if (no_blocking_functions)
        quit("!A blocking function was called from within a non-blocking event such as " REP_EXEC_ALWAYS_NAME);
}

// Runs rep-exec
static void game_loop_do_early_script_update()
{
    if (in_new_room == 0) {
        // Run the room and game script repeatedly_execute
        run_function_on_non_blocking_thread(&repExecAlways);
        setevent(EV_TEXTSCRIPT, TS_REPEAT);
        setevent(EV_RUNEVBLOCK, EVB_ROOM, 0, EVROM_REPEXEC);
    }
}

// Runs late-rep-exec
static void game_loop_do_late_script_update()
{
    if (in_new_room == 0)
    {
        // Run the room and game script late_repeatedly_execute
        run_function_on_non_blocking_thread(&lateRepExecAlways);
    }
}

static int game_loop_check_ground_level_interactions()
{
    if ((play.ground_level_areas_disabled & GLED_INTERACTION) == 0) {
        // check if he's standing on a hotspot
        int hotspotThere = get_hotspot_at(playerchar->x, playerchar->y);
        // run Stands on Hotspot event
        setevent(EV_RUNEVBLOCK, EVB_HOTSPOT, hotspotThere, EVHOT_STANDSON);

        // check current region
        int onRegion = GetRegionIDAtRoom(playerchar->x, playerchar->y);
        int inRoom = displayed_room;

        if (onRegion != play.player_on_region) {
            // we need to save this and set play.player_on_region
            // now, so it's correct going into RunRegionInteraction
            int oldRegion = play.player_on_region;

            play.player_on_region = onRegion;
            // Walks Off last region
            if (oldRegion > 0)
                RunRegionInteraction (oldRegion, 2);
            // Walks Onto new region
            if (onRegion > 0)
                RunRegionInteraction (onRegion, 1);
        }
        if (play.player_on_region > 0)   // player stands on region
            RunRegionInteraction (play.player_on_region, 0);

        // one of the region interactions sent us to another room
        if (inRoom != displayed_room) {
            check_new_room();
        }

        // if in a Wait loop which is no longer valid (probably
        // because the Region interaction did a NewRoom), abort
        // the rest of the loop
        if ((restrict_until.type > 0) && (!ShouldStayInWaitMode())) {
            // cancel the Rep Exec and Stands on Hotspot events that
            // we just added -- otherwise the event queue gets huge
            events.resize(numEventsAtStartOfFunction);
            return 0;
        }
    } // end if checking ground level interactions

    return RETURN_CONTINUE;
}

static void lock_mouse_on_click()
{
    if (usetup.mouse_auto_lock && scsystem.windowed)
        Mouse::TryLockToWindow();
}

static void toggle_mouse_lock()
{
    if (scsystem.windowed)
    {
        if (Mouse::IsLockedToWindow())
            Mouse::UnlockFromWindow();
        else
            Mouse::TryLockToWindow();
    }
}

// Runs default mouse button handling
static void check_mouse_controls()
{
    int mongu=-1;
    
    mongu = gui_on_mouse_move();

    mouse_on_iface=mongu;
    if ((ifacepopped>=0) && (mousey>=guis[ifacepopped].Y+guis[ifacepopped].Height))
        remove_popup_interface(ifacepopped);

    // check mouse clicks on GUIs
    static eAGSMouseButton wasbutdown = kMouseNone;
    static int wasongui = 0;

    if ((wasbutdown > kMouseNone) && (ags_misbuttondown(wasbutdown))) {
        gui_on_mouse_hold(wasongui, wasbutdown);
    }
    else if ((wasbutdown > kMouseNone) && (!ags_misbuttondown(wasbutdown))) {
        gui_on_mouse_up(wasongui, wasbutdown);
        wasbutdown = kMouseNone;
    }

    eAGSMouseButton mbut;
    int mwheelz;
    if (run_service_mb_controls(mbut, mwheelz) && mbut > kMouseNone) {

        check_skip_cutscene_mclick(mbut);

        if (play.fast_forward || play.IsIgnoringInput()) { /* do nothing if skipping cutscene or input disabled */ }
        else if ((play.wait_counter != 0) && (play.key_skip_wait & SKIP_MOUSECLICK) != 0) {
            play.SetWaitSkipResult(SKIP_MOUSECLICK, mbut);
        }
        else if (play.text_overlay_on > 0) {
            if (play.cant_skip_speech & SKIP_MOUSECLICK)
            {
                remove_screen_overlay(play.text_overlay_on);
                play.SetWaitSkipResult(SKIP_MOUSECLICK, mbut);
            }
        }
        else if (!IsInterfaceEnabled()) ;  // blocking cutscene, ignore mouse
        else if (pl_run_plugin_hooks(AGSE_MOUSECLICK, mbut)) {
            // plugin took the click
            debug_script_log("Plugin handled mouse button %d", mbut);
        }
        else if (mongu>=0) {
            if (wasbutdown == kMouseNone) {
                gui_on_mouse_down(mongu, mbut);
            }            
            wasongui=mongu;
            wasbutdown= mbut;
        }
        else setevent(EV_TEXTSCRIPT,TS_MCLICK, mbut);
    }

    if (mwheelz < 0)
        setevent (EV_TEXTSCRIPT, TS_MCLICK, 9);
    else if (mwheelz > 0)
        setevent (EV_TEXTSCRIPT, TS_MCLICK, 8);
}

// Runs service key controls, returns false if service key combinations were handled
// and no more processing required, otherwise returns true and provides current keycode and key shifts.
//
// * old_keyhandle mode is a backward compatible input handling mode, where
//   - lone mod keys are not passed further into the engine;
//   - key + mod combos are merged into one key code for the script callback.
bool run_service_key_controls(KeyInput &out_key)
{
    out_key = KeyInput(); // clear the output
    if (!ags_keyevent_ready())
        return false; // there was no key event

    const bool old_keyhandle = (game.options[OPT_KEYHANDLEAPI] == 0);
    const SDL_Event key_evt = ags_get_next_keyevent();
    bool handled = false;

    // Following section is for testing for pushed and released mod-keys.
    // A bit of explanation: some service actions may require combination of
    // mod-keys, for example [Ctrl + Alt] toggles mouse lock in window.
    // Here comes a problem: other actions may also use [Ctrl + Alt] mods in
    // combination with a third key: e.g. [Ctrl + Alt + V] displays engine info.
    // For this reason we cannot simply test for pressed Ctrl and Alt here,
    // but we must wait until player *releases at least one mod key* of this combo,
    // while no third key was pressed.
    // In other words, such action should only trigger if:
    // * if combination of held down mod-keys was gathered,
    // * if no other key was pressed meanwhile,
    // * if at least one of those gathered mod-keys was released.
    //
    // TODO: maybe split this mod handling into sep procedure and make it easier to use (not that it's used alot)?
    int cur_mod = sys_modkeys;
    bool is_only_mod_key = false;
    switch (key_evt.type)
    {
    case SDL_KEYDOWN:
        is_only_mod_key = is_mod_key(key_evt.key.keysym);
        cur_mod |= make_merged_mod(make_mod_flag(key_evt.key.keysym));
        break;
    case SDL_KEYUP:
        is_only_mod_key = is_mod_key(key_evt.key.keysym);
        cur_mod &= ~make_merged_mod(make_mod_flag(key_evt.key.keysym));
        break;
    }
    
    // If mods combination have already triggered an action,
    // then do nothing until all the current mods are released
    if (!sys_modkeys_fired)
    {
        // If any non-mod key is pressed, add "fired" flag to indicate that
        // this is no longer a pure mod keys combination
        if ((sys_modkeys != 0) && !is_only_mod_key)
        {
            sys_modkeys_fired = true;
        }
        // If some of the previously pressed mods were released, then run key combo action
        // and set "fired" flag to prevent multiple execution
        else if ((sys_modkeys != 0) && ((sys_modkeys & cur_mod) != sys_modkeys))
        {
            // Toggle mouse lock on Ctrl + Alt
            if (sys_modkeys == (KMOD_CTRL | KMOD_ALT))
            {
                toggle_mouse_lock();
                handled = true;
            }
            sys_modkeys_fired = true;
        }
    }
    // Save new mod flags, keep or erase the "fired" flag,
    // depending on whether there are any mod keys still pressed
    sys_modkeys = cur_mod;
    sys_modkeys_fired = sys_modkeys_fired && (cur_mod != 0);

    // If mods are handled, or is in backward input mode, then stop here
    if (handled || (old_keyhandle && is_only_mod_key))
        return false;

    KeyInput ki = ags_keycode_from_sdl(key_evt, old_keyhandle);
    if ((ki.Key == eAGSKeyCodeNone) && (ki.UChar == 0))
        return false; // should skip this key event

    // Use backward-compatible combined key for special controls,
    // because game variables may store old-style key + mod codes
    const eAGSKeyCode agskey = ki.CompatKey;
    // LAlt or RAlt + Enter/Return
    if ((ki.Mod & eAGSModAlt) && (agskey == eAGSKeyCodeReturn))
    {
        engine_try_switch_windowed_gfxmode();
        return false;
    }

    // Alt+X, abort (but only once game is loaded)
    if ((displayed_room >= 0) && (play.abort_key > 0) && (agskey == play.abort_key)) {
        Debug::Printf("Abort key pressed");
        check_dynamic_sprites_at_exit = 0;
        quit("!|");
    }

    // debug console
    if ((agskey == '`') && (play.debug_mode > 0)) {
        display_console = !display_console;
        return false;
    }

    if ((agskey == eAGSKeyCodeCtrlE) && (display_fps == kFPS_Forced)) {
        // if --fps paramter is used, Ctrl+E will max out frame rate
        setTimerFps(isTimerFpsMaxed() ? frames_per_second : 1000);
        return false;
    }

    if ((agskey == eAGSKeyCodeCtrlD) && (play.debug_mode > 0)) {
        // ctrl+D - show info
        char infobuf[900];
        sprintf(infobuf, "In room %d %s[Player at %d, %d (view %d, loop %d, frame %d)%s%s%s",
            displayed_room, (noWalkBehindsAtAll ? "(has no walk-behinds)" : ""), playerchar->x, playerchar->y,
            playerchar->view + 1, playerchar->loop, playerchar->frame,
            (IsGamePaused() == 0) ? "" : "[Game paused.",
            (play.ground_level_areas_disabled == 0) ? "" : "[Ground areas disabled.",
            (IsInterfaceEnabled() == 0) ? "[Game in Wait state" : "");
        for (uint32_t ff = 0; ff<croom->numobj; ff++) {
            if (ff >= 8) break; // buffer not big enough for more than 7
            sprintf(&infobuf[strlen(infobuf)],
                "[Object %d: (%d,%d) size (%d x %d) on:%d moving:%s animating:%d slot:%d trnsp:%d clkble:%d",
                ff, objs[ff].x, objs[ff].y,
                (spriteset[objs[ff].num] != nullptr) ? game.SpriteInfos[objs[ff].num].Width : 0,
                (spriteset[objs[ff].num] != nullptr) ? game.SpriteInfos[objs[ff].num].Height : 0,
                objs[ff].on,
                (objs[ff].moving > 0) ? "yes" : "no", objs[ff].cycling,
                objs[ff].num, objs[ff].transparent,
                ((objs[ff].flags & OBJF_NOINTERACT) != 0) ? 0 : 1);
        }
        Display(infobuf);
        int chd = game.playercharacter;
        char bigbuffer[STD_BUFFER_SIZE] = "CHARACTERS IN THIS ROOM:[";
        for (int ff = 0; ff < game.numcharacters; ff++) {
            if (game.chars[ff].room != displayed_room) continue;
            if (strlen(bigbuffer) > 430) {
                strcat(bigbuffer, "and more...");
                Display(bigbuffer);
                strcpy(bigbuffer, "CHARACTERS IN THIS ROOM (cont'd):[");
            }
            chd = ff;
            sprintf(&bigbuffer[strlen(bigbuffer)],
                "%s (view/loop/frm:%d,%d,%d  x/y/z:%d,%d,%d  idleview:%d,time:%d,left:%d walk:%d anim:%d follow:%d flags:%X wait:%d zoom:%d)[",
                game.chars[chd].scrname, game.chars[chd].view + 1, game.chars[chd].loop, game.chars[chd].frame,
                game.chars[chd].x, game.chars[chd].y, game.chars[chd].z,
                game.chars[chd].idleview, game.chars[chd].idletime, game.chars[chd].idleleft,
                game.chars[chd].walking, game.chars[chd].animating, game.chars[chd].following,
                game.chars[chd].flags, game.chars[chd].wait, charextra[chd].zoom);
        }
        Display(bigbuffer);
        return false;
    }

    if (((agskey == eAGSKeyCodeCtrlV) && (ki.Mod & eAGSModAlt) != 0)
        && (play.wait_counter < 1) && (play.text_overlay_on == 0) && (restrict_until.type == 0)) {
        // make sure we can't interrupt a Wait()
        // and desync the music to cutscene
        play.debug_mode++;
        script_debug(1, 0);
        play.debug_mode--;
        return false;
    }

    // No service operation triggered? return active keypress and mods to caller
    out_key = ki;
    return true;
}

bool run_service_mb_controls(eAGSMouseButton &mbut, int &mwheelz)
{
    mbut = ags_mgetbutton();
    mwheelz = ags_check_mouse_wheel();
    if (mbut == kMouseNone && mwheelz == 0)
        return false;
    lock_mouse_on_click();
    return true;
}

// Runs default keyboard handling
static void check_keyboard_controls()
{
    const bool old_keyhandle = game.options[OPT_KEYHANDLEAPI] == 0;
    // First check for service engine's combinations (mouse lock, display mode switch, and so forth)
    KeyInput ki;
    if (!run_service_key_controls(ki)) {
        return;
    }
    // Use backward-compatible combined key for special controls,
    // because game variables may store old-style key + mod codes
    const eAGSKeyCode agskey = ki.CompatKey;
    // Then, check cutscene skip
    check_skip_cutscene_keypress(agskey);
    if (play.fast_forward) { 
        return; 
    }
    if (play.IsIgnoringInput()) {
        return;
    }
    // Now check for in-game controls
    if (pl_run_plugin_hooks(AGSE_KEYPRESS, agskey)) {
        // plugin took the keypress
        debug_script_log("Keypress code %d taken by plugin", agskey);
        return;
    }

    // skip speech if desired by Speech.SkipStyle
    if ((play.text_overlay_on > 0) && (play.cant_skip_speech & SKIP_KEYPRESS)) {
        // only allow a key to remove the overlay if the icon bar isn't up
        if (IsGamePaused() == 0) {
            // check if it requires a specific keypress
            if ((play.skip_speech_specific_key == 0) ||
                (agskey == play.skip_speech_specific_key))
            {
                remove_screen_overlay(play.text_overlay_on);
                play.SetWaitKeySkip(ki);
            }
        }

        return;
    }

    if ((play.wait_counter != 0) && (play.key_skip_wait & SKIP_KEYPRESS) != 0) {
        play.SetWaitKeySkip(ki);
        return;
    }

    if (inside_script) {
        // Don't queue up another keypress if it can't be run instantly
        debug_script_log("Keypress %d ignored (game blocked)", agskey);
        return;
    }

    bool keywasprocessed = false;
    // Determine if a GUI Text Box should steal the click:
    // it should be either a printable character or one of the textbox control keys
    // TODO: instead of making a preliminary check, just let each gui control
    // test the key and OnKeyPress return if it was handled?
    if ((all_buttons_disabled < 0) &&
        ((ki.UChar > 0) || (agskey >= 32) && (agskey <= 255)) ||
         (agskey == eAGSKeyCodeReturn) || (agskey == eAGSKeyCodeBackspace)) {
        for (int guiIndex = 0; guiIndex < game.numgui; guiIndex++) {
            auto &gui = guis[guiIndex];

            if (!gui.IsDisplayed()) continue;

            for (int controlIndex = 0; controlIndex < gui.GetControlCount(); controlIndex++) {
                // not a text box, ignore it
                if (gui.GetControlType(controlIndex) != kGUITextBox) { continue; }

                auto *guitex = static_cast<GUITextBox*>(gui.GetControl(controlIndex));
                if (guitex == nullptr) { continue; }

                // if the text box is disabled, it cannot accept keypresses
                if (!guitex->IsEnabled()) { continue; }
                if (!guitex->IsVisible()) { continue; }

                keywasprocessed = true;

                guitex->OnKeyPress(ki);

                if (guitex->IsActivated) {
                    guitex->IsActivated = false;
                    setevent(EV_IFACECLICK, guiIndex, controlIndex, 1);
                }
            }
        }
    }

    if (keywasprocessed)
        return;

    // Built-in key-presses
    if ((usetup.key_save_game > 0) && (agskey == usetup.key_save_game)) {
        do_save_game_dialog();
        return;
    } else if ((usetup.key_restore_game > 0) && (agskey == usetup.key_restore_game)) {
        do_restore_game_dialog();
        return;
    }

    // Pass the key event to the script
    const int sckey = AGSKeyToScriptKey(ki.Key);
    const int sckeymod = ki.Mod;
    if (old_keyhandle || (ki.UChar == 0))
    {
        debug_script_log("Running on_key_press keycode %d, mod %d", sckey, sckeymod);
        setevent(EV_TEXTSCRIPT, TS_KEYPRESS, sckey, sckeymod);
    }
    if (!old_keyhandle && (ki.UChar > 0))
    {
        debug_script_log("Running on_text_input char %s (%d)", ki.Text, ki.UChar);
        setevent(EV_TEXTSCRIPT, TS_TEXTINPUT, ki.UChar);
    }
}

// check_controls: checks mouse & keyboard interface
static void check_controls() {
    our_eip = 1007;

    sys_evt_process_pending();

    check_mouse_controls();
    // Handle all the buffered key events
    while (ags_keyevent_ready())
        check_keyboard_controls();
}

static void check_room_edges(size_t numevents_was)
{
    if ((IsInterfaceEnabled()) && (IsGamePaused() == 0) &&
        (in_new_room == 0) && (new_room_was == 0)) {
            // Only allow walking off edges if not in wait mode, and
            // if not in Player Enters Screen (allow walking in from off-screen)
            int edgesActivated[4] = {0, 0, 0, 0};
            // Only do it if nothing else has happened (eg. mouseclick)
            if ((events.size() == numevents_was) &&
                ((play.ground_level_areas_disabled & GLED_INTERACTION) == 0)) {

                    if (playerchar->x <= thisroom.Edges.Left)
                        edgesActivated[0] = 1;
                    else if (playerchar->x >= thisroom.Edges.Right)
                        edgesActivated[1] = 1;
                    if (playerchar->y >= thisroom.Edges.Bottom)
                        edgesActivated[2] = 1;
                    else if (playerchar->y <= thisroom.Edges.Top)
                        edgesActivated[3] = 1;

                    if ((play.entered_edge >= 0) && (play.entered_edge <= 3)) {
                        // once the player is no longer outside the edge, forget the stored edge
                        if (edgesActivated[play.entered_edge] == 0)
                            play.entered_edge = -10;
                        // if we are walking in from off-screen, don't activate edges
                        else
                            edgesActivated[play.entered_edge] = 0;
                    }

                    for (int ii = 0; ii < 4; ii++) {
                        if (edgesActivated[ii])
                            setevent(EV_RUNEVBLOCK, EVB_ROOM, 0, ii);
                    }
            }
    }
    our_eip = 1008;

}

static void game_loop_check_controls(bool checkControls)
{
    // don't let the player do anything before the screen fades in
    if ((in_new_room == 0) && (checkControls)) {
        int inRoom = displayed_room;
        size_t numevents_was = events.size();
        check_controls();
        check_room_edges(numevents_was);
        // If an inventory interaction changed the room
        if (inRoom != displayed_room)
            check_new_room();
    }
}

static void game_loop_do_update()
{
    if (debug_flags & DBG_NOUPDATE) ;
    else if (game_paused==0) update_stuff();
}

static void game_loop_update_animated_buttons()
{
    // update animating GUI buttons
    // this bit isn't in update_stuff because it always needs to
    // happen, even when the game is paused
    for (size_t i = 0; i < GetAnimatingButtonCount(); ++i) {
        if (!UpdateAnimatingButton(i)) {
            StopButtonAnimation(i);
            i--;
        }
    }
}

// Updates GUI reaction to the cursor position change
// TODO: possibly may be merged with gui_on_mouse_move()
static void update_cursor_over_gui()
{
    if (((debug_flags & DBG_NOIFACE) != 0) || (displayed_room < 0))
        return; // GUI is disabled (debug flag) or room is not loaded
    if (!IsInterfaceEnabled())
        return; // interface is disabled (by script or blocking action)
    // Poll guis
    for (auto &gui : guis)
    {
        if (!gui.IsDisplayed()) continue; // not on screen
        // Don't touch GUI if "GUIs Turn Off When Disabled"
        if ((game.options[OPT_DISABLEOFF] == kGuiDis_Off) &&
            (all_buttons_disabled >= 0) &&
            (gui.PopupStyle != kGUIPopupNoAutoRemove))
            continue;
        gui.Poll(mousex, mousey);
    }
}

<<<<<<< HEAD
        // Check Mouse Moves Over Hotspot event
        // TODO: move this out of render related function? find out why we remember mwasatx and mwasaty before render
        // TODO: do not use static variables!
        // TODO: if we support rotation then we also need to compare full transform!
        if (displayed_room < 0)
            return;
        auto view = play.GetRoomViewportAt(mousex, mousey);
        auto cam = view ? view->GetCamera() : nullptr;
        if (cam)
        {
        // NOTE: all cameras are in same room right now, so their positions are in same coordinate system;
        // therefore we may use this as an indication that mouse is over different camera too.
        static int offsetxWas = -1000, offsetyWas = -1000;
        int offsetx = cam->GetRect().Left;
        int offsety = cam->GetRect().Top;

        if (((mwasatx!=mousex) || (mwasaty!=mousey) ||
            (offsetxWas != offsetx) || (offsetyWas != offsety))) 
        {
            // mouse moves over hotspot
            if (__GetLocationType(mousex, mousey, 1) == LOCTYPE_HOTSPOT) {
                int onhs = getloctype_index;
=======
extern int lastmx, lastmy;
extern int mouse_frame, mouse_delay;
extern std::vector<ViewStruct> views;
>>>>>>> 2b03d989

static void update_cursor_view()
{
    // update animating mouse cursor
    if (game.mcurs[cur_cursor].view >= 0) {
        // only on mousemove, and it's not moving
        if (((game.mcurs[cur_cursor].flags & MCF_ANIMMOVE) != 0) &&
            (mousex == lastmx) && (mousey == lastmy));
        // only on hotspot, and it's not on one
        else if (((game.mcurs[cur_cursor].flags & MCF_HOTSPOT) != 0) &&
            (GetLocationType(game_to_data_coord(mousex), game_to_data_coord(mousey)) == 0))
            set_new_cursor_graphic(game.mcurs[cur_cursor].pic);
        else if (mouse_delay>0) mouse_delay--;
        else {
            int viewnum = game.mcurs[cur_cursor].view;
            int loopnum = 0;
            if (loopnum >= views[viewnum].numLoops)
                quitprintf("An animating mouse cursor is using view %d which has no loops", viewnum + 1);
            if (views[viewnum].loops[loopnum].numFrames < 1)
                quitprintf("An animating mouse cursor is using view %d which has no frames in loop %d", viewnum + 1, loopnum);

            mouse_frame++;
            if (mouse_frame >= views[viewnum].loops[loopnum].numFrames)
                mouse_frame = 0;
            set_new_cursor_graphic(views[viewnum].loops[loopnum].frames[mouse_frame].pic);
            mouse_delay = views[viewnum].loops[loopnum].frames[mouse_frame].speed + game.mcurs[cur_cursor].animdelay;
            CheckViewFrame(viewnum, loopnum, mouse_frame);
        }
        lastmx = mousex; lastmy = mousey;
    }
}

static void update_cursor_over_location(int mwasatx, int mwasaty)
{
    if (play.fast_forward)
        return;
    if (displayed_room < 0)
        return;

    // Check Mouse Moves Over Hotspot event
    auto view = play.GetRoomViewportAt(mousex, mousey);
    auto cam = view ? view->GetCamera() : nullptr;
    if (!cam)
        return;

    // NOTE: all cameras are in same room right now, so their positions are in same coordinate system;
    // therefore we may use this as an indication that mouse is over different camera too.
    // TODO: do not use static variables!
    // TODO: if we support rotation then we also need to compare full transform!
    static int offsetxWas = -1000, offsetyWas = -1000;
    int offsetx = cam->GetRect().Left;
    int offsety = cam->GetRect().Top;

    if (((mwasatx!=mousex) || (mwasaty!=mousey) ||
        (offsetxWas != offsetx) || (offsetyWas != offsety))) 
    {
        // mouse moves over hotspot
        if (__GetLocationType(game_to_data_coord(mousex), game_to_data_coord(mousey), 1) == LOCTYPE_HOTSPOT) {
            int onhs = getloctype_index;

            setevent(EV_RUNEVBLOCK, EVB_HOTSPOT, onhs, EVHOT_MOUSEOVER);
        }
    }

    offsetxWas = offsetx;
    offsetyWas = offsety;
}

static void game_loop_update_events()
{
    new_room_was = in_new_room;
    if (in_new_room>0)
        setevent(EV_FADEIN,0,0,0);
    in_new_room=0;
    processallevents();
    if ((new_room_was > 0) && (in_new_room == 0)) {
        // if in a new room, and the room wasn't just changed again in update_events,
        // then queue the Enters Screen scripts
        // run these next time round, when it's faded in
        if (new_room_was==2)  // first time enters screen
            setevent(EV_RUNEVBLOCK, EVB_ROOM, 0, EVROM_FIRSTENTER);
        if (new_room_was!=3)   // enters screen after fadein
            setevent(EV_RUNEVBLOCK, EVB_ROOM, 0, EVROM_AFTERFADEIN);
    }
}

static void game_loop_update_background_animation()
{
    if (play.bg_anim_delay > 0) play.bg_anim_delay--;
    else if (play.bg_frame_locked) ;
    else {
        play.bg_anim_delay = play.anim_background_speed;
        play.bg_frame++;
        if ((size_t)play.bg_frame >= thisroom.BgFrameCount)
            play.bg_frame=0;
        if (thisroom.BgFrameCount >= 2) {
            // get the new frame's palette
            on_background_frame_change();
        }
    }
}

static void game_loop_update_loop_counter()
{
    loopcounter++;

    if (play.wait_counter > 0) play.wait_counter--;
    if (play.shakesc_length > 0) play.shakesc_length--;
}

static void game_loop_update_fps()
{
    auto t2 = AGS_Clock::now();
    auto duration = std::chrono::duration_cast<std::chrono::milliseconds>(t2 - t1);
    auto frames = loopcounter - lastcounter;

    if (duration >= std::chrono::milliseconds(1000) && frames > 0) {
        fps = 1000.0f * frames / duration.count();
        t1 = t2;
        lastcounter = loopcounter;
    }
}

float get_current_fps() {
    // if we have maxed out framerate then return the frame rate we're seeing instead
    // fps must be greater that 0 or some timings will take forever.
    if (isTimerFpsMaxed() && fps > 0.0f) {
        return fps;
    }
    return frames_per_second;
}

void set_loop_counter(unsigned int new_counter) {
    loopcounter = new_counter;
    t1 = AGS_Clock::now();
    lastcounter = loopcounter;
    fps = std::numeric_limits<float>::quiet_NaN();
}

void UpdateGameOnce(bool checkControls, IDriverDependantBitmap *extraBitmap, int extraX, int extraY) {

    int res;

    sys_evt_process_pending();

    numEventsAtStartOfFunction = events.size();

    if (want_exit) {
        ProperExit();
    }

    ccNotifyScriptStillAlive ();
    our_eip=1;

    game_loop_check_problems_at_start();

    // if we're not fading in, don't count the fadeouts
    if ((play.no_hicolor_fadein) && (game.options[OPT_FADETYPE] == FADE_NORMAL))
        play.screen_is_faded_out = 0;

    our_eip = 1014;

    update_gui_disabled_status();

    our_eip = 1004;

    game_loop_do_early_script_update();
    // run this immediately to make sure it gets done before fade-in
    // (player enters screen)
    check_new_room();

    our_eip = 1005;

    res = game_loop_check_ground_level_interactions();
    if (res != RETURN_CONTINUE) {
        return;
    }

    mouse_on_iface=-1;

    check_debug_keys();

    // Handle player's input
    // remember old mouse pos, needed for update_cursor_over_location() later
    const int mwasatx = mousex, mwasaty = mousey;
    // update mouse position (mousex, mousey)
    ags_domouse();
    // update gui under mouse; this also updates gui control focus;
    // atm we must call this before "check_controls", because GUI interaction
    // relies on remembering which control was focused by the cursor prior
    update_cursor_over_gui();
    // handle actual input (keys, mouse, and so forth)
    game_loop_check_controls(checkControls);

    our_eip=2;

    // do the overall game state update
    game_loop_do_update();

    game_loop_update_animated_buttons();

    game_loop_do_late_script_update();

    update_audio_system_on_game_loop();

    update_cursor_over_location(mwasatx, mwasaty);
    update_cursor_view();

    // Only render if we are not skipping a cutscene
    if (!play.fast_forward)
        render_graphics(extraBitmap, extraX, extraY);

    our_eip=6;

    game_loop_update_events();

    our_eip=7;

    update_polled_stuff();

    game_loop_update_background_animation();

    game_loop_update_loop_counter();

    // Immediately start the next frame if we are skipping a cutscene
    if (play.fast_forward)
        return;

    our_eip=72;

    game_loop_update_fps();

    update_polled_stuff();

    WaitForNextFrame();
}

void UpdateGameAudioOnly()
{
    update_audio_system_on_game_loop();
    game_loop_update_loop_counter();
    game_loop_update_fps();
    WaitForNextFrame();
}

static void UpdateMouseOverLocation()
{
    // Call GetLocationName - it will internally force a GUI refresh
    // if the result it returns has changed from last time
    char tempo[STD_BUFFER_SIZE];
    GetLocationName(mousex, mousey, tempo);

    if ((play.get_loc_name_save_cursor >= 0) &&
        (play.get_loc_name_save_cursor != play.get_loc_name_last_time) &&
        (mouse_on_iface < 0) && (ifacepopped < 0)) {
            // we have saved the cursor, but the mouse location has changed
            // and it's time to restore it
            play.get_loc_name_save_cursor = -1;
            set_cursor_mode(play.restore_cursor_mode_to);

            if (cur_mode == play.restore_cursor_mode_to)
            {
                // make sure it changed -- the new mode might have been disabled
                // in which case don't change the image
                set_mouse_cursor(play.restore_cursor_image_to);
            }
            debug_script_log("Restore mouse to mode %d cursor %d", play.restore_cursor_mode_to, play.restore_cursor_image_to);
    }
}

// Checks if user interface should remain disabled for now
static bool ShouldStayInWaitMode() {
    if (restrict_until.type == 0)
        quit("end_wait_loop called but game not in loop_until state");

    switch (restrict_until.type)
    {
    case UNTIL_MOVEEND:
    {
        short*wkptr = (short*)restrict_until.data_ptr;
        return !(wkptr[0] < 1);
    }
    case UNTIL_CHARIS0:
    {
        char*chptr = (char*)restrict_until.data_ptr;
        return !(chptr[0] == 0);
    }
    case UNTIL_NEGATIVE:
    {
        short*wkptr = (short*)restrict_until.data_ptr;
        return !(wkptr[0] < 0);
    }
    case UNTIL_INTISNEG:
    {
        int*wkptr = (int*)restrict_until.data_ptr;
        return !(wkptr[0] < 0);
    }
    case UNTIL_NOOVERLAY:
    {
        return !(play.text_overlay_on == 0);
    }
    case UNTIL_INTIS0:
    {
        int*wkptr = (int*)restrict_until.data_ptr;
        return !(wkptr[0] == 0);
    }
    case UNTIL_SHORTIS0:
    {
        short*wkptr = (short*)restrict_until.data_ptr;
        return !(wkptr[0] == 0);
    }
    case UNTIL_ANIMBTNEND:
    {  // still animating?
        return FindButtonAnimation(restrict_until.data1, restrict_until.data2) >= 0;
    }
    default:
        quit("loop_until: unknown until event");
    }

    return true; // should stay in wait
}

static int UpdateWaitMode()
{
    if (restrict_until.type == 0) { return RETURN_CONTINUE; }

    if (!ShouldStayInWaitMode())
        restrict_until.type = 0;
    our_eip = 77;

    if (restrict_until.type > 0) { return RETURN_CONTINUE; }

    auto was_disabled_for = restrict_until.disabled_for;

    set_default_cursor();
    // If GUI looks change when disabled, then mark all of them for redraw
    GUI::MarkAllGUIForUpdate(GUI::Options.DisabledStyle != kGuiDis_Unchanged, true);
    play.disabled_user_interface--;
    restrict_until.disabled_for = 0;

    switch (was_disabled_for) {
        // case FOR_ANIMATION:
        //     run_animation((FullAnimation*)user_disabled_data2,user_disabled_data3);
        //     break;
        case FOR_EXITLOOP:
            return -1;
        case FOR_SCRIPT:
            quit("err: for_script obsolete (v2.1 and earlier only)");
            break;
        default:
            quit("Unknown user_disabled_for in end restrict_until");
    }

    // we shouldn't get here.
    return RETURN_CONTINUE;
}

// Run single game iteration; calls UpdateGameOnce() internally
static int GameTick()
{
    if (displayed_room < 0)
        quit("!A blocking function was called before the first room has been loaded");

    UpdateGameOnce(true);
    UpdateMouseOverLocation();

    our_eip=76;

    int res = UpdateWaitMode();
    if (res == RETURN_CONTINUE) { return 0; } // continue looping 
    return res;
}

static void SetupLoopParameters(int untilwhat, const void* data_ptr = nullptr, int data1 = 0, int data2 = 0) {
    play.disabled_user_interface++;
    // If GUI looks change when disabled, then mark all of them for redraw
    GUI::MarkAllGUIForUpdate(GUI::Options.DisabledStyle != kGuiDis_Unchanged, true);

    // Only change the mouse cursor if it hasn't been specifically changed first
    // (or if it's speech, always change it)
    if (((cur_cursor == cur_mode) || (untilwhat == UNTIL_NOOVERLAY)) &&
        (cur_mode != CURS_WAIT))
        set_mouse_cursor(CURS_WAIT);

    restrict_until.type = untilwhat;
    restrict_until.data_ptr = data_ptr;
    restrict_until.data1 = data1;
    restrict_until.data2 = data2;
    restrict_until.disabled_for = FOR_EXITLOOP;
}

// This function is called from lot of various functions
// in the game core, character, room object etc
static void GameLoopUntilEvent(int untilwhat, const void* data_ptr = nullptr, int data1 = 0, int data2 = 0) {
  // blocking cutscene - end skipping
  EndSkippingUntilCharStops();

  // this function can get called in a nested context, so
  // remember the state of these vars in case a higher level
  // call needs them
  auto cached_restrict_until = restrict_until;

  SetupLoopParameters(untilwhat, data_ptr, data1, data2);
  while (GameTick()==0);

  our_eip = 78;

  restrict_until = cached_restrict_until;
}

void GameLoopUntilValueIsZero(const char *value) 
{
    GameLoopUntilEvent(UNTIL_CHARIS0, value);
}

void GameLoopUntilValueIsZero(const short *value) 
{
    GameLoopUntilEvent(UNTIL_SHORTIS0, value);
}

void GameLoopUntilValueIsZero(const int *value) 
{
    GameLoopUntilEvent(UNTIL_INTIS0, value);
}

void GameLoopUntilValueIsZeroOrLess(const short *value) 
{
    GameLoopUntilEvent(UNTIL_MOVEEND, value);
}

void GameLoopUntilValueIsNegative(const short *value) 
{
    GameLoopUntilEvent(UNTIL_NEGATIVE, value);
}

void GameLoopUntilValueIsNegative(const int *value) 
{
    GameLoopUntilEvent(UNTIL_INTISNEG, value);
}

void GameLoopUntilNotMoving(const short *move) 
{
    GameLoopUntilEvent(UNTIL_MOVEEND, move);
}

void GameLoopUntilNoOverlay() 
{
    GameLoopUntilEvent(UNTIL_NOOVERLAY);
}

void GameLoopUntilButAnimEnd(int guin, int objn)
{
    GameLoopUntilEvent(UNTIL_ANIMBTNEND, nullptr, guin, objn);
}


extern unsigned int load_new_game;
void RunGameUntilAborted()
{
    // skip ticks to account for time spent starting game.
    skipMissedTicks();

    while (!abort_engine) {
        GameTick();

        if (load_new_game) {
            RunAGSGame (nullptr, load_new_game, 0);
            load_new_game = 0;
        }
    }
}

void update_cursor_and_dependent()
{
    const int mwasatx = mousex, mwasaty = mousey;
    ags_domouse();
    update_cursor_over_gui();
    update_cursor_over_location(mwasatx, mwasaty);
    update_cursor_view();
}

void update_polled_stuff()
{
    if (want_exit) {
        want_exit = false;
        quit("||exit!");
    }

    if (editor_debugging_initialized)
        check_for_messages_from_debugger();
}<|MERGE_RESOLUTION|>--- conflicted
+++ resolved
@@ -685,34 +685,9 @@
     }
 }
 
-<<<<<<< HEAD
-        // Check Mouse Moves Over Hotspot event
-        // TODO: move this out of render related function? find out why we remember mwasatx and mwasaty before render
-        // TODO: do not use static variables!
-        // TODO: if we support rotation then we also need to compare full transform!
-        if (displayed_room < 0)
-            return;
-        auto view = play.GetRoomViewportAt(mousex, mousey);
-        auto cam = view ? view->GetCamera() : nullptr;
-        if (cam)
-        {
-        // NOTE: all cameras are in same room right now, so their positions are in same coordinate system;
-        // therefore we may use this as an indication that mouse is over different camera too.
-        static int offsetxWas = -1000, offsetyWas = -1000;
-        int offsetx = cam->GetRect().Left;
-        int offsety = cam->GetRect().Top;
-
-        if (((mwasatx!=mousex) || (mwasaty!=mousey) ||
-            (offsetxWas != offsetx) || (offsetyWas != offsety))) 
-        {
-            // mouse moves over hotspot
-            if (__GetLocationType(mousex, mousey, 1) == LOCTYPE_HOTSPOT) {
-                int onhs = getloctype_index;
-=======
 extern int lastmx, lastmy;
 extern int mouse_frame, mouse_delay;
 extern std::vector<ViewStruct> views;
->>>>>>> 2b03d989
 
 static void update_cursor_view()
 {
@@ -723,7 +698,7 @@
             (mousex == lastmx) && (mousey == lastmy));
         // only on hotspot, and it's not on one
         else if (((game.mcurs[cur_cursor].flags & MCF_HOTSPOT) != 0) &&
-            (GetLocationType(game_to_data_coord(mousex), game_to_data_coord(mousey)) == 0))
+            (GetLocationType(mousex, mousey) == 0))
             set_new_cursor_graphic(game.mcurs[cur_cursor].pic);
         else if (mouse_delay>0) mouse_delay--;
         else {
@@ -770,7 +745,7 @@
         (offsetxWas != offsetx) || (offsetyWas != offsety))) 
     {
         // mouse moves over hotspot
-        if (__GetLocationType(game_to_data_coord(mousex), game_to_data_coord(mousey), 1) == LOCTYPE_HOTSPOT) {
+        if (__GetLocationType(mousex, mousey, 1) == LOCTYPE_HOTSPOT) {
             int onhs = getloctype_index;
 
             setevent(EV_RUNEVBLOCK, EVB_HOTSPOT, onhs, EVHOT_MOUSEOVER);
