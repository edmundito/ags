//=============================================================================
//
// Adventure Game Studio (AGS)
//
// Copyright (C) 1999-2011 Chris Jones and 2011-2024 various contributors
// The full list of copyright holders can be found in the Copyright.txt
// file, which is part of this source code distribution.
//
// The AGS source code is provided under the Artistic License 2.0.
// A copy of this license can be found in the file License.txt and at
// https://opensource.org/license/artistic-2-0/
//
//=============================================================================

//
// Game loop
//

#include <limits>
#include <chrono>
#include <SDL.h>
#include "ac/button.h"
#include "ac/common.h"
#include "ac/character.h"
#include "ac/characterextras.h"
#include "ac/characterinfo.h"
#include "ac/draw.h"
#include "ac/event.h"
#include "ac/game.h"
#include "ac/gamesetup.h"
#include "ac/gamesetupstruct.h"
#include "ac/gamestate.h"
#include "ac/global_debug.h"
#include "ac/global_display.h"
#include "ac/global_game.h"
#include "ac/global_gui.h"
#include "ac/global_region.h"
#include "ac/gui.h"
#include "ac/hotspot.h"
#include "ac/keycode.h"
#include "ac/mouse.h"
#include "ac/object.h"
#include "ac/overlay.h"
#include "ac/spritecache.h"
#include "ac/sys_events.h"
#include "ac/room.h"
#include "ac/roomobject.h"
#include "ac/roomstatus.h"
#include "ac/viewframe.h"
#include "ac/walkablearea.h"
#include "ac/walkbehind.h"
#include "debug/debugger.h"
#include "debug/debug_log.h"
#include "device/mousew32.h"
#include "gui/animatingguibutton.h"
#include "gui/guiinv.h"
#include "gui/guimain.h"
#include "gui/guitextbox.h"
#include "main/engine.h"
#include "main/game_run.h"
#include "main/update.h"
#include "media/audio/audio_system.h"
#include "media/video/video.h"
#include "platform/base/agsplatformdriver.h"
#include "plugin/agsplugin_evts.h"
#include "plugin/plugin_engine.h"
#include "script/script.h"
#include "script/script_runtime.h"
#include "ac/joystick.h"

using namespace AGS::Common;
using namespace AGS::Engine;

extern int mouse_on_iface;   // mouse cursor is over this interface
extern int ifacepopped;
extern volatile bool want_exit, abort_engine;
extern int proper_exit;
extern int displayed_room, starting_room, in_new_room, new_room_was;
extern ScriptSystem scsystem;
extern GameSetupStruct game;
extern RoomStruct thisroom;
extern int game_paused;
extern int getloctype_index;
extern int in_enters_screen,done_es_error;
extern int in_leaves_screen;
extern int inside_script,in_graph_script;
extern int no_blocking_functions;
extern CharacterInfo*playerchar;
extern int cur_mode;
extern RoomObject*objs;
extern RoomStatus*croom;
extern SpriteCache spriteset;
extern int cur_mode,cur_cursor;
extern char check_dynamic_sprites_at_exit;

// Checks if user interface should remain disabled for now
static bool ShouldStayInWaitMode();

float fps = std::numeric_limits<float>::quiet_NaN();
static auto t1 = AGS_Clock::now();  // timer for FPS // ... 't1'... how very appropriate.. :)
unsigned int loopcounter=0;
static unsigned int lastcounter=0;
static size_t numEventsAtStartOfFunction; // CHECKME: research and document this

#define UNTIL_ANIMEND   1
#define UNTIL_MOVEEND   2
#define UNTIL_CHARIS0   3
#define UNTIL_NOOVERLAY 4
#define UNTIL_NEGATIVE  5
#define UNTIL_INTIS0    6
#define UNTIL_SHORTIS0  7
#define UNTIL_INTISNEG  8
#define UNTIL_ANIMBTNEND 9

static void GameTick();

// Game state instructs the engine to run game loops until
// certain condition is not fullfilled.
class GameLoopUntilState : public GameState
{
public:
    GameLoopUntilState(int untilwhat, const void* data_ptr = nullptr, int data1 = 0, int data2 = 0)
        : _untilType(untilwhat)
        , _disabledFor(FOR_EXITLOOP)
        , _dataPtr(data_ptr)
        , _data1(data1)
        , _data2(data2)
    {
    }

    int GetUntilType() const { return _untilType; }
    int GetDisabledFor() const { return _disabledFor; }
    const void *GetDataPtr() const { return _dataPtr; }
    int GetData1() const { return _data1; }
    int GetData2() const { return _data2; }

    // Begin the state, initialize and prepare any resources
    void Begin() override
    {
        assert(_disabledFor == FOR_EXITLOOP);
        play.disabled_user_interface++;
        // If GUI looks change when disabled, then mark all of them for redraw
        GUIE::MarkAllGUIForUpdate(GUI::Options.DisabledStyle != kGuiDis_Unchanged, true);

        // Only change the mouse cursor if it hasn't been specifically changed first
        // (or if it's speech, always change it)
        if (((cur_cursor == cur_mode) || (_untilType == UNTIL_NOOVERLAY)) &&
            (cur_mode != CURS_WAIT))
        {
            set_mouse_cursor(CURS_WAIT);
        }
    }
    // End the state, release all resources
    void End() override
    {
        set_our_eip(77);
        set_default_cursor();
        // If GUI looks change when disabled, then mark all of them for redraw
        GUIE::MarkAllGUIForUpdate(GUI::Options.DisabledStyle != kGuiDis_Unchanged, true);
        play.disabled_user_interface--;

        switch (_disabledFor)
        {
        case FOR_EXITLOOP:
            break;
        // These other types are obsolete since at least v2.5
        // FOR_SCRIPT is for v2.1 and earlier.
        // case FOR_ANIMATION:
        //     run_animation((FullAnimation*)user_disabled_data2,user_disabled_data3);
        //     break;
        // case FOR_SCRIPT:
        //     break;
        default:
            quit("Unknown reason to disable user input in the Wait state.");
            break;
        }
    }
    // Draw the state
    void Draw() override
    {
    }
    // Update the state during a game tick
    bool Run() override
    {
        GameTick();
        return ShouldStayInWaitMode();
    }

private:
    int _untilType = 0; // type of condition, UNTIL_* constant
    int _disabledFor = 0; // FOR_* constant
    // pointer to the test variable
    const void *_dataPtr = nullptr;
    // other values used for a test, depend on type
    int _data1 = 0;
    int _data2 = 0;
};

// TODO: this is a global variable, because this state is checked during update;
// find a way to refactor this and not have it here.
std::unique_ptr<GameLoopUntilState> restrict_until;


static void ProperExit()
{
    want_exit = false;
    proper_exit = 1;
    quit("||exit!");
}

static void game_loop_check_problems_at_start()
{
    if ((in_enters_screen != 0) & (displayed_room == starting_room))
        quit("!A text script run in the Player Enters Screen event caused the screen to be updated. If you need to use Wait(), do so in After Fadein");
    if ((in_enters_screen != 0) && (done_es_error == 0)) {
        debug_script_warn("Wait() was used in Player Enters Screen - use Enters Screen After Fadein instead");
        done_es_error = 1;
    }
    if (no_blocking_functions)
        quit("!A blocking function was called from within a non-blocking event such as " REP_EXEC_ALWAYS_NAME);
}

// Runs rep-exec
static void game_loop_do_early_script_update()
{
    if (in_new_room == 0) {
        // Run the room and game script repeatedly_execute
        run_function_on_non_blocking_thread(&repExecAlways);
        setevent(AGSEvent_Script(kTS_Repeat));
        setevent(AGSEvent_Interaction(kIntEventType_Room, 0, kRoomEvent_Repexec));
    }
}

// Runs late-rep-exec
static void game_loop_do_late_script_update()
{
    if (in_new_room == 0)
    {
        // Run the room and game script late_repeatedly_execute
        run_function_on_non_blocking_thread(&lateRepExecAlways);
    }
}

static bool game_loop_check_ground_level_interactions()
{
    if ((play.ground_level_areas_disabled & GLED_INTERACTION) == 0) {
        // check if he's standing on a hotspot
        int hotspotThere = get_hotspot_at(playerchar->x, playerchar->y);
        // run Stands on Hotspot event
        setevent(AGSEvent_Interaction(kIntEventType_Hotspot, hotspotThere, kHotspotEvent_StandOn));

        // check current region
        int onRegion = GetRegionIDAtRoom(playerchar->x, playerchar->y);
        int inRoom = displayed_room;

        if (onRegion != play.player_on_region) {
            // we need to save this and set play.player_on_region
            // now, so it's correct going into RunRegionInteraction
            int oldRegion = play.player_on_region;

            play.player_on_region = onRegion;
            // Walks Off last region
            if (oldRegion > 0)
                RunRegionInteraction (oldRegion, 2);
            // Walks Onto new region
            if (onRegion > 0)
                RunRegionInteraction (onRegion, 1);
        }
        if (play.player_on_region > 0)   // player stands on region
            RunRegionInteraction (play.player_on_region, 0);

        // one of the region interactions sent us to another room
        if (inRoom != displayed_room) {
            check_new_room();
        }

        // if in a Wait loop which is no longer valid (probably
        // because the Region interaction did a NewRoom), abort
        // the rest of the loop
        if ((restrict_until) && (!ShouldStayInWaitMode())) {
            // cancel the Rep Exec and Stands on Hotspot events that
            // we just added -- otherwise the event queue gets huge
            events.resize(numEventsAtStartOfFunction);
            return false; // interrupt update
        }
    } // end if checking ground level interactions

    return true; // continue update
}

static void lock_mouse_on_click()
{
    if (usetup.mouse_auto_lock && scsystem.windowed)
        Mouse::TryLockToWindow();
}

static void toggle_mouse_lock()
{
    if (scsystem.windowed)
    {
        if (Mouse::IsLockedToWindow())
            Mouse::UnlockFromWindow();
        else
            Mouse::TryLockToWindow();
    }
}

bool run_service_mb_controls(eAGSMouseButton &out_mbut, Point *out_mpos)
{
    out_mbut = kMouseNone; // clear the output
    if (out_mpos)
        *out_mpos = {};
    if (ags_inputevent_ready() != kInputMouse)
        return false; // there was no mouse event

    const SDL_Event mb_evt = ags_get_next_inputevent();
    if (mb_evt.type == SDL_MOUSEBUTTONDOWN)
    {
        out_mbut = sdl_mbut_to_ags_but(mb_evt.button.button);
        if (out_mpos)
            *out_mpos = Mouse::SysToGamePos(mb_evt.button.x, mb_evt.button.y);
        lock_mouse_on_click();
    }
    return out_mbut != kMouseNone;
}

static eAGSMouseButton wasbutdown = kMouseNone;
static int wasongui = 0;

// Runs default handling of mouse movement, button state, and wheel
static void check_mouse_state(int &was_mouse_on_iface)
{
    mouse_on_iface = gui_on_mouse_move(mousex, mousey);
    was_mouse_on_iface = mouse_on_iface;

    if ((ifacepopped>=0) && (mousey>=guis[ifacepopped].Y+guis[ifacepopped].Height))
        remove_popup_interface(ifacepopped);

    // check mouse clicks on GUIs
    if ((wasbutdown > kMouseNone) && (ags_misbuttondown(wasbutdown))) {
        gui_on_mouse_hold(wasongui, wasbutdown);
    }
    else if ((wasbutdown > kMouseNone) && (!ags_misbuttondown(wasbutdown))) {
        eAGSMouseButton mouse_btn_up = wasbutdown;
        wasbutdown = kMouseNone; // reset before event, avoid recursive call of "mouse up"
        gui_on_mouse_up(wasongui, mouse_btn_up, mousex, mousey);
    }

    int mwheelz = ags_check_mouse_wheel();
    if (mwheelz < 0)
        setevent(AGSEvent_Script(kTS_MouseClick, 9, mousex, mousey));
    else if (mwheelz > 0)
        setevent(AGSEvent_Script(kTS_MouseClick, 8, mousex, mousey));
}

// Runs default mouse button handling
static void check_mouse_controls(const int was_mouse_on_iface)
{
    eAGSMouseButton mbut;
    Point mpos;
    if (run_service_mb_controls(mbut, &mpos) && mbut > kMouseNone) {
        check_skip_cutscene_mclick(mbut);

        if (play.fast_forward || play.IsIgnoringInput()) { /* do nothing if skipping cutscene or input disabled */ }
        else if ((play.wait_counter != 0) && (play.key_skip_wait & SKIP_MOUSECLICK) != 0) {
            play.SetWaitSkipResult(SKIP_MOUSECLICK, mbut);
        }
        else if (play.text_overlay_on > 0) {
            if (play.speech_skip_style & SKIP_MOUSECLICK)
            {
                remove_screen_overlay(play.text_overlay_on);
                play.SetWaitSkipResult(SKIP_MOUSECLICK, mbut);
            }
        }
        else if (!IsInterfaceEnabled()) ;  // blocking cutscene, ignore mouse
        else if (pl_run_plugin_hooks(AGSE_MOUSECLICK, mbut)) {
            // plugin took the click
            debug_script_log("Plugin handled mouse button %d", mbut);
        }
        else if (was_mouse_on_iface >= 0) {
            if (wasbutdown == kMouseNone) {
                // FIXME: logically should pass recorded mpos.X, mpos.Y, but first must investigate
                // how that will affect other GUI processing (mouse up and motion)
                gui_on_mouse_down(was_mouse_on_iface, mbut, mousex, mousey);
            }
            wasongui = was_mouse_on_iface;
            wasbutdown = mbut;
        }
        else setevent(AGSEvent_Script(kTS_MouseClick, mbut, mpos.X, mpos.Y));
    }
}

// Runs service key controls, returns false if service key combinations were handled
// and no more processing required, otherwise returns true and provides current keycode and key shifts.
//
// * old_keyhandle mode is a backward compatible input handling mode, where
//   - lone mod keys are not passed further into the engine;
//   - key + mod combos are merged into one key code for the script callback.
bool run_service_key_controls(KeyInput &out_key)
{
    out_key = KeyInput(); // clear the output
    if (ags_inputevent_ready() != kInputKeyboard)
        return false; // there was no key event

    const bool old_keyhandle = (game.options[OPT_KEYHANDLEAPI] == 0);
    const SDL_Event key_evt = ags_get_next_inputevent();
    bool handled = false;

    // Following section is for testing for pushed and released mod-keys.
    // A bit of explanation: some service actions may require combination of
    // mod-keys, for example [Ctrl + Alt] toggles mouse lock in window.
    // Here comes a problem: other actions may also use [Ctrl + Alt] mods in
    // combination with a third key: e.g. [Ctrl + Alt + V] displays engine info.
    // For this reason we cannot simply test for pressed Ctrl and Alt here,
    // but we must wait until player *releases at least one mod key* of this combo,
    // while no third key was pressed.
    // In other words, such action should only trigger if:
    // * if combination of held down mod-keys was gathered,
    // * if no other key was pressed meanwhile,
    // * if at least one of those gathered mod-keys was released.
    //
    // TODO: maybe split this mod handling into sep procedure and make it easier to use (not that it's used alot)?
    int cur_mod = sys_modkeys;
    bool is_only_mod_key = false;
    switch (key_evt.type)
    {
    case SDL_KEYDOWN:
        is_only_mod_key = is_sdl_mod_key(key_evt.key.keysym);
        cur_mod |= make_sdl_merged_mod(make_sdl_mod_flag(key_evt.key.keysym));
        break;
    case SDL_KEYUP:
        is_only_mod_key = is_sdl_mod_key(key_evt.key.keysym);
        cur_mod &= ~make_sdl_merged_mod(make_sdl_mod_flag(key_evt.key.keysym));
        break;
    }
    
    // If mods combination have already triggered an action,
    // then do nothing until all the current mods are released
    if (!sys_modkeys_fired)
    {
        // If any non-mod key is pressed, add "fired" flag to indicate that
        // this is no longer a pure mod keys combination
        if ((sys_modkeys != 0) && !is_only_mod_key)
        {
            sys_modkeys_fired = true;
        }
        // If some of the previously pressed mods were released, then run key combo action
        // and set "fired" flag to prevent multiple execution
        else if ((sys_modkeys != 0) && ((sys_modkeys & cur_mod) != sys_modkeys))
        {
            // Toggle mouse lock on Ctrl + Alt
            if (sys_modkeys == (KMOD_CTRL | KMOD_ALT))
            {
                toggle_mouse_lock();
                handled = true;
            }
            sys_modkeys_fired = true;
        }
    }
    // Save new mod flags, keep or erase the "fired" flag,
    // depending on whether there are any mod keys still pressed
    sys_modkeys = cur_mod;
    sys_modkeys_fired = sys_modkeys_fired && (cur_mod != 0);

    // If mods are handled, or is in backward input mode, then stop here
    if (handled || (old_keyhandle && is_only_mod_key))
        return false;

    KeyInput ki = sdl_keyevt_to_ags_key(key_evt, old_keyhandle);
    if ((ki.Key == eAGSKeyCodeNone) && (ki.UChar == 0))
        return false; // should skip this key event

    // Use backward-compatible combined key for special controls,
    // because game variables may store old-style key + mod codes
    const eAGSKeyCode agskey = ki.CompatKey;
    // LAlt or RAlt + Enter/Return
    if ((ki.Mod & eAGSModAlt) && (agskey == eAGSKeyCodeReturn))
    {
        engine_try_switch_windowed_gfxmode();
        return false;
    }

    // Alt+X, abort (but only once game is loaded)
    if ((displayed_room >= 0) && (play.abort_key > 0) && (agskey == play.abort_key)) {
        Debug::Printf("Abort key pressed");
        check_dynamic_sprites_at_exit = 0;
        quit("!|");
    }

    if ((agskey == eAGSKeyCodeCtrlE) && (display_fps == kFPS_Forced)) {
        // if --fps paramter is used, Ctrl+E will max out frame rate
        setTimerFps(isTimerFpsMaxed() ? frames_per_second : 1000);
        return false;
    }

    // FIXME: review this command! - practically inconvenient
    if ((agskey == eAGSKeyCodeCtrlD) && (play.debug_mode > 0)) {
        // ctrl+D - show info
        String buffer = String::FromFormat(
            "In room %d %s[Player at %d, %d (view %d, loop %d, frame %d)%s%s%s",
            displayed_room, (noWalkBehindsAtAll ? "(has no walk-behinds)" : ""), playerchar->x, playerchar->y,
            playerchar->view + 1, playerchar->loop, playerchar->frame,
            (IsGamePaused() == 0) ? "" : "[Game paused.",
            (play.ground_level_areas_disabled == 0) ? "" : "[Ground areas disabled.",
            (IsInterfaceEnabled() == 0) ? "[Game in Wait state" : "");
        for (uint32_t ff = 0; ff<croom->numobj; ff++) {
            if (ff >= 8) break; // FIXME: measure graphical size instead?
            buffer.AppendFmt(
                "[Object %d: (%d,%d) size (%d x %d) on:%d moving:%s animating:%d slot:%d trnsp:%d clkble:%d",
                ff, objs[ff].x, objs[ff].y,
                (spriteset.DoesSpriteExist(objs[ff].num) ? game.SpriteInfos[objs[ff].num].Width : 0),
                (spriteset.DoesSpriteExist(objs[ff].num) ? game.SpriteInfos[objs[ff].num].Height : 0),
                objs[ff].is_enabled(),
                (objs[ff].moving > 0) ? "yes" : "no", objs[ff].cycling,
                objs[ff].num, objs[ff].transparent,
                ((objs[ff].flags & OBJF_NOINTERACT) != 0) ? 0 : 1);
        }
        DisplayMB(buffer.GetCStr());
        int chd = game.playercharacter;
        buffer = "CHARACTERS IN THIS ROOM:[";
        for (int ff = 0; ff < game.numcharacters; ff++) {
            if (game.chars[ff].room != displayed_room) continue;
            if (buffer.GetLength() > 430) { // FIXME: why 430? measure graphical size instead?
                buffer.Append("and more...");
                DisplayMB(buffer.GetCStr());
                buffer = "CHARACTERS IN THIS ROOM (cont'd):[";
            }
            chd = ff;
            buffer.AppendFmt(
                "%s (view/loop/frm:%d,%d,%d  x/y/z:%d,%d,%d  idleview:%d,time:%d,left:%d walk:%d anim:%d follow:%d flags:%X wait:%d zoom:%d)[",
                game.chars[chd].scrname.GetCStr(), game.chars[chd].view + 1, game.chars[chd].loop, game.chars[chd].frame,
                game.chars[chd].x, game.chars[chd].y, game.chars[chd].z,
                game.chars[chd].idleview, game.chars[chd].idletime, game.chars[chd].idleleft,
                game.chars[chd].walking, game.chars[chd].animating, game.chars[chd].following,
                game.chars[chd].flags, game.chars[chd].wait, charextra[chd].zoom);
        }
        DisplayMB(buffer.GetCStr());
        return false;
    }

    if (((agskey == eAGSKeyCodeCtrlV) && (ki.Mod & eAGSModAlt) != 0)
        && (play.wait_counter < 1) && (play.text_overlay_on == 0) && (!restrict_until)) {
        // make sure we can't interrupt a Wait()
        // and desync the music to cutscene
        play.debug_mode++;
        script_debug(1, 0);
        play.debug_mode--;
        return false;
    }

    // No service operation triggered? return active keypress and mods to caller
    out_key = ki;
    return true;
}

// Runs default keyboard handling
static void check_keyboard_controls()
{
    const bool old_keyhandle = game.options[OPT_KEYHANDLEAPI] == 0;
    // First check for service engine's combinations (mouse lock, display mode switch, and so forth)
    KeyInput ki;
    if (!run_service_key_controls(ki)) {
        return;
    }
    // Use backward-compatible combined key for special controls,
    // because game variables may store old-style key + mod codes
    const eAGSKeyCode agskey = ki.CompatKey;
    // Then, check cutscene skip
    check_skip_cutscene_keypress(agskey);
    if (play.fast_forward) { 
        return; 
    }
    if (play.IsIgnoringInput()) {
        return;
    }
    // Now check for in-game controls
    if (pl_run_plugin_hooks(AGSE_KEYPRESS, agskey)) {
        // plugin took the keypress
        debug_script_log("Keypress code %d taken by plugin", agskey);
        return;
    }

    // skip speech if desired by Speech.SkipStyle
    if ((play.text_overlay_on > 0) && (play.speech_skip_style & SKIP_KEYPRESS) &&
            !IsAGSServiceKey(ki.Key)) {
        // only allow a key to remove the overlay if the icon bar isn't up
        if (IsGamePaused() == 0) {
            // check if it requires a specific keypress
            if ((play.skip_speech_specific_key == 0) ||
                (agskey == play.skip_speech_specific_key))
            {
                remove_screen_overlay(play.text_overlay_on);
                play.SetWaitKeySkip(ki);
            }
        }

        return;
    }

    if ((play.wait_counter != 0) && (play.key_skip_wait & SKIP_KEYPRESS) &&
            !IsAGSServiceKey(ki.Key)) {
        play.SetWaitKeySkip(ki);
        return;
    }

    if (inside_script) {
        // Don't queue up another keypress if it can't be run instantly
        debug_script_log("Keypress %d ignored (game blocked)", agskey);
        return;
    }

    bool keywasprocessed = false;
    // Determine if a GUI Text Box should steal the click:
    // it should be either a printable character or one of the textbox control keys
    // TODO: instead of making a preliminary check, just let each gui control
    // test the key and OnKeyPress return if it was handled?
    if ((GUI::Context.DisabledState == kGuiDis_Undefined) &&
        ((ki.UChar > 0) || ((agskey >= 32) && (agskey <= 255)) ||
         (agskey == eAGSKeyCodeReturn) || (agskey == eAGSKeyCodeBackspace))) {
        for (int guiIndex = 0; guiIndex < game.numgui; guiIndex++) {
            auto &gui = guis[guiIndex];

            if (!gui.IsDisplayed()) continue;

            for (int controlIndex = 0; controlIndex < gui.GetControlCount(); controlIndex++) {
                // not a text box, ignore it
                if (gui.GetControlType(controlIndex) != kGUITextBox) { continue; }

                auto *guitex = static_cast<GUITextBox*>(gui.GetControl(controlIndex));
                if (guitex == nullptr) { continue; }

                // if the text box is disabled, it cannot accept keypresses
                if (!guitex->IsEnabled()) { continue; }
                if (!guitex->IsVisible()) { continue; }

                guitex->OnKeyPress(ki);
                // Note that the TextBox always steals the key event here, regardless
                // of whether it had any meaning for control
                keywasprocessed = true;

                if (guitex->IsActivated) {
                    guitex->IsActivated = false;
                    // FIXME: review this, are we abusing "mouse button" arg here in order to pass a different data?
                    setevent(AGSEvent_GUI(guiIndex, controlIndex, static_cast<eAGSMouseButton>(1)));
                }
            }
        }
    }

    if (keywasprocessed)
        return;

    // Built-in key-presses
    if ((usetup.key_save_game > 0) && (agskey == usetup.key_save_game)) {
        do_save_game_dialog(0, TOP_SAVESLOT - 1); // ignore special slot 999
        return;
    } else if ((usetup.key_restore_game > 0) && (agskey == usetup.key_restore_game)) {
        do_restore_game_dialog(0, TOP_SAVESLOT - 1); // ignore special slot 999
        return;
    }

    // Pass the key event to the script
    const int sckey = AGSKeyToScriptKey(ki.Key);
    const int sckeymod = ki.Mod;
    if (old_keyhandle || (ki.UChar == 0))
    {
        debug_script_log("Running on_key_press keycode %d, mod %d", sckey, sckeymod);
        setevent(AGSEvent_Script(kTS_KeyPress, sckey, sckeymod));
    }
    if (!old_keyhandle && (ki.UChar > 0))
    {
        debug_script_log("Running on_text_input char %s (%d)", ki.Text, ki.UChar);
        setevent(AGSEvent_Script(kTS_TextInput, ki.UChar));
    }
}

bool run_service_gamepad_controls(GamepadInput &out_key)
{
    out_key.JoystickID = -1;
    out_key.Type = eAGSGamepad_InputTypeNone;
    out_key.Button = eAGSGamepad_ButtonInvalid;
    out_key.Axis = eAGSGamepad_AxisInvalid;

    if (ags_inputevent_ready() != kInputGamepad)
        return false; // there was no gamepad event

    const auto gp_evt = ags_get_next_inputevent();
    switch (gp_evt.type)
    {
        case SDL_CONTROLLERBUTTONDOWN:
            out_key.JoystickID = gp_evt.cbutton.which;
            out_key.Type = eAGSGamepad_InputTypeButton;
            out_key.Button = Gamepad_Button_SDLtoAGS(static_cast<SDL_GameControllerButton>(gp_evt.cbutton.button));
            break;
    }
    return out_key.Button != eAGSGamepad_ButtonInvalid;
}

// Runs default gamepad handling
static void check_gamepad_controls()
{
    // First check for service engine's combinations (mouse lock, display mode switch, and so forth)
    GamepadInput gi;
    if (!run_service_gamepad_controls(gi)) {
        return;
    }
    eAGSGamepad_Button gbn = gi.Button;
    // Then, check cutscene skip
    check_skip_cutscene_gamepad(gbn);
    if (play.fast_forward) {
        return;
    }
    if (play.IsIgnoringInput()) {
        return;
    }

    // skip speech if desired by Speech.SkipStyle
    if ((play.text_overlay_on > 0) && (play.speech_skip_style & SKIP_KEYPRESS)) {
        // only allow a key to remove the overlay if the icon bar isn't up
        if (IsGamePaused() == 0) {
            // check if it requires a specific keypress
            if ((play.skip_speech_specific_key > 0) &&
                (gbn != play.skip_speech_specific_key)) { }
            else
            {
                remove_screen_overlay(play.text_overlay_on);
                play.SetWaitSkipResult(SKIP_GAMEPAD, gbn);
            }
        }

        return;
    }

    if ((play.wait_counter != 0) && (play.key_skip_wait & SKIP_KEYPRESS) != 0) {
        play.SetWaitSkipResult(SKIP_GAMEPAD, gbn);
        return;
    }

    if (inside_script) {
        // Don't queue up another button press if it can't be run instantly
        debug_script_log("Gamepad button %d ignored (game blocked)", gbn);
        return;
    }
}

// check_controls: checks mouse & keyboard interface
static void check_controls() {
    set_our_eip(1007);

    sys_evt_process_pending();

    // First handle mouse state, which does not depend on down/up events
    // (motion, wheel axis, etc)
    // FIXME: atm we must save the last mouse_on_iface value *locally* for use
    // further in check_mouse_controls, because there may be 1+ nested
    // check_controls() calls as a result of some triggered script callbacks,
    // during which some global vars like mouse_on_iface may change...
    // need to rewrite all this interface interaction ugliness!
    int was_mouse_on_iface;
    check_mouse_state(was_mouse_on_iface); // NOTE: this also polls mousewheel

    // Handle all the buffered input events
    for (InputType type = ags_inputevent_ready(); type != kInputNone; type = ags_inputevent_ready())
    {
<<<<<<< HEAD
        switch (type) {
            case kInputKeyboard:
                check_keyboard_controls();
                break;
            case kInputMouse:
                check_mouse_controls(was_mouse_on_iface);
                break;
            case kInputGamepad:
                check_gamepad_controls();
                break;
            default:
                break;
        }
=======
        if (type == kInputKeyboard)
            check_keyboard_controls();
        else if (type == kInputMouse)
            check_mouse_controls(was_mouse_on_iface);
        else
            ags_drop_next_inputevent();
>>>>>>> 874b459e
    }
}

static void check_room_edges(size_t numevents_was)
{
    if ((IsInterfaceEnabled()) && (IsGamePaused() == 0) &&
        (in_new_room == 0) && (new_room_was == 0)) {
            // Only allow walking off edges if not in wait mode, and
            // if not in Player Enters Screen (allow walking in from off-screen)
            int edgesActivated[4] = {0, 0, 0, 0};
            // Only do it if nothing else has happened (eg. mouseclick)
            if ((events.size() == numevents_was) &&
                ((play.ground_level_areas_disabled & GLED_INTERACTION) == 0)) {

                    if (playerchar->x <= thisroom.Edges.Left)
                        edgesActivated[0] = 1;
                    else if (playerchar->x >= thisroom.Edges.Right)
                        edgesActivated[1] = 1;
                    if (playerchar->y >= thisroom.Edges.Bottom)
                        edgesActivated[2] = 1;
                    else if (playerchar->y <= thisroom.Edges.Top)
                        edgesActivated[3] = 1;

                    if ((play.entered_edge >= 0) && (play.entered_edge <= 3)) {
                        // once the player is no longer outside the edge, forget the stored edge
                        if (edgesActivated[play.entered_edge] == 0)
                            play.entered_edge = -10;
                        // if we are walking in from off-screen, don't activate edges
                        else
                            edgesActivated[play.entered_edge] = 0;
                    }

                    for (int ii = 0; ii < 4; ii++) {
                        if (edgesActivated[ii])
                            setevent(AGSEvent_Interaction(kIntEventType_Room, 0, ii));
                    }
            }
    }
    set_our_eip(1008);

}

static void game_loop_check_controls(bool checkControls)
{
    // don't let the player do anything before the screen fades in
    if ((in_new_room == 0) && (checkControls)) {
        int inRoom = displayed_room;
        size_t numevents_was = events.size();
        check_controls();
        check_room_edges(numevents_was);
        // If an inventory interaction changed the room
        if (inRoom != displayed_room)
            check_new_room();
    }
}

static void game_loop_do_update()
{
    if (debug_flags & DBG_NOUPDATE) ;
    else if (game_paused==0) update_stuff();
}

static void game_loop_update_animated_buttons()
{
    // update animating GUI buttons
    // this bit isn't in update_stuff because it always needs to
    // happen, even when the game is paused
    for (size_t i = 0; i < GetAnimatingButtonCount(); ++i) {
        if (!UpdateAnimatingButton(i)) {
            StopButtonAnimation(i);
            i--;
        }
    }
}

extern std::vector<ViewStruct> views;

static void update_objects_scale()
{
    for (uint32_t objid = 0; objid < croom->numobj; ++objid)
    {
        update_object_scale(objid);
    }

    for (int charid = 0; charid < game.numcharacters; ++charid)
    {
        update_character_scale(charid);
    }
}

static void update_overlay_positions()
{
    auto &overs = get_overlays();
    for (auto &over : overs)
    {
        if (over.IsAutoPosition())
        {
            autoposition_overlay(over);
        }
    }
}

// Updates GUI reaction to the cursor position change
// TODO: possibly may be merged with gui_on_mouse_move()
static void update_cursor_over_gui()
{
    if (((debug_flags & DBG_NOIFACE) != 0) || (displayed_room < 0))
        return; // GUI is disabled (debug flag) or room is not loaded
    if (!IsInterfaceEnabled())
        return; // interface is disabled (by script or blocking action)
    // Poll guis
    for (auto &gui : guis)
    {
        if (!gui.IsDisplayed()) continue; // not on screen
        if (!gui.IsClickable()) continue; // don't update non-clickable
        // Don't touch GUI if "GUIs Turn Off When Disabled"
        if ((game.options[OPT_DISABLEOFF] == kGuiDis_Off) &&
            (GUI::Context.DisabledState >= 0) &&
            (gui.PopupStyle != kGUIPopupNoAutoRemove))
            continue;
        gui.Poll(mousex, mousey);
    }
}

extern int lastmx, lastmy;
extern int mouse_frame, mouse_delay;

static void update_cursor_view()
{
    // update animating mouse cursor
    if (game.mcurs[cur_cursor].view >= 0) {
        // only on mousemove, and it's not moving
        if (((game.mcurs[cur_cursor].flags & MCF_ANIMMOVE) != 0) &&
            (mousex == lastmx) && (mousey == lastmy));
        // only on hotspot, and it's not on one
        else if (((game.mcurs[cur_cursor].flags & MCF_HOTSPOT) != 0) &&
            (GetLocationType(mousex, mousey) == 0))
            set_new_cursor_graphic(game.mcurs[cur_cursor].pic);
        else if (mouse_delay>0) mouse_delay--;
        else {
            int viewnum = game.mcurs[cur_cursor].view;
            int loopnum = 0;
            if (loopnum >= views[viewnum].numLoops)
                quitprintf("An animating mouse cursor is using view %d which has no loops", viewnum + 1);
            if (views[viewnum].loops[loopnum].numFrames < 1)
                quitprintf("An animating mouse cursor is using view %d which has no frames in loop %d", viewnum + 1, loopnum);

            mouse_frame++;
            if (mouse_frame >= views[viewnum].loops[loopnum].numFrames)
                mouse_frame = 0;
            set_new_cursor_graphic(views[viewnum].loops[loopnum].frames[mouse_frame].pic);
            mouse_delay = views[viewnum].loops[loopnum].frames[mouse_frame].speed + game.mcurs[cur_cursor].animdelay;
            CheckViewFrame(viewnum, loopnum, mouse_frame);
        }
        lastmx = mousex; lastmy = mousey;
    }
}

static void update_cursor_over_location(int mwasatx, int mwasaty)
{
    if (play.fast_forward)
        return;
    if (displayed_room < 0)
        return;

    // Check Mouse Moves Over Hotspot event
    auto view = play.GetRoomViewportAt(mousex, mousey);
    auto cam = view ? view->GetCamera() : nullptr;
    if (!cam)
        return;

    // NOTE: all cameras are in same room right now, so their positions are in same coordinate system;
    // therefore we may use this as an indication that mouse is over different camera too.
    // TODO: do not use static variables!
    // TODO: if we support rotation then we also need to compare full transform!
    static int offsetxWas = -1000, offsetyWas = -1000;
    int offsetx = cam->GetRect().Left;
    int offsety = cam->GetRect().Top;

    if (((mwasatx!=mousex) || (mwasaty!=mousey) ||
        (offsetxWas != offsetx) || (offsetyWas != offsety))) 
    {
        // mouse moves over hotspot
        if (__GetLocationType(mousex, mousey, 1) == LOCTYPE_HOTSPOT) {
            int onhs = getloctype_index;

            setevent(AGSEvent_Interaction(kIntEventType_Hotspot, onhs, kHotspotEvent_MouseOver));
        }
    }

    offsetxWas = offsetx;
    offsetyWas = offsety;
}

static void update_drawable_object_states(bool do_cursor, int mwasatx, int mwasaty)
{
    if (displayed_room < 0)
        return;

    // camera positions may be linked to a player character
    play.UpdateRoomCameras();

    update_objects_scale();
    // overlay positions may be linked to a certain character
    update_overlay_positions();
    if (do_cursor)
    {
        update_cursor_over_location(mwasatx, mwasaty);
        update_cursor_view();
    }
}

static void game_loop_update_events()
{
    new_room_was = in_new_room;
    if (in_new_room>0)
        setevent({ kAGSEvent_FadeIn });
    in_new_room=0;
    processallevents();
    if ((new_room_was > 0) && (in_new_room == 0)) {
        // if in a new room, and the room wasn't just changed again in update_events,
        // then queue the Enters Screen scripts
        // run these next time round, when it's faded in
        if (new_room_was==2)  // first time enters screen
            setevent(AGSEvent_Interaction(kIntEventType_Room, 0, kRoomEvent_FirstEnter));
        if (new_room_was!=3)   // enters screen after fadein
            setevent(AGSEvent_Interaction(kIntEventType_Room, 0, kRoomEvent_AfterFadein));
    }
}

static void game_loop_update_background_animation()
{
    if (play.bg_anim_delay > 0) play.bg_anim_delay--;
    else if (play.bg_frame_locked) ;
    else {
        play.bg_anim_delay = play.anim_background_speed;
        play.bg_frame++;
        if ((size_t)play.bg_frame >= thisroom.BgFrameCount)
            play.bg_frame=0;
        if (thisroom.BgFrameCount >= 2) {
            // get the new frame's palette
            on_background_frame_change();
        }
    }
}

static void game_loop_update_loop_counter()
{
    loopcounter++;

    if (play.wait_counter > 0) play.wait_counter--;
    if (play.shakesc_length > 0) play.shakesc_length--;
}

static void game_loop_update_fps()
{
    auto t2 = AGS_Clock::now();
    auto duration = std::chrono::duration_cast<std::chrono::milliseconds>(t2 - t1);
    auto frames = loopcounter - lastcounter;

    if (duration >= std::chrono::milliseconds(1000) && frames > 0) {
        fps = 1000.0f * frames / duration.count();
        t1 = t2;
        lastcounter = loopcounter;
    }
}

float get_game_fps() {
    // if we have maxed out framerate then return the frame rate we're seeing instead
    // fps must be greater that 0 or some timings will take forever.
    if (isTimerFpsMaxed() && fps > 0.0f) {
        return fps;
    }
    return frames_per_second;
}

float get_real_fps() {
    return fps;
}

void set_loop_counter(unsigned int new_counter) {
    loopcounter = new_counter;
    t1 = AGS_Clock::now();
    lastcounter = loopcounter;
    fps = std::numeric_limits<float>::quiet_NaN();
}

void UpdateGameOnce(bool checkControls, IDriverDependantBitmap *extraBitmap, int extraX, int extraY) {
    sys_evt_process_pending();

    numEventsAtStartOfFunction = events.size();

    if (want_exit) {
        ProperExit();
    }

    ccNotifyScriptStillAlive ();
    set_our_eip(1);

    game_loop_check_problems_at_start();

    // if we're not fading in, don't count the fadeouts
    if ((play.no_hicolor_fadein) && (game.options[OPT_FADETYPE] == kScrTran_Fade))
        play.screen_is_faded_out = 0;

    set_our_eip(1014);

    update_gui_disabled_status();

    set_our_eip(1004);

    game_loop_do_early_script_update();
    // run this immediately to make sure it gets done before fade-in
    // (player enters screen)
    check_new_room();

    set_our_eip(1005);

    if (!game_loop_check_ground_level_interactions())
        return; // update interrupted

    mouse_on_iface=-1;

    check_debug_keys();

    // Handle player's input
    // remember old mouse pos, needed for update_cursor_over_location() later
    const int mwasatx = mousex, mwasaty = mousey;
    // update mouse position (mousex, mousey)
    ags_domouse();
    // update gui under mouse; this also updates gui control focus;
    // atm we must call this before "check_controls", because GUI interaction
    // relies on remembering which control was focused by the cursor prior
    update_cursor_over_gui();
    // handle actual input (keys, mouse, and so forth)
    game_loop_check_controls(checkControls);

    set_our_eip(2);

    // do the overall game state update
    game_loop_do_update();

    game_loop_update_animated_buttons();

    game_loop_do_late_script_update();

    // After everything else,
    // update object states necessary for upcoming rendering;
    // historically this was done right prior to drawing
    update_drawable_object_states(true /* cursor-related update */, mwasatx, mwasaty);

    update_video_system_on_game_loop();
    update_audio_system_on_game_loop();

    // Only render if we are not skipping a cutscene
    if (!play.fast_forward)
        render_graphics(extraBitmap, extraX, extraY);

    set_our_eip(6);

    game_loop_update_events();

    set_our_eip(7);

    update_polled_stuff();

    game_loop_update_background_animation();

    game_loop_update_loop_counter();

    // Immediately start the next frame if we are skipping a cutscene
    if (play.fast_forward)
        return;

    set_our_eip(72);

    game_loop_update_fps();

    update_polled_stuff();

    WaitForNextFrame();
}

void UpdateGameAudioOnly()
{
    update_audio_system_on_game_loop();
    game_loop_update_loop_counter();
    game_loop_update_fps();
    WaitForNextFrame();
}

static void UpdateMouseOverLocation()
{
    // Call GetLocationName - it will internally force a GUI refresh
    // if the result it returns has changed from last time
    char tempo[STD_BUFFER_SIZE];
    GetLocationName(mousex, mousey, tempo);

    if ((play.get_loc_name_save_cursor >= 0) &&
        (play.get_loc_name_save_cursor != play.get_loc_name_last_time) &&
        (mouse_on_iface < 0) && (ifacepopped < 0)) {
            // we have saved the cursor, but the mouse location has changed
            // and it's time to restore it
            play.get_loc_name_save_cursor = -1;
            set_cursor_mode(play.restore_cursor_mode_to);

            if (cur_mode == play.restore_cursor_mode_to)
            {
                // make sure it changed -- the new mode might have been disabled
                // in which case don't change the image
                set_mouse_cursor(play.restore_cursor_image_to);
            }
            debug_script_log("Restore mouse to mode %d cursor %d", play.restore_cursor_mode_to, play.restore_cursor_image_to);
    }
}

// Checks if user interface should remain disabled for now
// FIXME: should be a private method of GameLoopUntilState,
// but is called elsewhere for some strange reason;
// investigate and move to GameLoopUntilState.
static bool ShouldStayInWaitMode() {
    if (!restrict_until)
        quit("end_wait_loop called but game not in loop_until state");

    switch (restrict_until->GetUntilType())
    {
    case UNTIL_MOVEEND:
    {
        short*wkptr = (short*)restrict_until->GetDataPtr();
        return !(wkptr[0] < 1);
    }
    case UNTIL_CHARIS0:
    {
        char*chptr = (char*)restrict_until->GetDataPtr();
        return !(chptr[0] == 0);
    }
    case UNTIL_NEGATIVE:
    {
        short*wkptr = (short*)restrict_until->GetDataPtr();
        return !(wkptr[0] < 0);
    }
    case UNTIL_INTISNEG:
    {
        int*wkptr = (int*)restrict_until->GetDataPtr();
        return !(wkptr[0] < 0);
    }
    case UNTIL_NOOVERLAY:
    {
        return !(play.text_overlay_on == 0);
    }
    case UNTIL_INTIS0:
    {
        int*wkptr = (int*)restrict_until->GetDataPtr();
        return !(wkptr[0] == 0);
    }
    case UNTIL_SHORTIS0:
    {
        short*wkptr = (short*)restrict_until->GetDataPtr();
        return !(wkptr[0] == 0);
    }
    case UNTIL_ANIMBTNEND:
    {  // still animating?
        return FindButtonAnimation(restrict_until->GetData1(), restrict_until->GetData2()) >= 0;
    }
    default:
        quit("loop_until: unknown until event");
    }

    return true; // should stay in wait
}

// Run single game iteration; calls UpdateGameOnce() internally
static void GameTick()
{
    if (displayed_room < 0)
        quit("!A blocking function was called before the first room has been loaded");

    UpdateGameOnce(true);
    UpdateMouseOverLocation();
}

// This function is called from lot of various functions
// in the game core, character, room object etc
static void GameLoopUntilEvent(int untilwhat, const void* data_ptr = nullptr, int data1 = 0, int data2 = 0) {
    // blocking cutscene - end skipping
    EndSkippingUntilCharStops();

    // this function can get called in a nested context, so
    // remember the state of these vars in case a higher level
    // call needs them
    std::unique_ptr<GameLoopUntilState> cached_restrict_until = std::move(restrict_until);

    restrict_until.reset(new GameLoopUntilState(untilwhat, data_ptr, data1, data2));
    restrict_until->Begin();
    while (restrict_until->Run());
    restrict_until->End();

    set_our_eip(78);

    restrict_until = std::move(cached_restrict_until);
}

void GameLoopUntilValueIsZero(const char *value) 
{
    GameLoopUntilEvent(UNTIL_CHARIS0, value);
}

void GameLoopUntilValueIsZero(const short *value) 
{
    GameLoopUntilEvent(UNTIL_SHORTIS0, value);
}

void GameLoopUntilValueIsZero(const int *value) 
{
    GameLoopUntilEvent(UNTIL_INTIS0, value);
}

void GameLoopUntilValueIsZeroOrLess(const short *value) 
{
    GameLoopUntilEvent(UNTIL_MOVEEND, value);
}

void GameLoopUntilValueIsNegative(const short *value) 
{
    GameLoopUntilEvent(UNTIL_NEGATIVE, value);
}

void GameLoopUntilValueIsNegative(const int *value) 
{
    GameLoopUntilEvent(UNTIL_INTISNEG, value);
}

void GameLoopUntilNotMoving(const short *move) 
{
    GameLoopUntilEvent(UNTIL_MOVEEND, move);
}

void GameLoopUntilNoOverlay() 
{
    GameLoopUntilEvent(UNTIL_NOOVERLAY);
}

void GameLoopUntilButAnimEnd(int guin, int objn)
{
    GameLoopUntilEvent(UNTIL_ANIMBTNEND, nullptr, guin, objn);
}


extern unsigned int load_new_game;
void RunGameUntilAborted()
{
    // skip ticks to account for time spent starting game.
    skipMissedTicks();

    while (!abort_engine) {
        GameTick();

        if (load_new_game) {
            RunAGSGame (nullptr, load_new_game, 0);
            load_new_game = 0;
        }
    }
}

void UpdateCursorAndDrawables()
{
    const int mwasatx = mousex, mwasaty = mousey;
    ags_domouse();
    update_cursor_over_gui();
    // TODO: following does not have to be called every frame while in a
    // fully blocking state (like Display() func), refactor to only call it
    // once the blocking state begins.
    update_drawable_object_states(true /* cursor-related update */, mwasatx, mwasaty);
}

void SyncDrawablesState()
{
    update_drawable_object_states(false /* NO cursor-related update */, -1, -1);
}

void update_polled_stuff()
{
    if (want_exit) {
        want_exit = false;
        quit("||exit!");
    }

    if (editor_debugging_initialized)
        check_for_messages_from_debugger();
}<|MERGE_RESOLUTION|>--- conflicted
+++ resolved
@@ -762,7 +762,6 @@
     // Handle all the buffered input events
     for (InputType type = ags_inputevent_ready(); type != kInputNone; type = ags_inputevent_ready())
     {
-<<<<<<< HEAD
         switch (type) {
             case kInputKeyboard:
                 check_keyboard_controls();
@@ -774,16 +773,9 @@
                 check_gamepad_controls();
                 break;
             default:
+                ags_drop_next_inputevent();
                 break;
         }
-=======
-        if (type == kInputKeyboard)
-            check_keyboard_controls();
-        else if (type == kInputMouse)
-            check_mouse_controls(was_mouse_on_iface);
-        else
-            ags_drop_next_inputevent();
->>>>>>> 874b459e
     }
 }
 
