//=============================================================================
//
// Adventure Game Studio (AGS)
//
// Copyright (C) 1999-2011 Chris Jones and 2011-20xx others
// The full list of copyright holders can be found in the Copyright.txt
// file, which is part of this source code distribution.
//
// The AGS source code is provided under the Artistic License 2.0.
// A copy of this license can be found in the file License.txt and at
// http://www.opensource.org/licenses/artistic-license-2.0.php
//
//=============================================================================

//
// Game data file management
//

#include "main/mainheader.h"
#include "main/game_file.h"
#include "ac/common.h"
#include "ac/character.h"
#include "ac/charactercache.h"
#include "ac/dialogtopic.h"
#include "ac/draw.h"
#include "ac/gamesetupstruct.h"
#include "ac/gamestate.h"
#include "ac/gamestructdefines.h"
#include "ac/gui.h"
#include "ac/viewframe.h"
#include "ac/dynobj/all_dynamicclasses.h"
#include "ac/dynobj/all_scriptclasses.h"
#include "debug/debug_log.h"
#include "gui/guilabel.h"
#include "main/main.h"
#include "platform/base/agsplatformdriver.h"
#include "script/exports.h"
#include "script/script.h"
#include "util/datastream.h"
#include "gfx/bitmap.h"
#include "core/assetmanager.h"
#include "ac/statobj/agsstaticobject.h"
#include "ac/statobj/staticarray.h"

using AGS::Common::Bitmap;

using AGS::Common::DataStream;

extern int engineNeedsAsInt; // defined in ac_game
extern char saveGameSuffix[MAX_SG_EXT_LENGTH + 1];

// Old dialog support
extern unsigned char** old_dialog_scripts; // defined in ac_conversation
extern char** old_speech_lines;

extern DynamicArray<GUILabel> guilabels; // defined in ac_guilabel
extern int numguilabels;

extern int ifacepopped;

extern GameSetupStruct game;
extern ViewStruct*views;
extern DialogTopic *dialog;
extern GUIMain*guis;
extern CharacterCache *charcache;
extern MoveList *mls;

extern CCGUIObject ccDynamicGUIObject;
extern CCCharacter ccDynamicCharacter;
extern CCHotspot   ccDynamicHotspot;
extern CCRegion    ccDynamicRegion;
extern CCInventory ccDynamicInv;
extern CCGUI       ccDynamicGUI;
extern CCObject    ccDynamicObject;
extern CCDialog    ccDynamicDialog;
extern ScriptString myScriptStringImpl;
extern ScriptObject scrObj[MAX_INIT_SPR];
extern ScriptGUI    *scrGui;
extern ScriptHotspot scrHotspot[MAX_HOTSPOTS];
extern ScriptRegion scrRegion[MAX_REGIONS];
extern ScriptInvItem scrInv[MAX_INV];
extern ScriptDialog scrDialog[MAX_DIALOG];

extern ScriptDialogOptionsRendering ccDialogOptionsRendering;
extern ScriptDrawingSurface* dialogOptionsRenderingSurface;

extern int our_eip;
extern int game_paused;

extern AGSPlatformDriver *platform;
extern ccScript* gamescript;
extern ccScript* dialogScriptsScript;
extern ccScript *scriptModules[MAX_SCRIPT_MODULES];
extern ccInstance *moduleInst[MAX_SCRIPT_MODULES];
extern ccInstance *moduleInstFork[MAX_SCRIPT_MODULES];
extern RuntimeScriptValue moduleRepExecAddr[MAX_SCRIPT_MODULES];
extern int numScriptModules;
extern GameState play;
extern char **characterScriptObjNames;
extern char objectScriptObjNames[MAX_INIT_SPR][MAX_SCRIPT_NAME_LEN + 5];
extern char **guiScriptObjNames;
extern int actSpsCount;
extern Bitmap **actsps;
extern IDriverDependantBitmap* *actspsbmp;
extern Bitmap **actspswb;
extern IDriverDependantBitmap* *actspswbbmp;
extern CachedActSpsData* actspswbcache;

extern AGSStaticObject GlobalStaticManager;

StaticArray StaticCharacterArray;
StaticArray StaticObjectArray;
StaticArray StaticGUIArray;
StaticArray StaticHotspotArray;
StaticArray StaticRegionArray;
StaticArray StaticInventoryArray;
StaticArray StaticDialogArray;

GameDataVersion filever;
// PSP specific variables:
int psp_is_old_datafile = 0; // Set for 3.1.1 and 3.1.2 datafiles
char* game_file_name = NULL;


DataStream * game_file_open()
{
	DataStream*in = Common::AssetManager::OpenAsset("game28.dta"); // 3.x data file name
    if (in==NULL) {
        in = Common::AssetManager::OpenAsset("ac2game.dta"); // 2.x data file name
    }

	return in;
}

int game_file_read_version(DataStream *in)
{
	char teststr[31];

	teststr[30]=0;
    in->Read(&teststr[0],30);
    filever=(GameDataVersion)in->ReadInt32();

    if (filever < kGameVersion_321) {
        // Allow loading of 2.x+ datafiles
        if (filever < kGameVersion_250) // < 2.5.0
        {
            delete in;
            return -2;
        }
        psp_is_old_datafile = 1;
    }

	int engineverlen = in->ReadInt32();
    char engineneeds[20];
    // MACPORT FIX 13/6/5: switch 'size' and 'nmemb' so it doesn't treat the string as an int
    in->Read(&engineneeds[0], engineverlen);
    engineneeds[engineverlen] = 0;

    if (filever > kGameVersion_Current) {
        platform->DisplayAlert("This game requires a newer version of AGS (%s). It cannot be run.", engineneeds);
        delete in;
        return -2;
    }

    if (strcmp (engineneeds, ACI_VERSION_TEXT) > 0)
        platform->DisplayAlert("This game requires a newer version of AGS (%s). It may not run correctly.", engineneeds);

    {
        int major, minor;
        sscanf(engineneeds, "%d.%d", &major, &minor);
        engineNeedsAsInt = 100*major + minor;
    }

    loaded_game_file_version = filever;

	return RETURN_CONTINUE;
}

void game_file_read_dialog_script(DataStream *in)
{
	if (filever > kGameVersion_310) // 3.1.1+ dialog script
    {
        dialogScriptsScript = ccScript::CreateFromStream(in);
        if (dialogScriptsScript == NULL)
            quit("Dialog scripts load failed; need newer version?");
    }
    else // 2.x and < 3.1.1 dialog
    {
        dialogScriptsScript = NULL;
    }
}

void game_file_read_script_modules(DataStream *in)
{
	if (filever >= kGameVersion_270) // 2.7.0+ script modules
    {
        numScriptModules = in->ReadInt32();
        if (numScriptModules > MAX_SCRIPT_MODULES)
            quit("too many script modules; need newer version?");

        for (int bb = 0; bb < numScriptModules; bb++) {
            scriptModules[bb] = ccScript::CreateFromStream(in);
            if (scriptModules[bb] == NULL)
                quit("Script module load failure; need newer version?");
            moduleInst[bb] = NULL;
            moduleInstFork[bb] = NULL;
            moduleRepExecAddr[bb].Invalidate();
        }
    }
    else
    {
        numScriptModules = 0;
    }
}

void game_file_read_views(DataStream *in)
{
	if (filever > kGameVersion_272) // 3.x views
    {
        for (int iteratorCount = 0; iteratorCount < game.numviews; ++iteratorCount)
        {
            views[iteratorCount].ReadFromFile(in);
        }
    }
    else // 2.x views
    {
        ViewStruct272* oldv = (ViewStruct272*)calloc(game.numviews, sizeof(ViewStruct272));
        for (int iteratorCount = 0; iteratorCount < game.numviews; ++iteratorCount)
        {
            oldv[iteratorCount].ReadFromFile(in);
        }
        Convert272ViewsToNew(game.numviews, oldv, views);
        free(oldv);
    }
}

void set_default_glmsg (int msgnum, const char* val) {
    if (game.messages[msgnum-500] == NULL) {
        game.messages[msgnum-500] = (char*)malloc (strlen(val)+5);
        strcpy (game.messages[msgnum-500], val);
    }
}

void game_file_set_default_glmsg()
{
    set_default_glmsg (983, "Sorry, not now.");
    set_default_glmsg (984, "Restore");
    set_default_glmsg (985, "Cancel");
    set_default_glmsg (986, "Select a game to restore:");
    set_default_glmsg (987, "Save");
    set_default_glmsg (988, "Type a name to save as:");
    set_default_glmsg (989, "Replace");
    set_default_glmsg (990, "The save directory is full. You must replace an existing game:");
    set_default_glmsg (991, "Replace:");
    set_default_glmsg (992, "With:");
    set_default_glmsg (993, "Quit");
    set_default_glmsg (994, "Play");
    set_default_glmsg (995, "Are you sure you want to quit?");
}

void game_file_read_dialogs(DataStream *in)
{
	dialog=(DialogTopic*)malloc(sizeof(DialogTopic)*game.numdialog+5);

    for (int iteratorCount = 0; iteratorCount < game.numdialog; ++iteratorCount)
    {
        dialog[iteratorCount].ReadFromFile(in);
    }

    if (filever <= kGameVersion_300) // Dialog script
    {
        old_dialog_scripts = (unsigned char**)malloc(game.numdialog * sizeof(unsigned char**));

        int i;
        for (int i = 0; i < game.numdialog; i++)
        {
            old_dialog_scripts[i] = (unsigned char*)malloc(dialog[i].codesize);
            in->Read(old_dialog_scripts[i], dialog[i].codesize);

            // Skip encrypted text script
            unsigned int script_size = in->ReadInt32();
            in->Seek(Common::kSeekCurrent, script_size);
        }

        // Read the dialog lines
        old_speech_lines = (char**)malloc(10000 * sizeof(char**));
        i = 0;

        if (filever <= kGameVersion_260)
        {
            // Plain text on <= 2.60
            char buffer[1000];
            bool end_reached = false;

            while (!end_reached)
            {
                char* nextchar = buffer;

                while (1)
                {
                    *nextchar = in->ReadInt8();
                    if (*nextchar == 0)
                        break;

                    if ((unsigned char)*nextchar == 0xEF)
                    {
                        end_reached = true;
                        in->Seek(Common::kSeekCurrent, -1);
                        break;
                    }

                    nextchar++;
                }

                if (end_reached)
                    break;

                old_speech_lines[i] = (char*)malloc(strlen(buffer) + 1);
                strcpy(old_speech_lines[i], buffer);
                i++;
            }
        }
        else
        {
            // Encrypted text on > 2.60
            while (1)
            {
                unsigned int newlen = in->ReadInt32();
                if (newlen == 0xCAFEBEEF)  // GUI magic
                {
                    in->Seek(Common::kSeekCurrent, -4);
                    break;
                }

                old_speech_lines[i] = (char*)malloc(newlen + 1);
                in->Read(old_speech_lines[i], newlen);
                old_speech_lines[i][newlen] = 0;
                decrypt_text(old_speech_lines[i]);

                i++;
            }
        }
        old_speech_lines = (char**)realloc(old_speech_lines, i * sizeof(char**));
    }
}

void game_file_read_gui(DataStream *in)
{
	read_gui(in,guis,&game, &guis);

    for (int bb = 0; bb < numguilabels; bb++) {
        // labels are not clickable by default
        guilabels[bb].SetClickable(false);
    }

    play.gui_draw_order = (int*)calloc(game.numgui * sizeof(int), 1);
}

void game_file_set_score_sound(GameSetupStruct::GAME_STRUCT_READ_DATA &read_data)
{
    if (read_data.filever >= kGameVersion_320) {
        play.score_sound = read_data.score_sound;
    }
    else {
        play.score_sound = -1;
        if (game.options[OPT_SCORESOUND] > 0)
        {
            ScriptAudioClip* clip = get_audio_clip_for_old_style_number(false, game.options[OPT_SCORESOUND]);
            if (clip)
                play.score_sound = clip->id;
            else
                play.score_sound = -1;
        }
    }
}

void init_and_register_characters()
{
	characterScriptObjNames = (char**)malloc(sizeof(char*) * game.numcharacters);

    for (int ee=0;ee<game.numcharacters;ee++) {
        game.chars[ee].walking = 0;
        game.chars[ee].animating = 0;
        game.chars[ee].pic_xoffs = 0;
        game.chars[ee].pic_yoffs = 0;
        game.chars[ee].blinkinterval = 140;
        game.chars[ee].blinktimer = game.chars[ee].blinkinterval;
        game.chars[ee].index_id = ee;
        game.chars[ee].blocking_width = 0;
        game.chars[ee].blocking_height = 0;
        game.chars[ee].prevroom = -1;
        game.chars[ee].loop = 0;
        game.chars[ee].frame = 0;
        game.chars[ee].walkwait = -1;
        ccRegisterManagedObject(&game.chars[ee], &ccDynamicCharacter);

        // export the character's script object
        characterScriptObjNames[ee] = (char*)malloc(strlen(game.chars[ee].scrname) + 5);
        strcpy(characterScriptObjNames[ee], game.chars[ee].scrname);

        ccAddExternalDynamicObject(characterScriptObjNames[ee], &game.chars[ee], &ccDynamicCharacter);
    }
}

void init_and_register_hotspots()
{
	for (int ee = 0; ee < MAX_HOTSPOTS; ee++) {
        scrHotspot[ee].id = ee;
        scrHotspot[ee].reserved = 0;

        ccRegisterManagedObject(&scrHotspot[ee], &ccDynamicHotspot);
    }
}

void init_and_register_regions()
{
	for (int ee = 0; ee < MAX_REGIONS; ee++) {
        scrRegion[ee].id = ee;
        scrRegion[ee].reserved = 0;

        ccRegisterManagedObject(&scrRegion[ee], &ccDynamicRegion);
    }
}

void init_and_register_invitems()
{
	for (int ee = 0; ee < MAX_INV; ee++) {
        scrInv[ee].id = ee;
        scrInv[ee].reserved = 0;

        ccRegisterManagedObject(&scrInv[ee], &ccDynamicInv);

        if (game.invScriptNames[ee][0] != 0)
            ccAddExternalDynamicObject(game.invScriptNames[ee], &scrInv[ee], &ccDynamicInv);
    }
}

void init_and_register_dialogs()
{
	for (int ee = 0; ee < game.numdialog; ee++) {
        scrDialog[ee].id = ee;
        scrDialog[ee].reserved = 0;

        ccRegisterManagedObject(&scrDialog[ee], &ccDynamicDialog);

        if (game.dialogScriptNames[ee][0] != 0)
            ccAddExternalDynamicObject(game.dialogScriptNames[ee], &scrDialog[ee], &ccDynamicDialog);
    }
}

void init_and_register_guis()
{
	int ee;

	scrGui = (ScriptGUI*)malloc(sizeof(ScriptGUI) * game.numgui);
    for (ee = 0; ee < game.numgui; ee++) {
        // 64 bit: Using the id instead
        // scrGui[ee].gui = NULL;
        scrGui[ee].id = -1;
    }

    guiScriptObjNames = (char**)malloc(sizeof(char*) * game.numgui);

    for (ee=0;ee<game.numgui;ee++) {
        guis[ee].rebuild_array();
        if ((guis[ee].popup == POPUP_NONE) || (guis[ee].popup == POPUP_NOAUTOREM))
            guis[ee].on = 1;
        else
            guis[ee].on = 0;

        // export all the GUI's controls
        export_gui_controls(ee);

        // copy the script name to its own memory location
        // because ccAddExtSymbol only keeps a reference
        guiScriptObjNames[ee] = (char*)malloc(21);
        strcpy(guiScriptObjNames[ee], guis[ee].name);

        // 64 bit: Using the id instead
        // scrGui[ee].gui = &guis[ee];
        scrGui[ee].id = ee;

        ccAddExternalDynamicObject(guiScriptObjNames[ee], &scrGui[ee], &ccDynamicGUI);
        ccRegisterManagedObject(&scrGui[ee], &ccDynamicGUI);
    }

    //ccRegisterManagedObject(&dummygui, NULL);
    //ccRegisterManagedObject(&dummyguicontrol, NULL);
}

void init_and_register_fonts()
{
	our_eip=-22;
    for (int ee=0;ee<game.numfonts;ee++) 
    {
        int fontsize = game.fontflags[ee] & FFLG_SIZEMASK;
        if (fontsize == 0)
            fontsize = 8;

        if ((game.options[OPT_NOSCALEFNT] == 0) && (game.default_resolution > 2))
            fontsize *= 2;

        if (!wloadfont_size(ee, fontsize))
            quitprintf("Unable to load font %d, no renderer could load a matching file", ee);
    }
}

void init_and_register_game_objects()
{
	init_and_register_characters();
	init_and_register_hotspots();
	init_and_register_regions();
	init_and_register_invitems();
	init_and_register_dialogs();
	init_and_register_guis();
    init_and_register_fonts();    

    wtexttransparent(TEXTFG);
    play.fade_effect=game.options[OPT_FADETYPE];

    our_eip=-21;

    for (int ee = 0; ee < MAX_INIT_SPR; ee++) {
        ccRegisterManagedObject(&scrObj[ee], &ccDynamicObject);
    }

    register_audio_script_objects();

    ccRegisterManagedObject(&ccDialogOptionsRendering, &ccDialogOptionsRendering);

    dialogOptionsRenderingSurface = new ScriptDrawingSurface();
    dialogOptionsRenderingSurface->isLinkedBitmapOnly = true;
    long dorsHandle = ccRegisterManagedObject(dialogOptionsRenderingSurface, dialogOptionsRenderingSurface);
    ccAddObjectReference(dorsHandle);

    StaticCharacterArray.Create(&ccDynamicCharacter, sizeof(CharacterInfo), sizeof(CharacterInfo));
    StaticObjectArray.Create(&ccDynamicObject, sizeof(ScriptObject), sizeof(ScriptObject));
    StaticGUIArray.Create(&ccDynamicGUI, sizeof(ScriptGUI), sizeof(ScriptGUI));
    StaticHotspotArray.Create(&ccDynamicHotspot, sizeof(ScriptHotspot), sizeof(ScriptHotspot));
    StaticRegionArray.Create(&ccDynamicRegion, sizeof(ScriptRegion), sizeof(ScriptRegion));
    StaticInventoryArray.Create(&ccDynamicInv, sizeof(ScriptInvItem), sizeof(ScriptInvItem));
    StaticDialogArray.Create(&ccDynamicDialog, sizeof(ScriptDialog), sizeof(ScriptDialog));

    ccAddExternalStaticArray("character",&game.chars[0], &StaticCharacterArray);
    setup_player_character(game.playercharacter);
<<<<<<< HEAD
    if (loaded_game_file_version >= 31) {
        ccAddExternalStaticObject("player", &_sc_PlayerCharPtr, &GlobalStaticManager);
=======
    if (loaded_game_file_version >= kGameVersion_270) {
        ccAddExternalSymbol("player", &_sc_PlayerCharPtr);
>>>>>>> c9564e95
    }
    ccAddExternalStaticArray("object",&scrObj[0], &StaticObjectArray);
    ccAddExternalStaticArray("gui",&scrGui[0], &StaticGUIArray);
    ccAddExternalStaticArray("hotspot",&scrHotspot[0], &StaticHotspotArray);
    ccAddExternalStaticArray("region",&scrRegion[0], &StaticRegionArray);
    ccAddExternalStaticArray("inventory",&scrInv[0], &StaticInventoryArray);
    ccAddExternalStaticArray("dialog", &scrDialog[0], &StaticDialogArray);
}

int load_game_file() {

	int res;    

    game_paused = 0;  // reset the game paused flag
    ifacepopped = -1;

	//-----------------------------------------------------------
	// Start reading from file
	//-----------------------------------------------------------

    DataStream *in = game_file_open();
	if (in==NULL)
		return -1;

    our_eip=-18;

    setup_script_exports();

    our_eip=-16;

	res = game_file_read_version(in);
	if (res != RETURN_CONTINUE) {
		return res;
	}

    game.charScripts = NULL;
    game.invScripts = NULL;
    memset(&game.spriteflags[0], 0, MAX_SPRITES);

    GameSetupStructBase *gameBase = (GameSetupStructBase *) &game;
    gameBase->ReadFromFile(in);

    if (filever <= kGameVersion_300) // <= 3.1
    {
        // Fix animation speed for old formats
        game.options[OPT_OLDTALKANIMSPD] = 1;
    }

    if (game.numfonts > MAX_FONTS)
        quit("!This game requires a newer version of AGS. Too many fonts for this version to handle.");

    GameSetupStruct::GAME_STRUCT_READ_DATA read_data;
    read_data.filever        = filever;
    read_data.saveGameSuffix = saveGameSuffix;
    read_data.max_audio_types= MAX_AUDIO_TYPES;
    read_data.game_file_name = game_file_name;

    //-----------------------------------------------------
    game.ReadFromFile_Part1(in, read_data);
    //-----------------------------------------------------

    if (game.compiled_script == NULL)
        quit("No global script in game; data load error");

    gamescript = ccScript::CreateFromStream(in);
    if (gamescript == NULL)
        quit("Global script load failed; need newer version?");

    game_file_read_dialog_script(in);

	game_file_read_script_modules(in);

    our_eip=-15;

    charextra = (CharacterExtras*)calloc(game.numcharacters, sizeof(CharacterExtras));
    mls = (MoveList*)calloc(game.numcharacters + MAX_INIT_SPR + 1, sizeof(MoveList));
    actSpsCount = game.numcharacters + MAX_INIT_SPR + 2;
    actsps = (Bitmap **)calloc(actSpsCount, sizeof(Bitmap *));
    actspsbmp = (IDriverDependantBitmap**)calloc(actSpsCount, sizeof(IDriverDependantBitmap*));
    actspswb = (Bitmap **)calloc(actSpsCount, sizeof(Bitmap *));
    actspswbbmp = (IDriverDependantBitmap**)calloc(actSpsCount, sizeof(IDriverDependantBitmap*));
    actspswbcache = (CachedActSpsData*)calloc(actSpsCount, sizeof(CachedActSpsData));
    game.charProps = (CustomProperties*)calloc(game.numcharacters, sizeof(CustomProperties));

    allocate_memory_for_views(game.numviews);
    int iteratorCount = 0;

	game_file_read_views(in);

    our_eip=-14;

    if (filever <= kGameVersion_251) // <= 2.1 skip unknown data
    {
        int count = in->ReadInt32();
        in->Seek(Common::kSeekCurrent, count * 0x204);
    }

    charcache = (CharacterCache*)calloc(1,sizeof(CharacterCache)*game.numcharacters+5);
    //-----------------------------------------------------
    game.ReadFromFile_Part2(in, read_data);
    //-----------------------------------------------------

    game_file_set_default_glmsg();
    
    our_eip=-13;

	game_file_read_dialogs(in);

	game_file_read_gui(in);

    if (filever >= kGameVersion_260) // >= 2.60
    {
        platform->ReadPluginsFromDisk(in);
    }

    //-----------------------------------------------------
    game.ReadFromFile_Part3(in, read_data);
    //-----------------------------------------------------

    game_file_set_score_sound(read_data);

	delete in;

	//-----------------------------------------------------------
	// Reading from file is finished here
	//-----------------------------------------------------------

    update_gui_zorder();

    if (game.numfonts == 0)
        return -2;  // old v2.00 version

    our_eip=-11;

	init_and_register_game_objects();    

    our_eip = -23;

    platform->StartPlugins();

    our_eip = -24;

    ccSetScriptAliveTimer(150000);
    ccSetStringClassImpl(&myScriptStringImpl);

    if (create_global_script())
        return -3;

    return 0;
}<|MERGE_RESOLUTION|>--- conflicted
+++ resolved
@@ -543,13 +543,8 @@
 
     ccAddExternalStaticArray("character",&game.chars[0], &StaticCharacterArray);
     setup_player_character(game.playercharacter);
-<<<<<<< HEAD
-    if (loaded_game_file_version >= 31) {
+    if (loaded_game_file_version >= kGameVersion_270) {
         ccAddExternalStaticObject("player", &_sc_PlayerCharPtr, &GlobalStaticManager);
-=======
-    if (loaded_game_file_version >= kGameVersion_270) {
-        ccAddExternalSymbol("player", &_sc_PlayerCharPtr);
->>>>>>> c9564e95
     }
     ccAddExternalStaticArray("object",&scrObj[0], &StaticObjectArray);
     ccAddExternalStaticArray("gui",&scrGui[0], &StaticGUIArray);
