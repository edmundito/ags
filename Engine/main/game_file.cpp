--- conflicted
+++ resolved
@@ -578,24 +578,13 @@
     if (filever < kGameVersion_312)
     {
         // Fix animation speed for old formats
-<<<<<<< HEAD
-        game.Options[OPT_OLDTALKANIMSPD] = 1;
-=======
 		game.options[OPT_GLOBALTALKANIMSPD] = 5;
->>>>>>> c9353f51
     }
     else if (filever < kGameVersion_330)
     {
-<<<<<<< HEAD
-        // Force new style rendering for gui sprites with alpha channel
-        game.Options[OPT_NEWGUIALPHA] = 1;
-    }
-    init_blenders((GameGuiAlphaRenderingStyle)game.Options[OPT_NEWGUIALPHA]);
-=======
         // Convert game option for 3.1.2 - 3.2 games
         game.options[OPT_GLOBALTALKANIMSPD] = game.options[OPT_GLOBALTALKANIMSPD] != 0 ? 5 : (-5 - 1);
     }
->>>>>>> c9353f51
 
     if (game.FontCount > MAX_FONTS)
         quit("!This game requires a newer version of AGS. Too many fonts for this version to handle.");
@@ -610,11 +599,7 @@
     game.ReadExtFromFile_Part1(in, read_data);
     //-----------------------------------------------------
 
-<<<<<<< HEAD
-    if (!game.LoadCompiledScript)
-=======
     if (!game.load_compiled_script)
->>>>>>> c9353f51
         quit("No global script in game; data load error");
 
     gamescript = ccScript::CreateFromStream(in);
