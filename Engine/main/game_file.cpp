//=============================================================================
//
// Adventure Game Studio (AGS)
//
// Copyright (C) 1999-2011 Chris Jones and 2011-20xx others
// The full list of copyright holders can be found in the Copyright.txt
// file, which is part of this source code distribution.
//
// The AGS source code is provided under the Artistic License 2.0.
// A copy of this license can be found in the file License.txt and at
// http://www.opensource.org/licenses/artistic-license-2.0.php
//
//=============================================================================

//
// Game data file management
//

#include "main/mainheader.h"
#include "main/game_file.h"
#include "ac/common.h"
#include "ac/character.h"
#include "ac/charactercache.h"
#include "ac/dialogtopic.h"
#include "ac/draw.h"
#include "ac/gamestate.h"
#include "ac/gamestructdefines.h"
#include "ac/gui.h"
#include "ac/viewframe.h"
#include "ac/wordsdictionary.h"
#include "ac/dynobj/all_dynamicclasses.h"
#include "ac/dynobj/all_scriptclasses.h"
#include "debug/debug_log.h"
#include "font/fonts.h"
#include "game/game_objects.h"
#include "gui/guilabel.h"
#include "main/main.h"
#include "platform/base/agsplatformdriver.h"
#include "script/exports.h"
#include "script/script.h"
#include "util/stream.h"
#include "gfx/bitmap.h"
#include "core/assetmanager.h"
#include "ac/statobj/agsstaticobject.h"
#include "ac/statobj/staticarray.h"
#include "util/alignedstream.h"

using AGS::Common::GameInfo;
using AGS::Common::AlignedStream;
using AGS::Common::Bitmap;
using AGS::Common::Stream;
using AGS::Common::String;

extern char saveGameSuffix[MAX_SG_EXT_LENGTH + 1];

// Old dialog support
extern unsigned char** old_dialog_scripts; // defined in ac_conversation
extern char** old_speech_lines;

extern DynamicArray<GUILabel> guilabels; // defined in ac_guilabel
extern int numguilabels;

extern int ifacepopped;

extern ViewStruct*views;
extern DialogTopic *dialog;
extern GUIMain*guis;
extern CharacterCache *charcache;
extern MoveList *mls;

extern CCGUIObject ccDynamicGUIObject;
extern CCCharacter ccDynamicCharacter;
extern CCHotspot   ccDynamicHotspot;
extern CCRegion    ccDynamicRegion;
extern CCInventory ccDynamicInv;
extern CCGUI       ccDynamicGUI;
extern CCObject    ccDynamicObject;
extern CCDialog    ccDynamicDialog;
extern ScriptString myScriptStringImpl;
extern ScriptObject scrObj[MAX_INIT_SPR];
extern ScriptGUI    *scrGui;
extern ScriptHotspot scrHotspot[MAX_HOTSPOTS];
extern ScriptRegion scrRegion[MAX_REGIONS];
extern ScriptInvItem scrInv[MAX_INV];
extern ScriptDialog scrDialog[MAX_DIALOG];

extern ScriptDialogOptionsRendering ccDialogOptionsRendering;
extern ScriptDrawingSurface* dialogOptionsRenderingSurface;

extern int our_eip;
extern int game_paused;

extern AGSPlatformDriver *platform;
extern ccScript* gamescript;
extern ccScript* dialogScriptsScript;
extern ccScript *scriptModules[MAX_SCRIPT_MODULES];
extern ccInstance *moduleInst[MAX_SCRIPT_MODULES];
extern ccInstance *moduleInstFork[MAX_SCRIPT_MODULES];
extern RuntimeScriptValue moduleRepExecAddr[MAX_SCRIPT_MODULES];
extern int numScriptModules;
extern GameState play;
extern char **characterScriptObjNames;
extern char objectScriptObjNames[MAX_INIT_SPR][MAX_SCRIPT_NAME_LEN + 5];
extern char **guiScriptObjNames;
extern int actSpsCount;
extern Bitmap **actsps;
extern IDriverDependantBitmap* *actspsbmp;
extern Bitmap **actspswb;
extern IDriverDependantBitmap* *actspswbbmp;
extern CachedActSpsData* actspswbcache;

extern AGSStaticObject GlobalStaticManager;

StaticArray StaticCharacterArray;
StaticArray StaticObjectArray;
StaticArray StaticGUIArray;
StaticArray StaticHotspotArray;
StaticArray StaticRegionArray;
StaticArray StaticInventoryArray;
StaticArray StaticDialogArray;

GameDataVersion filever;
// PSP specific variables:
int psp_is_old_datafile = 0; // Set for 3.1.1 and 3.1.2 datafiles
String game_file_name;


Stream * game_file_open()
{
	Stream*in = Common::AssetManager::OpenAsset("game28.dta"); // 3.x data file name
    if (in==NULL) {
        in = Common::AssetManager::OpenAsset("ac2game.dta"); // 2.x data file name
    }

	return in;
}

int game_file_read_version(Stream *in)
{
	char teststr[31];

	teststr[30]=0;
    in->Read(&teststr[0],30);
    filever=(GameDataVersion)in->ReadInt32();

    if (filever < kGameVersion_321) {
        // Allow loading of 2.x+ datafiles
        if (filever < kGameVersion_250) // < 2.5.0
        {
            delete in;
            return -2;
        }
        psp_is_old_datafile = 1;
    }

	int engineverlen = in->ReadInt32();
    String version_string = String::FromStreamCount(in, engineverlen);
    AGS::Engine::Version requested_engine_version(version_string);

    if (filever > kGameVersion_Current) {
        platform->DisplayAlert("This game requires a newer version of AGS (%s). It cannot be run.",
            requested_engine_version.LongString.GetCStr());
        delete in;
        return -2;
    }

    if (requested_engine_version > EngineVersion)
        platform->DisplayAlert("This game requires a newer version of AGS (%s). It may not run correctly.",
        requested_engine_version.LongString.GetCStr());

    loaded_game_file_version = filever;

	return RETURN_CONTINUE;
}

void game_file_read_dialog_script(Stream *in)
{
	if (filever > kGameVersion_310) // 3.1.1+ dialog script
    {
        dialogScriptsScript = ccScript::CreateFromStream(in);
        if (dialogScriptsScript == NULL)
            quit("Dialog scripts load failed; need newer version?");
    }
    else // 2.x and < 3.1.1 dialog
    {
        dialogScriptsScript = NULL;
    }
}

void game_file_read_script_modules(Stream *in)
{
	if (filever >= kGameVersion_270) // 2.7.0+ script modules
    {
        numScriptModules = in->ReadInt32();
        if (numScriptModules > MAX_SCRIPT_MODULES)
            quit("too many script modules; need newer version?");

        for (int bb = 0; bb < numScriptModules; bb++) {
            scriptModules[bb] = ccScript::CreateFromStream(in);
            if (scriptModules[bb] == NULL)
                quit("Script module load failure; need newer version?");
            moduleInst[bb] = NULL;
            moduleInstFork[bb] = NULL;
            moduleRepExecAddr[bb].Invalidate();
        }
    }
    else
    {
        numScriptModules = 0;
    }
}

void ReadViewStruct272_Aligned(ViewStruct272* oldv, Stream *in)
{
    AlignedStream align_s(in, Common::kAligned_Read);
    for (int iteratorCount = 0; iteratorCount < game.ViewCount; ++iteratorCount)
    {
        oldv[iteratorCount].ReadFromFile(&align_s);
        align_s.Reset();
    }
}

void game_file_read_views(Stream *in)
{
	if (filever > kGameVersion_272) // 3.x views
    {
        for (int iteratorCount = 0; iteratorCount < game.ViewCount; ++iteratorCount)
        {
            views[iteratorCount].ReadFromFile(in);
        }
    }
    else // 2.x views
    {
        ViewStruct272* oldv = (ViewStruct272*)calloc(game.ViewCount, sizeof(ViewStruct272));
        ReadViewStruct272_Aligned(oldv, in);
        Convert272ViewsToNew(game.ViewCount, oldv, views);
        free(oldv);
    }
}

void set_default_glmsg (int msgnum, const char* val) {
    if (game.GlobalMessages[msgnum-500].IsEmpty()) {
        game.GlobalMessages[msgnum-500] = val;
    }
}

void game_file_set_default_glmsg()
{
    set_default_glmsg (983, "Sorry, not now.");
    set_default_glmsg (984, "Restore");
    set_default_glmsg (985, "Cancel");
    set_default_glmsg (986, "Select a game to restore:");
    set_default_glmsg (987, "Save");
    set_default_glmsg (988, "Type a name to save as:");
    set_default_glmsg (989, "Replace");
    set_default_glmsg (990, "The save directory is full. You must replace an existing game:");
    set_default_glmsg (991, "Replace:");
    set_default_glmsg (992, "With:");
    set_default_glmsg (993, "Quit");
    set_default_glmsg (994, "Play");
    set_default_glmsg (995, "Are you sure you want to quit?");
}

void game_file_read_dialogs(Stream *in)
{
	dialog=(DialogTopic*)malloc(sizeof(DialogTopic)*game.DialogCount+5);

    for (int iteratorCount = 0; iteratorCount < game.DialogCount; ++iteratorCount)
    {
        dialog[iteratorCount].ReadFromFile(in);
    }

    if (filever <= kGameVersion_300) // Dialog script
    {
        old_dialog_scripts = (unsigned char**)malloc(game.DialogCount * sizeof(unsigned char**));

        int i;
        for (int i = 0; i < game.DialogCount; i++)
        {
            old_dialog_scripts[i] = (unsigned char*)malloc(dialog[i].codesize);
            in->Read(old_dialog_scripts[i], dialog[i].codesize);

            // Skip encrypted text script
            unsigned int script_size = in->ReadInt32();
            in->Seek(Common::kSeekCurrent, script_size);
        }

        // Read the dialog lines
        old_speech_lines = (char**)malloc(10000 * sizeof(char**));
        i = 0;

        if (filever <= kGameVersion_260)
        {
            // Plain text on <= 2.60
            char buffer[1000];
            bool end_reached = false;

            while (!end_reached)
            {
                char* nextchar = buffer;

                while (1)
                {
                    *nextchar = in->ReadInt8();
                    if (*nextchar == 0)
                        break;

                    if ((unsigned char)*nextchar == 0xEF)
                    {
                        end_reached = true;
                        in->Seek(Common::kSeekCurrent, -1);
                        break;
                    }

                    nextchar++;
                }

                if (end_reached)
                    break;

                old_speech_lines[i] = (char*)malloc(strlen(buffer) + 1);
                strcpy(old_speech_lines[i], buffer);
                i++;
            }
        }
        else
        {
            // Encrypted text on > 2.60
            while (1)
            {
                unsigned int newlen = in->ReadInt32();
                if (newlen == 0xCAFEBEEF)  // GUI magic
                {
                    in->Seek(Common::kSeekCurrent, -4);
                    break;
                }

                old_speech_lines[i] = (char*)malloc(newlen + 1);
                in->Read(old_speech_lines[i], newlen);
                old_speech_lines[i][newlen] = 0;
                decrypt_text(old_speech_lines[i]);

                i++;
            }
        }
        old_speech_lines = (char**)realloc(old_speech_lines, i * sizeof(char**));
    }
}

void game_file_read_gui(Stream *in)
{
	read_gui(in,guis,&game, &guis);

    for (int bb = 0; bb < numguilabels; bb++) {
        // labels are not clickable by default
        guilabels[bb].SetClickable(false);
    }

    play.gui_draw_order = (int*)calloc(game.GuiCount * sizeof(int), 1);
}

void game_file_set_score_sound(GameInfo::GAME_STRUCT_READ_DATA &read_data)
{
    if (read_data.filever >= kGameVersion_320) {
        play.score_sound = read_data.score_sound;
    }
    else {
        play.score_sound = -1;
        if (game.Options[OPT_SCORESOUND] > 0)
        {
            ScriptAudioClip* clip = get_audio_clip_for_old_style_number(false, game.Options[OPT_SCORESOUND]);
            if (clip)
                play.score_sound = clip->id;
            else
                play.score_sound = -1;
        }
    }
}

void init_and_register_characters()
{
	characterScriptObjNames = (char**)malloc(sizeof(char*) * game.CharacterCount);

    for (int ee=0;ee<game.CharacterCount;ee++) {
        game.Characters[ee].walking = 0;
        game.Characters[ee].animating = 0;
        game.Characters[ee].pic_xoffs = 0;
        game.Characters[ee].pic_yoffs = 0;
        game.Characters[ee].blinkinterval = 140;
        game.Characters[ee].blinktimer = game.Characters[ee].blinkinterval;
        game.Characters[ee].index_id = ee;
        game.Characters[ee].blocking_width = 0;
        game.Characters[ee].blocking_height = 0;
        game.Characters[ee].prevroom = -1;
        game.Characters[ee].loop = 0;
        game.Characters[ee].frame = 0;
        game.Characters[ee].walkwait = -1;
        ccRegisterManagedObject(&game.Characters[ee], &ccDynamicCharacter);

        // export the character's script object
        characterScriptObjNames[ee] = (char*)malloc(strlen(game.Characters[ee].scrname) + 5);
        strcpy(characterScriptObjNames[ee], game.Characters[ee].scrname);

        ccAddExternalDynamicObject(characterScriptObjNames[ee], &game.Characters[ee], &ccDynamicCharacter);
    }
}

void init_and_register_hotspots()
{
	for (int ee = 0; ee < MAX_HOTSPOTS; ee++) {
        scrHotspot[ee].id = ee;
        scrHotspot[ee].reserved = 0;

        ccRegisterManagedObject(&scrHotspot[ee], &ccDynamicHotspot);
    }
}

void init_and_register_regions()
{
	for (int ee = 0; ee < MAX_REGIONS; ee++) {
        scrRegion[ee].id = ee;
        scrRegion[ee].reserved = 0;

        ccRegisterManagedObject(&scrRegion[ee], &ccDynamicRegion);
    }
}

void init_and_register_invitems()
{
	for (int ee = 0; ee < game.InvItemCount; ee++) {
        scrInv[ee].id = ee;
        scrInv[ee].reserved = 0;

        ccRegisterManagedObject(&scrInv[ee], &ccDynamicInv);

        if (!game.InventoryScriptNames.IsEmpty() && !game.InventoryScriptNames[ee].IsEmpty())
            ccAddExternalDynamicObject(game.InventoryScriptNames[ee], &scrInv[ee], &ccDynamicInv);
    }
}

void init_and_register_dialogs()
{
	for (int ee = 0; ee < game.DialogCount; ee++) {
        scrDialog[ee].id = ee;
        scrDialog[ee].reserved = 0;

        ccRegisterManagedObject(&scrDialog[ee], &ccDynamicDialog);

        if (!game.DialogScriptNames.IsEmpty() && !game.DialogScriptNames[ee].IsEmpty())
            ccAddExternalDynamicObject(game.DialogScriptNames[ee], &scrDialog[ee], &ccDynamicDialog);
    }
}

void init_and_register_guis()
{
	int ee;

	scrGui = (ScriptGUI*)malloc(sizeof(ScriptGUI) * game.GuiCount);
    for (ee = 0; ee < game.GuiCount; ee++) {
        // 64 bit: Using the id instead
        // scrGui[ee].gui = NULL;
        scrGui[ee].id = -1;
    }

    guiScriptObjNames = (char**)malloc(sizeof(char*) * game.GuiCount);

    for (ee=0;ee<game.GuiCount;ee++) {
        guis[ee].rebuild_array();
        if ((guis[ee].popup == POPUP_NONE) || (guis[ee].popup == POPUP_NOAUTOREM))
            guis[ee].on = 1;
        else
            guis[ee].on = 0;

        // export all the GUI's controls
        export_gui_controls(ee);

        // copy the script name to its own memory location
        // because ccAddExtSymbol only keeps a reference
        guiScriptObjNames[ee] = (char*)malloc(21);
        strcpy(guiScriptObjNames[ee], guis[ee].name);

        // 64 bit: Using the id instead
        // scrGui[ee].gui = &guis[ee];
        scrGui[ee].id = ee;

        ccAddExternalDynamicObject(guiScriptObjNames[ee], &scrGui[ee], &ccDynamicGUI);
        ccRegisterManagedObject(&scrGui[ee], &ccDynamicGUI);
    }

    //ccRegisterManagedObject(&dummygui, NULL);
    //ccRegisterManagedObject(&dummyguicontrol, NULL);
}

void init_and_register_fonts()
{
	our_eip=-22;
    for (int ee=0;ee<game.FontCount;ee++) 
    {
        int fontsize = game.FontFlags[ee] & FFLG_SIZEMASK;
        if (fontsize == 0)
            fontsize = 8;

        if ((game.Options[OPT_NOSCALEFNT] == 0) && (game.DefaultResolution > 2))
            fontsize *= 2;

        if (!wloadfont_size(ee, fontsize))
            quitprintf("Unable to load font %d, no renderer could load a matching file", ee);
    }
}

void init_and_register_game_objects()
{
	init_and_register_characters();
	init_and_register_hotspots();
	init_and_register_regions();
	init_and_register_invitems();
	init_and_register_dialogs();
	init_and_register_guis();
    init_and_register_fonts();    

<<<<<<< HEAD
    play.fade_effect=game.options[OPT_FADETYPE];
=======
    wtexttransparent(TEXTFG);
    play.fade_effect=game.Options[OPT_FADETYPE];
>>>>>>> 0f6cc556

    our_eip=-21;

    for (int ee = 0; ee < MAX_INIT_SPR; ee++) {
        ccRegisterManagedObject(&scrObj[ee], &ccDynamicObject);
    }

    register_audio_script_objects();

    ccRegisterManagedObject(&ccDialogOptionsRendering, &ccDialogOptionsRendering);

    dialogOptionsRenderingSurface = new ScriptDrawingSurface();
    dialogOptionsRenderingSurface->isLinkedBitmapOnly = true;
    long dorsHandle = ccRegisterManagedObject(dialogOptionsRenderingSurface, dialogOptionsRenderingSurface);
    ccAddObjectReference(dorsHandle);

    StaticCharacterArray.Create(&ccDynamicCharacter, sizeof(CharacterInfo), sizeof(CharacterInfo));
    StaticObjectArray.Create(&ccDynamicObject, sizeof(ScriptObject), sizeof(ScriptObject));
    StaticGUIArray.Create(&ccDynamicGUI, sizeof(ScriptGUI), sizeof(ScriptGUI));
    StaticHotspotArray.Create(&ccDynamicHotspot, sizeof(ScriptHotspot), sizeof(ScriptHotspot));
    StaticRegionArray.Create(&ccDynamicRegion, sizeof(ScriptRegion), sizeof(ScriptRegion));
    StaticInventoryArray.Create(&ccDynamicInv, sizeof(ScriptInvItem), sizeof(ScriptInvItem));
    StaticDialogArray.Create(&ccDynamicDialog, sizeof(ScriptDialog), sizeof(ScriptDialog));

    ccAddExternalStaticArray("character",&game.Characters[0], &StaticCharacterArray);
    setup_player_character(game.PlayerCharacterIndex);
    if (loaded_game_file_version >= kGameVersion_270) {
        ccAddExternalStaticObject("player", &_sc_PlayerCharPtr, &GlobalStaticManager);
    }
    ccAddExternalStaticArray("object",&scrObj[0], &StaticObjectArray);
    ccAddExternalStaticArray("gui",&scrGui[0], &StaticGUIArray);
    ccAddExternalStaticArray("hotspot",&scrHotspot[0], &StaticHotspotArray);
    ccAddExternalStaticArray("region",&scrRegion[0], &StaticRegionArray);
    ccAddExternalStaticArray("inventory",&scrInv[0], &StaticInventoryArray);
    ccAddExternalStaticArray("dialog", &scrDialog[0], &StaticDialogArray);
}

void ReadGameSetupStructBase_Aligned(Stream *in)
{
    AlignedStream align_s(in, Common::kAligned_Read);
    game.ReadBaseFromFile(&align_s);
}

void WriteGameSetupStructBase_Aligned(Stream *out)
{
    AlignedStream align_s(out, Common::kAligned_Write);
    game.WriteBaseToFile(&align_s);
}

int load_game_file() {

	int res;    

    game_paused = 0;  // reset the game paused flag
    ifacepopped = -1;

	//-----------------------------------------------------------
	// Start reading from file
	//-----------------------------------------------------------

    Stream *in = game_file_open();
	if (in==NULL)
		return -1;

    our_eip=-18;

    setup_script_exports();

    our_eip=-16;

	res = game_file_read_version(in);
	if (res != RETURN_CONTINUE) {
		return res;
	}

    ReadGameSetupStructBase_Aligned(in);

    if (filever <= kGameVersion_300)
    {
        // Fix animation speed for old formats
        game.Options[OPT_OLDTALKANIMSPD] = 1;
    }
    // 3.20: Fixed GUI AdditiveOpacity mode not working properly if you tried to have a non-alpha sprite on an alpha GUI
    if (loaded_game_file_version < kGameVersion_320)
    {
        // Force new style rendering for gui sprites with alpha channel
        game.Options[OPT_NEWGUIALPHA] = 1;
    }

    if (game.FontCount > MAX_FONTS)
        quit("!This game requires a newer version of AGS. Too many fonts for this version to handle.");

    GameInfo::GAME_STRUCT_READ_DATA read_data;
    read_data.filever        = filever;
    read_data.saveGameSuffix = saveGameSuffix;
    read_data.max_audio_types= MAX_AUDIO_TYPES;
    read_data.game_file_name = game_file_name;

    //-----------------------------------------------------
    game.ReadExtFromFile_Part1(in, read_data);
    //-----------------------------------------------------

    if (!game.LoadCompiledScript)
        quit("No global script in game; data load error");

    gamescript = ccScript::CreateFromStream(in);
    if (gamescript == NULL)
        quit("Global script load failed; need newer version?");

    game_file_read_dialog_script(in);

	game_file_read_script_modules(in);

    our_eip=-15;

    charextra = (CharacterExtras*)calloc(game.CharacterCount, sizeof(CharacterExtras));
    mls = (MoveList*)calloc(game.CharacterCount + MAX_INIT_SPR + 1, sizeof(MoveList));
    actSpsCount = game.CharacterCount + MAX_INIT_SPR + 2;
    actsps = (Bitmap **)calloc(actSpsCount, sizeof(Bitmap *));
    actspsbmp = (IDriverDependantBitmap**)calloc(actSpsCount, sizeof(IDriverDependantBitmap*));
    actspswb = (Bitmap **)calloc(actSpsCount, sizeof(Bitmap *));
    actspswbbmp = (IDriverDependantBitmap**)calloc(actSpsCount, sizeof(IDriverDependantBitmap*));
    actspswbcache = (CachedActSpsData*)calloc(actSpsCount, sizeof(CachedActSpsData));
    game.CharacterProperties.New(game.CharacterCount);

    allocate_memory_for_views(game.ViewCount);

	game_file_read_views(in);

    our_eip=-14;

    if (filever <= kGameVersion_251) // <= 2.1 skip unknown data
    {
        int count = in->ReadInt32();
        in->Seek(Common::kSeekCurrent, count * 0x204);
    }

    charcache = (CharacterCache*)calloc(1,sizeof(CharacterCache)*game.CharacterCount+5);
    //-----------------------------------------------------
    game.ReadExtFromFile_Part2(in, read_data);
    //-----------------------------------------------------

    game_file_set_default_glmsg();
    
    our_eip=-13;

	game_file_read_dialogs(in);

	game_file_read_gui(in);

    if (filever >= kGameVersion_260) // >= 2.60
    {
        platform->ReadPluginsFromDisk(in);
    }

    //-----------------------------------------------------
    game.ReadExtFromFile_Part3(in, read_data);
    //-----------------------------------------------------

    game_file_set_score_sound(read_data);

	delete in;

	//-----------------------------------------------------------
	// Reading from file is finished here
	//-----------------------------------------------------------

    update_gui_zorder();

    if (game.FontCount == 0)
        return -2;  // old v2.00 version

    our_eip=-11;

	init_and_register_game_objects();    

    our_eip = -23;

    platform->StartPlugins();

    our_eip = -24;

    ccSetScriptAliveTimer(150000);
    ccSetStringClassImpl(&myScriptStringImpl);

    if (create_global_script())
        return -3;

    return 0;
}<|MERGE_RESOLUTION|>--- conflicted
+++ resolved
@@ -518,12 +518,7 @@
 	init_and_register_guis();
     init_and_register_fonts();    
 
-<<<<<<< HEAD
-    play.fade_effect=game.options[OPT_FADETYPE];
-=======
-    wtexttransparent(TEXTFG);
     play.fade_effect=game.Options[OPT_FADETYPE];
->>>>>>> 0f6cc556
 
     our_eip=-21;
 
