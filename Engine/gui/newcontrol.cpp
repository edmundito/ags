--- conflicted
+++ resolved
@@ -18,11 +18,7 @@
 extern int topwindowhandle;
 extern int mousex, mousey;
 
-<<<<<<< HEAD
-extern Common::Graphics *GetVirtualScreenGraphics();
-=======
 extern Common::Bitmap *GetVirtualScreen();
->>>>>>> fc069ea8
 
 NewControl::NewControl(int xx, int yy, int wi, int hi)
 {
@@ -55,20 +51,12 @@
         return;
     if (needredraw) {
         needredraw = 0;
-<<<<<<< HEAD
-        draw(GetVirtualScreenGraphics());
-=======
         draw(GetVirtualScreen());
->>>>>>> fc069ea8
     }
 }
 void NewControl::drawandmouse()
 {
     //    domouse(2);
-<<<<<<< HEAD
-    draw(GetVirtualScreenGraphics());
-=======
     draw(GetVirtualScreen());
->>>>>>> fc069ea8
     //  domouse(1);
 }