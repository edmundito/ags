--- conflicted
+++ resolved
@@ -16,13 +16,8 @@
 #include "util/wgt2allg.h"
 #include "gfx/ali3d.h"
 #include "ac/common.h"
-<<<<<<< HEAD
 #include "font/fonts.h"
 #include "game/game_objects.h"
-=======
-#include "ac/gamesetup.h"
-#include "font/fonts.h"
->>>>>>> fc069ea8
 #include "gui/mylistbox.h"
 #include "gui/guidialoginternaldefs.h"
 #include "gfx/bitmap.h"
@@ -60,35 +55,6 @@
     clearlist();
   }
 
-<<<<<<< HEAD
-  void MyListBox::draw(Common::Graphics *g)
-  {
-    g->SetDrawColor(windowbackgroundcolor);
-    g->FillRect(Rect(x, y, x + wid, y + hit));
-    g->SetDrawColor(0);
-    g->DrawRect(Rect(x, y, x + wid, y + hit));
-  
-    int widwas = wid;
-    wid -= ARROWWIDTH;
-    g->DrawLine(Line(x + wid, y, x + wid, y + hit));        // draw the up/down arrows
-    g->DrawLine(Line(x + wid, y + hit / 2, x + widwas, y + hit / 2));
-
-    int xmidd = x + wid + (widwas - wid) / 2;
-    if (topitem < 1)
-      g->SetDrawColor(7);
-
-    g->DrawLine(Line(xmidd, y + 2, xmidd, y + 10)); // up arrow
-    g->DrawLine(Line(xmidd - 1, y + 3, xmidd + 1, y + 3));
-    g->DrawLine(Line(xmidd - 2, y + 4, xmidd + 2, y + 4));
-    g->SetDrawColor(0);
-    if (topitem + numonscreen >= items)
-      g->SetDrawColor(7);
-
-    g->DrawLine(Line(xmidd, y + hit - 10, xmidd, y + hit - 3));     // down arrow
-    g->DrawLine(Line(xmidd - 1, y + hit - 4, xmidd + 1, y + hit - 4));
-    g->DrawLine(Line(xmidd - 2, y + hit - 5, xmidd + 2, y + hit - 5));
-    g->SetDrawColor(0);
-=======
   void MyListBox::draw(Bitmap *ds)
   {
     color_t draw_color = ds->GetCompatibleColor(windowbackgroundcolor);
@@ -116,7 +82,6 @@
     ds->DrawLine(Line(xmidd - 1, y + hit - 4, xmidd + 1, y + hit - 4), draw_color);
     ds->DrawLine(Line(xmidd - 2, y + hit - 5, xmidd + 2, y + hit - 5), draw_color);
     draw_color = ds->GetCompatibleColor(0);
->>>>>>> fc069ea8
 
     for (int tt = 0; tt < numonscreen; tt++) {
       int inum = tt + topitem;
@@ -126,15 +91,6 @@
       int thisypos = y + 2 + tt * TEXT_HT;
       color_t text_color;
       if (inum == selected) {
-<<<<<<< HEAD
-        g->SetDrawColor(0);
-        g->FillRect(Rect(x, thisypos, x + wid, thisypos + TEXT_HT - 1));
-        g->SetTextColor(7);
-      } else
-        g->SetTextColor(0);
-
-      wouttextxy(g, x + 2, thisypos, cbuttfont, itemnames[inum]);
-=======
         draw_color = ds->GetCompatibleColor(0);
         ds->FillRect(Rect(x, thisypos, x + wid, thisypos + TEXT_HT - 1), draw_color);
         text_color = ds->GetCompatibleColor(7);
@@ -142,7 +98,6 @@
       else text_color = ds->GetCompatibleColor(0);
 
       wouttextxy(ds, x + 2, thisypos, cbuttfont, text_color, itemnames[inum]);
->>>>>>> fc069ea8
     }
     wid = widwas;
   }
@@ -163,11 +118,7 @@
     }
 
 //    domouse(2);
-<<<<<<< HEAD
-    draw(GetVirtualScreenGraphics());
-=======
     draw(GetVirtualScreen());
->>>>>>> fc069ea8
   //  domouse(1);
     smcode = CM_SELCHANGE;
     return 0;
