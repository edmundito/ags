--- conflicted
+++ resolved
@@ -25,11 +25,7 @@
   char text[150];
   MyLabel(int xx, int yy, int wii, char *tee);
 
-<<<<<<< HEAD
-  void draw(Common::Graphics *g);
-=======
   void draw(Common::Bitmap *ds);
->>>>>>> fc069ea8
 
   int pressedon();
 
