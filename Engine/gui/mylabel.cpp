//=============================================================================
//
// Adventure Game Studio (AGS)
//
// Copyright (C) 1999-2011 Chris Jones and 2011-20xx others
// The full list of copyright holders can be found in the Copyright.txt
// file, which is part of this source code distribution.
//
// The AGS source code is provided under the Artistic License 2.0.
// A copy of this license can be found in the file License.txt and at
// http://www.opensource.org/licenses/artistic-license-2.0.php
//
//=============================================================================

#include <string.h>
#include "gfx/ali3d.h"
#include "ac/display.h"
#include "ac/string.h"
#include "font/fonts.h"
<<<<<<< HEAD
#include "game/game_objects.h"
=======
>>>>>>> fc069ea8
#include "gui/guidefines.h"
#include "gui/mylabel.h"
#include "gui/guidialoginternaldefs.h"

<<<<<<< HEAD
=======
using Common::Bitmap;

extern GameSetup usetup;
>>>>>>> fc069ea8
// ac_guimain
extern int numlines;
extern char lines[MAXLINE][200];

extern int acdialog_font;

MyLabel::MyLabel(int xx, int yy, int wii, char *tee)
{
    strncpy(text, tee, 150);
    text[149] = 0;
    x = xx;
    y = yy;
    wid = wii;
    hit = TEXT_HT;
}

<<<<<<< HEAD
void MyLabel::draw(Common::Graphics *g)
{
    int curofs = 0, lastspac = 0, cyp = y;
    char *teptr = &text[0];
    g->SetTextColor(0);

    break_up_text_into_lines(wid, acdialog_font, teptr);
    for (int ee = 0; ee < numlines; ee++) {
        wouttext_outline(g, x, cyp, acdialog_font, lines[ee]);
=======
void MyLabel::draw(Bitmap *ds)
{
    int curofs = 0, lastspac = 0, cyp = y;
    char *teptr = &text[0];
    color_t text_color = ds->GetCompatibleColor(0);

    break_up_text_into_lines(wid, acdialog_font, teptr);
    for (int ee = 0; ee < numlines; ee++) {
        wouttext_outline(ds, x, cyp, acdialog_font, text_color, lines[ee]);
>>>>>>> fc069ea8
        cyp += TEXT_HT;
    }
    /*
    while (1) {
    if ((teptr[curofs] == ' ') | (teptr[curofs] == 0)) {
    int itwas = teptr[curofs];
    teptr[curofs] = 0;
    if (wgettextwidth(teptr, cbuttfont) > wid) {
    teptr[curofs] = itwas;
    teptr[lastspac] = 0;
    wouttextxy(x, cyp, cbuttfont, teptr);
    teptr[lastspac] = ' ';
    teptr += lastspac + 1;
    curofs = 0;
    cyp += TEXT_HT;
    } else
    teptr[curofs] = itwas;

    lastspac = curofs;
    }

    if (teptr[curofs] == 0)
    break;

    curofs++;
    }
    wouttextxy(x, cyp, cbuttfont, teptr);*/
}

int MyLabel::pressedon()
{
    return 0;
}

int MyLabel::processmessage(int mcode, int wParam, long lParam)
{
    return -1;                  // doesn't support messages
}<|MERGE_RESOLUTION|>--- conflicted
+++ resolved
@@ -17,20 +17,13 @@
 #include "ac/display.h"
 #include "ac/string.h"
 #include "font/fonts.h"
-<<<<<<< HEAD
 #include "game/game_objects.h"
-=======
->>>>>>> fc069ea8
 #include "gui/guidefines.h"
 #include "gui/mylabel.h"
 #include "gui/guidialoginternaldefs.h"
 
-<<<<<<< HEAD
-=======
 using Common::Bitmap;
 
-extern GameSetup usetup;
->>>>>>> fc069ea8
 // ac_guimain
 extern int numlines;
 extern char lines[MAXLINE][200];
@@ -47,17 +40,6 @@
     hit = TEXT_HT;
 }
 
-<<<<<<< HEAD
-void MyLabel::draw(Common::Graphics *g)
-{
-    int curofs = 0, lastspac = 0, cyp = y;
-    char *teptr = &text[0];
-    g->SetTextColor(0);
-
-    break_up_text_into_lines(wid, acdialog_font, teptr);
-    for (int ee = 0; ee < numlines; ee++) {
-        wouttext_outline(g, x, cyp, acdialog_font, lines[ee]);
-=======
 void MyLabel::draw(Bitmap *ds)
 {
     int curofs = 0, lastspac = 0, cyp = y;
@@ -67,7 +49,6 @@
     break_up_text_into_lines(wid, acdialog_font, teptr);
     for (int ee = 0; ee < numlines; ee++) {
         wouttext_outline(ds, x, cyp, acdialog_font, text_color, lines[ee]);
->>>>>>> fc069ea8
         cyp += TEXT_HT;
     }
     /*
