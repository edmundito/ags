--- conflicted
+++ resolved
@@ -15,10 +15,7 @@
 #include <string.h>
 #include "util/wgt2allg.h"
 #include "font/fonts.h"
-<<<<<<< HEAD
 #include "game/game_objects.h"
-=======
->>>>>>> fc069ea8
 #include "gfx/ali3d.h"
 #include "gui/mytextbox.h"
 #include "gui/guidialoginternaldefs.h"
@@ -42,19 +39,6 @@
     hit = TEXT_HT + 1;
 }
 
-<<<<<<< HEAD
-void MyTextBox::draw(Common::Graphics *g)
-{
-    g->SetDrawColor(windowbackgroundcolor);
-    g->FillRect(Rect(x, y, x + wid, y + hit));
-    g->SetDrawColor(0);
-    g->DrawRect(Rect(x, y, x + wid, y + hit));
-    g->SetTextColor(0);
-    wouttextxy(g, x + 2, y + 1, cbuttfont, text);
-
-    char tbu[2] = "_";
-    wouttextxy(g, x + 2 + wgettextwidth(text, cbuttfont), y + 1, cbuttfont, tbu);
-=======
 void MyTextBox::draw(Bitmap *ds)
 {
     color_t draw_color = ds->GetCompatibleColor(windowbackgroundcolor);
@@ -66,7 +50,6 @@
 
     char tbu[2] = "_";
     wouttextxy(ds, x + 2 + wgettextwidth(text, cbuttfont), y + 1, cbuttfont, text_color, tbu);
->>>>>>> fc069ea8
 }
 
 int MyTextBox::pressedon()
