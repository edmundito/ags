--- conflicted
+++ resolved
@@ -21,10 +21,7 @@
 #include "ac/record.h"
 #include "ac/runtime_defines.h"
 #include "font/fonts.h"
-<<<<<<< HEAD
 #include "game/game_objects.h"
-=======
->>>>>>> fc069ea8
 #include "gui/cscidialog.h"
 #include "gui/guidialog.h"
 #include "gui/guimain.h"
@@ -71,21 +68,12 @@
 
 //-----------------------------------------------------------------------------
 
-<<<<<<< HEAD
-void __my_wbutt(Common::Graphics *g, int x1, int y1, int x2, int y2)
-{
-    g->SetDrawColor(COL254);            //wsetcolor(15);
-    g->FillRect(Rect(x1, y1, x2, y2));
-    g->SetDrawColor(0);
-    g->DrawRect(Rect(x1, y1, x2, y2));
-=======
 void __my_wbutt(Bitmap *ds, int x1, int y1, int x2, int y2)
 {
     color_t draw_color = ds->GetCompatibleColor(COL254);            //wsetcolor(15);
     ds->FillRect(Rect(x1, y1, x2, y2), draw_color);
     draw_color = ds->GetCompatibleColor(0);
     ds->DrawRect(Rect(x1, y1, x2, y2), draw_color);
->>>>>>> fc069ea8
 }
 
 //-----------------------------------------------------------------------------
@@ -96,11 +84,7 @@
 }
 
 int windowcount = 0, curswas = 0;
-<<<<<<< HEAD
-int WINAPI _export CSCIDrawWindow(Common::Graphics *g, int xx, int yy, int wid, int hit)
-=======
 int WINAPI _export CSCIDrawWindow(Bitmap *ds, int xx, int yy, int wid, int hit)
->>>>>>> fc069ea8
 {
     ignore_bounds++;
     multiply_up(&xx, &yy, &wid, &hit);
@@ -121,17 +105,10 @@
     yy -= 2;
     wid += 4;
     hit += 4;
-<<<<<<< HEAD
-    oswi[drawit].buffer = wnewblock(g->GetBitmap(), xx, yy, xx + wid, yy + hit);
-    oswi[drawit].x = xx;
-    oswi[drawit].y = yy;
-    __my_wbutt(g, xx + 1, yy + 1, xx + wid - 1, yy + hit - 1);    // wbutt goes outside its area
-=======
     oswi[drawit].buffer = wnewblock(ds, xx, yy, xx + wid, yy + hit);
     oswi[drawit].x = xx;
     oswi[drawit].y = yy;
     __my_wbutt(ds, xx + 1, yy + 1, xx + wid - 1, yy + hit - 1);    // wbutt goes outside its area
->>>>>>> fc069ea8
     //  domouse(1);
     oswi[drawit].oldtop = topwindowhandle;
     topwindowhandle = drawit;
@@ -142,35 +119,21 @@
     return drawit;
 }
 
-<<<<<<< HEAD
-void WINAPI _export CSCIEraseWindow(Common::Graphics *g, int handl)
-=======
 void WINAPI _export CSCIEraseWindow(Bitmap *ds, int handl)
->>>>>>> fc069ea8
 {
     //  domouse(2);
     ignore_bounds--;
     topwindowhandle = oswi[handl].oldtop;
-<<<<<<< HEAD
-    wputblock(g, oswi[handl].x, oswi[handl].y, oswi[handl].buffer, 0);
-=======
     wputblock(ds, oswi[handl].x, oswi[handl].y, oswi[handl].buffer, 0);
->>>>>>> fc069ea8
     delete oswi[handl].buffer;
     //  domouse(1);
     oswi[handl].buffer = NULL;
     windowcount--;
 }
 
-<<<<<<< HEAD
-int WINAPI _export CSCIWaitMessage(Common::Graphics *g, CSCIMessage * cscim)
+int WINAPI _export CSCIWaitMessage(Bitmap *ds, CSCIMessage * cscim)
 {
     NextIteration();
-=======
-int WINAPI _export CSCIWaitMessage(Bitmap *ds, CSCIMessage * cscim)
-{
-    next_iteration();
->>>>>>> fc069ea8
     for (int uu = 0; uu < MAXCONTROLS; uu++) {
         if (vobjs[uu] != NULL) {
             //      domouse(2);
@@ -179,11 +142,7 @@
         }
     }
 
-<<<<<<< HEAD
-    windowBuffer = BitmapHelper::CreateBitmap(windowPosWidth, windowPosHeight, g->GetBitmap()->GetColorDepth());
-=======
     windowBuffer = BitmapHelper::CreateBitmap(windowPosWidth, windowPosHeight, ds->GetColorDepth());
->>>>>>> fc069ea8
     windowBuffer = gfxDriver->ConvertBitmapToSupportedColourDepth(windowBuffer);
     dialogBmp = gfxDriver->CreateDDBFromBitmap(windowBuffer, false, true);
 
@@ -277,11 +236,7 @@
     vobjs[usec]->typeandflags = typeandflags;
     vobjs[usec]->wlevel = topwindowhandle;
     //  domouse(2);
-<<<<<<< HEAD
-    vobjs[usec]->draw(GetVirtualScreenGraphics());
-=======
     vobjs[usec]->draw(GetVirtualScreen());
->>>>>>> fc069ea8
     //  domouse(1);
     return usec;
 }
