//=============================================================================
//
// Adventure Game Studio (AGS)
//
// Copyright (C) 1999-2011 Chris Jones and 2011-20xx others
// The full list of copyright holders can be found in the Copyright.txt
// file, which is part of this source code distribution.
//
// The AGS source code is provided under the Artistic License 2.0.
// A copy of this license can be found in the file License.txt and at
// http://www.opensource.org/licenses/artistic-license-2.0.php
//
//=============================================================================

#include <stdio.h>
#include "gui/guidialog.h"
#include "ac/common.h"
#include "ac/draw.h"
#include "ac/game.h"
#include "ac/gamesetup.h"
#include "ac/gamesetupstruct.h"
#include "gui/cscidialog.h"
#include <cctype> //isdigit()
#include "gfx/bitmap.h"
#include "gfx/graphicsdriver.h"

using namespace AGS::Common;
using namespace AGS::Engine;

extern IGraphicsDriver *gfxDriver;
extern GameSetup usetup;

// from ac_game
extern char saveGameDirectory[260];

int windowPosX, windowPosY, windowPosWidth, windowPosHeight;
Bitmap *windowBuffer;
IDriverDependantBitmap *dialogBmp;

<<<<<<< HEAD
//#define MAXSAVEGAMES 20
=======
#undef MAXSAVEGAMES
#define MAXSAVEGAMES 20
>>>>>>> b1bb6152
DisplayProperties dispp;
char *lpTemp, *lpTemp2;
char bufTemp[260], buffer2[260];
int numsaves = 0, toomanygames;
int filenumbers[MAXSAVEGAMES];
unsigned long filedates[MAXSAVEGAMES];

CSCIMessage smes;

char buff[200];
int myscrnwid = 320, myscrnhit = 200;


void prepare_gui_screen(int x, int y, int width, int height, bool opaque)
{
    clear_gui_screen();
    windowPosX = x;
    windowPosY = y;
    windowPosWidth = width;
    windowPosHeight = height;
    if (windowBuffer)
    {
        windowBuffer = recycle_bitmap(windowBuffer, windowPosWidth, windowPosHeight, windowBuffer->GetColorDepth(), !opaque);
    }
    else
    {
        windowBuffer = BitmapHelper::CreateBitmap(windowPosWidth, windowPosHeight, GetVirtualScreen()->GetColorDepth());
        windowBuffer = ReplaceBitmapWithSupportedFormat(windowBuffer);
    }
    dialogBmp = recycle_ddb_bitmap(dialogBmp, windowBuffer, false);
}

void clear_gui_screen()
{
    if (dialogBmp)
        gfxDriver->DestroyDDB(dialogBmp);
    dialogBmp = NULL;
    delete windowBuffer;
    windowBuffer = NULL;
}

void refresh_gui_screen()
{
    Bitmap *ds = GetVirtualScreen();
    windowBuffer->Blit(ds, windowPosX, windowPosY, 0, 0, windowPosWidth, windowPosHeight);
    gfxDriver->UpdateDDBFromBitmap(dialogBmp, windowBuffer, false);

    render_graphics(dialogBmp, windowPosX, windowPosY);

    // Copy it back, because the mouse will have been drawn on top
    ds->Blit(windowBuffer, 0, 0, windowPosX, windowPosY, windowPosWidth, windowPosHeight);
}

int loadgamedialog()
{
  int boxleft = myscrnwid / 2 - 100;
  int boxtop = myscrnhit / 2 - 60;
  int buttonhit = usetup.textheight + 5;
  Bitmap *ds = GetVirtualScreen();
  int handl = CSCIDrawWindow(ds, boxleft, boxtop, 200, 120);
  int ctrlok =
    CSCICreateControl(CNT_PUSHBUTTON | CNF_DEFAULT, boxleft + 135, boxtop + 5, 60, 10, get_global_message(MSG_RESTORE));
  int ctrlcancel =
    CSCICreateControl(CNT_PUSHBUTTON | CNF_CANCEL, boxleft + 135, boxtop + 5 + buttonhit, 60, 10,
                      get_global_message(MSG_CANCEL));
  int ctrllist = CSCICreateControl(CNT_LISTBOX, boxleft + 10, boxtop + 30, 120, 80, NULL);
  int ctrltex1 = CSCICreateControl(CNT_LABEL, boxleft + 10, boxtop + 5, 120, 0, get_global_message(MSG_SELECTLOAD));
  CSCISendControlMessage(ctrllist, CLB_CLEAR, 0, 0);

  preparesavegamelist(ctrllist);
  CSCIMessage mes;
  lpTemp = NULL;
  int toret = -1;
  while (1) {
    CSCIWaitMessage(ds, &mes);      //printf("mess: %d, id %d ",mes.code,mes.id);
    if (mes.code == CM_COMMAND) {
      if (mes.id == ctrlok) {
        int cursel = CSCISendControlMessage(ctrllist, CLB_GETCURSEL, 0, 0);
        if ((cursel >= numsaves) | (cursel < 0))
          lpTemp = NULL;
        else {
          toret = filenumbers[cursel];
          String path = get_save_game_path(toret);
          strcpy(bufTemp, path);
          lpTemp = &bufTemp[0];
        }
      } else if (mes.id == ctrlcancel) {
        lpTemp = NULL;
      }

      break;
    }
  }

  CSCIDeleteControl(ctrltex1);
  CSCIDeleteControl(ctrllist);
  CSCIDeleteControl(ctrlok);
  CSCIDeleteControl(ctrlcancel);
  CSCIEraseWindow(ds, handl);
  return toret;
}

int savegamedialog()
{
  char okbuttontext[50];
  strcpy(okbuttontext, get_global_message(MSG_SAVEBUTTON));
  char labeltext[200];
  strcpy(labeltext, get_global_message(MSG_SAVEDIALOG));
  int boxleft = myscrnwid / 2 - 100;
  int boxtop = myscrnhit / 2 - 60;
  int buttonhit = usetup.textheight + 5;
  int labeltop = boxtop + 5;
  Bitmap *ds = GetVirtualScreen();
  int handl = CSCIDrawWindow(ds, boxleft, boxtop, 200, 120);
  int ctrlcancel =
    CSCICreateControl(CNT_PUSHBUTTON | CNF_CANCEL, boxleft + 135, boxtop + 5 + buttonhit, 60, 10,
                      get_global_message(MSG_CANCEL));
  int ctrllist = CSCICreateControl(CNT_LISTBOX, boxleft + 10, boxtop + 40, 120, 80, NULL);
  int ctrltbox = 0;

  CSCISendControlMessage(ctrllist, CLB_CLEAR, 0, 0);    // clear the list box
  preparesavegamelist(ctrllist);
  if (toomanygames) {
    strcpy(okbuttontext, get_global_message(MSG_REPLACE));
    strcpy(labeltext, get_global_message(MSG_MUSTREPLACE));
    labeltop = boxtop + 2;
  } else
    ctrltbox = CSCICreateControl(CNT_TEXTBOX, boxleft + 10, boxtop + 29, 120, 0, NULL);

  int ctrlok = CSCICreateControl(CNT_PUSHBUTTON | CNF_DEFAULT, boxleft + 135, boxtop + 5, 60, 10, okbuttontext);
  int ctrltex1 = CSCICreateControl(CNT_LABEL, boxleft + 10, labeltop, 120, 0, labeltext);
  CSCIMessage mes;

  lpTemp = NULL;
  if (numsaves > 0)
    CSCISendControlMessage(ctrllist, CLB_GETTEXT, 0, (long)&buffer2[0]);
  else
    buffer2[0] = 0;

  CSCISendControlMessage(ctrltbox, CTB_SETTEXT, 0, (long)&buffer2[0]);

  int toret = -1;
  while (1) {
    CSCIWaitMessage(ds, &mes);      //printf("mess: %d, id %d ",mes.code,mes.id);
    if (mes.code == CM_COMMAND) {
      if (mes.id == ctrlok) {
        int cursell = CSCISendControlMessage(ctrllist, CLB_GETCURSEL, 0, 0);
        CSCISendControlMessage(ctrltbox, CTB_GETTEXT, 0, (long)&buffer2[0]);

        if (numsaves > 0)
          CSCISendControlMessage(ctrllist, CLB_GETTEXT, cursell, (long)&bufTemp[0]);
        else
          strcpy(bufTemp, "_NOSAVEGAMENAME");

        if (toomanygames) {
          int nwhand = CSCIDrawWindow(ds, boxleft + 5, boxtop + 20, 190, 65);
          int lbl1 =
            CSCICreateControl(CNT_LABEL, boxleft + 20, boxtop + 25, 160, 0, get_global_message(MSG_REPLACEWITH1));
          int lbl2 = CSCICreateControl(CNT_LABEL, boxleft + 30, boxtop + 34, 160, 0, bufTemp);
          int lbl3 =
            CSCICreateControl(CNT_LABEL, boxleft + 20, boxtop + 45, 160, 0, get_global_message(MSG_REPLACEWITH2));
          int txt1 = CSCICreateControl(CNT_TEXTBOX, boxleft + 20, boxtop + 55, 160, 0, bufTemp);
          int btnOk =
            CSCICreateControl(CNT_PUSHBUTTON | CNF_DEFAULT, boxleft + 30, boxtop + 70, 60, 10,
                              get_global_message(MSG_REPLACE));
          int btnCancel =
            CSCICreateControl(CNT_PUSHBUTTON | CNF_CANCEL, boxleft + 100, boxtop + 70, 60, 10,
                              get_global_message(MSG_CANCEL));

          CSCIMessage cmes;
          do {
            CSCIWaitMessage(ds, &cmes);
          } while (cmes.code != CM_COMMAND);

          CSCISendControlMessage(txt1, CTB_GETTEXT, 0, (long)&buffer2[0]);
          CSCIDeleteControl(btnCancel);
          CSCIDeleteControl(btnOk);
          CSCIDeleteControl(txt1);
          CSCIDeleteControl(lbl3);
          CSCIDeleteControl(lbl2);
          CSCIDeleteControl(lbl1);
          CSCIEraseWindow(ds, nwhand);
          bufTemp[0] = 0;

          if (cmes.id == btnCancel) {
            lpTemp = NULL;
            break;
          } else
            toret = filenumbers[cursell];

        } 
        else if (strcmp(buffer2, bufTemp) != 0) {     // create a new game (description different)
          int highestnum = 0;
          for (int pp = 0; pp < numsaves; pp++) {
            if (filenumbers[pp] > highestnum)
              highestnum = filenumbers[pp];
          }

          if (highestnum > 90)
            quit("Save game directory overflow");

          toret = highestnum + 1;
          String path = get_save_game_path(toret);
          strcpy(bufTemp, path);
        } 
        else {
          toret = filenumbers[cursell];
          bufTemp[0] = 0;
        }

        if (bufTemp[0] == 0)
        {
          String path = get_save_game_path(toret);
          strcpy(bufTemp, path);
        }

        lpTemp = &bufTemp[0];
        lpTemp2 = &buffer2[0];
      } else if (mes.id == ctrlcancel) {
        lpTemp = NULL;
      }
      break;
    } else if (mes.code == CM_SELCHANGE) {
      int cursel = CSCISendControlMessage(ctrllist, CLB_GETCURSEL, 0, 0);
      if (cursel >= 0) {
        CSCISendControlMessage(ctrllist, CLB_GETTEXT, cursel, (long)&buffer2[0]);
        CSCISendControlMessage(ctrltbox, CTB_SETTEXT, 0, (long)&buffer2[0]);
      }
    }
  }

  CSCIDeleteControl(ctrltbox);
  CSCIDeleteControl(ctrltex1);
  CSCIDeleteControl(ctrllist);
  CSCIDeleteControl(ctrlok);
  CSCIDeleteControl(ctrlcancel);
  CSCIEraseWindow(ds, handl);
  return toret;
}

void preparesavegamelist(int ctrllist)
{
  numsaves = 0;
  toomanygames = 0;
  al_ffblk ffb;
  int bufix = 0;
  char curdir[255];
  _getcwd(curdir, 255);

  char searchPath[260];
  sprintf(searchPath, "%s""agssave.*%s", saveGameDirectory, saveGameSuffix.GetCStr());

  int don = al_findfirst(searchPath, &ffb, -1);
  while (!don) {
    bufix = 0;
    if (numsaves >= MAXSAVEGAMES) {
      toomanygames = 1;
      break;
    }

    // only list games .000 to .099 (to allow higher slots for other purposes)
    if (strstr(ffb.name, ".0") == NULL) {
      don = al_findnext(&ffb);
      continue;
    }

    const char *numberExtension = strstr(ffb.name, ".0") + 1;
    int sgNumber = atoi(numberExtension);

    String thisGamePath = get_save_game_path(sgNumber);

    // get description
    String description;
    read_savedgame_description(thisGamePath, description);

    CSCISendControlMessage(ctrllist, CLB_ADDITEM, 0, (long)description.GetCStr());
    // Select the first item
    CSCISendControlMessage(ctrllist, CLB_SETCURSEL, 0, 0);
    filenumbers[numsaves] = sgNumber;
    filedates[numsaves] = (long int)ffb.time;
    numsaves++;
    don = al_findnext(&ffb);
  }

  al_findclose(&ffb);
  if (numsaves >= MAXSAVEGAMES)
    toomanygames = 1;

  for (int nn = 0; nn < numsaves - 1; nn++) {
    for (int kk = 0; kk < numsaves - 1; kk++) { // Date order the games
      if (filedates[kk] < filedates[kk + 1]) {  // swap them round
        CSCISendControlMessage(ctrllist, CLB_GETTEXT, kk, (long)&buff[0]);
        CSCISendControlMessage(ctrllist, CLB_GETTEXT, kk + 1, (long)&buffer2[0]);
        CSCISendControlMessage(ctrllist, CLB_SETTEXT, kk + 1, (long)&buff[0]);
        CSCISendControlMessage(ctrllist, CLB_SETTEXT, kk, (long)&buffer2[0]);
        int numtem = filenumbers[kk];
        filenumbers[kk] = filenumbers[kk + 1];
        filenumbers[kk + 1] = numtem;
        long numted = filedates[kk];
        filedates[kk] = filedates[kk + 1];
        filedates[kk + 1] = numted;
      }
    }
  }
}

void enterstringwindow(const char *prompttext, char *stouse)
{
  int boxleft = 60, boxtop = 80;
  int wantCancel = 0;
  if (prompttext[0] == '!') {
    wantCancel = 1;
    prompttext++;
  }
  Bitmap *ds = GetVirtualScreen();
  int handl = CSCIDrawWindow(ds, boxleft, boxtop, 200, 40);
  int ctrlok = CSCICreateControl(CNT_PUSHBUTTON | CNF_DEFAULT, boxleft + 135, boxtop + 5, 60, 10, "OK");
  int ctrlcancel = -1;
  if (wantCancel)
    ctrlcancel = CSCICreateControl(CNT_PUSHBUTTON | CNF_CANCEL, boxleft + 135, boxtop + 20, 60, 10, get_global_message(MSG_CANCEL));
  int ctrltbox = CSCICreateControl(CNT_TEXTBOX, boxleft + 10, boxtop + 29, 120, 0, NULL);
  int ctrltex1 = CSCICreateControl(CNT_LABEL, boxleft + 10, boxtop + 5, 120, 0, prompttext);
  CSCIMessage mes;

  while (1) {
    CSCIWaitMessage(ds, &mes);
    if (mes.code == CM_COMMAND) {
      if (mes.id == ctrlcancel)
        buffer2[0] = 0;
      else
        CSCISendControlMessage(ctrltbox, CTB_GETTEXT, 0, (long)&buffer2[0]);
      break;
    }
  }

  CSCIDeleteControl(ctrltex1);
  CSCIDeleteControl(ctrltbox);
  CSCIDeleteControl(ctrlok);
  if (wantCancel)
    CSCIDeleteControl(ctrlcancel);
  CSCIEraseWindow(ds, handl);
  strcpy(stouse, buffer2);
}

int enternumberwindow(char *prompttext)
{
  char ourbuf[200];
  enterstringwindow(prompttext, ourbuf);
  if (ourbuf[0] == 0)
    return -9999;
  return atoi(ourbuf);
}

int roomSelectorWindow(int currentRoom, int numRooms, int*roomNumbers, char**roomNames)
{
  char labeltext[200];
  strcpy(labeltext, get_global_message(MSG_SAVEDIALOG));
  int boxleft = myscrnwid / 2 - 120;
  int boxtop = myscrnhit / 2 - 80;
  int labeltop = boxtop + 5;
  Bitmap *ds = GetVirtualScreen();
  int handl = CSCIDrawWindow(ds, boxleft, boxtop, 240, 160);
  int ctrllist = CSCICreateControl(CNT_LISTBOX, boxleft + 10, boxtop + 40, 220, 100, NULL);
  int ctrlcancel =
    CSCICreateControl(CNT_PUSHBUTTON | CNF_CANCEL, boxleft + 80, boxtop + 145, 60, 10, "Cancel");

  CSCISendControlMessage(ctrllist, CLB_CLEAR, 0, 0);    // clear the list box
  for (int aa = 0; aa < numRooms; aa++)
  {
    sprintf(buff, "%3d %s", roomNumbers[aa], roomNames[aa]);
    CSCISendControlMessage(ctrllist, CLB_ADDITEM, 0, (long)&buff[0]);
    if (roomNumbers[aa] == currentRoom)
    {
      CSCISendControlMessage(ctrllist, CLB_SETCURSEL, aa, 0);
    }
  }

  int ctrlok = CSCICreateControl(CNT_PUSHBUTTON | CNF_DEFAULT, boxleft + 10, boxtop + 145, 60, 10, "OK");
  int ctrltex1 = CSCICreateControl(CNT_LABEL, boxleft + 10, labeltop, 180, 0, "Choose which room to go to:");
  CSCIMessage mes;

  lpTemp = NULL;
  //sprintf(buffer2, "%d", currentRoom);
  sprintf(buffer2, "");

  int ctrltbox = CSCICreateControl(CNT_TEXTBOX, boxleft + 10, boxtop + 29, 120, 0, NULL);
  CSCISendControlMessage(ctrltbox, CTB_SETTEXT, 0, (long)&buffer2[0]);

  int toret = -1;
  while (1) {
    CSCIWaitMessage(ds, &mes);      //printf("mess: %d, id %d ",mes.code,mes.id);
    if (mes.code == CM_COMMAND) 
    {
      if (mes.id == ctrlok) 
      {
        CSCISendControlMessage(ctrltbox, CTB_GETTEXT, 0, (long)&buffer2[0]);
        if (isdigit(buffer2[0]))
        {
          toret = atoi(buffer2);
        }
      } 
      else if (mes.id == ctrlcancel) 
      {
      }
      break;
    } 
    else if (mes.code == CM_SELCHANGE) 
    {
      int cursel = CSCISendControlMessage(ctrllist, CLB_GETCURSEL, 0, 0);
      if (cursel >= 0) 
      {
        sprintf(buffer2, "%d", roomNumbers[cursel]);
        CSCISendControlMessage(ctrltbox, CTB_SETTEXT, 0, (long)&buffer2[0]);
      }
    }
  }

  CSCIDeleteControl(ctrltbox);
  CSCIDeleteControl(ctrltex1);
  CSCIDeleteControl(ctrllist);
  CSCIDeleteControl(ctrlok);
  CSCIDeleteControl(ctrlcancel);
  CSCIEraseWindow(ds, handl);
  return toret;
}

int myscimessagebox(const char *lpprompt, char *btn1, char *btn2)
{
    Bitmap *ds = GetVirtualScreen();
    int windl = CSCIDrawWindow(ds, 80, 80, 240 - 80, 120 - 80);
    int lbl1 = CSCICreateControl(CNT_LABEL, 90, 85, 150, 0, lpprompt);
    int btflag = CNT_PUSHBUTTON;

    if (btn2 == NULL)
        btflag |= CNF_DEFAULT | CNF_CANCEL;
    else
        btflag |= CNF_DEFAULT;

    int btnQuit = CSCICreateControl(btflag, 90, 105, 60, 10, btn1);
    int btnPlay = 0;

    if (btn2 != NULL)
        btnPlay = CSCICreateControl(CNT_PUSHBUTTON | CNF_CANCEL, 165, 105, 60, 10, btn2);

    smes.code = 0;

    do {
        CSCIWaitMessage(ds, &smes);
    } while (smes.code != CM_COMMAND);

    if (btnPlay)
        CSCIDeleteControl(btnPlay);

    CSCIDeleteControl(btnQuit);
    CSCIDeleteControl(lbl1);
    CSCIEraseWindow(ds, windl);

    if (smes.id == btnQuit)
        return 1;

    return 0;
}

int quitdialog()
{
    char quitbut[50], playbut[50];
    strcpy(quitbut, get_global_message(MSG_QUITBUTTON));
    strcpy(playbut, get_global_message(MSG_PLAYBUTTON));
    return myscimessagebox(get_global_message(MSG_QUITDIALOG), quitbut, playbut);
}<|MERGE_RESOLUTION|>--- conflicted
+++ resolved
@@ -37,12 +37,8 @@
 Bitmap *windowBuffer;
 IDriverDependantBitmap *dialogBmp;
 
-<<<<<<< HEAD
-//#define MAXSAVEGAMES 20
-=======
 #undef MAXSAVEGAMES
 #define MAXSAVEGAMES 20
->>>>>>> b1bb6152
 DisplayProperties dispp;
 char *lpTemp, *lpTemp2;
 char bufTemp[260], buffer2[260];
