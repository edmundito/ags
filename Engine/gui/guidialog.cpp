//=============================================================================
//
// Adventure Game Studio (AGS)
//
// Copyright (C) 1999-2011 Chris Jones and 2011-2024 various contributors
// The full list of copyright holders can be found in the Copyright.txt
// file, which is part of this source code distribution.
//
// The AGS source code is provided under the Artistic License 2.0.
// A copy of this license can be found in the file License.txt and at
// https://opensource.org/license/artistic-2-0/
//
//=============================================================================
#include <algorithm>
#include <cstdio>
#include <allegro.h> // find files
#include "gui/guidialog.h"
#include "ac/common.h"
#include "ac/draw.h"
#include "ac/game.h"
#include "ac/gamesetup.h"
#include "ac/gamesetupstruct.h"
#include "ac/global_game.h"
#include "gui/cscidialog.h"
#include <cctype> //isdigit()
#include "gfx/bitmap.h"
#include "gfx/graphicsdriver.h"
#include "debug/debug_log.h"
#include "main/game_run.h"
#include "util/path.h"

using namespace AGS::Common;
using namespace AGS::Engine;

extern IGraphicsDriver *gfxDriver;
extern GameSetupStruct game;

namespace {

// TODO: store drawing surface inside old gui classes instead
int windowPosX, windowPosY, windowPosWidth, windowPosHeight;
Bitmap *windowBuffer;
IDriverDependantBitmap *dialogDDB;

char *lpTemp, *lpTemp2;
char bufTemp[260], buffer2[260];
int numsaves = 0, toomanygames;
std::vector<int> filenumbers;
std::vector<time_t> filedates;

CSCIMessage smes;

char buff[200];
int myscrnwid = 320, myscrnhit = 200;

}

char *get_gui_dialog_buffer()
{
  return buffer2;
}

//
// TODO: rewrite the whole thing to work inside the main game update and render loop!
//

// These were GlobalMessages (984 - 995).
const char *GUIDialog_Strings[NUM_GUIDIALOGMSG] =
{
    "Restore",
    "Cancel",
    "Select a game to restore:",
    "Save",
    "Type a name to save as:",
    "Replace",
    "The save directory is full. You must replace an existing game:",
    "Replace:",
    "With:",
    "Quit",
    "Play",
    "Are you sure you want to quit?",
};

Bitmap *prepare_gui_screen(int x, int y, int width, int height, bool opaque)
{
    windowPosX = x;
    windowPosY = y;
    windowPosWidth = width;
    windowPosHeight = height;
    if (windowBuffer)
    {
        windowBuffer = recycle_bitmap(windowBuffer, windowBuffer->GetColorDepth(), windowPosWidth, windowPosHeight, !opaque);
    }
    else
    {
        windowBuffer = CreateCompatBitmap(windowPosWidth, windowPosHeight);
    }
    dialogDDB = recycle_ddb_bitmap(dialogDDB, windowBuffer, opaque);
    return windowBuffer;
}

Bitmap *get_gui_screen()
{
    return windowBuffer;
}

void clear_gui_screen()
{
    if (dialogDDB)
        gfxDriver->DestroyDDB(dialogDDB);
    dialogDDB = nullptr;
    delete windowBuffer;
    windowBuffer = nullptr;
}

void refresh_gui_screen()
{
    gfxDriver->UpdateDDBFromBitmap(dialogDDB, windowBuffer);
    UpdateCursorAndDrawables();
    render_graphics(dialogDDB, windowPosX, windowPosY);
}

void preparesavegamelist(int ctrllist, int min_slot, int max_slot);

int loadgamedialog(int min_slot, int max_slot)
{
  const int wnd_width = 200;
  const int wnd_height = 120;
  const int boxleft = myscrnwid / 2 - wnd_width / 2;
  const int boxtop = myscrnhit / 2 - wnd_height / 2;
  const int buttonhit = usetup.textheight + 5;

  int handl = CSCIDrawWindow(boxleft, boxtop, wnd_width, wnd_height);
  int ctrlok =
    CSCICreateControl(CNT_PUSHBUTTON | CNF_DEFAULT, 135, 5, 60, 10, GUIDialog_Strings[MSG_RESTORE]);
  int ctrlcancel =
    CSCICreateControl(CNT_PUSHBUTTON | CNF_CANCEL, 135, 5 + buttonhit, 60, 10,
                      GUIDialog_Strings[MSG_CANCEL]);
  int ctrllist = CSCICreateControl(CNT_LISTBOX, 10, 30, 120, 80, nullptr);
  int ctrltex1 = CSCICreateControl(CNT_LABEL, 10, 5, 120, 0, GUIDialog_Strings[MSG_SELECTLOAD]);
  CSCISendControlMessage(ctrllist, CLB_CLEAR, 0, 0);

  preparesavegamelist(ctrllist, min_slot, max_slot);
  CSCIMessage mes;
  lpTemp = nullptr;
  int toret = -1;
  while (1) {
    CSCIWaitMessage(&mes);      //printf("mess: %d, id %d ",mes.code,mes.id);
    if (mes.code == CM_COMMAND) {
      if (mes.id == ctrlok) {
        int cursel = CSCISendControlMessage(ctrllist, CLB_GETCURSEL, 0, 0);
        if ((cursel >= numsaves) | (cursel < 0))
          lpTemp = nullptr;
        else {
          toret = filenumbers[cursel];
          String path = get_save_game_path(toret);
          strcpy(bufTemp, path.GetCStr());
          lpTemp = &bufTemp[0];
        }
      } else if (mes.id == ctrlcancel) {
        lpTemp = nullptr;
      }

      break;
    }
  }

  CSCIDeleteControl(ctrltex1);
  CSCIDeleteControl(ctrllist);
  CSCIDeleteControl(ctrlok);
  CSCIDeleteControl(ctrlcancel);
  CSCIEraseWindow(handl);
  return toret;
}

int savegamedialog(int min_slot, int max_slot)
{
  char okbuttontext[50];
  strcpy(okbuttontext, GUIDialog_Strings[MSG_SAVEBUTTON]);
  char labeltext[200];
  strcpy(labeltext, GUIDialog_Strings[MSG_SAVEDIALOG]);
  const int wnd_width = 200;
  const int wnd_height = 120;
  const int boxleft = myscrnwid / 2 - wnd_width / 2;
  const int boxtop = myscrnhit / 2 - wnd_height / 2;
  const int buttonhit = usetup.textheight + 5;
  int labeltop = 5;

  int handl = CSCIDrawWindow(boxleft, boxtop, wnd_width, wnd_height);
  int ctrlcancel =
    CSCICreateControl(CNT_PUSHBUTTON | CNF_CANCEL, 135, 5 + buttonhit, 60, 10,
                      GUIDialog_Strings[MSG_CANCEL]);
  int ctrllist = CSCICreateControl(CNT_LISTBOX, 10, 40, 120, 80, nullptr);
  int ctrltbox = 0;

  CSCISendControlMessage(ctrllist, CLB_CLEAR, 0, 0);    // clear the list box
  preparesavegamelist(ctrllist, min_slot, max_slot);
  if (toomanygames) {
    strcpy(okbuttontext, GUIDialog_Strings[MSG_REPLACE]);
    strcpy(labeltext, GUIDialog_Strings[MSG_MUSTREPLACE]);
    labeltop = 2;
  } else
    ctrltbox = CSCICreateControl(CNT_TEXTBOX, 10, 29, 120, 0, nullptr);

  int ctrlok = CSCICreateControl(CNT_PUSHBUTTON | CNF_DEFAULT, 135, 5, 60, 10, okbuttontext);
  int ctrltex1 = CSCICreateControl(CNT_LABEL, 10, labeltop, 120, 0, labeltext);
  CSCIMessage mes;

  lpTemp = nullptr;
  if (numsaves > 0)
    CSCISendControlMessage(ctrllist, CLB_GETTEXT, 0, (intptr_t)&buffer2[0]);
  else
    buffer2[0] = 0;

  CSCISendControlMessage(ctrltbox, CTB_SETTEXT, 0, (intptr_t)&buffer2[0]);

  int toret = -1;
  while (1) {
    CSCIWaitMessage(&mes);      //printf("mess: %d, id %d ",mes.code,mes.id);
    if (mes.code == CM_COMMAND) {
      if (mes.id == ctrlok) {
        int cursell = CSCISendControlMessage(ctrllist, CLB_GETCURSEL, 0, 0);
        CSCISendControlMessage(ctrltbox, CTB_GETTEXT, 0, (intptr_t)&buffer2[0]);

        if (numsaves > 0)
          CSCISendControlMessage(ctrllist, CLB_GETTEXT, cursell, (intptr_t)&bufTemp[0]);
        else
          strcpy(bufTemp, "_NOSAVEGAMENAME");

        if (toomanygames) {
          int nwhand = CSCIDrawWindow(boxleft + 5, boxtop + 20, 190, 65);
          int lbl1 =
            CSCICreateControl(CNT_LABEL, 15, 5, 160, 0, GUIDialog_Strings[MSG_REPLACEWITH1]);
          int lbl2 = CSCICreateControl(CNT_LABEL, 25, 14, 160, 0, bufTemp);
          int lbl3 =
            CSCICreateControl(CNT_LABEL, 15, 25, 160, 0, GUIDialog_Strings[MSG_REPLACEWITH2]);
          int txt1 = CSCICreateControl(CNT_TEXTBOX, 15, 35, 160, 0, bufTemp);
          int btnOk =
            CSCICreateControl(CNT_PUSHBUTTON | CNF_DEFAULT, 25, 50, 60, 10,
                              GUIDialog_Strings[MSG_REPLACE]);
          int btnCancel =
            CSCICreateControl(CNT_PUSHBUTTON | CNF_CANCEL, 95, 50, 60, 10,
                              GUIDialog_Strings[MSG_CANCEL]);

          CSCIMessage cmes;
          do {
            CSCIWaitMessage(&cmes);
          } while (cmes.code != CM_COMMAND);

          CSCISendControlMessage(txt1, CTB_GETTEXT, 0, (intptr_t)&buffer2[0]);
          CSCIDeleteControl(btnCancel);
          CSCIDeleteControl(btnOk);
          CSCIDeleteControl(txt1);
          CSCIDeleteControl(lbl3);
          CSCIDeleteControl(lbl2);
          CSCIDeleteControl(lbl1);
          CSCIEraseWindow(nwhand);
          bufTemp[0] = 0;

          if (cmes.id == btnCancel) {
            lpTemp = nullptr;
            break;
          } else
            toret = filenumbers[cursell];

        } 
        else if (strcmp(buffer2, bufTemp) != 0) {     // create a new game (description different)
          int highestnum = 0;
          for (int pp = 0; pp < numsaves; pp++) {
            if (filenumbers[pp] > highestnum)
              highestnum = filenumbers[pp];
          }

          if (highestnum > 90)
            quit("Save game directory overflow");

          toret = highestnum + 1;
          String path = get_save_game_path(toret);
          strcpy(bufTemp, path.GetCStr());
        } 
        else {
          toret = filenumbers[cursell];
          bufTemp[0] = 0;
        }

        if (bufTemp[0] == 0)
        {
          String path = get_save_game_path(toret);
          strcpy(bufTemp, path.GetCStr());
        }

        lpTemp = &bufTemp[0];
        lpTemp2 = &buffer2[0];
      } else if (mes.id == ctrlcancel) {
        lpTemp = nullptr;
      }
      break;
    } else if (mes.code == CM_SELCHANGE) {
      int cursel = CSCISendControlMessage(ctrllist, CLB_GETCURSEL, 0, 0);
      if (cursel >= 0) {
        CSCISendControlMessage(ctrllist, CLB_GETTEXT, cursel, (intptr_t)&buffer2[0]);
        CSCISendControlMessage(ctrltbox, CTB_SETTEXT, 0, (intptr_t)&buffer2[0]);
      }
    }
  }

  CSCIDeleteControl(ctrltbox);
  CSCIDeleteControl(ctrltex1);
  CSCIDeleteControl(ctrllist);
  CSCIDeleteControl(ctrlok);
  CSCIDeleteControl(ctrlcancel);
  CSCIEraseWindow(handl);
  return toret;
}

void preparesavegamelist(int ctrllist, int min_slot, int max_slot)
{
<<<<<<< HEAD
=======
  max_slot = std::min(max_slot, TOP_SAVESLOT);
  min_slot = std::min(max_slot, std::max(0, min_slot));

>>>>>>> 4bd283ab
  std::vector<SaveListItem> saves;
  FillSaveList(saves, min_slot, max_slot);
  std::sort(saves.rbegin(), saves.rend());

  filenumbers.resize(saves.size());
  filedates.resize(saves.size());
  for (numsaves = 0; (size_t)numsaves < saves.size(); ++numsaves)
  {
      CSCISendControlMessage(ctrllist, CLB_ADDITEM, 0, (intptr_t)saves[numsaves].Description.GetCStr());
      filenumbers[numsaves] = saves[numsaves].Slot;
      filedates[numsaves] = saves[numsaves].FileTime;
  }
  // "toomanygames" if the whole range of slots is occupied
  toomanygames = 
      saves.size() >= static_cast<uint32_t>(max_slot - min_slot);
  // Select the first item
  CSCISendControlMessage(ctrllist, CLB_SETCURSEL, 0, 0);
}

void enterstringwindow(const char *prompttext, char *dst_buf, size_t dst_sz)
{
  const int wnd_width = 200;
  const int wnd_height = 40;
  const int boxleft = 60, boxtop = 80;
  int wantCancel = 0;
  if (prompttext[0] == '!') {
    wantCancel = 1;
    prompttext++;
  }
  
  int handl = CSCIDrawWindow(boxleft, boxtop, wnd_width, wnd_height);
  int ctrlok = CSCICreateControl(CNT_PUSHBUTTON | CNF_DEFAULT, 135, 5, 60, 10, "OK");
  int ctrlcancel = -1;
  if (wantCancel)
    ctrlcancel = CSCICreateControl(CNT_PUSHBUTTON | CNF_CANCEL, 135, 20, 60, 10, GUIDialog_Strings[MSG_CANCEL]);
  int ctrltbox = CSCICreateControl(CNT_TEXTBOX, 10, 29, 120, 0, nullptr);
  int ctrltex1 = CSCICreateControl(CNT_LABEL, 10, 5, 120, 0, prompttext);
  CSCIMessage mes;

  while (1) {
    CSCIWaitMessage(&mes);
    if (mes.code == CM_COMMAND) {
      if (mes.id == ctrlcancel)
        buffer2[0] = 0;
      else
        CSCISendControlMessage(ctrltbox, CTB_GETTEXT, 0, (intptr_t)&buffer2[0]);
      break;
    }
  }

  CSCIDeleteControl(ctrltex1);
  CSCIDeleteControl(ctrltbox);
  CSCIDeleteControl(ctrlok);
  if (wantCancel)
    CSCIDeleteControl(ctrlcancel);
  CSCIEraseWindow(handl);
  snprintf(dst_buf, dst_sz, "%s", buffer2);
}

int enternumberwindow(char *prompttext)
{
  char ourbuf[200];
  enterstringwindow(prompttext, ourbuf, sizeof(ourbuf));
  if (ourbuf[0] == 0)
    return -9999;
  return atoi(ourbuf);
}

int roomSelectorWindow(int currentRoom, int numRooms,
    const std::vector<int> &roomNumbers, const std::vector<String> &roomNames)
{
  char labeltext[200];
  strcpy(labeltext, GUIDialog_Strings[MSG_SAVEDIALOG]);
  const int wnd_width = 240;
  const int wnd_height = 160;
  const int boxleft = myscrnwid / 2 - wnd_width / 2;
  const int boxtop = myscrnhit / 2 - wnd_height / 2;
  const int labeltop = 5;

  int handl = CSCIDrawWindow(boxleft, boxtop, wnd_width, wnd_height);
  int ctrllist = CSCICreateControl(CNT_LISTBOX, 10, 40, 220, 100, nullptr);
  int ctrlcancel =
    CSCICreateControl(CNT_PUSHBUTTON | CNF_CANCEL, 80, 145, 60, 10, "Cancel");

  CSCISendControlMessage(ctrllist, CLB_CLEAR, 0, 0);    // clear the list box
  for (int aa = 0; aa < numRooms; aa++)
  {
    snprintf(buff, sizeof(buff), "%3d %s", roomNumbers[aa], roomNames[aa].GetCStr());
    CSCISendControlMessage(ctrllist, CLB_ADDITEM, 0, (intptr_t)&buff[0]);
    if (roomNumbers[aa] == currentRoom)
    {
      CSCISendControlMessage(ctrllist, CLB_SETCURSEL, aa, 0);
    }
  }

  int ctrlok = CSCICreateControl(CNT_PUSHBUTTON | CNF_DEFAULT, 10, 145, 60, 10, "OK");
  int ctrltex1 = CSCICreateControl(CNT_LABEL, 10, labeltop, 180, 0, "Choose which room to go to:");
  CSCIMessage mes;

  lpTemp = nullptr;
  buffer2[0] = 0;

  int ctrltbox = CSCICreateControl(CNT_TEXTBOX, 10, 29, 120, 0, nullptr);
  CSCISendControlMessage(ctrltbox, CTB_SETTEXT, 0, (intptr_t)&buffer2[0]);

  int toret = -1;
  while (1) {
    CSCIWaitMessage(&mes);      //printf("mess: %d, id %d ",mes.code,mes.id);
    if (mes.code == CM_COMMAND) 
    {
      if (mes.id == ctrlok) 
      {
        CSCISendControlMessage(ctrltbox, CTB_GETTEXT, 0, (intptr_t)&buffer2[0]);
        if (isdigit(buffer2[0]))
        {
          toret = atoi(buffer2);
        }
      } 
      else if (mes.id == ctrlcancel) 
      {
      }
      break;
    } 
    else if (mes.code == CM_SELCHANGE) 
    {
      int cursel = CSCISendControlMessage(ctrllist, CLB_GETCURSEL, 0, 0);
      if (cursel >= 0) 
      {
        snprintf(buffer2, sizeof(buffer2), "%d", roomNumbers[cursel]);
        CSCISendControlMessage(ctrltbox, CTB_SETTEXT, 0, (intptr_t)&buffer2[0]);
      }
    }
  }

  CSCIDeleteControl(ctrltbox);
  CSCIDeleteControl(ctrltex1);
  CSCIDeleteControl(ctrllist);
  CSCIDeleteControl(ctrlok);
  CSCIDeleteControl(ctrlcancel);
  CSCIEraseWindow(handl);
  return toret;
}

int myscimessagebox(const char *lpprompt, char *btn1, char *btn2)
{
    const int wnd_width = 240 - 80;
    const int wnd_height = 120 - 80;
    const int boxleft = 80;
    const int boxtop = 80;

    int windl = CSCIDrawWindow(boxleft, boxtop, wnd_width, wnd_height);
    int lbl1 = CSCICreateControl(CNT_LABEL, 10, 5, 150, 0, lpprompt);
    int btflag = CNT_PUSHBUTTON;

    if (btn2 == nullptr)
        btflag |= CNF_DEFAULT | CNF_CANCEL;
    else
        btflag |= CNF_DEFAULT;

    int btnQuit = CSCICreateControl(btflag, 10, 25, 60, 10, btn1);
    int btnPlay = 0;

    if (btn2 != nullptr)
        btnPlay = CSCICreateControl(CNT_PUSHBUTTON | CNF_CANCEL, 85, 25, 60, 10, btn2);

    smes.code = 0;

    do {
        CSCIWaitMessage(&smes);
    } while (smes.code != CM_COMMAND);

    if (btnPlay)
        CSCIDeleteControl(btnPlay);

    CSCIDeleteControl(btnQuit);
    CSCIDeleteControl(lbl1);
    CSCIEraseWindow(windl);

    if (smes.id == btnQuit)
        return 1;

    return 0;
}

int quitdialog()
{
    char quitbut[50], playbut[50];
    strcpy(quitbut, GUIDialog_Strings[MSG_QUITBUTTON]);
    strcpy(playbut, GUIDialog_Strings[MSG_PLAYBUTTON]);
    return myscimessagebox(GUIDialog_Strings[MSG_QUITDIALOG], quitbut, playbut);
}<|MERGE_RESOLUTION|>--- conflicted
+++ resolved
@@ -315,12 +315,9 @@
 
 void preparesavegamelist(int ctrllist, int min_slot, int max_slot)
 {
-<<<<<<< HEAD
-=======
   max_slot = std::min(max_slot, TOP_SAVESLOT);
   min_slot = std::min(max_slot, std::max(0, min_slot));
 
->>>>>>> 4bd283ab
   std::vector<SaveListItem> saves;
   FillSaveList(saves, min_slot, max_slot);
   std::sort(saves.rbegin(), saves.rend());
