--- conflicted
+++ resolved
@@ -21,15 +21,9 @@
 #include "gui/guidialoginternaldefs.h"
 
 int  WINAPI _export CSCIGetVersion();
-<<<<<<< HEAD
-int  WINAPI _export CSCIDrawWindow(Common::Graphics *g, int xx, int yy, int wid, int hit);
-void WINAPI _export CSCIEraseWindow(Common::Graphics *g, int handl);
-int  WINAPI _export CSCIWaitMessage(Common::Graphics *g, CSCIMessage * cscim);
-=======
 int  WINAPI _export CSCIDrawWindow(Common::Bitmap *ds, int xx, int yy, int wid, int hit);
 void WINAPI _export CSCIEraseWindow(Common::Bitmap *ds, int handl);
 int  WINAPI _export CSCIWaitMessage(Common::Bitmap *ds, CSCIMessage * cscim);
->>>>>>> fc069ea8
 int  WINAPI _export CSCICreateControl(int typeandflags, int xx, int yy, int wii, int hii, char *title);
 void WINAPI _export CSCIDeleteControl(int haa);
 int  WINAPI _export CSCISendControlMessage(int haa, int mess, int wPar, long lPar);
