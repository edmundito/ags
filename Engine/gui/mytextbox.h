//=============================================================================
//
// Adventure Game Studio (AGS)
//
// Copyright (C) 1999-2011 Chris Jones and 2011-20xx others
// The full list of copyright holders can be found in the Copyright.txt
// file, which is part of this source code distribution.
//
// The AGS source code is provided under the Artistic License 2.0.
// A copy of this license can be found in the file License.txt and at
// http://www.opensource.org/licenses/artistic-license-2.0.php
//
//=============================================================================

#ifndef __AC_MYTEXTBOX_H
#define __AC_MYTEXTBOX_H

#include "gui/newcontrol.h"

#define TEXTBOX_MAXLEN 49
#ifdef DJGPP
#pragma warn -inl
#endif
struct MyTextBox:public NewControl
{
  char text[TEXTBOX_MAXLEN + 1];
  MyTextBox(int xx, int yy, int wii, char *tee);
<<<<<<< HEAD
  void draw(Common::Graphics *g);
=======
  void draw(Common::Bitmap *ds);
>>>>>>> fc069ea8
  int pressedon();
  int processmessage(int mcode, int wParam, long lParam);
};
#ifdef DJGPP
#pragma warn +inl
#endif

#endif // __AC_MYTEXTBOX_H<|MERGE_RESOLUTION|>--- conflicted
+++ resolved
@@ -25,11 +25,7 @@
 {
   char text[TEXTBOX_MAXLEN + 1];
   MyTextBox(int xx, int yy, int wii, char *tee);
-<<<<<<< HEAD
-  void draw(Common::Graphics *g);
-=======
   void draw(Common::Bitmap *ds);
->>>>>>> fc069ea8
   int pressedon();
   int processmessage(int mcode, int wParam, long lParam);
 };
