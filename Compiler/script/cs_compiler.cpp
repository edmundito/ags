--- conflicted
+++ resolved
@@ -22,7 +22,7 @@
 
 MacroTable predefinedMacros;
 
-int ccAddDefaultHeader(char* nhead, char *nName) 
+int ccAddDefaultHeader(char* nhead, char *nName)
 {
     if (numheaders >= capacityHeaders)
     {
@@ -118,13 +118,8 @@
 
         if (sym.entries[t].flags & SFLG_IMPORTED) continue;
         if (ccGetOption(SCOPT_SHOWWARNINGS)==0) ;
-<<<<<<< HEAD
         else if ((sym.entries[t].flags & SFLG_ACCESSED)==0) {
-            printf("warning: variable '%s' is never used\n",sym.get_name(t));
-=======
-        else if ((sym.flags[t] & SFLG_ACCESSED)==0) {
             printf("warning: variable '%s' is never used\n",sym.get_friendly_name(t).c_str());
->>>>>>> 6912fc52
         }
     }
 
