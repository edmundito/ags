
#include <stdio.h>
#include <stdlib.h>
#include <string.h>
#include "cc_symboltable.h"
#include "script/script_common.h"      // macro definitions
#include "cc_symboldef.h"   // macro definitions

symbolTable::symbolTable() {
	stringStructSym = 0; 
}

<<<<<<< HEAD
int SymbolTableEntry::get_num_args() {
	// TODO: assert is func?
    return sscope % 100;
=======
symbolTable::symbolTable() { numsymbols=0; currentscope=0; stringStructSym = 0; }
int symbolTable::get_num_args(int funcSym) {
    return sscope[funcSym] % 100;
>>>>>>> 6912fc52
}

int symbolTable::get_type(int ii) {
    // just return the real type, regardless of pointerness/constness
    ii &= ~(STYPE_POINTER | STYPE_CONST | STYPE_DYNARRAY);

	if ((ii < 0) || (ii >= entries.size())) { return -1; }
    return entries[ii].stype;
}

int SymbolTableEntry::is_loadable_variable() {
    return (stype == SYM_GLOBALVAR) || (stype == SYM_LOCALVAR) || (stype == SYM_CONSTANT);
}

void SymbolTableEntry::set_propfuncs(int propget, int propset) {
    // TODO check ranges and throw exception
    soffs = (propget << 16) | propset;
}
int SymbolTableEntry::get_propget() {
    int toret = (soffs >> 16) & 0x00ffff;
	if (toret == 0xffff) {
        return -1;
	}
    return toret;
}
int SymbolTableEntry::get_propset() {
    int toret = soffs & 0x00ffff;
	if (toret == 0xffff) {
        return -1;
	}
    return toret;
}

void symbolTable::reset() {
<<<<<<< HEAD
	for (std::map<int, char*>::iterator it = nameGenCache.begin(); it != nameGenCache.end(); ++it) {
		free(it->second);
	}
	nameGenCache.clear();
    
	entries.clear();

=======
    for (int rr=0;rr<numsymbols;rr++) { free(symbolTreeNames[rr]); }

    for (std::map<int, char *>::iterator it = nameGenCache.begin(); it != nameGenCache.end(); ++it) {
        free(it->second);
    }
    nameGenCache.clear();
    symbolTreeNames.resize(0);
    sname.resize(0);
    stype.resize(0);
    flags.resize(0);
    vartype.resize(0);
    soffs.resize(0);
    ssize.resize(0);
    sscope.resize(0);
    arrsize.resize(0);
    extends.resize(0);
    funcparamtypes.resize(0);
    funcParamDefaultValues.resize(0);
    funcParamHasDefaultValues.resize(0);

    numsymbols=0;
    currentscope=0;
>>>>>>> 6912fc52
    stringStructSym = 0;
    symbolTree.clear();

    add_ex("___dummy__sym0",999,0);
    normalIntSym = add_ex("int",SYM_VARTYPE,4);
    add_ex("char",SYM_VARTYPE,1);
    add_ex("long",SYM_VARTYPE,4);
    add_ex("short",SYM_VARTYPE,2);
    normalStringSym = add_ex("string",SYM_VARTYPE,4);
    normalVoidSym = add_ex("void",SYM_VARTYPE,0);
    normalFloatSym = add_ex("float", SYM_VARTYPE, 4);
    add_ex("=",SYM_ASSIGN,0);
    add_ex(";",SYM_SEMICOLON,0);
    add_ex(",",SYM_COMMA,0);
    add_ex("(",SYM_OPENPARENTHESIS,0);
    add_ex(")",SYM_CLOSEPARENTHESIS,0);
    add_ex("{",SYM_OPENBRACE,0);
    add_ex("}",SYM_CLOSEBRACE,0);
    add_ex("+=",SYM_MASSIGN,SCMD_ADDREG);
    add_ex("-=",SYM_MASSIGN,SCMD_SUBREG);
    add_ex("*=",SYM_MASSIGN,SCMD_MULREG);
    add_ex("/=",SYM_MASSIGN,SCMD_DIVREG);
    add_ex("&=",SYM_MASSIGN,SCMD_BITAND);
    add_ex("|=",SYM_MASSIGN,SCMD_BITOR);
    add_ex("^=",SYM_MASSIGN,SCMD_XORREG);
    add_ex("<<=",SYM_MASSIGN,SCMD_SHIFTLEFT);
    add_ex(">>=",SYM_MASSIGN,SCMD_SHIFTRIGHT);
    add_ex("++",SYM_SASSIGN,SCMD_ADD);
    add_ex("--",SYM_SASSIGN,SCMD_SUB);
    // the second argument to the operators is their precedence: 1 is highest
    add_operator("!",1, SCMD_NOTREG);
    add_operator("*",2, SCMD_MULREG);
    add_operator("/",3, SCMD_DIVREG);
    add_operator("%",4, SCMD_MODREG);
    add_operator("+",5, SCMD_ADDREG);
    add_operator("-",5, SCMD_SUBREG);
    add_operator("<<",7, SCMD_SHIFTLEFT);
    add_operator(">>",8, SCMD_SHIFTRIGHT);
    add_operator("&",9, SCMD_BITAND);
    add_operator("|",10, SCMD_BITOR);
    add_operator("^",11, SCMD_XORREG);
    add_operator("==",12, SCMD_ISEQUAL);
    add_operator("!=",13, SCMD_NOTEQUAL);
    add_operator(">",14, SCMD_GREATER);
    add_operator("<",15, SCMD_LESSTHAN);
    add_operator(">=",16, SCMD_GTE);
    add_operator("<=",17, SCMD_LTE);
    add_operator("&&",18, SCMD_AND);
    add_operator("||",19, SCMD_OR);
    add_ex("new", SYM_NEW, 1);
    add_ex("[",SYM_OPENBRACKET,0);
    add_ex("]",SYM_CLOSEBRACKET,0);
    add_ex(".",SYM_DOT,0);
    add_ex("if",SYM_IF,0);
    add_ex("else",SYM_ELSE,0);
    add_ex("while",SYM_WHILE,0);
    add_ex("for",SYM_FOR,0);
    add_ex("break",SYM_BREAK,0);
    add_ex("continue",SYM_CONTINUE,0);
    add_ex("do",SYM_DO,0);
    add_ex("switch",SYM_SWITCH,0);
    add_ex("case",SYM_CASE,0);
    add_ex("default",SYM_DEFAULT,0);
    add_ex("...",SYM_VARARGS,0);
    add_ex("struct",SYM_STRUCT,0);
    add_ex("import",SYM_IMPORT,0);
    add_ex("_tryimport",SYM_IMPORT,0);
    add_ex("export",SYM_EXPORT,0);
    add_ex("return", SYM_RETURN, 0);
    add_ex("readonly",SYM_READONLY,0);
    add_ex("::", SYM_MEMBERACCESS, 0);
    add_ex(":", SYM_LABEL, 0);
    add_ex("attribute", SYM_PROPERTY, 0);
    add_ex("enum", SYM_ENUM, 0);
    add_ex("managed", SYM_MANAGED, 0);
    nullSym = add_ex("null", SYM_NULL, 0);
    add_ex("extends", SYM_EXTENDS, 0);
    add_ex("static", SYM_STATIC, 0);
    add_ex("protected", SYM_PROTECTED, 0);
    add_ex("writeprotected", SYM_WRITEPROTECTED, 0);
    add_ex("const", SYM_CONST, 0);
    add_ex("internalstring", SYM_STRINGSTRUCT, 0);
    add_ex("autoptr", SYM_AUTOPTR, 0);
    add_ex("noloopcheck", SYM_LOOPCHECKOFF, 0);
    add_ex("builtin", SYM_BUILTIN, 0);
}
int SymbolTableEntry::operatorToVCPUCmd() {
    //return ssize + 8;
    return vartype;
}
int symbolTable::find(const char*ntf) {
    return symbolTree.findValue(ntf);
}
<<<<<<< HEAD

std::string symbolTable::get_name_string(int idx) {
	if (idx & STYPE_CONST) {
        idx &= ~STYPE_CONST;
		return std::string("const ") + get_name_string(idx);
=======


std::string symbolTable::get_friendly_name(int idx) {
    std::string result = sname[idx & STYPE_MASK];

    if (idx & STYPE_POINTER) {
        result = result + std::string("*");
    }

    if (idx & STYPE_DYNARRAY) {
        result = result + std::string("[]");
    }

    if (idx & STYPE_CONST) {
        result = std::string("const ") + result;
    }

    return result;
}


std::string symbolTable::get_name_string(int idx) {
    if (idx & STYPE_CONST) {
        idx &= ~STYPE_CONST;
        return std::string("const ") + get_name_string(idx);
>>>>>>> 6912fc52
    }

    if (idx & STYPE_DYNARRAY) {
        idx &= ~(STYPE_DYNARRAY | STYPE_POINTER);
<<<<<<< HEAD
		return get_name_string(idx) + std::string("[]");
=======
        return get_name_string(idx) + std::string("[]");
>>>>>>> 6912fc52
    }

    if (idx & STYPE_POINTER) {
        idx &= ~STYPE_POINTER;
<<<<<<< HEAD
		return get_name_string(idx) + std::string("*");
    }

    return entries[idx].sname;
}

char *symbolTable::get_name(int idx) {
	if (nameGenCache.count(idx) > 0) {
		return nameGenCache[idx];
	}

	int actualIdx = idx & STYPE_MASK;
	if (actualIdx < 0 || actualIdx >= entries.size()) { return NULL; }

	std::string resultString = get_name_string(idx);
	char *result = (char *)malloc(resultString.length() + 1);
	strcpy(result, resultString.c_str());
	nameGenCache[idx] = result;
	return result;
}

int symbolTable::add(char*nta) {
    return add_ex(nta,0,0);
}
int symbolTable::add_ex (char*nta,int typo,char sizee) {
	if (find(nta) >= 0) {
		return -1;
	}

	int p_value = entries.size();

	SymbolTableEntry entry = {};
	entry.sname = std::string(nta);
    entry.stype = typo;
    entry.flags = 0;
    entry.vartype = 0;
    entry.soffs = 0;
	entry.ssize = sizee;
	entry.sscope = 0;
    entry.arrsize = 0;
    entry.extends = 0;
	entry.funcparamtypes = std::vector<unsigned long>(MAX_FUNCTION_PARAMETERS + 1);
	entry.funcParamDefaultValues = std::vector<short>(MAX_FUNCTION_PARAMETERS + 1);
	entries.push_back(entry);

    symbolTree.addEntry(nta, p_value);
    return p_value;
=======
        return get_name_string(idx) + std::string("*");
    }

    return sname[idx & STYPE_MASK];
}

const char *symbolTable::get_name(int idx) {
    if (nameGenCache.count(idx) > 0) {
        return nameGenCache[idx];
    }

    std::size_t actualIdx = idx & STYPE_MASK;
    if (actualIdx < 0 || actualIdx >= sname.size()) { return NULL; }

    std::string resultString = get_name_string(idx);
    char *result = (char *)malloc(resultString.length() + 1);
    strcpy(result, resultString.c_str());
    nameGenCache[idx] = result;
    return result;
}

int symbolTable::add(const char*nta) {
    return add_ex(nta,0,0);
}
int symbolTable::add_ex(const char*nta,int typo,char sizee) {
    if (find(nta) >= 0) return -1;

    char *fullname = (char*)malloc(sizeof(char) * (strlen(nta) + 1));
    strcpy(fullname, nta);
    symbolTreeNames.push_back(fullname);

    sname.push_back(std::string(nta));
    stype.push_back(typo);
    flags.push_back(0);
    vartype.push_back(0);
    soffs.push_back(0);
    ssize.push_back(sizee);
    sscope.push_back(0);
    arrsize.push_back(0);
    extends.push_back(0);
    funcparamtypes.push_back(std::vector<unsigned long>(MAX_FUNCTION_PARAMETERS + 1));
    funcParamDefaultValues.push_back(std::vector<int>(MAX_FUNCTION_PARAMETERS + 1));
	funcParamHasDefaultValues.push_back(std::vector<bool>(MAX_FUNCTION_PARAMETERS + 1));
    symbolTree.addEntry(fullname, numsymbols);
    numsymbols++;
    return numsymbols-1;
>>>>>>> 6912fc52
}
int symbolTable::add_operator(const char *nta, int priority, int vcpucmd) {
    int nss = add_ex(nta, SYM_OPERATOR, priority);
	if (nss >= 0) {
        entries[nss].vartype = vcpucmd;
	}
    return nss;
}

symbolTable sym;<|MERGE_RESOLUTION|>--- conflicted
+++ resolved
@@ -7,18 +7,12 @@
 #include "cc_symboldef.h"   // macro definitions
 
 symbolTable::symbolTable() {
-	stringStructSym = 0; 
-}
-
-<<<<<<< HEAD
+	stringStructSym = 0;
+}
+
 int SymbolTableEntry::get_num_args() {
 	// TODO: assert is func?
     return sscope % 100;
-=======
-symbolTable::symbolTable() { numsymbols=0; currentscope=0; stringStructSym = 0; }
-int symbolTable::get_num_args(int funcSym) {
-    return sscope[funcSym] % 100;
->>>>>>> 6912fc52
 }
 
 int symbolTable::get_type(int ii) {
@@ -53,38 +47,13 @@
 }
 
 void symbolTable::reset() {
-<<<<<<< HEAD
 	for (std::map<int, char*>::iterator it = nameGenCache.begin(); it != nameGenCache.end(); ++it) {
 		free(it->second);
 	}
 	nameGenCache.clear();
-    
+
 	entries.clear();
 
-=======
-    for (int rr=0;rr<numsymbols;rr++) { free(symbolTreeNames[rr]); }
-
-    for (std::map<int, char *>::iterator it = nameGenCache.begin(); it != nameGenCache.end(); ++it) {
-        free(it->second);
-    }
-    nameGenCache.clear();
-    symbolTreeNames.resize(0);
-    sname.resize(0);
-    stype.resize(0);
-    flags.resize(0);
-    vartype.resize(0);
-    soffs.resize(0);
-    ssize.resize(0);
-    sscope.resize(0);
-    arrsize.resize(0);
-    extends.resize(0);
-    funcparamtypes.resize(0);
-    funcParamDefaultValues.resize(0);
-    funcParamHasDefaultValues.resize(0);
-
-    numsymbols=0;
-    currentscope=0;
->>>>>>> 6912fc52
     stringStructSym = 0;
     symbolTree.clear();
 
@@ -178,65 +147,50 @@
 int symbolTable::find(const char*ntf) {
     return symbolTree.findValue(ntf);
 }
-<<<<<<< HEAD
+
+std::string symbolTable::get_friendly_name(int idx) {
+    std::string result = entries[idx & STYPE_MASK].sname;
+
+    if (idx & STYPE_POINTER) {
+        result = result + std::string("*");
+    }
+
+    if (idx & STYPE_DYNARRAY) {
+        result = result + std::string("[]");
+    }
+
+    if (idx & STYPE_CONST) {
+        result = std::string("const ") + result;
+    }
+
+    return result;
+}
 
 std::string symbolTable::get_name_string(int idx) {
 	if (idx & STYPE_CONST) {
         idx &= ~STYPE_CONST;
 		return std::string("const ") + get_name_string(idx);
-=======
-
-
-std::string symbolTable::get_friendly_name(int idx) {
-    std::string result = sname[idx & STYPE_MASK];
-
-    if (idx & STYPE_POINTER) {
-        result = result + std::string("*");
-    }
-
-    if (idx & STYPE_DYNARRAY) {
-        result = result + std::string("[]");
-    }
-
-    if (idx & STYPE_CONST) {
-        result = std::string("const ") + result;
-    }
-
-    return result;
-}
-
-
-std::string symbolTable::get_name_string(int idx) {
-    if (idx & STYPE_CONST) {
-        idx &= ~STYPE_CONST;
-        return std::string("const ") + get_name_string(idx);
->>>>>>> 6912fc52
     }
 
     if (idx & STYPE_DYNARRAY) {
         idx &= ~(STYPE_DYNARRAY | STYPE_POINTER);
-<<<<<<< HEAD
 		return get_name_string(idx) + std::string("[]");
-=======
-        return get_name_string(idx) + std::string("[]");
->>>>>>> 6912fc52
     }
 
     if (idx & STYPE_POINTER) {
         idx &= ~STYPE_POINTER;
-<<<<<<< HEAD
 		return get_name_string(idx) + std::string("*");
     }
 
     return entries[idx].sname;
 }
 
-char *symbolTable::get_name(int idx) {
+const char *symbolTable::get_name(int idx) {
 	if (nameGenCache.count(idx) > 0) {
 		return nameGenCache[idx];
 	}
 
-	int actualIdx = idx & STYPE_MASK;
+	std::size_t actualIdx = idx & STYPE_MASK;
 	if (actualIdx < 0 || actualIdx >= entries.size()) { return NULL; }
 
 	std::string resultString = get_name_string(idx);
@@ -246,10 +200,10 @@
 	return result;
 }
 
-int symbolTable::add(char*nta) {
+int symbolTable::add(const char*nta) {
     return add_ex(nta,0,0);
 }
-int symbolTable::add_ex (char*nta,int typo,char sizee) {
+int symbolTable::add_ex(const char*nta,int typo,char sizee) {
 	if (find(nta) >= 0) {
 		return -1;
 	}
@@ -267,59 +221,12 @@
     entry.arrsize = 0;
     entry.extends = 0;
 	entry.funcparamtypes = std::vector<unsigned long>(MAX_FUNCTION_PARAMETERS + 1);
-	entry.funcParamDefaultValues = std::vector<short>(MAX_FUNCTION_PARAMETERS + 1);
+    entry.funcParamDefaultValues = std::vector<int>(MAX_FUNCTION_PARAMETERS + 1);
+	entry.funcParamHasDefaultValues = std::vector<bool>(MAX_FUNCTION_PARAMETERS + 1);
 	entries.push_back(entry);
 
     symbolTree.addEntry(nta, p_value);
     return p_value;
-=======
-        return get_name_string(idx) + std::string("*");
-    }
-
-    return sname[idx & STYPE_MASK];
-}
-
-const char *symbolTable::get_name(int idx) {
-    if (nameGenCache.count(idx) > 0) {
-        return nameGenCache[idx];
-    }
-
-    std::size_t actualIdx = idx & STYPE_MASK;
-    if (actualIdx < 0 || actualIdx >= sname.size()) { return NULL; }
-
-    std::string resultString = get_name_string(idx);
-    char *result = (char *)malloc(resultString.length() + 1);
-    strcpy(result, resultString.c_str());
-    nameGenCache[idx] = result;
-    return result;
-}
-
-int symbolTable::add(const char*nta) {
-    return add_ex(nta,0,0);
-}
-int symbolTable::add_ex(const char*nta,int typo,char sizee) {
-    if (find(nta) >= 0) return -1;
-
-    char *fullname = (char*)malloc(sizeof(char) * (strlen(nta) + 1));
-    strcpy(fullname, nta);
-    symbolTreeNames.push_back(fullname);
-
-    sname.push_back(std::string(nta));
-    stype.push_back(typo);
-    flags.push_back(0);
-    vartype.push_back(0);
-    soffs.push_back(0);
-    ssize.push_back(sizee);
-    sscope.push_back(0);
-    arrsize.push_back(0);
-    extends.push_back(0);
-    funcparamtypes.push_back(std::vector<unsigned long>(MAX_FUNCTION_PARAMETERS + 1));
-    funcParamDefaultValues.push_back(std::vector<int>(MAX_FUNCTION_PARAMETERS + 1));
-	funcParamHasDefaultValues.push_back(std::vector<bool>(MAX_FUNCTION_PARAMETERS + 1));
-    symbolTree.addEntry(fullname, numsymbols);
-    numsymbols++;
-    return numsymbols-1;
->>>>>>> 6912fc52
 }
 int symbolTable::add_operator(const char *nta, int priority, int vcpucmd) {
     int nss = add_ex(nta, SYM_OPERATOR, priority);
