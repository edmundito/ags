
#include <cstdio>
#include <cstdlib>
#include <cstring>
#include <cerrno>
#include <string>
#include "cs_parser.h"
#include "cc_internallist.h"    // ccInternalList
#include "cs_parser_common.h"
#include "cc_symboltable.h"
#include "script/cc_options.h"
#include "script/script_common.h"
#include "script/cc_error.h"
#include "cc_variablesymlist.h"

#include "fmem.h"

extern int currentline;

char ccCopyright[]="ScriptCompiler32 v" SCOM_VERSIONSTR " (c) 2000-2007 Chris Jones and 2011-2014 others";
static char scriptNameBuffer[256];

int  evaluate_expression(ccInternalList*,ccCompiledScript*,int,bool insideBracketedDeclaration);
int  evaluate_assignment(ccInternalList *targ, ccCompiledScript *scrip, bool expectCloseBracket, int cursym, long lilen, long *vnlist, bool insideBracketedDeclaration);
int  parse_sub_expr(long*,int,ccCompiledScript*);
long extract_variable_name(int, ccInternalList*,long*, int*);
int  check_type_mismatch(int typeIs, int typeWantsToBe, int orderMatters);
int  check_operator_valid_for_type(int *vcpuOp, int type1, int type2);

int is_part_of_symbol(char thischar, char startchar) {
    // workaround for strings
    static int sayno_next_char = 0;
    static int next_is_escaped = 0;
    if (sayno_next_char) {
        sayno_next_char = 0;
        return 0;
    }
    if ((startchar == '\"') || (startchar == '\'')) {
        if (next_is_escaped) {
            // an escaped " or whatever, so let it through
            next_is_escaped = 0;
            return 1;
        }
        if (thischar == '\\')
            next_is_escaped = 1;

        if (thischar == startchar) sayno_next_char = 1;
        return 1;
    }
    // a decimal number
    if ((startchar >= '0') && (startchar <= '9')) {
        if ((thischar >= '0') && (thischar <= '9'))
            return 1;
        // float constant
        if (thischar == '.')
            return 1;
        return 0;
    }
    // variable name
    if (((startchar >= 'a') && (startchar <= 'z')) ||
        ((startchar >= 'A') && (startchar <= 'Z')) ||
        (startchar == '_')) {
            if (is_alphanum(thischar)) return 1;
            return 0;
    }
    // ==, >=, <=, !=, etc
    if (thischar == '=') {
        if ((startchar == '=') || (startchar == '<') || (startchar == '>')
            || (startchar == '!') || (startchar == '+') || (startchar == '-')
            || (startchar == '*') || (startchar == '/')
            || (startchar == '&') || (startchar == '|') || (startchar == '^'))
            return 1;
    }
    // && and ||, ++ and --
    if ((thischar == '&') && (startchar == '&')) return 1;
    if ((thischar == '|') && (startchar == '|')) return 1;
    if ((thischar == '+') && (startchar == '+')) return 1;
    if ((thischar == '-') && (startchar == '-')) return 1;
    // << and >>
    if ((thischar == '<') && (startchar == '<')) return 1;
    if ((thischar == '>') && (startchar == '>')) return 1;
    // ...
    if ((thischar == '.') && (startchar == '.')) return 1;
    // ::
    if ((thischar == ':') && (startchar == ':')) return 1;

    return 0;
}

char constructedMemberName[MAX_SYM_LEN];
const char *get_member_full_name(int structSym, int memberSym) {

    const char* memberName = sym.get_name(memberSym);

    // de-mangle name, if appropriate
    if (memberName[0] == '.')
        memberName = &memberName[1];

    sprintf(constructedMemberName, "%s::%s", sym.get_name(structSym), memberName);

    return constructedMemberName;
}

int sym_find_or_add(symbolTable &sym, const char *sname) {
    int symdex = sym.find(sname);
    if (symdex < 0) {
        symdex = sym.add(sname);
    }
    return symdex;
}

int cc_tokenize(const char*inpl, ccInternalList*targ, ccCompiledScript*scrip) {
    // *** create the symbol table and parse the text code into symbol code
    int linenum=1,in_struct_declr=-1,bracedepth = 0, last_time=0;
    int parenthesisdepth = 0;
    FMEM*iii=fmem_open(inpl);
    targ->write_meta(SMETA_LINENUM,1);
    while (!fmem_eof(iii)) {
        int thischar, waseof = 0;
        do {  // skip the whitespace
            if (fmem_eof(iii)) {
                waseof = 1;
                break;
            }
            thischar = fmem_getc(iii);
        } while (is_whitespace(thischar));
        // if it was the end of file, abort
        if (waseof)
            break;
        if ((thischar == '\r') || (thischar == '\n')) {
            // write the line number (for debugging)
            linenum++;
            targ->write_meta(SMETA_LINENUM,linenum);
            if (fmem_peekc(iii) =='\n') fmem_getc(iii);
            currentline=linenum;
            // go back and get the whitespace after the CRLF
            continue;
        }
        // it's some sort of symbol, so read it in
        char thissymbol[MAX_SYM_LEN];
        int symlen=1;
        thissymbol[0]=thischar;
        int thisIsEscaped = 0;
        while (is_part_of_symbol(fmem_peekc(iii),thischar)) {

            thissymbol[symlen] = fmem_getc(iii);
            symlen++;
            if (symlen >= MAX_SYM_LEN - 1) break;
        }
        thissymbol[symlen]=0;
        if ((thissymbol[0] == '\'') && (thissymbol[2] == '\'')) {
            // convert the character to its ASCII equivalent
            sprintf(thissymbol,"%d",thissymbol[1]);
        }
        else if (thissymbol[0] == '\'') {
            cc_error("incorrectly terminated character constant");
            return -1;
        }

        if (sym.entries[last_time].stype == SYM_DOT) {
            // mangle member variable accesses so that you can have a
            // struct called Room but also a member property called Room
            char thissymbol_mangled[MAX_SYM_LEN + 1];
            sprintf(thissymbol_mangled, ".%s", thissymbol);
            strcpy(thissymbol, thissymbol_mangled);
        }

        int towrite = sym_find_or_add(sym, thissymbol);
        if (towrite < 0) {
            cc_error("symbol table overflow - could not ensure new symbol.");
            return -1;
        }
        if ((thissymbol[0] >= '0') && (thissymbol[0] <= '9')) {
            if (strchr(thissymbol, '.') != NULL)
                sym.entries[towrite].stype = SYM_LITERALFLOAT;
            else
                sym.entries[towrite].stype = SYM_LITERALVALUE;
        }
        if (sym.entries[towrite].stype == SYM_MASSIGN && thischar == '*' && sym.entries[last_time].stype == SYM_VARTYPE) {
            // Break up *= when a parameter is declared with only the type and an initial value
            // e.g. import void someMethod(InventoryItem *= 0);
            targ->write(sym.find("*"));
            towrite = sym.find("=");
        }

        if (sym.entries[towrite].stype == SYM_OPENPARENTHESIS)
            parenthesisdepth++;
        else if (sym.entries[towrite].stype == SYM_CLOSEPARENTHESIS)
            parenthesisdepth--;

        // deal with forward-declas
        if ((sym.entries[towrite].stype == SYM_SEMICOLON) && (bracedepth == 0))
            in_struct_declr = -1;

        // this bit sorts out renaming struct members to allow different
        // structs to have same member names at different offsets
        if (towrite < 1) ;
        else if (sym.entries[last_time].stype == SYM_STRUCT) {
            in_struct_declr = towrite;
            bracedepth = 0;
        }
        else if ((sym.entries[last_time].stype == SYM_ENUM) && (sym.entries[towrite].stype == 0)) {
            // make sure it doens't get jibbled when used within
            // structs
            sym.entries[towrite].stype = SYM_TEMPORARYTYPE;
        }
        else if ((sym.entries[towrite].stype == SYM_OPENBRACE) && (in_struct_declr >= 0))
            bracedepth++;
        else if ((sym.entries[towrite].stype == SYM_CLOSEBRACE) && (in_struct_declr >= 0)) {
            bracedepth--;
            if (bracedepth <= 0)
                in_struct_declr = -1;
        }
        else if ((sym.entries[towrite].stype == 0 || sym.entries[towrite].stype == SYM_FUNCTION) && (in_struct_declr >= 0) &&
            (parenthesisdepth == 0) && (bracedepth > 0)) {
                // change the name of structure members so that the same member name
                // can be used in multiple structs
                // (but only if not currently in a function params list
                // and not an imported func/property type)
                // (and if not the struct type (this allows member functions
                // which return the struct)
                if ((sym.entries[last_time].stype != SYM_PROPERTY) &&
                    (sym.entries[last_time].stype != SYM_IMPORT) &&
                    (sym.entries[last_time].stype != SYM_STATIC) &&
                    (sym.entries[last_time].stype != SYM_PROTECTED) &&
                    (sym.entries[last_time].stype != SYM_WRITEPROTECTED) &&
                    (sym.entries[last_time].stype != SYM_SEMICOLON) &&
                    (sym.entries[last_time].stype != SYM_OPENBRACE) &&
                    (sym.entries[last_time].stype != SYM_OPENBRACKET) &&
                    (towrite != in_struct_declr)) {
                        const char *new_name = get_member_full_name(in_struct_declr, towrite);
                        //      printf("changed '%s' to '%s'\n",sym.get_friendly_name(towrite).c_str(),new_name);
                        towrite = sym_find_or_add(sym, new_name);
                        if (towrite < 0) {
                            cc_error("symbol table error - could not ensure new struct symbol.");
                            return -1;
                        }
                }
        }

        if (thissymbol[0]=='\"') {
            // strip closing speech mark
            thissymbol[strlen(thissymbol)-1] = 0;
            // save the string into the string table area
            sym.entries[towrite].stype = SYM_STRING;
            sym.entries[towrite].soffs = scrip->add_string(&thissymbol[1]);
            // set it to be recognised as a string
            sym.entries[towrite].vartype = sym.normalStringSym;

            if (strncmp(thissymbol, NEW_SCRIPT_TOKEN_PREFIX, 18) == 0)
            {
                linenum = 0;
            }
        }
        targ->write(towrite);
        last_time = towrite;
    }
    fmem_close(iii);
    targ->write_meta(SMETA_END,0);
    // clear any temporary tpyes set
    for (int ii = 0; ii < sym.entries.size(); ii++) {
        if (sym.entries[ii].stype == SYM_TEMPORARYTYPE)
            sym.entries[ii].stype = 0;
    }

    return 0;
}

void free_pointer(int spOffset, int zeroCmd, int arraySym, ccCompiledScript *scrip) {

    scrip->write_cmd1(SCMD_LOADSPOFFS, spOffset);
    scrip->write_cmd(zeroCmd);

    if ((sym.entries[arraySym].flags & (SFLG_ARRAY | SFLG_DYNAMICARRAY)) == SFLG_ARRAY) {
        // array of pointers -- release each one
        for (int ee = 1; ee < sym.entries[arraySym].arrsize; ee++) {
            scrip->write_cmd2(SCMD_ADD, SREG_MAR, 4);
            scrip->write_cmd(zeroCmd);
        }
    }

}

void free_pointers_from_struct(int structVarSym, ccCompiledScript *scrip) {
    int structType = sym.entries[structVarSym].vartype;

    for (int dd = 0; dd < sym.entries.size(); dd++) {
        if ((sym.entries[dd].stype == SYM_STRUCTMEMBER) &&
            (sym.entries[dd].extends == structType) &&
            ((sym.entries[dd].flags & SFLG_IMPORTED) == 0) &&
            ((sym.entries[dd].flags & SFLG_PROPERTY) == 0)) {

                if (sym.entries[dd].flags & SFLG_POINTER) {
                    int spOffs = (scrip->cur_sp - sym.entries[structVarSym].soffs) - sym.entries[dd].soffs;

                    free_pointer(spOffs, SCMD_MEMZEROPTR, dd, scrip);

                    if (sym.entries[structVarSym].flags & SFLG_ARRAY) {
                        // an array of structs, free any pointers in them
                        for (int ii = 1; ii < sym.entries[structVarSym].arrsize; ii++) {
                            spOffs -= sym.entries[structType].ssize;
                            free_pointer(spOffs, SCMD_MEMZEROPTR, dd, scrip);
                        }
                    }
                }
                else {
                    // non-pointer struct, need to procss its members
                    // **** TODO

                }
        }
    }
}

// Removes local variables from tables, and returns number of bytes to
// remove from stack
// just_count: just returns number of bytes, doesn't actually remove any
int remove_locals(int from_level, int just_count, ccCompiledScript *scrip) {
    int cc, totalsub = 0;
    int zeroPtrCmd = SCMD_MEMZEROPTR;
    if (from_level == 0)
        zeroPtrCmd = SCMD_MEMZEROPTRND;

    for (cc=0;cc<sym.entries.size();cc++) {
        if ((sym.entries[cc].sscope > from_level) && (sym.entries[cc].stype == SYM_LOCALVAR)) {
            // caller will sort out stack, so ignore parameters
            if ((sym.entries[cc].flags & SFLG_PARAMETER)==0) {
                if (sym.entries[cc].flags & SFLG_DYNAMICARRAY)
                    totalsub += 4;
                else
                {
                    totalsub += sym.entries[cc].ssize;
                    // remove all elements if array
                    if (sym.entries[cc].flags & SFLG_ARRAY)
                        totalsub += (sym.entries[cc].arrsize - 1) * sym.entries[cc].ssize;
                }
                if (sym.entries[cc].flags & SFLG_STRBUFFER)
                    totalsub += STRING_LENGTH;
            }
            // release the pointer reference if applicable
            if (sym.entries[cc].flags & SFLG_THISPTR) { }
            else if (((sym.entries[cc].flags & SFLG_POINTER) != 0) ||
                ((sym.entries[cc].flags & SFLG_DYNAMICARRAY) != 0))
            {
                free_pointer(scrip->cur_sp - sym.entries[cc].soffs, zeroPtrCmd, cc, scrip);
            }
            else if (sym.entries[sym.entries[cc].vartype].flags & SFLG_STRUCTTYPE) {
                // a struct -- free any pointers it contains
                free_pointers_from_struct(cc, scrip);
            }

            if (just_count == 0) {
                sym.entries[cc].stype = 0;
                sym.entries[cc].sscope = 0;
                sym.entries[cc].flags = 0;
            }
        }
    }
    return totalsub;
}

int deal_with_end_of_ifelse (char*nested_type,long*nested_info,long*nested_start,
                             ccCompiledScript*scrip,ccInternalList*targ,int*nestlevel, intptr_t **nested_chunk, intptr_t *nested_chunk_size,
                             int *nested_fixup_start, int *nested_fixup_stop, int32_t *nested_assign_addr) {
     int nested_level = nestlevel[0];
     int is_else=0;
     if (nested_type[nested_level] == NEST_ELSESINGLE) ;
     else if (nested_type[nested_level] == NEST_ELSE) ;
     else if (sym.get_type(targ->peeknext()) == SYM_ELSE) {
         targ->getnext();
         scrip->write_cmd1(SCMD_JMP,0);
         is_else=1;
     }
     if (nested_start[nested_level]) {
         scrip->flush_line_numbers();
         // if it's a for loop, drop the yanked chunk (loop increment) back in
         if(nested_chunk_size[nested_level] > 0)
            scrip->write_chunk(nested_chunk, nested_level, nested_chunk_size[nested_level], true, nested_fixup_start[nested_level], nested_fixup_stop[nested_level], scrip->codesize - nested_assign_addr[nested_level]);
         // it's a while loop, so write a jump back to the check again
        scrip->write_cmd1(SCMD_JMP,-((scrip->codesize+2) - nested_start[nested_level]) );
     }
     // write the correct relative jump location
     scrip->code[nested_info[nested_level]] =
         (scrip->codesize - nested_info[nested_level]) - 1;
     if (is_else) {
         // convert the IF into an ELSE
         if (sym.get_type(targ->peeknext()) == SYM_OPENBRACE) {
             nested_type[nested_level] = NEST_ELSE;
             targ->getnext();
         }
         else
             nested_type[nested_level] = NEST_ELSESINGLE;
         nested_info[nested_level] = scrip->codesize-1;
         return 1;
     }
     else
     {
         nestlevel[0]--;
         if(nested_type[nestlevel[0]] == NEST_FOR)
         {
             nestlevel[0]--;
             // find local variables that have just been removed
             int totalsub = remove_locals (nestlevel[0], 0, scrip);

             if (totalsub > 0) {
                 scrip->cur_sp -= totalsub;
                 scrip->write_cmd2(SCMD_SUB,SREG_SP,totalsub);
             }
         }
     }
     return 0;
}

int deal_with_end_of_do (long *nested_info, long *nested_start, ccCompiledScript *scrip, ccInternalList *targ, int *nestlevel) {
    int cursym;
    int nested_level;

    cursym = targ->getnext();
    nested_level = nestlevel[0];
    scrip->flush_line_numbers();
    if (sym.get_type(cursym) != SYM_WHILE) {
        cc_error("Do without while");
        return -1;
    }
    if (sym.get_type(targ->peeknext()) != SYM_OPENPARENTHESIS) {
        cc_error("expected '('");
        return -1;
    }
    scrip->flush_line_numbers();
    if (evaluate_expression(targ, scrip, 1, false))
        return -1;
    if (sym.get_type(targ->peeknext()) != SYM_SEMICOLON) {
        cc_error("expected ';'");
        return -1;
    }
    targ->getnext();
    // Jump back to the start of the loop while the condition is true
    scrip->write_cmd1(SCMD_JNZ, -((scrip->codesize + 2) - nested_start[nested_level]));
    // Write the correct location for the end of the loop
    scrip->code[nested_info[nested_level]] = (scrip->codesize - nested_info[nested_level]) - 1;
    nestlevel[0]--;

    return 0;
}

int deal_with_end_of_switch (int *nested_fixup_start, int *nested_fixup_stop, int *nested_fixup_adjust, intptr_t **nested_chunk, int32_t *nested_assign_addr, long *nested_start, ccCompiledScript *scrip, ccInternalList *targ, int *nestlevel) {
    int nested_level = nestlevel[0];
    if(nested_assign_addr[nested_level] > -1) {
        // Write the jump location for the previous case
        scrip->code[nested_assign_addr[nested_level]] = (scrip->codesize - nested_assign_addr[nested_level]) - 1;
    }
    // Write the jump location for the start of the switch block
    // This is the location that will be used for all break statements in the switch block
    scrip->code[nested_start[nested_level] + 1] = (scrip->codesize - nested_start[nested_level]) - 2;
    // Discard the result of the switch() expression
    scrip->pop_reg(SREG_AX);
    nestlevel[0]--;

    return 0;
}

int find_member_sym(int structSym, long *memSym, int allowProtected) {
    int oriname = *memSym;
    const char *possname = get_member_full_name(structSym, oriname);

    oriname = sym.find(possname);
    if (oriname < 0) {
        if (sym.entries[structSym].extends > 0) {
            // walk the inheritance tree to find the member
            if (find_member_sym(sym.entries[structSym].extends, memSym, allowProtected) == 0)
                return 0;
            // the inherited member was not found, so fall through to
            // the error message
        }
        cc_error("'%s' is not a public member of '%s'. Are you sure you spelt it correctly (remember, capital letters are important)?",sym.get_friendly_name(*memSym).c_str(),sym.get_friendly_name(structSym).c_str());
        return -1;
    }
    if ((!allowProtected) && (sym.entries[oriname].flags & SFLG_PROTECTED)) {
        cc_error("Cannot access protected member '%s'", sym.get_friendly_name(oriname).c_str());
        return -1;
    }
    *memSym = oriname;
    return 0;
}

std::string friendly_int_symbol(int symidx, bool isNegative) {
    if (isNegative) {
        return "-" + sym.get_friendly_name(symidx);
    } else {
        return sym.get_friendly_name(symidx);
    }
}

int accept_literal_or_constant_value(int fromSym, int &theValue, bool isNegative, const char *errorMsg) {
  if (sym.get_type(fromSym) == SYM_LITERALVALUE) {

    // Prepend '-' so we can parse -2147483648
    std::string literalStrValue = std::string(sym.get_name(fromSym));
    if (isNegative) {
        literalStrValue = '-' + literalStrValue;
    }

    errno = 0;
    char *endptr = 0;
    const long longValue = strtol(literalStrValue.c_str(), &endptr, 10);

    if ((longValue == LONG_MIN || longValue == LONG_MAX) && errno == ERANGE) {
        cc_error("Could not parse integer symbol '%s' because of overflow.", friendly_int_symbol(fromSym, isNegative).c_str());
        return -1;
    }
    if (endptr[0] != 0) {
        cc_error("Could not parse integer symbol '%s' because the whole buffer wasn't converted.", friendly_int_symbol(fromSym, isNegative).c_str());
        return -1;
    }
    if (longValue > INT_MAX || longValue < INT_MIN) {
        cc_error("Could not parse integer symbol '%s' because of overflow.", friendly_int_symbol(fromSym, isNegative).c_str());
        return -1;
    }

    theValue = static_cast<int>(longValue);
  }
  else if (sym.get_type(fromSym) == SYM_CONSTANT) {
    theValue = sym.entries[fromSym].soffs;
    if (isNegative) {
        theValue = -theValue;
    }
  }
  else {
    cc_error((char*)errorMsg);
    return -1;
  }
  return 0;
}

int check_for_default_value(ccInternalList &targ, int funcsym, int numparams) {

    if (sym.get_type(targ.peeknext()) == SYM_ASSIGN) {
        // parameter has default value
        targ.getnext();
        int defValSym = targ.getnext();
        bool negateIt = false;

        if (sym.get_name(defValSym)[0] == '-') {
            // allow negative default value
            negateIt = true;
            defValSym = targ.getnext();
        }

        int defaultValue;

        // extract the default value
        if (accept_literal_or_constant_value(defValSym, defaultValue, negateIt, "Parameter default value must be literal") < 0) {
            return -1;
        }

        sym.entries[funcsym].funcParamDefaultValues[numparams % 100] = defaultValue;
        sym.entries[funcsym].funcParamHasDefaultValues[numparams % 100] = true;

    }

    return 0;
}

int check_for_dynamic_array_declaration(ccInternalList &targ, int typeSym, bool isPointer)
{
  if (sym.get_type(targ.peeknext()) == SYM_OPENBRACKET)
  {
    // dynamic array
    targ.getnext();
    if (sym.get_type(targ.getnext()) != SYM_CLOSEBRACKET)
    {
      cc_error("fixed size array cannot be used in this way");
      return -1;
    }
    if (sym.entries[typeSym].flags & SFLG_STRUCTTYPE) {
        if (!(sym.entries[typeSym].flags & SFLG_MANAGED)) {
            cc_error("cannot pass non-managed struct array");
            return -1;
        }
        if (!isPointer) {
            cc_error("cannot pass non-pointer struct array");
            return -1;
        }
    }
    return 1;
  }
  return 0;
}


int process_function_declaration(ccInternalList &targ, ccCompiledScript*scrip,
                                 int *funcsymptr, int vtwas, int &in_func,
                                 int &nested_level, int next_is_readonly,
                                 int next_is_import, int isMemberFunction,
                                 int returnsPointer, int func_is_static,
								 int *isMemberFunctionPtr, SymbolDef *oldDefinition,
                 int returnsDynArray) {
  int numparams = 1;
  int funcsym = *funcsymptr;
  int varsize = sym.entries[vtwas].ssize;
  // skip the opening (
  targ.getnext();

  char functionName[MAX_SYM_LEN];
  strcpy(functionName, sym.get_name(funcsym));

  if (strcmp(sym.get_name(targ.peeknext()), "this") == 0 || sym.get_type(targ.peeknext()) == SYM_STATIC)
  {
    if(sym.get_type(targ.peeknext()) == SYM_STATIC)
      func_is_static = 1;
    // extender function, eg.  function GoAway(this Character *someone)
    targ.getnext();
	  if (sym.get_type(targ.peeknext()) != SYM_VARTYPE)
	  {
	    if(func_is_static)
	      cc_error("'static' must be followed by a struct name");
	    else
	      cc_error("'this' must be followed by a struct name");
	    return -1;
	  }
	  if ((sym.entries[targ.peeknext()].flags & SFLG_STRUCTTYPE) == 0)
	  {
	    if(func_is_static)
	      cc_error("'static' cannot be used with primitive types");
	    else
	      cc_error("'this' cannot be used with primitive types");
	    return -1;
	  }
	  if (strchr(functionName, ':') != NULL)
	  {
	    cc_error("extender functions cannot be part of a struct");
	    return -1;
	  }

	  sprintf(functionName, "%s::%s", sym.get_name(targ.peeknext()), sym.get_name(funcsym));
	  if (isMemberFunctionPtr != NULL)
	  {
		  *isMemberFunctionPtr = targ.peeknext();
	  }

	  funcsym = sym.find(functionName);
	  if (funcsym < 0)
	  {
		  funcsym = sym.add(functionName);
	  }
    *funcsymptr = funcsym;

	  if (next_is_import == 0) {
      if (scrip->remove_any_import(functionName, oldDefinition))
        return -1;
    }

	  if (sym.entries[funcsym].stype != 0)
	  {
	    cc_error("function '%s' is already defined", functionName);
	    return -1;
	  }
	  sym.entries[funcsym].flags = SFLG_STRUCTMEMBER;
	  if(func_is_static) {
	    sym.entries[funcsym].flags |= SFLG_STATIC;
      }

	  targ.getnext();
	  if (!func_is_static && strcmp(sym.get_name(targ.getnext()), "*") != 0)
	  {
	    cc_error("instance extender function must be pointer");
	    return -1;
	  }

	  if ((sym.get_type(targ.peeknext()) != SYM_COMMA) &&
	      (sym.get_type(targ.peeknext()) != SYM_CLOSEPARENTHESIS))
	  {
	    if(strcmp(sym.get_name(targ.getnext()), "*") == 0)
	      cc_error("static extender function cannot be pointer");
	    else
	      cc_error("parameter name cannot be defined for extender type");
	    return -1;
	  }

	  if (sym.get_type(targ.peeknext()) == SYM_COMMA)
	  {
		  targ.getnext();
	  }
  }

  sym.entries[funcsym].stype = SYM_FUNCTION;
  sym.entries[funcsym].ssize = varsize;  // save return type size
  sym.entries[funcsym].funcparamtypes[0] = vtwas;  // return type

  if (returnsPointer)
  {
    sym.entries[funcsym].funcparamtypes[0] |= STYPE_POINTER;
  }
  if (returnsDynArray)
  {
    sym.entries[funcsym].funcparamtypes[0] |= STYPE_DYNARRAY;
  }

  if ((!returnsPointer) && (!returnsDynArray) &&
      ((sym.entries[vtwas].flags & SFLG_STRUCTTYPE) != 0))
  {
    cc_error("Cannot return entire struct from function");
    return -1;
  }
  if ((in_func >= 0) || (nested_level > 0)) {
    cc_error("Nested functions not supported (you may have forgotten a closing brace)");
    return -1;
  }
  if (next_is_readonly) {
    cc_error("readonly cannot be applied to a function");
    return -1;
  }

  int funcNum = -1;

  if (next_is_import)
    in_func = scrip->add_new_import(functionName);
  else
    in_func = scrip->add_new_function(functionName, &funcNum);

  if (in_func < 0) {
    // don't overwrite the "used import" error message
    if (in_func != -2)
      cc_error("Internal compiler error: table overflow");
    return -1;
  }
  sym.entries[funcsym].soffs = in_func;  // save code offset of function
  scrip->cur_sp += 4;  // the return address will be pushed

  int prototype = 0;
  bool next_is_const = false;
  char functype[100]="\0";
  while (1) {
    int cursym = targ.getnext();
    int next_type = sym.get_type(cursym);
    if (next_type == SYM_CLOSEPARENTHESIS) break;
    else if (next_type == SYM_VARARGS) {
      // variable number of arguments
      numparams+=100;
      cursym = targ.getnext();
      if (sym.get_type(cursym) != SYM_CLOSEPARENTHESIS) {
        cc_error("expected ')' after variable-args");
        return -1;
      }
      break;
    }
    else if (next_type == SYM_CONST) {
      next_is_const = true;
    }
    else if (next_type == SYM_VARTYPE) {
      // function parameter
      if ((numparams % 100) >= MAX_FUNCTION_PARAMETERS) {
        cc_error("too many parameters defined for function");
        return -1;
      }
      if (cursym == sym.normalVoidSym) {
        cc_error("'void' invalid type for function parameter");
        return -1;
      }
      int isPointerParam = 0;
      // save the parameter type (numparams starts from 1)
      sym.entries[funcsym].funcparamtypes[numparams % 100] = cursym;
      sym.entries[funcsym].funcParamDefaultValues[numparams % 100] = 0;
      sym.entries[funcsym].funcParamHasDefaultValues[numparams % 100] = false;

      if (next_is_const)
        sym.entries[funcsym].funcparamtypes[numparams % 100] |= STYPE_CONST;

      functype[strlen(functype)+1] = 0;
      functype[strlen(functype)] = (char)cursym;  // save variable type
      if (strcmp(sym.get_name(targ.peeknext()), "*") == 0) {
        // pointer
        sym.entries[funcsym].funcparamtypes[numparams % 100] |= STYPE_POINTER;
        isPointerParam = 1;
        targ.getnext();
        if ((sym.entries[cursym].flags & SFLG_MANAGED) == 0) {
          // can only point to managed structs
          cc_error("Cannot declare pointer to non-managed type");
          return -1;
        }
        if (sym.entries[cursym].flags & SFLG_AUTOPTR) {
          cc_error("Invalid use of pointer");
          return -1;
        }
      }

      if (sym.entries[cursym].flags & SFLG_AUTOPTR) {
        sym.entries[funcsym].funcparamtypes[numparams % 100] |= STYPE_POINTER;
        isPointerParam = 1;
      }

      bool createdLocalVar = false;

      if (sym.get_type(targ.peeknext()) != 0) {
        // next token is not a variable name, so it must be a prototype
        prototype = 1;

        if ((sym.get_type(targ.peeknext()) == SYM_GLOBALVAR) && (next_is_import)) {
          // if the paramter name is a global var, but this is just an import declaration
          // then ignore it
          targ.getnext();
        }

        if (check_for_default_value(targ, funcsym, numparams))
          return -1;

        numparams++;
      }
      else if ((next_is_import) || (prototype)) {
        // imported function, so ignore the parameter names
        targ.getnext();

        if (check_for_default_value(targ, funcsym, numparams))
          return -1;

        numparams++;
      }
      else {
        // it's a parameter
        int vartypesym = cursym;
        if ((sym.entries[cursym].flags & SFLG_STRUCTTYPE) && (!isPointerParam)) {
          cc_error("struct cannot be passed as parameter");
          return -1;
        }
        cursym = targ.getnext();
        sym.entries[cursym].stype = SYM_LOCALVAR;
        sym.entries[cursym].extends = 0;
        sym.entries[cursym].arrsize = 1;
        sym.entries[cursym].vartype = vartypesym;
        sym.entries[cursym].ssize = 4; //oldsize;  fix param to 4 bytes for djgpp
        sym.entries[cursym].sscope = nested_level + 1;
        sym.entries[cursym].flags |= SFLG_PARAMETER;
        if (isPointerParam)
          sym.entries[cursym].flags |= SFLG_POINTER;
        if (next_is_const)
          sym.entries[cursym].flags |= SFLG_CONST | SFLG_READONLY;
        // the parameters are pushed backwards, so the top of the
        // stack has the first parameter. The +1 is because the
        // call will push the return address onto the stack as well
        sym.entries[cursym].soffs = scrip->cur_sp - (numparams+1)*4;
        createdLocalVar = true;
        numparams++;
/*              scrip->cur_sp += oldsize;
        scrip->write_cmd2(SCMD_ADD,SREG_SP,oldsize);*/
      }

      int dynArrayStatus = check_for_dynamic_array_declaration(targ, cursym, !!isPointerParam);
      if (dynArrayStatus < 0)
      {
        return -1;
      }
      else if (dynArrayStatus > 0)
      {
        sym.entries[funcsym].funcparamtypes[(numparams - 1) % 100] |= STYPE_DYNARRAY;
        if (createdLocalVar)
        {
          sym.entries[cursym].flags |= SFLG_DYNAMICARRAY | SFLG_ARRAY;
        }
      }

      next_type = sym.get_type(cursym=targ.getnext());
      if (next_type == SYM_CLOSEPARENTHESIS) break;
      else if (next_type == SYM_GLOBALVAR) {
        cc_error("'%s' is a global var; cannot use as name for local",sym.get_friendly_name(cursym).c_str());
        return -1;
      }
      else if (next_type != SYM_COMMA) {
        cc_error("PE02: Parse error at '%s'",sym.get_friendly_name(cursym).c_str());
        return -1;
      }

      next_is_const = false;
    }
    else {
      // something odd was inside the parentheses
      cc_error("PE03: Parse error at '%s'",sym.get_friendly_name(cursym).c_str());
      return -1;
    }
  }
  // save the number of parameters
  sym.entries[funcsym].sscope = (numparams-1);
  if (funcNum >= 0)
    scrip->funcnumparams[funcNum] = sym.entries[funcsym].sscope;

  if (func_is_static)
    sym.entries[funcsym].flags |= SFLG_STATIC;

  if (next_is_import) {
    sym.entries[funcsym].flags |= SFLG_IMPORTED;

    if (isMemberFunction) {
      // for imported member functions, append the number of parameters
      // to the name of the import
      char appendage[10];
      sprintf(appendage, "^%d", sym.entries[funcsym].sscope);

      strcat(scrip->imports[in_func], appendage);
    }

    int nextvar = targ.peeknext();
    // member function expects the ; to still be there whereas
    // normal function does not
    if (!isMemberFunction)
      nextvar = targ.getnext();

    if (sym.get_type(nextvar) != SYM_SEMICOLON) {
      cc_error("';' expected (cannot define body of imported function)");
      return -1;
    }
    in_func=-1;
  }
  else if (sym.get_type(targ.peeknext()) == SYM_OPENBRACE) {
  }
  else {
    cc_error("Expected '{'");
    return -1;
  }

  return 0;
}

// return the float as an int32 (but not actually converted to int)
int float_to_int_raw(float toconv) {
    int *memptr = (int*)&toconv;
    return memptr[0];
}

int isPartOfExpression(ccInternalList *targ, int j) {
  if (sym.get_type(targ->script[j]) == SYM_NEW)
    return 1;
  if (sym.get_type(targ->script[j]) < NOTEXPRESSION)
    return 1;
  // static member access
  if ((j < targ->length - 1) &&
      (sym.get_type(targ->script[j + 1]) == SYM_DOT) &&
      (sym.get_type(targ->script[j]) == SYM_VARTYPE))
    return 1;
  return 0;
}

// return the index of the lowest priority operator in the list,
// so that either side of it can be evaluated first.
// returns -1 if no operator was found
int find_lowest_bonding_operator(long*slist,int listlen) {
  int k,blevel=0,plevel=0;
  int lowestis = 0,lowestat = -1;
  for (k=0;k<listlen;k++) {
    int thisType = sym.get_type(slist[k]);
    if (thisType == SYM_OPENBRACKET)
      blevel++;
    else if (thisType == SYM_CLOSEBRACKET)
      blevel--;
    else if (thisType == SYM_OPENPARENTHESIS)
      plevel++;
    else if (thisType == SYM_CLOSEPARENTHESIS)
      plevel--;

    if (((thisType == SYM_OPERATOR) || (thisType == SYM_NEW)) &&
        (plevel == 0) && (blevel == 0)) {
      // .ssize stores the precedence
      int thisIsTheOperator = 0;
      if (ccGetOption(SCOPT_LEFTTORIGHT)) {
        // left-to-right; find the right-most operator, then
        // they will be recursively processed left
        if (sym.entries[slist[k]].ssize >= lowestis)
          thisIsTheOperator = 1;
      }
      else {
        // right-to-left; find the left-most operator, then
        // they will be recursively processed right
        if (sym.entries[slist[k]].ssize > lowestis)
          thisIsTheOperator = 1;
      }
      if (thisIsTheOperator) {
        lowestis = sym.entries[slist[k]].ssize;
        lowestat = k;
      }
    }
  }
  return lowestat;
}

int is_any_type_of_string(int symtype) {
    symtype &= ~(STYPE_CONST | STYPE_POINTER);
    if ((symtype == sym.normalStringSym) || (symtype == sym.stringStructSym))
        return 1;
    return 0;
}

int is_string(int valtype) {

  if (strcmp(sym.get_name(valtype),"const string")==0)
    return 1;
  if (strcmp(sym.get_name(valtype),"string")==0)
    return 1;
  if (strcmp(sym.get_name(valtype),"char*")==0)
    return 1;

  return 0;
}

int check_operator_valid_for_type(int *vcpuOpPtr, int type1, int type2) {
  int NULL_TYPE = STYPE_POINTER | sym.nullSym;
  int vcpuOp = *vcpuOpPtr;

  int isError = 0;
  if ((type1 == sym.normalFloatSym) || (type2 == sym.normalFloatSym)) {
    // some operators not valid on floats
    int changeOpTo = vcpuOp;
    switch (vcpuOp) {
    case SCMD_ISEQUAL: // == and != same as integer versions
    case SCMD_NOTEQUAL:
      break;
    case SCMD_ADD:
      changeOpTo = SCMD_FADD;
      break;
    case SCMD_SUB:
      changeOpTo = SCMD_FSUB;
      break;
    case SCMD_ADDREG:
      changeOpTo = SCMD_FADDREG;
      break;
    case SCMD_SUBREG:
      changeOpTo = SCMD_FSUBREG;
      break;
    case SCMD_MULREG:
      changeOpTo = SCMD_FMULREG;
      break;
    case SCMD_DIVREG:
      changeOpTo = SCMD_FDIVREG;
      break;
    case SCMD_GREATER:
      changeOpTo = SCMD_FGREATER;
      break;
    case SCMD_LESSTHAN:
      changeOpTo = SCMD_FLESSTHAN;
      break;
    case SCMD_GTE:
      changeOpTo = SCMD_FGTE;
      break;
    case SCMD_LTE:
      changeOpTo = SCMD_FLTE;
      break;
    default:
      isError = 1;
    }
    vcpuOp = changeOpTo;
    *vcpuOpPtr = changeOpTo;
  }

  if (is_any_type_of_string(type1) && is_any_type_of_string(type2)) {
    if (vcpuOp == SCMD_ISEQUAL) {
      *vcpuOpPtr = SCMD_STRINGSEQUAL;
      return 0;
    }
    else if (vcpuOp == SCMD_NOTEQUAL) {
      *vcpuOpPtr = SCMD_STRINGSNOTEQ;
      return 0;
    }
  }

  if ((type1 & STYPE_POINTER) || (is_string(type1))) {
    isError = 1;
  }
  if (type2) {
    if ((type2 & STYPE_POINTER) || (is_string(type2))) {
      isError = 1;
    }
    if ((vcpuOp == SCMD_ISEQUAL) || (vcpuOp == SCMD_NOTEQUAL)) {
      // pointers can be compared to each other
      // (except strings)
      if (!is_string(type1))
        isError = 0;
    }
  }

  if (isError) {
    cc_error("Operator cannot be applied to this type");
    return -1;
  }
  return 0;
}

int check_type_mismatch(int typeIs, int typeWantsToBe, int orderMatters) {
  int isTypeMismatch = 0;
  int numstrings = 0;

  int typeIsOriginally = typeIs;
  int typeWantsToBeOriginally = typeWantsToBe;

  if (is_string(typeIs))
    numstrings++;
  if (is_string(typeWantsToBe))
    numstrings++;
  if (numstrings == 1) {
    isTypeMismatch = 1;
  }

  // can convert String* to const string
  if ((typeIs == (STYPE_POINTER | sym.stringStructSym)) &&
      (typeWantsToBe == (STYPE_CONST | sym.normalStringSym)))
    return 0;

  // cannot convert 'void' to anything
  if (typeIs == sym.normalVoidSym)
    isTypeMismatch = 1;

  // cannot convert const to non-const
  if (((typeIs & STYPE_CONST) != 0) && ((typeWantsToBe & STYPE_CONST) == 0))
    isTypeMismatch = 1;

  // cannot convert from/to dynamic array
  if ((typeIs == (STYPE_POINTER | sym.nullSym)) &&
      ((typeWantsToBe & STYPE_DYNARRAY) != 0))
  {
    // null is always allowed
    return 0;
  }
  else if ((typeIs & STYPE_DYNARRAY) != (typeWantsToBe & STYPE_DYNARRAY))
    isTypeMismatch = 1;

  // allow safe comparisons from here on
  typeIs &= ~(STYPE_CONST | STYPE_DYNARRAY);
  typeWantsToBe &= ~(STYPE_CONST | STYPE_DYNARRAY);

  // floats cannot mingle with other types
  if ((typeIs == sym.normalFloatSym) && (typeWantsToBe != sym.normalFloatSym))
    isTypeMismatch = 1;
  if ((typeWantsToBe == sym.normalFloatSym) && (typeIs != sym.normalFloatSym))
    isTypeMismatch = 1;

  // a pointer can only be compared with another pointer (except for
  // the   string/char*  exception)
  if (numstrings == 2) { }
  else if ((typeIs & STYPE_POINTER) || (typeWantsToBe & STYPE_POINTER)) {
    // pointers must point to same type
    int pointerIsOk = 0;
    if (typeIs == (STYPE_POINTER | sym.nullSym)) {
      // null can be cast to any pointer type
      if (typeWantsToBe & STYPE_POINTER)
        pointerIsOk = 1;
    }
    // check against inherited classes
    int tryTypeIs = typeIs & ~STYPE_POINTER;
    while (sym.entries[tryTypeIs].extends > 0) {
      tryTypeIs = sym.entries[tryTypeIs].extends;
      if ((tryTypeIs | STYPE_POINTER) == typeWantsToBe) {
        pointerIsOk = 1;
        break;
      }
    }
    // both sides must be pointers
    if ((typeIs & STYPE_POINTER) != (typeWantsToBe & STYPE_POINTER))
      isTypeMismatch = 1;

    if ((pointerIsOk == 0) && (typeIs != typeWantsToBe)) {
      isTypeMismatch = 1;
    }
  }
  else if ((sym.entries[typeIs].flags & SFLG_STRUCTTYPE) ||
           (sym.entries[typeWantsToBe].flags & SFLG_STRUCTTYPE)) {
    if (typeIs != typeWantsToBe) {
      isTypeMismatch = 1;
    }
  }

  if (isTypeMismatch) {
    if (!orderMatters) {
      // if not an assignment so left and right are interchangable,
      // try the other way round
      if (check_type_mismatch(typeWantsToBeOriginally, typeIsOriginally, 1))
        return -1;
    }
    else {
      cc_error("Type mismatch: cannot convert '%s' to '%s'", sym.get_friendly_name(typeIsOriginally).c_str(), sym.get_friendly_name(typeWantsToBeOriginally).c_str());
      return -1;
    }
  }
  return 0;
}

int isVCPUOperatorBoolean(int scmdtype) {
    // returns whether this operator's val type is always bool
    if ((scmdtype >= SCMD_ISEQUAL) &&
        (scmdtype <= SCMD_OR))
        return 1;

    if ((scmdtype >= SCMD_FGREATER) &&
        (scmdtype <= SCMD_FLTE))
        return 1;

    if ((scmdtype == SCMD_STRINGSNOTEQ) ||
        (scmdtype == SCMD_STRINGSEQUAL))
        return 1;

    return 0;
}

long extract_variable_name(int fsym, ccInternalList*targ,long*slist, int *funcAtOffs) {
  *funcAtOffs = -1;

  int mustBeStaticMember = 0;

  if (!sym.entries[fsym].is_loadable_variable()) {

    // allow struct type as first word, but then a static member must be used
    if (sym.get_type(fsym) == SYM_VARTYPE)
      mustBeStaticMember = 1;
    else
      return 0;
  }

  int oriOffs = targ->pos;
  long sslen=1;
  slist[0]=fsym;
  if (targ->peeknext() == SCODE_INVALID) return sslen;
  // it works like this:
  // MyStruct ms; MouseType m; int x;
  // ms.m.x
  // MyStruct::m
  // MouseType::x

  int justHadBrackets = 0;
  int nexttype = sym.get_type(targ->peeknext());
  while ((nexttype == SYM_DOT) || (nexttype == SYM_OPENBRACKET)) {
    // store the . or [
    slist[sslen] = targ->getnext();
    sslen++;
    // get the next one
    slist[sslen] = targ->peeknext();

    if (slist[sslen] == SCODE_INVALID) {
      // this happens if they do:
      // player.Walk(oKey.-4666);
      cc_error("dot operator must be followed by member function or property");
      return -1;
    }

    if (sslen >= TEMP_SYMLIST_LENGTH - 5)
    {
      cc_error("buffer exceeded: you probably have a missing closing bracket on a previous line");
      return -1;
    }

    if (nexttype == SYM_DOT) {
      int reallywant;
      if (sym.get_type(fsym) == SYM_VARTYPE) {
        // static member access, eg. "Math.Func()"
        mustBeStaticMember = 1;
        reallywant = fsym;
      }
      else {
        reallywant = sym.entries[fsym].vartype;
        if (reallywant < 1) {
          cc_error("structure required on left side of '.'");
          return -1;
        }
      }

      if (((sym.entries[fsym].flags & SFLG_ARRAY) != 0) && (justHadBrackets == 0)) {
        cc_error("'[' expected");
        return -1;
      }
      justHadBrackets = 0;

      // allow protected member access with the "this" ptr only
      int allowProtectedMembers = 0;
      if (sym.entries[fsym].flags & SFLG_THISPTR) {
        allowProtectedMembers = 1;
      }
      // convert the member's sym to the structmember version
      if (find_member_sym(reallywant, &slist[sslen], allowProtectedMembers))
        return -1;
      if ((sym.entries[slist[sslen]].flags & SFLG_STRUCTMEMBER) == 0) {
        cc_error("structure member required after '.'");
        return -1;
      }
      if ((mustBeStaticMember) && ((sym.entries[slist[sslen]].flags & SFLG_STATIC) == 0)) {
        cc_error("must have an instance of the struct to access a non-static member");
        return -1;
      }
      fsym = slist[sslen];
      sslen++;
      targ->getnext();

      if (sym.get_type(slist[sslen - 1]) == SYM_FUNCTION) {
        *funcAtOffs = sslen - 1;

        slist[sslen++] = targ->getnext();

        if (sym.get_type(slist[sslen - 1]) != SYM_OPENPARENTHESIS) {
          cc_error("'(' expected");
          return -1;
        }

        // include the member function params in the returned value
        int bdepth = 1;
        while (bdepth > 0) {
          slist[sslen] = targ->getnext();
          if (slist[sslen] == SCODE_INVALID) {
            cc_error("unexpected eof");
            return -1;
          }
          if (sslen >= TEMP_SYMLIST_LENGTH - 1)
          {
            cc_error("buffer exceeded: you probably have a missing closing bracket on a previous line");
            return -1;
          }
          sslen++;
          if (sym.get_type(slist[sslen - 1]) == SYM_CLOSEPARENTHESIS)
            bdepth--;
          else if (sym.get_type(slist[sslen - 1]) == SYM_OPENPARENTHESIS)
            bdepth++;
        }

      }
      // save this member for use in a sub-member
    }
    else if (nexttype == SYM_OPENBRACKET) {
      if ((sym.get_type(slist[sslen]) >= NOTEXPRESSION) &&
          ((sym.get_type(slist[sslen]) != SYM_VARTYPE) || ((sym.entries[slist[sslen]].flags & SFLG_STRUCTTYPE) == 0))) {
        cc_error("parse error after '['");
        return -1;
        }
      if (sym.get_type(slist[sslen]) == SYM_CLOSEBRACKET) {
        cc_error("array index not specified");
        return -1;
        }
      if ((sym.entries[slist[sslen-2]].flags & SFLG_ARRAY)==0) {
        cc_error("%s is not an array",sym.get_friendly_name(slist[sslen-2]).c_str());
        return -1;
        }
      int braclevel = 0, linenumWas = currentline;
      // extract the contents of the brackets
      // comma is allowed because you can have like array[func(a,b)]
      // vartype is allowed to permit access to static members, e.g. array[Game.GetColorFromRGB(0, 0, 0)]
      while ((sym.get_type(slist[sslen]) < NOTEXPRESSION) ||
             (sym.get_type(slist[sslen]) == SYM_COMMA) ||
             (sym.get_type(slist[sslen]) == SYM_VARTYPE) && (sym.entries[slist[sslen]].flags & SFLG_STRUCTTYPE)) {
        if (sym.get_type(slist[sslen - 1]) == SYM_VARTYPE && sym.get_type(slist[sslen]) != SYM_DOT)
          break;
        if (targ->getnext() == SCODE_INVALID) {
          currentline = linenumWas;
          cc_error("missing ']'");
          return -1;
        }
        if (sym.get_type(slist[sslen]) == SYM_CLOSEBRACKET) {
          braclevel--;
          if (braclevel < 0) {
            sslen++;
            break;
            }
          }
        if (sym.get_type(slist[sslen]) == SYM_OPENBRACKET)
          braclevel++;
        sslen++;
        if (sslen >= TEMP_SYMLIST_LENGTH - 1)
        {
          cc_error("buffer exceeded: you probably have a missing closing bracket on a previous line");
          return -1;
        }
        slist[sslen] = targ->peeknext();
      }
      justHadBrackets = 1;
    }
    nexttype = sym.get_type(targ->peeknext());
  }
  return sslen;
}

void DoNullCheckOnStringInAXIfNecessary(ccCompiledScript *scrip, int valTypeFrom, int valTypeTo) {

  // Convert normal literal string into String object
  if (((valTypeFrom & (~STYPE_POINTER)) == sym.stringStructSym) &&
     ((valTypeTo & (~STYPE_CONST)) == sym.normalStringSym)) {

    scrip->write_cmd1(SCMD_CHECKNULLREG, SREG_AX);
  }

}

void PerformStringConversionInAX(ccCompiledScript *scrip, int *valTypeFrom, int valTypeTo) {

  // Convert normal literal string into String object
  if (((*valTypeFrom & (~STYPE_CONST)) == sym.normalStringSym) &&
     ((valTypeTo & (~STYPE_POINTER)) == sym.stringStructSym)) {

    scrip->write_cmd1(SCMD_CREATESTRING, SREG_AX);
    *valTypeFrom = STYPE_POINTER | sym.stringStructSym;
  }

}

void set_ax_scope(ccCompiledScript *scrip, int syoffs) {
  // "null" is a global var
  if (sym.get_type(syoffs) == SYM_NULL)
    scrip->ax_val_scope = SYM_GLOBALVAR;
  // if it's a parameter, pretend it's a global var
  // this allows it to be returned back from the function
  else if (sym.entries[syoffs].flags & SFLG_PARAMETER)
    scrip->ax_val_scope = SYM_GLOBALVAR;
  else
    scrip->ax_val_scope = sym.entries[syoffs].stype;
}

int findClosingBracketOffs(int openBracketOffs, long *symlist, int slilen) {
  int endof,braclevel=0;
  for (endof = openBracketOffs + 1; endof < slilen; endof++) {
    int symtype = sym.get_type(symlist[endof]);
    if ((symtype == SYM_OPENBRACKET) || (symtype == SYM_OPENPARENTHESIS))
      braclevel++;
    if ((symtype == SYM_CLOSEBRACKET) || (symtype == SYM_CLOSEPARENTHESIS)) {
      braclevel--;
      if (braclevel < 0) break;
    }
  }
  return endof;
}

int findOpeningBracketOffs(int closeBracketOffs, long *symlist) {
  int endof,braclevel=0;
  for (endof = closeBracketOffs - 1; endof >= 0; endof--) {
    int symtype = sym.get_type(symlist[endof]);
    if ((symtype == SYM_OPENBRACKET) || (symtype == SYM_OPENPARENTHESIS)) {
      braclevel--;
      if (braclevel < 0) break;
    }
    if ((symtype == SYM_CLOSEBRACKET) || (symtype == SYM_CLOSEPARENTHESIS))
      braclevel++;
  }
  return endof;
}

int extractPathIntoParts(VariableSymlist *variablePath, int slilen, long *syml) {
  int variablePathSize = 0;
  int lastOffs = 0;
  int pp;

  // Separate out syml into a VariablePath for the clause
  // between each dot. If it's just a simple variable access,
  // we will only create one.
  for (pp = 0; pp < slilen; pp++) {
    if ((sym.get_type(syml[pp]) == SYM_OPENBRACKET) ||
        (sym.get_type(syml[pp]) == SYM_OPENPARENTHESIS)) {
      // an array index, skip it
      pp = findClosingBracketOffs(pp, syml, slilen);
    }

    int createPath = 0;

    if (sym.get_type(syml[pp]) == SYM_DOT) {
      createPath = 1;
    }
    else if (pp >= slilen - 1) {
      // end of data stream, store the last bit
      pp++;
      createPath = 1;
    }

    if (createPath) {
      if (variablePathSize >= MAX_VARIABLE_PATH) {
        cc_error("variable path too long");
        return -1;
      }
      VariableSymlist *vpp = &variablePath[variablePathSize];
      vpp->init(pp - lastOffs);
      for (int ee = 0; ee < vpp->len; ee++) {
        vpp->syml[ee] = syml[lastOffs + ee];
      }
      lastOffs = pp + 1;
      variablePathSize++;
    }
  }

  return variablePathSize;
}

int readcmd_lastcalledwith=0;
int get_readcmd_for_size(int sizz, int writeinstead) {
  int readcmd = SCMD_MEMREAD;
  if (writeinstead) {
    readcmd = SCMD_MEMWRITE;
    if (sizz == 1)
      readcmd = SCMD_MEMWRITEB;
    else if (sizz == 2)
      readcmd = SCMD_MEMWRITEW;
    }
  else if (sizz == 1)
    readcmd = SCMD_MEMREADB;
  else if (sizz == 2)
    readcmd = SCMD_MEMREADW;

  if (sizz!=0)
    readcmd_lastcalledwith = sizz;
  return readcmd;
  }


int get_array_index_into_ax(ccCompiledScript *scrip, long *symlist, int openBracketOffs, int closeBracketOffs, bool checkBounds, bool multiplySize) {

  // "push" the ax val type (because this is just an array index,
  // we're actually interested in the type of the variable being read)
  int axValTypeWas = scrip->ax_val_type;

  // save the size of the array element, so it doesn't get
  // overwritten by the size of the array index variable
  int saveOldReadcmd = readcmd_lastcalledwith;
  // parse expression inside brackets to return the array index in AX
  if (parse_sub_expr(&symlist[openBracketOffs + 1], closeBracketOffs - (openBracketOffs + 1), scrip))
    return -1;
  readcmd_lastcalledwith = saveOldReadcmd;

  // array index must be an int
  if (check_type_mismatch(scrip->ax_val_type, sym.normalIntSym, 1))
    return -1;

  // "pop" the ax val type
  scrip->ax_val_type = axValTypeWas;

  int arrSym = symlist[openBracketOffs - 1];

  if ((sym.entries[arrSym].flags & SFLG_ARRAY) == 0) {
    cc_error("Internal error: not an array: '%s'", sym.get_friendly_name(arrSym).c_str());
    return -1;
  }

  if (checkBounds) {
    // check the array bounds that have been calculated in AX,
    // before they are added to the overall offset
    if ((sym.entries[arrSym].flags & SFLG_DYNAMICARRAY) == 0)
    {
      scrip->write_cmd2(SCMD_CHECKBOUNDS, SREG_AX, sym.entries[arrSym].arrsize);
    }
  }

  if (multiplySize) {
    // multiply up array index (in AX) by size of array element
    // to get memory offset
    scrip->write_cmd2(SCMD_MUL, SREG_AX, sym.entries[arrSym].ssize);
  }

  return 0;
}

int parseArrayIndexOffsets(ccCompiledScript *scrip, VariableSymlist *thisClause, bool writingOperation, bool *isArrayOffset) {

  if ((thisClause->len > 1) &&
      (sym.get_type(thisClause->syml[1]) == SYM_OPENBRACKET)) {
    // An array
    // find where the brackets end
    int arrIndexEnd = findClosingBracketOffs(1, thisClause->syml, thisClause->len);
    if (arrIndexEnd != thisClause->len - 1) {
      cc_error("Error parsing path; unexpected token after array index");
      return -1;
    }

    bool propertyIndexer = false;
    bool checkBounds = true, multiplySize = true;

    if ((sym.entries[thisClause->syml[0]].flags & SFLG_PROPERTY) ||
        (sym.entries[thisClause->syml[0]].flags & SFLG_POINTER)) {
      // an array property, or array of pointers; in this case,
      // don't touch CX but just calculate the index value into DX
      propertyIndexer = true;
      multiplySize = false;
      // don't check bounds, the property getter will do that
      if (sym.entries[thisClause->syml[0]].flags & SFLG_PROPERTY)
        checkBounds = false;
    }

    // the value to write is in AX; preserve it
    if (writingOperation)
      scrip->push_reg(SREG_AX);

    // save the current offset in CX if there is one,
    // because parse_sub_expr might destroy it
    if (*isArrayOffset)
      scrip->push_reg(SREG_CX);

    // get the byte offset of the array index into AX
    if (get_array_index_into_ax(scrip, thisClause->syml, 1, arrIndexEnd, checkBounds, multiplySize))
      return -1;

    // if there is a current offset saved in CX, restore it
    // then add the result to CX (which is counting the overall offset)
    if (*isArrayOffset) {
      scrip->pop_reg(SREG_CX);

      if (propertyIndexer)
        scrip->write_cmd2(SCMD_REGTOREG, SREG_AX, SREG_DX);
      else
        scrip->write_cmd2(SCMD_ADDREG, SREG_CX, SREG_AX);
    }
    else if (propertyIndexer)
      scrip->write_cmd2(SCMD_REGTOREG, SREG_AX, SREG_DX);
    else
      scrip->write_cmd2(SCMD_REGTOREG, SREG_AX, SREG_CX);

    if (!propertyIndexer)
      *isArrayOffset = true;

    if (writingOperation)
      scrip->pop_reg(SREG_AX);

    // the array offset has now been added to CX (normal array)
    // or put into DX (property)
  }

  return 0;
}
/*
int process_arrays_and_members(int slilen,long*syml,int*soffset,int*extraoffset,
    int *readcmd, ccCompiledScript *scrip, int iswrite, int *addressOf,
    int *memberWasAccessed, int *isProperty, int mustBeWritable,
    int *symlOfVariable) {
  int onoffs = 1;
  // we have extra stuff, like a structure member or array index, so
  // work out the offset
  while (onoffs < slilen) {
    if (sym.get_type(syml[onoffs]) == SYM_OPENBRACKET) {
      // an array index
      int endof = findClosingBracketOffs(onoffs, syml, slilen);

      // save the current offset in CX if there is one,
      // because parse_sub_expr might destroy it
      if (extraoffset[0] != 0)
        scrip->push_reg(SREG_CX);

      if (get_array_index_into_ax(scrip, syml, onoffs, endof, true))
        return -1;

      // if there is a current offset saved in CX, restore it
      // otherwise, reset with no offset
      if (extraoffset[0] != 0)
        scrip->pop_reg(SREG_CX);
      else
        scrip->write_cmd2(SCMD_LITTOREG,SREG_CX,0);

      // add the result to CX (which is counting the overall offset)
      scrip->write_cmd2(SCMD_ADDREG,SREG_CX,SREG_AX);
      onoffs = endof+1;
      extraoffset[0]=1;
    }
    else if (sym.get_type(syml[onoffs]) == SYM_DOT) {
      *memberWasAccessed = 1;

      if (sym.get_type(syml[onoffs + 1]) == SYM_FUNCTION) {
        // a member function call. don't process the bit after
        // the dot, and instead tell it to load the address of
        // the object
        *addressOf = 1;
      }
      else if (sym.entries[syml[onoffs + 1]].flags & SFLG_PROPERTY) {
        // property pesudo-function
        // treat like a function for now
        *addressOf = 1;
        *isProperty = syml[onoffs + 1];
        sym.entries[*isProperty].flags |= SFLG_ACCESSED;
        *symlOfVariable = onoffs + 1;

        if (mustBeWritable) {
          // cannot use ++ or -- with property, because the memory
          // access shortcut won't work
          // Therefore, tell the caller to do it properly
          // and call us again to write the value
          readonly_cannot_cause_error = 1;
        }
        else if (iswrite) {
          if (sym.entries[syml[onoffs+1]].flags & SFLG_READONLY) {
            cc_error("property '%s' is read-only", sym.get_friendly_name(syml[onoffs + 1]).c_str());
            return -1;
          }
        }

        if (slilen > onoffs + 2) {
          // they did  lstList.OwningGUI.ID  for instance
          cc_error("nested property access not currently supported");
          return -1;
        }

      }
      else {
        *symlOfVariable = onoffs + 1;
        // since the member has a fixed offset into the structure, don't
        // write out any code to calculate the offset - instead, modify
        // the hard offset value which will be written to MAR
        soffset[0] += sym.entries[syml[onoffs+1]].soffs;
        readcmd[0] = get_readcmd_for_size(sym.entries[syml[onoffs+1]].ssize,iswrite);

        // if one of the struct members in the path is read-only, don't allow it
        if ((iswrite) || (mustBeWritable)) {
          if (sym.entries[syml[onoffs+1]].flags & SFLG_READONLY) {
            cc_error("variable '%s' is read-only", sym.get_friendly_name(syml[onoffs + 1]).c_str());
            return -1;
          }
        }
      }
      onoffs+=2;
    }
  }
  return 0;
}
*/

int call_property_func(ccCompiledScript *scrip, int propSym, int isWrite) {
  // a Property Get
  int numargs = 0;

  // AX contains the struct address

  // Always a struct member -- set OP = AX
  if ((sym.entries[propSym].flags & SFLG_STATIC) == 0) {
    scrip->push_reg(SREG_OP);
    scrip->write_cmd1(SCMD_CALLOBJ, SREG_AX);
  }

  if (isWrite) {
    // BX contains the new value
    if (sym.entries[propSym].flags & SFLG_IMPORTED)
      scrip->write_cmd1(SCMD_PUSHREAL, SREG_BX);
    else {
      cc_error("internal error: prop is not import");
      return -1;
    }

    numargs++;
  }

  if (sym.entries[propSym].flags & SFLG_ARRAY) {
    // array indexer is in DX
    if (sym.entries[propSym].flags & SFLG_IMPORTED)
      scrip->write_cmd1(SCMD_PUSHREAL, SREG_DX);
    else {
      cc_error("internal error: prop is not import");
      return -1;
    }

    numargs++;
  }

  if (sym.entries[propSym].flags & SFLG_IMPORTED) {
    // tell it how many args for this call (nested imported functions
    // causes stack problems otherwise)
    scrip->write_cmd1(SCMD_NUMFUNCARGS, numargs);
  }

  int propFunc;
  if (isWrite)
    propFunc = sym.entries[propSym].get_propset();
  else
    propFunc = sym.entries[propSym].get_propget();

  if (propFunc == 0) {
    cc_error("Internal error: property in use but not set");
    return -1;
  }

  // AX = Func Address
  scrip->write_cmd2(SCMD_LITTOREG, SREG_AX, propFunc);

  if (sym.entries[propSym].flags & SFLG_IMPORTED) {
    scrip->fixup_previous(FIXUP_IMPORT);
    // do the call
    scrip->write_cmd1(SCMD_CALLEXT, SREG_AX);
    if (numargs > 0)
      scrip->write_cmd1(SCMD_SUBREALSTACK,numargs);
  }
  else {
    scrip->fixup_previous(FIXUP_FUNCTION);
    scrip->write_cmd1(SCMD_CALL, SREG_AX);

    // restore the stack
    if (numargs > 0) {
      scrip->cur_sp -= numargs*4;
      scrip->write_cmd2(SCMD_SUB,SREG_SP,numargs*4);
    }
  }

  if (!isWrite) {
    // function return type
    scrip->ax_val_type = sym.entries[propSym].vartype;
    scrip->ax_val_scope = SYM_LOCALVAR;
    if (sym.entries[propSym].flags & SFLG_DYNAMICARRAY)
      scrip->ax_val_type |= STYPE_DYNARRAY;
    if (sym.entries[propSym].flags & SFLG_POINTER)
      scrip->ax_val_type |= STYPE_POINTER;
    if (sym.entries[propSym].flags & SFLG_CONST)
      scrip->ax_val_type |= STYPE_CONST;
  }

  if ((sym.entries[propSym].flags & SFLG_STATIC) == 0) {
    scrip->pop_reg(SREG_OP);
  }

  return 0;
}

int do_variable_memory_access(ccCompiledScript *scrip, int variableSym,
                              int variableSymType, bool isProperty,
                              int writing, int mustBeWritable,
                              bool addressof, bool extraoffset,
                              int soffset, bool isPointer,
                              bool wholePointerAccess,
                              int mainVariableSym, int mainVariableType,
                              bool isDynamicArray, bool negateLiteral) {
  int gotValType = 0;
  int readcmd = get_readcmd_for_size(sym.entries[variableSym].ssize, writing);

  if (mainVariableType == SYM_VARTYPE) {
    // it's a static member property
    if (!isProperty) {
      cc_error("static non-property access: internal error");
      return -1;
    }
    // just write 0 to AX for ease of debugging if anything
    // goes wrong
    scrip->write_cmd2(SCMD_LITTOREG, SREG_AX, 0);

    gotValType = sym.entries[variableSym].vartype;
    if (sym.entries[variableSym].flags & SFLG_CONST)
      gotValType |= STYPE_CONST;
  }
  else if ((mainVariableType == SYM_LITERALVALUE) || (mainVariableType == SYM_CONSTANT)) {
    if ((writing) || (mustBeWritable)) {
      if(mainVariableType == SYM_LITERALVALUE)
        cc_error("cannot write to a literal value");
      else
        cc_error("cannot write to constant");
      return -1;
    }
    int varSymValue;
    if (accept_literal_or_constant_value(variableSym, varSymValue, negateLiteral, "Error parsing integer value") < 0) {
      return -1;
    }
    scrip->write_cmd2(SCMD_LITTOREG,SREG_AX, varSymValue);
    gotValType = sym.normalIntSym;
  }
  else if (mainVariableType == SYM_LITERALFLOAT) {
    if ((writing) || (mustBeWritable)) {
      cc_error("cannot write to a literal value");
      return -1;
    }
    scrip->write_cmd2(SCMD_LITTOREG, SREG_AX, float_to_int_raw((float)atof(sym.get_name(variableSym))));
    gotValType = sym.normalFloatSym;
  }
<<<<<<< HEAD
  else if (mainVariableType == SYM_CONSTANT) {
    if ((writing) || (mustBeWritable)) {
      cc_error("cannot write to constant");
      return -1;
    }
    scrip->write_cmd2(SCMD_LITTOREG, SREG_AX, sym.entries[variableSym].soffs);
    gotValType = sym.normalIntSym;
  }
=======
>>>>>>> cf1cbccc
  else if ((mainVariableType == SYM_LOCALVAR) ||
           (mainVariableType == SYM_GLOBALVAR)) {

    gotValType = sym.entries[variableSym].vartype;
    if (sym.entries[variableSym].flags & SFLG_CONST)
      gotValType |= STYPE_CONST;

    // a "normal" variable
    if (isPointer) {
      // the address is already in MAR by the caller
      if ((!wholePointerAccess) && ((!addressof) || (soffset) || (extraoffset)))
        scrip->write_cmd(SCMD_CHECKNULL);
      if (soffset)
        scrip->write_cmd2(SCMD_ADD, SREG_MAR, soffset);
    }
    else if (mainVariableType == SYM_LOCALVAR) {
      // a local one
      scrip->write_cmd1(SCMD_LOADSPOFFS, scrip->cur_sp - soffset);
    }
    else {
      // global variable
      if (sym.entries[mainVariableSym].flags & SFLG_IMPORTED) {
        // imported variable, so get the import address and then add any offset
        scrip->write_cmd2(SCMD_LITTOREG,SREG_MAR,sym.entries[mainVariableSym].soffs);
        scrip->fixup_previous(FIXUP_IMPORT);
        if (soffset != 0)
          scrip->write_cmd2(SCMD_ADD,SREG_MAR,soffset);
      }
      else {
        scrip->write_cmd2(SCMD_LITTOREG,SREG_MAR,soffset);
        scrip->fixup_previous(FIXUP_GLOBALDATA);
      }
    }

    if (extraoffset)
    {
      if (isDynamicArray)
      {
        scrip->write_cmd1(SCMD_MEMREADPTR, SREG_MAR);
        scrip->write_cmd(SCMD_CHECKNULL);
        scrip->write_cmd1(SCMD_DYNAMICBOUNDS, SREG_CX);
      }

      scrip->write_cmd2(SCMD_ADDREG,SREG_MAR,SREG_CX);
    }
    else if (isDynamicArray)
    {
      // not accessing an element of it, must be whole thing
      wholePointerAccess = true;
      gotValType |= STYPE_DYNARRAY;
    }

    if ((wholePointerAccess) && (writing))
      scrip->write_cmd1(SCMD_MEMWRITEPTR, SREG_AX);
    else if ((wholePointerAccess) && (!writing))
      scrip->write_cmd1(SCMD_MEMREADPTR, SREG_AX);
    else if (addressof)
      scrip->write_cmd2(SCMD_REGTOREG,SREG_MAR,SREG_AX);
    else
      scrip->write_cmd1(readcmd,SREG_AX);
    }
  else if (mainVariableType == SYM_STRING) {
    if (writing) {
      cc_error("cannot write to a literal string");
      return -1;
    }

    scrip->write_cmd2(SCMD_LITTOREG,SREG_AX,soffset);
    scrip->fixup_previous(FIXUP_STRING);
    gotValType = sym.normalStringSym | STYPE_CONST;
  }
  else if (mainVariableType == SYM_STRUCTMEMBER) {
    cc_error("must include parent structure of member '%s'",sym.get_friendly_name(mainVariableSym).c_str());
    return -1;
    }
  else if (mainVariableType == SYM_NULL) {
    if (writing) {
      cc_error("Invalid use of null");
      return -1;
    }
    scrip->write_cmd2(SCMD_LITTOREG, SREG_AX, 0);
    gotValType = sym.nullSym | STYPE_POINTER;
  }
  else {
    cc_error("read/write ax called with non-variable parameter ('%s')",sym.get_friendly_name(variableSym).c_str());
    return -1;
    }

  if ((addressof) && (!isProperty))
    gotValType |= STYPE_POINTER;
  else if ((isProperty) && (sym.entries[variableSym].flags & SFLG_POINTER))
    gotValType |= STYPE_POINTER;

  if (writing) {
    if (check_type_mismatch(scrip->ax_val_type, gotValType, 1))
      return -1;
  }
  else
    scrip->ax_val_type = gotValType;

  if (isProperty) {
    // process_arrays_and_members will have set addressOf to true,
    // so AX now contains the struct address, and BX
    // contains the new value if this is a Set
    if (call_property_func(scrip, variableSym, writing))
      return -1;
  }

  return 0;
}


// If the variable being read is actually a property, not a
// member variable, then read_variable_into_ax sets this
int readonly_cannot_cause_error = 0;

int do_variable_ax(int slilen,long*syml,ccCompiledScript*scrip,int writing, int mustBeWritable, bool negateLiteral = false) {
  // read the various types of values into AX
  int ee;

  if (!writing)
    set_ax_scope(scrip, syml[0]);

  // separate out the variable path, into a variablePath
  // for the bit between each dot
  VariableSymlist variablePath[MAX_VARIABLE_PATH];

  int variablePathSize = extractPathIntoParts(variablePath, slilen, syml);
  if (variablePathSize == -1)
    return -1;

  int currentByteOffset = 0;
  // remember the type of the first variable in the list (since
  // that determines whether this is global/local)
  int firstVariableType, firstVariableSym = -1;
  bool isArrayOffset = false;
  bool isPointer = false;
  bool isDynamicArray = false;

  for (ee = 0; ee < variablePathSize; ee++) {
    VariableSymlist *thisClause = &variablePath[ee];

    int variableSym = thisClause->syml[0];
    int variableSymType = sym.get_type(variableSym);
    if (firstVariableSym < 0) {
      firstVariableSym = variableSym;
      firstVariableType = variableSymType;
    }

    // each clause in the chain can be marked as Accessed
    sym.entries[variableSym].flags |= SFLG_ACCESSED;

    bool getAddressOnlyIntoAX = false;
    bool doMemoryAccessNow = false;
    bool isLastClause = (ee == variablePathSize - 1);
    bool cannotAssign = false;
    bool isProperty = false;
    bool accessActualPointer = false;

    // the memory access only wants to write if this is the
    // end of the path, not an intermediate pathing property
    bool writingThisTime = isLastClause && writing;

    if (sym.entries[variableSym].flags & SFLG_PROPERTY) { }
    else if (sym.entries[variableSym].flags & SFLG_IMPORTED) { }
    else if ((variableSymType == SYM_GLOBALVAR) || (variableSymType == SYM_LOCALVAR) ||
        (variableSymType == SYM_STRUCTMEMBER) || (variableSymType == SYM_STRING)) {
      // since the member has a fixed offset into the structure, don't
      // write out any code to calculate the offset - instead, modify
      // the hard offset value which will be written to MAR
      currentByteOffset += sym.entries[variableSym].soffs;
    }

    if (variableSymType == SYM_FUNCTION) {
      // member function. all that's wanted is the owning object's
      // address
      getAddressOnlyIntoAX = true;
      doMemoryAccessNow = true;

      if (!isLastClause) {
        cc_error("Function().Member not supported");
        return -1;
      }
    }
    else if (sym.entries[variableSym].flags & SFLG_PROPERTY) {
      // since a property is effectively a function call, load
      // the object's address
      getAddressOnlyIntoAX = true;
      doMemoryAccessNow = true;
      isProperty = true;

      if ((sym.entries[variableSym].flags & SFLG_ARRAY) &&
          ((thisClause->len <= 1) ||
           (sym.get_type(thisClause->syml[1]) != SYM_OPENBRACKET))) {
        // normally, the whole array can be used as a pointer.
        // this is not the case with an property array, so catch
        // it here and give an error
        cc_error("Expected array index after '%s'", sym.get_friendly_name(variableSym).c_str());
        return -1;
      }

      if (parseArrayIndexOffsets(scrip, thisClause, writing != 0, &isArrayOffset))
        return -1;

      if (mustBeWritable) {
        // cannot use ++ or -- with property, because the memory
        // access shortcut won't work
        // Therefore, tell the caller to do it properly
        // and call us again to write the value
        readonly_cannot_cause_error = 1;
      }
      else if (writing) {

        if ((writingThisTime) && (sym.entries[variableSym].flags & SFLG_READONLY)) {
          cc_error("property '%s' is read-only", sym.get_friendly_name(variableSym).c_str());
          return -1;
        }

        // Property Set -- move the new value into BX, so
        // that the object address can be retrieved into AX
        scrip->write_cmd2(SCMD_REGTOREG, SREG_AX, SREG_BX);
      }

    }
    else if (sym.entries[variableSym].flags & SFLG_POINTER) {
      bool isArrayOfPointers = false;

      if (sym.entries[variableSym].flags & SFLG_ARRAY) {
        // array of pointers

        if ((thisClause->len <= 1) ||
           (sym.get_type(thisClause->syml[1]) != SYM_OPENBRACKET)) {
          // normally, the whole array can be used as a pointer.
          // this is not the case with an pointer array, so catch
          // it here and give an error
          if (sym.entries[variableSym].flags & SFLG_DYNAMICARRAY)
          {
            isDynamicArray = true;
          }
          else
          {
            cc_error("Expected array index after '%s'", sym.get_friendly_name(variableSym).c_str());
            return -1;
          }
        }
        else
        {
          // put array index into DX
          if (parseArrayIndexOffsets(scrip, thisClause, writing != 0, &isArrayOffset))
            return -1;

          isArrayOfPointers = true;
        }
      }

      // if they are just saying "ptr" (or doing a "ptr.Func" call)
      // then move the address being pointed to into AX
      // (member function call passes in "ptr.")
      if (isLastClause)
        getAddressOnlyIntoAX = true;

      // Push the pointer address onto the stack, where it can be
      // retrieved by do_variable_memory_access later on
      if (sym.entries[variableSym].flags & SFLG_THISPTR) {
        if (isPointer) {
          // already a pointer on the stack
          cc_error("Nested this pointers??");
          return -1;
        }

        // for the "this" pointer, just use the Object Pointer
        scrip->push_reg(SREG_OP);
      }
      else {
        // currentByteOffset has been set at the start of this loop
        // so it is safe to use

        if (isPointer) {
          // already a pointer on the stack
          scrip->pop_reg(SREG_MAR);
          scrip->write_cmd(SCMD_CHECKNULL);
          if (currentByteOffset > 0)
            scrip->write_cmd2(SCMD_ADD, SREG_MAR, currentByteOffset);
        }
        else if (firstVariableType == SYM_LOCALVAR) {
          scrip->write_cmd1(SCMD_LOADSPOFFS, scrip->cur_sp - currentByteOffset);
        }
        else if (firstVariableType == SYM_GLOBALVAR) {

          if (sym.entries[firstVariableSym].flags & SFLG_IMPORTED) {
            scrip->write_cmd2(SCMD_LITTOREG, SREG_MAR, sym.entries[firstVariableSym].soffs);
            scrip->fixup_previous(FIXUP_IMPORT);
            if (currentByteOffset)
              scrip->write_cmd2(SCMD_ADD, SREG_MAR, currentByteOffset);
          }
          else {
            scrip->write_cmd2(SCMD_LITTOREG, SREG_MAR, currentByteOffset);
            scrip->fixup_previous(FIXUP_GLOBALDATA);
          }
        }
        else {
          cc_error("Invalid type for pointer");
          return -1;
        }

        // if an array, the array indexer was put into DX
        if (isArrayOfPointers)
        {
          scrip->write_cmd2(SCMD_MUL, SREG_DX, 4);

          if (sym.entries[variableSym].flags & SFLG_DYNAMICARRAY)
          {
            // pointer to an array -- dereference the pointer
            scrip->write_cmd1(SCMD_MEMREADPTR, SREG_MAR);
            scrip->write_cmd(SCMD_CHECKNULL);
            scrip->write_cmd1(SCMD_DYNAMICBOUNDS, SREG_DX);
          }

          scrip->write_cmd2(SCMD_ADDREG, SREG_MAR, SREG_DX);
        }

        // push the pointer's address
        scrip->push_reg(SREG_MAR);
        getAddressOnlyIntoAX = true;
        accessActualPointer = true;
        doMemoryAccessNow = true;
      }
      currentByteOffset = 0;

      // Pointer
      isPointer = true;
    }
    else {

      if (sym.entries[variableSym].flags & SFLG_DYNAMICARRAY)
      {
        isDynamicArray = true;
      }

      if (parseArrayIndexOffsets(scrip, thisClause, writing != 0, &isArrayOffset))
        return -1;

    }

    // if one of the struct members in the path is read-only, don't allow it
    if (((writing) || (mustBeWritable)) && (readonly_cannot_cause_error == 0)) {
      // allow writing to read-only pointers if it's actually
      // a property being accessed
      if ((sym.entries[variableSym].flags & SFLG_POINTER) && (!isLastClause)) { }
      else if (sym.entries[variableSym].flags & SFLG_READONLY) {
        cc_error("variable '%s' is read-only", sym.get_friendly_name(variableSym).c_str());
        return -1;
      }
      else if (sym.entries[variableSym].flags & SFLG_WRITEPROTECTED) {
        // write-protected variables can only be written by
        // the this ptr
        if ((ee > 0) && (sym.entries[variablePath[ee - 1].syml[0]].flags & SFLG_THISPTR)) { }
        else {
          cc_error("variable '%s' is write-protected", sym.get_friendly_name(variableSym).c_str());
          return -1;
        }

      }
    }


    if (sym.entries[variableSym].flags & SFLG_ARRAY) {
      // array without index specified -- get address
      if ((thisClause->len == 1) ||
          (sym.get_type(thisClause->syml[1]) != SYM_OPENBRACKET)) {

        if ((sym.entries[variableSym].flags & SFLG_DYNAMICARRAY) == 0)
        {
          getAddressOnlyIntoAX = true;
          cannotAssign = true;
        }
      }

    }

    if (sym.entries[variableSym].flags & SFLG_POINTER) { }
    else if (sym.entries[sym.entries[variableSym].vartype].flags & SFLG_STRUCTTYPE) {
      // struct variable without member access
      if (isLastClause)
      {
        if ((sym.entries[variableSym].flags & SFLG_DYNAMICARRAY) == 0)
        {
          getAddressOnlyIntoAX = true;
          cannotAssign = true;
        }
      }
    }

    if ((writing) && (cannotAssign)) {
      // an entire array or struct cannot be assigned to
      cc_error("cannot assign to '%s'", sym.get_friendly_name(variableSym).c_str());
      return -1;
    }

    if ((doMemoryAccessNow) || (isLastClause)) {

      int cachedAxValType = scrip->ax_val_type;

      // if a pointer in use, then its address was pushed on the
      // stack, so restore it here
      if (isPointer)
        scrip->pop_reg(SREG_MAR);

      // in a writing operation, but not doing it just yet -- push
      // AX to save the value to write
      if ((writing) && (!writingThisTime))
        scrip->push_reg(SREG_AX);

      if (do_variable_memory_access(scrip, variableSym, variableSymType,
                                    isProperty, writingThisTime, mustBeWritable,
                                    getAddressOnlyIntoAX, isArrayOffset,
                                    currentByteOffset, isPointer,
                                    accessActualPointer,
                                    firstVariableSym, firstVariableType,
                                    isDynamicArray, negateLiteral))
        return -1;

      // reset stuff
      currentByteOffset = 0;
      isArrayOffset = false;
      isPointer = false;
      isDynamicArray = false;
      //firstVariableSym = -1;
      firstVariableType = SYM_GLOBALVAR;

      if (!isLastClause) {
        if ((isProperty) || (getAddressOnlyIntoAX)) {
          // pathing, eg. lstItems.OwningGUI.ID
          // we just read a pointer address, so re-push it for use
          // next time round
          if (writing) {
            scrip->ax_val_type = cachedAxValType;
            // the value to write was pushed onto the stack,
            // pop it back into BX
            scrip->pop_reg(SREG_BX);
            // meanwhile push the pointer
            // that was just read into AX onto the stack in its place
            scrip->push_reg(SREG_AX);
            // and then copy the value back into AX
            scrip->write_cmd2(SCMD_REGTOREG, SREG_BX, SREG_AX);
          }
          else
            scrip->push_reg(SREG_AX);

          isPointer = true;
        }
        else {
          cc_error("Invalid pathing: unexpected '%s'", sym.get_friendly_name(variablePath[ee + 1].syml[0]).c_str());
          return -1;
        }

      }

      // proceed round loop to next clause
    }


  }

  // free the VariablePaths
  for (ee = 0; ee < variablePathSize; ee++)
    variablePath[ee].destroy();

  return 0;
}


int read_variable_into_ax(int slilen,long*syml,ccCompiledScript*scrip, int mustBeWritable = 0, bool negateLiteral = false) {

  return do_variable_ax(slilen,syml,scrip, 0, mustBeWritable, negateLiteral);
}

int write_ax_to_variable(int slilen,long*syml,ccCompiledScript*scrip) {

  return do_variable_ax(slilen,syml,scrip, 1, 0);
}



int parse_sub_expr(long*symlist,int listlen,ccCompiledScript*scrip) {
/*  printf("Parse expression: '");
  int j;
  for (j=0;j<listlen;j++)
    printf("%s ",sym.get_friendly_name(symlist[j]).c_str());
  printf("'\n");*/

  if (listlen == 0) {
    cc_error("Empty sub-expression?");
    return -1;
  }

  int oploc = find_lowest_bonding_operator(symlist,listlen);
  bool hasNegatedLiteral;

  // A literal is being negated on the left
  if ((oploc == 0) && (listlen > 1) && (sym.get_type(symlist[1]) == SYM_LITERALVALUE) &&
    (sym.operatorToVCPUCmd(symlist[oploc]) == SCMD_SUBREG)) {
    oploc = find_lowest_bonding_operator(&symlist[1], listlen - 1);
    if(oploc > -1)
      oploc++;
    hasNegatedLiteral = true;
  }

  if (oploc == 0) {
    // The operator is the first thing in the expression
    if (sym.get_type(symlist[oploc]) == SYM_NEW)
    {
      if (listlen < 2 || sym.get_type(symlist[oploc + 1]) != SYM_VARTYPE)
      {
        cc_error("expected type after 'new'");
        return -1;
      }

      if(listlen > 3 && sym.get_type(symlist[oploc + 2]) == SYM_OPENBRACKET && sym.get_type(symlist[listlen - 1]) == SYM_CLOSEBRACKET)
      {
          int arrayType = symlist[oploc + 1];

          if (parse_sub_expr(&symlist[oploc + 3], listlen - 4, scrip))
            return -1;

          if (scrip->ax_val_type != sym.normalIntSym)
          {
            cc_error("array size must be an int");
            return -1;
          }

          bool isManagedType = false;
          int size = sym.entries[arrayType].ssize;
          if (sym.entries[arrayType].flags & SFLG_MANAGED)
          {
            isManagedType = true;
            size = 4;
          }
          else if (sym.entries[arrayType].flags & SFLG_STRUCTTYPE)
          {
            cc_error("cannot create dynamic array of unmanaged struct");
            return -1;
          }

          scrip->write_cmd3(SCMD_NEWARRAY, SREG_AX, size, isManagedType);
          scrip->ax_val_type = arrayType | STYPE_DYNARRAY;

          if (isManagedType)
            scrip->ax_val_type |= STYPE_POINTER;
      }
      else
      {
          if(sym.entries[symlist[oploc + 1]].flags & SFLG_BUILTIN)
          {
            cc_error("Built-in type '%s' cannot be instantiated directly", sym.get_name(symlist[oploc + 1]));
            return -1;
          }
          const size_t size = sym.entries[symlist[oploc + 1]].ssize;
          scrip->write_cmd2(SCMD_NEWUSEROBJECT, SREG_AX, size);
          scrip->ax_val_type = symlist[oploc + 1] | STYPE_POINTER;
      }

      return 0;
    }
    else if (sym.entries[symlist[oploc]].operatorToVCPUCmd() == SCMD_SUBREG) {
      // "-" operator (it wants to negate whatever comes next)
      if (listlen < 2) {
        cc_error("parse error at '-'");
        return -1;
      }
      // parse the rest of the expression into AX
      if (parse_sub_expr(&symlist[1],listlen-1,scrip))
        return -1;
      int cpuOp = SCMD_SUBREG;
      if (check_operator_valid_for_type(&cpuOp, scrip->ax_val_type, 0))
        return -1;
      // now, subtract the result from 0 (which negates it)
      scrip->write_cmd2(SCMD_LITTOREG,SREG_BX,0);
      scrip->write_cmd2(cpuOp, SREG_BX, SREG_AX);
      scrip->write_cmd2(SCMD_REGTOREG,SREG_BX,SREG_AX);
      return 0;
    }
    else if (sym.entries[symlist[oploc]].operatorToVCPUCmd() == SCMD_NOTREG) {
      // "!" operator (NOT whatever comes next)
      if (listlen < 2) {
        cc_error("parse error at '!'");
        return -1;
      }
      // parse the rest of the expression into AX
      if (parse_sub_expr(&symlist[1],listlen-1,scrip))
        return -1;
      int cpuOp = SCMD_NOTREG;
      if (check_operator_valid_for_type(&cpuOp, scrip->ax_val_type, 0))
        return -1;
      // now, NOT the result
      scrip->write_cmd1(SCMD_NOTREG,SREG_AX);
      return 0;
    }
    else {
      // this operator needs a left hand side
      cc_error("Parse error: unexpected operator '%s'",sym.get_friendly_name(symlist[oploc]).c_str());
      return -1;
    }
  }

  if (oploc > 0) {
    // There is an operator in the expression, eg.  "5 + var1"
    int vcpuOperator = sym.entries[symlist[oploc]].operatorToVCPUCmd();

    if (vcpuOperator == SCMD_NOTREG) {
      // you can't do   a = b ! c;
      cc_error("Invalid use of operator '!'");
      return -1;
    }
    // A value is being negated on the right
    if ((vcpuOperator == SCMD_SUBREG) && (oploc > 1) && (sym.get_type(symlist[oploc - 1]) == SYM_OPERATOR)) {
      oploc = find_lowest_bonding_operator(symlist, oploc);
      vcpuOperator = sym.operatorToVCPUCmd(symlist[oploc]);
    }
    // process the left hand side and save result onto stack
    if (parse_sub_expr(&symlist[0],oploc,scrip))
      return -1;

    if (oploc + 1 >= listlen) {
      // there is no right hand side for the expression
      cc_error("Parse error: invalid use of operator '%s'",sym.get_friendly_name(symlist[oploc]).c_str());
      return -1;
    }

    int jumpLocationOffset = -1;
    if (vcpuOperator == SCMD_AND) {
      // && operator lazy evaluation ... if AX is 0 then the AND
      // has failed, so just jump directly past the AND instruction;
      // AX will still be 0 so that will do as the result of the
      // calculation
      scrip->write_cmd1(SCMD_JZ, 0);
      jumpLocationOffset = scrip->codesize;
    }
    else if (vcpuOperator == SCMD_OR) {
      // || operator lazy evaluation ... if AX is non-zero then
      // the OR has succeeded, so just jump directly past the OR
      // instruction; AX will still be non-zero so that will do as
      // the result of the calculation
      scrip->write_cmd1(SCMD_JNZ, 0);
      jumpLocationOffset = scrip->codesize;
    }

    int valtypewas = scrip->ax_val_type;

    scrip->push_reg(SREG_AX);
    if (parse_sub_expr(&symlist[oploc+1],listlen-(oploc+1),scrip))
      return -1;
    scrip->pop_reg(SREG_BX);

    if (check_type_mismatch(scrip->ax_val_type, valtypewas, 0))
      return -1;
    if (check_operator_valid_for_type(&vcpuOperator, scrip->ax_val_type, valtypewas))
      return -1;
    // now LHS result is in BX, and RHS result is in AX
    scrip->write_cmd2(vcpuOperator, SREG_BX, SREG_AX);
    scrip->write_cmd2(SCMD_REGTOREG,SREG_BX,SREG_AX);

    if (jumpLocationOffset > 0) {
      // write the jump offset
      scrip->code[jumpLocationOffset - 1] = scrip->codesize - jumpLocationOffset;
    }

    // Operators like == return a bool (in our case, that's an int);
    // Other operators like + return the type that they're operating on
    if (isVCPUOperatorBoolean(vcpuOperator))
      scrip->ax_val_type = sym.normalIntSym;

    return 0;
  }

  // There is no operator in the expression -- therefore, there will
  // just be a variable name or function call

  long vnlist[TEMP_SYMLIST_LENGTH],lilen;
  int funcAtOffs = 0;
  ccInternalList tlist;
  tlist.pos=0;
  tlist.length=listlen;
  tlist.script=symlist;
  tlist.cancelCurrentLine = 0;
  lilen=extract_variable_name(tlist.getnext(),&tlist,&vnlist[0], &funcAtOffs);
  // stop it trying to free the memory
  tlist.script=NULL;
  tlist.length=0;
  if (lilen < 0)
    return -1;
/*  printf("lilen: %d, list is ");
  for (j=0;j<lilen;j++) printf("%s ",sym.get_friendly_name(vnlist[j]).c_str());
  printf("\n");*/

  if (sym.get_type(symlist[0]) == SYM_OPENPARENTHESIS) {
    int aa,fnd=-1,level=0;
    // find the corresponding closing parenthesis
    for (aa=1;aa<listlen;aa++) {
      if (sym.get_type(symlist[aa]) == SYM_CLOSEPARENTHESIS) {
        level--;
        if (level<0) { fnd=aa; break; }
        }
      else if (sym.get_type(symlist[aa]) == SYM_OPENPARENTHESIS)
        level++;
      }
    if (fnd < 0) {
      cc_error("Bracketed expression not terminated");
      return -1;
    }
    if (fnd <= 1) {
      cc_error("Empty bracketed expression");
      return -1;
    }

    if (parse_sub_expr(&symlist[1],fnd-1,scrip) < 0) return -1;
    symlist+=fnd+1;
    listlen-=fnd+1;
    if (listlen > 0) {
      // there is some code after the )
      // this should not be possible, unless the user does
      // something like "if ((x) 1234)" ie. with an operator missing
      cc_error("Parse error: operator expected");
      return -1;
/*
      scrip->push_reg(SREG_AX);
      int op = symlist[0];
      if (sym.get_type(op) != SYM_OPERATOR) {
        cc_error("expected operator, not '%s'",sym.get_friendly_name(op).c_str());
        return -1;
        }
      if (parse_sub_expr(&symlist[1],listlen-1,scrip) < 0) return -1;
      scrip->pop_reg(SREG_BX);
      // now LHS is in BX, RHS is in AX - so do the maths
      scrip->write_cmd2(sym.entries[op].operatorToVCPUCmd(),SREG_BX,SREG_AX);
      // copy the result into AX for return
      scrip->write_cmd2(SCMD_REGTOREG,SREG_BX,SREG_AX);*/
      }
    return 0;
    }
  else if (sym.get_type(symlist[0]) == 0) {
    cc_error("undefined symbol '%s'",sym.get_friendly_name(symlist[0]).c_str());
    return -1;
    }
  else if (hasNegatedLiteral && (listlen == 2)) {
    if (read_variable_into_ax(1,&symlist[1],scrip,0,true))
      return -1;
  }
  else if (sym.get_type(symlist[0]) == SYM_OPERATOR) {
    // If someone follows the negation operator with bogus tokens, the problem is actually on the right of it
    if ((sym.operatorToVCPUCmd(symlist[0]) == SCMD_SUBREG) && (listlen > 2))
      cc_error("Parse error: unexpected '%s'",sym.get_friendly_name(symlist[2]).c_str());
    else
      cc_error("Parse error: unexpected '%s'",sym.get_friendly_name(symlist[0]).c_str());
    return -1;
    }
  else if ((sym.get_type(symlist[0]) == SYM_FUNCTION) || (funcAtOffs > 0)) {
    long *usingList;
    int usingListLen;
    int using_op = 0;

    if (funcAtOffs > 0) {
      // member function
      usingList = &vnlist[funcAtOffs];
      // FIX 16/09/05: use listlen rather than lilen, hope this doesn't break anything
      usingListLen = listlen - funcAtOffs;

      using_op = funcAtOffs;

      funcAtOffs = 0;
    }
    else {
      // normal function
      usingList = symlist;
      usingListLen = listlen;
      funcAtOffs = 0;
    }

    int funcsym = usingList[funcAtOffs];

    // a function call
    if (sym.get_type(usingList[funcAtOffs + 1]) != SYM_OPENPARENTHESIS) {
      cc_error("expected '('");
      return -1;
    }

    // static function doesn't want the "this" ptr
    if (sym.entries[funcsym].flags & SFLG_STATIC)
      using_op = 0;

    usingList += 2;
    usingListLen -= 2;

    int ct, bdepth=0, num_supplied_args = 1;
    int opsSinceComma = 0;

    for (ct = funcAtOffs; ct < usingListLen; ct++) {
      if (sym.get_type(usingList[ct]) == SYM_OPENPARENTHESIS) bdepth++;
      if (sym.get_type(usingList[ct]) == SYM_CLOSEPARENTHESIS) {
        bdepth--;
        if (bdepth < 0) break;
      }
      if ((sym.get_type(usingList[ct]) == SYM_COMMA) && (bdepth == 0)) {
        num_supplied_args++;
        if (opsSinceComma < 1) {
          cc_error("missing argument in function call");
          return -1;
        }
        opsSinceComma = 0;
      }
      else
        opsSinceComma++;
    }
    // function call with no arguments -- set num_supplied back to 0
    if ((opsSinceComma == 0) && (num_supplied_args == 1))
      num_supplied_args = 0;

    if (bdepth >= 0) {
      cc_error("parser confused near '%s'",sym.get_friendly_name(usingList[-2]).c_str());
      return -1;
    }

    // push OP onto the stack, before the parameters
    if (using_op)
      scrip->push_reg(SREG_OP);

    // now, usingList[ct] = ')'
    int flen = ct;   // length of function parameters
    int orisize = ct;
    int thispar = 0;
    int numargs = 0;
    int func_args = sym.entries[funcsym].get_num_args();

    if (num_supplied_args < func_args) {
      // not enough arguments -- see if we can supply default values
      for (int ii = func_args; ii > num_supplied_args; ii--) {

        if (!sym.entries[funcsym].funcParamHasDefaultValues[ii]) {
          cc_error("Not enough parameters in call to function");
          return -1;
        }

        // push the default value onto the stack
        scrip->write_cmd2(SCMD_LITTOREG, SREG_AX, sym.entries[funcsym].funcParamDefaultValues[ii]);

        if (sym.entries[funcsym].flags & SFLG_IMPORTED)
          scrip->write_cmd1(SCMD_PUSHREAL, SREG_AX);
        else
          scrip->push_reg(SREG_AX);

        numargs++;
      }
      // pretend we supplied enough, so that type checks with this
      // later will work
      num_supplied_args = func_args;
    }

    if (flen > 0)
     do {
      // now go backwards through the parameters (cos that's the direction
      // in which they need to be put on the stack)
      thispar = 0;
      bdepth = 0;
      for (ct = flen-1; ct >= 0; ct--) {
        // going backwards so ) increases the depth level
        if (sym.get_type(usingList[ct]) == SYM_CLOSEPARENTHESIS)
          bdepth++;
        if (sym.get_type(usingList[ct]) == SYM_OPENPARENTHESIS)
          bdepth--;
        if ((sym.get_type(usingList[ct]) == SYM_COMMA) && (bdepth == 0)) {
          thispar = ct+1;
          break;
          }
        }
      if (sym.get_type(usingList[thispar]) == SYM_CLOSEPARENTHESIS) {
        // they did  Display("Jibble",);
        cc_error("Unexpected ')'");
        return -1;
      }
      if (parse_sub_expr(&usingList[thispar],flen - thispar,scrip)) return -1;

      if (num_supplied_args - numargs <= func_args) {
        // if non-variable arguments, check types
        int parameterType = sym.entries[funcsym].funcparamtypes[num_supplied_args - numargs];

        PerformStringConversionInAX(scrip, &scrip->ax_val_type, parameterType);

        if (check_type_mismatch(scrip->ax_val_type, parameterType, 1))
          return -1;

        DoNullCheckOnStringInAXIfNecessary(scrip, scrip->ax_val_type, parameterType);
      }


      if (sym.entries[funcsym].flags & SFLG_IMPORTED)
        scrip->write_cmd1(SCMD_PUSHREAL,SREG_AX);
      else
        scrip->push_reg(SREG_AX);
      numargs++;
      flen = thispar-1;

      } while (thispar > 0);
    // we've now pushed all the arguments to the function
    usingList += orisize;
    usingListLen -= orisize;

    if (sym.get_type(usingList[0]) != SYM_CLOSEPARENTHESIS) {
      cc_error("expected ')'");
      return -1;
    }

    usingList++;
    usingListLen--;
    // check that the user provided the right number of args
    // if it's a variable arg function, check that there are enough
    if ((sym.entries[funcsym].sscope >= 100) && (numargs >= sym.entries[funcsym].sscope - 100)) ;
    else if (sym.entries[funcsym].sscope == numargs) ;
    else {
      cc_error("wrong number of parameters in call to '%s'",sym.get_friendly_name(funcsym).c_str());
      return -1;
      }
    sym.entries[funcsym].flags |= SFLG_ACCESSED;

    if (using_op) {
      // write the address of the function's object to the OP reg
      read_variable_into_ax(using_op, vnlist, scrip);
      scrip->write_cmd1(SCMD_CALLOBJ, SREG_AX);
    }

    if (sym.entries[funcsym].flags & SFLG_IMPORTED) {
      // tell it how many args for this call (nested imported functions
      // causes stack problems otherwise)
      scrip->write_cmd1(SCMD_NUMFUNCARGS, numargs);
    }
    // call it
    scrip->write_cmd2(SCMD_LITTOREG,SREG_AX,sym.entries[funcsym].soffs);
    if (sym.entries[funcsym].flags & SFLG_IMPORTED) {
      scrip->fixup_previous(FIXUP_IMPORT);
      // do the call
      scrip->write_cmd1(SCMD_CALLEXT,SREG_AX);
      if (numargs > 0)
        scrip->write_cmd1(SCMD_SUBREALSTACK,numargs);
    }
    else {
      scrip->fixup_previous(FIXUP_FUNCTION);
      scrip->write_cmd1(SCMD_CALL,SREG_AX);

      // restore the stack
      if (numargs > 0) {
        scrip->cur_sp -= numargs*4;
        scrip->write_cmd2(SCMD_SUB,SREG_SP,numargs*4);
      }
    }
    // function return type
    scrip->ax_val_type = sym.entries[funcsym].funcparamtypes[0];
    scrip->ax_val_scope = SYM_LOCALVAR;

    if (using_op)
      scrip->pop_reg(SREG_OP);

    // make sure there's nothing left to process in this clause
    if (usingListLen > 0) {
      cc_error("expected semicolon after '%s'",sym.get_friendly_name(usingList[-1]).c_str());
      return -1;
    }
  }
  else if (listlen == lilen) {
    if (read_variable_into_ax(lilen,&vnlist[0],scrip)) return -1;
    }
  else if (listlen == 1) {
    if (read_variable_into_ax(1,&symlist[0],scrip)) return -1;
    }
  else {
    cc_error("Parse error in expr near '%s'",sym.get_friendly_name(symlist[0]).c_str());
    return -1;
    }

  return 0;
}

// evaluate the supplied expression, putting the result into AX
// returns 0 on success or -1 if compile error
// leaves targ pointing to last token in expression, so do getnext() to
// get the following ; or whatever
// --
// insideBracketedDeclaration is a special flag used to denote an expression that
// starts inside a declaration that contains more than one evaluatable chunk in brackets
// and expects the closing bracket to terminate the declaration. The while() loop relies
// on the fact that a while loop's bracket completely surrounds its expression. With a
// for loop, we need to break that up into segments:
// for(a = 0; a < 10; a++)
//     |seg1| seg 2 |seg3|
// So segment 3 is an expression that looks like this:
// ; a++)
// For this to work properly, we can't just increment the initial brackdepth. We need
// to parse the expression in a slightly different way so that the final bracket is not
// consumed as part of evaluating the expression.
int evaluate_expression(ccInternalList*targ,ccCompiledScript*scrip,int countbrackets, bool insideBracketedDeclaration) {
  ccInternalList ours;
  int j,ourlen=0,brackdepth=0;
  int hadMetaOnly = 1;
  bool lastWasNew = false;

  for (j=targ->pos; j < targ->length; j++) {
    if (targ->script[j] == SCODE_META) {
      j+=2;
      continue;
    }

    if (sym.get_type(targ->script[j]) == SYM_OPENPARENTHESIS)
      brackdepth++;
    else if (sym.get_type(targ->script[j]) == SYM_CLOSEPARENTHESIS && (brackdepth > 0 || !insideBracketedDeclaration)) {
      brackdepth--;
      continue;
    }
    else if (sym.get_type(targ->script[j]) == SYM_NEW)
    {
      lastWasNew = true;
    }
    else if (lastWasNew)
    {
      lastWasNew = false;
    }
    else if (((!isPartOfExpression(targ, j)) && (brackdepth == 0))
          || ((brackdepth == 0) && (countbrackets!=0))
          || sym.get_type(targ->script[j]) == SYM_CLOSEPARENTHESIS) {
      ourlen = j - targ->pos;
      if ((ourlen < 1) || (hadMetaOnly == 1)) {
        cc_error("PE01: Parse error at '%s'",sym.get_friendly_name(targ->script[j]).c_str());
        return -1;
        }
      ours.script = (long*)malloc(ourlen * sizeof(long));
      memcpy(ours.script,&targ->script[targ->pos],ourlen*sizeof(long));
      int k,l;
      for (k=0;k<ourlen;k++) {
        if (ours.script[k] == SCODE_META) {
          ourlen-=3;
          for (l=k; l < ourlen; l++)
            ours.script[l] = ours.script[l+3];
          k--;
        }
      }
      ours.length = ourlen;
      ours.pos = 0;
      ours.allocated = ourlen;
      break;
    }

    // had a real token, not just metadata
    hadMetaOnly = 0;
  }

  if (j >= targ->length) {
    free(ours.script);
    ours.script=NULL;
    cc_error("end of input reached in middle of expression");
    return -1;
    }
  targ->pos = j;
  int retcode=0;
  // we now have the expression in 'ours'
  retcode=parse_sub_expr(&ours.script[0],ours.length,scrip);

  free(ours.script);
  ours.script = NULL;
  return retcode;
  }

int evaluate_assignment(ccInternalList *targ, ccCompiledScript *scrip, bool expectCloseBracket, int cursym, long lilen, long *vnlist, bool insideBracketedDeclaration) {
    if (!sym.entries[cursym].is_loadable_variable()) {
        // allow through static properties
        if ((sym.get_type(cursym) == SYM_VARTYPE) && (lilen > 2) &&
            (sym.entries[vnlist[2]].flags & SFLG_STATIC))
        { }
        else {
            cc_error("variable required on left of assignment %s ", sym.get_name(cursym));
            return -1;
        }
    }
    bool isAccessingDynamicArray = false;

    if (((sym.entries[cursym].flags & SFLG_DYNAMICARRAY) != 0) && (lilen < 2))
    {
        if (sym.get_type(targ->peeknext()) != SYM_ASSIGN)
        {
            cc_error("invalid use of operator with array");
            return -1;
        }
        isAccessingDynamicArray = true;
    }
    else if (((sym.entries[cursym].flags & SFLG_ARRAY) != 0) && (lilen < 2))
    {
        cc_error("cannot assign value to entire array");
        return -1;
    }
    if (sym.entries[cursym].flags & SFLG_ISSTRING) {
        cc_error ("cannot assign to string; use Str* functions instead");
        return -1;
    }
    /*
    if (sym.entries[cursym].flags & SFLG_READONLY) {
    cc_error("variable '%s' is read-only", sym.get_name(cursym));
    return -1;
    }
    */
    int MARIntactAssumption = 0;
    int asstype = targ->getnext();
    if (sym.get_type(asstype) == SYM_SASSIGN) {

        // ++ or --
        readonly_cannot_cause_error = 0;

        if (read_variable_into_ax(lilen,&vnlist[0],scrip, 1))
            return -1;

        int cpuOp = sym.entries[asstype].ssize;

        if (check_operator_valid_for_type(&cpuOp, scrip->ax_val_type, 0))
            return -1;

        scrip->write_cmd2(cpuOp, SREG_AX, 1);

        if (!readonly_cannot_cause_error) {
            MARIntactAssumption = 1;
            // since the MAR won't have changed, we can directly write
            // the value back to it without re-calculating the offset
            scrip->write_cmd1(get_readcmd_for_size(readcmd_lastcalledwith,1),SREG_AX);
        }
    }
    // not ++ or --, so we need to evaluate the RHS
    else if (evaluate_expression(targ,scrip,0,insideBracketedDeclaration) < 0)
        return -1;

    if (sym.get_type(asstype) == SYM_MASSIGN) {
        // it's a += or -=, so read in and adjust the result
        scrip->push_reg(SREG_AX);
        int varTypeRHS = scrip->ax_val_type;

        if (read_variable_into_ax(lilen,&vnlist[0],scrip))
            return -1;
        if (check_type_mismatch(varTypeRHS, scrip->ax_val_type, 1))
            return -1;

        int cpuOp = sym.entries[asstype].ssize;

        if (check_operator_valid_for_type(&cpuOp, varTypeRHS, scrip->ax_val_type))
            return -1;

        scrip->pop_reg(SREG_BX);
        scrip->write_cmd2(cpuOp, SREG_AX, SREG_BX);
    }

    if (sym.get_type(asstype) == SYM_ASSIGN) {
        // Convert normal literal string into String object
        int finalPartOfLHS = lilen - 1;
        if (sym.get_type(vnlist[lilen - 1]) == SYM_CLOSEBRACKET) {
            // deal with  a[1] = b
            finalPartOfLHS = findOpeningBracketOffs(lilen - 1, vnlist) - 1;
            if (finalPartOfLHS < 0) {
                cc_error("No [ for ] to match");
                return -1;
            }
        }
        PerformStringConversionInAX(scrip, &scrip->ax_val_type, sym.entries[vnlist[finalPartOfLHS]].vartype);
    }

    if (MARIntactAssumption) ;
    // so copy the result (currently in AX) into the variable
    else if (write_ax_to_variable(lilen,&vnlist[0],scrip))
        return -1;

    if(expectCloseBracket) {
        if (sym.get_type(targ->getnext()) != SYM_CLOSEPARENTHESIS) {
            cc_error("Expected ')'");
            return -1;
        }
    }
    else
        if (sym.get_type(targ->getnext()) != SYM_SEMICOLON) {
            cc_error("Expected ';'");
            return -1;
        }

    return 0;
}

int parse_variable_declaration(long cursym,int *next_type,int isglobal,
    int varsize,ccCompiledScript*scrip,ccInternalList*targ, int vtwas,
    int isPointer) {
  long lbuffer = 0;
  long *getsvalue = &lbuffer;
  int need_fixup = 0;
  int array_size = 1;
  if (sym.get_type(cursym) != 0) {
    cc_error ("Symbol '%s' already defined");
    return -1;
  }

  if ((sym.entries[vtwas].flags & SFLG_MANAGED) && (!isPointer) && (isglobal != 2)) {
    // managed structs must be allocated via ccRegisterObject,
    // and cannot be declared normally in the script (unless imported)
    cc_error("Cannot declare local instance of managed type");
    return -1;
  }

  if (vtwas == sym.normalVoidSym) {
    cc_error("'void' not a valid variable type");
    return -1;
  }

  sym.entries[cursym].extends = 0;
  sym.entries[cursym].stype = (isglobal != 0) ? SYM_GLOBALVAR : SYM_LOCALVAR;
  if (isPointer) {
    varsize = 4;
  }
  sym.entries[cursym].ssize = varsize;
  sym.entries[cursym].arrsize = 1;
  sym.entries[cursym].vartype = vtwas;
  if (isPointer)
    sym.entries[cursym].flags |= SFLG_POINTER;

  if (((sym.entries[vtwas].flags & SFLG_MANAGED) == 0) && (isPointer) && (isglobal != 2)) {
    // can only point to managed structs
    cc_error("Cannot declare pointer to non-managed type");
    return -1;
  }

  if (next_type[0] == SYM_OPENBRACKET) {
    // an array
    targ->getnext();  // skip the [

    if (sym.get_type(targ->peeknext()) == SYM_CLOSEBRACKET)
    {
      sym.entries[cursym].flags |= SFLG_DYNAMICARRAY;
      array_size = 0;
      varsize = 4;
      //cc_error("dynamic arrays not yet supported"); return -1;
    }
    else
    {
      int nextt = targ->getnext();

      if (accept_literal_or_constant_value(nextt, array_size, false, "Array size must be constant value") < 0) {
        return -1;
      }

      if (array_size < 1) {
        cc_error("Array size must be >=1");
        return -1;
      }

      varsize *= array_size;
    }
    sym.entries[cursym].flags |= SFLG_ARRAY;
    sym.entries[cursym].arrsize = array_size;

    if (sym.get_type(targ->getnext()) != SYM_CLOSEBRACKET)
    {
      cc_error("expected ']'");
      return -1;
    }

    next_type[0] = sym.get_type(targ->peeknext());
    getsvalue = (long*)calloc(1,varsize+1);
  }
  else if (varsize > 4) {
    getsvalue = (long*)calloc(1, varsize + 1);
  }

  if (strcmp(sym.get_name(vtwas),"string")==0) {
    sym.entries[cursym].flags |= SFLG_ISSTRING;
    // if it's a string, allocate it some space
    if (ccGetOption(SCOPT_OLDSTRINGS) == 0) {
      cc_error("type 'string' is no longer supported; use String instead");
      return -1;
    }
    else if (sym.entries[cursym].flags & SFLG_DYNAMICARRAY)
    {
      cc_error("arrays of old-style strings are not supported");
      return -1;
    }
    else if (isglobal == 2) {
      // importing a string
      // cannot import, because string is really char*, and the pointer
      // won't resolve properly
      cc_error("cannot import string; use char[] instead");
      return -1;
    }
    else if (isglobal == 1) {
      getsvalue[0] = scrip->add_global(STRING_LENGTH,NULL);
      if (getsvalue[0] < 0)
        return -1;
      need_fixup = 1;
    }
    else if (isglobal == 0) {
      //getsvalue[0] = scrip->cur_sp;
      getsvalue = NULL;
      // save the address of this bit of memory to assign the pointer to it
      // we can't use scrip->cur_sp since we don't know if we'll be in
      // a nested function call at the time
      scrip->write_cmd2(SCMD_REGTOREG, SREG_SP, SREG_CX);
      //scrip->add_fixup(scrip->codesize-2,FIXUP_STACK);
      scrip->cur_sp += STRING_LENGTH;
      scrip->write_cmd2(SCMD_ADD,SREG_SP,STRING_LENGTH);
      sym.entries[cursym].flags |= SFLG_STRBUFFER;
      //need_fixup = 1;
    }
  }

  // assign an initial value to the variable
  if (next_type[0] == SYM_ASSIGN) {
    if (isglobal == 2) {
      cc_error("cannot set initial value of imported variables");
      return -1;
    }
    if ((sym.entries[cursym].flags & (SFLG_ARRAY | SFLG_DYNAMICARRAY)) == SFLG_ARRAY) {
      cc_error("cannot assign value to array");
      return -1;
    }
    if (sym.entries[cursym].flags & SFLG_ISSTRING) {
      cc_error("cannot assign value to string, use StrCopy");
      return -1;
    }
    targ->getnext();  // skip the '='

    int actualVarType = vtwas;
    if (sym.entries[cursym].flags & SFLG_POINTER)
      actualVarType |= STYPE_POINTER;

    if (sym.entries[cursym].flags & SFLG_DYNAMICARRAY)
      actualVarType |= STYPE_DYNARRAY;

    if (isglobal) {
      if ((sym.entries[cursym].flags & (SFLG_POINTER | SFLG_DYNAMICARRAY)) != 0) {
        cc_error("cannot assign initial value to global pointer");
        return -1;
      }
      bool is_neg = false;
      if (sym.get_name(targ->peeknext())[0] == '-') {
        is_neg = true;
        targ->getnext();
      }
      if (sym.entries[cursym].vartype == sym.normalFloatSym) {
        // initialize float
        if (sym.get_type(targ->peeknext()) != SYM_LITERALFLOAT) {
          cc_error("Expected floating point value after '='");
          return -1;
        }
        float tehValue = (float)atof(sym.get_name(targ->getnext()));
        if (is_neg)
          tehValue = -tehValue;
        getsvalue[0] = float_to_int_raw(tehValue);
      }
      else if (sym.entries[cursym].ssize > 4) {
        cc_error("cannot initialize struct type");
        return -1;
      }
      else {
        int getsvalue_int;
        if (accept_literal_or_constant_value(targ->getnext(), getsvalue_int, is_neg, "Expected integer value after '='") < 0) {
          return -1;
        }
        getsvalue[0] = (long)getsvalue_int;

      }
    }
    else {

      if (evaluate_expression(targ,scrip,0,false))
        return -1;

      PerformStringConversionInAX(scrip, &scrip->ax_val_type, actualVarType);

      if (check_type_mismatch(scrip->ax_val_type, actualVarType, 1))
        return -1;
      need_fixup = 2;
    }
    next_type[0] = sym.get_type(targ->peeknext());
  }

  if (isglobal == 2) {
    // an imported variable
    sym.entries[cursym].soffs = scrip->add_new_import(sym.get_name(cursym));
    sym.entries[cursym].flags |= SFLG_IMPORTED;
    if (sym.entries[cursym].soffs == -1) {
      cc_error("Internal error: import table overflow");
      return -1;
      }
    }
  else if (isglobal) {
    // a global variable
    sym.entries[cursym].soffs = scrip->add_global(varsize,reinterpret_cast<const char*>(&getsvalue[0]));
    if (sym.entries[cursym].soffs < 0)
      return -1;
    if (need_fixup == 1) scrip->add_fixup(sym.entries[cursym].soffs,FIXUP_DATADATA);
    }
  else {
    // local variable
    sym.entries[cursym].soffs = scrip->cur_sp;
    scrip->write_cmd2(SCMD_REGTOREG,SREG_SP,SREG_MAR);
    if (need_fixup == 2) {
      // expression worked out into ax
      if ((sym.entries[cursym].flags & (SFLG_POINTER | SFLG_DYNAMICARRAY)) != 0)
      {
        scrip->write_cmd1(SCMD_MEMINITPTR, SREG_AX);
      }
      else
        scrip->write_cmd1(get_readcmd_for_size(varsize,1),SREG_AX);
    }
    else if (getsvalue == NULL)
      // local string, so the memory chunk pointer needs to be written
      scrip->write_cmd1(SCMD_MEMWRITE, SREG_CX);
    else  // local variable without initial value -- zero it
      scrip->write_cmd1(SCMD_ZEROMEMORY, varsize);

    if (need_fixup == 1) {
      sym.entries[cursym].flags |= SFLG_STRBUFFER;
      scrip->fixup_previous(FIXUP_STACK);
    }
    scrip->cur_sp += varsize;
    scrip->write_cmd2(SCMD_ADD,SREG_SP,varsize);
  }
  if ((getsvalue != &lbuffer) && (getsvalue != NULL))
    free(getsvalue);
  if (next_type[0] == SYM_COMMA) {
    targ->getnext();  // skip the comma
    return 2;
    }
  if (next_type[0] != SYM_SEMICOLON) {
    cc_error("Expected ',' or ';', not '%s'",sym.get_friendly_name(targ->peeknext()).c_str());
    return -1;
    }
  targ->getnext();  // skip the semicolon
  return 0;
  }

#define INC_NESTED_LEVEL \
    if (nested_level >= MAX_NESTED_LEVEL) {\
    cc_error("too many nested if/else statements");\
    return -1;\
    }\
    nested_level++

// compile the code in the INPL parameter into code in the scrip structure,
// but don't reset anything because more files could follow
int __cc_compile_file(const char*inpl,ccCompiledScript*scrip) {
    ccInternalList targ;
    if (cc_tokenize(inpl,&targ,scrip)) return -1;

    int aa,in_func = -1, nested_level = 0;
    int isMemberFunction = 0;
    int inFuncSym = -1;
    char nested_type[MAX_NESTED_LEVEL];
    long nested_info[MAX_NESTED_LEVEL];
    long nested_start[MAX_NESTED_LEVEL];
    intptr_t *nested_chunk[MAX_NESTED_LEVEL];
    intptr_t nested_chunk_size[MAX_NESTED_LEVEL];
    int nested_fixup_start[MAX_NESTED_LEVEL];
    int nested_fixup_stop[MAX_NESTED_LEVEL];
    int nested_fixup_adjust[MAX_NESTED_LEVEL];
    int32_t nested_assign_addr[MAX_NESTED_LEVEL];
    char next_is_import = 0, next_is_readonly = 0;
    char next_is_managed = 0, next_is_static = 0;
    char next_is_protected = 0, next_is_stringstruct = 0;
    char next_is_autoptr = 0, next_is_noloopcheck = 0;
    char next_is_builtin = 0;
    nested_type[0]=NEST_NOTHING;

    // *** now we have the program as a list of symbols in targ
    // go through it one by one. We start off in the global data
    // part - no code is allowed until a function definition is started
    currentline=1;
    targ.startread();
    int currentlinewas=0;
    for (aa=0;aa<targ.length;aa++) {
        int cursym = targ.getnext();
        if (currentline == -10) break; // end of stream was reached
        if ((currentline != currentlinewas) && (ccGetOption(SCOPT_LINENUMBERS)!=0)) {
            scrip->set_line_number(currentline);
            currentlinewas = currentline;
        }

        if (cursym == SCODE_INVALID) {
            cc_error("Internal compiler error: invalid symbol found");
            return -1;
        }
        else if (cursym == SCODE_META) {
            long metatype = targ.getnext();
            if (metatype==SMETA_END) break;
            else if (metatype==SMETA_LINENUM) {
                cc_error("Internal errror: unexpected meta tag");
                return -1;
            }
            else {
                cc_error("Internal compiler error: invalid meta tag found in stream");
                return -1;
            }
        }

        if (strncmp(sym.get_name(cursym), NEW_SCRIPT_TOKEN_PREFIX, 18) == 0)
        {
            strcpy(scriptNameBuffer, &sym.get_name(cursym)[18]);
            scriptNameBuffer[strlen(scriptNameBuffer) - 1] = 0;  // strip closing speech mark
            ccCurScriptName = scriptNameBuffer;

            scrip->start_new_section(scriptNameBuffer);
            currentline = 0;
            continue;
        }

        int symType = sym.get_type(cursym);

        if (symType == SYM_OPENBRACE) {
            if (in_func < 0) {
                cc_error("Unexpected '{'");
                return -1;
            }
            if ((nested_type[nested_level] == NEST_IFSINGLE) ||
                (nested_type[nested_level] == NEST_ELSESINGLE) ||
                (nested_type[nested_level] == NEST_DOSINGLE)) {
                    cc_error("Internal compiler error in openbrace");
                    return -1;
            }
            INC_NESTED_LEVEL;
            if (nested_level == 1) {
                nested_type[nested_level]=NEST_FUNCTION;
                // write base address of function for any relocation needed later
                scrip->write_cmd1(SCMD_THISBASE, scrip->codesize);
                if (next_is_noloopcheck)
                    scrip->write_cmd(SCMD_LOOPCHECKOFF);

                // loop through all parameters and check if they are pointers
                // the first entry is the return value
                for (int pa = 1; pa <= sym.entries[inFuncSym].sscope; pa++) {
                    if (sym.entries[inFuncSym].funcparamtypes[pa] & (STYPE_POINTER | STYPE_DYNARRAY)) {
                        // pointers are passed in on the stack with the real
                        // memory address -- convert this to the mem handle
                        // since params are pushed backwards, this works
                        // the +1 is to deal with the return address
                        scrip->write_cmd1(SCMD_LOADSPOFFS, 4 * (pa + 1));
                        scrip->write_cmd1(SCMD_MEMREAD, SREG_AX);
                        scrip->write_cmd1(SCMD_MEMINITPTR, SREG_AX);
                    }
                }

                // non-static member function -- declare "this" ptr
                if ((isMemberFunction) && ((sym.entries[inFuncSym].flags & SFLG_STATIC) == 0)) {
                    int thisSym = sym.find("this");
                    if (thisSym > 0) {
                        int varsize = 4;
                        // declare "this" inside member functions
                        sym.entries[thisSym].stype = SYM_LOCALVAR;
                        sym.entries[thisSym].vartype = isMemberFunction;
                        sym.entries[thisSym].ssize = varsize; // pointer to struct
                        sym.entries[thisSym].sscope = nested_level;
                        sym.entries[thisSym].flags = SFLG_READONLY | SFLG_ACCESSED | SFLG_POINTER | SFLG_THISPTR;
                        // declare as local variable
                        sym.entries[thisSym].soffs = scrip->cur_sp;
                        scrip->write_cmd2(SCMD_REGTOREG, SREG_SP, SREG_MAR);
                        // first of all, write NULL to the pointer so that
                        // it doesn't try and free it in the following call
                        scrip->write_cmd2(SCMD_WRITELIT, varsize, 0);
                        // write the OP location into the variable
                        //scrip->write_cmd1(SCMD_MEMINITPTR, SREG_OP);
                        // the "this" ptr is allocated a space on the stack,
                        // even though it's not used (since accesses go directly
                        // via the OP)
                        scrip->cur_sp += varsize;
                        scrip->write_cmd2(SCMD_ADD, SREG_SP, varsize);
                    }
                }

            }
            else nested_type[nested_level]=NEST_NOTHING;
            nested_start[nested_level]=0;

            next_is_noloopcheck = 0;
        }
        else if (symType == SYM_CLOSEBRACE) {
            // it's a single-line if statement
            if ((nested_type[nested_level] == NEST_IFSINGLE) ||
                (nested_type[nested_level] == NEST_ELSESINGLE) ||
                (nested_type[nested_level] == NEST_DOSINGLE)) {
                    cc_error("Unexpected '}'");
                    return -1;
            }
            nested_level--;
            if (nested_level < 0) {
                cc_error("Unexpected '}'");
                return -1;
            }

            if (nested_level == 0) {
                // ensure that 0 is returned since they haven't specified anything else
                scrip->write_cmd2(SCMD_LITTOREG, SREG_AX, 0);
            }

            // find local variables that have just been removed
            int totalsub = remove_locals (nested_level, 0, scrip);

            if (totalsub > 0) {
                scrip->cur_sp -= totalsub;
                scrip->write_cmd2(SCMD_SUB,SREG_SP,totalsub);
            }
            if (nested_level == 0) {
                in_func = -1;
                inFuncSym = -1;
                isMemberFunction = 0;
                scrip->write_cmd(SCMD_RET);
                scrip->cur_sp -= 4;  // return address removed from stack
            }
            else if ((nested_type[nested_level+1] == NEST_IF) ||
                (nested_type[nested_level+1] == NEST_ELSE) ||
                (nested_type[nested_level+1] == NEST_DO) ||
                (nested_type[nested_level+1] == NEST_SWITCH)) {
                    INC_NESTED_LEVEL;
                    if (nested_type[nested_level] == NEST_DO)
                    {
                        if (deal_with_end_of_do(nested_info,nested_start,scrip,&targ,&nested_level))
                            return -1;
                    }
                    else
                        if (nested_type[nested_level] == NEST_SWITCH)
                        {
                        	if (deal_with_end_of_switch(nested_fixup_start,nested_fixup_stop,nested_fixup_adjust,nested_chunk,nested_assign_addr,nested_start,scrip,&targ,&nested_level))
                                return -1;
                        }
                        else
                            if (deal_with_end_of_ifelse(nested_type,nested_info,nested_start,scrip,&targ,&nested_level,nested_chunk,nested_chunk_size,nested_fixup_start,nested_fixup_stop,nested_assign_addr))
                                continue;
            }
            while ((nested_type[nested_level] == NEST_IFSINGLE) ||
                (nested_type[nested_level] == NEST_ELSESINGLE) ||
                (nested_type[nested_level] == NEST_DOSINGLE)) {
                    // loop round doing all the end of elses, but break once an IF
                    // has been turned into an ELSE
                    if (nested_type[nested_level] == NEST_DOSINGLE)
                    {
                        if (deal_with_end_of_do(nested_info,nested_start,scrip,&targ,&nested_level))
                            return -1;
                    }
                    else
                        if (deal_with_end_of_ifelse(nested_type,nested_info,nested_start,scrip,&targ,&nested_level,nested_chunk,nested_chunk_size,nested_fixup_start,nested_fixup_stop,nested_assign_addr))
                            break;
            }
        }
        else if (symType == SYM_STRUCT) {
            // a "struct" definition
            int stname = targ.getnext();
            if ((sym.get_type(stname) != 0) &&
                (sym.get_type(stname) != SYM_UNDEFINEDSTRUCT)) {
                    cc_error("'%s' is already defined",sym.get_friendly_name(stname).c_str());
                    return -1;
            }
            int size_so_far = 0;
            int extendsWhat = 0;
            sym.entries[stname].extends = 0;
            sym.entries[stname].stype = SYM_VARTYPE;
            sym.entries[stname].flags |= SFLG_STRUCTTYPE;
            sym.entries[stname].ssize = 0;

            if (sym.get_type(targ.peeknext()) == SYM_SEMICOLON) {
                // forward-declaration of struct type
                targ.getnext();
                sym.entries[stname].stype = SYM_UNDEFINEDSTRUCT;
                sym.entries[stname].ssize = 4;
                if (next_is_managed) {
                    sym.entries[stname].flags |= SFLG_MANAGED;
                    next_is_managed = 0;
                }
                continue;
            }

            if (next_is_managed) {
                sym.entries[stname].flags |= SFLG_MANAGED;
                next_is_managed = 0;
            }

            if (next_is_builtin) {
                sym.entries[stname].flags |= SFLG_BUILTIN;
                next_is_builtin = 0;
            }

            if (next_is_autoptr) {
                sym.entries[stname].flags |= SFLG_AUTOPTR;
                next_is_autoptr = 0;
            }

            if (next_is_stringstruct) {
                sym.stringStructSym = stname;
                next_is_stringstruct = 0;
            }

            if (sym.get_type(targ.peeknext()) == SYM_EXTENDS) {
                targ.getnext();
                extendsWhat = targ.getnext();
                if (sym.get_type(extendsWhat) != SYM_VARTYPE) {
                    cc_error("Invalid use of 'extends'");
                    return -1;
                }
                if ((sym.entries[extendsWhat].flags & SFLG_STRUCTTYPE) == 0) {
                    cc_error("Must extend a struct type");
                    return -1;
                }
                if ((sym.entries[extendsWhat].flags & SFLG_MANAGED) == 0 && (sym.entries[stname].flags & SFLG_MANAGED)) {
                    cc_error("Incompatible types. Managed struct cannot extend unmanaged struct '%s'", sym.get_name(extendsWhat));
                    return -1;
                }
                if ((sym.entries[extendsWhat].flags & SFLG_MANAGED) && (sym.entries[stname].flags & SFLG_MANAGED) == 0) {
                    cc_error("Incompatible types. Unmanaged struct cannot extend managed struct '%s'", sym.get_name(extendsWhat));
                    return -1;
                }
                if ((sym.entries[extendsWhat].flags & SFLG_BUILTIN) && (sym.entries[stname].flags & SFLG_BUILTIN) == 0) {
                    cc_error("The built-in type '%s' cannot be extended by a concrete struct. Use extender methods instead", sym.get_name(extendsWhat));
                    return -1;
                }
                size_so_far = sym.entries[extendsWhat].ssize;
                sym.entries[stname].extends = extendsWhat;
            }
            if (sym.get_type(targ.getnext()) != SYM_OPENBRACE) {
                cc_error("expected '{'");
                return -1;
            }

            while (sym.get_type(targ.peeknext()) != SYM_CLOSEBRACE) {
                cursym = targ.getnext();
                int member_is_readonly = 0;
                int member_is_import = 0;
                int member_is_property = 0;
                int member_is_pointer = 0;
                int member_is_static = 0;
                int member_is_protected = 0;
                int member_is_writeprotected = 0;

                // loop for all qualifiers.
                bool foundQualifier;
                do {
                    foundQualifier = false;

                    if (sym.get_type(cursym) == SYM_PROTECTED) {
                        // protected
                        member_is_protected = 1;
                        foundQualifier = true;
                        cursym = targ.getnext();
                    }
                    if (sym.get_type(cursym) == SYM_WRITEPROTECTED) {
                        // write-protected
                        member_is_writeprotected = 1;
                        foundQualifier = true;
                        cursym = targ.getnext();
                    }
                    if (sym.get_type(cursym) == SYM_READONLY) {
                        // read only member, carry on
                        member_is_readonly = 1;
                        foundQualifier = true;
                        cursym = targ.getnext();
                    }
                    if (sym.get_type(cursym) == SYM_IMPORT) {
                        member_is_import = 1;
                        foundQualifier = true;
                        cursym = targ.getnext();
                    }
                    if (sym.get_type(cursym) == SYM_STATIC) {
                        member_is_static = 1;
                        foundQualifier = true;
                        cursym = targ.getnext();
                    }
                    if (sym.get_type(cursym) == SYM_PROPERTY) {
                        // a "property" is a member variable that is actually a pair of functions
                        member_is_property = 1;
                        foundQualifier = true;
                        cursym = targ.getnext();
                    }
                } while (foundQualifier);

                if (member_is_protected && member_is_writeprotected) {
                    cc_error("Field cannot be both protected and write-protected.");
                    return -1;
                }

                if ((sym.get_type(cursym) != SYM_VARTYPE) &&
                    (sym.get_type(cursym) != SYM_UNDEFINEDSTRUCT)) {

                        const char *symName = sym.get_name(cursym);
                        bool error = true;
                        /*if (strstr(symName, "::") != NULL)
                        {
                        // Check if there is a non-struct-member version of this
                        // type (sometimes types are mangled when used in a struct
                        // when they shouldn't be)
                        int unmangledSym = sym.find(&strstr(symName, "::")[2]);
                        if ((unmangledSym > 0) && (sym.get_type(unmangledSym) == SYM_VARTYPE))
                        {
                        error = false;
                        cursym = unmangledSym;
                        }
                        }*/

                        if (error)
                        {
                            cc_error("Syntax error at '%s'; expected variable type", symName);
                            return -1;
                        }
                }
                if (cursym == sym.normalStringSym) {
                    cc_error("'string' not allowed inside struct");
                    return -1;
                }

                if (targ.peeknext() < 0) {
                    cc_error("Invalid syntax near '%s'", sym.get_friendly_name(cursym).c_str());
                    return -1;
                }

                if (sym.entries[cursym].flags & SFLG_AUTOPTR) {
                    member_is_pointer = 1;
                }
                else if (strcmp(sym.get_name(targ.peeknext()), "*") == 0) {
                    member_is_pointer = 1;
                    targ.getnext();
                }
                else if (sym.get_type(cursym) == SYM_UNDEFINEDSTRUCT) {
                    cc_error("Invalid use of forward-declared struct");
                    return -1;
                }

                if ((sym.entries[cursym].flags & SFLG_STRUCTTYPE) && (member_is_pointer == 0)) {
                    cc_error("Member variable cannot be struct");
                    return -1;
                }
                if ((member_is_pointer) && (sym.entries[stname].flags & SFLG_MANAGED) && (!member_is_import)) {
                    cc_error("Member variable of managed struct cannot be pointer");
                    return -1;
                }
                else if ((sym.entries[cursym].flags & SFLG_MANAGED) && (!member_is_pointer)) {
                    cc_error("Cannot declare non-pointer of managed type");
                    return -1;
                }
                else if (((sym.entries[cursym].flags & SFLG_MANAGED) == 0) && (member_is_pointer)) {
                    cc_error("Cannot declare pointer to non-managed type");
                    return -1;
                }

                // run through all variables declared on this line
                do {
                    int vname = targ.getnext();
                    bool isDynamicArray = false;
                    if (sym.get_type(vname) == SYM_COMMA)
                        vname = targ.getnext();

                    if (sym.get_type(vname) == SYM_OPENBRACKET && sym.get_type(targ.peeknext()) == SYM_CLOSEBRACKET) {
                        isDynamicArray = true;
                        targ.getnext();
                        vname = targ.getnext();
                    }
                    if (sym.get_type(vname) != 0) {
                        cc_error("'%s' is already defined",sym.get_friendly_name(vname).c_str());
                        return -1;
                    }
                    if (extendsWhat > 0) {
                        // check that we haven't already inherited a member
                        // with the same name
                        long member = vname;
                        const char *memberExt = sym.get_name(vname);
                        memberExt = strstr(memberExt, "::");
                        if (memberExt == NULL) {
                            cc_error("Internal compiler error dbc");
                            return -1;
                        }
                        // skip the colons
                        memberExt += 2;
                        // find the member-name-only sym
                        member = sym.find(memberExt);
                        // if it's never referenced it won't exist, so create it
                        if (member < 1) {
                            member = sym.add_ex(memberExt, 0, 0);
                        }

                        if (find_member_sym(extendsWhat, &member, true) == 0) {
                            cc_error("'%s' already defined by inherited class", sym.get_friendly_name(member).c_str());
                            return -1;
                        }
                        // not found -- a good thing, but find_member_sym will
                        // have errored. Clear the error
                        ccError = 0;
                    }

                    if (sym.get_type(targ.peeknext()) == SYM_OPENPARENTHESIS) {
                        // member function
                        if (!member_is_import) {
                            cc_error("function in a struct requires the import keyword");
                            return -1;
                        }
                        if (member_is_writeprotected) {
                            cc_error("'writeprotected' does not apply to functions");
                            return -1;
                        }

                        if (process_function_declaration(targ, scrip, &vname, cursym, in_func,
                            nested_level, member_is_readonly, member_is_import, stname,
                            member_is_pointer, member_is_static, NULL, NULL, isDynamicArray))
                            return -1;

                        if (member_is_protected)
                            sym.entries[vname].flags |= SFLG_PROTECTED;

                        if (in_func >= 0) {
                            cc_error("Cannot define member function body inside struct");
                            return -1;
                        }

                    }
                    else if (isDynamicArray) {
                        // Someone tried to declare the function syntax for a dynamic array
                        // But there was no function declaration
                        cc_error("expected '('");
                        return -1;
                    }
                    else if ((member_is_import) && (!member_is_property)) {
                        // member variable cannot be an import
                        cc_error("'import' not valid in this context");
                        return -1;
                    }
                    else if ((member_is_static) && (!member_is_property)) {
                        cc_error("static variables not supported");
                        return -1;
                    }
                    else if ((cursym == stname) && (!member_is_pointer)) {
                        // cannot do  struct A { A a; }
                        // since we don't know the size of A, recursiveness
                        cc_error("struct '%s' cannot be a member of itself", sym.get_friendly_name(cursym).c_str());
                        return -1;
                    }
                    else {
                        // member variable
                        sym.entries[vname].stype = SYM_STRUCTMEMBER;
                        sym.entries[vname].extends = stname;  // save which struct it belongs to
                        sym.entries[vname].ssize = sym.entries[cursym].ssize;
                        sym.entries[vname].soffs = size_so_far;
                        sym.entries[vname].vartype = (short)cursym;
                        if (member_is_readonly)
                            sym.entries[vname].flags |= SFLG_READONLY;
                        if (member_is_property)
                            sym.entries[vname].flags |= SFLG_PROPERTY;
                        if (member_is_pointer) {
                            sym.entries[vname].flags |= SFLG_POINTER;
                            sym.entries[vname].ssize = 4;
                        }
                        if (member_is_static)
                            sym.entries[vname].flags |= SFLG_STATIC;
                        if (member_is_protected)
                            sym.entries[vname].flags |= SFLG_PROTECTED;
                        else if (member_is_writeprotected)
                            sym.entries[vname].flags |= SFLG_WRITEPROTECTED;

                        if (member_is_property) {
                            if (!member_is_import) {
                                cc_error("Property must be import");
                                return -1;
                            }
                            else {
                                sym.entries[vname].flags |= SFLG_IMPORTED;
                            }

                            const char *namePrefix = "";

                            if (sym.get_type(targ.peeknext()) == SYM_OPENBRACKET) {
                                // An indexed property!
                                targ.getnext();  // skip the [
                                if (sym.get_type(targ.getnext()) != SYM_CLOSEBRACKET) {
                                    cc_error("cannot specify array size for property");
                                    return -1;
                                }

                                sym.entries[vname].flags |= SFLG_ARRAY;
                                sym.entries[vname].arrsize = 0;
                                namePrefix = "i";
                            }
                            // the variable name will have been jibbled with
                            // the struct name added to it -- strip it back off
                            const char *memberPart = strstr(sym.get_name(vname), "::");
                            if (memberPart == NULL) {
                                cc_error("internal error: property has no struct name");
                                return -1;
                            }
                            // seek to the actual member name
                            memberPart += 2;

                            // declare the imports for the Get and Setters
                            char propFuncName[200];
                            sprintf(propFuncName, "%s::get%s_%s", sym.get_name(stname), namePrefix, memberPart);

                            int propGet = scrip->add_new_import(propFuncName);
                            int propSet = 0;
                            if (!member_is_readonly) {
                                // setter only if it's not read-only
                                sprintf(propFuncName, "%s::set%s_%s", sym.get_name(stname), namePrefix, memberPart);
                                propSet = scrip->add_new_import(propFuncName);
                            }
                            sym.entries[vname].set_propfuncs(propGet, propSet);
                        }
                        else if (sym.get_type(targ.peeknext()) == SYM_OPENBRACKET) {
                            // An array!
                            targ.getnext();  // skip the [
                            int nextt = targ.getnext();
                            int array_size;

                            if (sym.get_type(nextt) == SYM_CLOSEBRACKET) {
                                if ((sym.entries[stname].flags & SFLG_MANAGED)) {
                                    cc_error("Member variable of managed struct cannot be dynamic array");
                                    return -1;
                                }
                                sym.entries[vname].flags |= SFLG_DYNAMICARRAY;
                                array_size = 0;
                                size_so_far += 4;
                            }
                            else {
                                if (accept_literal_or_constant_value(nextt, array_size, false, "Array size must be constant value") < 0) {
                                    return -1;
                                }

                                if (array_size < 1) {
                                    cc_error("array size cannot be less than 1");
                                    return -1;
                                }

                                size_so_far += array_size * sym.entries[vname].ssize;

                                if (sym.get_type(targ.getnext()) != SYM_CLOSEBRACKET) {
                                    cc_error("expected ']'");
                                    return -1;
                                }
                            }
                            sym.entries[vname].flags |= SFLG_ARRAY;
                            sym.entries[vname].arrsize = array_size;
                        }
                        else
                            size_so_far += sym.entries[vname].ssize;
                    }

                    // both functions and variables have this set
                    sym.entries[vname].flags |= SFLG_STRUCTMEMBER;

                } while (sym.get_type(targ.peeknext()) == SYM_COMMA) ;

                // line must end with semicolon
                if (sym.get_type(targ.getnext()) != SYM_SEMICOLON) {
                    cc_error("expected ';'");
                    return -1;
                }
            }
            // align struct on 4-byte boundary in keeping with compiler
            if ((size_so_far % 4) != 0) size_so_far += 4 - (size_so_far % 4);
            sym.entries[stname].ssize = size_so_far;
            // read in the }
            targ.getnext();
            if (sym.get_type(targ.getnext()) != SYM_SEMICOLON) {
                cc_error("missing semicolon after struct declaration");
                return -1;
            }
        }
        else if (symType == SYM_ENUM) {
            // enum eEnumName { value1, value2 };

            if (in_func >= 0) {
                cc_error("enum declaration not allowed here");
                return -1;
            }

            int enumName = targ.getnext();
            if (sym.get_type(enumName) != 0) {
                cc_error("'%s' is already defined",sym.get_friendly_name(enumName).c_str());
                return -1;
            }
            sym.entries[enumName].stype = SYM_VARTYPE;
            // standard int size
            sym.entries[enumName].ssize = 4;
            sym.entries[enumName].vartype = sym.normalIntSym;

            if (sym.get_type(targ.getnext()) != SYM_OPENBRACE) {
                cc_error("expected '{'");
                return -1;
            }

            int currentValue = 0;

            while (1) {
                int nextOne = targ.getnext();

                if (nextOne == SCODE_INVALID) {
                    cc_error("unexpected EOF");
                    return -1;
                }
                else if (sym.get_type(nextOne) == SYM_CLOSEBRACE) {
                    break;
                }
                else if (sym.get_type(nextOne) == 0) {

                    int declareVariableSym = nextOne;

                    // increment the value of the enum entry
                    currentValue++;

                    int nextSym = targ.getnext();

                    if (sym.get_type(nextSym) == SYM_ASSIGN) {
                        // a specifically indexed entry

                        bool is_neg = false;
                        if (sym.get_name(targ.peeknext())[0] == '-') {
                            is_neg = true;
                            targ.getnext();
                        }

                        nextSym = targ.getnext();

                        if (accept_literal_or_constant_value(nextSym, currentValue, is_neg, "enum must be set to literal value") < 0) {
                            return -1;
                        }

                        nextSym = targ.getnext();
                    }

                    // TODO: declare declareVariableSym as a const variable
                    sym.entries[declareVariableSym].stype = SYM_CONSTANT;
                    sym.entries[declareVariableSym].ssize = 4;
                    sym.entries[declareVariableSym].arrsize = 1;
                    sym.entries[declareVariableSym].vartype = enumName;
                    sym.entries[declareVariableSym].sscope = 0;
                    sym.entries[declareVariableSym].flags = SFLG_READONLY;
                    // soffs is unused for a constant, so in a gratiuitous
                    // hack we use it to store the enum's value
                    sym.entries[declareVariableSym].soffs = currentValue;


                    // proceed to check the next one
                    if (sym.get_type(nextSym) == SYM_CLOSEBRACE) {
                        break;
                    }
                    else if (sym.get_type(nextSym) != SYM_COMMA) {
                        cc_error("enum parse error at '%s'", sym.get_friendly_name(nextSym).c_str());
                        return -1;
                    }

                }
                else {
                    cc_error("unexpected '%s'", sym.get_friendly_name(nextOne).c_str());
                    return -1;
                }
            }

            if (sym.get_type(targ.getnext()) != SYM_SEMICOLON) {
                cc_error("expected ';'");
                return -1;
            }

        }
        else if (symType == SYM_BUILTIN) {
            next_is_builtin = 1;
            if (sym.get_type(targ.peeknext()) != SYM_MANAGED && sym.get_type(targ.peeknext()) != SYM_STRUCT) {
                cc_error("Invalid use of 'builtin'");
                return -1;
            }
        }
        else if (symType == SYM_MANAGED) {
            next_is_managed = 1;
            if (sym.get_type(targ.peeknext()) != SYM_STRUCT) {
                cc_error("Invalid use of 'managed'");
                return -1;
            }
        }
        else if (symType == SYM_AUTOPTR) {
            next_is_autoptr = 1;
            if (sym.get_type(targ.peeknext()) != SYM_MANAGED && sym.get_type(targ.peeknext()) != SYM_BUILTIN) {
                cc_error("Invalid use of 'autoptr'");
                return -1;
            }
        }
        else if (symType == SYM_STRINGSTRUCT) {
            next_is_stringstruct = 1;
            if (sym.stringStructSym > 0) {
                cc_error("stringstruct already defined");
                return -1;
            }
            if (sym.get_type(targ.peeknext()) != SYM_AUTOPTR) {
                cc_error("Invalid use of 'stringstruct'");
                return -1;
            }
        }
        else if (symType == SYM_IMPORT) {
            if (in_func >= 0) {
                cc_error("'import' not allowed inside function body");
                return -1;
            }

            if (strcmp(sym.get_name(cursym), "_tryimport") == 0)
                next_is_import = 2;
            else
                next_is_import = 1;

            if ((sym.get_type(targ.peeknext()) != SYM_VARTYPE) &&
                (sym.get_type(targ.peeknext()) != SYM_READONLY)) {
                    cc_error("expected variable or function after import, not '%s'", sym.get_friendly_name(targ.peeknext()).c_str());
                    return -1;
            }
        }
        else if (symType == SYM_STATIC) {
            if (in_func >= 0) {
                cc_error("'static' not allowed inside function body");
                return -1;
            }
            next_is_static = 1;
            if ((sym.get_type(targ.peeknext()) != SYM_VARTYPE) &&
                (sym.get_type(targ.peeknext()) != SYM_READONLY)) {
                    cc_error("expected variable or function after static");
                    return -1;
            }
        }
        else if (symType == SYM_PROTECTED) {
            if (in_func >= 0) {
                cc_error("'protected' not allowed here");
                return -1;
            }
            next_is_protected = 1;
            if ((sym.get_type(targ.peeknext()) != SYM_VARTYPE) &&
                (sym.get_type(targ.peeknext()) != SYM_STATIC) &&
                (sym.get_type(targ.peeknext()) != SYM_READONLY)) {
                    cc_error("expected function after protected");
                    return -1;
            }
        }
        else if (symType == SYM_READONLY) {
            next_is_readonly = 1;
            if (sym.get_type(targ.peeknext()) != SYM_VARTYPE) {
                cc_error("expected variable after readonly");
                return -1;
            }
        }
        else if (symType == SYM_CONST) {
            cc_error("'const' is only valid for function parameters (use 'readonly' instead)");
            return -1;
        }
        else if (symType == SYM_EXPORT) {
            // export specified symbol
            cursym = targ.getnext();
            while (sym.get_type(cursym) != SYM_SEMICOLON) {
                int nextype = sym.get_type(cursym);
                if (nextype == 0) {
                    cc_error("cannot export undefined symbol '%s'",sym.get_friendly_name(cursym).c_str());
                    return -1;
                }
                if ((nextype != SYM_GLOBALVAR) && (nextype != SYM_FUNCTION)) {
                    cc_error("invalid export symbol '%s'",sym.get_friendly_name(cursym).c_str());
                    return -1;
                }
                if (sym.entries[cursym].flags & SFLG_IMPORTED) {
                    cc_error("cannot export an import");
                    return -1;
                }
                if (sym.entries[cursym].flags & SFLG_ISSTRING) {
                    cc_error("cannot export string; use char[200] instead");
                    return -1;
                }
                // if all functions are being exported anyway, don't bother doing
                // it now
                if ((ccGetOption(SCOPT_EXPORTALL)!=0) && (nextype == SYM_FUNCTION));
                else if (scrip->add_new_export(sym.get_name(cursym),
                    (nextype == SYM_GLOBALVAR) ? EXPORT_DATA : EXPORT_FUNCTION,
                    sym.entries[cursym].soffs, sym.entries[cursym].sscope) == -1) {
                        return -1;
                }
                cursym = targ.getnext();
                if (sym.get_type(cursym) == SYM_SEMICOLON) break;
                if (sym.get_type(cursym) != SYM_COMMA) {
                    cc_error("export parse error at '%s'",sym.get_friendly_name(cursym).c_str());
                    return -1;
                }
                cursym = targ.getnext();
            }
        }
        else if ((symType == SYM_VARTYPE) && (sym.get_type(targ.peeknext()) != SYM_DOT)) {
            // variable type, so what follows is a function or variable declaration
            int varsize = sym.entries[cursym].ssize;
            int vtwas = cursym;
            if ((nested_type[nested_level] == NEST_IFSINGLE) ||
                (nested_type[nested_level] == NEST_ELSESINGLE) ||
                (nested_type[nested_level] == NEST_DOSINGLE)) {
                    cc_error("Unexpected '%s'",sym.get_friendly_name(cursym).c_str());
                    return -1;
            }
            if ((nested_type[nested_level] == NEST_SWITCH)) {
                cc_error("Variable declaration may be skipped by case label. Use braces to limit its scope or move it outside the switch statement block");
                return -1;
            }

            next_is_noloopcheck = 0;
            int isPointer = 0;
            bool isDynamicArray = 0;
            int loopCheckOff = 0;

            if (strcmp(sym.get_name(targ.peeknext()), "*") == 0) {
                // only allow pointers to structs
                if ((sym.entries[vtwas].flags & SFLG_STRUCTTYPE) == 0) {
                    cc_error("Cannot create pointer to basic type");
                    return -1;
                }
                if (sym.entries[vtwas].flags & SFLG_AUTOPTR) {
                    cc_error("Invalid use of '*'");
                    return -1;
                }
                isPointer = 1;
                targ.getnext();
            }

            if (sym.entries[vtwas].flags & SFLG_AUTOPTR)
                isPointer = 1;

            int dynArrayStatus = check_for_dynamic_array_declaration(targ, vtwas, !!isPointer);
            if (dynArrayStatus < 0) return -1;
            if (dynArrayStatus > 0)
            {
                isDynamicArray = true;
            }

            if (sym.get_type(targ.peeknext()) == SYM_LOOPCHECKOFF) {
                targ.getnext();
                loopCheckOff = 1;
            }

startvarbit:
            cursym = targ.getnext();
            if (cursym == SCODE_META) {
                // eg. "int" was the last word in the file
                currentline = targ.lineAtEnd;
                cc_error("Unexpected end of file");
                return -1;
            }

            int member_function_definition = 0;
            int structSym = 0;

            int next_type = sym.get_type(targ.peeknext());
            if (next_type == SYM_MEMBERACCESS) {
                // defining member function,  Class::Function
                targ.getnext();
                int whichmember = targ.getnext();
                structSym = cursym;
                // change cursym to be the full function name
                const char *mfullname = get_member_full_name(cursym, whichmember);
                cursym = sym.find(mfullname);
                if (cursym < 0) {
                    cc_error("'%s' does not contain a function '%s'", sym.get_friendly_name(structSym).c_str(), sym.get_friendly_name(whichmember).c_str());
                    return -1;
                }
                isMemberFunction = structSym;
                next_type = sym.get_type(targ.peeknext());
                member_function_definition = 1;
            }

            SymbolDef oldDefinition;
            oldDefinition.stype = 0;

            if (next_is_import != 1) {
                if (scrip->remove_any_import(sym.get_name(cursym), &oldDefinition))
                    return -1;
            }
            if (sym.get_type(cursym) != 0) {
                cc_error("Variable '%s' is already defined",sym.get_friendly_name(cursym).c_str());
                return -1;
            }

            int isglobal = (in_func < 0) ? 1 : 0;
            if (next_is_import)
                isglobal = 2;

            if (next_type == SYM_OPENPARENTHESIS) {
                // it's a function
                if (process_function_declaration(targ, scrip, &cursym, vtwas, in_func,
                    nested_level, next_is_readonly, next_is_import, structSym,
                    isPointer, next_is_static, &isMemberFunction, &oldDefinition, isDynamicArray))
                    return -1;

                // restore the flag, since remve_any_imports zeros it out
                if (member_function_definition)
                    sym.entries[cursym].flags |= SFLG_STRUCTMEMBER;
                else if (next_is_static) {
                    cc_error("'static' only applies to member functions");
                    return -1;
                }

                if (next_is_protected)
                    sym.entries[cursym].flags |= SFLG_PROTECTED;

                if (in_func >= 0)
                    inFuncSym = cursym;

                if (!next_is_import)
                    next_is_noloopcheck = loopCheckOff;
                else if (loopCheckOff) {
                    cc_error("'noloopcheck' cannot be applied to imported functions");
                    return -1;
                }

            } // end if function
            else if (member_function_definition) {
                cc_error("Expected '('");
                return -1;
            }
            else if (next_is_protected) {
                cc_error("'protected' not valid in this context");
                return -1;
            }
            else if (loopCheckOff) {
                cc_error("'noloopcheck' not valid in this context");
                return -1;
            }
            else {
                // variable declaration
                if (!isglobal)
                    // local variable declaration only
                    sym.entries[cursym].sscope = nested_level;
                if (next_is_readonly)
                    sym.entries[cursym].flags |= SFLG_READONLY;
                if (next_is_static) {
                    cc_error("Invalid use of 'static'");
                    return -1;
                }

                // parse the declaration
                int reslt = parse_variable_declaration(cursym,&next_type,isglobal,varsize,scrip,&targ,vtwas, isPointer);
                if (reslt < 0) return -1;
                if (reslt == 2) goto startvarbit;
            }
            next_is_import = 0;
            next_is_readonly = 0;
            next_is_static = 0;
            next_is_protected = 0;

            if (oldDefinition.stype) {
                // there was a forward declaration -- check that
                // the real declaration matches it
                ccError = 0;
                if (!isglobal)
                    cc_error("Local variable cannot have the same name as an import");
                else if (oldDefinition.stype != sym.entries[cursym].stype)
                    cc_error("Type of identifier differs from original declaration");
                else if (oldDefinition.flags != (sym.entries[cursym].flags & ~SFLG_IMPORTED))
                    cc_error("Attributes of identifier do not match prototype");
                else if (oldDefinition.ssize != sym.entries[cursym].ssize)
                    cc_error("Size of identifier does not match prototype");
                else if ((sym.entries[cursym].flags & SFLG_ARRAY) && (oldDefinition.arrsize != sym.entries[cursym].arrsize))
                    cc_error("Array size '%d' of identifier does not match prototype which is '%d'", sym.entries[cursym].arrsize, oldDefinition.arrsize);
                else if (oldDefinition.stype == SYM_FUNCTION) {
                    // function-only checks
                    if (oldDefinition.sscope != sym.entries[cursym].sscope)
                        cc_error("Function declaration has wrong number of arguments to prototype");
                    else {
                        // this is <= because the return type is the first one
                        for (int ii = 0; ii <= sym.entries[cursym].get_num_args(); ii++) {
                            if (oldDefinition.funcparamtypes[ii] != sym.entries[cursym].funcparamtypes[ii])
                                cc_error("Parameter type does not match prototype");

                            // copy the default values from the function prototype
                            sym.entries[cursym].funcParamDefaultValues[ii] = oldDefinition.funcParamDefaultValues[ii];
                            sym.entries[cursym].funcParamHasDefaultValues[ii] = oldDefinition.funcParamHasDefaultValues[ii];
                        }
                    }
                }
                if (ccError)
                    return -1;
            }

            continue;
        }
        else if (in_func < 0) {
            cc_error("Parse error: unexpected '%s'",sym.get_friendly_name(cursym).c_str());
            return -1;
        }
        else if (symType == 0) {
            char extratex[20] = "";
            const char *symname = sym.get_name(cursym);
            if ((symname[0] <= 32) || (symname[0] >= 128))
                sprintf (extratex, " (ASCII index %02X)", symname[0]);

            cc_error("Undefined token '%s' %s", symname, extratex);
            return -1;
        }
        else {
            long vnlist[TEMP_SYMLIST_LENGTH],lilen;
            int funcAtOffs;
            int targPosWas = targ.pos;
            lilen = extract_variable_name(cursym, &targ, &vnlist[0], &funcAtOffs);
            if (lilen < 0)
                return -1;

            // inside a function, so this is some code
            if ((sym.get_type(cursym) == SYM_FUNCTION) || (funcAtOffs > 0)) {
                // calling a function
                if (funcAtOffs > 0) {
                    // member function -- wind back to process whole expression
                    targ.pos = targPosWas;
                }

                targ.pos --;

                if (evaluate_expression(&targ,scrip,0,false) < 0)
                    return -1;

                if (sym.get_type(targ.getnext()) != SYM_SEMICOLON) {
                    cc_error("Expected ';'");
                    return -1;
                }

            }
            else if ((sym.get_type(targ.peeknext()) == SYM_ASSIGN) ||
                (sym.get_type(targ.peeknext()) == SYM_MASSIGN) ||
                (sym.get_type(targ.peeknext()) == SYM_SASSIGN)) {
                    // it's an assignment = or += -=
                    if (evaluate_assignment(&targ, scrip, false, cursym, lilen, vnlist, false)) {
                        return -1;
                    }
                    

            }
            else if (sym.get_type(cursym) == SYM_RETURN) {

                int functionReturnType = sym.entries[inFuncSym].funcparamtypes[0];

                if (sym.get_type(targ.peeknext()) != SYM_SEMICOLON) {
                    if (functionReturnType == sym.normalVoidSym) {
                        cc_error("Cannot return value from void function");
                        return -1;
                    }

                    // parse what is being returned
                    if (evaluate_expression(&targ,scrip,0,false) < 0)
                        return -1;
                    // convert into String if appropriate
                    PerformStringConversionInAX(scrip, &scrip->ax_val_type, functionReturnType);
                    // check return type is correct
                    if (check_type_mismatch(scrip->ax_val_type, functionReturnType, 1))
                        return -1;

                    if ((is_string(scrip->ax_val_type)) &&
                        (scrip->ax_val_scope == SYM_LOCALVAR)) {
                            cc_error("Cannot return local string from function");
                            return -1;
                    }
                }
                else if ((functionReturnType != sym.normalIntSym) && (functionReturnType != sym.normalVoidSym)) {
                    cc_error("Must return a '%s' value from function", sym.get_friendly_name(functionReturnType).c_str());
                    return -1;
                }
                else {
                    scrip->write_cmd2(SCMD_LITTOREG, SREG_AX, 0);
                }

                if (sym.get_type(targ.getnext()) != SYM_SEMICOLON) {
                    cc_error("Parse error in 'return' clause");
                    return -1;
                }
                // count total space taken by all local variables
                int totalsub = remove_locals (0, 1, scrip);

                if (totalsub > 0)
                    scrip->write_cmd2(SCMD_SUB,SREG_SP,totalsub);
                scrip->write_cmd(SCMD_RET);
                // We don't alter cur_sp since there can be code after the RETURN
            }
            else if ((sym.get_type(cursym) == SYM_IF) ||
                (sym.get_type(cursym) == SYM_WHILE)) {
                    // while has the same syntax as if, but store it like an Else
                    // so that it can't be followed by an "else"
                    int iswhile = (sym.get_type(cursym) == SYM_WHILE);
                    if (sym.get_type(targ.peeknext()) != SYM_OPENPARENTHESIS) {
                        cc_error("expected '('");
                        return -1;
                    }
                    long oriaddr = scrip->codesize;

                    if (evaluate_expression(&targ,scrip,1,false))
                        return -1;
                    // since AX will hold the result of the check, we can use JZ
                    // to determine whether to jump or not (0 means test failed, so
                    // skip content of "if" block)
                    scrip->write_cmd1(SCMD_JZ,0);
                    // the 0 will be fixed to a proper offset later
                    INC_NESTED_LEVEL;
                    nested_chunk_size[nested_level] = 0;

                    if (sym.get_type(targ.peeknext()) == SYM_OPENBRACE) {
                        targ.getnext();
                        if (iswhile)
                            nested_type[nested_level] = NEST_ELSE;
                        else
                            nested_type[nested_level] = NEST_IF;
                    }
                    else if (iswhile)
                        nested_type[nested_level] = NEST_ELSESINGLE;
                    else
                        nested_type[nested_level] = NEST_IFSINGLE;

                    nested_start[nested_level] = 0;
                    nested_info[nested_level] = scrip->codesize-1;
                    if (iswhile)
                        nested_start[nested_level] = oriaddr;
                    continue;
            }
            else if (sym.get_type(cursym) == SYM_DO) {
                // We need a jump at a known location for the break command to work:
                scrip->write_cmd1(SCMD_JMP, 2); // Jump past the next jump :D
                scrip->write_cmd1(SCMD_JMP, 0); // Placeholder for a jump to the end of the loop
                INC_NESTED_LEVEL;
                nested_chunk_size[nested_level] = 0;

                if (sym.get_type(targ.peeknext()) == SYM_OPENBRACE) {
                    targ.getnext();
                    nested_type[nested_level] = NEST_DO;
                }
                else
                    nested_type[nested_level] = NEST_DOSINGLE;

                nested_start[nested_level] = scrip->codesize;
                nested_info[nested_level] = scrip->codesize - 1; // This is where we need to put the real address of the end of the loop
                continue;
            }
            else if (sym.get_type(cursym) == SYM_FOR) {
                INC_NESTED_LEVEL;
                nested_type[nested_level] = NEST_FOR;
                nested_start[nested_level] = 0;
                if (sym.get_type(targ.peeknext()) != SYM_OPENPARENTHESIS) {
                    cc_error("expected '('");
                    return -1;
                }
                targ.getnext(); // Skip the (
                cursym = targ.getnext();
                if (sym.get_type(cursym) != SYM_SEMICOLON) {
                    if(sym.get_type(cursym) == SYM_CLOSEPARENTHESIS) {
                        cc_error("Missing ';' inside for loop declaration");
                        return -1;
                    }
                    lilen = extract_variable_name(cursym, &targ, &vnlist[0], &funcAtOffs);
                    if (lilen < 0)
                        return -1;
                    if (sym.get_type(cursym) == SYM_VARTYPE) {
                        int varsize = sym.entries[cursym].ssize;
                        int vtwas = cursym;

                        int isPointer = 0;

                        if (strcmp(sym.get_name(targ.peeknext()), "*") == 0) {
                            // only allow pointers to structs
                            if ((sym.entries[vtwas].flags & SFLG_STRUCTTYPE) == 0) {
                                cc_error("Cannot create pointer to basic type");
                                return -1;
                            }
                            if (sym.entries[vtwas].flags & SFLG_AUTOPTR) {
                                cc_error("Invalid use of '*'");
                                return -1;
                            }
                            isPointer = 1;
                            targ.getnext();
                        }

                        if (sym.entries[vtwas].flags & SFLG_AUTOPTR)
                            isPointer = 1;

                        if (sym.get_type(targ.peeknext()) == SYM_LOOPCHECKOFF) {
                            cc_error("'noloopcheck' is not applicable in this context");
                            return -1;
                        }

                        int reslt;
                        // FIXME: This duplicates common variable declaration parsing at/around the "startvarbit" label
                        do {
                            cursym = targ.getnext();
                            if (cursym == SCODE_META) {
                                // eg. "int" was the last word in the file
                                currentline = targ.lineAtEnd;
                                cc_error("Unexpected end of file");
                                return -1;
                            }

                            int next_type = sym.get_type(targ.peeknext());
                            if (next_type == SYM_MEMBERACCESS || next_type == SYM_OPENPARENTHESIS) {
                                cc_error("Function declaration not allowed in for loop initialiser");
                                return -1;
                            }
                            else if (sym.get_type(cursym) != 0) {
                                cc_error("Variable '%s' is already defined",sym.get_name(cursym));
                                return -1;
                            }
                            else if (next_is_protected) {
                                cc_error("'protected' not valid in this context");
                                return -1;
                            }
                            else if (next_is_static) {
                                cc_error("Invalid use of 'static'");
                                return -1;
                            }
                            else {
                                // variable declaration
                                sym.entries[cursym].sscope = nested_level;
                                if (next_is_readonly)
                                    sym.entries[cursym].flags |= SFLG_READONLY;

                                // parse the declaration
                                reslt = parse_variable_declaration(cursym, &next_type, 0, varsize, scrip, &targ, vtwas, isPointer);
                                if (reslt < 0) return -1;
                            }
                        }
                        while(reslt == 2);
                    }
                    else
                        if (evaluate_assignment(&targ, scrip, false, cursym, lilen, vnlist, false))
                            return -1;
                }
                long oriaddr = scrip->codesize;
                bool hasLimitCheck;
                if (sym.get_type(targ.peeknext()) != SYM_SEMICOLON) {
                    if(sym.get_type(targ.peeknext()) == SYM_CLOSEPARENTHESIS) {
                        cc_error("Missing ';' inside for loop declaration");
                        return -1;
                    }
                    hasLimitCheck = true;
                    if (evaluate_expression(&targ,scrip,0,false))
                        return -1;
                    if (sym.get_type(targ.peeknext()) != SYM_SEMICOLON) {
                        cc_error("expected ';'");
                        return -1;
                    }
                }
                else
                    hasLimitCheck = false; // Allow for loops without limit checks
                long assignaddr = scrip->codesize;
                int pre_fixup_count = scrip->numfixups;
                targ.getnext(); // Skip the ;
                cursym = targ.getnext();
                if (sym.get_type(cursym) != SYM_CLOSEPARENTHESIS) {
                    lilen = extract_variable_name(cursym, &targ, &vnlist[0], &funcAtOffs);
                    if (lilen < 0)
                        return -1;
                    if (evaluate_assignment(&targ, scrip, true, cursym, lilen, vnlist, true))
                        return -1;
                } // Allow for loops without increments
                INC_NESTED_LEVEL;
                nested_chunk_size[nested_level] = scrip->yank_chunk((int32_t) assignaddr, nested_chunk, nested_level);
                nested_fixup_start[nested_level] = pre_fixup_count;
                nested_fixup_stop[nested_level] = scrip->numfixups;
                nested_assign_addr[nested_level] = assignaddr;
                if(!hasLimitCheck)
                    scrip->write_cmd2(SCMD_LITTOREG,SREG_AX,1); // Fake out the AX register so that jump works correctly
                //nested_chunk_size[nested_level] = 0;
                // since AX will hold the result of the check, we can use JZ
                // to determine whether to jump or not (0 means test failed, so
                // skip content of "if" block)
                scrip->write_cmd1(SCMD_JZ,0);
                // the 0 will be fixed to a proper offset later
                if (sym.get_type(targ.peeknext()) == SYM_OPENBRACE) {
                    targ.getnext();
                    nested_type[nested_level] = NEST_ELSE;
                }
                else
                    nested_type[nested_level] = NEST_ELSESINGLE;
                nested_info[nested_level] = scrip->codesize-1;
                nested_start[nested_level] = oriaddr;
                continue;
            }
            else if (sym.get_type(cursym) == SYM_SWITCH) {
                if(sym.get_type(targ.peeknext()) != SYM_OPENPARENTHESIS) {
                    cc_error("expected '('");
                    return -1;
                }
                // Jump over the break jump
                scrip->write_cmd1(SCMD_JMP, 2);
                long oriaddr = scrip->codesize;
                scrip->write_cmd1(SCMD_JMP, 0); // Placeholder for a jump to the end of the switch statement (for break)
                INC_NESTED_LEVEL;
                if (evaluate_expression(&targ,scrip,1,false)) // switch() expression
                    return -1;
                // Store the stack pointer so we can fetch the switch() expression result later
                nested_fixup_start[nested_level] = scrip->cur_sp;
                // Push the result in the AX register onto the stack to use it for later case statements
                scrip->push_reg(SREG_AX);
                if(sym.get_type(targ.peeknext()) != SYM_OPENBRACE) {
                    cc_error("expected '{'");
                    return -1;
                }
                // Store the variable type to enforce it later
                nested_info[nested_level] = scrip->ax_val_type;
                nested_type[nested_level] = NEST_SWITCH;
                nested_start[nested_level] = oriaddr;
                nested_chunk_size[nested_level] = 0;
                nested_assign_addr[nested_level] = -1;
                targ.getnext();
                if(targ.peeknext() == SCODE_META) {
                    currentline = targ.lineAtEnd;
                    cc_error("Unexpected end of file");
                    return -1;
                }
                if(sym.get_type(targ.peeknext()) != SYM_CASE && sym.get_type(targ.peeknext()) != SYM_DEFAULT && sym.get_type(targ.peeknext()) != SYM_CLOSEBRACE) {
                    cc_error("Invalid keyword '%s' in switch statement block", sym.get_name(targ.peeknext()));
                    return -1;
                }
            }
            else if ((sym.get_type(cursym) == SYM_CASE) ||
                (sym.get_type(cursym) == SYM_DEFAULT)) {
                if(nested_type[nested_level] != NEST_SWITCH) {
                    cc_error("Case label not valid outside switch statement block");
                    return -1;
                }
                bool hasCondition = sym.get_type(cursym) == SYM_CASE;
                bool hasPrevious = nested_assign_addr[nested_level] > -1;
                int fallthrough;
                if(hasCondition) {
                    if(hasPrevious) {
                        // Write the jump to handle fallthrough
                        // We'll fix it up later
                        scrip->write_cmd1(SCMD_JMP, 0);
                        fallthrough = scrip->codesize - 1;
                    }
                    else
                        fallthrough = -1;
                    int vcpuOperator = SCMD_ISEQUAL;
                    if(hasPrevious) // Write the jump location for the previous case if necessary
                        scrip->code[nested_assign_addr[nested_level]] = (scrip->codesize - nested_assign_addr[nested_level]) - 1;
                    if (evaluate_expression(&targ,scrip,0,false)) // case n: label expression, result is in AX
                        return -1;
                    if (check_type_mismatch(scrip->ax_val_type, nested_info[nested_level], 0))
                        return -1;
                    if (check_operator_valid_for_type(&vcpuOperator, scrip->ax_val_type, nested_info[nested_level]))
                        return -1;
                    // Load the result of the switch() part into the BX register, ready for comparison
                    scrip->write_cmd1(SCMD_LOADSPOFFS, scrip->cur_sp - nested_fixup_start[nested_level]);
                    scrip->write_cmd1(SCMD_MEMREAD, SREG_BX);
                    // Do the comparison
                    scrip->write_cmd2(vcpuOperator, SREG_AX, SREG_BX);
                    // Use the result (in AX) to determine whether to jump
                    // The address will be filled in later
                    scrip->write_cmd1(SCMD_JZ,0);
                    // Store the location of this case's bypassing jump
                    nested_assign_addr[nested_level] = scrip->codesize - 1;
                    // Write in the address that the fallthrough should jump to
                    // (The point immediately after the condition is evaluated)
                    if(fallthrough > -1)
                        scrip->code[fallthrough] = scrip->codesize - fallthrough - 1;
                }
                else {
                    if(hasPrevious) // Write the jump location for the previous case if necessary
                        scrip->code[nested_assign_addr[nested_level]] = (scrip->codesize - nested_assign_addr[nested_level]) - 1;
                    // Flag that this case was a default (no condition)
                    nested_assign_addr[nested_level] = -1;
                }
                if(sym.get_type(targ.peeknext()) != SYM_LABEL) {
                    cc_error("expected ':'");
                    return -1;
                }
                targ.getnext();
            }
            else if (sym.get_type(cursym) == SYM_BREAK) {
                int loop_level;
                loop_level = nested_level;
                while(loop_level > 0 && nested_start[loop_level] == 0)
                    loop_level--;
                if (loop_level > 0) {
                    if (sym.get_type(targ.getnext()) != SYM_SEMICOLON) {
                        cc_error("expected ';'");
                        return -1;
                    }
                    int totalsub = remove_locals(loop_level - 1, 1, scrip);
                    if (totalsub > 0)
                        scrip->write_cmd2(SCMD_SUB,SREG_SP,totalsub);
                    scrip->flush_line_numbers();
                    scrip->write_cmd2(SCMD_LITTOREG,SREG_AX,0); // Clear out the AX register so that the jump works correctly
                    if (nested_type[loop_level] == NEST_SWITCH)
                        scrip->write_cmd1(SCMD_JMP, -(scrip->codesize - nested_start[loop_level] + 2)); // Jump to the known break point
                    else
                        scrip->write_cmd1(SCMD_JMP, -(scrip->codesize - nested_info[loop_level] + 3)); // Jump to the known break point
                }
                else {
                    cc_error("Break only valid inside a loop or switch statement block");
                    return -1;
                }
            }
            else if (sym.get_type(cursym) == SYM_CONTINUE) {
                int loop_level;
                loop_level = nested_level;
                while(loop_level > 0 && nested_start[loop_level] == 0)
                    loop_level--;
                if (loop_level > 0 && nested_type[loop_level] != NEST_SWITCH) {
                    if (sym.get_type(targ.getnext()) != SYM_SEMICOLON) {
                        cc_error("expected ';'");
                        return -1;
                    }
                    int totalsub = remove_locals(loop_level - 1, 1, scrip);
                    if (totalsub > 0)
                        scrip->write_cmd2(SCMD_SUB,SREG_SP,totalsub);
                    // if it's a for loop, drop the yanked chunk (loop increment) back in
                    if(nested_chunk_size[loop_level] > 0)
                    {
                        scrip->write_chunk(nested_chunk, loop_level, nested_chunk_size[loop_level], false, nested_fixup_start[loop_level], nested_fixup_stop[loop_level], scrip->codesize - nested_assign_addr[loop_level]);
                    }
                    scrip->flush_line_numbers();
                    scrip->write_cmd2(SCMD_LITTOREG,SREG_AX,0); // Clear out the AX register so that the jump works correctly
                    scrip->write_cmd1(SCMD_JMP, -((scrip->codesize+2) - nested_start[loop_level])); // Jump to the start of the loop
                }
                else {
                    cc_error("Continue not valid outside a loop");
                    return -1;
                }
            }
            else {
                cc_error("PE04: parse error at '%s'",sym.get_friendly_name(cursym).c_str());
                return -1;
            }
            // sort out jumps when a single-line if or else has finished
            while ((nested_type[nested_level] == NEST_IFSINGLE) ||
                (nested_type[nested_level] == NEST_ELSESINGLE) ||
                (nested_type[nested_level] == NEST_DOSINGLE)) {
                    if (nested_type[nested_level] == NEST_DOSINGLE)
                    {
                        if (deal_with_end_of_do(nested_info,nested_start,scrip,&targ,&nested_level))
                            return -1;
                    }
                    else
                        if (deal_with_end_of_ifelse(nested_type,nested_info,nested_start,scrip,&targ,&nested_level,nested_chunk,nested_chunk_size,nested_fixup_start,nested_fixup_stop,nested_assign_addr))
                            break;
            }
        }
    }
    if ((in_func >= 0) || (nested_level > 0)) {
        cc_error("Function still open, missing }");
        return -1;
    }
    return 0;
}


// compile the specified code into the specified struct
int cc_compile(const char*inpl, ccCompiledScript*scrip) {
    int toret = 0;
    /* this malloc might not alloc enough memory
    char*mainbuf=(char*)malloc(strlen(inpl)+5000);
    ccError = 0;
    // run the preprocessor on the code
    cc_preprocess(inpl, mainbuf);
    if (ccError) return -1;
    // now, compile the preprocessed code
    if (__cc_compile_file(mainbuf,scrip))
    toret=-1;
    free(mainbuf);*/

    if (__cc_compile_file(inpl,scrip))
        toret=-1;
    return toret;
}
<|MERGE_RESOLUTION|>--- conflicted
+++ resolved
@@ -1843,17 +1843,6 @@
     scrip->write_cmd2(SCMD_LITTOREG, SREG_AX, float_to_int_raw((float)atof(sym.get_name(variableSym))));
     gotValType = sym.normalFloatSym;
   }
-<<<<<<< HEAD
-  else if (mainVariableType == SYM_CONSTANT) {
-    if ((writing) || (mustBeWritable)) {
-      cc_error("cannot write to constant");
-      return -1;
-    }
-    scrip->write_cmd2(SCMD_LITTOREG, SREG_AX, sym.entries[variableSym].soffs);
-    gotValType = sym.normalIntSym;
-  }
-=======
->>>>>>> cf1cbccc
   else if ((mainVariableType == SYM_LOCALVAR) ||
            (mainVariableType == SYM_GLOBALVAR)) {
 
@@ -2355,7 +2344,7 @@
 
   // A literal is being negated on the left
   if ((oploc == 0) && (listlen > 1) && (sym.get_type(symlist[1]) == SYM_LITERALVALUE) &&
-    (sym.operatorToVCPUCmd(symlist[oploc]) == SCMD_SUBREG)) {
+    (sym.entries[symlist[oploc]].operatorToVCPUCmd() == SCMD_SUBREG)) {
     oploc = find_lowest_bonding_operator(&symlist[1], listlen - 1);
     if(oploc > -1)
       oploc++;
@@ -2471,7 +2460,7 @@
     // A value is being negated on the right
     if ((vcpuOperator == SCMD_SUBREG) && (oploc > 1) && (sym.get_type(symlist[oploc - 1]) == SYM_OPERATOR)) {
       oploc = find_lowest_bonding_operator(symlist, oploc);
-      vcpuOperator = sym.operatorToVCPUCmd(symlist[oploc]);
+      vcpuOperator = sym.entries[symlist[oploc]].operatorToVCPUCmd();
     }
     // process the left hand side and save result onto stack
     if (parse_sub_expr(&symlist[0],oploc,scrip))
@@ -2604,7 +2593,7 @@
   }
   else if (sym.get_type(symlist[0]) == SYM_OPERATOR) {
     // If someone follows the negation operator with bogus tokens, the problem is actually on the right of it
-    if ((sym.operatorToVCPUCmd(symlist[0]) == SCMD_SUBREG) && (listlen > 2))
+    if ((sym.entries[symlist[0]].operatorToVCPUCmd() == SCMD_SUBREG) && (listlen > 2))
       cc_error("Parse error: unexpected '%s'",sym.get_friendly_name(symlist[2]).c_str());
     else
       cc_error("Parse error: unexpected '%s'",sym.get_friendly_name(symlist[0]).c_str());
