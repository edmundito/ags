//=============================================================================
//
// Adventure Game Studio (AGS)
//
// Copyright (C) 1999-2011 Chris Jones and 2011-2024 various contributors
// The full list of copyright holders can be found in the Copyright.txt
// file, which is part of this source code distribution.
//
// The AGS source code is provided under the Artistic License 2.0.
// A copy of this license can be found in the file License.txt and at
// https://opensource.org/license/artistic-2-0/
//
//=============================================================================
#include <stdio.h>
#include <stdlib.h>
#include <string.h>
#include "script/cc_compiledscript.h"
#include "script/cc_internal.h"       // macro definitions
#include "script/cc_symboltable.h"     // symbolTable
#include "script/cc_common.h"      // ccGetOption

void ccCompiledScript::write_cmd(int cmdd) {
    write_code(cmdd);
}

void ccCompiledScript::write_cmd1(int cmdd,int param) {
    write_code(cmdd);
    write_code(param);
}
void ccCompiledScript::write_cmd2(int cmdd,int param,int param2) {
    write_code(cmdd);
    write_code(param);
    write_code(param2);
}
void ccCompiledScript::write_cmd3(int cmdd,int param,int param2,int param3) {
    write_code(cmdd);
    write_code(param);
    write_code(param2);
    write_code(param3);
}

void ccCompiledScript::push_reg(int regg) {
    write_cmd1(SCMD_PUSHREG,regg);
    cur_sp += 4;
}

void ccCompiledScript::pop_reg(int regg) {
    write_cmd1(SCMD_POPREG,regg);
    cur_sp -= 4;
}

int ccCompiledScript::add_global(int size, const char*vall) {
    size_t old_size = globaldata.size();
    globaldata.resize(old_size + size);
    if (vall)
        memcpy(&globaldata[old_size], vall, size);
    return old_size;
}

int ccCompiledScript::add_string(const char *strr) {
    size_t len = strlen(strr);
    size_t old_size = strings.size();
    strings.resize(old_size + len + 1);
    char *write_ptr = &strings[0] + old_size;
    for (size_t src = 0; src <= len; ++src) {
        char ch = strr[src];
        if (ch=='\\') {
            src++;
            ch = strr[src];
<<<<<<< HEAD
            if (ch == 'n') {ch = '\n';}
            else if (ch == 'r') {ch = '\r';}
=======

            if (ch == '[') { // pass through as \[
                *write_ptr = '\\';
                write_ptr++;
            } else {
                ch = GetEscapedChar(ch);
            }
>>>>>>> bd90ceab
        }
        *write_ptr = ch;
        write_ptr++;
    }
    return old_size;
}

void ccCompiledScript::add_fixup(int32_t locc, char ftype) {
    fixups.push_back(locc);
    fixuptypes.push_back(ftype);
}

void ccCompiledScript::fixup_previous(char ftype) {
    add_fixup(code.size() - 1,ftype);
}

int ccCompiledScript::add_new_function(const char*namm, int *idx) {
    functions.push_back(namm);
    funccodeoffs.push_back(code.size());
    funcnumparams.push_back(0);
    if (idx)
        *idx = functions.size() - 1;
    return code.size();
}

int ccCompiledScript::add_new_import(const char*namm)
{
    imports.push_back(namm);
    return imports.size() - 1;
}

int ccCompiledScript::remove_any_import (const char*namm, SymbolDef *oldSym) {
    // Remove any import with the specified name
    int sidx = sym.find(namm);
    if (sidx < 0)
        return 0;
    if ((sym.entries[sidx].flags & SFLG_IMPORTED) == 0)
        return 0;
    // if this import has been referenced, flag an error
    if (sym.entries[sidx].flags & SFLG_ACCESSED) {
        cc_error("Already referenced name '%s' as import; you must define it before using it", namm);
        return -1;
    }
    // if they set the No Override Imports flag, don't allow it
    if (ccGetOption(SCOPT_NOIMPORTOVERRIDE)) {
        cc_error("Variable '%s' is already imported", namm);
        return -1;
    }

    if (oldSym) {
        // Copy the import declaration to a backup struct
        // This allows a type comparison to be done
        // strip the imported flag, since it the real def won't be
        oldSym->flags = sym.entries[sidx].flags & ~SFLG_IMPORTED;
        oldSym->stype = sym.entries[sidx].stype;
        oldSym->sscope = sym.entries[sidx].sscope;
        // Return size may have been unknown at the time of forward declaration. Check the actual return type for those cases.
        if(sym.entries[sidx].stype == SYM_FUNCTION && sym.entries[sidx].ssize == 0) {
            oldSym->ssize = sym.entries[sym.entries[sidx].funcparams[0].Type & ~(STYPE_POINTER | STYPE_DYNARRAY)].ssize;
        } else {
            oldSym->ssize = sym.entries[sidx].ssize;
        }
        oldSym->arrsize = sym.entries[sidx].arrsize;
        if (sym.entries[sidx].stype == SYM_FUNCTION) {
            // <= because of return type
            for (int i = 0; i <= sym.entries[sidx].get_num_args(); i++) {
                oldSym->funcparams[i] = sym.entries[sidx].funcparams[i];
            }
        }
    }

    // remove its type so that it can be declared
    sym.entries[sidx].stype = 0;
    sym.entries[sidx].flags = 0;

    // check also for a number-of-parameters appended version
    char appended[200];
    sprintf(appended, "%s^", namm);
    int applen = strlen(appended);

    for (size_t i = 0; i < imports.size(); i++) {
        if (strcmp(imports[i].c_str(), namm) == 0) {
            // Just null the name of the import
            // DO NOT remove the import from the list, as some other
            // import indexes might already be referenced by the code
            // compiled so far.
            imports[i] = std::string();
        }
        else if (strncmp(imports[i].c_str(), appended, applen) == 0) {
            imports[i] = std::string();
        }
    }
    return 0;
}

int ccCompiledScript::add_new_export(const char*namm, int etype, int32_t eoffs, int numArgs)
{
    if (eoffs >= 0x00ffffff) {
        cc_error("export offset too high; script data size too large?");
        return -1;
    }

    std::string newName = namm;
    // mangle the name for functions to record parameters
    if (etype == EXPORT_FUNCTION) {
        char tempAddition[20];
        sprintf(tempAddition, "$%d", numArgs);
        newName.append(tempAddition);
    }
    // Check if it's already exported
    for (size_t i = 0; i < exports.size(); i++) {
        if (strcmp(exports[i].c_str(), newName.c_str()) == 0) {
            return i;
        }
    }
    exports.push_back(newName);
    export_addr.push_back(eoffs | ((int32_t)etype << 24L));
    return exports.size() - 1;
}

void ccCompiledScript::flush_line_numbers() {
    if (next_line) {
        int linum = next_line;
        next_line = 0;
        write_code(SCMD_LINENUM);
        write_code(linum);
    }
}

void ccCompiledScript::write_code(int32_t byy) {
    flush_line_numbers();
    code.push_back(byy);
}

void ccCompiledScript::start_new_section(const char *name) {

    if ((sectionNames.size() == 0) ||
        (code.size() != sectionOffsets.back()))
    {
        sectionNames.push_back(name);
        sectionOffsets.push_back(code.size());
    }
    else
    {
        // nothing was in the last section, so overwrite it with this new one
        sectionNames.back() = name;
        sectionOffsets.back() = code.size();
    }
}

void ccCompiledScript::free_extra() {
    functions = {};
    funccodeoffs = {};
    funcnumparams = {};
}<|MERGE_RESOLUTION|>--- conflicted
+++ resolved
@@ -67,18 +67,7 @@
         if (ch=='\\') {
             src++;
             ch = strr[src];
-<<<<<<< HEAD
-            if (ch == 'n') {ch = '\n';}
-            else if (ch == 'r') {ch = '\r';}
-=======
-
-            if (ch == '[') { // pass through as \[
-                *write_ptr = '\\';
-                write_ptr++;
-            } else {
-                ch = GetEscapedChar(ch);
-            }
->>>>>>> bd90ceab
+            ch = GetEscapedChar(ch);
         }
         *write_ptr = ch;
         write_ptr++;
