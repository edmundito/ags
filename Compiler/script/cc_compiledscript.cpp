//=============================================================================
//
// Adventure Game Studio (AGS)
//
// Copyright (C) 1999-2011 Chris Jones and 2011-2024 various contributors
// The full list of copyright holders can be found in the Copyright.txt
// file, which is part of this source code distribution.
//
// The AGS source code is provided under the Artistic License 2.0.
// A copy of this license can be found in the file License.txt and at
// https://opensource.org/license/artistic-2-0/
//
//=============================================================================
#include <stdio.h>
#include <stdlib.h>
#include <string.h>
#include "script/cc_compiledscript.h"
#include "script/cc_internal.h"       // macro definitions
#include "script/cc_symboltable.h"     // symbolTable
#include "script/cc_common.h"      // ccGetOption

void ccCompiledScript::write_cmd(int cmdd) {
    write_code(cmdd);
}

void ccCompiledScript::write_cmd1(int cmdd,int param) {
    write_code(cmdd);
    write_code(param);
}
void ccCompiledScript::write_cmd2(int cmdd,int param,int param2) {
    write_code(cmdd);
    write_code(param);
    write_code(param2);
}
void ccCompiledScript::write_cmd3(int cmdd,int param,int param2,int param3) {
    write_code(cmdd);
    write_code(param);
    write_code(param2);
    write_code(param3);
}

void ccCompiledScript::push_reg(int regg) {
    write_cmd1(SCMD_PUSHREG,regg);
    cur_sp += 4;
}

void ccCompiledScript::pop_reg(int regg) {
    write_cmd1(SCMD_POPREG,regg);
    cur_sp -= 4;
}

int ccCompiledScript::add_global(int size, const char*vall) {
    size_t old_size = globaldata.size();
    globaldata.resize(old_size + size);
    if (vall)
        memcpy(&globaldata[old_size], vall, size);
    return old_size;
}

int ccCompiledScript::add_string(const char *strr) {
    size_t len = strlen(strr);
    size_t old_size = strings.size();
    strings.resize(old_size + len + 1);
    char *write_ptr = &strings[0] + old_size;
    for (size_t src = 0; src <= len; ++src) {
        char ch = strr[src];
        if (ch=='\\') {
            src++;
            ch = strr[src];
            if (ch == 'n') {ch = '\n';}
            else if (ch == 'r') {ch = '\r';}
        }
        *write_ptr = ch;
        write_ptr++;
    }
    return old_size;
}

void ccCompiledScript::add_fixup(int32_t locc, char ftype) {
    fixups.push_back(locc);
    fixuptypes.push_back(ftype);
}

void ccCompiledScript::fixup_previous(char ftype) {
    add_fixup(code.size() - 1,ftype);
}

int ccCompiledScript::add_new_function(const char*namm, int *idx) {
    functions.push_back(namm);
    funccodeoffs.push_back(code.size());
    funcnumparams.push_back(0);
    if (idx)
        *idx = functions.size() - 1;
    return code.size();
}

int ccCompiledScript::add_new_import(const char*namm)
{
    imports.push_back(namm);
    return imports.size() - 1;
}

int ccCompiledScript::remove_any_import (const char*namm, SymbolDef *oldSym) {
    // Remove any import with the specified name
    int sidx = sym.find(namm);
    if (sidx < 0)
        return 0;
    if ((sym.entries[sidx].flags & SFLG_IMPORTED) == 0)
        return 0;
    // if this import has been referenced, flag an error
    if (sym.entries[sidx].flags & SFLG_ACCESSED) {
        cc_error("Already referenced name '%s' as import; you must define it before using it", namm);
        return -1;
    }
    // if they set the No Override Imports flag, don't allow it
    if (ccGetOption(SCOPT_NOIMPORTOVERRIDE)) {
        cc_error("Variable '%s' is already imported", namm);
        return -1;
    }

    if (oldSym) {
        // Copy the import declaration to a backup struct
        // This allows a type comparison to be done
        // strip the imported flag, since it the real def won't be
        oldSym->flags = sym.entries[sidx].flags & ~SFLG_IMPORTED;
        oldSym->stype = sym.entries[sidx].stype;
        oldSym->sscope = sym.entries[sidx].sscope;
        // Return size may have been unknown at the time of forward declaration. Check the actual return type for those cases.
        if(sym.entries[sidx].stype == SYM_FUNCTION && sym.entries[sidx].ssize == 0) {
            oldSym->ssize = sym.entries[sym.entries[sidx].funcparams[0].Type & ~(STYPE_POINTER | STYPE_DYNARRAY)].ssize;
        } else {
            oldSym->ssize = sym.entries[sidx].ssize;
        }
        oldSym->arrsize = sym.entries[sidx].arrsize;
        if (sym.entries[sidx].stype == SYM_FUNCTION) {
            // <= because of return type
            for (int i = 0; i <= sym.entries[sidx].get_num_args(); i++) {
<<<<<<< HEAD
                oldSym->funcparamtypes[i] = sym.entries[sidx].funcparamtypes[i];
                oldSym->funcParamDefaultValues[i] = sym.entries[sidx].funcParamDefaultValues[i];
                oldSym->funcParamHasDefaultValues[i] = sym.entries[sidx].funcParamHasDefaultValues[i];
=======
                oldSym->funcparams[i] = sym.entries[sidx].funcparams[i];
>>>>>>> 704cc7b8
            }
        }
    }

    // remove its type so that it can be declared
    sym.entries[sidx].stype = 0;
    sym.entries[sidx].flags = 0;

    // check also for a number-of-parameters appended version
    char appended[200];
    sprintf(appended, "%s^", namm);
    int applen = strlen(appended);

    for (size_t i = 0; i < imports.size(); i++) {
        if (strcmp(imports[i].c_str(), namm) == 0) {
            // Just null the name of the import
            // DO NOT remove the import from the list, as some other
            // import indexes might already be referenced by the code
            // compiled so far.
            imports[i] = std::string();
        }
        else if (strncmp(imports[i].c_str(), appended, applen) == 0) {
            imports[i] = std::string();
        }
    }
    return 0;
}

int ccCompiledScript::add_new_export(const char*namm, int etype, int32_t eoffs, int numArgs)
{
    if (eoffs >= 0x00ffffff) {
        cc_error("export offset too high; script data size too large?");
        return -1;
    }

    std::string newName = namm;
    // mangle the name for functions to record parameters
    if (etype == EXPORT_FUNCTION) {
        char tempAddition[20];
        sprintf(tempAddition, "$%d", numArgs);
        newName.append(tempAddition);
    }
    // Check if it's already exported
    for (size_t i = 0; i < exports.size(); i++) {
        if (strcmp(exports[i].c_str(), newName.c_str()) == 0) {
            return i;
        }
    }
    exports.push_back(newName);
    export_addr.push_back(eoffs | ((int32_t)etype << 24L));
    return exports.size() - 1;
}

void ccCompiledScript::flush_line_numbers() {
    if (next_line) {
        int linum = next_line;
        next_line = 0;
        write_code(SCMD_LINENUM);
        write_code(linum);
    }
}

void ccCompiledScript::write_code(int32_t byy) {
    flush_line_numbers();
    code.push_back(byy);
}

void ccCompiledScript::start_new_section(const char *name) {

    if ((sectionNames.size() == 0) ||
        (code.size() != sectionOffsets.back()))
    {
        sectionNames.push_back(name);
        sectionOffsets.push_back(code.size());
    }
    else
    {
        // nothing was in the last section, so overwrite it with this new one
        sectionNames.back() = name;
        sectionOffsets.back() = code.size();
    }
}

void ccCompiledScript::free_extra() {
    functions = {};
    funccodeoffs = {};
    funcnumparams = {};
}<|MERGE_RESOLUTION|>--- conflicted
+++ resolved
@@ -135,13 +135,7 @@
         if (sym.entries[sidx].stype == SYM_FUNCTION) {
             // <= because of return type
             for (int i = 0; i <= sym.entries[sidx].get_num_args(); i++) {
-<<<<<<< HEAD
-                oldSym->funcparamtypes[i] = sym.entries[sidx].funcparamtypes[i];
-                oldSym->funcParamDefaultValues[i] = sym.entries[sidx].funcParamDefaultValues[i];
-                oldSym->funcParamHasDefaultValues[i] = sym.entries[sidx].funcParamHasDefaultValues[i];
-=======
                 oldSym->funcparams[i] = sym.entries[sidx].funcparams[i];
->>>>>>> 704cc7b8
             }
         }
     }
