
#include <stdio.h>
#include <stdlib.h>
#include <string.h>
#include "cc_compiledscript.h"
#include "script/script_common.h"       // macro definitions
#include "cc_symboltable.h"     // symbolTable
#include "script/cc_options.h"      // ccGetOption
#include "script/cc_error.h"

void ccCompiledScript::write_cmd(int cmdd) {
    write_code(cmdd);
}

void ccCompiledScript::write_cmd1(int cmdd,int param) {
    write_code(cmdd);
    write_code(param);
}
void ccCompiledScript::write_cmd2(int cmdd,int param,int param2) {
    write_code(cmdd);
    write_code(param);
    write_code(param2);
}
void ccCompiledScript::write_cmd3(int cmdd,int param,int param2,int param3) {
    write_code(cmdd);
    write_code(param);
    write_code(param2);
    write_code(param3);
}

void ccCompiledScript::push_reg(int regg) {
    write_cmd1(SCMD_PUSHREG,regg);
    cur_sp += 4;
}

void ccCompiledScript::pop_reg(int regg) {
    write_cmd1(SCMD_POPREG,regg);
    cur_sp -= 4;
}

ccCompiledScript::ccCompiledScript() {
    init();
    ax_val_type = 0;
    ax_val_scope = 0;
}
ccCompiledScript::~ccCompiledScript() {
    shutdown();
}

int ccCompiledScript::add_global(int siz,const char*vall) {
    //  printf("Add global size %d at %d\n",siz,globaldatasize);
    //  if (remove_any_import (vall)) return -2;
    globaldata = (char*)realloc(globaldata, globaldatasize + siz);
    if (vall != NULL)
        memcpy(&globaldata[globaldatasize],vall,siz);
    else memset(&globaldata[globaldatasize],0,siz);
    int toret = globaldatasize;
    globaldatasize += siz;
    return toret;
}
int ccCompiledScript::add_string(const char*strr) {
    strings = (char*)realloc(strings, stringssize + strlen(strr) + 5);
    unsigned int la,opi=0;
    for (la = 0; la <= strlen(strr); la++) {
        char ch = strr[la];
        if (strr[la]=='\\') {
            la++;
            ch = strr[la];
            if (strr[la] == 'n') {ch=10;}
            else if (strr[la] == 'r') {ch=13;}
            else if (strr[la] == '[') { // pass through as \[
                strings[stringssize + opi] = '\\';
                opi++;
            }
        }
        strings[stringssize+opi]=ch;
        opi++;
    }
    //  memcpy(&strings[stringssize],strr,strlen(strr)+1);
    int toret = stringssize;
    stringssize += strlen(strr) + 1;
    return toret;
}
void ccCompiledScript::add_fixup(int32_t locc, char ftype) {
    fixuptypes = (char*)realloc(fixuptypes, numfixups + 5);
    fixups = (int32_t*)realloc(fixups, (numfixups * sizeof(int32_t)) + 10);
    fixuptypes[numfixups] = ftype;
    fixups[numfixups] = locc;
    numfixups++;
}
void ccCompiledScript::fixup_previous(char ftype) {
    add_fixup(codesize-1,ftype);
}
int ccCompiledScript::add_new_function(const char*namm, int *idx) {
    if (numfunctions >= MAX_FUNCTIONS) return -1;
    //  if (remove_any_import (namm)) return -2;
    functions[numfunctions] = (char*)malloc(strlen(namm)+20);
    strcpy(functions[numfunctions],namm);
    funccodeoffs[numfunctions] = codesize;
    funcnumparams[numfunctions] = 0;
    //  code = (long*)realloc(code, codesize + 5000);
    if (idx)
        *idx = numfunctions;
    numfunctions++;
    return codesize;
}
int ccCompiledScript::add_new_import(const char*namm)
{
    if (numimports >= importsCapacity) 
    {
        importsCapacity += 1000;
        imports = (char**)realloc(imports, sizeof(char*) * importsCapacity);
    }
    imports[numimports] = (char*)malloc(strlen(namm)+12);
    strcpy(imports[numimports],namm);
    numimports++;
    return numimports-1;
}
int ccCompiledScript::remove_any_import (const char*namm, SymbolDef *oldSym) {
    // Remove any import with the specified name
    int i, sidx;
    sidx = sym.find(namm);
    if (sidx < 0)
        return 0;
    if ((sym.entries[sidx].flags & SFLG_IMPORTED) == 0)
        return 0;
    // if this import has been referenced, flag an error
    if (sym.entries[sidx].flags & SFLG_ACCESSED) {
        cc_error("Already referenced name as import; you must define it before using it");
        return -1;
    }
    // if they set the No Override Imports flag, don't allow it
    if (ccGetOption(SCOPT_NOIMPORTOVERRIDE)) {
        cc_error("Variable '%s' is already imported", namm);
        return -1;
    }

    if (oldSym) {
        // Copy the import declaration to a backup struct
        // This allows a type comparison to be done
        // strip the imported flag, since it the real def won't be
        oldSym->flags = sym.entries[sidx].flags & ~SFLG_IMPORTED;
        oldSym->stype = sym.entries[sidx].stype;
        oldSym->sscope = sym.entries[sidx].sscope;
        // Return size may have been unknown at the time of forward declaration. Check the actual return type for those cases.
        if(sym.entries[sidx].stype == SYM_FUNCTION && sym.entries[sidx].ssize == 0) {
            oldSym->ssize = sym.entries[sym.entries[sidx].funcparamtypes[0] & ~(STYPE_POINTER | STYPE_DYNARRAY)].ssize;
        } else {
            oldSym->ssize = sym.entries[sidx].ssize;
        }
        oldSym->arrsize = sym.entries[sidx].arrsize;
        if (sym.entries[sidx].stype == SYM_FUNCTION) {
            // <= because of return type
<<<<<<< HEAD
            for (i = 0; i <= sym.entries[sidx].get_num_args(); i++) {
                oldSym->funcparamtypes[i] = sym.entries[sidx].funcparamtypes[i];
                oldSym->funcParamDefaultValues[i] = sym.entries[sidx].funcParamDefaultValues[i];
=======
            for (i = 0; i <= sym.get_num_args(sidx); i++) {
                oldSym->funcparamtypes[i] = sym.funcparamtypes[sidx][i];
                oldSym->funcParamDefaultValues[i] = sym.funcParamDefaultValues[sidx][i];
                oldSym->funcParamHasDefaultValues[i] = sym.funcParamHasDefaultValues[sidx][i];
>>>>>>> 6912fc52
            }
        }
    }

    // remove its type so that it can be declared
    sym.entries[sidx].stype = 0;
    sym.entries[sidx].flags = 0;

    // check also for a number-of-parameters appended version
    char appended[200];
    sprintf(appended, "%s^", namm);
    int applen = strlen(appended);

    for (i = 0; i < numimports; i++) {
        if (strcmp(imports[i], namm) == 0) {
            // Just null the name of the import
            // DO NOT remove the import from the list, as some other
            // import indexes might already be referenced by the code
            // compiled so far.
            imports[i][0] = 0;
        }
        else if (strncmp(imports[i], appended, applen) == 0) {
            imports[i][0] = 0;
        }

    }
    return 0;
}

int ccCompiledScript::add_new_export(const char*namm,int etype,long eoffs, int numArgs)
{
    if (numexports >= exportsCapacity) 
    {
        exportsCapacity += 1000;
        exports = (char**)realloc(exports, sizeof(char*) * exportsCapacity);
        export_addr = (int32_t*)realloc(export_addr, sizeof(int32_t) * exportsCapacity);
    }
    if (eoffs >= 0x00ffffff) {
        cc_error("export offset too high; script data size too large?");
        return -1;
    }
    char *newName = (char*)malloc(strlen(namm)+20);
    strcpy(newName, namm);
    // mangle the name for functions to record parameters
    if (etype == EXPORT_FUNCTION) {
        char tempAddition[20];
        sprintf(tempAddition, "$%d", numArgs);
        strcat(newName, tempAddition);
    }
    // Check if it's already exported
    for (int aa = 0; aa < numexports; aa++) {
        if (strcmp(exports[aa], newName) == 0) {
            free(newName);
            return aa;
        }
    }
    exports[numexports] = newName;

    export_addr[numexports] = eoffs | ((long)etype << 24L);
    numexports++;
    return numexports-1;
}
void ccCompiledScript::flush_line_numbers() {
    if (next_line) {
        int linum = next_line;
        next_line = 0;
        write_code(SCMD_LINENUM);
        write_code(linum);
    }
}
void ccCompiledScript::write_code(intptr_t byy) {
    flush_line_numbers();
    if (codesize >= codeallocated - 2) {
        codeallocated += 500;
        code = (intptr_t*)realloc(code,codeallocated*sizeof(intptr_t));
    }
    code[codesize] = byy;
    codesize++;
}

intptr_t ccCompiledScript::yank_chunk(int32_t start, intptr_t **nested_chunk, int index) {
    intptr_t chunk_size;
    intptr_t chunk_index;

    if (start < codesize) {
        chunk_index = chunk_size = codesize - start;
        nested_chunk[index] = (intptr_t *) malloc(chunk_size * sizeof(intptr_t));
        while(chunk_index-- > 0) // speed up with memcpy?
            nested_chunk[index][chunk_index] = code[start + chunk_index];
        codesize = start;
    }
    else
        chunk_size = 0;

    return chunk_size;
}

void ccCompiledScript::write_chunk(intptr_t **nested_chunk, int index, intptr_t chunk_size, bool dispose, int fixup_start, int fixup_stop, int32_t adjust) {
    intptr_t chunk_index;
    if(chunk_size > 0)
    {
        if(codesize + chunk_size >= codeallocated) {
            codeallocated += chunk_size + 500;
            code = (intptr_t *) realloc(code, codeallocated * sizeof(intptr_t));
        }
        chunk_index = chunk_size;
        while(chunk_index-- > 0) // speed up with memcpy?
            code[codesize + chunk_index] = nested_chunk[index][chunk_index];
        codesize += chunk_size;
        if(dispose)
            free(nested_chunk[index]);
    }
    if(dispose)
        while(fixup_start < fixup_stop)
        {
            fixups[fixup_start] += adjust;
            fixup_start++;
        }
    else
        while(fixup_start < fixup_stop)
        {
            add_fixup(fixups[fixup_start] + adjust, fixuptypes[fixup_start]);
            fixup_start++;
        }
}

const char* ccCompiledScript::start_new_section(const char *name) {

    if ((numSections == 0) || 
        (codesize != sectionOffsets[numSections - 1]))
    {
        if (numSections >= capacitySections)
        {
            capacitySections += 100;
            sectionNames = (char**)realloc(sectionNames, sizeof(char*) * capacitySections);
            sectionOffsets = (int32_t*)realloc(sectionOffsets, sizeof(int32_t) * capacitySections);
        }
        sectionNames[numSections] = (char*)malloc(strlen(name) + 1);
        strcpy(sectionNames[numSections], name);
        sectionOffsets[numSections] = codesize;

        numSections++;
    }
    else
    {
        // nothing was in the last section, so overwrite it with this new one
        free(sectionNames[numSections - 1]);
        sectionNames[numSections - 1] = (char*)malloc(strlen(name) + 1);
        strcpy(sectionNames[numSections - 1], name);
    }

    return sectionNames[numSections - 1];
}
void ccCompiledScript::init() {
    globaldata = NULL;
    globaldatasize = 0;
    code = NULL;
    codesize = 0;
    codeallocated = 0;
    numfunctions = 0;
    strings = NULL;
    stringssize = 0;
    cur_sp=0;
    fixups = NULL;
    fixuptypes = NULL;
    numfixups = 0;
    numimports = 0;
    numexports = 0;
    numSections = 0;
    importsCapacity = 0;
    imports = NULL;
    exportsCapacity = 0;
    exports = NULL;
    export_addr = NULL;
    capacitySections = 0;
    sectionNames = NULL;
    sectionOffsets = NULL;
    next_line = 0;
}
// free the extra bits that ccScript doesn't have
void ccCompiledScript::free_extra() {
    int aa;
	for (aa=0;aa<numfunctions;aa++) {
        free(functions[aa]);
	}
    numfunctions=0;
}
void ccCompiledScript::shutdown() {
    free_extra();
}<|MERGE_RESOLUTION|>--- conflicted
+++ resolved
@@ -106,7 +106,7 @@
 }
 int ccCompiledScript::add_new_import(const char*namm)
 {
-    if (numimports >= importsCapacity) 
+    if (numimports >= importsCapacity)
     {
         importsCapacity += 1000;
         imports = (char**)realloc(imports, sizeof(char*) * importsCapacity);
@@ -151,16 +151,10 @@
         oldSym->arrsize = sym.entries[sidx].arrsize;
         if (sym.entries[sidx].stype == SYM_FUNCTION) {
             // <= because of return type
-<<<<<<< HEAD
             for (i = 0; i <= sym.entries[sidx].get_num_args(); i++) {
                 oldSym->funcparamtypes[i] = sym.entries[sidx].funcparamtypes[i];
                 oldSym->funcParamDefaultValues[i] = sym.entries[sidx].funcParamDefaultValues[i];
-=======
-            for (i = 0; i <= sym.get_num_args(sidx); i++) {
-                oldSym->funcparamtypes[i] = sym.funcparamtypes[sidx][i];
-                oldSym->funcParamDefaultValues[i] = sym.funcParamDefaultValues[sidx][i];
-                oldSym->funcParamHasDefaultValues[i] = sym.funcParamHasDefaultValues[sidx][i];
->>>>>>> 6912fc52
+                oldSym->funcParamHasDefaultValues[i] = sym.entries[sidx].funcParamHasDefaultValues[i];
             }
         }
     }
@@ -192,7 +186,7 @@
 
 int ccCompiledScript::add_new_export(const char*namm,int etype,long eoffs, int numArgs)
 {
-    if (numexports >= exportsCapacity) 
+    if (numexports >= exportsCapacity)
     {
         exportsCapacity += 1000;
         exports = (char**)realloc(exports, sizeof(char*) * exportsCapacity);
@@ -289,7 +283,7 @@
 
 const char* ccCompiledScript::start_new_section(const char *name) {
 
-    if ((numSections == 0) || 
+    if ((numSections == 0) ||
         (codesize != sectionOffsets[numSections - 1]))
     {
         if (numSections >= capacitySections)
