#ifndef __CC_SYMBOLDEF_H
#define __CC_SYMBOLDEF_H

#include "cs_parser_common.h"   // macro definitions

<<<<<<< HEAD
#define STYPE_DYNARRAY  (0x10000000)
#define STYPE_CONST     (0x20000000)
#define STYPE_POINTER   (0x40000000)

#define STYPE_MASK		(0xFFFFFFF)

=======
#define STYPE_DYNARRAY  0x10000000
#define STYPE_CONST     0x20000000
#define STYPE_POINTER   0x40000000
#define STYPE_MASK      (0xFFFFFFF)
>>>>>>> 6912fc52
#define SYM_TEMPORARYTYPE -99

struct SymbolDef {
    short stype;
    long  flags;
    long  ssize;  // or return type size for function
    short sscope;  // or num arguments for function
    long  arrsize;
    unsigned long funcparamtypes[MAX_FUNCTION_PARAMETERS+1];
    int funcParamDefaultValues[MAX_FUNCTION_PARAMETERS+1];
    bool funcParamHasDefaultValues[MAX_FUNCTION_PARAMETERS+1];
};

#endif // __CC_SYMBOLDEF_H<|MERGE_RESOLUTION|>--- conflicted
+++ resolved
@@ -3,19 +3,12 @@
 
 #include "cs_parser_common.h"   // macro definitions
 
-<<<<<<< HEAD
 #define STYPE_DYNARRAY  (0x10000000)
 #define STYPE_CONST     (0x20000000)
 #define STYPE_POINTER   (0x40000000)
 
-#define STYPE_MASK		(0xFFFFFFF)
+#define STYPE_MASK       (0xFFFFFFF)
 
-=======
-#define STYPE_DYNARRAY  0x10000000
-#define STYPE_CONST     0x20000000
-#define STYPE_POINTER   0x40000000
-#define STYPE_MASK      (0xFFFFFFF)
->>>>>>> 6912fc52
 #define SYM_TEMPORARYTYPE -99
 
 struct SymbolDef {
