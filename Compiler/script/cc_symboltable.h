//=============================================================================
//
// Adventure Game Studio (AGS)
//
// Copyright (C) 1999-2011 Chris Jones and 2011-2024 various contributors
// The full list of copyright holders can be found in the Copyright.txt
// file, which is part of this source code distribution.
//
// The AGS source code is provided under the Artistic License 2.0.
// A copy of this license can be found in the file License.txt and at
// https://opensource.org/license/artistic-2-0/
//
//=============================================================================
#ifndef __CC_SYMBOLTABLE_H
#define __CC_SYMBOLTABLE_H

#include "cs_parser_common.h"   // macro definitions
#include "script/cc_treemap.h"

#include <cstdint>
#include <map>
#include <string>
#include <vector>

// So there's another symbol definition in cc_symboldef.h
struct SymbolTableEntry {
	std::string sname;
<<<<<<< HEAD
    int section; // section index this symbol was declared in
	short stype;
	long flags;
	short vartype;
=======
	int16_t stype;
	int32_t flags;
	int16_t vartype;
>>>>>>> ad2adc87
	int soffs;
	int32_t ssize; // or return type size for function
	int16_t sscope; // or num arguments for function
	int32_t arrsize;
	int16_t extends; // inherits another class (classes) / owning class (member vars)
    // functions only, save types of return value and all parameters
    std::vector<uint32_t> funcparamtypes;
    std::vector<int32_t> funcParamDefaultValues;
    std::vector<bool> funcParamHasDefaultValues;

	int get_num_args();

	int is_loadable_variable();

    // Set indexes of get/set property handlers; 0xffff for no entry
	void set_propfuncs(int propget, int propset);
    // Returns an index of get property handler; -1 means no entry
	int get_propget();
    // Returns an index of set property handler; -1 means no entry
	int get_propset();

	int operatorToVCPUCmd();
};

struct symbolTable {
	// index for predefined symbols
    int normalIntSym;
    int normalStringSym;
    int normalFloatSym;
    int normalVoidSym;
    int nullSym;
    int stringStructSym;  // can get overwritten with new String symbol defined in agsdefns.sh

	// properties for symbols, size is numsymbols
	std::vector<SymbolTableEntry> entries;
    // section names filled by tokenizer, required for RTTI
    std::vector<std::string> sections;

    symbolTable();
    void reset();    // clears table
    int  find(const char*);  // returns ID of symbol, or -1
    int  add_ex(const char*,int,char);  // adds new symbol of type and size
    int  add(const char*);   // adds new symbol, returns -1 if already exists

    // TODO: why is there "friendly name" and "name", and what's the difference?
    std::string get_friendly_name(int idx);  // inclue ptr
    const char *get_name(int idx); // gets symbol name of index

    int  get_type(int ii);


private:

    std::map<int, char *> nameGenCache;

    ccTreeMap symbolTree;
    std::vector<char *> symbolTreeNames;

    int  add_operator(const char*, int priority, int vcpucmd); // adds new operator
    std::string get_name_string(int idx);
};


extern symbolTable sym;

#endif //__CC_SYMBOLTABLE_H<|MERGE_RESOLUTION|>--- conflicted
+++ resolved
@@ -25,16 +25,10 @@
 // So there's another symbol definition in cc_symboldef.h
 struct SymbolTableEntry {
 	std::string sname;
-<<<<<<< HEAD
-    int section; // section index this symbol was declared in
-	short stype;
-	long flags;
-	short vartype;
-=======
+        int section; // section index this symbol was declared in
 	int16_t stype;
 	int32_t flags;
 	int16_t vartype;
->>>>>>> ad2adc87
 	int soffs;
 	int32_t ssize; // or return type size for function
 	int16_t sscope; // or num arguments for function
