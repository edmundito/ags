--- conflicted
+++ resolved
@@ -1,13 +1,7 @@
 {
-<<<<<<< HEAD
     "version": "4.00.00.16",
     "versionFriendly": "4.0.0",
     "versionSp": "Alpha20",
-=======
-    "version": "3.6.3.0",
-    "versionFriendly": "3.6.3",
-    "versionSp": "dev",
->>>>>>> 88457977
     "versionYear": "2025",
     "versionMonth": "April",
     "versionIsBeta": "false",
