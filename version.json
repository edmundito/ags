{
    "version": "3.99.102.0",
    "versionFriendly": "3.99.102",
    "versionSp": "",
<<<<<<< HEAD
    "appID": "572bfb67-1c66-4e44-bdad-322754f679a6"
=======
    "versionYear": "2023",
    "versionMonth": "April",
    "versionIsBeta": "false",
    "appID": "a4d6de0f-18b0-4aae-9338-86a333563b98"
>>>>>>> c2edc969
}<|MERGE_RESOLUTION|>--- conflicted
+++ resolved
@@ -2,12 +2,8 @@
     "version": "3.99.102.0",
     "versionFriendly": "3.99.102",
     "versionSp": "",
-<<<<<<< HEAD
-    "appID": "572bfb67-1c66-4e44-bdad-322754f679a6"
-=======
     "versionYear": "2023",
     "versionMonth": "April",
     "versionIsBeta": "false",
-    "appID": "a4d6de0f-18b0-4aae-9338-86a333563b98"
->>>>>>> c2edc969
+    "appID": "572bfb67-1c66-4e44-bdad-322754f679a6"
 }