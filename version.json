{
<<<<<<< HEAD
    "version": "4.00.00.09",
    "versionFriendly": "4.0.0",
    "versionSp": "Alpha13",
    "versionYear": "2024",
    "versionMonth": "September",
    "versionIsBeta": "false",
    "appID": "572bfb67-1c66-4e44-bdad-322754f679a6",
=======
    "version": "3.6.2.1",
    "versionFriendly": "3.6.2",
    "versionSp": "Beta1",
    "versionYear": "2024",
    "versionMonth": "October",
    "versionIsBeta": "true",
    "appID": "7a604530-45b6-4e95-a729-22d212601256",
>>>>>>> 4bd283ab
    "licenseLink": "https://opensource.org/license/artistic-2-0/",
  
    "dependencies": {
        "sdlsound": {
            "revision": "c5639414c1bb24fb4eef5861c13adb42a4aab950",
            "urlHash": "2e9ab24fd861f61349b9386fd66c9851e9f03a60"
        },
        "sdl": {
            "revision": "2.28.5",
            "release_type": "release",
            "urlHash": "9dba2b579b7bfbd24cb302e4f4b27563cc8f1070"
        }
    }
}<|MERGE_RESOLUTION|>--- conflicted
+++ resolved
@@ -1,21 +1,11 @@
 {
-<<<<<<< HEAD
     "version": "4.00.00.09",
     "versionFriendly": "4.0.0",
     "versionSp": "Alpha13",
     "versionYear": "2024",
     "versionMonth": "September",
-    "versionIsBeta": "false",
+    "versionIsBeta": "true",
     "appID": "572bfb67-1c66-4e44-bdad-322754f679a6",
-=======
-    "version": "3.6.2.1",
-    "versionFriendly": "3.6.2",
-    "versionSp": "Beta1",
-    "versionYear": "2024",
-    "versionMonth": "October",
-    "versionIsBeta": "true",
-    "appID": "7a604530-45b6-4e95-a729-22d212601256",
->>>>>>> 4bd283ab
     "licenseLink": "https://opensource.org/license/artistic-2-0/",
   
     "dependencies": {
