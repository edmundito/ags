{
<<<<<<< HEAD
    "version": "4.00.00.14",
    "versionFriendly": "4.0.0",
    "versionSp": "Alpha18",
    "versionYear": "2025",
    "versionMonth": "January",
    "versionIsBeta": "true",
    "appID": "572bfb67-1c66-4e44-bdad-322754f679a6",
=======
    "version": "3.6.2.7",
    "versionFriendly": "3.6.2",
    "versionSp": "RC1",
    "versionYear": "2025",
    "versionMonth": "February",
    "versionIsBeta": "false",
    "appID": "7a604530-45b6-4e95-a729-22d212601256",
>>>>>>> aa96d097
    "licenseLink": "https://opensource.org/license/artistic-2-0/",
  
    "dependencies": {
        "sdlsound": {
            "revision": "474dbf755a1b67ebe7a55467b4f65e033f268aff",
            "urlHash": "7f6b977a7ebae4cdecd4ac9b9404760a9e9a6b77"
        },
        "sdl": {
            "revision": "2.30.11",
            "release_type": "release",
            "urlHash": "db4ae1d7a477854d44a468f19661794b59721267"
        }
    }
}<|MERGE_RESOLUTION|>--- conflicted
+++ resolved
@@ -1,21 +1,11 @@
 {
-<<<<<<< HEAD
     "version": "4.00.00.14",
     "versionFriendly": "4.0.0",
     "versionSp": "Alpha18",
     "versionYear": "2025",
-    "versionMonth": "January",
-    "versionIsBeta": "true",
-    "appID": "572bfb67-1c66-4e44-bdad-322754f679a6",
-=======
-    "version": "3.6.2.7",
-    "versionFriendly": "3.6.2",
-    "versionSp": "RC1",
-    "versionYear": "2025",
     "versionMonth": "February",
     "versionIsBeta": "false",
-    "appID": "7a604530-45b6-4e95-a729-22d212601256",
->>>>>>> aa96d097
+    "appID": "572bfb67-1c66-4e44-bdad-322754f679a6",
     "licenseLink": "https://opensource.org/license/artistic-2-0/",
   
     "dependencies": {
