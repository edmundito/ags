{
<<<<<<< HEAD
    "version": "3.99.103.0",
    "versionFriendly": "3.99.103",
    "versionSp": "",
=======
    "version": "3.6.0.48",
    "versionFriendly": "3.6.0",
    "versionSp": "P1",
>>>>>>> 926c75b6
    "versionYear": "2023",
    "versionMonth": "May",
    "versionIsBeta": "false",
    "appID": "572bfb67-1c66-4e44-bdad-322754f679a6"
}<|MERGE_RESOLUTION|>--- conflicted
+++ resolved
@@ -1,13 +1,7 @@
 {
-<<<<<<< HEAD
     "version": "3.99.103.0",
     "versionFriendly": "3.99.103",
-    "versionSp": "",
-=======
-    "version": "3.6.0.48",
-    "versionFriendly": "3.6.0",
     "versionSp": "P1",
->>>>>>> 926c75b6
     "versionYear": "2023",
     "versionMonth": "May",
     "versionIsBeta": "false",
