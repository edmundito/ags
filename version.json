{
<<<<<<< HEAD
    "version": "3.5.1.4",
    "versionFriendly": "3.5.1",
    "versionSp": "Beta5",
    "appID": "baec604c-933c-426e-a11f-dec55953c4c3"
=======
    "version": "3.6.0.2",
    "versionFriendly": "3.6.0",
    "versionSp": "Alpha3",
    "appID": "a4d6de0f-18b0-4aae-9338-86a333563b98"
>>>>>>> 8c1ed36a
}<|MERGE_RESOLUTION|>--- conflicted
+++ resolved
@@ -1,13 +1,6 @@
 {
-<<<<<<< HEAD
-    "version": "3.5.1.4",
-    "versionFriendly": "3.5.1",
-    "versionSp": "Beta5",
-    "appID": "baec604c-933c-426e-a11f-dec55953c4c3"
-=======
     "version": "3.6.0.2",
     "versionFriendly": "3.6.0",
     "versionSp": "Alpha3",
     "appID": "a4d6de0f-18b0-4aae-9338-86a333563b98"
->>>>>>> 8c1ed36a
 }